/*
 * Copyright (c) 2014-2022 Stream.io Inc. All rights reserved.
 *
 * Licensed under the Stream License;
 * you may not use this file except in compliance with the License.
 * You may obtain a copy of the License at
 *
 *    https://github.com/GetStream/stream-chat-android/blob/main/LICENSE
 *
 * Unless required by applicable law or agreed to in writing, software
 * distributed under the License is distributed on an "AS IS" BASIS,
 * WITHOUT WARRANTIES OR CONDITIONS OF ANY KIND, either express or implied.
 * See the License for the specific language governing permissions and
 * limitations under the License.
 */

package io.getstream.chat.android.offline.querychannels

import io.getstream.chat.android.client.models.Filters
import io.getstream.chat.android.client.setup.state.ClientState
import io.getstream.chat.android.client.test.randomChannel
import io.getstream.chat.android.client.test.randomMember
import io.getstream.chat.android.client.test.randomMemberAddedEvent
import io.getstream.chat.android.client.test.randomMemberRemovedEvent
<<<<<<< HEAD
import io.getstream.chat.android.client.test.randomNewMessageEvent
=======
>>>>>>> 95f23bef
import io.getstream.chat.android.client.test.randomNotificationAddedToChannelEvent
import io.getstream.chat.android.client.test.randomNotificationMessageNewEvent
import io.getstream.chat.android.client.test.randomNotificationRemovedFromChannelEvent
import io.getstream.chat.android.client.test.randomUser
import io.getstream.chat.android.offline.event.handler.chat.DefaultChatEventHandler
import io.getstream.chat.android.offline.event.handler.chat.EventHandlingResult
import io.getstream.chat.android.test.randomCID
import kotlinx.coroutines.flow.MutableStateFlow
import org.amshove.kluent.`should be equal to`
import org.junit.jupiter.api.Test
import org.mockito.kotlin.doReturn
import org.mockito.kotlin.mock
import org.mockito.kotlin.whenever

internal class DefaultChatEventHandlerTest {

    @Test
    fun `Given the channel is present When received MemberRemovedEvent concerning current user Should remove the channel`() {
        val channel = randomChannel()
        val currentUser = randomUser()
        val member = randomMember(user = currentUser)
        val clientState = mock<ClientState> {
            whenever(it.user) doReturn MutableStateFlow(currentUser)
        }
<<<<<<< HEAD
        val eventHandler = DefaultChatEventHandler(MutableStateFlow(mapOf(channel.cid to channel)), clientState)
=======
        val eventHandler = DefaultChatEventHandler(MutableStateFlow(listOf(channel)), clientState)
>>>>>>> 95f23bef
        val event = randomMemberRemovedEvent(channel.cid, member)

        val result = eventHandler.handleChatEvent(event = event, filter = Filters.neutral(), cachedChannel = null)

        result `should be equal to` EventHandlingResult.Remove(channel.cid)
    }

    @Test
    fun `Given the channel is present When received MemberRemovedEvent concerning different member Should skip the update`() {
        val channel = randomChannel()
        val clientState = mock<ClientState> {
            whenever(it.user) doReturn MutableStateFlow(randomUser())
        }
<<<<<<< HEAD
        val eventHandler = DefaultChatEventHandler(MutableStateFlow(mapOf(channel.cid to channel)), clientState)
=======
        val eventHandler = DefaultChatEventHandler(MutableStateFlow(listOf(channel)), clientState)
>>>>>>> 95f23bef
        val event = randomMemberRemovedEvent(channel.cid)

        val result = eventHandler.handleChatEvent(event = event, filter = Filters.neutral(), cachedChannel = null)

        result `should be equal to` EventHandlingResult.Skip
    }

    @Test
    fun `Given the channel is not present When received MemberRemovedEvent Should skip the update`() {
        val clientState = mock<ClientState> {
            whenever(it.user) doReturn MutableStateFlow(null)
        }
<<<<<<< HEAD
        val eventHandler = DefaultChatEventHandler(MutableStateFlow(emptyMap()), clientState)
=======
        val eventHandler = DefaultChatEventHandler(MutableStateFlow(emptyList()), clientState)
>>>>>>> 95f23bef
        val event = randomMemberRemovedEvent()

        val result = eventHandler.handleChatEvent(event = event, filter = Filters.neutral(), cachedChannel = null)

        result `should be equal to` EventHandlingResult.Skip
    }

    @Test
    fun `Given the channel is not present When received MemberAddedEvent Should skip the update`() {
        val clientState = mock<ClientState> {
            whenever(it.user) doReturn MutableStateFlow(null)
        }
<<<<<<< HEAD
        val eventHandler = DefaultChatEventHandler(MutableStateFlow(emptyMap()), clientState)
=======
        val eventHandler = DefaultChatEventHandler(MutableStateFlow(emptyList()), clientState)
>>>>>>> 95f23bef
        val event = randomMemberAddedEvent()

        val result = eventHandler.handleChatEvent(event = event, filter = Filters.neutral(), cachedChannel = null)

        result `should be equal to` EventHandlingResult.Skip
    }

    @Test
    fun `Given the channel is not present When received MemberAddedEvent concerning different member Should skip the update`() {
        val clientState = mock<ClientState> {
            whenever(it.user) doReturn MutableStateFlow(randomUser())
        }
<<<<<<< HEAD
        val eventHandler = DefaultChatEventHandler(MutableStateFlow(emptyMap()), clientState)
=======
        val eventHandler = DefaultChatEventHandler(MutableStateFlow(emptyList()), clientState)
>>>>>>> 95f23bef
        val event = randomMemberAddedEvent()

        val result = eventHandler.handleChatEvent(event = event, filter = Filters.neutral(), cachedChannel = null)

        result `should be equal to` EventHandlingResult.Skip
    }

    @Test
    fun `Given the channel is not present When received MemberAddedEvent concerning current user Should add the channel`() {
        val channel = randomChannel()
        val currentUser = randomUser()
        val clientState = mock<ClientState> {
            whenever(it.user) doReturn MutableStateFlow(currentUser)
        }
<<<<<<< HEAD
        val eventHandler = DefaultChatEventHandler(MutableStateFlow(emptyMap()), clientState)
=======
        val eventHandler = DefaultChatEventHandler(MutableStateFlow(emptyList()), clientState)
>>>>>>> 95f23bef
        val event = randomMemberAddedEvent(cid = channel.cid, member = randomMember(user = currentUser))

        val result = eventHandler.handleChatEvent(event = event, filter = Filters.neutral(), cachedChannel = channel)

        result `should be equal to` EventHandlingResult.Add(channel)
    }

    @Test
<<<<<<< HEAD
    fun `Given the channel is not present When received NewMessageEvent Should add the channel`() {
        val channel = randomChannel()
        val clientState = mock<ClientState>()
        val eventHandler = DefaultChatEventHandler(MutableStateFlow(emptyMap()), clientState)
        val event = randomNewMessageEvent(cid = channel.cid)

        val result = eventHandler.handleChatEvent(event = event, filter = Filters.neutral(), cachedChannel = channel)

        result `should be equal to` EventHandlingResult.Add(channel)
    }

    @Test
    fun `Given the channel is present When received NewMessageEvent Should skip the update`() {
        val channel = randomChannel()
        val clientState = mock<ClientState>()
        val eventHandler = DefaultChatEventHandler(MutableStateFlow(mapOf(channel.cid to channel)), clientState)
        val event = randomNewMessageEvent(cid = channel.cid)

        val result = eventHandler.handleChatEvent(event = event, filter = Filters.neutral(), cachedChannel = channel)
=======
    fun `When received NotificationMessageNewEvent Should watch and add the channel`() {
        val cid = randomCID()
        val clientState = mock<ClientState>()
        val eventHandler = DefaultChatEventHandler(MutableStateFlow(emptyList()), clientState)
        val event = randomNotificationMessageNewEvent(cid = cid)

        val result = eventHandler.handleChatEvent(event = event, filter = Filters.neutral(), cachedChannel = null)
>>>>>>> 95f23bef

        result `should be equal to` EventHandlingResult.WatchAndAdd(cid)
    }

    @Test
<<<<<<< HEAD
    fun `When received NotificationMessageNewEvent Should watch and add the channel`() {
        val cid = randomCID()
        val clientState = mock<ClientState>()
        val eventHandler = DefaultChatEventHandler(MutableStateFlow(emptyMap()), clientState)
        val event = randomNotificationMessageNewEvent(cid = cid)
=======
    fun `When received NotificationAddedToChannelEvent Should watch and add the channel`() {
        val cid = randomCID()
        val clientState = mock<ClientState>()
        val eventHandler = DefaultChatEventHandler(MutableStateFlow(emptyList()), clientState)
        val event = randomNotificationAddedToChannelEvent(cid = cid)
>>>>>>> 95f23bef

        val result = eventHandler.handleChatEvent(event = event, filter = Filters.neutral(), cachedChannel = null)

        result `should be equal to` EventHandlingResult.WatchAndAdd(cid)
    }

    @Test
<<<<<<< HEAD
    fun `When received NotificationAddedToChannelEvent Should watch and add the channel`() {
        val cid = randomCID()
        val clientState = mock<ClientState>()
        val eventHandler = DefaultChatEventHandler(MutableStateFlow(emptyMap()), clientState)
        val event = randomNotificationAddedToChannelEvent(cid = cid)

        val result = eventHandler.handleChatEvent(event = event, filter = Filters.neutral(), cachedChannel = null)

        result `should be equal to` EventHandlingResult.WatchAndAdd(cid)
    }

    @Test
=======
>>>>>>> 95f23bef
    fun `Given the channel is present When received NotificationRemovedFromChannelEvent concerning current user Should remove the channel`() {
        val channel = randomChannel()
        val currentUser = randomUser()
        val member = randomMember(user = currentUser)
        val clientState = mock<ClientState> {
            whenever(it.user) doReturn MutableStateFlow(currentUser)
        }
<<<<<<< HEAD
        val eventHandler = DefaultChatEventHandler(MutableStateFlow(mapOf(channel.cid to channel)), clientState)
=======
        val eventHandler = DefaultChatEventHandler(MutableStateFlow(listOf(channel)), clientState)
>>>>>>> 95f23bef
        val event = randomNotificationRemovedFromChannelEvent(channel.cid, member = member)

        val result = eventHandler.handleChatEvent(event = event, filter = Filters.neutral(), cachedChannel = null)

        result `should be equal to` EventHandlingResult.Remove(channel.cid)
    }

    @Test
    fun `Given the channel is present When received NotificationRemovedFromChannelEvent concerning different member Should skip the update`() {
        val channel = randomChannel()
        val clientState = mock<ClientState> {
            whenever(it.user) doReturn MutableStateFlow(randomUser())
        }
<<<<<<< HEAD
        val eventHandler = DefaultChatEventHandler(MutableStateFlow(mapOf(channel.cid to channel)), clientState)
=======
        val eventHandler = DefaultChatEventHandler(MutableStateFlow(listOf(channel)), clientState)
>>>>>>> 95f23bef
        val event = randomNotificationRemovedFromChannelEvent(channel.cid)

        val result = eventHandler.handleChatEvent(event = event, filter = Filters.neutral(), cachedChannel = null)

        result `should be equal to` EventHandlingResult.Skip
    }

    @Test
    fun `Given the channel is not present When received NotificationRemovedFromChannelEvent Should skip the update`() {
        val clientState = mock<ClientState> {
            whenever(it.user) doReturn MutableStateFlow(null)
        }
<<<<<<< HEAD
        val eventHandler = DefaultChatEventHandler(MutableStateFlow(emptyMap()), clientState)
=======
        val eventHandler = DefaultChatEventHandler(MutableStateFlow(emptyList()), clientState)
>>>>>>> 95f23bef
        val event = randomNotificationRemovedFromChannelEvent()

        val result = eventHandler.handleChatEvent(event = event, filter = Filters.neutral(), cachedChannel = null)

        result `should be equal to` EventHandlingResult.Skip
    }
}<|MERGE_RESOLUTION|>--- conflicted
+++ resolved
@@ -22,10 +22,6 @@
 import io.getstream.chat.android.client.test.randomMember
 import io.getstream.chat.android.client.test.randomMemberAddedEvent
 import io.getstream.chat.android.client.test.randomMemberRemovedEvent
-<<<<<<< HEAD
-import io.getstream.chat.android.client.test.randomNewMessageEvent
-=======
->>>>>>> 95f23bef
 import io.getstream.chat.android.client.test.randomNotificationAddedToChannelEvent
 import io.getstream.chat.android.client.test.randomNotificationMessageNewEvent
 import io.getstream.chat.android.client.test.randomNotificationRemovedFromChannelEvent
@@ -50,11 +46,7 @@
         val clientState = mock<ClientState> {
             whenever(it.user) doReturn MutableStateFlow(currentUser)
         }
-<<<<<<< HEAD
         val eventHandler = DefaultChatEventHandler(MutableStateFlow(mapOf(channel.cid to channel)), clientState)
-=======
-        val eventHandler = DefaultChatEventHandler(MutableStateFlow(listOf(channel)), clientState)
->>>>>>> 95f23bef
         val event = randomMemberRemovedEvent(channel.cid, member)
 
         val result = eventHandler.handleChatEvent(event = event, filter = Filters.neutral(), cachedChannel = null)
@@ -68,11 +60,7 @@
         val clientState = mock<ClientState> {
             whenever(it.user) doReturn MutableStateFlow(randomUser())
         }
-<<<<<<< HEAD
         val eventHandler = DefaultChatEventHandler(MutableStateFlow(mapOf(channel.cid to channel)), clientState)
-=======
-        val eventHandler = DefaultChatEventHandler(MutableStateFlow(listOf(channel)), clientState)
->>>>>>> 95f23bef
         val event = randomMemberRemovedEvent(channel.cid)
 
         val result = eventHandler.handleChatEvent(event = event, filter = Filters.neutral(), cachedChannel = null)
@@ -85,11 +73,7 @@
         val clientState = mock<ClientState> {
             whenever(it.user) doReturn MutableStateFlow(null)
         }
-<<<<<<< HEAD
         val eventHandler = DefaultChatEventHandler(MutableStateFlow(emptyMap()), clientState)
-=======
-        val eventHandler = DefaultChatEventHandler(MutableStateFlow(emptyList()), clientState)
->>>>>>> 95f23bef
         val event = randomMemberRemovedEvent()
 
         val result = eventHandler.handleChatEvent(event = event, filter = Filters.neutral(), cachedChannel = null)
@@ -102,11 +86,7 @@
         val clientState = mock<ClientState> {
             whenever(it.user) doReturn MutableStateFlow(null)
         }
-<<<<<<< HEAD
         val eventHandler = DefaultChatEventHandler(MutableStateFlow(emptyMap()), clientState)
-=======
-        val eventHandler = DefaultChatEventHandler(MutableStateFlow(emptyList()), clientState)
->>>>>>> 95f23bef
         val event = randomMemberAddedEvent()
 
         val result = eventHandler.handleChatEvent(event = event, filter = Filters.neutral(), cachedChannel = null)
@@ -119,11 +99,7 @@
         val clientState = mock<ClientState> {
             whenever(it.user) doReturn MutableStateFlow(randomUser())
         }
-<<<<<<< HEAD
         val eventHandler = DefaultChatEventHandler(MutableStateFlow(emptyMap()), clientState)
-=======
-        val eventHandler = DefaultChatEventHandler(MutableStateFlow(emptyList()), clientState)
->>>>>>> 95f23bef
         val event = randomMemberAddedEvent()
 
         val result = eventHandler.handleChatEvent(event = event, filter = Filters.neutral(), cachedChannel = null)
@@ -138,11 +114,7 @@
         val clientState = mock<ClientState> {
             whenever(it.user) doReturn MutableStateFlow(currentUser)
         }
-<<<<<<< HEAD
         val eventHandler = DefaultChatEventHandler(MutableStateFlow(emptyMap()), clientState)
-=======
-        val eventHandler = DefaultChatEventHandler(MutableStateFlow(emptyList()), clientState)
->>>>>>> 95f23bef
         val event = randomMemberAddedEvent(cid = channel.cid, member = randomMember(user = currentUser))
 
         val result = eventHandler.handleChatEvent(event = event, filter = Filters.neutral(), cachedChannel = channel)
@@ -151,53 +123,11 @@
     }
 
     @Test
-<<<<<<< HEAD
-    fun `Given the channel is not present When received NewMessageEvent Should add the channel`() {
-        val channel = randomChannel()
-        val clientState = mock<ClientState>()
-        val eventHandler = DefaultChatEventHandler(MutableStateFlow(emptyMap()), clientState)
-        val event = randomNewMessageEvent(cid = channel.cid)
-
-        val result = eventHandler.handleChatEvent(event = event, filter = Filters.neutral(), cachedChannel = channel)
-
-        result `should be equal to` EventHandlingResult.Add(channel)
-    }
-
-    @Test
-    fun `Given the channel is present When received NewMessageEvent Should skip the update`() {
-        val channel = randomChannel()
-        val clientState = mock<ClientState>()
-        val eventHandler = DefaultChatEventHandler(MutableStateFlow(mapOf(channel.cid to channel)), clientState)
-        val event = randomNewMessageEvent(cid = channel.cid)
-
-        val result = eventHandler.handleChatEvent(event = event, filter = Filters.neutral(), cachedChannel = channel)
-=======
-    fun `When received NotificationMessageNewEvent Should watch and add the channel`() {
-        val cid = randomCID()
-        val clientState = mock<ClientState>()
-        val eventHandler = DefaultChatEventHandler(MutableStateFlow(emptyList()), clientState)
-        val event = randomNotificationMessageNewEvent(cid = cid)
-
-        val result = eventHandler.handleChatEvent(event = event, filter = Filters.neutral(), cachedChannel = null)
->>>>>>> 95f23bef
-
-        result `should be equal to` EventHandlingResult.WatchAndAdd(cid)
-    }
-
-    @Test
-<<<<<<< HEAD
     fun `When received NotificationMessageNewEvent Should watch and add the channel`() {
         val cid = randomCID()
         val clientState = mock<ClientState>()
         val eventHandler = DefaultChatEventHandler(MutableStateFlow(emptyMap()), clientState)
         val event = randomNotificationMessageNewEvent(cid = cid)
-=======
-    fun `When received NotificationAddedToChannelEvent Should watch and add the channel`() {
-        val cid = randomCID()
-        val clientState = mock<ClientState>()
-        val eventHandler = DefaultChatEventHandler(MutableStateFlow(emptyList()), clientState)
-        val event = randomNotificationAddedToChannelEvent(cid = cid)
->>>>>>> 95f23bef
 
         val result = eventHandler.handleChatEvent(event = event, filter = Filters.neutral(), cachedChannel = null)
 
@@ -205,7 +135,6 @@
     }
 
     @Test
-<<<<<<< HEAD
     fun `When received NotificationAddedToChannelEvent Should watch and add the channel`() {
         val cid = randomCID()
         val clientState = mock<ClientState>()
@@ -218,8 +147,6 @@
     }
 
     @Test
-=======
->>>>>>> 95f23bef
     fun `Given the channel is present When received NotificationRemovedFromChannelEvent concerning current user Should remove the channel`() {
         val channel = randomChannel()
         val currentUser = randomUser()
@@ -227,11 +154,7 @@
         val clientState = mock<ClientState> {
             whenever(it.user) doReturn MutableStateFlow(currentUser)
         }
-<<<<<<< HEAD
         val eventHandler = DefaultChatEventHandler(MutableStateFlow(mapOf(channel.cid to channel)), clientState)
-=======
-        val eventHandler = DefaultChatEventHandler(MutableStateFlow(listOf(channel)), clientState)
->>>>>>> 95f23bef
         val event = randomNotificationRemovedFromChannelEvent(channel.cid, member = member)
 
         val result = eventHandler.handleChatEvent(event = event, filter = Filters.neutral(), cachedChannel = null)
@@ -245,11 +168,7 @@
         val clientState = mock<ClientState> {
             whenever(it.user) doReturn MutableStateFlow(randomUser())
         }
-<<<<<<< HEAD
         val eventHandler = DefaultChatEventHandler(MutableStateFlow(mapOf(channel.cid to channel)), clientState)
-=======
-        val eventHandler = DefaultChatEventHandler(MutableStateFlow(listOf(channel)), clientState)
->>>>>>> 95f23bef
         val event = randomNotificationRemovedFromChannelEvent(channel.cid)
 
         val result = eventHandler.handleChatEvent(event = event, filter = Filters.neutral(), cachedChannel = null)
@@ -262,11 +181,7 @@
         val clientState = mock<ClientState> {
             whenever(it.user) doReturn MutableStateFlow(null)
         }
-<<<<<<< HEAD
         val eventHandler = DefaultChatEventHandler(MutableStateFlow(emptyMap()), clientState)
-=======
-        val eventHandler = DefaultChatEventHandler(MutableStateFlow(emptyList()), clientState)
->>>>>>> 95f23bef
         val event = randomNotificationRemovedFromChannelEvent()
 
         val result = eventHandler.handleChatEvent(event = event, filter = Filters.neutral(), cachedChannel = null)
