--- conflicted
+++ resolved
@@ -18,11 +18,8 @@
 
 import io.getstream.chat.android.client.events.HasReminder
 import io.getstream.chat.android.client.extensions.internal.toMessageReminderInfo
-<<<<<<< HEAD
 import io.getstream.chat.android.client.test.randomAnswerCastedEvent
-=======
 import io.getstream.chat.android.client.test.randomMessageUpdateEvent
->>>>>>> 5f0e6e83
 import io.getstream.chat.android.client.test.randomNotificationReminderDueEvent
 import io.getstream.chat.android.client.test.randomPollClosedEvent
 import io.getstream.chat.android.client.test.randomPollDeletedEvent
@@ -38,10 +35,7 @@
 import io.getstream.chat.android.randomMessage
 import io.getstream.chat.android.randomMessageReminder
 import io.getstream.chat.android.randomPoll
-<<<<<<< HEAD
-=======
 import io.getstream.chat.android.randomReaction
->>>>>>> 5f0e6e83
 import io.getstream.chat.android.randomString
 import io.getstream.chat.android.state.plugin.state.channel.thread.internal.ThreadMutableState
 import kotlinx.coroutines.flow.MutableStateFlow
@@ -291,223 +285,6 @@
     }
 
     @Test
-<<<<<<< HEAD
-    fun `Given no parent message When handlePollEvents is called Should not update poll`() {
-        // given
-        val poll = randomPoll()
-        val event = randomPollUpdatedEvent(poll = poll)
-
-        whenever(threadMutableState.parentMessage).doReturn(null)
-
-        // when
-        threadLogic.handlePollEvents(currentUserId = randomString(), events = listOf(event))
-
-        // then
-        verify(threadMutableState, never()).updateParentMessagePoll(any())
-    }
-
-    @Test
-    fun `Given parent message without poll When handlePollEvents is called Should not update poll`() {
-        // given
-        val parentMessageId = randomString()
-        val parentMessage = randomMessage(id = parentMessageId, poll = null)
-        val poll = randomPoll()
-        val event = randomPollUpdatedEvent(poll = poll)
-
-        whenever(threadMutableState.parentMessage).doReturn(parentMessage)
-
-        // when
-        threadLogic.handlePollEvents(currentUserId = randomString(), events = listOf(event))
-
-        // then
-        verify(threadMutableState, never()).updateParentMessagePoll(any())
-    }
-
-    @Test
-    fun `Given PollUpdatedEvent with matching poll ID When handlePollEvents is called Should update poll`() {
-        // given
-        val pollId = randomString()
-        val currentUserId = randomString()
-        val poll = randomPoll(id = pollId)
-        val parentMessageId = randomString()
-        val parentMessage = randomMessage(id = parentMessageId, poll = poll)
-        val updatedPoll = randomPoll(id = pollId)
-        val event = randomPollUpdatedEvent(poll = updatedPoll)
-
-        whenever(threadMutableState.parentMessage).doReturn(parentMessage)
-
-        // when
-        threadLogic.handlePollEvents(currentUserId = currentUserId, events = listOf(event))
-
-        // then
-        verify(threadMutableState, times(1)).updateParentMessagePoll(any())
-    }
-
-    @Test
-    fun `Given PollClosedEvent with matching poll ID When handlePollEvents is called Should update poll`() {
-        // given
-        val pollId = randomString()
-        val currentUserId = randomString()
-        val poll = randomPoll(id = pollId)
-        val parentMessageId = randomString()
-        val parentMessage = randomMessage(id = parentMessageId, poll = poll)
-        val updatedPoll = randomPoll(id = pollId)
-        val event = randomPollClosedEvent(poll = updatedPoll)
-
-        whenever(threadMutableState.parentMessage).doReturn(parentMessage)
-
-        // when
-        threadLogic.handlePollEvents(currentUserId = currentUserId, events = listOf(event))
-
-        // then
-        verify(threadMutableState, times(1)).updateParentMessagePoll(any())
-    }
-
-    @Test
-    fun `Given VoteCastedEvent with matching poll ID When handlePollEvents is called Should update poll`() {
-        // given
-        val pollId = randomString()
-        val currentUserId = randomString()
-        val poll = randomPoll(id = pollId)
-        val parentMessageId = randomString()
-        val parentMessage = randomMessage(id = parentMessageId, poll = poll)
-        val updatedPoll = randomPoll(id = pollId)
-        val event = randomVoteCastedEvent(poll = updatedPoll)
-
-        whenever(threadMutableState.parentMessage).doReturn(parentMessage)
-
-        // when
-        threadLogic.handlePollEvents(currentUserId = currentUserId, events = listOf(event))
-
-        // then
-        verify(threadMutableState, times(1)).updateParentMessagePoll(any())
-    }
-
-    @Test
-    fun `Given VoteChangedEvent with matching poll ID When handlePollEvents is called Should update poll`() {
-        // given
-        val pollId = randomString()
-        val currentUserId = randomString()
-        val poll = randomPoll(id = pollId)
-        val parentMessageId = randomString()
-        val parentMessage = randomMessage(id = parentMessageId, poll = poll)
-        val updatedPoll = randomPoll(id = pollId)
-        val event = randomVoteChangedEvent(poll = updatedPoll)
-
-        whenever(threadMutableState.parentMessage).doReturn(parentMessage)
-
-        // when
-        threadLogic.handlePollEvents(currentUserId = currentUserId, events = listOf(event))
-
-        // then
-        verify(threadMutableState, times(1)).updateParentMessagePoll(any())
-    }
-
-    @Test
-    fun `Given VoteRemovedEvent with matching poll ID When handlePollEvents is called Should update poll`() {
-        // given
-        val pollId = randomString()
-        val currentUserId = randomString()
-        val poll = randomPoll(id = pollId)
-        val parentMessageId = randomString()
-        val parentMessage = randomMessage(id = parentMessageId, poll = poll)
-        val updatedPoll = randomPoll(id = pollId)
-        val event = randomVoteRemovedEvent(poll = updatedPoll)
-
-        whenever(threadMutableState.parentMessage).doReturn(parentMessage)
-
-        // when
-        threadLogic.handlePollEvents(currentUserId = currentUserId, events = listOf(event))
-
-        // then
-        verify(threadMutableState, times(1)).updateParentMessagePoll(any())
-    }
-
-    @Test
-    fun `Given AnswerCastedEvent with matching poll ID When handlePollEvents is called Should update poll`() {
-        // given
-        val pollId = randomString()
-        val currentUserId = randomString()
-        val poll = randomPoll(id = pollId)
-        val parentMessageId = randomString()
-        val parentMessage = randomMessage(id = parentMessageId, poll = poll)
-        val updatedPoll = randomPoll(id = pollId)
-        val event = randomAnswerCastedEvent(poll = updatedPoll)
-
-        whenever(threadMutableState.parentMessage).doReturn(parentMessage)
-
-        // when
-        threadLogic.handlePollEvents(currentUserId = currentUserId, events = listOf(event))
-
-        // then
-        verify(threadMutableState, times(1)).updateParentMessagePoll(any())
-    }
-
-    @Test
-    fun `Given PollDeletedEvent with matching poll ID When handlePollEvents is called Should update poll to null`() {
-        // given
-        val pollId = randomString()
-        val currentUserId = randomString()
-        val poll = randomPoll(id = pollId)
-        val parentMessageId = randomString()
-        val parentMessage = randomMessage(id = parentMessageId, poll = poll)
-        val deletedPoll = randomPoll(id = pollId)
-        val event = randomPollDeletedEvent(poll = deletedPoll)
-
-        whenever(threadMutableState.parentMessage).doReturn(parentMessage)
-
-        // when
-        threadLogic.handlePollEvents(currentUserId = currentUserId, events = listOf(event))
-
-        // then
-        verify(threadMutableState, times(1)).updateParentMessagePoll(null)
-    }
-
-    @Test
-    fun `Given event with non-matching poll ID When handlePollEvents is called Should not update poll`() {
-        // given
-        val pollId = randomString()
-        val differentPollId = randomString()
-        val currentUserId = randomString()
-        val poll = randomPoll(id = pollId)
-        val parentMessageId = randomString()
-        val parentMessage = randomMessage(id = parentMessageId, poll = poll)
-        val differentPoll = randomPoll(id = differentPollId)
-        val event = randomPollUpdatedEvent(poll = differentPoll)
-
-        whenever(threadMutableState.parentMessage).doReturn(parentMessage)
-
-        // when
-        threadLogic.handlePollEvents(currentUserId = currentUserId, events = listOf(event))
-
-        // then
-        verify(threadMutableState, never()).updateParentMessagePoll(any())
-    }
-
-    @Test
-    fun `Given multiple poll events with mixed poll IDs When handlePollEvents is called Should only update poll for matching events`() {
-        // given
-        val pollId = randomString()
-        val differentPollId = randomString()
-        val currentUserId = randomString()
-        val poll = randomPoll(id = pollId)
-        val parentMessageId = randomString()
-        val parentMessage = randomMessage(id = parentMessageId, poll = poll)
-        val matchingPoll = randomPoll(id = pollId)
-        val nonMatchingPoll = randomPoll(id = differentPollId)
-
-        val matchingEvent1 = randomPollUpdatedEvent(poll = matchingPoll)
-        val nonMatchingEvent = randomVoteCastedEvent(poll = nonMatchingPoll)
-        val matchingEvent2 = randomPollClosedEvent(poll = matchingPoll)
-
-        whenever(threadMutableState.parentMessage).doReturn(parentMessage)
-
-        // when
-        threadLogic.handlePollEvents(currentUserId = currentUserId, events = listOf(matchingEvent1, nonMatchingEvent, matchingEvent2))
-
-        // then
-        verify(threadMutableState, times(2)).updateParentMessagePoll(any())
-=======
     fun `Given MessageUpdatedEvent with existing message with ownReactions When handleMessageEvents is called Should preserve original ownReactions`() {
         // given
         val messageId = randomString()
@@ -608,6 +385,223 @@
             poll = eventPoll,
         )
         verify(threadStateLogic, times(1)).upsertMessages(listOf(expectedMessage))
->>>>>>> 5f0e6e83
+    }
+
+    @Test
+    fun `Given no parent message When handlePollEvents is called Should not update poll`() {
+        // given
+        val poll = randomPoll()
+        val event = randomPollUpdatedEvent(poll = poll)
+
+        whenever(threadMutableState.parentMessage).doReturn(null)
+
+        // when
+        threadLogic.handlePollEvents(currentUserId = randomString(), events = listOf(event))
+
+        // then
+        verify(threadMutableState, never()).updateParentMessagePoll(any())
+    }
+
+    @Test
+    fun `Given parent message without poll When handlePollEvents is called Should not update poll`() {
+        // given
+        val parentMessageId = randomString()
+        val parentMessage = randomMessage(id = parentMessageId, poll = null)
+        val poll = randomPoll()
+        val event = randomPollUpdatedEvent(poll = poll)
+
+        whenever(threadMutableState.parentMessage).doReturn(parentMessage)
+
+        // when
+        threadLogic.handlePollEvents(currentUserId = randomString(), events = listOf(event))
+
+        // then
+        verify(threadMutableState, never()).updateParentMessagePoll(any())
+    }
+
+    @Test
+    fun `Given PollUpdatedEvent with matching poll ID When handlePollEvents is called Should update poll`() {
+        // given
+        val pollId = randomString()
+        val currentUserId = randomString()
+        val poll = randomPoll(id = pollId)
+        val parentMessageId = randomString()
+        val parentMessage = randomMessage(id = parentMessageId, poll = poll)
+        val updatedPoll = randomPoll(id = pollId)
+        val event = randomPollUpdatedEvent(poll = updatedPoll)
+
+        whenever(threadMutableState.parentMessage).doReturn(parentMessage)
+
+        // when
+        threadLogic.handlePollEvents(currentUserId = currentUserId, events = listOf(event))
+
+        // then
+        verify(threadMutableState, times(1)).updateParentMessagePoll(any())
+    }
+
+    @Test
+    fun `Given PollClosedEvent with matching poll ID When handlePollEvents is called Should update poll`() {
+        // given
+        val pollId = randomString()
+        val currentUserId = randomString()
+        val poll = randomPoll(id = pollId)
+        val parentMessageId = randomString()
+        val parentMessage = randomMessage(id = parentMessageId, poll = poll)
+        val updatedPoll = randomPoll(id = pollId)
+        val event = randomPollClosedEvent(poll = updatedPoll)
+
+        whenever(threadMutableState.parentMessage).doReturn(parentMessage)
+
+        // when
+        threadLogic.handlePollEvents(currentUserId = currentUserId, events = listOf(event))
+
+        // then
+        verify(threadMutableState, times(1)).updateParentMessagePoll(any())
+    }
+
+    @Test
+    fun `Given VoteCastedEvent with matching poll ID When handlePollEvents is called Should update poll`() {
+        // given
+        val pollId = randomString()
+        val currentUserId = randomString()
+        val poll = randomPoll(id = pollId)
+        val parentMessageId = randomString()
+        val parentMessage = randomMessage(id = parentMessageId, poll = poll)
+        val updatedPoll = randomPoll(id = pollId)
+        val event = randomVoteCastedEvent(poll = updatedPoll)
+
+        whenever(threadMutableState.parentMessage).doReturn(parentMessage)
+
+        // when
+        threadLogic.handlePollEvents(currentUserId = currentUserId, events = listOf(event))
+
+        // then
+        verify(threadMutableState, times(1)).updateParentMessagePoll(any())
+    }
+
+    @Test
+    fun `Given VoteChangedEvent with matching poll ID When handlePollEvents is called Should update poll`() {
+        // given
+        val pollId = randomString()
+        val currentUserId = randomString()
+        val poll = randomPoll(id = pollId)
+        val parentMessageId = randomString()
+        val parentMessage = randomMessage(id = parentMessageId, poll = poll)
+        val updatedPoll = randomPoll(id = pollId)
+        val event = randomVoteChangedEvent(poll = updatedPoll)
+
+        whenever(threadMutableState.parentMessage).doReturn(parentMessage)
+
+        // when
+        threadLogic.handlePollEvents(currentUserId = currentUserId, events = listOf(event))
+
+        // then
+        verify(threadMutableState, times(1)).updateParentMessagePoll(any())
+    }
+
+    @Test
+    fun `Given VoteRemovedEvent with matching poll ID When handlePollEvents is called Should update poll`() {
+        // given
+        val pollId = randomString()
+        val currentUserId = randomString()
+        val poll = randomPoll(id = pollId)
+        val parentMessageId = randomString()
+        val parentMessage = randomMessage(id = parentMessageId, poll = poll)
+        val updatedPoll = randomPoll(id = pollId)
+        val event = randomVoteRemovedEvent(poll = updatedPoll)
+
+        whenever(threadMutableState.parentMessage).doReturn(parentMessage)
+
+        // when
+        threadLogic.handlePollEvents(currentUserId = currentUserId, events = listOf(event))
+
+        // then
+        verify(threadMutableState, times(1)).updateParentMessagePoll(any())
+    }
+
+    @Test
+    fun `Given AnswerCastedEvent with matching poll ID When handlePollEvents is called Should update poll`() {
+        // given
+        val pollId = randomString()
+        val currentUserId = randomString()
+        val poll = randomPoll(id = pollId)
+        val parentMessageId = randomString()
+        val parentMessage = randomMessage(id = parentMessageId, poll = poll)
+        val updatedPoll = randomPoll(id = pollId)
+        val event = randomAnswerCastedEvent(poll = updatedPoll)
+
+        whenever(threadMutableState.parentMessage).doReturn(parentMessage)
+
+        // when
+        threadLogic.handlePollEvents(currentUserId = currentUserId, events = listOf(event))
+
+        // then
+        verify(threadMutableState, times(1)).updateParentMessagePoll(any())
+    }
+
+    @Test
+    fun `Given PollDeletedEvent with matching poll ID When handlePollEvents is called Should update poll to null`() {
+        // given
+        val pollId = randomString()
+        val currentUserId = randomString()
+        val poll = randomPoll(id = pollId)
+        val parentMessageId = randomString()
+        val parentMessage = randomMessage(id = parentMessageId, poll = poll)
+        val deletedPoll = randomPoll(id = pollId)
+        val event = randomPollDeletedEvent(poll = deletedPoll)
+
+        whenever(threadMutableState.parentMessage).doReturn(parentMessage)
+
+        // when
+        threadLogic.handlePollEvents(currentUserId = currentUserId, events = listOf(event))
+
+        // then
+        verify(threadMutableState, times(1)).updateParentMessagePoll(null)
+    }
+
+    @Test
+    fun `Given event with non-matching poll ID When handlePollEvents is called Should not update poll`() {
+        // given
+        val pollId = randomString()
+        val differentPollId = randomString()
+        val currentUserId = randomString()
+        val poll = randomPoll(id = pollId)
+        val parentMessageId = randomString()
+        val parentMessage = randomMessage(id = parentMessageId, poll = poll)
+        val differentPoll = randomPoll(id = differentPollId)
+        val event = randomPollUpdatedEvent(poll = differentPoll)
+
+        whenever(threadMutableState.parentMessage).doReturn(parentMessage)
+
+        // when
+        threadLogic.handlePollEvents(currentUserId = currentUserId, events = listOf(event))
+
+        // then
+        verify(threadMutableState, never()).updateParentMessagePoll(any())
+    }
+
+    @Test
+    fun `Given multiple poll events with mixed poll IDs When handlePollEvents is called Should only update poll for matching events`() {
+        // given
+        val pollId = randomString()
+        val differentPollId = randomString()
+        val currentUserId = randomString()
+        val poll = randomPoll(id = pollId)
+        val parentMessageId = randomString()
+        val parentMessage = randomMessage(id = parentMessageId, poll = poll)
+        val matchingPoll = randomPoll(id = pollId)
+        val nonMatchingPoll = randomPoll(id = differentPollId)
+
+        val matchingEvent1 = randomPollUpdatedEvent(poll = matchingPoll)
+        val nonMatchingEvent = randomVoteCastedEvent(poll = nonMatchingPoll)
+        val matchingEvent2 = randomPollClosedEvent(poll = matchingPoll)
+
+        whenever(threadMutableState.parentMessage).doReturn(parentMessage)
+
+        // when
+        threadLogic.handlePollEvents(currentUserId = currentUserId, events = listOf(matchingEvent1, nonMatchingEvent, matchingEvent2))
+
+        // then
+        verify(threadMutableState, times(2)).updateParentMessagePoll(any())
     }
 }