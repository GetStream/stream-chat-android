--- conflicted
+++ resolved
@@ -61,7 +61,6 @@
                 mimeType = mimeType,
                 attachmentType = attachmentType
             )
-<<<<<<< HEAD
         } else {
             uploadFile(
                 channelType = channelType,
@@ -77,22 +76,6 @@
 
     /**
      * Uploads an image attachment.
-=======
-        } else {
-            uploadFile(
-                channelType = channelType,
-                channelId = channelId,
-                file = file,
-                progressCallback = progressCallback,
-                attachment = attachment,
-                mimeType = mimeType,
-                attachmentType = attachmentType
-            )
-        }
-    }
-
-    /**
-     * Uploads an image attachment.
      *
      * @param channelType The type of the channel.
      * @param channelId The ID of the channel.
@@ -141,7 +124,6 @@
 
     /**
      * Uploads a file attachment.
->>>>>>> 224b890a
      *
      * @param channelType The type of the channel.
      * @param channelId The ID of the channel.
@@ -155,69 +137,6 @@
      *
      * @return The resulting uploaded attachment.
      */
-<<<<<<< HEAD
-    private suspend fun uploadImage(
-=======
-    private suspend fun uploadFile(
->>>>>>> 224b890a
-        channelType: String,
-        channelId: String,
-        file: File,
-        progressCallback: ProgressCallback?,
-        attachment: Attachment,
-        mimeType: String,
-        attachmentType: AttachmentType,
-    ): Result<Attachment> {
-<<<<<<< HEAD
-        val result = client.sendImage(channelType, channelId, file, progressCallback)
-=======
-        val result = client.sendFile(channelType, channelId, file, progressCallback)
->>>>>>> 224b890a
-            .await()
-
-        return if (result.isSuccess) {
-            val augmentedAttachment = attachment.augmentAttachmentOnSuccess(
-                file = file,
-                mimeType = mimeType,
-                attachmentType = attachmentType,
-                url = result.data().file,
-                thumbUrl = result.data().thumbUrl
-            )
-
-            onSuccessfulUpload(
-                augmentedAttachment = augmentedAttachment,
-                progressCallback = progressCallback
-            )
-<<<<<<< HEAD
-
-            onSuccessfulUpload(
-                augmentedAttachment = augmentedAttachment,
-                progressCallback = progressCallback
-            )
-        } else {
-            onFailedUpload(
-                attachment = attachment,
-                result = result,
-                progressCallback = progressCallback
-            )
-        }
-    }
-
-    /**
-     * Uploads an image attachment.
-     *
-     * @param channelType The type of the channel.
-     * @param channelId The ID of the channel.
-     * @param file The file that will be uploaded.
-     * @param attachment The attachment to be uploaded.
-     * @param progressCallback Used to listen to file upload
-     * progress, success, and failure.
-     * @param mimeType The mime type of the attachment that will be uploaded,
-     * e.g. image/jpeg.
-     * @param attachmentType The type of the attachment, e.g. "video", "audio", etc.
-     *
-     * @return The resulting uploaded attachment.
-     */
     private suspend fun uploadFile(
         channelType: String,
         channelId: String,
@@ -243,8 +162,6 @@
                 augmentedAttachment = augmentedAttachment,
                 progressCallback = progressCallback
             )
-=======
->>>>>>> 224b890a
         } else {
             onFailedUpload(
                 attachment = attachment,
