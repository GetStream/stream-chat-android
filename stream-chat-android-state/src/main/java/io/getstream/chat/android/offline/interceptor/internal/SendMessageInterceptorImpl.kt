/*
 * Copyright (c) 2014-2022 Stream.io Inc. All rights reserved.
 *
 * Licensed under the Stream License;
 * you may not use this file except in compliance with the License.
 * You may obtain a copy of the License at
 *
 *    https://github.com/GetStream/stream-chat-android/blob/main/LICENSE
 *
 * Unless required by applicable law or agreed to in writing, software
 * distributed under the License is distributed on an "AS IS" BASIS,
 * WITHOUT WARRANTIES OR CONDITIONS OF ANY KIND, either express or implied.
 * See the License for the specific language governing permissions and
 * limitations under the License.
 */

package io.getstream.chat.android.offline.interceptor.internal

import android.content.Context
import io.getstream.chat.android.client.errors.ChatError
import io.getstream.chat.android.client.extensions.internal.hasPendingAttachments
import io.getstream.chat.android.client.extensions.internal.populateMentions
import io.getstream.chat.android.client.interceptor.SendMessageInterceptor
import io.getstream.chat.android.client.interceptor.message.PrepareMessageLogic
import io.getstream.chat.android.client.models.Attachment
import io.getstream.chat.android.client.models.Message
import io.getstream.chat.android.client.models.User
import io.getstream.chat.android.client.persistance.repository.AttachmentRepository
import io.getstream.chat.android.client.persistance.repository.ChannelRepository
import io.getstream.chat.android.client.persistance.repository.MessageRepository
import io.getstream.chat.android.client.setup.state.ClientState
import io.getstream.chat.android.client.utils.Result
import io.getstream.chat.android.offline.message.attachments.internal.UploadAttachmentsAndroidWorker
import io.getstream.chat.android.offline.model.message.attachments.UploadAttachmentsNetworkType
import io.getstream.chat.android.offline.plugin.logic.internal.LogicRegistry
import kotlinx.coroutines.CoroutineScope
import kotlinx.coroutines.Job
import kotlinx.coroutines.flow.filterNot
import kotlinx.coroutines.launch
import java.util.UUID

/**
 * Implementation of [SendMessageInterceptor] that upload attachments, update original message
 * with new attachments and return updated message.
 */
@Suppress("LongParameterList")
internal class SendMessageInterceptorImpl(
    private val context: Context,
    private val logic: LogicRegistry,
    private val clientState: ClientState,
    private val channelRepository: ChannelRepository,
    private val messageRepository: MessageRepository,
    private val attachmentRepository: AttachmentRepository,
    private val scope: CoroutineScope,
    private val networkType: UploadAttachmentsNetworkType,
    private val prepareMessageLogic: PrepareMessageLogic,
    private val user: User
) : SendMessageInterceptor {

    private var jobsMap: Map<String, Job> = emptyMap()
    private val uploadIds = mutableMapOf<String, UUID>()

    override suspend fun interceptMessage(
        channelType: String,
        channelId: String,
        message: Message,
        isRetrying: Boolean,
    ): Result<Message> {
        val channel = logic.channel(channelType, channelId)

        val preparedMessage = prepareMessageLogic.prepareMessage(message, channelId, channelType, user).apply {
            message.populateMentions(channel.toChannel())
        }

        // Update flow in channel controller
        channel.upsertMessage(preparedMessage)
        // we insert early to ensure we don't lose messages
        messageRepository.insertMessage(preparedMessage)
        channelRepository.updateLastMessageForChannel(message.cid, preparedMessage)

        // TODO: an event broadcasting feature for LOCAL/offline events on the LLC would be a cleaner approach
        // Update flow for currently running queries
        logic.getActiveQueryChannelsLogic().forEach { query -> query.refreshChannel(channel.cid) }

        if (preparedMessage.replyMessageId != null) {
            channel.replyMessage(null)
        }

        return if (!isRetrying) {
            if (preparedMessage.hasPendingAttachments()) {
                uploadAttachments(preparedMessage, channelType, channelId)
            } else {
                Result.success(preparedMessage)
            }
        } else {
<<<<<<< HEAD
            retryMessage(preparedMessage, channelType, channelId)
=======
            retryMessage(message, channelType, channelId)
        }
    }

    /**
     * Prepares the message and its attachments but doesn't upload attachments.
     *
     * Following steps are required to initialize message properly before sending the message to the backend API:
     * 1. Message id is generated if the message doesn't have id.
     * 2. Message cid is updated if the message doesn't have cid.
     * 3. Message user is set to the current user.
     * 4. Attachments are prepared with upload state.
     * 5. Message timestamp and sync status is set.
     *
     * Then this message is inserted in database (Optimistic UI update) and final message is returned.
     */
    private suspend fun prepareNewMessage(message: Message, channelType: String, channelId: String): Message {
        val channel = logic.channel(channelType, channelId)
        val newMessage = message.copy().apply {
            if (id.isEmpty()) {
                id = generateMessageId()
            }
            if (cid.isEmpty()) {
                enrichWithCid(channel.cid)
            }
            user = requireNotNull(clientState.user.value)

            val (attachmentsToUpload, nonFileAttachments) = attachments.partition { it.upload != null }
            attachmentsToUpload.forEach { attachment ->
                if (attachment.uploadId == null) {
                    attachment.uploadId = generateUploadId()
                }
                attachment.uploadState = Attachment.UploadState.Idle
            }
            nonFileAttachments.forEach { attachment ->
                attachment.uploadState = Attachment.UploadState.Success
            }

            type = getMessageType(message)
            createdLocallyAt = createdAt ?: createdLocallyAt ?: Date()
            syncStatus = when {
                attachmentsToUpload.isNotEmpty() -> SyncStatus.AWAITING_ATTACHMENTS
                clientState.isNetworkAvailable -> SyncStatus.IN_PROGRESS
                else -> SyncStatus.SYNC_NEEDED
            }
>>>>>>> b4502536
        }
    }

    /**
     * Tries to upload attachments of this [message] without preparing.
     *
     * It is used when we have some messages already pending in database (due to any non permanent error)
     *
     * @param message [Message] to be retried.
     *
     * @return [Result] having message with latest attachments state or error if there was any.
     */
    private suspend fun retryMessage(message: Message, channelType: String, channelId: String): Result<Message> =
        uploadAttachments(message, channelType, channelId)

    /**
     * Uploads the attachment of this message if there is any pending attachments and return the updated message.
     *
     * @param message [Message] whose attachments are to be uploaded.
     *
     * @return [Result] having message with latest attachments state or error if there was any.
     */
    private suspend fun uploadAttachments(message: Message, channelType: String, channelId: String): Result<Message> {
        return if (clientState.isNetworkAvailable) {
            waitForAttachmentsToBeSent(message, channelType, channelId)
        } else {
            enqueueAttachmentUpload(message, channelType, channelId)
            Result(ChatError("Chat is offline, not sending message with id ${message.id} and text ${message.text}"))
        }
    }

    /**
     * Waits till all attachments are uploaded or either of them fails.
     *
     * @param newMessage Message whose attachments are to be uploaded.
     */
    private suspend fun waitForAttachmentsToBeSent(
        newMessage: Message,
        channelType: String,
        channelId: String,
    ): Result<Message> {
        jobsMap[newMessage.id]?.cancel()
        var allAttachmentsUploaded = false
        var messageToBeSent = newMessage

        jobsMap = jobsMap + (
            newMessage.id to scope.launch {
                attachmentRepository.observeAttachmentsForMessage(newMessage.id)
                    .filterNot(Collection<Attachment>::isEmpty)
                    .collect { attachments ->
                        when {
                            attachments.all { it.uploadState == Attachment.UploadState.Success } -> {
                                messageToBeSent = messageRepository.selectMessage(newMessage.id) ?: newMessage.copy(
                                    attachments = attachments.toMutableList()
                                )
                                allAttachmentsUploaded = true
                                jobsMap[newMessage.id]?.cancel()
                            }
                            attachments.any { it.uploadState is Attachment.UploadState.Failed } -> {
                                jobsMap[newMessage.id]?.cancel()
                            }
                            else -> Unit
                        }
                    }
            }
            )
        enqueueAttachmentUpload(newMessage, channelType, channelId)
        jobsMap[newMessage.id]?.join()
        return if (allAttachmentsUploaded) {
            Result.success(messageToBeSent.copy(type = Message.TYPE_REGULAR))
        } else {
            Result.error(ChatError("Could not upload attachments, not sending message with id ${newMessage.id}"))
        }.also {
            uploadIds.remove(newMessage.id)
        }
    }

    /**
     * Enqueues attachment upload work.
     */
    private fun enqueueAttachmentUpload(message: Message, channelType: String, channelId: String) {
        val workId = UploadAttachmentsAndroidWorker.start(context, channelType, channelId, message.id, networkType)
        uploadIds[message.id] = workId
    }

    /**
     * Cancels all the running job.
     */
    fun cancelJobs() {
        jobsMap.values.forEach { it.cancel() }
        uploadIds.values.forEach { UploadAttachmentsAndroidWorker.stop(context, it) }
    }
}<|MERGE_RESOLUTION|>--- conflicted
+++ resolved
@@ -93,55 +93,7 @@
                 Result.success(preparedMessage)
             }
         } else {
-<<<<<<< HEAD
             retryMessage(preparedMessage, channelType, channelId)
-=======
-            retryMessage(message, channelType, channelId)
-        }
-    }
-
-    /**
-     * Prepares the message and its attachments but doesn't upload attachments.
-     *
-     * Following steps are required to initialize message properly before sending the message to the backend API:
-     * 1. Message id is generated if the message doesn't have id.
-     * 2. Message cid is updated if the message doesn't have cid.
-     * 3. Message user is set to the current user.
-     * 4. Attachments are prepared with upload state.
-     * 5. Message timestamp and sync status is set.
-     *
-     * Then this message is inserted in database (Optimistic UI update) and final message is returned.
-     */
-    private suspend fun prepareNewMessage(message: Message, channelType: String, channelId: String): Message {
-        val channel = logic.channel(channelType, channelId)
-        val newMessage = message.copy().apply {
-            if (id.isEmpty()) {
-                id = generateMessageId()
-            }
-            if (cid.isEmpty()) {
-                enrichWithCid(channel.cid)
-            }
-            user = requireNotNull(clientState.user.value)
-
-            val (attachmentsToUpload, nonFileAttachments) = attachments.partition { it.upload != null }
-            attachmentsToUpload.forEach { attachment ->
-                if (attachment.uploadId == null) {
-                    attachment.uploadId = generateUploadId()
-                }
-                attachment.uploadState = Attachment.UploadState.Idle
-            }
-            nonFileAttachments.forEach { attachment ->
-                attachment.uploadState = Attachment.UploadState.Success
-            }
-
-            type = getMessageType(message)
-            createdLocallyAt = createdAt ?: createdLocallyAt ?: Date()
-            syncStatus = when {
-                attachmentsToUpload.isNotEmpty() -> SyncStatus.AWAITING_ATTACHMENTS
-                clientState.isNetworkAvailable -> SyncStatus.IN_PROGRESS
-                else -> SyncStatus.SYNC_NEEDED
-            }
->>>>>>> b4502536
         }
     }
 
