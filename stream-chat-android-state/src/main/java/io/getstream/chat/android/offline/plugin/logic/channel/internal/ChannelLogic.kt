/*
 * Copyright (c) 2014-2022 Stream.io Inc. All rights reserved.
 *
 * Licensed under the Stream License;
 * you may not use this file except in compliance with the License.
 * You may obtain a copy of the License at
 *
 *    https://github.com/GetStream/stream-chat-android/blob/main/LICENSE
 *
 * Unless required by applicable law or agreed to in writing, software
 * distributed under the License is distributed on an "AS IS" BASIS,
 * WITHOUT WARRANTIES OR CONDITIONS OF ANY KIND, either express or implied.
 * See the License for the specific language governing permissions and
 * limitations under the License.
 */

package io.getstream.chat.android.offline.plugin.logic.channel.internal

import io.getstream.chat.android.client.ChatClient
import io.getstream.chat.android.client.api.models.Pagination
import io.getstream.chat.android.client.api.models.QueryChannelRequest
import io.getstream.chat.android.client.api.models.WatchChannelRequest
import io.getstream.chat.android.client.errors.ChatError
import io.getstream.chat.android.client.events.ChannelDeletedEvent
import io.getstream.chat.android.client.events.ChannelHiddenEvent
import io.getstream.chat.android.client.events.ChannelTruncatedEvent
import io.getstream.chat.android.client.events.ChannelUpdatedByUserEvent
import io.getstream.chat.android.client.events.ChannelUpdatedEvent
import io.getstream.chat.android.client.events.ChannelUserBannedEvent
import io.getstream.chat.android.client.events.ChannelUserUnbannedEvent
import io.getstream.chat.android.client.events.ChannelVisibleEvent
import io.getstream.chat.android.client.events.ChatEvent
import io.getstream.chat.android.client.events.ConnectedEvent
import io.getstream.chat.android.client.events.ConnectingEvent
import io.getstream.chat.android.client.events.DisconnectedEvent
import io.getstream.chat.android.client.events.ErrorEvent
import io.getstream.chat.android.client.events.GlobalUserBannedEvent
import io.getstream.chat.android.client.events.GlobalUserUnbannedEvent
import io.getstream.chat.android.client.events.HealthEvent
import io.getstream.chat.android.client.events.MarkAllReadEvent
import io.getstream.chat.android.client.events.MemberAddedEvent
import io.getstream.chat.android.client.events.MemberRemovedEvent
import io.getstream.chat.android.client.events.MemberUpdatedEvent
import io.getstream.chat.android.client.events.MessageDeletedEvent
import io.getstream.chat.android.client.events.MessageReadEvent
import io.getstream.chat.android.client.events.MessageUpdatedEvent
import io.getstream.chat.android.client.events.NewMessageEvent
import io.getstream.chat.android.client.events.NotificationAddedToChannelEvent
import io.getstream.chat.android.client.events.NotificationChannelDeletedEvent
import io.getstream.chat.android.client.events.NotificationChannelMutesUpdatedEvent
import io.getstream.chat.android.client.events.NotificationChannelTruncatedEvent
import io.getstream.chat.android.client.events.NotificationInviteAcceptedEvent
import io.getstream.chat.android.client.events.NotificationInviteRejectedEvent
import io.getstream.chat.android.client.events.NotificationInvitedEvent
import io.getstream.chat.android.client.events.NotificationMarkReadEvent
import io.getstream.chat.android.client.events.NotificationMessageNewEvent
import io.getstream.chat.android.client.events.NotificationMutesUpdatedEvent
import io.getstream.chat.android.client.events.NotificationRemovedFromChannelEvent
import io.getstream.chat.android.client.events.ReactionDeletedEvent
import io.getstream.chat.android.client.events.ReactionNewEvent
import io.getstream.chat.android.client.events.ReactionUpdateEvent
import io.getstream.chat.android.client.events.TypingStartEvent
import io.getstream.chat.android.client.events.TypingStopEvent
import io.getstream.chat.android.client.events.UnknownEvent
import io.getstream.chat.android.client.events.UserDeletedEvent
import io.getstream.chat.android.client.events.UserPresenceChangedEvent
import io.getstream.chat.android.client.events.UserStartWatchingEvent
import io.getstream.chat.android.client.events.UserStopWatchingEvent
import io.getstream.chat.android.client.events.UserUpdatedEvent
import io.getstream.chat.android.client.extensions.internal.applyPagination
import io.getstream.chat.android.client.models.Channel
import io.getstream.chat.android.client.models.ChannelUserRead
import io.getstream.chat.android.client.models.Message
import io.getstream.chat.android.client.models.User
import io.getstream.chat.android.client.persistance.repository.RepositoryFacade
import io.getstream.chat.android.client.query.pagination.AnyChannelPaginationRequest
import io.getstream.chat.android.client.utils.Result
import io.getstream.chat.android.offline.model.querychannels.pagination.internal.QueryChannelPaginationRequest
import io.getstream.chat.android.offline.model.querychannels.pagination.internal.toAnyChannelPaginationRequest
import io.getstream.chat.android.offline.plugin.state.channel.ChannelState
import io.getstream.chat.android.offline.plugin.state.channel.internal.ChannelMutableState
import io.getstream.logging.StreamLog
import java.util.Date

/**
 * This class contains all the logic to manipulate and modify the state of the corresponding channel.
 *
 * @property repos [RepositoryFacade] that interact with data sources. The this object should be used only
 * to read data and never update data as the state module should never change the database.
 * @property userPresence [Boolean] true if user presence is enabled, false otherwise.
 * @property channelStateLogic [ChannelStateLogic]
 */
@Suppress("TooManyFunctions", "LargeClass")
internal class ChannelLogic(
    private val repos: RepositoryFacade,
    private val userPresence: Boolean,
    private val channelStateLogic: ChannelStateLogic,
) {

    private val mutableState: ChannelMutableState = channelStateLogic.writeChannelState()
    private val logger = StreamLog.getLogger("Chat:ChannelLogic")

    val cid: String
        get() = mutableState.cid

<<<<<<< HEAD
    override suspend fun onQueryChannelPrecondition(
        channelType: String,
        channelId: String,
        request: QueryChannelRequest,
    ): Result<Unit> {
        return Result(Unit)
    }

    override suspend fun onQueryChannelRequest(channelType: String, channelId: String, request: QueryChannelRequest) {
        if (request.isNotificationUpdate) return

=======
    suspend fun updateStateFromDatabase(request: QueryChannelRequest) {
>>>>>>> 92314623
        channelStateLogic.refreshMuteState()

        runChannelQueryOffline(request)
    }

<<<<<<< HEAD
    override suspend fun onQueryChannelResult(
        result: Result<Channel>,
        channelType: String,
        channelId: String,
        request: QueryChannelRequest,
    ) {
        result.onSuccessSuspend { channel ->
            logger.v { "[onQueryChannelResult] isSuccess: ${result.isSuccess}" }
            // first thing here needs to be updating configs otherwise we have a race with receiving events
            repos.insertChannelConfig(ChannelConfig(channel.type, channel.config))

            if (!mutableState.insideSearch.value && !request.isFilteringAroundIdMessages()) {
                storeStateForChannel(channel)
            }
        }.onSuccess { channel ->
            logger.d { "[onQueryChannelResult.onSuccess] skip messages: ${request.skipMessages}" }

            channelStateLogic.propagateChannelQuery(channel, request)
        }.onError(channelStateLogic::propagateQueryError)
    }

    private suspend fun storeStateForChannel(channel: Channel) {
        val users = channel.users().associateBy { it.id }.toMutableMap()
        val configs: MutableCollection<ChannelConfig> = mutableSetOf(ChannelConfig(channel.type, channel.config))
        channel.messages.forEach { message ->
            message.enrichWithCid(channel.cid)
            users.putAll(message.users().associateBy { it.id })
        }
        repos.storeStateForChannels(
            configs = configs,
            users = users.values.toList(),
            channels = listOf(channel),
            messages = channel.messages
        )
    }

=======
>>>>>>> 92314623
    /**
     * Returns the state of Channel. Useful to check how it the state of the channel of the [ChannelLogic]
     *
     * @return [ChannelState]
     */
    internal fun state(): ChannelState = mutableState

    internal fun stateLogic(): ChannelStateLogic {
        return channelStateLogic
    }

    /**
     * Starts to watch this channel.
     *
     * @param messagesLimit The limit of messages inside the channel that should be requested.
     * @param userPresence Flag to determine if the SDK is going to receive UserPresenceChanged events. Used by the SDK to indicate if the user is online or not.
     */
    internal suspend fun watch(messagesLimit: Int = 30, userPresence: Boolean): Result<Channel> {
        // Otherwise it's too easy for devs to create UI bugs which DDOS our API
        if (mutableState.loading.value) {
            logger.i { "Another request to watch this channel is in progress. Ignoring this request." }
            return Result.error(
                ChatError("Another request to watch this channel is in progress. Ignoring this request.")
            )
        }
        return runChannelQuery(QueryChannelPaginationRequest(messagesLimit).toWatchChannelRequest(userPresence))
    }

    /**
     * Loads a list of messages after the newest message in the current list.
     *
     * @param messageId Id of message after which to fetch messages.
     * @param limit Number of messages to fetch after this message.
     *
     * @return [Result] of [Channel] with fetched messages.
     */
    internal suspend fun loadNewerMessages(messageId: String, limit: Int): Result<Channel> {
        mutableState.setLoadingNewerMessages(true)
        return runChannelQuery(newerWatchChannelRequest(limit = limit, baseMessageId = messageId))
    }

    /**
     * Loads a list of messages before the message with particular message id.
     *
     * @param messageLimit Number of messages to fetch before this message.
     * @param baseMessageId Id of message before which to fetch messages. Last available message will be calculated if the parameter is null.
     *
     * @return [Result] of [Channel] with fetched messages.
     */
    internal suspend fun loadOlderMessages(messageLimit: Int, baseMessageId: String? = null): Result<Channel> {
        mutableState.setLoadingOlderMessages(true)
        return runChannelQuery(olderWatchChannelRequest(limit = messageLimit, baseMessageId = baseMessageId))
    }

    internal suspend fun loadMessagesAroundId(aroundMessageId: String): Result<Channel> {
        return runChannelQuery(aroundIdWatchChannelRequest(aroundMessageId))
    }

    private suspend fun runChannelQuery(request: WatchChannelRequest): Result<Channel> {
        val offlineChannel = runChannelQueryOffline(request)

<<<<<<< HEAD
        val onlineResult =
            ChatClient.instance()
                .queryChannelInternal(mutableState.channelType, mutableState.channelId, request)
                .await()
                .also { result ->
                    onQueryChannelResult(result, mutableState.channelType, mutableState.channelId, request)
                }
=======
        val onlineResult = ChatClient.instance()
            .queryChannel(mutableState.channelType, mutableState.channelId, request, skipOnRequest = true)
            .await()
>>>>>>> 92314623

        return when {
            onlineResult.isSuccess -> onlineResult
            offlineChannel != null -> Result.success(offlineChannel)
            else -> onlineResult
        }
    }

    private suspend fun runChannelQueryOffline(request: QueryChannelRequest): Channel? {
        /* It is not possible to guarantee that the next page of newer messages is the same of backend,
         * so we force the backend usage */
        if (request.isFilteringNewerMessages()) return null

        return selectAndEnrichChannel(mutableState.cid, request)?.also { channel ->
            logger.i { "Loaded channel ${channel.cid} from offline storage with ${channel.messages.size} messages" }
            if (request.filteringOlderMessages()) {
                updateOldMessagesFromLocalChannel(channel)
            } else {
                updateDataFromLocalChannel(channel, request.isNotificationUpdate, request.skipMessages)
            }
        }
    }

    private fun updateDataFromLocalChannel(
        localChannel: Channel,
        isNotificationUpdate: Boolean,
        skipMessages: Boolean,
    ) {
        localChannel.hidden?.let(channelStateLogic::toggleHidden)
        mutableState.hideMessagesBefore = localChannel.hiddenMessagesBefore
        updateDataFromChannel(
            localChannel,
            scrollUpdate = true,
            isNotificationUpdate = isNotificationUpdate,
            skipMessages = skipMessages
        )
    }

    private fun updateOldMessagesFromLocalChannel(localChannel: Channel) {
        localChannel.hidden?.let(channelStateLogic::toggleHidden)
        channelStateLogic.updateOldMessagesFromChannel(localChannel)
    }

    private suspend fun selectAndEnrichChannel(
        channelId: String,
        pagination: QueryChannelRequest,
    ): Channel? = selectAndEnrichChannels(listOf(channelId), pagination.toAnyChannelPaginationRequest()).getOrNull(0)

    private suspend fun selectAndEnrichChannels(
        channelIds: List<String>,
        pagination: AnyChannelPaginationRequest,
    ): List<Channel> = repos.selectChannels(channelIds, pagination).applyPagination(pagination)

    internal fun updateDataFromChannel(
        channel: Channel,
        shouldRefreshMessages: Boolean = false,
        scrollUpdate: Boolean = false,
        isNotificationUpdate: Boolean = false,
        skipMessages: Boolean = false,
    ) {
        channelStateLogic.updateDataFromChannel(
            channel,
            shouldRefreshMessages,
            scrollUpdate,
            isNotificationUpdate,
            skipMessages
        )
    }

    internal fun deleteMessage(message: Message) {
        channelStateLogic.deleteMessage(message)
    }

<<<<<<< HEAD
    /**
     * Updates the messages locally and saves it at database.
     *
     * @param messages The list of messages to be updated in the SDK and to be saved in database.
     */
    internal suspend fun updateAndSaveMessages(messages: List<Message>) {
        channelStateLogic.upsertMessages(messages)
        storeMessageLocally(messages)
    }

    /**
     * Store the messages in the local cache.
     *
     * @param messages The messages to be stored. Check [Message].
     */
    internal suspend fun storeMessageLocally(messages: List<Message>) {
        repos.insertMessages(messages)
    }

    internal fun upsertMessage(message: Message) = channelStateLogic.upsertMessage(message)
=======
    internal fun upsertMessage(message: Message) = channelStateLogic.upsertMessages(listOf(message))
>>>>>>> 92314623

    internal fun upsertMessages(messages: List<Message>) {
        channelStateLogic.upsertMessages(messages)
    }

    /**
     * Returns instance of [WatchChannelRequest] to obtain older messages of a channel.
     *
     * @param limit Message limit in this request.
     * @param baseMessageId Message id of the last available message. Request will fetch messages older than this.
     */
    private fun olderWatchChannelRequest(limit: Int, baseMessageId: String?): WatchChannelRequest =
        watchChannelRequest(Pagination.LESS_THAN, limit, baseMessageId)

    /**
     * Returns instance of [WatchChannelRequest] to obtain newer messages of a channel.
     *
     * @param limit Message limit in this request.
     * @param baseMessageId Message id of the last available message. Request will fetch messages newer than this.
     */
    private fun newerWatchChannelRequest(limit: Int, baseMessageId: String?): WatchChannelRequest =
        watchChannelRequest(Pagination.GREATER_THAN, limit, baseMessageId)

    private fun aroundIdWatchChannelRequest(aroundMessageId: String): WatchChannelRequest {
        return QueryChannelPaginationRequest().apply {
            messageFilterDirection = Pagination.AROUND_ID
            messageFilterValue = aroundMessageId
        }.toWatchChannelRequest(userPresence).apply {
            shouldRefresh = true
        }
    }

    /**
     * Creates instance of [WatchChannelRequest] according to [Pagination].
     *
     * @param pagination Pagination parameter which defines should we request older/newer messages.
     * @param limit Message limit in this request.
     * @param baseMessageId Message id of the last available. Can be null then it calculates the last available message.
     */
    private fun watchChannelRequest(pagination: Pagination, limit: Int, baseMessageId: String?): WatchChannelRequest {
        val messageId = baseMessageId ?: getLoadMoreBaseMessageId(pagination)
        return QueryChannelPaginationRequest(limit).apply {
            messageId?.let {
                messageFilterDirection = pagination
                messageFilterValue = it
            }
        }.toWatchChannelRequest(userPresence)
    }

    /**
     * Calculates base messageId for [WatchChannelRequest] depending on [Pagination] when requesting more messages.
     *
     * @param direction [Pagination] instance which shows direction of pagination.
     */
    private fun getLoadMoreBaseMessageId(direction: Pagination): String? {
        val messages = mutableState.sortedMessages.value.takeUnless(Collection<Message>::isEmpty) ?: return null
        return when (direction) {
            Pagination.GREATER_THAN_OR_EQUAL,
            Pagination.GREATER_THAN,
            -> messages.last().id
            Pagination.LESS_THAN,
            Pagination.LESS_THAN_OR_EQUAL,
            Pagination.AROUND_ID,
            -> messages.first().id
        }
    }

    /**
     * Removes messages before the given date and optionally adds a system message
     * that was coming with the event.
     *
     * @param date The date used for generating result.
     * @param systemMessage The system message to display.
     */
    private fun removeMessagesBefore(date: Date, systemMessage: Message? = null) {
        channelStateLogic.removeMessagesBefore(date, systemMessage)
    }

    /**
     * Hides the messages created before the given date.
     *
     * @param date The date used for generating result.
     */
    internal fun hideMessagesBefore(date: Date) {
        channelStateLogic.hideMessagesBefore(date)
    }

    private fun upsertEventMessage(message: Message) {
        // make sure we don't lose ownReactions
        getMessage(message.id)?.let {
            message.ownReactions = it.ownReactions
        }

        channelStateLogic.upsertMessage(message)
    }

    /**
     * Returns message stored in [ChannelMutableState] if exists and wasn't hidden.
     *
     * @param messageId The id of the message.
     *
     * @return [Message] if exists and wasn't hidden, null otherwise.
     */
    internal fun getMessage(messageId: String): Message? =
        mutableState.visibleMessages.value[messageId]?.copy()

    private fun upsertUserPresence(user: User) {
        channelStateLogic.upsertUserPresence(user)
    }

    private fun upsertUser(user: User) {
        upsertUserPresence(user)
        // channels have users
        val userId = user.id
        val channelData = mutableState.channelData.value
        if (channelData.createdBy.id == userId) {
            channelData.createdBy = user
        }

        // updating messages is harder
        // user updates don't happen frequently, it's probably ok for this update to be sluggish
        // if it turns out to be slow we can do a simple reverse index from user -> message
        val messages = mutableState.messageList.value
        val changedMessages = mutableListOf<Message>()
        for (message in messages) {
            var changed = false
            if (message.user.id == userId) {
                message.user = user
                changed = true
            }
            for (reaction in message.ownReactions) {
                if (reaction.user!!.id == userId) {
                    reaction.user = user
                    changed = true
                }
            }
            for (reaction in message.latestReactions) {
                if (reaction.user!!.id == userId) {
                    reaction.user = user
                    changed = true
                }
            }
            if (changed) changedMessages.add(message)
        }
        if (changedMessages.isNotEmpty()) {
            channelStateLogic.upsertMessages(changedMessages)
        }
    }

    /**
     * Handles events received from the socket.
     *
     * @see [handleEvent]
     */
    internal fun handleEvents(events: List<ChatEvent>) {
        for (event in events) {
            handleEvent(event)
        }
    }

    /**
     * Handles event received from the socket.
     * Responsible for synchronizing [ChannelStateLogic].
     */
    internal fun handleEvent(event: ChatEvent) {
        StreamLog.d("Channel-Logic") { "[handleEvent] cid: $cid, event: $event" }
        when (event) {
            is NewMessageEvent -> {
                upsertEventMessage(event.message)
                channelStateLogic.incrementUnreadCountIfNecessary(event.message)
                channelStateLogic.toggleHidden(false)
            }
            is MessageUpdatedEvent -> {
                event.message.apply {
                    replyTo = mutableState.messageList.value.firstOrNull { it.id == replyMessageId }
                }.let(::upsertEventMessage)

                channelStateLogic.toggleHidden(false)
            }
            is MessageDeletedEvent -> {
                if (event.hardDelete) {
                    deleteMessage(event.message)
                } else {
                    upsertEventMessage(event.message)
                }
                channelStateLogic.toggleHidden(false)
            }
            is NotificationMessageNewEvent -> {
                if (!mutableState.insideSearch.value) {
                    upsertEventMessage(event.message)
                }
                channelStateLogic.incrementUnreadCountIfNecessary(event.message)
                channelStateLogic.toggleHidden(false)
            }
            is ReactionNewEvent -> {
                upsertEventMessage(event.message)
            }
            is ReactionUpdateEvent -> {
                upsertEventMessage(event.message)
            }
            is ReactionDeletedEvent -> {
                upsertEventMessage(event.message)
            }
            is MemberRemovedEvent -> {
                channelStateLogic.deleteMember(event.member)
            }
            is NotificationRemovedFromChannelEvent -> {
                channelStateLogic.deleteMember(event.member)
            }
            is MemberAddedEvent -> {
                channelStateLogic.addMember(event.member)
            }
            is MemberUpdatedEvent -> {
                channelStateLogic.upsertMember(event.member)
            }
            is NotificationAddedToChannelEvent -> {
                channelStateLogic.upsertMembers(event.channel.members)
            }
            is UserPresenceChangedEvent -> {
                upsertUserPresence(event.user)
            }
            is UserUpdatedEvent -> {
                upsertUser(event.user)
            }
            is UserStartWatchingEvent -> {
                channelStateLogic.upsertWatcher(event)
            }
            is UserStopWatchingEvent -> {
                channelStateLogic.deleteWatcher(event)
            }
            is ChannelUpdatedEvent -> {
                channelStateLogic.updateChannelData(event.channel)
            }
            is ChannelUpdatedByUserEvent -> {
                channelStateLogic.updateChannelData(event.channel)
            }
            is ChannelHiddenEvent -> {
                channelStateLogic.toggleHidden(true)
            }
            is ChannelVisibleEvent -> {
                channelStateLogic.toggleHidden(false)
            }
            is ChannelDeletedEvent -> {
                removeMessagesBefore(event.createdAt)
                channelStateLogic.deleteChannel(event.createdAt)
            }
            is ChannelTruncatedEvent -> {
                removeMessagesBefore(event.createdAt, event.message)
            }
            is NotificationChannelTruncatedEvent -> {
                removeMessagesBefore(event.createdAt)
            }
            is TypingStopEvent -> {
                channelStateLogic.setTyping(event.user.id, null)
            }
            is TypingStartEvent -> {
                channelStateLogic.setTyping(event.user.id, event)
            }
            is MessageReadEvent -> {
                channelStateLogic.updateRead(ChannelUserRead(event.user, event.createdAt))
            }
            is NotificationMarkReadEvent -> {
                channelStateLogic.updateRead(ChannelUserRead(event.user, event.createdAt))
            }
            is MarkAllReadEvent -> {
                channelStateLogic.updateRead(ChannelUserRead(event.user, event.createdAt))
            }
            is NotificationInviteAcceptedEvent -> {
                channelStateLogic.addMember(event.member)
                channelStateLogic.updateChannelData(event.channel)
            }
            is NotificationInviteRejectedEvent -> {
                channelStateLogic.deleteMember(event.member)
                channelStateLogic.updateChannelData(event.channel)
            }
            is NotificationChannelMutesUpdatedEvent -> {
                event.me.channelMutes.any { mute ->
                    mute.channel.cid == mutableState.cid
                }.let(channelStateLogic::updateMute)
            }
            is ChannelUserBannedEvent,
            is ChannelUserUnbannedEvent,
            is NotificationChannelDeletedEvent,
            is NotificationInvitedEvent,
            is ConnectedEvent,
            is ConnectingEvent,
            is DisconnectedEvent,
            is ErrorEvent,
            is GlobalUserBannedEvent,
            is GlobalUserUnbannedEvent,
            is HealthEvent,
            is NotificationMutesUpdatedEvent,
            is UnknownEvent,
            is UserDeletedEvent,
            -> Unit // Ignore these events
        }
    }

    fun toChannel(): Channel = mutableState.toChannel()

    internal fun replyMessage(repliedMessage: Message?) {
        channelStateLogic.replyMessage(repliedMessage)
    }
}<|MERGE_RESOLUTION|>--- conflicted
+++ resolved
@@ -103,65 +103,13 @@
     val cid: String
         get() = mutableState.cid
 
-<<<<<<< HEAD
-    override suspend fun onQueryChannelPrecondition(
-        channelType: String,
-        channelId: String,
-        request: QueryChannelRequest,
-    ): Result<Unit> {
-        return Result(Unit)
-    }
-
-    override suspend fun onQueryChannelRequest(channelType: String, channelId: String, request: QueryChannelRequest) {
+    suspend fun updateStateFromDatabase(request: QueryChannelRequest) {
         if (request.isNotificationUpdate) return
-
-=======
-    suspend fun updateStateFromDatabase(request: QueryChannelRequest) {
->>>>>>> 92314623
         channelStateLogic.refreshMuteState()
 
         runChannelQueryOffline(request)
     }
 
-<<<<<<< HEAD
-    override suspend fun onQueryChannelResult(
-        result: Result<Channel>,
-        channelType: String,
-        channelId: String,
-        request: QueryChannelRequest,
-    ) {
-        result.onSuccessSuspend { channel ->
-            logger.v { "[onQueryChannelResult] isSuccess: ${result.isSuccess}" }
-            // first thing here needs to be updating configs otherwise we have a race with receiving events
-            repos.insertChannelConfig(ChannelConfig(channel.type, channel.config))
-
-            if (!mutableState.insideSearch.value && !request.isFilteringAroundIdMessages()) {
-                storeStateForChannel(channel)
-            }
-        }.onSuccess { channel ->
-            logger.d { "[onQueryChannelResult.onSuccess] skip messages: ${request.skipMessages}" }
-
-            channelStateLogic.propagateChannelQuery(channel, request)
-        }.onError(channelStateLogic::propagateQueryError)
-    }
-
-    private suspend fun storeStateForChannel(channel: Channel) {
-        val users = channel.users().associateBy { it.id }.toMutableMap()
-        val configs: MutableCollection<ChannelConfig> = mutableSetOf(ChannelConfig(channel.type, channel.config))
-        channel.messages.forEach { message ->
-            message.enrichWithCid(channel.cid)
-            users.putAll(message.users().associateBy { it.id })
-        }
-        repos.storeStateForChannels(
-            configs = configs,
-            users = users.values.toList(),
-            channels = listOf(channel),
-            messages = channel.messages
-        )
-    }
-
-=======
->>>>>>> 92314623
     /**
      * Returns the state of Channel. Useful to check how it the state of the channel of the [ChannelLogic]
      *
@@ -223,19 +171,11 @@
     private suspend fun runChannelQuery(request: WatchChannelRequest): Result<Channel> {
         val offlineChannel = runChannelQueryOffline(request)
 
-<<<<<<< HEAD
         val onlineResult =
             ChatClient.instance()
-                .queryChannelInternal(mutableState.channelType, mutableState.channelId, request)
+                .queryChannel(mutableState.channelType, mutableState.channelId, request, skipOnRequest = true)
                 .await()
-                .also { result ->
-                    onQueryChannelResult(result, mutableState.channelType, mutableState.channelId, request)
-                }
-=======
-        val onlineResult = ChatClient.instance()
-            .queryChannel(mutableState.channelType, mutableState.channelId, request, skipOnRequest = true)
-            .await()
->>>>>>> 92314623
+
 
         return when {
             onlineResult.isSuccess -> onlineResult
@@ -309,30 +249,7 @@
         channelStateLogic.deleteMessage(message)
     }
 
-<<<<<<< HEAD
-    /**
-     * Updates the messages locally and saves it at database.
-     *
-     * @param messages The list of messages to be updated in the SDK and to be saved in database.
-     */
-    internal suspend fun updateAndSaveMessages(messages: List<Message>) {
-        channelStateLogic.upsertMessages(messages)
-        storeMessageLocally(messages)
-    }
-
-    /**
-     * Store the messages in the local cache.
-     *
-     * @param messages The messages to be stored. Check [Message].
-     */
-    internal suspend fun storeMessageLocally(messages: List<Message>) {
-        repos.insertMessages(messages)
-    }
-
     internal fun upsertMessage(message: Message) = channelStateLogic.upsertMessage(message)
-=======
-    internal fun upsertMessage(message: Message) = channelStateLogic.upsertMessages(listOf(message))
->>>>>>> 92314623
 
     internal fun upsertMessages(messages: List<Message>) {
         channelStateLogic.upsertMessages(messages)
