/*
 * Copyright (c) 2014-2022 Stream.io Inc. All rights reserved.
 *
 * Licensed under the Stream License;
 * you may not use this file except in compliance with the License.
 * You may obtain a copy of the License at
 *
 *    https://github.com/GetStream/stream-chat-android/blob/main/LICENSE
 *
 * Unless required by applicable law or agreed to in writing, software
 * distributed under the License is distributed on an "AS IS" BASIS,
 * WITHOUT WARRANTIES OR CONDITIONS OF ANY KIND, either express or implied.
 * See the License for the specific language governing permissions and
 * limitations under the License.
 */

package io.getstream.chat.android.state.plugin.factory

import android.content.Context
import io.getstream.chat.android.client.ChatClient
import io.getstream.chat.android.client.events.ChatEvent
import io.getstream.chat.android.client.models.User
import io.getstream.chat.android.client.persistance.repository.RepositoryFacade
import io.getstream.chat.android.client.plugin.Plugin
import io.getstream.chat.android.client.plugin.factory.PluginFactory
import io.getstream.chat.android.core.internal.coroutines.DispatcherProvider
import io.getstream.chat.android.state.event.handler.internal.EventHandler
import io.getstream.chat.android.state.event.handler.internal.EventHandlerSequential
import io.getstream.chat.android.state.plugin.config.StatePluginConfig
import io.getstream.chat.android.state.plugin.internal.ConfigSingleton
import io.getstream.chat.android.state.plugin.internal.StatePlugin
import io.getstream.chat.android.state.plugin.logic.internal.LogicRegistry
import io.getstream.chat.android.state.plugin.state.StateRegistry
import io.getstream.chat.android.state.plugin.state.global.internal.GlobalMutableState
import io.getstream.chat.android.state.sync.internal.OfflineSyncFirebaseMessagingHandler
import io.getstream.chat.android.state.sync.internal.SyncManager
import io.getstream.logging.StreamLog
import kotlinx.coroutines.CoroutineExceptionHandler
import kotlinx.coroutines.CoroutineScope
import kotlinx.coroutines.SupervisorJob
import kotlinx.coroutines.flow.Flow
import kotlinx.coroutines.job

/**
 * Implementation of [PluginFactory] that provides [StatePlugin].
 *
 * @param config [StatePluginConfig] Configuration of persistence of the SDK.
 * @param appContext [Context]
 */
public class StreamStatePluginFactory(
    private val config: StatePluginConfig,
    private val appContext: Context,
) : PluginFactory {
<<<<<<< HEAD
=======

    @Volatile
    private var cachedStatePluginInstance: StatePlugin? = null

>>>>>>> 8171481d
    private val logger = StreamLog.getLogger("Chat:StatePluginFactory")

    init {
        ConfigSingleton.statePluginConfig = config
    }

    /**
     * Creates a [Plugin]
     *
     * @return The [Plugin] instance.
     */
    override fun get(user: User): Plugin = createStatePlugin(user)

    private fun createStatePlugin(user: User): StatePlugin {
        val exceptionHandler = CoroutineExceptionHandler { context, throwable ->
            StreamLog.e("StreamStatePlugin", throwable) {
                "[uncaughtCoroutineException] throwable: $throwable, context: $context"
            }
        }
        val scope = ChatClient.instance().inheritScope { parentJob ->
            SupervisorJob(parentJob) + DispatcherProvider.IO + exceptionHandler
        }
        return createStatePlugin(user, scope)
    }

    @SuppressWarnings("LongMethod")
    public fun createStatePlugin(
        user: User,
        scope: CoroutineScope,
    ): StatePlugin {
        logger.i { "[createStatePlugin] no args" }
        val chatClient = ChatClient.instance()
        val repositoryFacade = chatClient.repositoryFacade
        val clientState = chatClient.clientState
        val globalState = GlobalMutableState.get(chatClient.clientState).apply {
            clearState()
            setUser(user)
        }

        val stateRegistry = StateRegistry.create(
            scope.coroutineContext.job, scope, globalState.user, repositoryFacade, repositoryFacade.observeLatestUsers()
        )
        val logic = LogicRegistry.create(
            stateRegistry = stateRegistry,
            globalState = globalState,
            userPresence = config.userPresence,
            repos = repositoryFacade,
            client = chatClient,
            clientState = clientState,
            coroutineScope = scope,
        )

        chatClient.logicRegistry = logic

        val syncManager = SyncManager(
            currentUserId = user.id,
            scope = scope,
            chatClient = chatClient,
            clientState = clientState,
            repos = repositoryFacade,
            logicRegistry = logic,
            stateRegistry = stateRegistry,
            userPresence = config.userPresence,
        )

        val eventHandler: EventHandler = createEventHandler(
            user = user,
            scope = scope,
            client = chatClient,
            logicRegistry = logic,
            stateRegistry = stateRegistry,
            mutableGlobalState = globalState,
            repos = repositoryFacade,
            syncedEvents = syncManager.syncedEvents,
            sideEffect = syncManager::awaitSyncing
        )

        if (config.backgroundSyncEnabled) {
            chatClient.setPushNotificationReceivedListener { channelType, channelId ->
                OfflineSyncFirebaseMessagingHandler().syncMessages(appContext, "$channelType:$channelId")
            }
        }

        return StatePlugin(
            logic = logic,
            repositoryFacade = repositoryFacade,
            clientState = clientState,
            stateRegistry = stateRegistry,
            syncManager = syncManager,
            eventHandler = eventHandler,
            globalState = globalState
        )
    }

    @Suppress("LongMethod", "LongParameterList")
    private fun createEventHandler(
        user: User,
        scope: CoroutineScope,
        client: ChatClient,
        logicRegistry: LogicRegistry,
        stateRegistry: StateRegistry,
        mutableGlobalState: GlobalMutableState,
        repos: RepositoryFacade,
        sideEffect: suspend () -> Unit,
        syncedEvents: Flow<List<ChatEvent>>,
    ): EventHandler {
<<<<<<< HEAD
        return EventHandlerSequential(
            scope = scope,
            currentUserId = user.id,
            subscribeForEvents = { listener -> client.subscribe(listener) },
            logicRegistry = logicRegistry,
            stateRegistry = stateRegistry,
            mutableGlobalState = mutableGlobalState,
            repos = repos,
            syncedEvents = syncedEvents,
            sideEffect = sideEffect,
        )
=======
        return when (useSequentialEventHandler) {
            true -> EventHandlerSequential(
                scope = scope,
                currentUserId = user.id,
                subscribeForEvents = { listener -> client.subscribe(listener) },
                logicRegistry = logicRegistry,
                stateRegistry = stateRegistry,
                mutableGlobalState = mutableGlobalState,
                repos = repos,
                syncedEvents = syncedEvents,
                sideEffect = sideEffect,
            )
            else -> EventHandlerImpl(
                scope = scope,
                currentUserId = user.id,
                subscribeForEvents = { listener -> client.subscribe(listener) },
                logic = logicRegistry,
                state = stateRegistry,
                mutableGlobalState = mutableGlobalState,
                repos = repos,
                syncedEvents = syncedEvents
            )
        }
    }

    private fun clearCachedInstance() {
        cachedStatePluginInstance = null
        StateRegistry.clear()
        LogicRegistry.clear()
>>>>>>> 8171481d
    }
}<|MERGE_RESOLUTION|>--- conflicted
+++ resolved
@@ -51,13 +51,6 @@
     private val config: StatePluginConfig,
     private val appContext: Context,
 ) : PluginFactory {
-<<<<<<< HEAD
-=======
-
-    @Volatile
-    private var cachedStatePluginInstance: StatePlugin? = null
-
->>>>>>> 8171481d
     private val logger = StreamLog.getLogger("Chat:StatePluginFactory")
 
     init {
@@ -84,7 +77,7 @@
     }
 
     @SuppressWarnings("LongMethod")
-    public fun createStatePlugin(
+    private fun createStatePlugin(
         user: User,
         scope: CoroutineScope,
     ): StatePlugin {
@@ -164,7 +157,6 @@
         sideEffect: suspend () -> Unit,
         syncedEvents: Flow<List<ChatEvent>>,
     ): EventHandler {
-<<<<<<< HEAD
         return EventHandlerSequential(
             scope = scope,
             currentUserId = user.id,
@@ -176,36 +168,5 @@
             syncedEvents = syncedEvents,
             sideEffect = sideEffect,
         )
-=======
-        return when (useSequentialEventHandler) {
-            true -> EventHandlerSequential(
-                scope = scope,
-                currentUserId = user.id,
-                subscribeForEvents = { listener -> client.subscribe(listener) },
-                logicRegistry = logicRegistry,
-                stateRegistry = stateRegistry,
-                mutableGlobalState = mutableGlobalState,
-                repos = repos,
-                syncedEvents = syncedEvents,
-                sideEffect = sideEffect,
-            )
-            else -> EventHandlerImpl(
-                scope = scope,
-                currentUserId = user.id,
-                subscribeForEvents = { listener -> client.subscribe(listener) },
-                logic = logicRegistry,
-                state = stateRegistry,
-                mutableGlobalState = mutableGlobalState,
-                repos = repos,
-                syncedEvents = syncedEvents
-            )
-        }
-    }
-
-    private fun clearCachedInstance() {
-        cachedStatePluginInstance = null
-        StateRegistry.clear()
-        LogicRegistry.clear()
->>>>>>> 8171481d
     }
 }