--- conflicted
+++ resolved
@@ -124,13 +124,7 @@
         scope: CoroutineScope,
     ): StatePlugin {
         val chatClient = ChatClient.instance()
-<<<<<<< HEAD
-=======
         val repositoryFacade = chatClient.repositoryFacade
-        val globalState = GlobalMutableState.getOrCreate().apply {
-            clearState()
-        }
->>>>>>> 3ca975ad
         val clientState = chatClient.clientState.also { clientState ->
             clientState.clearState()
         }
