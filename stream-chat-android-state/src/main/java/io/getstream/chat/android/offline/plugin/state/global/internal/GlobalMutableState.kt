/*
 * Copyright (c) 2014-2022 Stream.io Inc. All rights reserved.
 *
 * Licensed under the Stream License;
 * you may not use this file except in compliance with the License.
 * You may obtain a copy of the License at
 *
 *    https://github.com/GetStream/stream-chat-android/blob/main/LICENSE
 *
 * Unless required by applicable law or agreed to in writing, software
 * distributed under the License is distributed on an "AS IS" BASIS,
 * WITHOUT WARRANTIES OR CONDITIONS OF ANY KIND, either express or implied.
 * See the License for the specific language governing permissions and
 * limitations under the License.
 */

@file:Suppress("PropertyName")

package io.getstream.chat.android.offline.plugin.state.global.internal

import androidx.annotation.VisibleForTesting
import io.getstream.chat.android.client.errors.ChatError
import io.getstream.chat.android.client.models.ChannelMute
import io.getstream.chat.android.client.models.ConnectionState
import io.getstream.chat.android.client.models.Mute
import io.getstream.chat.android.client.models.TypingEvent
import io.getstream.chat.android.client.models.User
import io.getstream.chat.android.client.setup.state.ClientState
import io.getstream.chat.android.core.internal.InternalStreamChatApi
import io.getstream.chat.android.offline.plugin.state.global.GlobalState
import io.getstream.chat.android.offline.utils.Event
import kotlinx.coroutines.flow.MutableStateFlow
import kotlinx.coroutines.flow.StateFlow

@InternalStreamChatApi
public class GlobalMutableState private constructor(
    override val clientState: ClientState,
) : MutableGlobalState {

    private val _totalUnreadCount = MutableStateFlow(0)
    private val _channelUnreadCount = MutableStateFlow(0)
    private val _errorEvent = MutableStateFlow(Event(ChatError()))
    private val _banned = MutableStateFlow(false)

    private val _mutedUsers = MutableStateFlow<List<Mute>>(emptyList())
    private val _channelMutes = MutableStateFlow<List<ChannelMute>>(emptyList())
    private val _typingChannels = MutableStateFlow(emptyMap<String, TypingEvent>())

    @Deprecated(
        message = "Use ClientState.user instead",
        replaceWith = ReplaceWith(
            expression = "ChatClient.instance().clientState.user",
            imports = [
                "io.getstream.chat.android.client.ChatClient",
                "io.getstream.chat.android.offline.extensions.clientState"
            ]
        )
    )
    override val user: StateFlow<User?> = clientState.user

    @Deprecated(
        message = "Use ClientState.initialized instead",
        replaceWith = ReplaceWith(
            expression = "ChatClient.instance().clientState.initialized",
            imports = [
                "io.getstream.chat.android.client.ChatClient",
                "io.getstream.chat.android.offline.extensions.clientState"
            ]
        )
    )
    override val initialized: StateFlow<Boolean> = clientState.initialized

    @Deprecated(
        message = "Use ClientState.connectionState instead",
        replaceWith = ReplaceWith(
            expression = "ChatClient.instance().clientState.connectionState",
            imports = [
                "io.getstream.chat.android.client.ChatClient",
                "io.getstream.chat.android.offline.extensions.clientState"
            ]
        )
    )
    override val connectionState: StateFlow<ConnectionState> = clientState.connectionState

    override val totalUnreadCount: StateFlow<Int> = _totalUnreadCount

    override val channelUnreadCount: StateFlow<Int> = _channelUnreadCount

    override val errorEvents: StateFlow<Event<ChatError>> = _errorEvent

    override val muted: StateFlow<List<Mute>> = _mutedUsers

    override val channelMutes: StateFlow<List<ChannelMute>> = _channelMutes

    override val banned: StateFlow<Boolean> = _banned

    override val typingChannels: StateFlow<Map<String, TypingEvent>> = _typingChannels

    @Deprecated(
        message = "Use ClientState.isOnline() instead.",
        replaceWith = ReplaceWith(
            expression = "ChatClient.instance().clientState.isOnline",
            imports = [
                "io.getstream.chat.android.client.ChatClient",
                "io.getstream.chat.android.offline.extensions.clientState"
            ]
        )
    )
    override fun isOnline(): Boolean = clientState.isOnline

    @Deprecated(
        message = "Use ClientState.isOffline() instead.",
        replaceWith = ReplaceWith(
            expression = "ChatClient.instance().clientState.isOffline",
            imports = [
                "io.getstream.chat.android.client.ChatClient",
                "io.getstream.chat.android.offline.extensions.clientState"
            ]
        )
    )
    override fun isOffline(): Boolean = clientState.isOffline

    @Deprecated(
        message = "Use ClientState.isConnecting() instead.",
        replaceWith = ReplaceWith(
            expression = "ChatClient.instance().clientState.isConnecting",
            imports = [
                "io.getstream.chat.android.client.ChatClient",
                "io.getstream.chat.android.offline.extensions.clientState"
            ]
        )
    )
    override fun isConnecting(): Boolean = clientState.isConnecting

    @Deprecated(
        message = "Use ClientState.isInitialized() instead.",
        replaceWith = ReplaceWith(
            expression = "ChatClient.instance().clientState.isInitialized",
            imports = [
                "io.getstream.chat.android.client.ChatClient",
                "io.getstream.chat.android.offline.extensions.clientState"
            ]
        )
    )
    override fun isInitialized(): Boolean = clientState.isInitialized

    public companion object {
        @InternalStreamChatApi
        @VisibleForTesting
        @Volatile
        public var instance: GlobalMutableState? = null

        /**
         * Gets the singleton of [GlobalMutableState] or creates it in the first call.
         */
        @InternalStreamChatApi
        public fun get(clientState: ClientState): GlobalMutableState {
            return instance ?: synchronized(this) {
                instance ?: GlobalMutableState(clientState).also { globalState ->
                    instance = globalState
                }
            }
        }
    }

    override fun clearState() {
        _totalUnreadCount.value = 0
        _channelUnreadCount.value = 0
        _banned.value = false

        _mutedUsers.value = emptyList()
        _channelMutes.value = emptyList()
    }

    override fun setErrorEvent(errorEvent: Event<ChatError>) {
        _errorEvent.value = errorEvent
    }

    override fun setTotalUnreadCount(totalUnreadCount: Int) {
        _totalUnreadCount.value = totalUnreadCount
    }

    override fun setChannelUnreadCount(channelUnreadCount: Int) {
        _channelUnreadCount.value = channelUnreadCount
    }

    override fun setBanned(banned: Boolean) {
        _banned.value = banned
    }

    override fun setChannelMutes(channelMutes: List<ChannelMute>) {
        _channelMutes.value = channelMutes
    }

    override fun setMutedUsers(mutedUsers: List<Mute>) {
        _mutedUsers.value = mutedUsers
    }

    override fun tryEmitTypingEvent(cid: String, typingEvent: TypingEvent) {
<<<<<<< HEAD
        _typingChannelsOld.tryEmit(typingEvent)

=======
>>>>>>> 9fce8ff1
        val typingChannelsCopy = _typingChannels.value.toMutableMap()

        if (typingEvent.users.isEmpty()) {
            typingChannelsCopy.remove(cid)
        } else {
            typingChannelsCopy[cid] = typingEvent
        }
        _typingChannels.tryEmit(typingChannelsCopy)
    }
}

internal fun GlobalState.toMutableState(): GlobalMutableState = this as GlobalMutableState<|MERGE_RESOLUTION|>--- conflicted
+++ resolved
@@ -197,11 +197,6 @@
     }
 
     override fun tryEmitTypingEvent(cid: String, typingEvent: TypingEvent) {
-<<<<<<< HEAD
-        _typingChannelsOld.tryEmit(typingEvent)
-
-=======
->>>>>>> 9fce8ff1
         val typingChannelsCopy = _typingChannels.value.toMutableMap()
 
         if (typingEvent.users.isEmpty()) {
