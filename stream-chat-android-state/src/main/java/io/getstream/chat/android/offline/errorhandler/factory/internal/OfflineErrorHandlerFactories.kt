/*
 * Copyright (c) 2014-2022 Stream.io Inc. All rights reserved.
 *
 * Licensed under the Stream License;
 * you may not use this file except in compliance with the License.
 * You may obtain a copy of the License at
 *
 *    https://github.com/GetStream/stream-chat-android/blob/main/LICENSE
 *
 * Unless required by applicable law or agreed to in writing, software
 * distributed under the License is distributed on an "AS IS" BASIS,
 * WITHOUT WARRANTIES OR CONDITIONS OF ANY KIND, either express or implied.
 * See the License for the specific language governing permissions and
 * limitations under the License.
 */

package io.getstream.chat.android.offline.errorhandler.factory.internal

import io.getstream.chat.android.client.ChatClient
import io.getstream.chat.android.client.errorhandler.ErrorHandler
import io.getstream.chat.android.client.errorhandler.factory.ErrorHandlerFactory
import io.getstream.chat.android.client.persistance.repository.ChannelRepository
<<<<<<< HEAD
import io.getstream.chat.android.client.persistance.repository.factory.RepositoryProvider
=======
import io.getstream.chat.android.client.setup.state.ClientState
>>>>>>> 3ca975ad
import io.getstream.chat.android.offline.errorhandler.internal.CreateChannelErrorHandlerImpl
import io.getstream.chat.android.offline.errorhandler.internal.DeleteReactionErrorHandlerImpl
import io.getstream.chat.android.offline.errorhandler.internal.QueryMembersErrorHandlerImpl
import io.getstream.chat.android.offline.errorhandler.internal.SendReactionErrorHandlerImpl
import io.getstream.chat.android.offline.plugin.logic.internal.LogicRegistry
import io.getstream.chat.android.offline.plugin.state.StateRegistry

/**
 * Provides all offline support related error handler factories.
 */
internal object OfflineErrorHandlerFactoriesProvider {

    /**
     * Creates a list of available offline support related error handler factories.
     *
     * @return A List of [ErrorHandlerFactory].
     */
    fun createErrorHandlerFactories(channelRepository: ChannelRepository): List<ErrorHandlerFactory> = listOf(
        DeleteReactionErrorHandlerFactory(),
        SendReactionErrorHandlerFactory(),
        QueryMembersErrorHandlerFactory(channelRepository),
        CreateChannelErrorHandlerFactory(channelRepository),
    )
}

/**
 * Factory for [DeleteReactionErrorHandlerImpl].
 */
private class DeleteReactionErrorHandlerFactory : ErrorHandlerFactory {

    override fun create(): ErrorHandler {
        return DeleteReactionErrorHandlerImpl(
            scope = StateRegistry.get().scope,
            logic = LogicRegistry.get(),
            clientState = ChatClient.instance().clientState,
        )
    }
}

/**
 * Factory for [SendReactionErrorHandlerImpl].
 */
private class SendReactionErrorHandlerFactory : ErrorHandlerFactory {
    override fun create(): ErrorHandler {
        return SendReactionErrorHandlerImpl(
            scope = StateRegistry.get().scope,
            clientState = ChatClient.instance().clientState,
        )
    }
}

/**
 * Factory for [QueryMembersErrorHandlerImpl].
 */
private class QueryMembersErrorHandlerFactory(
    private val channelRepository: ChannelRepository,
) : ErrorHandlerFactory {

<<<<<<< HEAD
    override fun create(): ErrorHandler {
        val repositoryProvider = RepositoryProvider.get()

        return QueryMembersErrorHandlerImpl(
            scope = StateRegistry.get().scope,
            clientState = ChatClient.instance().clientState,
            channelRepository = repositoryProvider.get(ChannelRepository::class.java)
        )
    }
=======
    override fun create(): ErrorHandler = QueryMembersErrorHandlerImpl(
        scope = StateRegistry.get().scope,
        clientState = ClientState.get(),
        channelRepository = channelRepository
    )
>>>>>>> 3ca975ad
}

/**
 * Factory for [CreateChannelErrorHandlerImpl].
 */
private class CreateChannelErrorHandlerFactory(
    private val channelRepository: ChannelRepository,
) : ErrorHandlerFactory {

<<<<<<< HEAD
    override fun create(): ErrorHandler {
        val repositoryProvider = RepositoryProvider.get()

        return CreateChannelErrorHandlerImpl(
            scope = StateRegistry.get().scope,
            clientState = ChatClient.instance().clientState,
            channelRepository = repositoryProvider.get(ChannelRepository::class.java)
        )
    }
=======
    override fun create(): ErrorHandler = CreateChannelErrorHandlerImpl(
        scope = StateRegistry.get().scope,
        clientState = ClientState.get(),
        channelRepository = channelRepository,
    )
>>>>>>> 3ca975ad
}<|MERGE_RESOLUTION|>--- conflicted
+++ resolved
@@ -20,11 +20,6 @@
 import io.getstream.chat.android.client.errorhandler.ErrorHandler
 import io.getstream.chat.android.client.errorhandler.factory.ErrorHandlerFactory
 import io.getstream.chat.android.client.persistance.repository.ChannelRepository
-<<<<<<< HEAD
-import io.getstream.chat.android.client.persistance.repository.factory.RepositoryProvider
-=======
-import io.getstream.chat.android.client.setup.state.ClientState
->>>>>>> 3ca975ad
 import io.getstream.chat.android.offline.errorhandler.internal.CreateChannelErrorHandlerImpl
 import io.getstream.chat.android.offline.errorhandler.internal.DeleteReactionErrorHandlerImpl
 import io.getstream.chat.android.offline.errorhandler.internal.QueryMembersErrorHandlerImpl
@@ -83,23 +78,11 @@
     private val channelRepository: ChannelRepository,
 ) : ErrorHandlerFactory {
 
-<<<<<<< HEAD
-    override fun create(): ErrorHandler {
-        val repositoryProvider = RepositoryProvider.get()
-
-        return QueryMembersErrorHandlerImpl(
-            scope = StateRegistry.get().scope,
-            clientState = ChatClient.instance().clientState,
-            channelRepository = repositoryProvider.get(ChannelRepository::class.java)
-        )
-    }
-=======
     override fun create(): ErrorHandler = QueryMembersErrorHandlerImpl(
         scope = StateRegistry.get().scope,
-        clientState = ClientState.get(),
+        clientState = ChatClient.instance().clientState,
         channelRepository = channelRepository
     )
->>>>>>> 3ca975ad
 }
 
 /**
@@ -109,21 +92,9 @@
     private val channelRepository: ChannelRepository,
 ) : ErrorHandlerFactory {
 
-<<<<<<< HEAD
-    override fun create(): ErrorHandler {
-        val repositoryProvider = RepositoryProvider.get()
-
-        return CreateChannelErrorHandlerImpl(
-            scope = StateRegistry.get().scope,
-            clientState = ChatClient.instance().clientState,
-            channelRepository = repositoryProvider.get(ChannelRepository::class.java)
-        )
-    }
-=======
     override fun create(): ErrorHandler = CreateChannelErrorHandlerImpl(
         scope = StateRegistry.get().scope,
-        clientState = ClientState.get(),
+        clientState = ChatClient.instance().clientState,
         channelRepository = channelRepository,
     )
->>>>>>> 3ca975ad
 }