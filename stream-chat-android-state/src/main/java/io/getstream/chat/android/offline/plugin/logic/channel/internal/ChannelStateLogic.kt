--- conflicted
+++ resolved
@@ -437,11 +437,7 @@
         val noMoreMessages = request.messagesLimit() > channel.messages.size
         val isNotificationUpdate = request.isNotificationUpdate
 
-<<<<<<< HEAD
-        if (!isNotificationUpdate && !request.skipMessages) {
-=======
         if (!isNotificationUpdate && request.messagesLimit() != 0) {
->>>>>>> a5be4aae
             searchLogic.handleMessageBounds(request, noMoreMessages)
             mutableState.recoveryNeeded = false
 
