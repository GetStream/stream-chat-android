<<<<<<< HEAD
# 1.4.18 - Tue 2 June 2020

- Fix `ConcurrentModificationException` on multithread access to socket listeners
=======
# 1.5.1 - Wed 27 May 2020

- Add filter contains with any value

# 1.5.0 - Mon 26 May 2020

🚨 Breaking change:
- Add new constructor field to `Channel`: `team`
- Add new constructor field to `User`: `teams`

✅ Other changes:
- Add `Filter.contains`
>>>>>>> 0b662146

# 1.4.17 - Mon 26 May 2020

- Fix loop on client.create
- Fix crash when backend sends first event without me

# 1.4.16 - Mon 25 May 2020

Breaking change:
- `Command` fields are mandatory and marked as non-nullable


# 1.4.15 - Fri 22 May 2020

- Add events: `ChannelTruncated`, `NotificationChannelTruncated`, `NotificationChannelDeleted`

# 1.4.13 - Fri 22 May 2020

🚨 Breaking change:
- Fields `role` and `isInvited` of ``Member` fields optional

# 1.4.12 - Fri 22 May 2020

🚨 Breaking change:
- `Member` model is cleaned up from non existing fields

# 1.4.11 - Tue 19 May 2020

🚨 Breaking change:
- `markRead` of ``ChatClient` and `ChannelController` return `Unit` instead of `ChatEvent`

✅ Other changes:
- Fix null fields which are not marked as nullable

# 1.4.10 - Tue 19 May 2020

- Fix add member invalid api key

# 1.4.9 - Mon 18 May 2020

🚨 Breaking change:
- `markRead` of ``ChatClient` and `ChannelController` return `Unit` instead of `ChatEvent`

✅ Other changes:
- Fix `ChannelController.markRead`: was marking read all channels instead of current one
- `ChatClient.markRead` accepts optional `messageId`

# 1.4.8 - Mon 18 May 2020

- Add handling invalid event payload

# 1.4.7 - Tue 14 May 2020

- Add more channel creation signatures to `Client` and `ChannelController`

# 1.4.6 - Tue 14 May 2020

- Move channel out of message constructor

# 1.4.5 - Tue 12 May 2020

- add message.silent field
- add extension properties `name` and `image` to `Channel` and `User`

# 1.4.3 - Thu 7 May 2020

- fix type erasure of parsed collections: `LinkedTreeMap`, but not `List<Reaction>`

# 1.4.2 - Mon 4 May 2020

- add `reactionScores` to `Message`
- fix null write crash of CustomObject nullable field
- fix extraData duplicated fields

# 1.4.0 - Fri 1 May 2020

- fix `QueryChannelRequest` when `withMessages/withMembers` is called, but messages were not returned
- add `unreadMessages` to `ChannelUserRead`. Add extension for channel to count total unread messages: `channel.getUnreadMessagesCount()`

# 1.3.0 - Wed 30 Apr 2020

🚨 Breaking changes:
- `TokenProvider` signature enforces async execution
- make socket related classes internal

✅ Other changes
- fix endlessly hanging request in case setUser is not called
- fix expired token case on socket connection
- fix client crash if TokenProvider throws an exception

# 1.2.2 - Wed 29 Apr 2020

🚨 Breaking changes:
- fields of models are moved to constructors: `io.getstream.chat.android.client.models`
- field of Device `push_provider` renamed to `pushProvider` and moved to constructor

✅ Other changes
- added local error codes with descriptions: `io.getstream.chat.android.client.errors.ChatErrorCode`
- fix uncaught java.lang.ExceptionInInitializerError while parsing custom object<|MERGE_RESOLUTION|>--- conflicted
+++ resolved
@@ -1,8 +1,7 @@
-<<<<<<< HEAD
-# 1.4.18 - Tue 2 June 2020
+# 1.5.2 - Tue 2 June 2020
 
 - Fix `ConcurrentModificationException` on multithread access to socket listeners
-=======
+
 # 1.5.1 - Wed 27 May 2020
 
 - Add filter contains with any value
@@ -15,7 +14,6 @@
 
 ✅ Other changes:
 - Add `Filter.contains`
->>>>>>> 0b662146
 
 # 1.4.17 - Mon 26 May 2020
 
