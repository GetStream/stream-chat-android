<<<<<<< HEAD
# 1.4.7 - Mon 18 May 2020

- Add handling invalid event payload
=======
# 1.4.7 - Tue 14 May 2020

- Add more channel creation signatures to `Client` and `ChannelController`
>>>>>>> 88e046e2

# 1.4.6 - Tue 14 May 2020

- Move channel out of message constructor

# 1.4.5 - Tue 12 May 2020

- add message.silent field
- add extension properties `name` and `image` to `Channel` and `User`

# 1.4.3 - Thu 7 May 2020

- fix type erasure of parsed collections: `LinkedTreeMap`, but not `List<Reaction>`

# 1.4.2 - Mon 4 May 2020

- add `reactionScores` to `Message`
- fix null write crash of CustomObject nullable field
- fix extraData duplicated fields

# 1.4.0 - Fri 1 May 2020

- fix `QueryChannelRequest` when `withMessages/withMembers` is called, but messages were not returned
- add `unreadMessages` to `ChannelUserRead`. Add extension for channel to count total unread messages: `channel.getUnreadMessagesCount()`

# 1.3.0 - Wed 30 Apr 2020

🚨 Breaking changes:
- `TokenProvider` signature enforces async execution
- make socket related classes internal

✅ Other changes
- fix endlessly hanging request in case setUser is not called
- fix expired token case on socket connection
- fix client crash if TokenProvider throws an exception

# 1.2.2 - Wed 29 Apr 2020

🚨 Breaking changes:
- fields of models are moved to constructors: `io.getstream.chat.android.client.models`
- field of Device `push_provider` renamed to `pushProvider` and moved to constructor

✅ Other changes
- added local error codes with descriptions: `io.getstream.chat.android.client.errors.ChatErrorCode`
- fix uncaught java.lang.ExceptionInInitializerError while parsing custom object<|MERGE_RESOLUTION|>--- conflicted
+++ resolved
@@ -1,12 +1,10 @@
-<<<<<<< HEAD
 # 1.4.7 - Mon 18 May 2020
 
 - Add handling invalid event payload
-=======
+
 # 1.4.7 - Tue 14 May 2020
 
 - Add more channel creation signatures to `Client` and `ChannelController`
->>>>>>> 88e046e2
 
 # 1.4.6 - Tue 14 May 2020
 
