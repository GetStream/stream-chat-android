# To be released:

<<<<<<< HEAD
- Convert ChatError to plain class. Changes in ChatLogger interface.
=======
- Update events fields related to read status - remove "unread_messages" field and add "unread_channels" to NewMessageEvent, NotificationMarkReadEvent, and NotificationMessageNewEvent
>>>>>>> 0707e4b1

# 1.15.5 - Fri 18 Sep 2020

- Fix Socket Connection/Reconnection

# 1.15.4 - Fri 11 Sep 2020

- Fix Socket Disconnection
- Remove useless message's properties (isStartDay, isYesterday, isToday, date, time and commandInfo)
- Forbid setting new user when previous one wasn't disconnected

# 1.15.3 - Tue 7 Sep 2020

- Add send action operation to ChannelController
- Fix serialized file names of SendActionRequest
- Fix `ConnectedEvent` parse process

# 1.15.2 - Tue 1 Sep 2020

- `ChannelResponse.watchers` is an array of User now
- `Watcher` model has been removed, `User` model should be used instead
- `QueryChannelsRequet` has a new field called `memberLimit` to limit the number of members received per channel

# 1.15.1 - Thu 28 Aug 2020

- New MapAdapter that omit key that contains null values or emptyMaps
- Null-Check over Watchers response

# 1.15.0 - Thu 20 Aug 2020

- Refactor ChatEvents Structure

# 1.14.0 - Thu 20 Aug 2020

- Decouple cloud messages handler logic from configuration data
- Fix createChannel methods

# 1.13.3 - Tue 18 Aug 2020

- Set message as optional when updating a channel

# 1.13.2 - Fri 14 Aug 2020

- Reduce TLS Latency

# 1.13.1 - Fri 7 Aug 2020

- Fix DateParser

# 1.13.0 - Tue 28 Jul 2020

- Add `Client.flagUser()` method to flag an User
- Add `Client.flagMessage()` method to flag a Message
- Deprecated method `Client.flag()` because was a bit confusing, you should use `client.flagUser()` instead

# 1.12.3 - Mon 27 Jul 2020

- Fix NPE on TokenManagerImpl
- Upgrade Kotlin to version 1.3.72
- Add Kotlin Proguard Rules

# 1.12.2 - Fri 17 Jul 2020

- Add customer proguard rules

# 1.12.1 - Wed 15 Jul 2020

- Add customer proguard rules

# 1.12.0 - Mon 06 Jul 2020

- Add mute and unmute methods to channel controller

# 1.11.0 - Mon 06 Jul 2020

- Fix message mentioned users

# 1.10.0 - Wed 29 June 2020

- Add mute and unmute channels
- Add `notification.channel_mutes_updated` socket even handling
- Add user.channelMutes field
- Improve error logging
- Add invalid date format handling (channel.config dates might be invalid)

# 1.9.3 - Wed 29 June 2020

- Add raw socket events logging. See with tag `Chat:Events`

# 1.9.2 - Wed 24 June 2020

- Add `show_in_channel` attribute to `Message` entity

# 1.9.1 - Mue 23 June 2020

- Fix multithreaded date parsing

# 1.9.0 - Mon 22 June 2020

- Fix search message request body
🚨 Breaking change:
- client.searchMessages signature has been changed: query removed, added channel filter

# 1.8.1 - Thu 18 June 2020

- Fix UTC date for sync endpoint
- Fix inhered events parsing
- Fix custom url setter of ChatClient.Builder

# 1.8.0 - Thu 12 June 2020

- Add sync api call

# 1.7.0 - Thu 12 June 2020

- Add query members call

# 1.6.1 - Thu 11 June 2020

- Add MimeType on sendFile and sendImage methods

# 1.6.0 - Mon 8 June 2020

- Add translations api call and update message with `i18n` field. Helper `Message` extensions functions are added.

# 1.5.4 - Wed 3 June 2020

- Add optional `userId` parameter to `Channel.getUnreadMessagesCount` to filter out unread messages for the user

# 1.5.3 - Wed 3 June 2020

- Fix switching users issue: `disconnect` and `setUser` resulted in wrong user connection

# 1.5.2 - Tue 2 June 2020

- Fix `ConcurrentModificationException` on multithread access to socket listeners

# 1.5.1 - Wed 27 May 2020

- Add filter contains with any value

# 1.5.0 - Mon 26 May 2020

🚨 Breaking change:
- Add new constructor field to `Channel`: `team`
- Add new constructor field to `User`: `teams`

✅ Other changes:
- Add `Filter.contains`

# 1.4.17 - Mon 26 May 2020

- Fix loop on client.create
- Fix crash when backend sends first event without me

# 1.4.16 - Mon 25 May 2020

Breaking change:
- `Command` fields are mandatory and marked as non-nullable


# 1.4.15 - Fri 22 May 2020

- Add events: `ChannelTruncated`, `NotificationChannelTruncated`, `NotificationChannelDeleted`

# 1.4.13 - Fri 22 May 2020

🚨 Breaking change:
- Fields `role` and `isInvited` of ``Member` fields optional

# 1.4.12 - Fri 22 May 2020

🚨 Breaking change:
- `Member` model is cleaned up from non existing fields

# 1.4.11 - Tue 19 May 2020

🚨 Breaking change:
- `markRead` of ``ChatClient` and `ChannelController` return `Unit` instead of `ChatEvent`

✅ Other changes:
- Fix null fields which are not marked as nullable

# 1.4.10 - Tue 19 May 2020

- Fix add member invalid api key

# 1.4.9 - Mon 18 May 2020

🚨 Breaking change:
- `markRead` of ``ChatClient` and `ChannelController` return `Unit` instead of `ChatEvent`

✅ Other changes:
- Fix `ChannelController.markRead`: was marking read all channels instead of current one
- `ChatClient.markRead` accepts optional `messageId`

# 1.4.8 - Mon 18 May 2020

- Add handling invalid event payload

# 1.4.7 - Tue 14 May 2020

- Add more channel creation signatures to `Client` and `ChannelController`

# 1.4.6 - Tue 14 May 2020

- Move channel out of message constructor

# 1.4.5 - Tue 12 May 2020

- add message.silent field
- add extension properties `name` and `image` to `Channel` and `User`

# 1.4.3 - Thu 7 May 2020

- fix type erasure of parsed collections: `LinkedTreeMap`, but not `List<Reaction>`

# 1.4.2 - Mon 4 May 2020

- add `reactionScores` to `Message`
- fix null write crash of CustomObject nullable field
- fix extraData duplicated fields

# 1.4.0 - Fri 1 May 2020

- fix `QueryChannelRequest` when `withMessages/withMembers` is called, but messages were not returned
- add `unreadMessages` to `ChannelUserRead`. Add extension for channel to count total unread messages: `channel.getUnreadMessagesCount()`

# 1.3.0 - Wed 30 Apr 2020

🚨 Breaking changes:
- `TokenProvider` signature enforces async execution
- make socket related classes internal

✅ Other changes
- fix endlessly hanging request in case setUser is not called
- fix expired token case on socket connection
- fix client crash if TokenProvider throws an exception

# 1.2.2 - Wed 29 Apr 2020

🚨 Breaking changes:
- fields of models are moved to constructors: `io.getstream.chat.android.client.models`
- field of Device `push_provider` renamed to `pushProvider` and moved to constructor

✅ Other changes
- added local error codes with descriptions: `io.getstream.chat.android.client.errors.ChatErrorCode`
- fix uncaught java.lang.ExceptionInInitializerError while parsing custom object<|MERGE_RESOLUTION|>--- conflicted
+++ resolved
@@ -1,10 +1,7 @@
 # To be released:
 
-<<<<<<< HEAD
 - Convert ChatError to plain class. Changes in ChatLogger interface.
-=======
 - Update events fields related to read status - remove "unread_messages" field and add "unread_channels" to NewMessageEvent, NotificationMarkReadEvent, and NotificationMessageNewEvent
->>>>>>> 0707e4b1
 
 # 1.15.5 - Fri 18 Sep 2020
 
