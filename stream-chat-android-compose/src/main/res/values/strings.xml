--- conflicted
+++ resolved
@@ -226,7 +226,9 @@
 
     <!--  Message preview (User in mentions / pinned messages / search results)  -->
     <string name="stream_compose_message_preview_sender">&lt;b&gt;%1$s&lt;/b&gt; in &lt;b&gt;%2$s&lt;/b&gt;</string>
-<<<<<<< HEAD
+    <string name="stream_compose_suggest_an_option">Suggest an Option</string>
+    <string name="stream_compose_confirm">Confirm</string>
+    <string name="stream_compose_dismiss">Dismiss</string>
 
     <!--  Threads  -->
     <string name="stream_compose_thread_list_empty_title">No threads here yet...</string>
@@ -234,9 +236,4 @@
         <item quantity="one">%d new thread</item>
         <item quantity="other">%d new threads</item>
     </plurals>
-=======
-    <string name="stream_compose_suggest_an_option">Suggest an Option</string>
-    <string name="stream_compose_confirm">Confirm</string>
-    <string name="stream_compose_dismiss">Dismiss</string>
->>>>>>> 47d4bd7e
 </resources>