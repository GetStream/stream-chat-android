<?xml version="1.0" encoding="utf-8"?>
<resources xmlns:xliff="urn:oasis:names:tc:xliff:document:1.2">
<<<<<<< HEAD
  <plurals name="stream_compose_member_count">
    <item quantity="one">"%1d Membre"</item>
    <item quantity="other">"%1d Membres"</item>
  </plurals>
  <plurals name="stream_compose_message_list_header_typing_users">
    <item quantity="one">"%s est en train d\'écrire"</item>
    <item quantity="other">"%s et %d sont entrain d\'écrire"</item>
  </plurals>
  <plurals name="stream_compose_message_list_thread_footnote">
    <item quantity="one">"%d Réponse au fil de discussion"</item>
    <item quantity="other">"%d Réponses au fil de discussion"</item>
  </plurals>
  <plurals name="stream_compose_message_list_thread_separator">
    <item quantity="one">"%d Réponse"</item>
    <item quantity="other">"%d Réponses"</item>
  </plurals>
  <string name="stream_compose_cancel">"Annuler"</string>
  <string name="stream_compose_channel_info_delete_conversation">"Supprimer la conversation"</string>
  <string name="stream_compose_channel_info_delete_conversation_confirmation_message">"Voulez-vous quitter le groupe %1$s?"</string>
  <string name="stream_compose_channel_info_delete_conversation_confirmation_title">"Supprimer la conversation"</string>
  <string name="stream_compose_channel_info_dismiss">"Annuler"</string>
  <string name="stream_compose_channel_info_leave_group">"Quitter le Groupe"</string>
  <string name="stream_compose_channel_info_leave_group_confirmation_message">"Voulez-vous quitter le groupe %1$s?"</string>
  <string name="stream_compose_channel_info_leave_group_confirmation_title">"Quitter le Groupe"</string>
  <string name="stream_compose_channel_info_mute_channel">"Canal muet"</string>
  <string name="stream_compose_channel_info_unmute_channel">"Rétablir le son du canal"</string>
  <string name="stream_compose_channel_info_view_info">"Voir les informations"</string>
  <string name="stream_compose_channel_list_empty_channels">"Aucun canal disponible"</string>
  <string name="stream_compose_channel_list_empty_search_results">"Aucun résultat pour %1$s"</string>
  <string name="stream_compose_channel_list_header_new_chat">"Nouvelle discussion"</string>
  <string name="stream_compose_channel_list_you">"Vous"</string>
  <string name="stream_compose_copy_message">"Copier le message"</string>
  <string name="stream_compose_delete_message">"Supprimer le message"</string>
  <string name="stream_compose_delete_message_text">"Êtes-vous sûr de vouloir supprimer définitivement ce message ?"</string>
  <string name="stream_compose_delete_message_title">"Supprimer le message"</string>
  <string name="stream_compose_edit_message">"Modifier le message"</string>
  <string name="stream_compose_flag_message">"Signaler un message"</string>
  <string name="stream_compose_flag_message_text">"Voulez-vous envoyer une copie de ce message à un nmodérateur pour une enquête plus approfondie?"</string>
  <string name="stream_compose_flag_message_title">"Signaler un message"</string>
  <string name="stream_compose_member_count_online">"%1$s, %2$d En ligne"</string>
  <string name="stream_compose_message_composer_command_template">"/%1$s %2$s"</string>
  <string name="stream_compose_message_composer_error_attachment_count">"Limite de pièces jointes dépassée : il n\'est pas possible d\'ajouter plus de %1$d pièces jointes"</string>
  <string name="stream_compose_message_composer_error_file_size">"Le fichier est trop volumineux - %1$s maximum."</string>
  <string name="stream_compose_message_composer_error_message_length">"Longueur maximale du message (%1$d) dépassée."</string>
  <string name="stream_compose_message_composer_instant_commands">"Commandes instantanées"</string>
  <string name="stream_compose_message_composer_show_in_channel">"Envoyer aussi comme message direct"</string>
  <string name="stream_compose_message_list_empty_messages">"Pas de messages"</string>
  <string name="stream_compose_message_list_giphy_cancel">"Annuler"</string>
  <string name="stream_compose_message_list_giphy_send">"Envoyer"</string>
  <string name="stream_compose_message_list_giphy_shuffle">"Mélanger"</string>
  <string name="stream_compose_message_list_giphy_title">"Giphy"</string>
  <string name="stream_compose_mute_user">"Mettre en sourdine l\'utilisateur"</string>
  <string name="stream_compose_ok">"OK"</string>
  <string name="stream_compose_reply">"Réponse"</string>
  <string name="stream_compose_search_input_cancel">"Annuler"</string>
  <string name="stream_compose_search_input_hint">"Rechercher des chaînes par nom"</string>
  <string name="stream_compose_thread_reply">"Réponse au fil de discussion"</string>
  <string name="stream_compose_unmute_user">"Désactiver la mise en sourdine de l\'utilisateur"</string>
  <string name="stream_compose_untitled_channel">"Channel without name"</string>
  <string name="stream_compose_user_status_last_seen">"Vu pour la dernière fois %1$s"</string>
  <string name="stream_compose_user_status_last_seen_just_now">"Dernière vue à l\'instant"</string>
  <string name="stream_compose_user_status_online">"En ligne"</string>
  <string name="stream_compose_waiting_for_network">"En attente de réseau"</string>
=======
    <plurals name="stream_compose_channel_members">
        <item quantity="one">"%1d Membre, %2d En ligne"</item>
        <item quantity="other">"%1d Membres, %2d En ligne"</item>
    </plurals>
    <plurals name="stream_compose_member_count">
        <item quantity="one">%1d Membre</item>
        <item quantity="other">%1d Membres</item>
    </plurals>
    <plurals name="stream_compose_message_list_header_typing_users">
        <item quantity="one">%s est en train d\'écrire</item>
        <item quantity="other">%s et %d sont entrain d\'écrire</item>
    </plurals>
    <plurals name="stream_compose_message_list_thread_footnote">
        <item quantity="one">%d Réponse au fil de discussion</item>
        <item quantity="other">%d Réponses au fil de discussion</item>
    </plurals>
    <plurals name="stream_compose_message_list_thread_separator">
        <item quantity="one">%d Réponse</item>
        <item quantity="other">%d Réponses</item>
    </plurals>
    <string name="stream_compose_cancel">"Annuler"</string>
    <string name="stream_compose_channel_info_delete_conversation">"Supprimer la conversation"</string>
    <string name="stream_compose_channel_info_delete_conversation_confirmation_message">"Voulez-vous quitter le groupe %1$s?"</string>
    <string name="stream_compose_channel_info_delete_conversation_confirmation_title">"Supprimer la conversation"</string>
    <string name="stream_compose_channel_info_dismiss">"Annuler"</string>
    <string name="stream_compose_channel_info_leave_group">"Quitter le Groupe"</string>
    <string name="stream_compose_channel_info_leave_group_confirmation_message">"Voulez-vous quitter le groupe %1$s?"</string>
    <string name="stream_compose_channel_info_leave_group_confirmation_title">"Quitter le Groupe"</string>
    <string name="stream_compose_channel_info_mute_channel">"Canal muet"</string>
    <string name="stream_compose_channel_info_unmute_channel">"Rétablir le son du canal"</string>
    <string name="stream_compose_channel_info_view_info">"Voir les informations"</string>
    <string name="stream_compose_channel_list_empty_channels">"Aucun canal disponible"</string>
    <string name="stream_compose_channel_list_empty_search_results">"Aucun résultat pour %1$s"</string>
    <string name="stream_compose_channel_list_header_new_chat">"Nouvelle discussion"</string>
    <string name="stream_compose_channel_list_you">"Vous"</string>
    <string name="stream_compose_message_list_empty_messages">"Pas de messages"</string>
    <string name="stream_compose_search_input_cancel">"Annuler"</string>
    <string name="stream_compose_search_input_hint">"Rechercher des chaînes par nom"</string>
    <string name="stream_compose_user_status_last_seen">"Vu pour la dernière fois %1$s"</string>
    <string name="stream_compose_user_status_last_seen_just_now">"Dernière vue à l\'instant"</string>
    <string name="stream_compose_user_status_online">"En ligne"</string>
    <string name="stream_compose_waiting_for_network">"En attente de réseau"</string>
    <string name="stream_compose_message_list_giphy_title">Giphy</string>
    <string name="stream_compose_message_list_giphy_send">Envoyer</string>
    <string name="stream_compose_message_list_giphy_cancel">Annuler</string>
    <string name="stream_compose_message_list_giphy_shuffle">Mélanger</string>
    <string name="stream_compose_reply">Réponse</string>
    <string name="stream_compose_thread_reply">Réponse au fil de discussion</string>
    <string name="stream_compose_copy_message">Copier le message</string>
    <string name="stream_compose_edit_message">Modifier le message</string>
    <string name="stream_compose_delete_message">Supprimer le message</string>
    <string name="stream_compose_mute_user">Mettre en sourdine l\'utilisateur</string>
    <string name="stream_compose_unmute_user">Désactiver la mise en sourdine de l\'utilisateur</string>
    <string name="stream_compose_flag_message">Signaler un message</string>
    <plurals name="stream_compose_message_reactions">
        <item quantity="one">%d Réaction aux messages</item>
        <item quantity="other">%d Réactions aux messages</item>
    </plurals>
    <string name="stream_compose_delete_message_title">Supprimer le message</string>
    <string name="stream_compose_delete_message_text">Êtes-vous sûr de vouloir supprimer définitivement ce message ?</string>
    <string name="stream_compose_flag_message_title">Signaler un message</string>
    <string name="stream_compose_flag_message_text">Voulez-vous envoyer une copie de ce message à un nmodérateur pour une enquête plus approfondie?</string>
    <string name="stream_compose_message_composer_error_message_length">Longueur maximale du message (%1$d) dépassée.</string>
    <string name="stream_compose_message_composer_error_file_size">Le fichier est trop volumineux - %1$s maximum.</string>
    <string name="stream_compose_message_composer_error_attachment_count">Limite de pièces jointes dépassée : il n\'est pas possible d\'ajouter plus de %1$d pièces jointes</string>
    <string name="stream_compose_message_composer_instant_commands">Commandes instantanées</string>
    <string name="stream_compose_message_composer_command_template">/%1$s %2$s</string>
    <string name="stream_compose_message_composer_show_in_channel">Envoyer aussi comme message direct</string>
    <string name="stream_compose_member_count_online">%1$s, %2$d En ligne</string>
    <string name="stream_compose_ok">OK</string>
    <string name="stream_compose_untitled_channel">Channel without name</string>
>>>>>>> bee0469d
</resources><|MERGE_RESOLUTION|>--- conflicted
+++ resolved
@@ -1,6 +1,5 @@
 <?xml version="1.0" encoding="utf-8"?>
 <resources xmlns:xliff="urn:oasis:names:tc:xliff:document:1.2">
-<<<<<<< HEAD
   <plurals name="stream_compose_member_count">
     <item quantity="one">"%1d Membre"</item>
     <item quantity="other">"%1d Membres"</item>
@@ -64,77 +63,4 @@
   <string name="stream_compose_user_status_last_seen_just_now">"Dernière vue à l\'instant"</string>
   <string name="stream_compose_user_status_online">"En ligne"</string>
   <string name="stream_compose_waiting_for_network">"En attente de réseau"</string>
-=======
-    <plurals name="stream_compose_channel_members">
-        <item quantity="one">"%1d Membre, %2d En ligne"</item>
-        <item quantity="other">"%1d Membres, %2d En ligne"</item>
-    </plurals>
-    <plurals name="stream_compose_member_count">
-        <item quantity="one">%1d Membre</item>
-        <item quantity="other">%1d Membres</item>
-    </plurals>
-    <plurals name="stream_compose_message_list_header_typing_users">
-        <item quantity="one">%s est en train d\'écrire</item>
-        <item quantity="other">%s et %d sont entrain d\'écrire</item>
-    </plurals>
-    <plurals name="stream_compose_message_list_thread_footnote">
-        <item quantity="one">%d Réponse au fil de discussion</item>
-        <item quantity="other">%d Réponses au fil de discussion</item>
-    </plurals>
-    <plurals name="stream_compose_message_list_thread_separator">
-        <item quantity="one">%d Réponse</item>
-        <item quantity="other">%d Réponses</item>
-    </plurals>
-    <string name="stream_compose_cancel">"Annuler"</string>
-    <string name="stream_compose_channel_info_delete_conversation">"Supprimer la conversation"</string>
-    <string name="stream_compose_channel_info_delete_conversation_confirmation_message">"Voulez-vous quitter le groupe %1$s?"</string>
-    <string name="stream_compose_channel_info_delete_conversation_confirmation_title">"Supprimer la conversation"</string>
-    <string name="stream_compose_channel_info_dismiss">"Annuler"</string>
-    <string name="stream_compose_channel_info_leave_group">"Quitter le Groupe"</string>
-    <string name="stream_compose_channel_info_leave_group_confirmation_message">"Voulez-vous quitter le groupe %1$s?"</string>
-    <string name="stream_compose_channel_info_leave_group_confirmation_title">"Quitter le Groupe"</string>
-    <string name="stream_compose_channel_info_mute_channel">"Canal muet"</string>
-    <string name="stream_compose_channel_info_unmute_channel">"Rétablir le son du canal"</string>
-    <string name="stream_compose_channel_info_view_info">"Voir les informations"</string>
-    <string name="stream_compose_channel_list_empty_channels">"Aucun canal disponible"</string>
-    <string name="stream_compose_channel_list_empty_search_results">"Aucun résultat pour %1$s"</string>
-    <string name="stream_compose_channel_list_header_new_chat">"Nouvelle discussion"</string>
-    <string name="stream_compose_channel_list_you">"Vous"</string>
-    <string name="stream_compose_message_list_empty_messages">"Pas de messages"</string>
-    <string name="stream_compose_search_input_cancel">"Annuler"</string>
-    <string name="stream_compose_search_input_hint">"Rechercher des chaînes par nom"</string>
-    <string name="stream_compose_user_status_last_seen">"Vu pour la dernière fois %1$s"</string>
-    <string name="stream_compose_user_status_last_seen_just_now">"Dernière vue à l\'instant"</string>
-    <string name="stream_compose_user_status_online">"En ligne"</string>
-    <string name="stream_compose_waiting_for_network">"En attente de réseau"</string>
-    <string name="stream_compose_message_list_giphy_title">Giphy</string>
-    <string name="stream_compose_message_list_giphy_send">Envoyer</string>
-    <string name="stream_compose_message_list_giphy_cancel">Annuler</string>
-    <string name="stream_compose_message_list_giphy_shuffle">Mélanger</string>
-    <string name="stream_compose_reply">Réponse</string>
-    <string name="stream_compose_thread_reply">Réponse au fil de discussion</string>
-    <string name="stream_compose_copy_message">Copier le message</string>
-    <string name="stream_compose_edit_message">Modifier le message</string>
-    <string name="stream_compose_delete_message">Supprimer le message</string>
-    <string name="stream_compose_mute_user">Mettre en sourdine l\'utilisateur</string>
-    <string name="stream_compose_unmute_user">Désactiver la mise en sourdine de l\'utilisateur</string>
-    <string name="stream_compose_flag_message">Signaler un message</string>
-    <plurals name="stream_compose_message_reactions">
-        <item quantity="one">%d Réaction aux messages</item>
-        <item quantity="other">%d Réactions aux messages</item>
-    </plurals>
-    <string name="stream_compose_delete_message_title">Supprimer le message</string>
-    <string name="stream_compose_delete_message_text">Êtes-vous sûr de vouloir supprimer définitivement ce message ?</string>
-    <string name="stream_compose_flag_message_title">Signaler un message</string>
-    <string name="stream_compose_flag_message_text">Voulez-vous envoyer une copie de ce message à un nmodérateur pour une enquête plus approfondie?</string>
-    <string name="stream_compose_message_composer_error_message_length">Longueur maximale du message (%1$d) dépassée.</string>
-    <string name="stream_compose_message_composer_error_file_size">Le fichier est trop volumineux - %1$s maximum.</string>
-    <string name="stream_compose_message_composer_error_attachment_count">Limite de pièces jointes dépassée : il n\'est pas possible d\'ajouter plus de %1$d pièces jointes</string>
-    <string name="stream_compose_message_composer_instant_commands">Commandes instantanées</string>
-    <string name="stream_compose_message_composer_command_template">/%1$s %2$s</string>
-    <string name="stream_compose_message_composer_show_in_channel">Envoyer aussi comme message direct</string>
-    <string name="stream_compose_member_count_online">%1$s, %2$d En ligne</string>
-    <string name="stream_compose_ok">OK</string>
-    <string name="stream_compose_untitled_channel">Channel without name</string>
->>>>>>> bee0469d
 </resources>