<?xml version="1.0" encoding="utf-8"?>
<resources xmlns:xliff="urn:oasis:names:tc:xliff:document:1.2">
<<<<<<< HEAD
  <plurals name="stream_compose_channel_members">
    <item quantity="one">"%1d Miembro, %2d Conectados"</item>
    <item quantity="other">"%1d Miembros, %2d Conectados"</item>
  </plurals>
  <plurals name="stream_compose_member_count">
    <item quantity="one">"%1d Miembro"</item>
    <item quantity="other">"%1d Miembros"</item>
  </plurals>
  <plurals name="stream_compose_message_list_header_typing_users">
    <item quantity="one">"%1$s está escribiendo"</item>
    <item quantity="other">"%1$s y %2$d más están escribiendo"</item>
  </plurals>
  <plurals name="stream_compose_message_list_thread_footnote">
    <item quantity="one">"Respuesta al hilo"</item>
    <item quantity="other">"%1$d Respuestas en el hilo"</item>
  </plurals>
  <plurals name="stream_compose_message_list_thread_separator">
    <item quantity="one">"%d Respuesta"</item>
    <item quantity="other">"%d Respuestas"</item>
  </plurals>
  <string name="stream_compose_cancel">"Cancelar"</string>
  <string name="stream_compose_channel_info_delete_conversation">"Eliminar conversación"</string>
  <string name="stream_compose_channel_info_delete_conversation_confirmation_message">"¿Quieres eliminar el canal %1$s?"</string>
  <string name="stream_compose_channel_info_delete_conversation_confirmation_title">"Eliminar conversación"</string>
  <string name="stream_compose_channel_info_dismiss">"Cancelar"</string>
  <string name="stream_compose_channel_info_leave_group">"Salir del grupo"</string>
  <string name="stream_compose_channel_info_leave_group_confirmation_message">"¿Quieres dejar el grupo %1$s?"</string>
  <string name="stream_compose_channel_info_leave_group_confirmation_title">"Salir del grupo"</string>
  <string name="stream_compose_channel_info_mute_channel">"Silenciar canal"</string>
  <string name="stream_compose_channel_info_unmute_channel">"Activar el sonido del canal"</string>
  <string name="stream_compose_channel_info_view_info">"Ver información"</string>
  <string name="stream_compose_channel_list_empty_channels">"No hay canales disponibles"</string>
  <string name="stream_compose_channel_list_empty_search_results">"No se encontraron resultados para \"%1$s\""</string>
  <string name="stream_compose_channel_list_header_new_chat">"Nueva conversación"</string>
  <string name="stream_compose_channel_list_you">"Tú"</string>
  <string name="stream_compose_copy_message">"Copiar Mensaje"</string>
  <string name="stream_compose_delete_message">"Eliminar mensaje"</string>
  <string name="stream_compose_delete_message_text">"¿Estás seguro de que quieres eliminar permanentemente el mensaje?"</string>
  <string name="stream_compose_delete_message_title">"Eliminar mensaje"</string>
  <string name="stream_compose_edit_message">"Editar Mensaje"</string>
  <string name="stream_compose_flag_message">"Marcar Mensaje"</string>
  <string name="stream_compose_flag_message_text">"¿Quieres enviar una copia de este mensaje al moderador para una mejor investigación?"</string>
  <string name="stream_compose_flag_message_title">"Marcar Mensaje"</string>
  <string name="stream_compose_member_count_online">"%1$s, %2$d Conectados"</string>
  <string name="stream_compose_message_composer_error_attachment_count">"No es posible añadir más de %1$d archivos adjuntos."</string>
  <string name="stream_compose_message_composer_error_file_size">"El fichero es demasiado grande - Máximo %1$s."</string>
  <string name="stream_compose_message_composer_error_message_length">"Tamaño máximo de mensaje (%1$d) excedido."</string>
  <string name="stream_compose_message_composer_instant_commands">"Comandos instantáneos"</string>
  <string name="stream_compose_message_composer_show_in_channel">"También enviar cómo mensaje directo"</string>
  <string name="stream_compose_message_list_empty_messages">"Sin mensajes"</string>
  <string name="stream_compose_message_list_giphy_cancel">"Cancelar"</string>
  <string name="stream_compose_message_list_giphy_send">"Enviar"</string>
  <string name="stream_compose_message_list_giphy_shuffle">"Aleatorio"</string>
  <string name="stream_compose_mute_user">"Silenciar usuario"</string>
  <string name="stream_compose_ok">"Vale"</string>
  <string name="stream_compose_reply">"Contestar"</string>
  <string name="stream_compose_search_input_cancel">"Cancelar"</string>
  <string name="stream_compose_search_input_hint">"Buscar canales por nombre"</string>
  <string name="stream_compose_thread_reply">"Contestar en el hilo"</string>
  <string name="stream_compose_untitled_channel">"Canal sin nombre"</string>
  <string name="stream_compose_user_status_last_seen">"Ultima vez visto %1$s"</string>
  <string name="stream_compose_user_status_last_seen_just_now">"Última vez visto justo ahora"</string>
  <string name="stream_compose_user_status_online">"Conectado"</string>
  <string name="stream_compose_waiting_for_network">"Esperando conexión de red"</string>
=======
    <plurals name="stream_compose_channel_members">
        <item quantity="one">"%1d Miembro, %2d Conectados"</item>
        <item quantity="other">"%1d Miembros, %2d Conectados"</item>
    </plurals>
    <plurals name="stream_compose_message_list_thread_footnote">
        <item quantity="one">Respuesta al hilo</item>
        <item quantity="other">%1$d Respuestas en el hilo</item>
    </plurals>
    <plurals name="stream_compose_message_list_thread_separator">
        <item quantity="one">%d Respuesta</item>
        <item quantity="other">%d Respuestas</item>
    </plurals>
    <plurals name="stream_compose_member_count">
        <item quantity="one">%1d Miembro</item>
        <item quantity="other">%1d Miembros</item>
    </plurals>
    <plurals name="stream_compose_message_list_header_typing_users">
        <item quantity="one">%1$s está escribiendo</item>
        <item quantity="other">%1$s y %2$d más están escribiendo</item>
    </plurals>
    <string name="stream_compose_cancel">"Cancelar"</string>
    <string name="stream_compose_channel_info_delete_conversation">"Eliminar conversación"</string>
    <string name="stream_compose_channel_info_delete_conversation_confirmation_message">"¿Quieres eliminar el canal %1$s?"</string>
    <string name="stream_compose_channel_info_delete_conversation_confirmation_title">"Eliminar conversación"</string>
    <string name="stream_compose_channel_info_dismiss">"Cancelar"</string>
    <string name="stream_compose_channel_info_leave_group">"Salir del grupo"</string>
    <string name="stream_compose_channel_info_leave_group_confirmation_message">"¿Quieres dejar el grupo %1$s?"</string>
    <string name="stream_compose_channel_info_leave_group_confirmation_title">"Salir del grupo"</string>
    <string name="stream_compose_channel_info_mute_channel">"Silenciar canal"</string>
    <string name="stream_compose_channel_info_unmute_channel">"Activar el sonido del canal"</string>
    <string name="stream_compose_channel_info_view_info">"Ver información"</string>
    <string name="stream_compose_channel_list_empty_channels">"No hay canales disponibles"</string>
    <string name="stream_compose_channel_list_empty_search_results">"No se encontraron resultados para \"%1$s\""</string>
    <string name="stream_compose_channel_list_header_new_chat">"Nueva conversación"</string>
    <string name="stream_compose_channel_list_you">"Tú"</string>
    <string name="stream_compose_message_list_empty_messages">"Sin mensajes"</string>
    <string name="stream_compose_ok">"Vale"</string>
    <string name="stream_compose_search_input_cancel">"Cancelar"</string>
    <string name="stream_compose_search_input_hint">"Buscar canales por nombre"</string>
    <string name="stream_compose_untitled_channel">"Canal sin nombre"</string>
    <string name="stream_compose_user_status_last_seen">"Ultima vez visto %1$s"</string>
    <string name="stream_compose_user_status_last_seen_just_now">"Última vez visto justo ahora"</string>
    <string name="stream_compose_user_status_online">"Conectado"</string>
    <string name="stream_compose_waiting_for_network">"Esperando conexión de red"</string>
    <string name="stream_compose_reply">Contestar</string>
    <string name="stream_compose_thread_reply">Contestar en el hilo</string>
    <string name="stream_compose_copy_message">Copiar Mensaje</string>
    <string name="stream_compose_edit_message">Editar Mensaje</string>
    <string name="stream_compose_delete_message">Eliminar mensaje</string>
    <string name="stream_compose_mute_user">Silenciar usuario</string>
    <string name="stream_compose_unmute_user">Dejar de silenciar al usuario</string>
    <string name="stream_compose_flag_message">Marcar Mensaje</string>
    <string name="stream_compose_delete_message_title">Eliminar mensaje</string>
    <string name="stream_compose_delete_message_text">¿Estás seguro de que quieres eliminar permanentemente el mensaje?</string>
    <string name="stream_compose_flag_message_title">Marcar Mensaje</string>
    <string name="stream_compose_flag_message_text">¿Quieres enviar una copia de este mensaje al moderador para una mejor investigación?</string>
    <string name="stream_compose_message_composer_error_message_length">Tamaño máximo de mensaje (%1$d) excedido.</string>
    <string name="stream_compose_message_composer_error_file_size">El fichero es demasiado grande - Máximo %1$s.</string>
    <string name="stream_compose_message_composer_error_attachment_count">No es posible añadir más de %1$d archivos adjuntos.</string>
    <string name="stream_compose_message_composer_instant_commands">Comandos instantáneos</string>
    <string name="stream_compose_message_composer_command_template">/%1$s %2$s</string>
    <string name="stream_compose_message_composer_show_in_channel">También enviar cómo mensaje directo</string>
    <string name="stream_compose_message_list_giphy_title">Giphy</string>
    <string name="stream_compose_message_list_giphy_send">Enviar</string>
    <string name="stream_compose_message_list_giphy_cancel">Cancelar</string>
    <string name="stream_compose_message_list_giphy_shuffle">Aleatorio</string>
    <string name="stream_compose_member_count_online">%1$s, %2$d Conectados</string>
>>>>>>> e12aecff
</resources><|MERGE_RESOLUTION|>--- conflicted
+++ resolved
@@ -1,11 +1,6 @@
 <?xml version="1.0" encoding="utf-8"?>
 <resources xmlns:xliff="urn:oasis:names:tc:xliff:document:1.2">
-<<<<<<< HEAD
-  <plurals name="stream_compose_channel_members">
-    <item quantity="one">"%1d Miembro, %2d Conectados"</item>
-    <item quantity="other">"%1d Miembros, %2d Conectados"</item>
-  </plurals>
-  <plurals name="stream_compose_member_count">
+    <plurals name="stream_compose_member_count">
     <item quantity="one">"%1d Miembro"</item>
     <item quantity="other">"%1d Miembros"</item>
   </plurals>
@@ -45,6 +40,7 @@
   <string name="stream_compose_flag_message_text">"¿Quieres enviar una copia de este mensaje al moderador para una mejor investigación?"</string>
   <string name="stream_compose_flag_message_title">"Marcar Mensaje"</string>
   <string name="stream_compose_member_count_online">"%1$s, %2$d Conectados"</string>
+  <string name="stream_compose_message_composer_command_template">/%1$s %2$s</string>
   <string name="stream_compose_message_composer_error_attachment_count">"No es posible añadir más de %1$d archivos adjuntos."</string>
   <string name="stream_compose_message_composer_error_file_size">"El fichero es demasiado grande - Máximo %1$s."</string>
   <string name="stream_compose_message_composer_error_message_length">"Tamaño máximo de mensaje (%1$d) excedido."</string>
@@ -54,84 +50,17 @@
   <string name="stream_compose_message_list_giphy_cancel">"Cancelar"</string>
   <string name="stream_compose_message_list_giphy_send">"Enviar"</string>
   <string name="stream_compose_message_list_giphy_shuffle">"Aleatorio"</string>
+  <string name="stream_compose_message_list_giphy_title">Giphy</string>
   <string name="stream_compose_mute_user">"Silenciar usuario"</string>
   <string name="stream_compose_ok">"Vale"</string>
   <string name="stream_compose_reply">"Contestar"</string>
   <string name="stream_compose_search_input_cancel">"Cancelar"</string>
   <string name="stream_compose_search_input_hint">"Buscar canales por nombre"</string>
   <string name="stream_compose_thread_reply">"Contestar en el hilo"</string>
+  <string name="stream_compose_unmute_user">Dejar de silenciar al usuario</string>
   <string name="stream_compose_untitled_channel">"Canal sin nombre"</string>
   <string name="stream_compose_user_status_last_seen">"Ultima vez visto %1$s"</string>
   <string name="stream_compose_user_status_last_seen_just_now">"Última vez visto justo ahora"</string>
   <string name="stream_compose_user_status_online">"Conectado"</string>
   <string name="stream_compose_waiting_for_network">"Esperando conexión de red"</string>
-=======
-    <plurals name="stream_compose_channel_members">
-        <item quantity="one">"%1d Miembro, %2d Conectados"</item>
-        <item quantity="other">"%1d Miembros, %2d Conectados"</item>
-    </plurals>
-    <plurals name="stream_compose_message_list_thread_footnote">
-        <item quantity="one">Respuesta al hilo</item>
-        <item quantity="other">%1$d Respuestas en el hilo</item>
-    </plurals>
-    <plurals name="stream_compose_message_list_thread_separator">
-        <item quantity="one">%d Respuesta</item>
-        <item quantity="other">%d Respuestas</item>
-    </plurals>
-    <plurals name="stream_compose_member_count">
-        <item quantity="one">%1d Miembro</item>
-        <item quantity="other">%1d Miembros</item>
-    </plurals>
-    <plurals name="stream_compose_message_list_header_typing_users">
-        <item quantity="one">%1$s está escribiendo</item>
-        <item quantity="other">%1$s y %2$d más están escribiendo</item>
-    </plurals>
-    <string name="stream_compose_cancel">"Cancelar"</string>
-    <string name="stream_compose_channel_info_delete_conversation">"Eliminar conversación"</string>
-    <string name="stream_compose_channel_info_delete_conversation_confirmation_message">"¿Quieres eliminar el canal %1$s?"</string>
-    <string name="stream_compose_channel_info_delete_conversation_confirmation_title">"Eliminar conversación"</string>
-    <string name="stream_compose_channel_info_dismiss">"Cancelar"</string>
-    <string name="stream_compose_channel_info_leave_group">"Salir del grupo"</string>
-    <string name="stream_compose_channel_info_leave_group_confirmation_message">"¿Quieres dejar el grupo %1$s?"</string>
-    <string name="stream_compose_channel_info_leave_group_confirmation_title">"Salir del grupo"</string>
-    <string name="stream_compose_channel_info_mute_channel">"Silenciar canal"</string>
-    <string name="stream_compose_channel_info_unmute_channel">"Activar el sonido del canal"</string>
-    <string name="stream_compose_channel_info_view_info">"Ver información"</string>
-    <string name="stream_compose_channel_list_empty_channels">"No hay canales disponibles"</string>
-    <string name="stream_compose_channel_list_empty_search_results">"No se encontraron resultados para \"%1$s\""</string>
-    <string name="stream_compose_channel_list_header_new_chat">"Nueva conversación"</string>
-    <string name="stream_compose_channel_list_you">"Tú"</string>
-    <string name="stream_compose_message_list_empty_messages">"Sin mensajes"</string>
-    <string name="stream_compose_ok">"Vale"</string>
-    <string name="stream_compose_search_input_cancel">"Cancelar"</string>
-    <string name="stream_compose_search_input_hint">"Buscar canales por nombre"</string>
-    <string name="stream_compose_untitled_channel">"Canal sin nombre"</string>
-    <string name="stream_compose_user_status_last_seen">"Ultima vez visto %1$s"</string>
-    <string name="stream_compose_user_status_last_seen_just_now">"Última vez visto justo ahora"</string>
-    <string name="stream_compose_user_status_online">"Conectado"</string>
-    <string name="stream_compose_waiting_for_network">"Esperando conexión de red"</string>
-    <string name="stream_compose_reply">Contestar</string>
-    <string name="stream_compose_thread_reply">Contestar en el hilo</string>
-    <string name="stream_compose_copy_message">Copiar Mensaje</string>
-    <string name="stream_compose_edit_message">Editar Mensaje</string>
-    <string name="stream_compose_delete_message">Eliminar mensaje</string>
-    <string name="stream_compose_mute_user">Silenciar usuario</string>
-    <string name="stream_compose_unmute_user">Dejar de silenciar al usuario</string>
-    <string name="stream_compose_flag_message">Marcar Mensaje</string>
-    <string name="stream_compose_delete_message_title">Eliminar mensaje</string>
-    <string name="stream_compose_delete_message_text">¿Estás seguro de que quieres eliminar permanentemente el mensaje?</string>
-    <string name="stream_compose_flag_message_title">Marcar Mensaje</string>
-    <string name="stream_compose_flag_message_text">¿Quieres enviar una copia de este mensaje al moderador para una mejor investigación?</string>
-    <string name="stream_compose_message_composer_error_message_length">Tamaño máximo de mensaje (%1$d) excedido.</string>
-    <string name="stream_compose_message_composer_error_file_size">El fichero es demasiado grande - Máximo %1$s.</string>
-    <string name="stream_compose_message_composer_error_attachment_count">No es posible añadir más de %1$d archivos adjuntos.</string>
-    <string name="stream_compose_message_composer_instant_commands">Comandos instantáneos</string>
-    <string name="stream_compose_message_composer_command_template">/%1$s %2$s</string>
-    <string name="stream_compose_message_composer_show_in_channel">También enviar cómo mensaje directo</string>
-    <string name="stream_compose_message_list_giphy_title">Giphy</string>
-    <string name="stream_compose_message_list_giphy_send">Enviar</string>
-    <string name="stream_compose_message_list_giphy_cancel">Cancelar</string>
-    <string name="stream_compose_message_list_giphy_shuffle">Aleatorio</string>
-    <string name="stream_compose_member_count_online">%1$s, %2$d Conectados</string>
->>>>>>> e12aecff
 </resources>