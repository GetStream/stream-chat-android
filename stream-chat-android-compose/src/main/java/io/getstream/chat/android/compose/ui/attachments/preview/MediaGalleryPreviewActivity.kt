--- conflicted
+++ resolved
@@ -55,23 +55,9 @@
 import io.getstream.chat.android.compose.state.mediagallerypreview.ShowInChat
 import io.getstream.chat.android.compose.state.mediagallerypreview.toMediaGalleryPreviewActivityState
 import io.getstream.chat.android.compose.state.mediagallerypreview.toMessage
-<<<<<<< HEAD
-import io.getstream.chat.android.compose.ui.attachments.content.PlayButton
 import io.getstream.chat.android.compose.ui.attachments.preview.internal.MediaGalleryInjector
-import io.getstream.chat.android.compose.ui.components.LoadingIndicator
-import io.getstream.chat.android.compose.ui.components.NetworkLoadingIndicator
-import io.getstream.chat.android.compose.ui.components.ShimmerProgressIndicator
-import io.getstream.chat.android.compose.ui.components.SimpleDialog
-import io.getstream.chat.android.compose.ui.components.Timestamp
-import io.getstream.chat.android.compose.ui.components.avatar.Avatar
 import io.getstream.chat.android.compose.ui.theme.ChatTheme
 import io.getstream.chat.android.compose.ui.util.LocalStreamImageLoader
-import io.getstream.chat.android.compose.ui.util.StreamAsyncImage
-import io.getstream.chat.android.compose.ui.util.clickable
-import io.getstream.chat.android.compose.ui.util.isCompleted
-=======
-import io.getstream.chat.android.compose.ui.theme.ChatTheme
->>>>>>> c512712c
 import io.getstream.chat.android.compose.util.attachmentDownloadState
 import io.getstream.chat.android.compose.util.onDownloadHandleRequest
 import io.getstream.chat.android.compose.viewmodel.mediapreview.MediaGalleryPreviewViewModel
@@ -183,38 +169,34 @@
                     return@ChatTheme
                 }
 
-<<<<<<< HEAD
+                val (writePermissionState, downloadPayload) = attachmentDownloadState()
+                val downloadAttachmentUriGenerator = ChatTheme.streamDownloadAttachmentUriGenerator
+                val downloadRequestInterceptor = ChatTheme.streamDownloadRequestInterceptor
+
                 // Take the imageLoader from the injector, which is populated by the MediaAttachmentContent. This is a
                 // workaround for the fact that the MediaGalleryPreviewActivity is not a part of the composition tree of
                 // the MessageList, so the provided imageLoaderFactory from the MessageList ChatTheme cannot be used.
                 val imageLoader = MediaGalleryInjector.imageLoader ?: LocalStreamImageLoader.current
                 CompositionLocalProvider(LocalStreamImageLoader provides imageLoader) {
-                    MediaGalleryPreviewContentWrapper(message, attachmentPosition)
+                    MediaGalleryPreviewScreen(
+                        modifier = Modifier.windowInsetsPadding(WindowInsets.systemBars),
+                        viewModel = mediaGalleryPreviewViewModel,
+                        initialPage = attachmentPosition,
+                        onHeaderLeadingContentClick = ::finish,
+                        onOptionClick = { attachment, option ->
+                            handleMediaAction(
+                                attachment,
+                                option.action,
+                                writePermissionState,
+                                downloadPayload,
+                                downloadAttachmentUriGenerator::generateDownloadUri,
+                                downloadRequestInterceptor::intercept,
+                            )
+                        },
+                        onRequestShareAttachment = ::onRequestShareAttachment,
+                        onConfirmShareAttachment = ::shareAttachment,
+                    )
                 }
-=======
-                val (writePermissionState, downloadPayload) = attachmentDownloadState()
-                val downloadAttachmentUriGenerator = ChatTheme.streamDownloadAttachmentUriGenerator
-                val downloadRequestInterceptor = ChatTheme.streamDownloadRequestInterceptor
-
-                MediaGalleryPreviewScreen(
-                    modifier = Modifier.windowInsetsPadding(WindowInsets.systemBars),
-                    viewModel = mediaGalleryPreviewViewModel,
-                    initialPage = attachmentPosition,
-                    onHeaderLeadingContentClick = ::finish,
-                    onOptionClick = { attachment, option ->
-                        handleMediaAction(
-                            attachment,
-                            option.action,
-                            writePermissionState,
-                            downloadPayload,
-                            downloadAttachmentUriGenerator::generateDownloadUri,
-                            downloadRequestInterceptor::intercept,
-                        )
-                    },
-                    onRequestShareAttachment = ::onRequestShareAttachment,
-                    onConfirmShareAttachment = ::shareAttachment,
-                )
->>>>>>> c512712c
             }
         }
     }
