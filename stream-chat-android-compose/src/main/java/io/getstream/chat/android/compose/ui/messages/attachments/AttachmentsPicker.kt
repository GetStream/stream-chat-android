--- conflicted
+++ resolved
@@ -87,12 +87,6 @@
     tabFactories: List<AttachmentsPickerTabFactory> = ChatTheme.attachmentsPickerTabFactories,
     shape: Shape = ChatTheme.shapes.bottomSheet,
 ) {
-<<<<<<< HEAD
-    // Cross-validate requested tabFactories with the allowed ones from BE
-    val filter = remember { AttachmentsPickerTabFactoryFilter() }
-    val allowedFactories = filter.filterAllowedFactories(tabFactories, attachmentsPickerViewModel.channel)
-    val defaultTabIndex = allowedFactories
-=======
     val saveAttachmentsOnDismiss = ChatTheme.attachmentPickerTheme.saveAttachmentsOnDismiss
     val dismissAction = {
         if (saveAttachmentsOnDismiss) {
@@ -101,8 +95,10 @@
         onDismiss()
     }
     BackHandler(onBack = dismissAction)
-    val defaultTabIndex = tabFactories
->>>>>>> 2396ffcf
+    // Cross-validate requested tabFactories with the allowed ones from BE
+    val filter = remember { AttachmentsPickerTabFactoryFilter() }
+    val allowedFactories = filter.filterAllowedFactories(tabFactories, attachmentsPickerViewModel.channel)
+    val defaultTabIndex = allowedFactories
         .indexOfFirst { it.isPickerTabEnabled(attachmentsPickerViewModel.channel) }
         .takeIf { it >= 0 }
         ?: 0
