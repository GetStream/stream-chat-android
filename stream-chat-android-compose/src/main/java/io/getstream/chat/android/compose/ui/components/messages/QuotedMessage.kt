--- conflicted
+++ resolved
@@ -28,17 +28,10 @@
 import androidx.compose.ui.Alignment
 import androidx.compose.ui.Modifier
 import androidx.compose.ui.unit.dp
-<<<<<<< HEAD
-import io.getstream.chat.android.client.ChatClient
-=======
-import com.getstream.sdk.chat.utils.extensions.isMine
-import io.getstream.chat.android.client.models.Message
-import io.getstream.chat.android.client.models.User
-import io.getstream.chat.android.client.models.initials
->>>>>>> 34b1abb6
 import io.getstream.chat.android.compose.ui.components.avatar.Avatar
 import io.getstream.chat.android.compose.ui.theme.ChatTheme
 import io.getstream.chat.android.models.Message
+import io.getstream.chat.android.models.User
 import io.getstream.chat.android.ui.common.utils.extensions.initials
 import io.getstream.chat.android.ui.common.utils.extensions.isMine
 
@@ -112,16 +105,11 @@
  * @param message The quoted message.
  */
 @Composable
-<<<<<<< HEAD
-internal fun DefaultQuotedMessageLeadingContent(message: Message) {
-    if (!message.isMine(ChatClient.instance())) {
-=======
 internal fun DefaultQuotedMessageLeadingContent(
     message: Message,
     currentUser: User?,
 ) {
     if (!message.isMine(currentUser)) {
->>>>>>> 34b1abb6
         Avatar(
             modifier = Modifier
                 .padding(start = 2.dp)
@@ -143,16 +131,11 @@
  * @param message The quoted message.
  */
 @Composable
-<<<<<<< HEAD
-internal fun DefaultQuotedMessageTrailingContent(message: Message) {
-    if (message.isMine(ChatClient.instance())) {
-=======
 internal fun DefaultQuotedMessageTrailingContent(
     message: Message,
     currentUser: User?,
 ) {
     if (message.isMine(currentUser)) {
->>>>>>> 34b1abb6
         Spacer(modifier = Modifier.size(8.dp))
 
         Avatar(
