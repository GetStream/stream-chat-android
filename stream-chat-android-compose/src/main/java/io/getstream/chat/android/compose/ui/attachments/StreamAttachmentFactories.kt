--- conflicted
+++ resolved
@@ -73,13 +73,7 @@
             giphySizingMode = giphySizingMode,
             contentScale = contentScale,
         ),
-<<<<<<< HEAD
         MediaAttachmentFactory(),
-=======
-        ImageAttachmentFactory(
-            skipEnrichUrl = skipEnrichUrl
-        ),
->>>>>>> 90eab34f
         FileAttachmentFactory(),
         UnsupportedAttachmentFactory(),
     )
