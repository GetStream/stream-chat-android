/*
 * Copyright (c) 2014-2022 Stream.io Inc. All rights reserved.
 *
 * Licensed under the Stream License;
 * you may not use this file except in compliance with the License.
 * You may obtain a copy of the License at
 *
 *    https://github.com/GetStream/stream-chat-android/blob/main/LICENSE
 *
 * Unless required by applicable law or agreed to in writing, software
 * distributed under the License is distributed on an "AS IS" BASIS,
 * WITHOUT WARRANTIES OR CONDITIONS OF ANY KIND, either express or implied.
 * See the License for the specific language governing permissions and
 * limitations under the License.
 */

package io.getstream.chat.android.compose.ui.attachments

import androidx.compose.foundation.Image
import androidx.compose.ui.layout.ContentScale
import io.getstream.chat.android.compose.ui.attachments.factory.FileAttachmentFactory
import io.getstream.chat.android.compose.ui.attachments.factory.GiphyAttachmentFactory
import io.getstream.chat.android.compose.ui.attachments.factory.LinkAttachmentFactory
import io.getstream.chat.android.compose.ui.attachments.factory.MediaAttachmentFactory
import io.getstream.chat.android.compose.ui.attachments.factory.QuotedAttachmentFactory
import io.getstream.chat.android.compose.ui.attachments.factory.UploadAttachmentFactory
import io.getstream.chat.android.compose.ui.theme.StreamDimens
import io.getstream.chat.android.ui.utils.GiphyInfoType
import io.getstream.chat.android.ui.utils.GiphySizingMode

/**
 * Provides different attachment factories that build custom message content based on a given attachment.
 */
public object StreamAttachmentFactories {

    /**
     * The default max length of the link attachments description. We limit this, because for some links the description
     * can be too long.
     */
    private const val DEFAULT_LINK_DESCRIPTION_MAX_LINES = 5

    /**
     * Default attachment factories we provide, which can transform image, file and link attachments.
     *
     * @param linkDescriptionMaxLines - The limit of how long the link attachment descriptions can be.
     * @param giphyInfoType Used to modify the quality and dimensions of the rendered
     * Giphy attachments.
     * @param giphySizingMode Sets the Giphy container sizing strategy. Setting it to automatic
     * makes the container capable of adaptive resizing and ignore
     * [StreamDimens.attachmentsContentGiphyWidth] and [StreamDimens.attachmentsContentGiphyHeight]
     * dimensions, however you can still clip maximum dimensions using
     * [StreamDimens.attachmentsContentGiphyMaxWidth] and [StreamDimens.attachmentsContentGiphyMaxHeight].
     *
     * Setting it to fixed size mode will make it respect all given dimensions.
     * @param contentScale Used to determine the way Giphys are scaled inside the [Image] composable.
     *
     * @return A [List] of various [AttachmentFactory] instances that provide different attachments support.
     */
    public fun defaultFactories(
        linkDescriptionMaxLines: Int = DEFAULT_LINK_DESCRIPTION_MAX_LINES,
        giphyInfoType: GiphyInfoType = GiphyInfoType.ORIGINAL,
        giphySizingMode: GiphySizingMode = GiphySizingMode.ADAPTIVE,
        contentScale: ContentScale = ContentScale.Crop,
    ): List<AttachmentFactory> = listOf(
        UploadAttachmentFactory(),
        LinkAttachmentFactory(linkDescriptionMaxLines),
<<<<<<< HEAD
        GiphyAttachmentFactory(),
        MediaAttachmentFactory(),
=======
        GiphyAttachmentFactory(
            giphyInfoType = giphyInfoType,
            giphySizingMode = giphySizingMode,
            contentScale = contentScale,
        ),
        ImageAttachmentFactory(),
>>>>>>> 2a9ca91f
        FileAttachmentFactory(),
    )

    /**
     * Default quoted attachment factories we provide, which can transform image, file and link attachments.
     *
     * @return a [List] of various [AttachmentFactory] instances that provide different quoted attachments support.
     */
    public fun defaultQuotedFactories(): List<AttachmentFactory> = listOf(
        QuotedAttachmentFactory()
    )
}<|MERGE_RESOLUTION|>--- conflicted
+++ resolved
@@ -64,17 +64,12 @@
     ): List<AttachmentFactory> = listOf(
         UploadAttachmentFactory(),
         LinkAttachmentFactory(linkDescriptionMaxLines),
-<<<<<<< HEAD
-        GiphyAttachmentFactory(),
-        MediaAttachmentFactory(),
-=======
         GiphyAttachmentFactory(
             giphyInfoType = giphyInfoType,
             giphySizingMode = giphySizingMode,
             contentScale = contentScale,
         ),
-        ImageAttachmentFactory(),
->>>>>>> 2a9ca91f
+        MediaAttachmentFactory(),
         FileAttachmentFactory(),
     )
 
