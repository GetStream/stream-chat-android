package io.getstream.chat.android.compose.viewmodel.imagepreview

import androidx.compose.runtime.getValue
import androidx.compose.runtime.mutableStateOf
import androidx.compose.runtime.setValue
import androidx.lifecycle.ViewModel
import io.getstream.chat.android.client.ChatClient
import io.getstream.chat.android.client.models.Attachment
import io.getstream.chat.android.client.models.Message
import io.getstream.chat.android.client.models.User
<<<<<<< HEAD
import io.getstream.chat.android.offline.ChatDomain
import io.getstream.chat.android.offline.experimental.extensions.globalState
=======
import io.getstream.chat.android.offline.experimental.global.GlobalState
>>>>>>> baa93c80
import kotlinx.coroutines.flow.StateFlow

/**
 * ViewModel responsible for loading and showing the images of a selected message.
 */
public class ImagePreviewViewModel(
    private val chatClient: ChatClient,
    globalState: GlobalState,
    messageId: String,
) : ViewModel() {

    /**
     * The currently logged in user.
     */
<<<<<<< HEAD
    public val user: StateFlow<User?> = chatClient.globalState.user
=======
    public val user: StateFlow<User?> = globalState.user
>>>>>>> baa93c80

    /**
     * Represents the message that we observe to show the UI data.
     */
    public var message: Message by mutableStateOf(Message())
        private set

    /**
     * Shows or hides the image options menu and overlay in the UI.
     */
    public var isShowingOptions: Boolean by mutableStateOf(false)
        private set

    /**
     * Shows or hides the image gallery menu in the UI.
     */
    public var isShowingGallery: Boolean by mutableStateOf(false)
        private set

    /**
     * Loads the message data, which then updates the UI state to shows images.
     */
    init {
        chatClient.getMessage(messageId).enqueue { result ->
            if (result.isSuccess) {
                this.message = result.data()
            }
        }
    }

    /**
     * Toggles if we're showing the image options menu.
     *
     * @param isShowingOptions If we need to show or hide the options.
     */
    public fun toggleImageOptions(isShowingOptions: Boolean) {
        this.isShowingOptions = isShowingOptions
    }

    /**
     * Toggles if we're showing the gallery screen.
     *
     * @param isShowingGallery If we need to show or hide the gallery.
     */
    public fun toggleGallery(isShowingGallery: Boolean) {
        this.isShowingGallery = isShowingGallery
    }

    /**
     * Deletes the current image from the message we're observing, if possible.
     *
     * This will in turn update the UI accordingly or finish this screen in case there are no more images to show.
     *
     * @param currentImage The image attachment to remove from the message we're updating.
     */
    // TODO remove after delete message gets migrated (PR: https://github.com/GetStream/stream-chat-android/pull/3013)
    public fun deleteCurrentImage(currentImage: Attachment) {
        val attachments = message.attachments
        val numberOfAttachments = attachments.size

        if (message.text.isNotEmpty() || numberOfAttachments > 1) {
            val imageUrl = currentImage.assetUrl ?: currentImage.imageUrl
            val message = message

            attachments.removeAll {
                it.assetUrl == imageUrl || it.imageUrl == imageUrl
            }

            chatClient.updateMessage(message).enqueue()
        } else if (message.text.isEmpty() && numberOfAttachments == 1) {
            chatClient.deleteMessage(message.id).enqueue { result ->
                if (result.isSuccess) {
                    message = result.data()
                }
            }
        }
    }
}<|MERGE_RESOLUTION|>--- conflicted
+++ resolved
@@ -8,12 +8,7 @@
 import io.getstream.chat.android.client.models.Attachment
 import io.getstream.chat.android.client.models.Message
 import io.getstream.chat.android.client.models.User
-<<<<<<< HEAD
-import io.getstream.chat.android.offline.ChatDomain
-import io.getstream.chat.android.offline.experimental.extensions.globalState
-=======
 import io.getstream.chat.android.offline.experimental.global.GlobalState
->>>>>>> baa93c80
 import kotlinx.coroutines.flow.StateFlow
 
 /**
@@ -28,11 +23,7 @@
     /**
      * The currently logged in user.
      */
-<<<<<<< HEAD
-    public val user: StateFlow<User?> = chatClient.globalState.user
-=======
     public val user: StateFlow<User?> = globalState.user
->>>>>>> baa93c80
 
     /**
      * Represents the message that we observe to show the UI data.
@@ -88,7 +79,6 @@
      *
      * @param currentImage The image attachment to remove from the message we're updating.
      */
-    // TODO remove after delete message gets migrated (PR: https://github.com/GetStream/stream-chat-android/pull/3013)
     public fun deleteCurrentImage(currentImage: Attachment) {
         val attachments = message.attachments
         val numberOfAttachments = attachments.size
