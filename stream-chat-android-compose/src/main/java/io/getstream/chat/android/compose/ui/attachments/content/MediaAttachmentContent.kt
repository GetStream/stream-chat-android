/*
 * Copyright (c) 2014-2022 Stream.io Inc. All rights reserved.
 *
 * Licensed under the Stream License;
 * you may not use this file except in compliance with the License.
 * You may obtain a copy of the License at
 *
 *    https://github.com/GetStream/stream-chat-android/blob/main/LICENSE
 *
 * Unless required by applicable law or agreed to in writing, software
 * distributed under the License is distributed on an "AS IS" BASIS,
 * WITHOUT WARRANTIES OR CONDITIONS OF ANY KIND, either express or implied.
 * See the License for the specific language governing permissions and
 * limitations under the License.
 */

package io.getstream.chat.android.compose.ui.attachments.content

import androidx.activity.compose.ManagedActivityResultLauncher
import androidx.activity.compose.rememberLauncherForActivityResult
import androidx.compose.animation.Crossfade
import androidx.compose.foundation.ExperimentalFoundationApi
import androidx.compose.foundation.Image
import androidx.compose.foundation.background
import androidx.compose.foundation.combinedClickable
import androidx.compose.foundation.interaction.MutableInteractionSource
import androidx.compose.foundation.layout.Arrangement
import androidx.compose.foundation.layout.Box
import androidx.compose.foundation.layout.Column
import androidx.compose.foundation.layout.Row
import androidx.compose.foundation.layout.RowScope
import androidx.compose.foundation.layout.aspectRatio
import androidx.compose.foundation.layout.fillMaxSize
import androidx.compose.foundation.layout.fillMaxWidth
import androidx.compose.foundation.layout.height
import androidx.compose.foundation.layout.heightIn
import androidx.compose.foundation.layout.width
import androidx.compose.foundation.layout.wrapContentSize
import androidx.compose.material3.Icon
import androidx.compose.material3.Text
import androidx.compose.material3.ripple
import androidx.compose.runtime.Composable
import androidx.compose.runtime.derivedStateOf
import androidx.compose.runtime.getValue
import androidx.compose.runtime.remember
import androidx.compose.ui.Alignment
import androidx.compose.ui.Modifier
import androidx.compose.ui.draw.clip
import androidx.compose.ui.graphics.Color
import androidx.compose.ui.layout.ContentScale
import androidx.compose.ui.platform.LocalContext
import androidx.compose.ui.platform.testTag
import androidx.compose.ui.res.painterResource
import androidx.compose.ui.res.stringResource
import androidx.compose.ui.text.style.TextAlign
import androidx.compose.ui.unit.Dp
import coil3.compose.AsyncImagePainter
import coil3.request.ImageRequest
import io.getstream.chat.android.client.utils.attachment.isImage
import io.getstream.chat.android.client.utils.attachment.isVideo
import io.getstream.chat.android.compose.R
import io.getstream.chat.android.compose.state.mediagallerypreview.MediaGalleryPreviewResult
import io.getstream.chat.android.compose.state.messages.attachments.AttachmentState
import io.getstream.chat.android.compose.ui.attachments.preview.MediaGalleryPreviewContract
import io.getstream.chat.android.compose.ui.components.ShimmerProgressIndicator
import io.getstream.chat.android.compose.ui.theme.ChatTheme
import io.getstream.chat.android.compose.ui.util.StreamAsyncImage
import io.getstream.chat.android.models.Attachment
import io.getstream.chat.android.models.AttachmentType
import io.getstream.chat.android.models.Message
import io.getstream.chat.android.models.SyncStatus
import io.getstream.chat.android.ui.common.helper.DownloadAttachmentUriGenerator
import io.getstream.chat.android.ui.common.helper.DownloadRequestInterceptor
import io.getstream.chat.android.ui.common.images.resizing.StreamCdnImageResizing
import io.getstream.chat.android.ui.common.images.resizing.applyStreamCdnImageResizingIfEnabled
import io.getstream.chat.android.ui.common.utils.extensions.imagePreviewUrl
import io.getstream.chat.android.uiutils.extension.hasLink

/**
 * Displays a preview of single or multiple video or attachments.
 *
 * @param attachmentState The state of the attachment, holding the root modifier, the message
 * and the onLongItemClick handler.
 * @param modifier The modifier used for styling.
 * @param maximumNumberOfPreviewedItems The maximum number of thumbnails that can be displayed
 * in a group when previewing Media attachments in the message list.
 * @param skipEnrichUrl Used by the media gallery. If set to true will skip enriching URLs when you update the message
 * by deleting an attachment contained within it. Set to false by default.
 * @param onItemClick Lambda called when an item gets clicked.
 * @param itemOverlayContent Represents the content overlaid above individual items.
 * By default it is used to display a play button over video previews.
 */
@OptIn(ExperimentalFoundationApi::class)
@Composable
public fun MediaAttachmentContent(
    attachmentState: AttachmentState,
    modifier: Modifier = Modifier,
    maximumNumberOfPreviewedItems: Int = 4,
    skipEnrichUrl: Boolean = false,
    onItemClick: (
        mediaGalleryPreviewLauncher: ManagedActivityResultLauncher<MediaGalleryPreviewContract.Input, MediaGalleryPreviewResult?>,
        message: Message,
        attachmentPosition: Int,
        videoThumbnailsEnabled: Boolean,
        downloadAttachmentUriGenerator: DownloadAttachmentUriGenerator,
        downloadRequestInterceptor: DownloadRequestInterceptor,
        streamCdnImageResizing: StreamCdnImageResizing,
        skipEnrichUrl: Boolean,
    ) -> Unit = ::onMediaAttachmentContentItemClick,
    itemOverlayContent: @Composable (attachmentType: String?) -> Unit = { attachmentType ->
        if (attachmentType == AttachmentType.VIDEO) {
            PlayButton()
        }
    },
) {
    val (message, _, onLongItemClick, onMediaGalleryPreviewResult) = attachmentState
    val gridSpacing = ChatTheme.dimens.attachmentsContentMediaGridSpacing

    Row(
        modifier
            .clip(ChatTheme.shapes.attachment)
            .combinedClickable(
                indication = null,
                interactionSource = remember { MutableInteractionSource() },
                onClick = {},
                onLongClick = { onLongItemClick(message) },
            ),
        horizontalArrangement = Arrangement.spacedBy(gridSpacing),
    ) {
        val attachments = message.attachments.filter {
            !it.hasLink() && (it.isImage() || it.isVideo())
        }
        val attachmentCount = attachments.size

        if (attachmentCount == 1) {
            val attachment = attachments.first()

            SingleMediaAttachment(
                attachment = attachment,
                message = message,
                onMediaGalleryPreviewResult = onMediaGalleryPreviewResult,
                onLongItemClick = onLongItemClick,
                skipEnrichUrl = skipEnrichUrl,
                onContentItemClick = onItemClick,
                overlayContent = itemOverlayContent,
            )
        } else {
            MultipleMediaAttachments(
                attachments = attachments,
                attachmentCount = attachmentCount,
                gridSpacing = gridSpacing,
                maximumNumberOfPreviewedItems = maximumNumberOfPreviewedItems,
                message = message,
                skipEnrichUrl = skipEnrichUrl,
                onMediaGalleryPreviewResult = onMediaGalleryPreviewResult,
                onLongItemClick = onLongItemClick,
                onContentItemClick = onItemClick,
                itemOverlayContent = itemOverlayContent,
            )
        }
    }
}

/**
 * Displays a preview of a single image or video attachment.
 *
 * @param attachment The attachment that is previewed.
 * @param message The original message containing the attachment.
 * @param skipEnrichUrl Used by the media gallery. If set to true will skip enriching URLs when you update the message
 * by deleting an attachment contained within it. Set to false by default.
 * @param onMediaGalleryPreviewResult The result of the activity used for propagating
 * actions such as media attachment selection, deletion, etc.
 * @param onLongItemClick Lambda that gets called when an item is long clicked.
 * @param onContentItemClick Lambda called when an item gets clicked.
 * @param overlayContent Represents the content overlaid above attachment previews.
 * Usually used to display a play button over video previews.
 */
@Suppress("LongParameterList")
@Composable
internal fun SingleMediaAttachment(
    attachment: Attachment,
    message: Message,
    skipEnrichUrl: Boolean,
    onMediaGalleryPreviewResult: (MediaGalleryPreviewResult?) -> Unit = {},
    onLongItemClick: (Message) -> Unit,
    onContentItemClick: (
        mediaGalleryPreviewLauncher: ManagedActivityResultLauncher<MediaGalleryPreviewContract.Input, MediaGalleryPreviewResult?>,
        message: Message,
        attachmentPosition: Int,
        videoThumbnailsEnabled: Boolean,
        downloadAttachmentUriGenerator: DownloadAttachmentUriGenerator,
        downloadRequestInterceptor: DownloadRequestInterceptor,
        streamCdnImageResizing: StreamCdnImageResizing,
        skipEnrichUrl: Boolean,
    ) -> Unit,
    overlayContent: @Composable (attachmentType: String?) -> Unit,
) {
    val isVideo = attachment.isVideo()
    // Depending on the CDN, images might not contain their original dimensions
    val ratio: Float? by remember(key1 = attachment.originalWidth, key2 = attachment.originalHeight) {
        derivedStateOf {
            val width = attachment.originalWidth?.toFloat()
            val height = attachment.originalHeight?.toFloat()

            if (width != null && height != null) {
                width / height
            } else {
                null
            }
        }
    }

    MediaAttachmentContentItem(
        attachment = attachment,
        modifier = Modifier
            .heightIn(
                max = if (isVideo) {
                    ChatTheme.dimens.attachmentsContentVideoMaxHeight
                } else {
                    ChatTheme.dimens.attachmentsContentImageMaxHeight
                },
            )
            .width(
                if (isVideo) {
                    ChatTheme.dimens.attachmentsContentVideoWidth
                } else {
                    ChatTheme.dimens.attachmentsContentImageWidth
                },
            )
            .aspectRatio(ratio ?: EqualDimensionsRatio),
        message = message,
        attachmentPosition = 0,
        onMediaGalleryPreviewResult = onMediaGalleryPreviewResult,
        onLongItemClick = onLongItemClick,
        skipEnrichUrl = skipEnrichUrl,
        onItemClick = onContentItemClick,
        overlayContent = overlayContent,
    )
}

/**
 * Displays previews of multiple image and video attachment laid out in a grid.
 *
 * @param attachments The list of attachments that are to be previewed.
 * @param attachmentCount The number of attachments that are to be previewed.
 * @param gridSpacing Determines the spacing strategy between items.
 * @param maximumNumberOfPreviewedItems The maximum number of thumbnails that can be displayed
 * in a group when previewing Media attachments in the message list.
 * @param message The original message containing the attachments.
 * @param skipEnrichUrl Used by the media gallery. If set to true will skip enriching URLs when you update the message
 * by deleting an attachment contained within it. Set to false by default.
 * @param onMediaGalleryPreviewResult The result of the activity used for propagating
 * actions such as media attachment selection, deletion, etc.
 * @param onLongItemClick Lambda that gets called when an item is long clicked.
 * @param onContentItemClick Lambda called when an item gets clicked.
 * @param itemOverlayContent Represents the content overlaid above individual items.
 * Usually used to display a play button over video previews.
 */
@Suppress("LongParameterList", "LongMethod")
@Composable
internal fun RowScope.MultipleMediaAttachments(
    attachments: List<Attachment>,
    attachmentCount: Int,
    gridSpacing: Dp,
    maximumNumberOfPreviewedItems: Int = 4,
    message: Message,
    skipEnrichUrl: Boolean,
    onMediaGalleryPreviewResult: (MediaGalleryPreviewResult?) -> Unit = {},
    onLongItemClick: (Message) -> Unit,
    onContentItemClick: (
        mediaGalleryPreviewLauncher: ManagedActivityResultLauncher<MediaGalleryPreviewContract.Input, MediaGalleryPreviewResult?>,
        message: Message,
        attachmentPosition: Int,
        videoThumbnailsEnabled: Boolean,
        downloadAttachmentUriGenerator: DownloadAttachmentUriGenerator,
        downloadRequestInterceptor: DownloadRequestInterceptor,
        streamCdnImageResizing: StreamCdnImageResizing,
        skipEnrichUrl: Boolean,
    ) -> Unit,
    itemOverlayContent: @Composable (attachmentType: String?) -> Unit,
) {
    Column(
        modifier = Modifier
            .weight(1f, fill = false)
            .width(ChatTheme.dimens.attachmentsContentGroupPreviewWidth / 2)
            .height(ChatTheme.dimens.attachmentsContentGroupPreviewHeight)
            .testTag("Stream_MultipleMediaAttachmentsColumn"),
        verticalArrangement = Arrangement.spacedBy(gridSpacing),
    ) {
        for (attachmentIndex in 0 until maximumNumberOfPreviewedItems step 2) {
            if (attachmentIndex < attachmentCount) {
                MediaAttachmentContentItem(
                    attachment = attachments[attachmentIndex],
                    modifier = Modifier.weight(1f),
                    message = message,
                    skipEnrichUrl = skipEnrichUrl,
                    attachmentPosition = attachmentIndex,
                    onMediaGalleryPreviewResult = onMediaGalleryPreviewResult,
                    onLongItemClick = onLongItemClick,
                    onItemClick = onContentItemClick,
                    overlayContent = itemOverlayContent,
                )
            }
        }
    }

    Column(
        modifier = Modifier
            .weight(1f, fill = false)
            .width(ChatTheme.dimens.attachmentsContentGroupPreviewWidth / 2)
            .height(ChatTheme.dimens.attachmentsContentGroupPreviewHeight),
        verticalArrangement = Arrangement.spacedBy(gridSpacing),
    ) {
        for (attachmentIndex in 1 until maximumNumberOfPreviewedItems step 2) {
            if (attachmentIndex < attachmentCount) {
                val attachment = attachments[attachmentIndex]
                val isUploading = attachment.uploadState is Attachment.UploadState.InProgress
                val lastItemInColumnIndex = (maximumNumberOfPreviewedItems - 1) - (maximumNumberOfPreviewedItems % 2)

                if (attachmentIndex == lastItemInColumnIndex && attachmentCount > maximumNumberOfPreviewedItems) {
                    Box(modifier = Modifier.weight(1f)) {
                        MediaAttachmentContentItem(
                            attachment = attachment,
                            message = message,
                            skipEnrichUrl = skipEnrichUrl,
                            attachmentPosition = attachmentIndex,
                            onMediaGalleryPreviewResult = onMediaGalleryPreviewResult,
                            onLongItemClick = onLongItemClick,
                            onItemClick = onContentItemClick,
                            overlayContent = itemOverlayContent,
                        )

                        if (!isUploading) {
                            MediaAttachmentShowMoreOverlay(
                                mediaCount = attachmentCount,
                                maximumNumberOfPreviewedItems = maximumNumberOfPreviewedItems,
                                modifier = Modifier.align(Alignment.Center),
                            )
                        }
                    }
                } else {
                    MediaAttachmentContentItem(
                        attachment = attachment,
                        modifier = Modifier.weight(1f),
                        message = message,
                        skipEnrichUrl = skipEnrichUrl,
                        attachmentPosition = attachmentIndex,
                        onMediaGalleryPreviewResult = onMediaGalleryPreviewResult,
                        onLongItemClick = onLongItemClick,
                        onItemClick = onContentItemClick,
                        overlayContent = itemOverlayContent,
                    )
                }
            }
        }
    }
}

/**
 * Displays previews of image and video attachments.
 *
 * @param message The original message containing the attachments.
 * @param attachmentPosition The position of the attachment in the list
 * of attachments. Used to remember the item position when viewing it in a separate
 * activity.
 * @param attachment The attachment that is previewed.
 * @param skipEnrichUrl Used by the media gallery. If set to true will skip enriching URLs when you update the message
 * by deleting an attachment contained within it. Set to false by default.
 * @param onMediaGalleryPreviewResult The result of the activity used for propagating
 * actions such as media attachment selection, deletion, etc.
 * @param onLongItemClick Lambda that gets called when the item is long clicked.
 * @param onItemClick Lambda called when an item gets clicked.
 * @param modifier Modifier used for styling.
 * @param overlayContent Represents the content overlaid above attachment previews.
 * Usually used to display a play button over video previews.
 */
@Suppress("LongParameterList", "LongMethod")
@OptIn(ExperimentalFoundationApi::class)
@Composable
internal fun MediaAttachmentContentItem(
    message: Message,
    attachmentPosition: Int,
    attachment: Attachment,
    skipEnrichUrl: Boolean,
    onMediaGalleryPreviewResult: (MediaGalleryPreviewResult?) -> Unit,
    onLongItemClick: (Message) -> Unit,
    modifier: Modifier = Modifier,
    onItemClick: (
        mediaGalleryPreviewLauncher: ManagedActivityResultLauncher<MediaGalleryPreviewContract.Input, MediaGalleryPreviewResult?>,
        message: Message,
        attachmentPosition: Int,
        videoThumbnailsEnabled: Boolean,
        downloadAttachmentUriGenerator: DownloadAttachmentUriGenerator,
        downloadRequestInterceptor: DownloadRequestInterceptor,
        streamCdnImageResizing: StreamCdnImageResizing,
        skipEnrichUrl: Boolean,
    ) -> Unit,
    overlayContent: @Composable (attachmentType: String?) -> Unit,
) {
    val isImage = attachment.isImage()
    val isVideo = attachment.isVideo()

    val data =
        if (isImage || (isVideo && ChatTheme.videoThumbnailsEnabled)) {
            when (message.syncStatus) {
                SyncStatus.COMPLETED ->
                    attachment.imagePreviewUrl?.applyStreamCdnImageResizingIfEnabled(ChatTheme.streamCdnImageResizing)

                else -> attachment.upload
            }
        } else {
            null
        }

    val context = LocalContext.current
    val imageRequest = remember(data) {
        ImageRequest.Builder(context)
            .data(data)
            .build()
    }

<<<<<<< HEAD
    var imageState by remember { mutableStateOf<AsyncImagePainter.State>(AsyncImagePainter.State.Empty) }

    val config = ChatTheme.mediaGalleryConfig
=======
>>>>>>> f33b19aa
    val mixedMediaPreviewLauncher = rememberLauncherForActivityResult(
        contract = MediaGalleryPreviewContract(config),
        onResult = { result -> onMediaGalleryPreviewResult(result) },
    )

    val areVideosEnabled = ChatTheme.videoThumbnailsEnabled
    val streamCdnImageResizing = ChatTheme.streamCdnImageResizing

    val downloadAttachmentUriGenerator = ChatTheme.streamDownloadAttachmentUriGenerator
    val downloadRequestInterceptor = ChatTheme.streamDownloadRequestInterceptor

    val testTag = if (isVideo) "Video" else "Image"

    Box(
        modifier = modifier
            .background(Color.Black)
            .fillMaxWidth()
            .testTag("Stream_MediaContent_$testTag")
            .combinedClickable(
                interactionSource = remember { MutableInteractionSource() },
                indication = ripple(),
                onClick = {
                    if (message.syncStatus == SyncStatus.COMPLETED) {
                        onItemClick(
                            mixedMediaPreviewLauncher,
                            message,
                            attachmentPosition,
                            areVideosEnabled,
                            downloadAttachmentUriGenerator,
                            downloadRequestInterceptor,
                            streamCdnImageResizing,
                            skipEnrichUrl,
                        )
                    } else {
                        onLongItemClick(message)
                    }
                },
                onLongClick = { onLongItemClick(message) },
            ),
        contentAlignment = Alignment.Center,
    ) {
        val backgroundColor =
            if (isImage) {
                ChatTheme.colors.imageBackgroundMessageList
            } else {
                ChatTheme.colors.videoBackgroundMessageList
            }

        StreamAsyncImage(
            imageRequest = imageRequest,
            modifier = modifier
                .fillMaxSize()
                .background(backgroundColor),
            contentScale = ContentScale.Crop,
        ) { asyncImageState ->
            Crossfade(targetState = asyncImageState) { state ->
                when (state) {
                    is AsyncImagePainter.State.Empty,
                    is AsyncImagePainter.State.Loading,
                    -> ShimmerProgressIndicator(
                        modifier = Modifier.fillMaxSize(),
                    )

                    is AsyncImagePainter.State.Success -> {
                        Box(
                            modifier = Modifier.fillMaxSize(),
                            contentAlignment = Alignment.Center,
                        ) {
                            Image(
                                modifier = Modifier.fillMaxSize(),
                                painter = state.painter,
                                contentDescription = null,
                                contentScale = ContentScale.Crop,
                            )
                            overlayContent(attachment.type)
                        }
                    }

                    is AsyncImagePainter.State.Error -> {
                        Box(
                            modifier = Modifier.fillMaxSize(),
                            contentAlignment = Alignment.Center,
                        ) {
                            Icon(
                                tint = ChatTheme.colors.disabled,
                                modifier = Modifier.fillMaxSize(0.4f),
                                painter = painterResource(R.drawable.stream_compose_ic_image_picker),
                                contentDescription = stringResource(
                                    id = R.string.stream_ui_message_list_attachment_load_failed,
                                ),
                            )
                            overlayContent(attachment.type)
                        }
                    }
                }
            }
        }
    }
}

/**
 * A simple play button that is overlaid above
 * video attachments.
 *
 * @param modifier The modifier used for styling.
 * @param contentDescription Used to describe the content represented by this composable.
 */
@Suppress("MagicNumber")
@Composable
internal fun PlayButton(
    modifier: Modifier = Modifier,
    contentDescription: String? = null,
) {
    Column(
        modifier = modifier,
        verticalArrangement = Arrangement.Center,
    ) {
        Image(
            modifier = Modifier
                .fillMaxSize(0.85f)
                .alignBy { measured ->
                    // emulated offset as seen in the design specs,
                    // otherwise the button is visibly off to the start of the screen
                    -(measured.measuredWidth * 1 / 6)
                },
            painter = painterResource(id = R.drawable.stream_compose_ic_play),
            contentDescription = contentDescription,
        )
    }
}

/**
 * Represents an overlay that's shown on the last media attachment preview in the media attachment
 * item gallery.
 *
 * @param mediaCount The number of total media attachments.
 * @param maximumNumberOfPreviewedItems The maximum number of thumbnails that can be displayed
 * in a group when previewing Media attachments in the message list.
 * @param modifier Modifier for styling.
 */
@Composable
internal fun MediaAttachmentShowMoreOverlay(
    mediaCount: Int,
    maximumNumberOfPreviewedItems: Int,
    modifier: Modifier = Modifier,
) {
    val remainingMediaCount = mediaCount - maximumNumberOfPreviewedItems

    Box(
        modifier = Modifier
            .fillMaxSize()
            .background(color = ChatTheme.colors.showMoreOverlay),
    ) {
        Text(
            modifier = modifier
                .wrapContentSize(),
            text = stringResource(
                id = R.string.stream_compose_remaining_media_attachments_count,
                remainingMediaCount,
            ),
            color = ChatTheme.colors.showMoreCountText,
            style = ChatTheme.typography.title1,
            textAlign = TextAlign.Center,
        )
    }
}

/**
 * Produces the same height as the width of the
 * Composable when calling [Modifier.aspectRatio].
 */
private const val EqualDimensionsRatio = 1f

/**
 * Handles click on individual image or video attachment content items.
 *
 * @param mediaGalleryPreviewLauncher The launcher used for launching the media gallery after
 * clicking on an attachment.
 * @param message The message which contains the attachment.
 * @param attachmentPosition The position (inside the message) of the attachment being clicked on.
 * @param skipEnrichUrl Whether the URL should skip being enriched, i.e. rendered as
 * a link attachment. Used when updating the message from the gallery by doing actions
 * such as deleting an attachment.
 */
@Suppress("LongParameterList")
internal fun onMediaAttachmentContentItemClick(
    mediaGalleryPreviewLauncher: ManagedActivityResultLauncher<MediaGalleryPreviewContract.Input, MediaGalleryPreviewResult?>,
    message: Message,
    attachmentPosition: Int,
    videoThumbnailsEnabled: Boolean,
    downloadAttachmentUriGenerator: DownloadAttachmentUriGenerator,
    downloadRequestInterceptor: DownloadRequestInterceptor,
    streamCdnImageResizing: StreamCdnImageResizing,
    skipEnrichUrl: Boolean,
) {
    mediaGalleryPreviewLauncher.launch(
        MediaGalleryPreviewContract.Input(
            message = message,
            initialPosition = attachmentPosition,
            videoThumbnailsEnabled = videoThumbnailsEnabled,
            downloadAttachmentUriGenerator = downloadAttachmentUriGenerator,
            downloadRequestInterceptor = downloadRequestInterceptor,
            streamCdnImageResizing = streamCdnImageResizing,
            skipEnrichUrl = skipEnrichUrl,
        ),
    )
}<|MERGE_RESOLUTION|>--- conflicted
+++ resolved
@@ -419,12 +419,7 @@
             .build()
     }
 
-<<<<<<< HEAD
-    var imageState by remember { mutableStateOf<AsyncImagePainter.State>(AsyncImagePainter.State.Empty) }
-
     val config = ChatTheme.mediaGalleryConfig
-=======
->>>>>>> f33b19aa
     val mixedMediaPreviewLauncher = rememberLauncherForActivityResult(
         contract = MediaGalleryPreviewContract(config),
         onResult = { result -> onMediaGalleryPreviewResult(result) },
