--- conflicted
+++ resolved
@@ -422,17 +422,12 @@
             .build()
     }
 
-<<<<<<< HEAD
-    var imageState by remember { mutableStateOf<AsyncImagePainter.State>(AsyncImagePainter.State.Empty) }
-
     // Prepare the image loader for the media gallery
     val imageLoader = LocalStreamImageLoader.current
     LaunchedEffect(imageLoader) {
         MediaGalleryInjector.install(imageLoader)
     }
 
-=======
->>>>>>> f33b19aa
     val mixedMediaPreviewLauncher = rememberLauncherForActivityResult(
         contract = MediaGalleryPreviewContract(),
         onResult = { result -> onMediaGalleryPreviewResult(result) },
