/*
 * Copyright (c) 2014-2022 Stream.io Inc. All rights reserved.
 *
 * Licensed under the Stream License;
 * you may not use this file except in compliance with the License.
 * You may obtain a copy of the License at
 *
 *    https://github.com/GetStream/stream-chat-android/blob/main/LICENSE
 *
 * Unless required by applicable law or agreed to in writing, software
 * distributed under the License is distributed on an "AS IS" BASIS,
 * WITHOUT WARRANTIES OR CONDITIONS OF ANY KIND, either express or implied.
 * See the License for the specific language governing permissions and
 * limitations under the License.
 */

package io.getstream.chat.android.compose.ui.attachments.content

import androidx.activity.compose.ManagedActivityResultLauncher
import androidx.activity.compose.rememberLauncherForActivityResult
import androidx.compose.animation.Crossfade
import androidx.compose.foundation.ExperimentalFoundationApi
import androidx.compose.foundation.Image
import androidx.compose.foundation.background
import androidx.compose.foundation.combinedClickable
import androidx.compose.foundation.interaction.MutableInteractionSource
import androidx.compose.foundation.layout.Arrangement
import androidx.compose.foundation.layout.Box
import androidx.compose.foundation.layout.Column
import androidx.compose.foundation.layout.Row
import androidx.compose.foundation.layout.RowScope
import androidx.compose.foundation.layout.aspectRatio
import androidx.compose.foundation.layout.fillMaxSize
import androidx.compose.foundation.layout.fillMaxWidth
import androidx.compose.foundation.layout.height
import androidx.compose.foundation.layout.heightIn
import androidx.compose.foundation.layout.width
import androidx.compose.foundation.layout.wrapContentSize
import androidx.compose.material3.Icon
import androidx.compose.material3.Text
import androidx.compose.material3.ripple
import androidx.compose.runtime.Composable
import androidx.compose.runtime.LaunchedEffect
import androidx.compose.runtime.derivedStateOf
import androidx.compose.runtime.getValue
import androidx.compose.runtime.remember
import androidx.compose.ui.Alignment
import androidx.compose.ui.Modifier
import androidx.compose.ui.draw.clip
import androidx.compose.ui.graphics.Color
import androidx.compose.ui.layout.ContentScale
import androidx.compose.ui.platform.LocalContext
import androidx.compose.ui.platform.testTag
import androidx.compose.ui.res.painterResource
import androidx.compose.ui.res.stringResource
import androidx.compose.ui.text.style.TextAlign
import androidx.compose.ui.unit.Dp
import coil3.compose.AsyncImagePainter
import coil3.request.ImageRequest
import io.getstream.chat.android.client.utils.attachment.isImage
import io.getstream.chat.android.client.utils.attachment.isVideo
import io.getstream.chat.android.compose.R
import io.getstream.chat.android.compose.state.mediagallerypreview.MediaGalleryPreviewResult
import io.getstream.chat.android.compose.state.messages.attachments.AttachmentState
import io.getstream.chat.android.compose.ui.attachments.preview.MediaGalleryPreviewContract
import io.getstream.chat.android.compose.ui.attachments.preview.internal.MediaGalleryInjector
import io.getstream.chat.android.compose.ui.components.ShimmerProgressIndicator
import io.getstream.chat.android.compose.ui.theme.ChatTheme
import io.getstream.chat.android.compose.ui.util.LocalStreamImageLoader
import io.getstream.chat.android.compose.ui.util.StreamAsyncImage
import io.getstream.chat.android.models.Attachment
import io.getstream.chat.android.models.AttachmentType
import io.getstream.chat.android.models.Message
import io.getstream.chat.android.models.SyncStatus
import io.getstream.chat.android.ui.common.helper.DownloadAttachmentUriGenerator
import io.getstream.chat.android.ui.common.helper.DownloadRequestInterceptor
import io.getstream.chat.android.ui.common.images.resizing.StreamCdnImageResizing
import io.getstream.chat.android.ui.common.images.resizing.applyStreamCdnImageResizingIfEnabled
import io.getstream.chat.android.ui.common.utils.extensions.imagePreviewUrl
import io.getstream.chat.android.uiutils.extension.hasLink

/**
 * Displays a preview of single or multiple video or attachments.
 *
 * @param attachmentState The state of the attachment, holding the root modifier, the message
 * and the onLongItemClick handler.
 * @param modifier The modifier used for styling.
 * @param maximumNumberOfPreviewedItems The maximum number of thumbnails that can be displayed
 * in a group when previewing Media attachments in the message list.
 * @param skipEnrichUrl Used by the media gallery. If set to true will skip enriching URLs when you update the message
 * by deleting an attachment contained within it. Set to false by default.
 * @param onItemClick Lambda called when an item gets clicked.
 * @param itemOverlayContent Represents the content overlaid above individual items.
 * By default it is used to display a play button over video previews.
 */
@OptIn(ExperimentalFoundationApi::class)
@Composable
public fun MediaAttachmentContent(
    attachmentState: AttachmentState,
    modifier: Modifier = Modifier,
    maximumNumberOfPreviewedItems: Int = 4,
    skipEnrichUrl: Boolean = false,
    onItemClick: (
        mediaGalleryPreviewLauncher: ManagedActivityResultLauncher<MediaGalleryPreviewContract.Input, MediaGalleryPreviewResult?>,
        message: Message,
        attachmentPosition: Int,
        videoThumbnailsEnabled: Boolean,
        downloadAttachmentUriGenerator: DownloadAttachmentUriGenerator,
        downloadRequestInterceptor: DownloadRequestInterceptor,
        streamCdnImageResizing: StreamCdnImageResizing,
        skipEnrichUrl: Boolean,
    ) -> Unit = ::onMediaAttachmentContentItemClick,
    itemOverlayContent: @Composable (attachmentType: String?) -> Unit = { attachmentType ->
        if (attachmentType == AttachmentType.VIDEO) {
            PlayButton()
        }
    },
) {
    val (message, _, onLongItemClick, onMediaGalleryPreviewResult) = attachmentState
    val gridSpacing = ChatTheme.dimens.attachmentsContentMediaGridSpacing

    Row(
        modifier
            .clip(ChatTheme.shapes.attachment)
            .combinedClickable(
                indication = null,
                interactionSource = remember { MutableInteractionSource() },
                onClick = {},
                onLongClick = { onLongItemClick(message) },
            ),
        horizontalArrangement = Arrangement.spacedBy(gridSpacing),
    ) {
        val attachments = message.attachments.filter {
            !it.hasLink() && (it.isImage() || it.isVideo())
        }
        val attachmentCount = attachments.size

        if (attachmentCount == 1) {
            val attachment = attachments.first()

            SingleMediaAttachment(
                attachment = attachment,
                message = message,
                onMediaGalleryPreviewResult = onMediaGalleryPreviewResult,
                onLongItemClick = onLongItemClick,
                skipEnrichUrl = skipEnrichUrl,
                onContentItemClick = onItemClick,
                overlayContent = itemOverlayContent,
            )
        } else {
            MultipleMediaAttachments(
                attachments = attachments,
                attachmentCount = attachmentCount,
                gridSpacing = gridSpacing,
                maximumNumberOfPreviewedItems = maximumNumberOfPreviewedItems,
                message = message,
                skipEnrichUrl = skipEnrichUrl,
                onMediaGalleryPreviewResult = onMediaGalleryPreviewResult,
                onLongItemClick = onLongItemClick,
                onContentItemClick = onItemClick,
                itemOverlayContent = itemOverlayContent,
            )
        }
    }
}

/**
 * Displays a preview of a single image or video attachment.
 *
 * @param attachment The attachment that is previewed.
 * @param message The original message containing the attachment.
 * @param skipEnrichUrl Used by the media gallery. If set to true will skip enriching URLs when you update the message
 * by deleting an attachment contained within it. Set to false by default.
 * @param onMediaGalleryPreviewResult The result of the activity used for propagating
 * actions such as media attachment selection, deletion, etc.
 * @param onLongItemClick Lambda that gets called when an item is long clicked.
 * @param onContentItemClick Lambda called when an item gets clicked.
 * @param overlayContent Represents the content overlaid above attachment previews.
 * Usually used to display a play button over video previews.
 */
@Suppress("LongParameterList")
@Composable
internal fun SingleMediaAttachment(
    attachment: Attachment,
    message: Message,
    skipEnrichUrl: Boolean,
    onMediaGalleryPreviewResult: (MediaGalleryPreviewResult?) -> Unit = {},
    onLongItemClick: (Message) -> Unit,
    onContentItemClick: (
        mediaGalleryPreviewLauncher: ManagedActivityResultLauncher<MediaGalleryPreviewContract.Input, MediaGalleryPreviewResult?>,
        message: Message,
        attachmentPosition: Int,
        videoThumbnailsEnabled: Boolean,
        downloadAttachmentUriGenerator: DownloadAttachmentUriGenerator,
        downloadRequestInterceptor: DownloadRequestInterceptor,
        streamCdnImageResizing: StreamCdnImageResizing,
        skipEnrichUrl: Boolean,
    ) -> Unit,
    overlayContent: @Composable (attachmentType: String?) -> Unit,
) {
    val isVideo = attachment.isVideo()
    // Depending on the CDN, images might not contain their original dimensions
    val ratio: Float? by remember(key1 = attachment.originalWidth, key2 = attachment.originalHeight) {
        derivedStateOf {
            val width = attachment.originalWidth?.toFloat()
            val height = attachment.originalHeight?.toFloat()

            if (width != null && height != null) {
                width / height
            } else {
                null
            }
        }
    }

    MediaAttachmentContentItem(
        attachment = attachment,
        modifier = Modifier
            .heightIn(
                max = if (isVideo) {
                    ChatTheme.dimens.attachmentsContentVideoMaxHeight
                } else {
                    ChatTheme.dimens.attachmentsContentImageMaxHeight
                },
            )
            .width(
                if (isVideo) {
                    ChatTheme.dimens.attachmentsContentVideoWidth
                } else {
                    ChatTheme.dimens.attachmentsContentImageWidth
                },
            )
            .aspectRatio(ratio ?: EqualDimensionsRatio),
        message = message,
        attachmentPosition = 0,
        onMediaGalleryPreviewResult = onMediaGalleryPreviewResult,
        onLongItemClick = onLongItemClick,
        skipEnrichUrl = skipEnrichUrl,
        onItemClick = onContentItemClick,
        overlayContent = overlayContent,
    )
}

/**
 * Displays previews of multiple image and video attachment laid out in a grid.
 *
 * @param attachments The list of attachments that are to be previewed.
 * @param attachmentCount The number of attachments that are to be previewed.
 * @param gridSpacing Determines the spacing strategy between items.
 * @param maximumNumberOfPreviewedItems The maximum number of thumbnails that can be displayed
 * in a group when previewing Media attachments in the message list.
 * @param message The original message containing the attachments.
 * @param skipEnrichUrl Used by the media gallery. If set to true will skip enriching URLs when you update the message
 * by deleting an attachment contained within it. Set to false by default.
 * @param onMediaGalleryPreviewResult The result of the activity used for propagating
 * actions such as media attachment selection, deletion, etc.
 * @param onLongItemClick Lambda that gets called when an item is long clicked.
 * @param onContentItemClick Lambda called when an item gets clicked.
 * @param itemOverlayContent Represents the content overlaid above individual items.
 * Usually used to display a play button over video previews.
 */
@Suppress("LongParameterList", "LongMethod")
@Composable
internal fun RowScope.MultipleMediaAttachments(
    attachments: List<Attachment>,
    attachmentCount: Int,
    gridSpacing: Dp,
    maximumNumberOfPreviewedItems: Int = 4,
    message: Message,
    skipEnrichUrl: Boolean,
    onMediaGalleryPreviewResult: (MediaGalleryPreviewResult?) -> Unit = {},
    onLongItemClick: (Message) -> Unit,
    onContentItemClick: (
        mediaGalleryPreviewLauncher: ManagedActivityResultLauncher<MediaGalleryPreviewContract.Input, MediaGalleryPreviewResult?>,
        message: Message,
        attachmentPosition: Int,
        videoThumbnailsEnabled: Boolean,
        downloadAttachmentUriGenerator: DownloadAttachmentUriGenerator,
        downloadRequestInterceptor: DownloadRequestInterceptor,
        streamCdnImageResizing: StreamCdnImageResizing,
        skipEnrichUrl: Boolean,
    ) -> Unit,
    itemOverlayContent: @Composable (attachmentType: String?) -> Unit,
) {
    Column(
        modifier = Modifier
            .weight(1f, fill = false)
            .width(ChatTheme.dimens.attachmentsContentGroupPreviewWidth / 2)
            .height(ChatTheme.dimens.attachmentsContentGroupPreviewHeight)
            .testTag("Stream_MultipleMediaAttachmentsColumn"),
        verticalArrangement = Arrangement.spacedBy(gridSpacing),
    ) {
        for (attachmentIndex in 0 until maximumNumberOfPreviewedItems step 2) {
            if (attachmentIndex < attachmentCount) {
                MediaAttachmentContentItem(
                    attachment = attachments[attachmentIndex],
                    modifier = Modifier.weight(1f),
                    message = message,
                    skipEnrichUrl = skipEnrichUrl,
                    attachmentPosition = attachmentIndex,
                    onMediaGalleryPreviewResult = onMediaGalleryPreviewResult,
                    onLongItemClick = onLongItemClick,
                    onItemClick = onContentItemClick,
                    overlayContent = itemOverlayContent,
                )
            }
        }
    }

    Column(
        modifier = Modifier
            .weight(1f, fill = false)
            .width(ChatTheme.dimens.attachmentsContentGroupPreviewWidth / 2)
            .height(ChatTheme.dimens.attachmentsContentGroupPreviewHeight),
        verticalArrangement = Arrangement.spacedBy(gridSpacing),
    ) {
        for (attachmentIndex in 1 until maximumNumberOfPreviewedItems step 2) {
            if (attachmentIndex < attachmentCount) {
                val attachment = attachments[attachmentIndex]
                val isUploading = attachment.uploadState is Attachment.UploadState.InProgress
                val lastItemInColumnIndex = (maximumNumberOfPreviewedItems - 1) - (maximumNumberOfPreviewedItems % 2)

                if (attachmentIndex == lastItemInColumnIndex && attachmentCount > maximumNumberOfPreviewedItems) {
                    Box(modifier = Modifier.weight(1f)) {
                        MediaAttachmentContentItem(
                            attachment = attachment,
                            message = message,
                            skipEnrichUrl = skipEnrichUrl,
                            attachmentPosition = attachmentIndex,
                            onMediaGalleryPreviewResult = onMediaGalleryPreviewResult,
                            onLongItemClick = onLongItemClick,
                            onItemClick = onContentItemClick,
                            overlayContent = itemOverlayContent,
                        )

                        if (!isUploading) {
                            MediaAttachmentShowMoreOverlay(
                                mediaCount = attachmentCount,
                                maximumNumberOfPreviewedItems = maximumNumberOfPreviewedItems,
                                modifier = Modifier.align(Alignment.Center),
                            )
                        }
                    }
                } else {
                    MediaAttachmentContentItem(
                        attachment = attachment,
                        modifier = Modifier.weight(1f),
                        message = message,
                        skipEnrichUrl = skipEnrichUrl,
                        attachmentPosition = attachmentIndex,
                        onMediaGalleryPreviewResult = onMediaGalleryPreviewResult,
                        onLongItemClick = onLongItemClick,
                        onItemClick = onContentItemClick,
                        overlayContent = itemOverlayContent,
                    )
                }
            }
        }
    }
}

/**
 * Displays previews of image and video attachments.
 *
 * @param message The original message containing the attachments.
 * @param attachmentPosition The position of the attachment in the list
 * of attachments. Used to remember the item position when viewing it in a separate
 * activity.
 * @param attachment The attachment that is previewed.
 * @param skipEnrichUrl Used by the media gallery. If set to true will skip enriching URLs when you update the message
 * by deleting an attachment contained within it. Set to false by default.
 * @param onMediaGalleryPreviewResult The result of the activity used for propagating
 * actions such as media attachment selection, deletion, etc.
 * @param onLongItemClick Lambda that gets called when the item is long clicked.
 * @param onItemClick Lambda called when an item gets clicked.
 * @param modifier Modifier used for styling.
 * @param overlayContent Represents the content overlaid above attachment previews.
 * Usually used to display a play button over video previews.
 */
@Suppress("LongParameterList", "LongMethod")
@OptIn(ExperimentalFoundationApi::class)
@Composable
internal fun MediaAttachmentContentItem(
    message: Message,
    attachmentPosition: Int,
    attachment: Attachment,
    skipEnrichUrl: Boolean,
    onMediaGalleryPreviewResult: (MediaGalleryPreviewResult?) -> Unit,
    onLongItemClick: (Message) -> Unit,
    modifier: Modifier = Modifier,
    onItemClick: (
        mediaGalleryPreviewLauncher: ManagedActivityResultLauncher<MediaGalleryPreviewContract.Input, MediaGalleryPreviewResult?>,
        message: Message,
        attachmentPosition: Int,
        videoThumbnailsEnabled: Boolean,
        downloadAttachmentUriGenerator: DownloadAttachmentUriGenerator,
        downloadRequestInterceptor: DownloadRequestInterceptor,
        streamCdnImageResizing: StreamCdnImageResizing,
        skipEnrichUrl: Boolean,
    ) -> Unit,
    overlayContent: @Composable (attachmentType: String?) -> Unit,
) {
    val isImage = attachment.isImage()
    val isVideo = attachment.isVideo()

    val data =
        if (isImage || (isVideo && ChatTheme.videoThumbnailsEnabled)) {
            when (message.syncStatus) {
                SyncStatus.COMPLETED ->
                    attachment.imagePreviewUrl?.applyStreamCdnImageResizingIfEnabled(ChatTheme.streamCdnImageResizing)

                else -> attachment.upload
            }
        } else {
            null
        }

    val context = LocalContext.current
    val imageRequest = remember(data) {
        ImageRequest.Builder(context)
            .data(data)
            .build()
    }

<<<<<<< HEAD
    // Prepare the image loader for the media gallery
    val imageLoader = LocalStreamImageLoader.current
    LaunchedEffect(imageLoader) {
        MediaGalleryInjector.install(imageLoader)
    }

=======
    val config = ChatTheme.mediaGalleryConfig
>>>>>>> c512712c
    val mixedMediaPreviewLauncher = rememberLauncherForActivityResult(
        contract = MediaGalleryPreviewContract(config),
        onResult = { result -> onMediaGalleryPreviewResult(result) },
    )

    val areVideosEnabled = ChatTheme.videoThumbnailsEnabled
    val streamCdnImageResizing = ChatTheme.streamCdnImageResizing

    val downloadAttachmentUriGenerator = ChatTheme.streamDownloadAttachmentUriGenerator
    val downloadRequestInterceptor = ChatTheme.streamDownloadRequestInterceptor

    val testTag = if (isVideo) "Video" else "Image"

    Box(
        modifier = modifier
            .background(Color.Black)
            .fillMaxWidth()
            .testTag("Stream_MediaContent_$testTag")
            .combinedClickable(
                interactionSource = remember { MutableInteractionSource() },
                indication = ripple(),
                onClick = {
                    if (message.syncStatus == SyncStatus.COMPLETED) {
                        onItemClick(
                            mixedMediaPreviewLauncher,
                            message,
                            attachmentPosition,
                            areVideosEnabled,
                            downloadAttachmentUriGenerator,
                            downloadRequestInterceptor,
                            streamCdnImageResizing,
                            skipEnrichUrl,
                        )
                    } else {
                        onLongItemClick(message)
                    }
                },
                onLongClick = { onLongItemClick(message) },
            ),
        contentAlignment = Alignment.Center,
    ) {
        val backgroundColor =
            if (isImage) {
                ChatTheme.colors.imageBackgroundMessageList
            } else {
                ChatTheme.colors.videoBackgroundMessageList
            }

        StreamAsyncImage(
            imageRequest = imageRequest,
            modifier = modifier
                .fillMaxSize()
                .background(backgroundColor),
            contentScale = ContentScale.Crop,
        ) { asyncImageState ->
            Crossfade(targetState = asyncImageState) { state ->
                when (state) {
                    is AsyncImagePainter.State.Empty,
                    is AsyncImagePainter.State.Loading,
                    -> ShimmerProgressIndicator(
                        modifier = Modifier.fillMaxSize(),
                    )

                    is AsyncImagePainter.State.Success -> {
                        Box(
                            modifier = Modifier.fillMaxSize(),
                            contentAlignment = Alignment.Center,
                        ) {
                            Image(
                                modifier = Modifier.fillMaxSize(),
                                painter = state.painter,
                                contentDescription = null,
                                contentScale = ContentScale.Crop,
                            )
                            overlayContent(attachment.type)
                        }
                    }

                    is AsyncImagePainter.State.Error -> {
                        Box(
                            modifier = Modifier.fillMaxSize(),
                            contentAlignment = Alignment.Center,
                        ) {
                            Icon(
                                tint = ChatTheme.colors.disabled,
                                modifier = Modifier.fillMaxSize(0.4f),
                                painter = painterResource(R.drawable.stream_compose_ic_image_picker),
                                contentDescription = stringResource(
                                    id = R.string.stream_ui_message_list_attachment_load_failed,
                                ),
                            )
                            overlayContent(attachment.type)
                        }
                    }
                }
            }
        }
    }
}

/**
 * A simple play button that is overlaid above
 * video attachments.
 *
 * @param modifier The modifier used for styling.
 * @param contentDescription Used to describe the content represented by this composable.
 */
@Suppress("MagicNumber")
@Composable
internal fun PlayButton(
    modifier: Modifier = Modifier,
    contentDescription: String? = null,
) {
    Column(
        modifier = modifier,
        verticalArrangement = Arrangement.Center,
    ) {
        Image(
            modifier = Modifier
                .fillMaxSize(0.85f)
                .alignBy { measured ->
                    // emulated offset as seen in the design specs,
                    // otherwise the button is visibly off to the start of the screen
                    -(measured.measuredWidth * 1 / 6)
                },
            painter = painterResource(id = R.drawable.stream_compose_ic_play),
            contentDescription = contentDescription,
        )
    }
}

/**
 * Represents an overlay that's shown on the last media attachment preview in the media attachment
 * item gallery.
 *
 * @param mediaCount The number of total media attachments.
 * @param maximumNumberOfPreviewedItems The maximum number of thumbnails that can be displayed
 * in a group when previewing Media attachments in the message list.
 * @param modifier Modifier for styling.
 */
@Composable
internal fun MediaAttachmentShowMoreOverlay(
    mediaCount: Int,
    maximumNumberOfPreviewedItems: Int,
    modifier: Modifier = Modifier,
) {
    val remainingMediaCount = mediaCount - maximumNumberOfPreviewedItems

    Box(
        modifier = Modifier
            .fillMaxSize()
            .background(color = ChatTheme.colors.showMoreOverlay),
    ) {
        Text(
            modifier = modifier
                .wrapContentSize(),
            text = stringResource(
                id = R.string.stream_compose_remaining_media_attachments_count,
                remainingMediaCount,
            ),
            color = ChatTheme.colors.showMoreCountText,
            style = ChatTheme.typography.title1,
            textAlign = TextAlign.Center,
        )
    }
}

/**
 * Produces the same height as the width of the
 * Composable when calling [Modifier.aspectRatio].
 */
private const val EqualDimensionsRatio = 1f

/**
 * Handles click on individual image or video attachment content items.
 *
 * @param mediaGalleryPreviewLauncher The launcher used for launching the media gallery after
 * clicking on an attachment.
 * @param message The message which contains the attachment.
 * @param attachmentPosition The position (inside the message) of the attachment being clicked on.
 * @param skipEnrichUrl Whether the URL should skip being enriched, i.e. rendered as
 * a link attachment. Used when updating the message from the gallery by doing actions
 * such as deleting an attachment.
 */
@Suppress("LongParameterList")
internal fun onMediaAttachmentContentItemClick(
    mediaGalleryPreviewLauncher: ManagedActivityResultLauncher<MediaGalleryPreviewContract.Input, MediaGalleryPreviewResult?>,
    message: Message,
    attachmentPosition: Int,
    videoThumbnailsEnabled: Boolean,
    downloadAttachmentUriGenerator: DownloadAttachmentUriGenerator,
    downloadRequestInterceptor: DownloadRequestInterceptor,
    streamCdnImageResizing: StreamCdnImageResizing,
    skipEnrichUrl: Boolean,
) {
    mediaGalleryPreviewLauncher.launch(
        MediaGalleryPreviewContract.Input(
            message = message,
            initialPosition = attachmentPosition,
            videoThumbnailsEnabled = videoThumbnailsEnabled,
            downloadAttachmentUriGenerator = downloadAttachmentUriGenerator,
            downloadRequestInterceptor = downloadRequestInterceptor,
            streamCdnImageResizing = streamCdnImageResizing,
            skipEnrichUrl = skipEnrichUrl,
        ),
    )
}<|MERGE_RESOLUTION|>--- conflicted
+++ resolved
@@ -422,16 +422,12 @@
             .build()
     }
 
-<<<<<<< HEAD
     // Prepare the image loader for the media gallery
     val imageLoader = LocalStreamImageLoader.current
     LaunchedEffect(imageLoader) {
         MediaGalleryInjector.install(imageLoader)
     }
 
-=======
-    val config = ChatTheme.mediaGalleryConfig
->>>>>>> c512712c
     val mixedMediaPreviewLauncher = rememberLauncherForActivityResult(
         contract = MediaGalleryPreviewContract(config),
         onResult = { result -> onMediaGalleryPreviewResult(result) },
