--- conflicted
+++ resolved
@@ -160,19 +160,19 @@
     onPinnedMessageClick: (Message) -> Unit,
     onLoadMore: () -> Unit,
     itemContent: @Composable (Message) -> Unit = {
-        DefaultPinnedMessageItem(it, currentUser, onPinnedMessageClick)
+        ChatTheme.componentFactory.PinnedMessageListItem(it, currentUser, onPinnedMessageClick)
     },
     itemDivider: @Composable (Int) -> Unit = {
-        DefaultPinnedMessageItemDivider()
+        ChatTheme.componentFactory.PinnedMessageListItemDivider()
     },
     emptyContent: @Composable () -> Unit = {
-        DefaultPinnedMessageListEmptyContent(modifier)
+        ChatTheme.componentFactory.PinnedMessageListEmptyContent(modifier)
     },
     loadingContent: @Composable () -> Unit = {
-        DefaultPinnedMessageListLoadingContent(modifier)
+        ChatTheme.componentFactory.PinnedMessageListLoadingContent(modifier)
     },
     loadingMoreContent: @Composable () -> Unit = {
-        DefaultPinnedMessageListLoadingMoreContent()
+        ChatTheme.componentFactory.PinnedMessageListLoadingMoreContent()
     },
 ) {
     when {
@@ -339,22 +339,8 @@
 private fun PinnedMessageItemPreview() {
     ChatTheme {
         Surface {
-<<<<<<< HEAD
-            DefaultPinnedMessageItem(
+            PinnedMessageItem(
                 message = PreviewPinnedMessageData.pinnedMessage1,
-=======
-            val message = Message(
-                id = "msg1",
-                cid = "messaging:123",
-                text = "Some very long pinned message from a while ago.",
-                user = User(
-                    id = "usr1",
-                    name = "Test User",
-                ),
-            )
-            PinnedMessageItem(
-                message = message,
->>>>>>> 697659e9
                 currentUser = null,
                 onPinnedMessageClick = {},
             )
