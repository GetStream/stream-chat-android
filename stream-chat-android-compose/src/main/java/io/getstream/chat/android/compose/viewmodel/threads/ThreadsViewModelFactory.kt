/*
 * Copyright (c) 2014-2024 Stream.io Inc. All rights reserved.
 *
 * Licensed under the Stream License;
 * you may not use this file except in compliance with the License.
 * You may obtain a copy of the License at
 *
 *    https://github.com/GetStream/stream-chat-android/blob/main/LICENSE
 *
 * Unless required by applicable law or agreed to in writing, software
 * distributed under the License is distributed on an "AS IS" BASIS,
 * WITHOUT WARRANTIES OR CONDITIONS OF ANY KIND, either express or implied.
 * See the License for the specific language governing permissions and
 * limitations under the License.
 */

package io.getstream.chat.android.compose.viewmodel.threads

import androidx.lifecycle.ViewModel
import androidx.lifecycle.ViewModelProvider
<<<<<<< HEAD
import io.getstream.chat.android.client.api.models.QueryThreadsRequest
=======
import io.getstream.chat.android.client.ChatClient
>>>>>>> 7349f2fe
import io.getstream.chat.android.ui.common.feature.threads.ThreadListController

/**
 * A ViewModel factory for creating a [ThreadListViewModel].
 *
 * @see ThreadListViewModel
 *
<<<<<<< HEAD
 * @param query The [QueryThreadsRequest] used to load threads.
 */
public class ThreadsViewModelFactory(private val query: QueryThreadsRequest) : ViewModelProvider.Factory {

    /**
     * Creates a factory instance with the specified parameters.
     *
     * @see ThreadListViewModel
     *
     * @param threadLimit The number of threads to load per page.
     * @param threadReplyLimit The number of replies per thread to load.
     * @param threadParticipantLimit The number of participants per thread to load.
     */
    @Deprecated(
        message = "Use ThreadsViewModelFactory(QueryThreadsRequest) instead, to provide more query options such" +
            " as filtering and sorting.",
        level = DeprecationLevel.WARNING,
    )
    public constructor(
        threadLimit: Int = ThreadListController.DEFAULT_THREAD_LIMIT,
        threadReplyLimit: Int = ThreadListController.DEFAULT_THREAD_REPLY_LIMIT,
        threadParticipantLimit: Int = ThreadListController.DEFAULT_THREAD_PARTICIPANT_LIMIT,
    ) : this(
        query = QueryThreadsRequest(
            limit = threadLimit,
            replyLimit = threadReplyLimit,
            participantLimit = threadParticipantLimit,
        ),
    )
=======
 * @param threadLimit The number of threads to load per page.
 * @param threadReplyLimit The number of replies per thread to load.
 * @param threadParticipantLimit The number of participants per thread to load.
 * @param chatClient The [ChatClient] instance for retrieving the Threads related data.
 */
public class ThreadsViewModelFactory(
    private val threadLimit: Int = ThreadListController.DEFAULT_THREAD_LIMIT,
    private val threadReplyLimit: Int = ThreadListController.DEFAULT_THREAD_REPLY_LIMIT,
    private val threadParticipantLimit: Int = ThreadListController.DEFAULT_THREAD_PARTICIPANT_LIMIT,
    private val chatClient: ChatClient = ChatClient.instance(),
) : ViewModelProvider.Factory {
>>>>>>> 7349f2fe

    override fun <T : ViewModel> create(modelClass: Class<T>): T {
        require(modelClass == ThreadListViewModel::class.java) {
            "ThreadsViewModelFactory can only create instances of ThreadListViewModel"
        }
        @Suppress("UNCHECKED_CAST")
<<<<<<< HEAD
        return ThreadListViewModel(controller = ThreadListController(query)) as T
=======
        return ThreadListViewModel(
            controller = ThreadListController(
                threadLimit = threadLimit,
                threadReplyLimit = threadReplyLimit,
                threadParticipantLimit = threadParticipantLimit,
                chatClient = chatClient,
            ),
        ) as T
>>>>>>> 7349f2fe
    }
}<|MERGE_RESOLUTION|>--- conflicted
+++ resolved
@@ -18,11 +18,8 @@
 
 import androidx.lifecycle.ViewModel
 import androidx.lifecycle.ViewModelProvider
-<<<<<<< HEAD
 import io.getstream.chat.android.client.api.models.QueryThreadsRequest
-=======
 import io.getstream.chat.android.client.ChatClient
->>>>>>> 7349f2fe
 import io.getstream.chat.android.ui.common.feature.threads.ThreadListController
 
 /**
@@ -30,7 +27,6 @@
  *
  * @see ThreadListViewModel
  *
-<<<<<<< HEAD
  * @param query The [QueryThreadsRequest] used to load threads.
  */
 public class ThreadsViewModelFactory(private val query: QueryThreadsRequest) : ViewModelProvider.Factory {
@@ -60,36 +56,12 @@
             participantLimit = threadParticipantLimit,
         ),
     )
-=======
- * @param threadLimit The number of threads to load per page.
- * @param threadReplyLimit The number of replies per thread to load.
- * @param threadParticipantLimit The number of participants per thread to load.
- * @param chatClient The [ChatClient] instance for retrieving the Threads related data.
- */
-public class ThreadsViewModelFactory(
-    private val threadLimit: Int = ThreadListController.DEFAULT_THREAD_LIMIT,
-    private val threadReplyLimit: Int = ThreadListController.DEFAULT_THREAD_REPLY_LIMIT,
-    private val threadParticipantLimit: Int = ThreadListController.DEFAULT_THREAD_PARTICIPANT_LIMIT,
-    private val chatClient: ChatClient = ChatClient.instance(),
-) : ViewModelProvider.Factory {
->>>>>>> 7349f2fe
 
     override fun <T : ViewModel> create(modelClass: Class<T>): T {
         require(modelClass == ThreadListViewModel::class.java) {
             "ThreadsViewModelFactory can only create instances of ThreadListViewModel"
         }
         @Suppress("UNCHECKED_CAST")
-<<<<<<< HEAD
         return ThreadListViewModel(controller = ThreadListController(query)) as T
-=======
-        return ThreadListViewModel(
-            controller = ThreadListController(
-                threadLimit = threadLimit,
-                threadReplyLimit = threadReplyLimit,
-                threadParticipantLimit = threadParticipantLimit,
-                chatClient = chatClient,
-            ),
-        ) as T
->>>>>>> 7349f2fe
     }
 }