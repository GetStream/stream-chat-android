package io.getstream.chat.android.compose.ui.channel.list

import androidx.compose.foundation.ExperimentalFoundationApi
import androidx.compose.foundation.background
import androidx.compose.foundation.combinedClickable
import androidx.compose.foundation.interaction.MutableInteractionSource
import androidx.compose.foundation.layout.Arrangement
import androidx.compose.foundation.layout.Box
import androidx.compose.foundation.layout.Column
import androidx.compose.foundation.layout.ColumnScope
import androidx.compose.foundation.layout.Row
import androidx.compose.foundation.layout.RowScope
import androidx.compose.foundation.layout.Spacer
import androidx.compose.foundation.layout.defaultMinSize
import androidx.compose.foundation.layout.fillMaxWidth
import androidx.compose.foundation.layout.height
import androidx.compose.foundation.layout.padding
import androidx.compose.foundation.layout.size
import androidx.compose.foundation.layout.wrapContentHeight
import androidx.compose.foundation.shape.RoundedCornerShape
import androidx.compose.material.Icon
import androidx.compose.material.Text
import androidx.compose.material.ripple.rememberRipple
import androidx.compose.runtime.Composable
import androidx.compose.runtime.remember
import androidx.compose.ui.Alignment
import androidx.compose.ui.Alignment.Companion.Center
import androidx.compose.ui.Alignment.Companion.CenterVertically
import androidx.compose.ui.Modifier
import androidx.compose.ui.graphics.Color
import androidx.compose.ui.res.painterResource
import androidx.compose.ui.text.style.TextAlign
import androidx.compose.ui.text.style.TextOverflow
import androidx.compose.ui.unit.dp
import androidx.compose.ui.unit.sp
import com.getstream.sdk.chat.viewmodel.messages.getCreatedAtOrThrow
import io.getstream.chat.android.client.models.Channel
import io.getstream.chat.android.client.models.Message
import io.getstream.chat.android.client.models.User
import io.getstream.chat.android.client.utils.SyncStatus
import io.getstream.chat.android.compose.R
import io.getstream.chat.android.compose.ui.common.Timestamp
import io.getstream.chat.android.compose.ui.common.avatar.ChannelAvatar
import io.getstream.chat.android.compose.ui.theme.ChatTheme
import io.getstream.chat.android.compose.ui.util.getLastMessage
import io.getstream.chat.android.compose.ui.util.getLastMessagePreviewText
import io.getstream.chat.android.compose.ui.util.getReadStatuses
import io.getstream.chat.android.compose.ui.util.isMuted

private const val UNREAD_COUNT_MANY = "99+"

/**
 * The basic channel item, that shows the channel in a list and exposes single and long click actions.
 *
 * @param channel The channel data to show.
 * @param currentUser The user that's currently logged in.
 * @param onChannelClick Handler for a single tap on an item.
 * @param onChannelLongClick Handler for a long tap on an item.
 * @param modifier Modifier for styling.
 * @param leadingContent Customizable composable function that represents the leading content of a channel item, usually
 * the avatar that holds an image of the channel or its members.
 * @param detailsContent Customizable composable function that represents the center content of a channel item, usually
 * holding information about its name and the last message.
 * @param trailingContent Customizable composable function that represents the trailing content of the a channel item,
 * usually information about the last message and the number of unread messages.
 * @param divider Customizable composable function that represents the divider that's shown at the end of each item.
 */
@OptIn(ExperimentalFoundationApi::class)
@Composable
public fun DefaultChannelItem(
    channel: Channel,
    currentUser: User?,
    onChannelClick: (Channel) -> Unit,
    onChannelLongClick: (Channel) -> Unit,
    modifier: Modifier = Modifier,
    leadingContent: @Composable RowScope.(Channel) -> Unit = {
        ChannelAvatar(
            modifier = Modifier
                .padding(horizontal = ChatTheme.dimens.channelItemHorizontalPadding)
                .size(ChatTheme.dimens.channelAvatarSize),
            channel = it,
            currentUser = currentUser
        )
    },
    detailsContent: @Composable RowScope.(Channel) -> Unit = {
        ChannelDetails(
            channel = it,
            currentUser = currentUser,
            modifier = Modifier
                .weight(1f)
                .wrapContentHeight()
        )
    },
    trailingContent: @Composable RowScope.(Channel) -> Unit = {
        ChannelLastMessageInfo(
            channel = it,
            currentUser = currentUser,
            modifier = Modifier
                .padding(horizontal = ChatTheme.dimens.channelItemHorizontalPadding)
                .wrapContentHeight()
                .align(Alignment.Bottom)
        )
    },
    divider: @Composable ColumnScope.() -> Unit = {
        Spacer(
            modifier = Modifier
                .fillMaxWidth()
                .height(0.5.dp)
                .background(color = ChatTheme.colors.borders)
        )
    },
) {
    Column(
        modifier = modifier
            .fillMaxWidth()
            .wrapContentHeight()
            .background(color = ChatTheme.colors.appBackground)
            .combinedClickable(
                onClick = { onChannelClick(channel) },
                onLongClick = { onChannelLongClick(channel) },
                indication = rememberRipple(),
                interactionSource = remember { MutableInteractionSource() }
            ),
    ) {
        Row(
            modifier = Modifier
                .fillMaxWidth()
                .padding(
                    vertical = ChatTheme.dimens.channelItemVerticalPadding,
                    horizontal = ChatTheme.dimens.channelItemHorizontalPadding
                ),
            verticalAlignment = CenterVertically,
        ) {
            leadingContent(channel)

            detailsContent(channel)

            trailingContent(channel)
        }

        divider()
    }
}

/**
 * Represents the details portion of the channel item, that shows the channel display name and the last message text
 * preview.
 *
 * @param channel The channel to show the info for.
 * @param currentUser The currently logged in user, used for data handling.
 * @param modifier Modifier for styling.
 */
@Composable
public fun ChannelDetails(
    channel: Channel,
    currentUser: User?,
    modifier: Modifier = Modifier,
) {
    Column(
        modifier = modifier,
        verticalArrangement = Arrangement.Center
    ) {
<<<<<<< HEAD
        Text(
            text = ChatTheme.channelNameFormatter.format(channel),
            style = ChatTheme.typography.bodyBold,
            fontSize = 16.sp,
            maxLines = 1,
            overflow = TextOverflow.Ellipsis,
            color = ChatTheme.colors.textHighEmphasis,
        )
=======
        val channelName: (@Composable () -> Unit) = @Composable {
            Text(
                text = channel.getDisplayName(),
                style = ChatTheme.typography.bodyBold,
                fontSize = 16.sp,
                maxLines = 1,
                overflow = TextOverflow.Ellipsis,
                color = ChatTheme.colors.textHighEmphasis,
            )
        }

        if (channel.isMuted) {
            Row(verticalAlignment = CenterVertically) {
                channelName()

                Icon(
                    modifier = Modifier.padding(start = 8.dp),
                    painter = painterResource(id = R.drawable.stream_compose_ic_mute),
                    contentDescription = null,
                )
            }
        } else {
            channelName()
        }
>>>>>>> 2935d309

        val lastMessageText = channel.getLastMessagePreviewText(currentUser)

        if (lastMessageText.isNotEmpty()) {
            Text(
                text = lastMessageText,
                maxLines = 1,
                overflow = TextOverflow.Ellipsis,
                style = ChatTheme.typography.body,
                color = ChatTheme.colors.textLowEmphasis,
            )
        }
    }
}

/**
 * Represents the information about the last message for the channel item, such as its read state and how many unread
 * messages the user has.
 *
 * @param channel The channel to show the info for.
 * @param currentUser The currently logged in user, used for data handling.
 * @param modifier Modifier for styling.
 */
@Composable
public fun ChannelLastMessageInfo(
    channel: Channel,
    currentUser: User?,
    modifier: Modifier = Modifier,
) {
    val lastMessage = channel.getLastMessage(currentUser)

    if (lastMessage != null) {
        Column(
            modifier = modifier,
            horizontalAlignment = Alignment.End
        ) {
            val unreadCount = channel.unreadCount

            if (unreadCount != null && unreadCount > 0) {
                UnreadCountIndicator(unreadCount = unreadCount)
            }

            Row(verticalAlignment = CenterVertically) {
                MessageReadStatusIcon(
                    channel = channel,
                    lastMessage = lastMessage,
                    currentUser = currentUser,
                    modifier = Modifier
                        .padding(end = ChatTheme.dimens.channelItemHorizontalPadding)
                        .size(12.dp)
                )

                Timestamp(date = channel.lastUpdated)
            }
        }
    }
}

/**
 * Shows the unread count badge for each channel item, to showcase how many messages the user didn't read.
 *
 * @param unreadCount The number of messages the user didn't read.
 * @param modifier Modifier for styling.
 */
@Composable
public fun UnreadCountIndicator(
    unreadCount: Int,
    modifier: Modifier = Modifier,
    color: Color = ChatTheme.colors.errorAccent,
) {
    val displayText = if (unreadCount > 99) UNREAD_COUNT_MANY else unreadCount.toString()
    val shape = RoundedCornerShape(9.dp)

    Box(
        modifier = modifier
            .defaultMinSize(minWidth = 18.dp, minHeight = 18.dp)
            .background(shape = shape, color = color)
            .padding(horizontal = 4.dp),
        contentAlignment = Center
    ) {
        Text(
            text = displayText,
            color = Color.White,
            textAlign = TextAlign.Center,
            style = ChatTheme.typography.captionBold
        )
    }
}

/**
 * Shows the last message read status for each channel item based on the given information about the channel, the last
 * message and the current user.
 *
 * @param channel The channel to show the read status for.
 * @param lastMessage The last message in the channel.
 * @param currentUser Currently logged in user.
 * @param modifier Modifier for styling.
 */
@Composable
public fun MessageReadStatusIcon(
    channel: Channel,
    lastMessage: Message,
    currentUser: User?,
    modifier: Modifier = Modifier,
) {
    val readStatues = channel.getReadStatuses(userToIgnore = currentUser)
    val syncStatus = lastMessage.syncStatus
    val currentUserSentMessage = lastMessage.user.id == currentUser?.id
    val readCount = readStatues.count { it.time >= lastMessage.getCreatedAtOrThrow().time }

    val messageIcon = when {
        currentUserSentMessage && readCount == 0 -> R.drawable.stream_compose_message_sent
        !currentUserSentMessage || readCount != 0 -> R.drawable.stream_compose_message_seen
        syncStatus == SyncStatus.SYNC_NEEDED || syncStatus == SyncStatus.AWAITING_ATTACHMENTS -> R.drawable.stream_compose_ic_clock
        syncStatus == SyncStatus.COMPLETED -> R.drawable.stream_compose_message_sent
        else -> null
    }

    if (messageIcon != null) {
        val iconTint =
            if (!currentUserSentMessage || (readStatues.isNotEmpty() && readCount == readStatues.size)) ChatTheme.colors.primaryAccent else ChatTheme.colors.textLowEmphasis

        Icon(
            modifier = modifier,
            painter = painterResource(id = messageIcon),
            contentDescription = null,
            tint = iconTint,
        )
    }
}<|MERGE_RESOLUTION|>--- conflicted
+++ resolved
@@ -160,19 +160,9 @@
         modifier = modifier,
         verticalArrangement = Arrangement.Center
     ) {
-<<<<<<< HEAD
-        Text(
-            text = ChatTheme.channelNameFormatter.format(channel),
-            style = ChatTheme.typography.bodyBold,
-            fontSize = 16.sp,
-            maxLines = 1,
-            overflow = TextOverflow.Ellipsis,
-            color = ChatTheme.colors.textHighEmphasis,
-        )
-=======
         val channelName: (@Composable () -> Unit) = @Composable {
             Text(
-                text = channel.getDisplayName(),
+                text = ChatTheme.channelNameFormatter.format(channel),
                 style = ChatTheme.typography.bodyBold,
                 fontSize = 16.sp,
                 maxLines = 1,
@@ -194,7 +184,6 @@
         } else {
             channelName()
         }
->>>>>>> 2935d309
 
         val lastMessageText = channel.getLastMessagePreviewText(currentUser)
 
