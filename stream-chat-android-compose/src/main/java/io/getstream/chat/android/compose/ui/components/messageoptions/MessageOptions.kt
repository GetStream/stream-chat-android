package io.getstream.chat.android.compose.ui.components.messageoptions

import androidx.compose.foundation.clickable
import androidx.compose.foundation.interaction.MutableInteractionSource
import androidx.compose.foundation.layout.Column
import androidx.compose.foundation.layout.ColumnScope
import androidx.compose.foundation.layout.fillMaxWidth
import androidx.compose.foundation.layout.height
import androidx.compose.material.ripple.rememberRipple
import androidx.compose.runtime.Composable
import androidx.compose.runtime.remember
import androidx.compose.ui.Modifier
import androidx.compose.ui.res.painterResource
import androidx.compose.ui.tooling.preview.Preview
import io.getstream.chat.android.client.models.Message
import io.getstream.chat.android.client.models.User
import io.getstream.chat.android.common.state.Copy
import io.getstream.chat.android.common.state.Delete
import io.getstream.chat.android.common.state.Edit
import io.getstream.chat.android.common.state.Flag
import io.getstream.chat.android.common.state.MuteUser
import io.getstream.chat.android.common.state.Pin
import io.getstream.chat.android.common.state.Reply
import io.getstream.chat.android.common.state.ThreadReply
import io.getstream.chat.android.compose.R
import io.getstream.chat.android.compose.state.messageoptions.MessageOptionItemState
import io.getstream.chat.android.compose.ui.theme.ChatTheme

/**
 * Displays all available [MessageOptionItem]s.
 *
 * @param options List of available options.
 * @param onMessageOptionSelected Handler that propagates click events on each item.
 * @param modifier Modifier for styling.
 * @param itemContent Composable that allows the user to customize the individual items shown in [MessageOptions].
 * By default shows individual message items.
 */
@Composable
public fun MessageOptions(
    options: List<MessageOptionItemState>,
    onMessageOptionSelected: (MessageOptionItemState) -> Unit,
    modifier: Modifier = Modifier,
    itemContent: @Composable ColumnScope.(MessageOptionItemState) -> Unit = { option ->
<<<<<<< HEAD
        MessageOptionItem(
            modifier = Modifier
                .fillMaxWidth()
                .height(ChatTheme.dimens.messageOptionsItemHeight)
                .clickable(
                    onClick = { onMessageOptionSelected(option) },
                    interactionSource = remember { MutableInteractionSource() },
                    indication = rememberRipple()
                ),
            option = option
=======
        DefaultMessageOptionItem(
            option = option,
            onMessageOptionSelected = onMessageOptionSelected
>>>>>>> 5033f9a1
        )
    },
) {
    Column(modifier = modifier) {
        options.forEach { option ->
            itemContent(option)
        }
    }
}

/**
<<<<<<< HEAD
=======
 * The default message option item.
 *
 * @param option The represented option.
 * @param onMessageOptionSelected Handler when the user selects the option.
 */
@Composable
internal fun DefaultMessageOptionItem(
    option: MessageOptionItemState,
    onMessageOptionSelected: (MessageOptionItemState) -> Unit,
) {
    MessageOptionItem(
        modifier = Modifier
            .fillMaxWidth()
            .height(ChatTheme.dimens.messageOverlayActionItemHeight)
            .clickable(
                onClick = { onMessageOptionSelected(option) },
                interactionSource = remember { MutableInteractionSource() },
                indication = rememberRipple()
            ),
        option = option
    )
}

/**
 * Preview of [MessageOptions].
 * */
@Preview(showBackground = true, name = "MessageOptions Preview")
@Composable
private fun MessageOptionsPreview() {
    ChatTheme {
        val messageOptionsStateList = defaultMessageOptionsState(
            selectedMessage = Message(),
            currentUser = User(),
            isInThread = false
        )

        MessageOptions(options = messageOptionsStateList, onMessageOptionSelected = {})
    }
}

/**
>>>>>>> 5033f9a1
 * Builds the default message options we show to our users.
 *
 * @param selectedMessage Currently selected message, used to callbacks.
 * @param currentUser Current user, used to expose different states for messages.
 * @param isInThread If the message is in a thread or not, to block off some options.
 */
@Composable
public fun defaultMessageOptionsState(
    selectedMessage: Message,
    currentUser: User?,
    isInThread: Boolean,
): List<MessageOptionItemState> {
    val selectedMessageUserId = selectedMessage.user.id

    val isTextOnlyMessage = selectedMessage.text.isNotEmpty() && selectedMessage.attachments.isEmpty()
    val isOwnMessage = selectedMessageUserId == currentUser?.id
    val isUserMuted = currentUser?.mutes?.any { it.target.id == selectedMessageUserId } ?: false

    return listOfNotNull(
        MessageOptionItemState(
            title = R.string.stream_compose_reply,
            iconPainter = painterResource(R.drawable.stream_compose_ic_reply),
            action = Reply(selectedMessage),
            titleColor = ChatTheme.colors.textHighEmphasis,
            iconColor = ChatTheme.colors.textLowEmphasis,
        ),
        if (!isInThread) {
            MessageOptionItemState(
                title = R.string.stream_compose_thread_reply,
                iconPainter = painterResource(R.drawable.stream_compose_ic_thread),
                action = ThreadReply(selectedMessage),
                titleColor = ChatTheme.colors.textHighEmphasis,
                iconColor = ChatTheme.colors.textLowEmphasis,
            )
        } else null,
        if (isTextOnlyMessage) {
            MessageOptionItemState(
                title = R.string.stream_compose_copy_message,
                iconPainter = painterResource(R.drawable.stream_compose_ic_copy),
                action = Copy(selectedMessage),
                titleColor = ChatTheme.colors.textHighEmphasis,
                iconColor = ChatTheme.colors.textLowEmphasis,
            )
        } else null,
        if (isOwnMessage) {
            MessageOptionItemState(
                title = R.string.stream_compose_edit_message,
                iconPainter = painterResource(R.drawable.stream_compose_ic_edit),
                action = Edit(selectedMessage),
                titleColor = ChatTheme.colors.textHighEmphasis,
                iconColor = ChatTheme.colors.textLowEmphasis,
            )
        } else null,
        if (!isOwnMessage) {
            MessageOptionItemState(
                title = R.string.stream_compose_flag_message,
                iconPainter = painterResource(R.drawable.stream_compose_ic_flag),
                action = Flag(selectedMessage),
                titleColor = ChatTheme.colors.textHighEmphasis,
                iconColor = ChatTheme.colors.textLowEmphasis,
            )
        } else null,
        MessageOptionItemState(
            title = if (selectedMessage.pinned) R.string.stream_compose_unpin_message else R.string.stream_compose_pin_message,
            action = Pin(selectedMessage),
            iconPainter = painterResource(id = if (selectedMessage.pinned) R.drawable.stream_compose_ic_unpin_message else R.drawable.stream_compose_ic_pin_message),
            iconColor = ChatTheme.colors.textLowEmphasis,
            titleColor = ChatTheme.colors.textHighEmphasis
        ),
        if (isOwnMessage) {
            MessageOptionItemState(
                title = R.string.stream_compose_delete_message,
                iconPainter = painterResource(R.drawable.stream_compose_ic_delete),
                action = Delete(selectedMessage),
                iconColor = ChatTheme.colors.errorAccent,
                titleColor = ChatTheme.colors.errorAccent
            )
        } else null,
        if (!isOwnMessage) {
            MessageOptionItemState(
                title = if (isUserMuted) R.string.stream_compose_unmute_user else R.string.stream_compose_mute_user,
                iconPainter = painterResource(id = if (isUserMuted) R.drawable.stream_compose_ic_unmute else R.drawable.stream_compose_ic_mute),
                action = MuteUser(selectedMessage),
                titleColor = ChatTheme.colors.textHighEmphasis,
                iconColor = ChatTheme.colors.textLowEmphasis,
            )
        } else null
    )
}

/**
 * Preview of [MessageOptions].
 * */
@Preview(showBackground = true, name = "MessageOptions Preview")
@Composable
private fun MessageOptionsPreview() {
    ChatTheme {
        val messageOptionsStateList = defaultMessageOptionsState(
            selectedMessage = Message(),
            currentUser = User(),
            isInThread = false
        )

        MessageOptions(options = messageOptionsStateList, onMessageOptionSelected = {})
    }
}<|MERGE_RESOLUTION|>--- conflicted
+++ resolved
@@ -41,22 +41,9 @@
     onMessageOptionSelected: (MessageOptionItemState) -> Unit,
     modifier: Modifier = Modifier,
     itemContent: @Composable ColumnScope.(MessageOptionItemState) -> Unit = { option ->
-<<<<<<< HEAD
-        MessageOptionItem(
-            modifier = Modifier
-                .fillMaxWidth()
-                .height(ChatTheme.dimens.messageOptionsItemHeight)
-                .clickable(
-                    onClick = { onMessageOptionSelected(option) },
-                    interactionSource = remember { MutableInteractionSource() },
-                    indication = rememberRipple()
-                ),
-            option = option
-=======
         DefaultMessageOptionItem(
             option = option,
             onMessageOptionSelected = onMessageOptionSelected
->>>>>>> 5033f9a1
         )
     },
 ) {
@@ -68,8 +55,6 @@
 }
 
 /**
-<<<<<<< HEAD
-=======
  * The default message option item.
  *
  * @param option The represented option.
@@ -83,7 +68,7 @@
     MessageOptionItem(
         modifier = Modifier
             .fillMaxWidth()
-            .height(ChatTheme.dimens.messageOverlayActionItemHeight)
+            .height(ChatTheme.dimens.messageOptionsItemHeight)
             .clickable(
                 onClick = { onMessageOptionSelected(option) },
                 interactionSource = remember { MutableInteractionSource() },
@@ -94,24 +79,6 @@
 }
 
 /**
- * Preview of [MessageOptions].
- * */
-@Preview(showBackground = true, name = "MessageOptions Preview")
-@Composable
-private fun MessageOptionsPreview() {
-    ChatTheme {
-        val messageOptionsStateList = defaultMessageOptionsState(
-            selectedMessage = Message(),
-            currentUser = User(),
-            isInThread = false
-        )
-
-        MessageOptions(options = messageOptionsStateList, onMessageOptionSelected = {})
-    }
-}
-
-/**
->>>>>>> 5033f9a1
  * Builds the default message options we show to our users.
  *
  * @param selectedMessage Currently selected message, used to callbacks.
