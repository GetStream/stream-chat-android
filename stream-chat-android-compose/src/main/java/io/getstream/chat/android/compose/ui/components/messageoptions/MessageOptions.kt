/*
 * Copyright (c) 2014-2022 Stream.io Inc. All rights reserved.
 *
 * Licensed under the Stream License;
 * you may not use this file except in compliance with the License.
 * You may obtain a copy of the License at
 *
 *    https://github.com/GetStream/stream-chat-android/blob/main/LICENSE
 *
 * Unless required by applicable law or agreed to in writing, software
 * distributed under the License is distributed on an "AS IS" BASIS,
 * WITHOUT WARRANTIES OR CONDITIONS OF ANY KIND, either express or implied.
 * See the License for the specific language governing permissions and
 * limitations under the License.
 */

package io.getstream.chat.android.compose.ui.components.messageoptions

import androidx.compose.foundation.clickable
import androidx.compose.foundation.interaction.MutableInteractionSource
import androidx.compose.foundation.layout.Column
import androidx.compose.foundation.layout.ColumnScope
import androidx.compose.foundation.layout.fillMaxWidth
import androidx.compose.foundation.layout.height
import androidx.compose.material.ripple.rememberRipple
import androidx.compose.runtime.Composable
import androidx.compose.runtime.key
import androidx.compose.runtime.remember
import androidx.compose.ui.Modifier
import androidx.compose.ui.res.painterResource
import androidx.compose.ui.tooling.preview.Preview
import io.getstream.chat.android.client.utils.attachment.isGiphy
import io.getstream.chat.android.client.utils.message.isGiphy
import io.getstream.chat.android.compose.R
import io.getstream.chat.android.compose.previewdata.PreviewMessageData
import io.getstream.chat.android.compose.previewdata.PreviewUserData
import io.getstream.chat.android.compose.state.messageoptions.MessageOptionItemState
import io.getstream.chat.android.compose.ui.theme.ChatTheme
import io.getstream.chat.android.compose.util.extensions.toSet
import io.getstream.chat.android.models.ChannelCapabilities
import io.getstream.chat.android.models.Message
import io.getstream.chat.android.models.SyncStatus
import io.getstream.chat.android.models.User
import io.getstream.chat.android.ui.common.state.messages.BlockUser
import io.getstream.chat.android.ui.common.state.messages.Copy
import io.getstream.chat.android.ui.common.state.messages.Delete
import io.getstream.chat.android.ui.common.state.messages.Edit
import io.getstream.chat.android.ui.common.state.messages.Flag
import io.getstream.chat.android.ui.common.state.messages.MarkAsUnread
import io.getstream.chat.android.ui.common.state.messages.Pin
import io.getstream.chat.android.ui.common.state.messages.Reply
import io.getstream.chat.android.ui.common.state.messages.Resend
import io.getstream.chat.android.ui.common.state.messages.ThreadReply
import io.getstream.chat.android.uiutils.extension.hasLink

/**
 * Displays all available [MessageOptionItem]s.
 *
 * @param options List of available options.
 * @param onMessageOptionSelected Handler that propagates click events on each item.
 * @param modifier Modifier for styling.
 * @param itemContent Composable that allows the user to customize the individual items shown in [MessageOptions].
 * By default shows individual message items.
 */
@Composable
public fun MessageOptions(
    options: List<MessageOptionItemState>,
    onMessageOptionSelected: (MessageOptionItemState) -> Unit,
    modifier: Modifier = Modifier,
    itemContent: @Composable ColumnScope.(MessageOptionItemState) -> Unit = { option ->
        DefaultMessageOptionItem(
            option = option,
            onMessageOptionSelected = onMessageOptionSelected,
        )
    },
) {
    Column(modifier = modifier) {
        options.forEach { option ->
            key(option.action) {
                itemContent(option)
            }
        }
    }
}

/**
 * The default message option item.
 *
 * @param option The represented option.
 * @param onMessageOptionSelected Handler when the user selects the option.
 */
@Composable
internal fun DefaultMessageOptionItem(
    option: MessageOptionItemState,
    onMessageOptionSelected: (MessageOptionItemState) -> Unit,
) {
    MessageOptionItem(
        modifier = Modifier
            .fillMaxWidth()
            .height(ChatTheme.dimens.messageOptionsItemHeight)
            .clickable(
                onClick = { onMessageOptionSelected(option) },
                interactionSource = remember { MutableInteractionSource() },
                indication = rememberRipple(),
            ),
        option = option,
    )
}

/**
 * Builds the default message options we show to our users. A different set of options
 * is shown for pending and sent messages.
 *
 * @param selectedMessage Currently selected message, used to callbacks.
 * @param currentUser Current user, used to expose different states for messages.
 * @param isInThread If the message is in a thread or not, to block off some options.
 * @param ownCapabilities Set of capabilities the user is given for the current channel.
 * For a full list @see [ChannelCapabilities].
 */
@Composable
public fun defaultMessageOptionsState(
    selectedMessage: Message,
    currentUser: User?,
    isInThread: Boolean,
    ownCapabilities: Set<String>,
): List<MessageOptionItemState> {
    if (selectedMessage.id.isEmpty()) {
        return emptyList()
    }

    val selectedMessageUserId = selectedMessage.user.id

    val isTextOnlyMessage = selectedMessage.text.isNotEmpty() && selectedMessage.attachments.isEmpty()
    val hasLinks = selectedMessage.attachments.any { it.hasLink() && !it.isGiphy() }
    val isOwnMessage = selectedMessageUserId == currentUser?.id
    val isMessageSynced = selectedMessage.syncStatus == SyncStatus.COMPLETED
    val isMessageFailed = selectedMessage.syncStatus == SyncStatus.FAILED_PERMANENTLY

    // user capabilities
    val canQuoteMessage = ownCapabilities.contains(ChannelCapabilities.QUOTE_MESSAGE)
    val canThreadReply = ownCapabilities.contains(ChannelCapabilities.SEND_REPLY)
    val canPinMessage = ownCapabilities.contains(ChannelCapabilities.PIN_MESSAGE)
    val canDeleteOwnMessage = ownCapabilities.contains(ChannelCapabilities.DELETE_OWN_MESSAGE)
    val canDeleteAnyMessage = ownCapabilities.contains(ChannelCapabilities.DELETE_ANY_MESSAGE)
    val canEditOwnMessage = ownCapabilities.contains(ChannelCapabilities.UPDATE_OWN_MESSAGE)
    val canEditAnyMessage = ownCapabilities.contains(ChannelCapabilities.UPDATE_ANY_MESSAGE)
    val canMarkAsUnread = ownCapabilities.contains(ChannelCapabilities.READ_EVENTS)
    val canFlagMessage = ownCapabilities.contains(ChannelCapabilities.FLAG_MESSAGE)

    val isThreadReplyPossible = !isInThread && isMessageSynced && canThreadReply
    val isEditMessagePossible = ((isOwnMessage && canEditOwnMessage) || canEditAnyMessage) && !selectedMessage.isGiphy()
    val isDeleteMessagePossible = canDeleteAnyMessage || (isOwnMessage && canDeleteOwnMessage)

    // options menu item visibility
    val visibility = ChatTheme.messageOptionsTheme.optionVisibility

    return listOfNotNull(
        if (visibility.isRetryMessageVisible && isOwnMessage && isMessageFailed) {
            MessageOptionItemState(
                title = R.string.stream_compose_resend_message,
                iconPainter = painterResource(R.drawable.stream_compose_ic_resend),
                action = Resend(selectedMessage),
                titleColor = ChatTheme.colors.textHighEmphasis,
                iconColor = ChatTheme.colors.textLowEmphasis,
            )
        } else {
            null
        },
        if (visibility.isReplyVisible && isMessageSynced && canQuoteMessage) {
            MessageOptionItemState(
                title = R.string.stream_compose_reply,
                iconPainter = painterResource(R.drawable.stream_compose_ic_reply),
                action = Reply(selectedMessage),
                titleColor = ChatTheme.colors.textHighEmphasis,
                iconColor = ChatTheme.colors.textLowEmphasis,
            )
        } else {
            null
        },
        if (visibility.isThreadReplyVisible && isThreadReplyPossible) {
            MessageOptionItemState(
                title = R.string.stream_compose_thread_reply,
                iconPainter = painterResource(R.drawable.stream_compose_ic_thread),
                action = ThreadReply(selectedMessage),
                titleColor = ChatTheme.colors.textHighEmphasis,
                iconColor = ChatTheme.colors.textLowEmphasis,
            )
        } else {
            null
        },
        if (visibility.isMarkAsUnreadVisible && canMarkAsUnread) {
            MessageOptionItemState(
                title = R.string.stream_compose_mark_as_unread,
                iconPainter = painterResource(R.drawable.stream_compose_ic_mark_as_unread),
                action = MarkAsUnread(selectedMessage),
                titleColor = ChatTheme.colors.textHighEmphasis,
                iconColor = ChatTheme.colors.textLowEmphasis,
            )
        } else {
            null
        },
        if (visibility.isCopyTextVisible && (isTextOnlyMessage || hasLinks)) {
            MessageOptionItemState(
                title = R.string.stream_compose_copy_message,
                iconPainter = painterResource(R.drawable.stream_compose_ic_copy),
                action = Copy(selectedMessage),
                titleColor = ChatTheme.colors.textHighEmphasis,
                iconColor = ChatTheme.colors.textLowEmphasis,
            )
        } else {
            null
        },
        if (visibility.isEditMessageVisible && isEditMessagePossible) {
            MessageOptionItemState(
                title = R.string.stream_compose_edit_message,
                iconPainter = painterResource(R.drawable.stream_compose_ic_edit),
                action = Edit(selectedMessage),
                titleColor = ChatTheme.colors.textHighEmphasis,
                iconColor = ChatTheme.colors.textLowEmphasis,
            )
        } else {
            null
        },
        if (visibility.isFlagMessageVisible && canFlagMessage && !isOwnMessage) {
            MessageOptionItemState(
                title = R.string.stream_compose_flag_message,
                iconPainter = painterResource(R.drawable.stream_compose_ic_flag),
                action = Flag(selectedMessage),
                titleColor = ChatTheme.colors.textHighEmphasis,
                iconColor = ChatTheme.colors.textLowEmphasis,
            )
        } else {
            null
        },
        if (visibility.isPinMessageVisible && isMessageSynced && canPinMessage) {
            MessageOptionItemState(
                title = if (selectedMessage.pinned) R.string.stream_compose_unpin_message else R.string.stream_compose_pin_message,
                action = Pin(selectedMessage),
                iconPainter = painterResource(id = if (selectedMessage.pinned) R.drawable.stream_compose_ic_unpin_message else R.drawable.stream_compose_ic_pin_message),
                iconColor = ChatTheme.colors.textLowEmphasis,
                titleColor = ChatTheme.colors.textHighEmphasis,
            )
        } else {
            null
        },
<<<<<<< HEAD
        if (!isOwnMessage) {
            MessageOptionItemState(
                title = R.string.stream_compose_block_user,
                iconPainter = painterResource(R.drawable.stream_compose_ic_clear),
                action = BlockUser(selectedMessage),
                iconColor = ChatTheme.colors.textLowEmphasis,
                titleColor = ChatTheme.colors.textHighEmphasis,
            )
        } else {
            null
        },
        if (canDeleteAnyMessage || (isOwnMessage && canDeleteOwnMessage)) {
=======
        if (visibility.isDeleteMessageVisible && isDeleteMessagePossible) {
>>>>>>> 215be112
            MessageOptionItemState(
                title = R.string.stream_compose_delete_message,
                iconPainter = painterResource(R.drawable.stream_compose_ic_delete),
                action = Delete(selectedMessage),
                iconColor = ChatTheme.colors.errorAccent,
                titleColor = ChatTheme.colors.errorAccent,
            )
        } else {
            null
        },
    )
}

/**
 * Preview of [MessageOptions] for a delivered message of the current user.
 */
@Preview(showBackground = true, name = "MessageOptions Preview (Own Message)")
@Composable
private fun MessageOptionsForOwnMessagePreview() {
    MessageOptionsPreview(
        messageUser = PreviewUserData.user1,
        currentUser = PreviewUserData.user1,
        syncStatus = SyncStatus.COMPLETED,
    )
}

/**
 * Preview of [MessageOptions] for theirs message.
 */
@Preview(showBackground = true, name = "MessageOptions Preview (Theirs Message)")
@Composable
private fun MessageOptionsForTheirsMessagePreview() {
    MessageOptionsPreview(
        messageUser = PreviewUserData.user1,
        currentUser = PreviewUserData.user2,
        syncStatus = SyncStatus.COMPLETED,
    )
}

/**
 * Preview of [MessageOptions] for a failed message.
 */
@Preview(showBackground = true, name = "MessageOptions Preview (Failed Message)")
@Composable
private fun MessageOptionsForFailedMessagePreview() {
    MessageOptionsPreview(
        messageUser = PreviewUserData.user1,
        currentUser = PreviewUserData.user1,
        syncStatus = SyncStatus.FAILED_PERMANENTLY,
    )
}

/**
 * Shows [MessageOptions] preview for the provided parameters.
 *
 * @param messageUser The user who sent the message.
 * @param currentUser The currently logged in user.
 * @param syncStatus The message sync status.
 */
@Composable
private fun MessageOptionsPreview(
    messageUser: User,
    currentUser: User,
    syncStatus: SyncStatus,
) {
    ChatTheme {
        val selectedMMessage = PreviewMessageData.message1.copy(
            user = messageUser,
            syncStatus = syncStatus,
        )

        val messageOptionsStateList = defaultMessageOptionsState(
            selectedMessage = selectedMMessage,
            currentUser = currentUser,
            isInThread = false,
            ownCapabilities = ChannelCapabilities.toSet(),
        )

        MessageOptions(options = messageOptionsStateList, onMessageOptionSelected = {})
    }
}<|MERGE_RESOLUTION|>--- conflicted
+++ resolved
@@ -243,7 +243,6 @@
         } else {
             null
         },
-<<<<<<< HEAD
         if (!isOwnMessage) {
             MessageOptionItemState(
                 title = R.string.stream_compose_block_user,
@@ -255,10 +254,7 @@
         } else {
             null
         },
-        if (canDeleteAnyMessage || (isOwnMessage && canDeleteOwnMessage)) {
-=======
         if (visibility.isDeleteMessageVisible && isDeleteMessagePossible) {
->>>>>>> 215be112
             MessageOptionItemState(
                 title = R.string.stream_compose_delete_message,
                 iconPainter = painterResource(R.drawable.stream_compose_ic_delete),
