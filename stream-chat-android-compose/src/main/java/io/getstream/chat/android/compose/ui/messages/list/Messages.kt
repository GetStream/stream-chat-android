/*
 * Copyright (c) 2014-2022 Stream.io Inc. All rights reserved.
 *
 * Licensed under the Stream License;
 * you may not use this file except in compliance with the License.
 * You may obtain a copy of the License at
 *
 *    https://github.com/GetStream/stream-chat-android/blob/main/LICENSE
 *
 * Unless required by applicable law or agreed to in writing, software
 * distributed under the License is distributed on an "AS IS" BASIS,
 * WITHOUT WARRANTIES OR CONDITIONS OF ANY KIND, either express or implied.
 * See the License for the specific language governing permissions and
 * limitations under the License.
 */

package io.getstream.chat.android.compose.ui.messages.list

import androidx.compose.foundation.layout.Arrangement
import androidx.compose.foundation.layout.Box
import androidx.compose.foundation.layout.BoxScope
import androidx.compose.foundation.layout.PaddingValues
import androidx.compose.foundation.layout.fillMaxSize
import androidx.compose.foundation.layout.fillMaxWidth
import androidx.compose.foundation.layout.padding
import androidx.compose.foundation.layout.wrapContentHeight
import androidx.compose.foundation.lazy.LazyColumn
import androidx.compose.foundation.lazy.LazyListState
import androidx.compose.foundation.lazy.itemsIndexed
import androidx.compose.runtime.Composable
import androidx.compose.runtime.LaunchedEffect
import androidx.compose.runtime.derivedStateOf
<<<<<<< HEAD
import androidx.compose.runtime.getValue
=======
>>>>>>> e43f6792
import androidx.compose.runtime.rememberCoroutineScope
import androidx.compose.ui.Alignment
import androidx.compose.ui.Modifier
import androidx.compose.ui.layout.onSizeChanged
import androidx.compose.ui.platform.LocalDensity
import androidx.compose.ui.unit.IntSize
import androidx.compose.ui.unit.dp
import io.getstream.chat.android.client.models.Message
import io.getstream.chat.android.compose.state.messages.MessagesState
import io.getstream.chat.android.compose.state.messages.MyOwn
import io.getstream.chat.android.compose.state.messages.NewMessageState
import io.getstream.chat.android.compose.state.messages.list.MessageFocused
import io.getstream.chat.android.compose.state.messages.list.MessageItemState
import io.getstream.chat.android.compose.state.messages.list.MessageListItemState
import io.getstream.chat.android.compose.ui.components.LoadingIndicator
import io.getstream.chat.android.compose.ui.components.messages.MessagesScrollingOption
import kotlinx.coroutines.launch
import kotlin.math.abs

/**
 * Builds a list of message items, based on the [itemContent] parameter and the state provided within
 * [messagesState]. Also handles the pagination events, by propagating the event to the call site.
 *
 * Finally, it handles the scrolling behavior, such as when a new message arrives, be it ours or from
 * someone else.
 *
 * @param messagesState Current state of messages, like messages to display, if we're loading more
 * and if we've reached the end of the list.
 * @param messagesLazyListState State of the lazy list that represents the list of messages. Useful for controlling the
 * scroll state and focused message offset.
 * @param onMessagesStartReached Handler for pagination, when the user reaches the start of messages.
 * @param onLastVisibleMessageChanged Handler that notifies us when the user scrolls and the last visible message
 * changes.
 * @param onScrolledToBottom Handler when the user reaches the bottom of the list.
 * @param onMessagesEndReached Handler for pagination, when the user reaches the end of messages.
 * @param onScrollToBottom Handler when the user requests to scroll to the bottom of the messages list.
 * @param modifier Modifier for styling.
 * @param contentPadding Padding values to be applied to the message list surrounding the content inside.
 * @param helperContent Composable that, by default, represents the helper content featuring scrolling behavior based
 * on the list state.
 * @param loadingMoreContent Composable that represents the loading more content, when we're loading the next page.
 * @param itemContent Composable that represents the item that displays each message.
 */
@Composable
@Suppress("LongParameterList", "LongMethod", "ComplexMethod")
public fun Messages(
    messagesState: MessagesState,
    messagesLazyListState: MessagesLazyListState,
    onMessagesStartReached: () -> Unit,
    onLastVisibleMessageChanged: (Message) -> Unit,
    onScrolledToBottom: () -> Unit,
    onMessagesEndReached: (String) -> Unit,
    onScrollToBottom: (() -> Unit) -> Unit,
    modifier: Modifier = Modifier,
    contentPadding: PaddingValues = PaddingValues(vertical = 16.dp),
    helperContent: @Composable BoxScope.() -> Unit = {
        DefaultMessagesHelperContent(
            messagesState = messagesState,
            messagesLazyListState = messagesLazyListState,
            scrollToBottom = onScrollToBottom
        )
    },
    loadingMoreContent: @Composable () -> Unit = { DefaultMessagesLoadingMoreIndicator() },
    itemContent: @Composable (MessageListItemState) -> Unit,
) {
    val lazyListState = messagesLazyListState.lazyListState
    val messages = messagesState.messageItems
    val endOfMessages = messagesState.oldestMessageLoaded
    val startOfMessages = messagesState.newestMessageLoaded
    val isLoadingMoreNewMessages = messagesState.isLoadingMoreNewMessages
    val isLoadingMoreOldMessages = messagesState.isLoadingMoreOldMessages

    val density = LocalDensity.current

    /** Marks the bottom most item as read every time it changes. **/
    OnLastVisibleItemChanged(lazyListState) { messageIndex ->
        val message = messagesState.messageItems.getOrNull(messageIndex)

        if (message is MessageItemState) {
            onLastVisibleMessageChanged(message.message)
        }
    }

    Box(modifier = modifier) {
        LazyColumn(
            modifier = Modifier
                .fillMaxSize()
                .onSizeChanged {
                    val bottomPadding = contentPadding.calculateBottomPadding()
                    val topPadding = contentPadding.calculateTopPadding()

                    val paddingPixels = with(density) {
                        bottomPadding.roundToPx() + topPadding.roundToPx()
                    }

                    val parentSize = IntSize(
                        width = it.width,
                        height = it.height + paddingPixels
                    )
                    messagesLazyListState.updateParentSize(parentSize)
                },
            state = lazyListState,
            horizontalAlignment = Alignment.Start,
            verticalArrangement = Arrangement.Bottom,
            reverseLayout = true,
            contentPadding = contentPadding
        ) {

            if (isLoadingMoreNewMessages && !startOfMessages) {
                item {
                    loadingMoreContent()
                }
            }

            itemsIndexed(
                messages,
                key = { _, item ->
                    if (item is MessageItemState) item.message.id else item.toString()
                }
            ) { index, item ->
                val messageItemModifier =
                    if (item is MessageItemState && item.focusState == MessageFocused) {
                        Modifier.onSizeChanged {
                            messagesLazyListState.updateFocusedMessageSize(it)
                        }
                    } else {
                        Modifier
                    }

                Box(modifier = messageItemModifier) {
                    itemContent(item)

                    if (index == 0 && lazyListState.isScrollInProgress) {
                        onScrolledToBottom()
                    }

                    if (!endOfMessages &&
                        index == messages.lastIndex &&
                        messages.isNotEmpty() &&
                        lazyListState.isScrollInProgress
                    ) {
                        onMessagesStartReached()
                    }

                    val newestMessageItem = (messages.firstOrNull { it is MessageItemState } as? MessageItemState)
                    if (!startOfMessages &&
                        index == 0 &&
                        messages.isNotEmpty() &&
                        lazyListState.isScrollInProgress
                    ) {
                        newestMessageItem?.message?.id?.let(onMessagesEndReached)
                    }
                }
            }

            if (isLoadingMoreOldMessages && !endOfMessages) {
                item {
                    loadingMoreContent()
                }
            }
        }

        helperContent()
    }
}

/**
 * Used to hoist state in a way that defers reads to a lambda,
 * hence skipping unnecessary recomposition of the parent composable.
 */
@Composable
private fun OnLastVisibleItemChanged(lazyListState: LazyListState, onChanged: (firstVisibleItemIndex: Int) -> Unit) {
    onChanged(lazyListState.firstVisibleItemIndex)
}

/**
 * Represents the default scrolling behavior and UI for [Messages], based on the state of messages and the scroll state.
 *
 * @param messagesState The state of messages, current message list, thread, user and more.
 * @param messagesLazyListState The scrolling state of the list, used to manipulate and trigger scroll events.
 * @param scrollToBottom Handler when the user requests to scroll to the bottom of the messages list.
 */
@Composable
internal fun BoxScope.DefaultMessagesHelperContent(
    messagesState: MessagesState,
    messagesLazyListState: MessagesLazyListState,
    scrollToBottom: (() -> Unit) -> Unit,
) {
    val lazyListState = messagesLazyListState.lazyListState

    val messages = messagesState.messageItems
    val newMessageState = messagesState.newMessageState
    val areNewestMessagesLoaded = messagesState.newestMessageLoaded
    val isMessageInThread = messagesState.parentMessageId != null

    val coroutineScope = rememberCoroutineScope()

    val firstVisibleItemIndex = derivedStateOf { lazyListState.firstVisibleItemIndex }

    val focusedItemIndex = messages.indexOfFirst { it is MessageItemState && it.focusState is MessageFocused }

    val offset = messagesLazyListState.focusedMessageOffset

    val hasLoadedThread by derivedStateOf {
        messagesState.messageItems.size > 1 && messagesState.parentMessageId != null
    }

    LaunchedEffect(newMessageState, focusedItemIndex, offset) {

        if (focusedItemIndex != -1 &&
            !lazyListState.isScrollInProgress
        ) {
            coroutineScope.launch {
                lazyListState.scrollToItem(focusedItemIndex, offset)
            }
        }

<<<<<<< HEAD
        val shouldScrollToBottom = shouldScrollToBottomOnNewMessage(
            focusedItemIndex,
            firstVisibleItemIndex,
            newMessageState,
            areNewestMessagesLoaded,
            lazyListState.isScrollInProgress
        ) || hasLoadedThread
=======
        val shouldScrollToBottom = shouldScrollToBottom(
            focusedItemIndex = focusedItemIndex,
            firstVisibleItemIndex = firstVisibleItemIndex.value,
            newMessageState = newMessageState,
            areNewestMessagesLoaded = areNewestMessagesLoaded,
            isScrollInProgress = lazyListState.isScrollInProgress
        )
>>>>>>> e43f6792

        if (shouldScrollToBottom) {
            coroutineScope.launch {
                if (newMessageState == MyOwn && firstVisibleItemIndex.value > 5) {
                    lazyListState.scrollToItem(5)
                }
                lazyListState.animateScrollToItem(0)
            }
        }
    }

    if (isScrollToBottomButtonVisible(isMessageInThread, firstVisibleItemIndex.value, areNewestMessagesLoaded)) {
        MessagesScrollingOption(
            unreadCount = messagesState.unreadCount,
            modifier = Modifier.align(Alignment.BottomEnd),
            onClick = {
                scrollToBottom {
                    coroutineScope.launch {
                        if (firstVisibleItemIndex.value > 5) {
                            lazyListState.scrollToItem(5)
                        }
                        lazyListState.animateScrollToItem(0)
                    }
                }
            }
        )
    }
}

/**
 * Determines if the list should scroll to the bottom when a new message arrives. If we are focusing on an item we do
 * not wish to take the user off of it, if the newest messages are not loaded then the list will not scroll since the
 * new message will not be in the list and if the user has scrolled further in search of a certain part of messages
 * history we should not break that flow.
 *
 * @param focusedItemIndex The index of the currently focused item.
 * @param firstVisibleItemIndex The index of the first visible item in the messages list.
 * @param newMessageState The [NewMessageState] if a new message has arrived.
 * @param areNewestMessagesLoaded Whether the newest messages are loaded inside the list or not.
 * @param isScrollInProgress If the list is currently scrolling or not.
 *
 * @return Whether the list should scroll to the bottom when a new message arrives or not.
 */
private fun shouldScrollToBottom(
    focusedItemIndex: Int,
    firstVisibleItemIndex: Int,
    newMessageState: NewMessageState?,
    areNewestMessagesLoaded: Boolean,
    isScrollInProgress: Boolean
): Boolean {
    newMessageState ?: return false

    return focusedItemIndex == -1 &&
        !isScrollInProgress &&
        areNewestMessagesLoaded &&
        firstVisibleItemIndex < 3
}

/**
 * Determines whether the scroll to the bottom button should be visible or not.
 *
 * @param isInThread If we are currently in a thread or not.
 * @param firstVisibleItemIndex The index of the first visible item in the messages list.
 * @param areNewestMessagesLoaded Whether the newest messages are loaded inside the list or not.
 *
 * @return Whether the scroll to bottom button should be visible or not.
 */
private fun isScrollToBottomButtonVisible(
    isInThread: Boolean,
    firstVisibleItemIndex: Int,
    areNewestMessagesLoaded: Boolean,
): Boolean {
    return if (isInThread) isScrollToBottomButtonVisibleInThread(firstVisibleItemIndex) else
        isScrollToBottomButtonVisibleInMessageList(firstVisibleItemIndex, areNewestMessagesLoaded)
}

/**
 * Determines whether the scroll to bottom button should be visible if thread is currently showing.
 *
 * @param firstVisibleItemIndex The index of the first visible item in the messages list.
 *
 * @return Whether the scroll to bottom button should be visible inside a thread.
 */
private fun isScrollToBottomButtonVisibleInThread(firstVisibleItemIndex: Int): Boolean {
    return shouldScrollToBottomButtonBeVisibleAtIndex(firstVisibleItemIndex)
}

/**
 * Determines whether the scroll to bottom button should be visible if messages list is currently showing.
 *
 * @param firstVisibleItemIndex The index of the first visible item in the messages list.
 * @param areNewestMessagesLoaded Whether the newest messages are currently loaded inside the messages list or not.
 *
 * @return Whether the scroll to bottom button should be visible inside messages list or not.
 */
private fun isScrollToBottomButtonVisibleInMessageList(
    firstVisibleItemIndex: Int,
    areNewestMessagesLoaded: Boolean,
): Boolean {
    return shouldScrollToBottomButtonBeVisibleAtIndex(firstVisibleItemIndex) || !areNewestMessagesLoaded
}

/**
 * Determines whether the scroll to bottom button should be visible given the first visible index.
 *
 * @param firstVisibleItemIndex The index of the first visible item in the messages list.
 *
 * @return Whether the scroll to bottom button should be visible given the first visible item index.
 */
private fun shouldScrollToBottomButtonBeVisibleAtIndex(firstVisibleItemIndex: Int): Boolean {
    return abs(firstVisibleItemIndex) >= 3
}

/**
 * The default loading more indicator.
 */
@Composable
internal fun DefaultMessagesLoadingMoreIndicator() {
    LoadingIndicator(
        modifier = Modifier
            .fillMaxWidth()
            .wrapContentHeight()
            .padding(8.dp)
    )
}<|MERGE_RESOLUTION|>--- conflicted
+++ resolved
@@ -30,10 +30,7 @@
 import androidx.compose.runtime.Composable
 import androidx.compose.runtime.LaunchedEffect
 import androidx.compose.runtime.derivedStateOf
-<<<<<<< HEAD
 import androidx.compose.runtime.getValue
-=======
->>>>>>> e43f6792
 import androidx.compose.runtime.rememberCoroutineScope
 import androidx.compose.ui.Alignment
 import androidx.compose.ui.Modifier
@@ -251,23 +248,13 @@
             }
         }
 
-<<<<<<< HEAD
-        val shouldScrollToBottom = shouldScrollToBottomOnNewMessage(
+        val shouldScrollToBottom = shouldScrollToBottom(
             focusedItemIndex,
-            firstVisibleItemIndex,
+            firstVisibleItemIndex.value,
             newMessageState,
             areNewestMessagesLoaded,
             lazyListState.isScrollInProgress
         ) || hasLoadedThread
-=======
-        val shouldScrollToBottom = shouldScrollToBottom(
-            focusedItemIndex = focusedItemIndex,
-            firstVisibleItemIndex = firstVisibleItemIndex.value,
-            newMessageState = newMessageState,
-            areNewestMessagesLoaded = areNewestMessagesLoaded,
-            isScrollInProgress = lazyListState.isScrollInProgress
-        )
->>>>>>> e43f6792
 
         if (shouldScrollToBottom) {
             coroutineScope.launch {
