--- conflicted
+++ resolved
@@ -31,11 +31,7 @@
  * @param newMessageState The state that represents any new messages.
  * @param parentMessageId The id of the parent message - if we're in a thread.
  * @param unreadCount The count of messages we haven't read yet.
-<<<<<<< HEAD
- * @param newestMessageLoaded If we're ate the start of messages (to stop pagination).
-=======
  * @param newestMessageLoaded If we're at the start of messages (to stop pagination).
->>>>>>> 2a16abf6
  * @param isLoadingMoreOldMessages If we're loading older messages.
  * @param isLoadingMoreNewMessages If we're loading newer messages.
  */
@@ -49,11 +45,7 @@
     val newMessageState: NewMessageState? = null,
     val parentMessageId: String? = null,
     val unreadCount: Int = 0,
-<<<<<<< HEAD
-    val newestMessageLoaded: Boolean = false,
-=======
     val newestMessageLoaded: Boolean = true,
->>>>>>> 2a16abf6
     val isLoadingMoreOldMessages: Boolean = false,
     val isLoadingMoreNewMessages: Boolean = false,
 )