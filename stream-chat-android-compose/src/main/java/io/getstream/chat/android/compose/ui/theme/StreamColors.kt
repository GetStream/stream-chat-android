--- conflicted
+++ resolved
@@ -47,7 +47,6 @@
  * @param threadSeparatorGradientEnd Used as an end color for vertical gradient background in a thread separator.
  * @param ownMessageText Used for message text color for the current user. [textHighEmphasis] by default.
  * @param otherMessageText Used for message text color for other users. [textHighEmphasis] by default.
-<<<<<<< HEAD
  * @param imageBackgroundMessageList Used to set the background colour of images inside the message list.
  * Most visible in placeholders before the images are loaded.
  * @param imageBackgroundMediaGalleryPicker Used to set the background colour of images inside the media gallery picker
@@ -60,12 +59,10 @@
  * given it contains more than can be displayed in the message list media attachment preview.
  * @param showMoreCountText The color of the text displaying how many more media attachments the message contains,
  * given it contains more than can be displayed in the message list media attachment preview.
-=======
  * @param ownMessageQuotedBackground Changes the background color of the quoted message contained in a reply sent by the current user.
  * @param otherMessageQuotedBackground Changes the background color of the quoted message contained in a reply sent by other users.
  * @param ownMessageQuotedText Changes the text color of the quoted message contained in a reply sent by the current user. [textHighEmphasis] by default.
  * @param otherMessageQuotedText Changes the text color of the quoted message contained in a reply sent by other users. [textHighEmphasis] by default.
->>>>>>> 0e637542
  */
 @Immutable
 public data class StreamColors(
@@ -91,19 +88,16 @@
     public val threadSeparatorGradientEnd: Color,
     public val ownMessageText: Color = textHighEmphasis,
     public val otherMessageText: Color = textHighEmphasis,
-<<<<<<< HEAD
     public val imageBackgroundMessageList: Color,
     public val imageBackgroundMediaGalleryPicker: Color,
     public val videoBackgroundMessageList: Color,
     public val videoBackgroundMediaGalleryPicker: Color,
     public val showMoreOverlay: Color,
     public val showMoreCountText: Color,
-=======
     public val ownMessageQuotedBackground: Color = otherMessagesBackground,
     public val otherMessageQuotedBackground: Color = ownMessagesBackground,
     public val ownMessageQuotedText: Color = textHighEmphasis,
     public val otherMessageQuotedText: Color = textHighEmphasis,
->>>>>>> 0e637542
 ) {
 
     public companion object {
