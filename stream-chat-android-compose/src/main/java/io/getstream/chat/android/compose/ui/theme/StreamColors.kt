package io.getstream.chat.android.compose.ui.theme

import androidx.compose.runtime.Composable
import androidx.compose.ui.graphics.Color
import androidx.compose.ui.res.colorResource
import io.getstream.chat.android.compose.R

/**
 * Contains all the colors in our palette. Each color is used for various things an can be changed to
 * customize the app design style.
<<<<<<< HEAD
 * @param textHighEmphasis - Used for main text and active icon status.
 * @param textLowEmphasis - Used for secondary text, default icon state, deleted messages text and datestamp background.
 * @param disabled - Used for disabled icons and empty states.
 * @param borders - Used for borders, the background of self messages, selected items, pressed state, button dividers.
 * @param inputBackground - Used for the input background, deleted messages, section headings.
 * @param appBackground - Used for the default app background and channel list item background.
 * @param barsBackground - Used for button text, top and bottom bar background and other user messages.
 * @param linkBackground - Used for the message link card background.
 * @param overlay - Used for general overlays and background when opening modals.
 * @param primaryAccent - Used for selected icon state, call to actions, white buttons text and links.
 * @param errorAccent - Used for error text labels, notification badges and disruptive action text and icons.
 * @param infoAccent - Used for the online status.
 * */
public data class StreamColors(
=======
 * @param textHighEmphasis Used for main text and active icon status.
 * @param textLowEmphasis Used for secondary text, default icon state, deleted messages text and datestamp background.
 * @param disabled Used for disabled icons and empty states.
 * @param borders Used for borders, the background of self messages, selected items, pressed state, button dividers.
 * @param inputBackground Used for the input background, deleted messages, section headings.
 * @param appBackground Used for the default app background and channel list item background.
 * @param barsBackground Used for button text, top and bottom bar background and other user messages.
 * @param linkBackground Used for the message link card background.
 * @param overlay Used for general overlays and background when opening modals.
 * @param primaryAccent Used for selected icon state, call to actions, white buttons text and links.
 * @param errorAccent Used for error text labels, notification badges and disruptive action text and icons.
 * @param infoAccent Used for the online status.
 */
public class StreamColors(
>>>>>>> 0e0cad6b
    public val textHighEmphasis: Color,
    public val textLowEmphasis: Color,
    public val disabled: Color,
    public val borders: Color,
    public val inputBackground: Color,
    public val appBackground: Color,
    public val barsBackground: Color,
    public val linkBackground: Color,
    public val overlay: Color,
    public val primaryAccent: Color,
    public val errorAccent: Color,
    public val infoAccent: Color,
) {

    public companion object {
        /**
         * Provides the default colors for the light mode of the app.
         *
         * @return A [StreamColors] instance holding our color palette.
         */
        @Composable
        public fun defaultColors(): StreamColors = StreamColors(
            textHighEmphasis = colorResource(R.color.stream_compose_text_high_emphasis),
            textLowEmphasis = colorResource(R.color.stream_compose_text_low_emphasis),
            disabled = colorResource(R.color.stream_compose_disabled),
            borders = colorResource(R.color.stream_compose_borders),
            inputBackground = colorResource(R.color.stream_compose_input_background),
            appBackground = colorResource(R.color.stream_compose_app_background),
            barsBackground = colorResource(R.color.stream_compose_bars_background),
            linkBackground = colorResource(R.color.stream_compose_link_background),
            overlay = colorResource(R.color.stream_compose_overlay),
            primaryAccent = colorResource(id = R.color.stream_compose_primary_accent),
            errorAccent = colorResource(R.color.stream_compose_error_accent),
            infoAccent = colorResource(R.color.stream_compose_info_accent),
        )

        /**
         * Provides the default colors for the dark mode of the app.
         *
         * @return A [StreamColors] instance holding our color palette.
         */
        @Composable
        public fun defaultDarkColors(): StreamColors = StreamColors(
            textHighEmphasis = colorResource(R.color.stream_compose_text_high_emphasis_dark),
            textLowEmphasis = colorResource(R.color.stream_compose_text_low_emphasis_dark),
            disabled = colorResource(R.color.stream_compose_disabled_dark),
            borders = colorResource(R.color.stream_compose_borders_dark),
            inputBackground = colorResource(R.color.stream_compose_input_background_dark),
            appBackground = colorResource(R.color.stream_compose_app_background_dark),
            barsBackground = colorResource(R.color.stream_compose_bars_background_dark),
            linkBackground = colorResource(R.color.stream_compose_link_background_dark),
            overlay = colorResource(R.color.stream_compose_overlay_dark),
            primaryAccent = colorResource(id = R.color.stream_compose_primary_accent_dark),
            errorAccent = colorResource(R.color.stream_compose_error_accent_dark),
            infoAccent = colorResource(R.color.stream_compose_info_accent_dark),
        )
    }
}<|MERGE_RESOLUTION|>--- conflicted
+++ resolved
@@ -8,22 +8,6 @@
 /**
  * Contains all the colors in our palette. Each color is used for various things an can be changed to
  * customize the app design style.
-<<<<<<< HEAD
- * @param textHighEmphasis - Used for main text and active icon status.
- * @param textLowEmphasis - Used for secondary text, default icon state, deleted messages text and datestamp background.
- * @param disabled - Used for disabled icons and empty states.
- * @param borders - Used for borders, the background of self messages, selected items, pressed state, button dividers.
- * @param inputBackground - Used for the input background, deleted messages, section headings.
- * @param appBackground - Used for the default app background and channel list item background.
- * @param barsBackground - Used for button text, top and bottom bar background and other user messages.
- * @param linkBackground - Used for the message link card background.
- * @param overlay - Used for general overlays and background when opening modals.
- * @param primaryAccent - Used for selected icon state, call to actions, white buttons text and links.
- * @param errorAccent - Used for error text labels, notification badges and disruptive action text and icons.
- * @param infoAccent - Used for the online status.
- * */
-public data class StreamColors(
-=======
  * @param textHighEmphasis Used for main text and active icon status.
  * @param textLowEmphasis Used for secondary text, default icon state, deleted messages text and datestamp background.
  * @param disabled Used for disabled icons and empty states.
@@ -37,8 +21,7 @@
  * @param errorAccent Used for error text labels, notification badges and disruptive action text and icons.
  * @param infoAccent Used for the online status.
  */
-public class StreamColors(
->>>>>>> 0e0cad6b
+public data class StreamColors(
     public val textHighEmphasis: Color,
     public val textLowEmphasis: Color,
     public val disabled: Color,
