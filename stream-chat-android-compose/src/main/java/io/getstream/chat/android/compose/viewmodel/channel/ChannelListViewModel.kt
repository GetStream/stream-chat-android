--- conflicted
+++ resolved
@@ -53,9 +53,9 @@
     public val chatDomain: ChatDomain,
     initialSort: QuerySort<Channel>,
     private val initialFilters: FilterObject,
-    channelLimit: Int = DEFAULT_CHANNEL_LIMIT,
-    memberLimit: Int = DEFAULT_MEMBER_LIMIT,
-    messageLimit: Int = DEFAULT_MESSAGE_LIMIT,
+    private val channelLimit: Int = DEFAULT_CHANNEL_LIMIT,
+    private val memberLimit: Int = DEFAULT_MEMBER_LIMIT,
+    private val messageLimit: Int = DEFAULT_MESSAGE_LIMIT,
 ) : ViewModel() {
 
     /**
@@ -131,35 +131,14 @@
      */
     init {
         viewModelScope.launch {
-<<<<<<< HEAD
             if (ToggleService.isEnabled(ToggleService.TOGGLE_KEY_OFFLINE)) {
                 initWithOfflinePlugin()
             } else {
                 initWithChatDomain()
             }
-=======
-            searchQuery.combine(queryConfig) { query, config -> query to config }
-                .collectLatest { (query, config) ->
-                    val result = chatDomain.queryChannels(
-                        filter = createQueryChannelsFilter(config.filters, query),
-                        sort = config.querySort,
-                        messageLimit = messageLimit,
-                        limit = channelLimit,
-                        memberLimit = memberLimit
-                    ).await()
-
-                    if (result.isSuccess) {
-                        observeChannels(controller = result.data(), searchQuery = query)
-                    } else {
-                        result.error().cause?.printStackTrace()
-                        channelsState = channelsState.copy(isLoading = false, channelItems = emptyList())
-                    }
-                }
->>>>>>> b5ec2d46
-        }
-    }
-
-<<<<<<< HEAD
+        }
+    }
+
     /**
      * Initializes this ViewModel with ChatDomain implementation. It makes the initial query to request channels
      * and starts to observe state changes.
@@ -171,7 +150,10 @@
             .collectLatest { (query, config) ->
                 val result = chatDomain.queryChannels(
                     filter = createQueryChannelsFilter(config.filters, query),
-                    sort = config.querySort
+                    sort = config.querySort,
+                    messageLimit = messageLimit,
+                    limit = channelLimit,
+                    memberLimit = memberLimit
                 ).await()
 
                 if (result.isSuccess) {
@@ -193,9 +175,9 @@
                 val queryChannelsRequest = QueryChannelsRequest(
                     filter = createQueryChannelsFilter(config.filters, query),
                     querySort = config.querySort,
-                    limit = CHANNEL_LIMIT,
-                    messageLimit = MESSAGE_LIMIT,
-                    memberLimit = MEMBER_LIMIT,
+                    limit = channelLimit,
+                    messageLimit = messageLimit,
+                    memberLimit = memberLimit,
                 )
                 queryChannelsState =
                     chatClient.asReferenced().queryChannels(queryChannelsRequest).asState(viewModelScope)
@@ -203,18 +185,6 @@
                     observeChannels(it, searchQuery = query)
                 }
             }
-=======
-        if (ToggleService.isEnabled(ToggleService.TOGGLE_KEY_OFFLINE)) {
-            val queryChannelsRequest = QueryChannelsRequest(
-                filter = createQueryChannelsFilter(queryConfig.value.filters, ""),
-                querySort = queryConfig.value.querySort,
-                limit = channelLimit,
-                messageLimit = messageLimit,
-                memberLimit = memberLimit,
-            )
-            queryChannelsState = chatClient.asReferenced().queryChannels(queryChannelsRequest).asState(viewModelScope)
-        }
->>>>>>> b5ec2d46
     }
 
     /**
