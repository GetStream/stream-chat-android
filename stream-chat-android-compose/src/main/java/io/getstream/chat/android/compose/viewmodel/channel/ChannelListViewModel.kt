package io.getstream.chat.android.compose.viewmodel.channel

import androidx.compose.runtime.getValue
import androidx.compose.runtime.mutableStateOf
import androidx.compose.runtime.setValue
import androidx.lifecycle.ViewModel
import androidx.lifecycle.viewModelScope
import io.getstream.chat.android.client.ChatClient
import io.getstream.chat.android.client.api.models.FilterObject
import io.getstream.chat.android.client.api.models.QuerySort
import io.getstream.chat.android.client.call.await
import io.getstream.chat.android.client.models.Channel
import io.getstream.chat.android.client.models.Filters
import io.getstream.chat.android.client.models.User
import io.getstream.chat.android.compose.state.QueryConfig
import io.getstream.chat.android.compose.state.channel.list.Cancel
import io.getstream.chat.android.compose.state.channel.list.ChannelListAction
import io.getstream.chat.android.compose.state.channel.list.ChannelsState
import io.getstream.chat.android.compose.ui.util.isMuted
import io.getstream.chat.android.offline.ChatDomain
import io.getstream.chat.android.offline.model.ConnectionState
import io.getstream.chat.android.offline.querychannels.QueryChannelsController
import kotlinx.coroutines.flow.MutableStateFlow
import kotlinx.coroutines.flow.StateFlow
import kotlinx.coroutines.flow.collectLatest
import kotlinx.coroutines.flow.combine
import kotlinx.coroutines.flow.map
import kotlinx.coroutines.launch

/**
 * A state store that represents all the information required to query, filter, show and react to
 * [Channel] items in a list.
 *
 * @param initialSort The initial sort used for [Channel]s.
 * @param initialFilters The current data filter. Users can change this state using [setFilters] to
 * impact which data is shown on the UI.
 */
public class ChannelListViewModel(
    public val chatClient: ChatClient,
    public val chatDomain: ChatDomain,
    initialSort: QuerySort<Channel>,
    private val initialFilters: FilterObject,
) : ViewModel() {

    /**
     * The currently active query configuration, stored in a [MutableStateFlow]. It's created using
     * the [initialFilters] and the initial sort, but can be changed.
     */
    private val queryConfig = MutableStateFlow(QueryConfig(initialFilters, initialSort))

    /**
     * The current state of the search input. When changed, it emits a new value in a flow, which
     * queries for a new [QueryChannelsController] and loads new data.
     */
    private val searchQuery = MutableStateFlow("")

    /**
     * The current state of the channels screen. It holds all the information required to render the UI.
     */
    public var channelsState: ChannelsState by mutableStateOf(ChannelsState())
        private set

    /**
     * Currently selected channel, if any. Used to show the bottom drawer information when long
     * tapping on a list item.
     */
    public var selectedChannel: Channel? by mutableStateOf(null)
        private set

    /**
     * Currently active channel action, if any. Used to show a dialog for deleting or leaving a
     * channel/conversation.
     */
    public var activeChannelAction: ChannelListAction? by mutableStateOf(null)
        private set

    /**
     * The state of our network connection - if we're online or not.
     */
    @Deprecated("Use connectionState instead")
    public val isOnline: StateFlow<Boolean> = chatDomain.online

    /**
     * The state of our network connection - if we're online, connecting or offline.
     */
    public val connectionState: StateFlow<ConnectionState> = chatDomain.connectionState

    /**
     * The state of the currently logged in user.
     */
    public val user: StateFlow<User?> = chatDomain.user

    /**
     * Combines the latest search query and filter to fetch channels and emit them to the UI.
     */
    init {
        viewModelScope.launch {
            searchQuery.combine(queryConfig) { query, config -> query to config }
                .collectLatest { (query, config) ->
                    val filter = if (query.isNotEmpty()) {
                        Filters.and(config.filters, Filters.autocomplete("name", query))
                    } else {
                        config.filters
                    }

                    val result = chatDomain.queryChannels(filter, config.querySort).await()

                    if (result.isSuccess) {
                        observeChannels(controller = result.data(), searchQuery = query)
                    } else {
                        result.error().cause?.printStackTrace()
                        channelsState =
                            channelsState.copy(isLoading = false, channels = emptyList())
                    }
                }
        }
    }

    /**
     * Kicks off operations required to combine and build the [ChannelsState] object for the UI.
     *
     * It connects the 'loadingMore', 'channelsState' and 'endOfChannels' properties from the [controller].
     */
<<<<<<< HEAD
    private suspend fun observeChannels(controller: QueryChannelsController) {
        controller.mutedChannelIds.combine(controller.channelsState, ::Pair)
            .map { (mutedChannelIds, state) ->
                when (state) {
                    QueryChannelsController.ChannelsState.NoQueryActive,
                    QueryChannelsController.ChannelsState.Loading,
                    ->
                        channelsState.copy(isLoading = true)
                    QueryChannelsController.ChannelsState.OfflineNoResults -> channelsState.copy(
                        isLoading = false,
                        channels = emptyList()
=======
    private suspend fun observeChannels(controller: QueryChannelsController, searchQuery: String) {
        controller.channelsState.map { state ->
            when (state) {
                QueryChannelsController.ChannelsState.NoQueryActive,
                QueryChannelsController.ChannelsState.Loading,
                -> channelsState.copy(
                    isLoading = true,
                    searchQuery = searchQuery
                )
                QueryChannelsController.ChannelsState.OfflineNoResults -> {
                    channelsState.copy(
                        isLoading = false,
                        channels = emptyList(),
                        searchQuery = searchQuery
                    )
                }
                is QueryChannelsController.ChannelsState.Result -> {
                    channelsState.copy(
                        isLoading = false,
                        channels = state.channels,
                        isLoadingMore = false,
                        endOfChannels = controller.endOfChannels.value,
                        searchQuery = searchQuery
>>>>>>> 496d480b
                    )
                    is QueryChannelsController.ChannelsState.Result -> {
                        channelsState.copy(
                            isLoading = false,
                            channels = state.channels.combine(mutedChannelIds),
                            isLoadingMore = false,
                            endOfChannels = controller.endOfChannels.value
                        )
                    }
                }
            }.collectLatest { newState -> channelsState = newState }
    }

    /**
     * Changes the currently selected channel state. This updates the UI state and allows us to observe
     * the state change.
     */
    public fun selectChannel(channel: Channel?) {
        this.selectedChannel = channel
    }

    /**
     * Changes the current query state. This updates the data flow and triggers another query operation.
     *
     * The new operation will hold the channels that match the new query.
     */
    public fun setSearchQuery(newQuery: String) {
        this.searchQuery.value = newQuery
    }

    /**
     * Allows for the change of filters used for channel queries.
     *
     * Use this if you need to support runtime filter changes, through custom filters UI.
     */
    public fun setFilters(newFilters: FilterObject) {
        val currentConfig = this.queryConfig.value

        this.queryConfig.value =
            currentConfig.copy(filters = Filters.and(initialFilters, newFilters))
    }

    /**
     * Allows for the change of the query sort used for channel queries.
     *
     * Use this if you need to support runtime sort changes, through custom sort UI.
     */
    public fun setQuerySort(querySort: QuerySort<Channel>) {
        val currentConfig = this.queryConfig.value

        this.queryConfig.value =
            currentConfig.copy(querySort = querySort)
    }

    /**
     * Loads more data when the user reaches the end of the channels list.
     */
    public fun loadMore() {
        val currentConfig = queryConfig.value
        val query = searchQuery.value

        val filter = if (query.isNotEmpty()) {
            Filters.and(currentConfig.filters, Filters.autocomplete("name", query))
        } else {
            currentConfig.filters
        }

        channelsState = channelsState.copy(isLoadingMore = true)
        chatDomain.queryChannelsLoadMore(filter, currentConfig.querySort).enqueue()
    }

    /**
     * Clears the active action if we've chosen [Cancel], otherwise, stores the selected action as
     * the currently active action, in [activeChannelAction].
     *
     * It also removes the [selectedChannel] if the action is [Cancel].
     *
     * @param channelListAction The selected action.
     */
    public fun performChannelAction(channelListAction: ChannelListAction) {
        if (channelListAction is Cancel) {
            selectedChannel = null
        }

        activeChannelAction = if (channelListAction == Cancel) {
            null
        } else {
            channelListAction
        }
    }

    /**
     * Deletes a channel, after the user chooses the delete [ChannelListAction]. It also removes the
     * [activeChannelAction], to remove the dialog from the UI.
     *
     * @param channel The channel to delete.
     */
    public fun deleteConversation(channel: Channel) {
        dismissChannelAction()

        chatDomain.deleteChannel(channel.id).enqueue()
    }

    /**
     * Leaves a channel, after the user chooses the leave [ChannelListAction]. It also removes the
     * [activeChannelAction], to remove the dialog from the UI.
     *
     * @param channel The channel to leave.
     */
    public fun leaveGroup(channel: Channel) {
        dismissChannelAction()

        chatDomain.leaveChannel(channel.cid).enqueue()
    }

    /**
     * Dismisses the [activeChannelAction] and removes it from the UI.
     */
    public fun dismissChannelAction() {
        activeChannelAction = null
        selectedChannel = null
    }

    /**
     * Uses [Channel.isMuted] property to store additional flag for each channel if the channel is muted
     * for the current user.
     *
     * @param mutedChannelIds The list of channel IDs that represent channels muted for the current user.
     * @return The list of augmented channels.
     *
     * @see [Channel.isMuted]
     */
    private fun List<Channel>.combine(mutedChannelIds: List<String>): List<Channel> {
        val mutedChannelIdsSet = mutedChannelIds.toSet()
        forEach { channel ->
            channel.isMuted = channel.id in mutedChannelIdsSet
        }
        return this
    }
}<|MERGE_RESOLUTION|>--- conflicted
+++ resolved
@@ -121,50 +121,30 @@
      *
      * It connects the 'loadingMore', 'channelsState' and 'endOfChannels' properties from the [controller].
      */
-<<<<<<< HEAD
-    private suspend fun observeChannels(controller: QueryChannelsController) {
+    private suspend fun observeChannels(controller: QueryChannelsController, searchQuery: String) {
         controller.mutedChannelIds.combine(controller.channelsState, ::Pair)
             .map { (mutedChannelIds, state) ->
                 when (state) {
                     QueryChannelsController.ChannelsState.NoQueryActive,
                     QueryChannelsController.ChannelsState.Loading,
-                    ->
-                        channelsState.copy(isLoading = true)
-                    QueryChannelsController.ChannelsState.OfflineNoResults -> channelsState.copy(
-                        isLoading = false,
-                        channels = emptyList()
-=======
-    private suspend fun observeChannels(controller: QueryChannelsController, searchQuery: String) {
-        controller.channelsState.map { state ->
-            when (state) {
-                QueryChannelsController.ChannelsState.NoQueryActive,
-                QueryChannelsController.ChannelsState.Loading,
-                -> channelsState.copy(
-                    isLoading = true,
-                    searchQuery = searchQuery
-                )
-                QueryChannelsController.ChannelsState.OfflineNoResults -> {
-                    channelsState.copy(
-                        isLoading = false,
-                        channels = emptyList(),
+                    -> channelsState.copy(
+                        isLoading = true,
                         searchQuery = searchQuery
                     )
-                }
-                is QueryChannelsController.ChannelsState.Result -> {
-                    channelsState.copy(
-                        isLoading = false,
-                        channels = state.channels,
-                        isLoadingMore = false,
-                        endOfChannels = controller.endOfChannels.value,
-                        searchQuery = searchQuery
->>>>>>> 496d480b
-                    )
+                    QueryChannelsController.ChannelsState.OfflineNoResults -> {
+                        channelsState.copy(
+                            isLoading = false,
+                            channels = emptyList(),
+                            searchQuery = searchQuery
+                        )
+                    }
                     is QueryChannelsController.ChannelsState.Result -> {
                         channelsState.copy(
                             isLoading = false,
                             channels = state.channels.combine(mutedChannelIds),
                             isLoadingMore = false,
-                            endOfChannels = controller.endOfChannels.value
+                            endOfChannels = controller.endOfChannels.value,
+                            searchQuery = searchQuery
                         )
                     }
                 }
