--- conflicted
+++ resolved
@@ -578,12 +578,8 @@
         }
     }
 
-<<<<<<< HEAD
-    val messageCardColor = when {
+    val messageBubbleColor = when {
         message.isGiphyEphemeral() -> ChatTheme.colors.giphyMessageBackground
-=======
-    val messageBubbleColor = when {
->>>>>>> 146d63c9
         message.isDeleted() -> ChatTheme.colors.deletedMessagesBackground
         ownsMessage -> ChatTheme.colors.ownMessagesBackground
         else -> ChatTheme.colors.otherMessagesBackground
