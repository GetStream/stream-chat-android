--- conflicted
+++ resolved
@@ -26,10 +26,7 @@
 import androidx.compose.material.icons.Icons
 import androidx.compose.material.icons.filled.RemoveRedEye
 import androidx.compose.runtime.Composable
-<<<<<<< HEAD
-=======
 import androidx.compose.runtime.collectAsState
->>>>>>> 880cfccf
 import androidx.compose.runtime.getValue
 import androidx.compose.runtime.remember
 import androidx.compose.ui.Alignment
@@ -50,11 +47,7 @@
 import androidx.compose.ui.unit.dp
 import androidx.core.util.PatternsCompat
 import coil.compose.rememberImagePainter
-<<<<<<< HEAD
-import io.getstream.chat.android.client.models.Attachment
-=======
 import io.getstream.chat.android.client.extensions.uploadId
->>>>>>> 880cfccf
 import io.getstream.chat.android.client.models.Message
 import io.getstream.chat.android.client.models.User
 import io.getstream.chat.android.client.uploader.ProgressTrackerFactory
@@ -72,12 +65,9 @@
 import io.getstream.chat.android.compose.ui.common.avatar.Avatar
 import io.getstream.chat.android.compose.ui.common.avatar.UserAvatar
 import io.getstream.chat.android.compose.ui.theme.ChatTheme
-<<<<<<< HEAD
-=======
 import io.getstream.chat.android.compose.ui.util.isUploading
 import kotlinx.coroutines.flow.StateFlow
 import kotlinx.coroutines.flow.combine
->>>>>>> 880cfccf
 import java.util.Date
 
 /**
@@ -110,12 +100,7 @@
 
     val isDeleted = message.deletedAt != null
     val hasThread = message.threadParticipants.isNotEmpty()
-<<<<<<< HEAD
-    val isUploading = message.attachments.any { it.uploadState == Attachment.UploadState.InProgress }
-=======
     val isUploading = message.attachments.any { it.isUploading() }
-    val ownsMessage = messageItem.isMine
->>>>>>> 880cfccf
 
     val messageCardColor =
         if (ownsMessage) ChatTheme.colors.borders else ChatTheme.colors.barsBackground
@@ -552,14 +537,10 @@
 ) {
     val attachments = message.attachments
 
-<<<<<<< HEAD
-    val uploadedCount = attachments.count { it.uploadState == Attachment.UploadState.Success }
-=======
     val uploadStates: List<StateFlow<Boolean>> = attachments
         .mapNotNull { it.uploadId }
         .map { uploadId -> ProgressTrackerFactory.getOrCreate(uploadId).isComplete() }
     val uploadedCount: Int by combine(uploadStates) { values -> values.count { it } }.collectAsState(initial = 0)
->>>>>>> 880cfccf
 
     Column(
         modifier = modifier,
