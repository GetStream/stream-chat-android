--- conflicted
+++ resolved
@@ -57,15 +57,10 @@
     onValueChange: (String) -> Unit,
     onAttachmentRemoved: (Attachment) -> Unit,
     modifier: Modifier = Modifier,
-<<<<<<< HEAD
-    maxLines: Int = DEFAULT_MESSAGE_INPUT_MAX_LINES,
+    maxLines: Int = DefaultMessageInputMaxLines,
     label: @Composable (MessageComposerState) -> Unit = {
         DefaultComposerLabel(ownCapabilities = messageComposerState.ownCapabilities)
     },
-=======
-    maxLines: Int = DefaultMessageInputMaxLines,
-    label: @Composable () -> Unit = { DefaultComposerLabel() },
->>>>>>> 3cc78c51
     innerLeadingContent: @Composable RowScope.() -> Unit = {},
     innerTrailingContent: @Composable RowScope.() -> Unit = {},
 ) {
