--- conflicted
+++ resolved
@@ -63,14 +63,9 @@
             messageListItem = messageListItem,
             onImagePreviewResult = onImagePreviewResult,
             onThreadClick = onThreadClick,
-<<<<<<< HEAD
+            onLongItemClick = onLongItemClick,
             onReactionsClick = onReactionsClick,
-            onGiphyActionClick = onGiphyActionClick,
-            onImagePreviewResult = onImagePreviewResult
-=======
-            onLongItemClick = onLongItemClick,
             onGiphyActionClick = onGiphyActionClick
->>>>>>> e12aecff
         )
     },
 ) {
@@ -96,6 +91,7 @@
  * @param onImagePreviewResult Handler when the user receives a result from the Image Preview.
  * @param onThreadClick Handler when the user taps on a thread within a message item.
  * @param onLongItemClick Handler when the user long taps on an item.
+ * @param onReactionsClick Handler when the user taps on message reactions.
  * @param onGiphyActionClick Handler when the user taps on Giphy message actions.
  */
 @Composable
@@ -104,11 +100,13 @@
     onImagePreviewResult: (ImagePreviewResult?) -> Unit,
     onThreadClick: (Message) -> Unit,
     onLongItemClick: (Message) -> Unit,
+    onReactionsClick: (Message) -> Unit = {},
     onGiphyActionClick: (GiphyAction) -> Unit,
 ) {
     MessageContainer(
         messageListItem = messageListItem,
         onLongItemClick = onLongItemClick,
+        onReactionsClick = onReactionsClick,
         onThreadClick = onThreadClick,
         onGiphyActionClick = onGiphyActionClick,
         onImagePreviewResult = onImagePreviewResult
