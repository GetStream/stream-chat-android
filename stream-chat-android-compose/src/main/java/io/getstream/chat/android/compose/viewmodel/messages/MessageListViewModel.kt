package io.getstream.chat.android.compose.viewmodel.messages

import androidx.compose.runtime.getValue
import androidx.compose.runtime.mutableStateOf
import androidx.compose.runtime.setValue
import androidx.lifecycle.ViewModel
import androidx.lifecycle.viewModelScope
import com.getstream.sdk.chat.viewmodel.messages.getCreatedAtOrThrow
import io.getstream.chat.android.client.ChatClient
import io.getstream.chat.android.client.call.await
import io.getstream.chat.android.client.logger.ChatLogger
import io.getstream.chat.android.client.models.Channel
import io.getstream.chat.android.client.models.Message
import io.getstream.chat.android.client.models.Reaction
import io.getstream.chat.android.client.models.User
import io.getstream.chat.android.client.utils.internal.toggle.ToggleService
import io.getstream.chat.android.common.state.Copy
import io.getstream.chat.android.common.state.Delete
import io.getstream.chat.android.common.state.Flag
import io.getstream.chat.android.common.state.MessageAction
import io.getstream.chat.android.common.state.MessageMode
import io.getstream.chat.android.common.state.MuteUser
import io.getstream.chat.android.common.state.Pin
import io.getstream.chat.android.common.state.React
import io.getstream.chat.android.common.state.Reply
import io.getstream.chat.android.common.state.ThreadReply
import io.getstream.chat.android.compose.handlers.ClipboardHandler
import io.getstream.chat.android.compose.state.messages.MessagesState
import io.getstream.chat.android.compose.state.messages.MyOwn
import io.getstream.chat.android.compose.state.messages.NewMessageState
import io.getstream.chat.android.compose.state.messages.Other
import io.getstream.chat.android.compose.state.messages.SelectedMessageOptionsState
import io.getstream.chat.android.compose.state.messages.SelectedMessageReactionsState
import io.getstream.chat.android.compose.state.messages.list.CancelGiphy
import io.getstream.chat.android.compose.state.messages.list.DateSeparatorState
import io.getstream.chat.android.compose.state.messages.list.GiphyAction
import io.getstream.chat.android.compose.state.messages.list.MessageFocusRemoved
import io.getstream.chat.android.compose.state.messages.list.MessageFocused
import io.getstream.chat.android.compose.state.messages.list.MessageItemGroupPosition
import io.getstream.chat.android.compose.state.messages.list.MessageItemState
import io.getstream.chat.android.compose.state.messages.list.MessageListItemState
import io.getstream.chat.android.compose.state.messages.list.SendGiphy
import io.getstream.chat.android.compose.state.messages.list.ShuffleGiphy
import io.getstream.chat.android.compose.state.messages.list.SystemMessageState
import io.getstream.chat.android.compose.state.messages.list.ThreadSeparatorState
import io.getstream.chat.android.compose.ui.util.isError
import io.getstream.chat.android.compose.ui.util.isSystem
import io.getstream.chat.android.core.internal.exhaustive
import io.getstream.chat.android.offline.ChatDomain
import io.getstream.chat.android.offline.channel.ChannelController
import io.getstream.chat.android.offline.experimental.channel.thread.state.ThreadState
import io.getstream.chat.android.offline.experimental.extensions.asReferenced
import io.getstream.chat.android.offline.extensions.loadOlderMessages
import io.getstream.chat.android.offline.model.ConnectionState
import io.getstream.chat.android.offline.thread.ThreadController
import kotlinx.coroutines.Job
import kotlinx.coroutines.delay
import kotlinx.coroutines.flow.Flow
import kotlinx.coroutines.flow.StateFlow
import kotlinx.coroutines.flow.collect
import kotlinx.coroutines.flow.combine
import kotlinx.coroutines.flow.map
import kotlinx.coroutines.launch
import java.util.Date
import java.util.concurrent.TimeUnit

/**
 * The default threshold for showing date separators. If the message difference in hours is equal to this number, then
 * we show a separator, if it's enabled in the list.
 */
private const val DATE_SEPARATOR_DEFAULT_HOUR_THRESHOLD: Long = 4

/**
 * The default limit for messages count in requests.
 */
private const val DEFAULT_MESSAGE_LIMIT: Int = 30

/**
 * ViewModel responsible for handling all the business logic & state for the list of messages.
 *
 * @param chatClient Used to connect to the API.
 * @param chatDomain Used to connect to the API and fetch the domain status.
 * @param channelId The ID of the channel to load the messages for.
 * @param clipboardHandler Used to copy data from message actions to the clipboard.
 * @param messageLimit The limit of messages being fetched with each page od data.
 * @param enforceUniqueReactions Enables or disables unique message reactions per user.
 * @param showDateSeparators Enables or disables date separator items in the list.
 * @param showSystemMessages Enables or disables system messages in the list.
 * @param dateSeparatorThresholdMillis The threshold in millis used to generate date separator items, if enabled.
 */
public class MessageListViewModel(
    public val chatClient: ChatClient,
    public val chatDomain: ChatDomain,
    private val channelId: String,
    private val clipboardHandler: ClipboardHandler,
    private val messageLimit: Int = 0,
    private val enforceUniqueReactions: Boolean = true,
    private val showDateSeparators: Boolean = true,
    private val showSystemMessages: Boolean = true,
    private val dateSeparatorThresholdMillis: Long = TimeUnit.HOURS.toMillis(DATE_SEPARATOR_DEFAULT_HOUR_THRESHOLD),
) : ViewModel() {

    /**
     * State handler for the UI, which holds all the information the UI needs to render messages.
     *
     * It chooses between [threadMessagesState] and [messagesState] based on if we're in a thread or not.
     */
    public val currentMessagesState: MessagesState
        get() = if (isInThread) threadMessagesState else messagesState

    /**
     * State of the screen, for [MessageMode.Normal].
     */
    private var messagesState: MessagesState by mutableStateOf(MessagesState())

    /**
     * State of the screen, for [MessageMode.MessageThread].
     */
    private var threadMessagesState: MessagesState by mutableStateOf(MessagesState())

    /**
     * Holds the current [MessageMode] that's used for the messages list. [MessageMode.Normal] by default.
     */
    public var messageMode: MessageMode by mutableStateOf(MessageMode.Normal)
        private set

    /**
     * The information for the current [Channel].
     */
    public var channel: Channel by mutableStateOf(Channel())
        private set

    /**
     * The list of typing users.
     */
    public var typingUsers: List<User> by mutableStateOf(emptyList())
        private set

    /**
     * Set of currently active [MessageAction]s. Used to show things like edit, reply, delete and
     * similar actions.
     */
    public var messageActions: Set<MessageAction> by mutableStateOf(mutableSetOf())
        private set

    /**
     * Gives us information if we're currently in the [Thread] message mode.
     */
    public val isInThread: Boolean
        get() = messageMode is MessageMode.MessageThread

    /**
     * Gives us information if we have selected a message.
     */
    public val isShowingOverlay: Boolean
        get() = messagesState.selectedMessageState != null || threadMessagesState.selectedMessageState != null

    /**
     * Gives us information about the online state of the device.
     */
    public val connectionState: StateFlow<ConnectionState> by chatDomain::connectionState

    /**
     * Gives us information about the online state of the device.
     */
    public val isOnline: Flow<Boolean>
        get() = chatDomain.connectionState.map { it == ConnectionState.CONNECTED }

    /**
     * Gives us information about the logged in user state.
     */
    public val user: StateFlow<User?>
        get() = chatDomain.user

    /**
     * [Job] that's used to keep the thread data loading operations. We cancel it when the user goes
     * out of the thread state.
     */
    private var threadJob: Job? = null

    /**
     * Represents the last loaded message in the list, for comparison when determining the
     * [NewMessageState] for the screen.
     */
    private var lastLoadedMessage: Message? = null

    /**
     * Represents the latest message we've seen in the channel.
     */
    private var lastSeenChannelMessage: Message? by mutableStateOf(null)

    /**
     * Represents the latest message we've seen in the active thread.
     */
    private var lastSeenThreadMessage: Message? by mutableStateOf(null)

    /**
     * Instance of [ChatLogger] to log exceptional and warning cases in behavior.
     */
    private val logger = ChatLogger.get("MessageListViewModel")

    /**
     * Sets up the core data loading operations - such as observing the current channel and loading
     * messages and other pieces of information.
     */
    init {
        viewModelScope.launch {
            val result =
                chatDomain.watchChannel(channelId, messageLimit)
                    .await()

            if (result.isSuccess) {
                val controller = result.data()

                observeConversation(controller)
                observeTypingUsers(controller)
            } else {
                result.error().cause?.printStackTrace()
                showEmptyState()
            }
        }
    }

    /**
     * Starts observing the current conversation using the [controller]. We observe the
     * 'loadingOlderMessages', 'messagesState', 'user' and 'endOfOlderMessages' states from our
     * controller, as well as build the `newMessageState` using [getNewMessageState] and combine it
     * into a [MessagesState] that holds all the information required for the screen.
     *
     * @param controller The controller for the channel with the current [channelId].
     */
    private fun observeConversation(controller: ChannelController) {
        viewModelScope.launch {
            controller.messagesState
                .combine(user) { state, user ->
                    when (state) {
                        is ChannelController.MessagesState.NoQueryActive,
                        is ChannelController.MessagesState.Loading,
                        -> messagesState.copy(isLoading = true)
                        is ChannelController.MessagesState.OfflineNoResults -> messagesState.copy(
                            isLoading = false,
                            messageItems = emptyList()
                        )
                        is ChannelController.MessagesState.Result -> {
                            messagesState.copy(
                                isLoading = false,
                                messageItems = groupMessages(
                                    messages = filterMessagesToShow(state.messages),
                                    isInThread = false
                                ),
                                isLoadingMore = false,
                                endOfMessages = controller.endOfOlderMessages.value,
                                currentUser = user
                            )
                        }
                    }
                }.collect { newState ->
                    val newLastMessage =
                        (newState.messageItems.firstOrNull { it is MessageItemState } as? MessageItemState)?.message

                    val hasNewMessage = lastLoadedMessage != null &&
                        messagesState.messageItems.isNotEmpty() &&
                        newLastMessage?.id != lastLoadedMessage?.id

                    messagesState = if (hasNewMessage) {
                        val newMessageState = getNewMessageState(newLastMessage)

                        newState.copy(
                            newMessageState = newMessageState,
                            unreadCount = getUnreadMessageCount(newMessageState)
                        )
                    } else {
                        newState
                    }
                    lastLoadedMessage = newLastMessage
                    controller.toChannel().let { channel ->
                        ChatClient.dismissChannelNotifications(channelType = channel.type, channelId = channel.id)
                        setCurrentChannel(channel)
                    }
                }
        }
    }

    /**
     * Starts observing the list of typing users.
     */
    private fun observeTypingUsers(controller: ChannelController) {
        viewModelScope.launch {
            controller.typing.collect {
                typingUsers = it.users
            }
        }
    }

    /**
     * Sets the current channel, used to show info in the UI.
     */
    private fun setCurrentChannel(channel: Channel) {
        this.channel = channel
    }

    /**
     * Used to filter messages which we should show to the current user.
     *
     * @param messages List of all messages.
     * @return Filtered messages.
     */
    private fun filterMessagesToShow(messages: List<Message>): List<Message> {
        val currentUser = user.value

        return messages.filter {
            val isNotDeletedByOtherUser = !(it.deletedAt != null && it.user.id != currentUser?.id)
            val isSystemMessage = it.isSystem() || it.isError()

            isNotDeletedByOtherUser || (isSystemMessage && showSystemMessages)
        }
    }

    /**
     * Builds the [NewMessageState] for the UI, whenever the message state changes. This is used to
     * allow us to show the user a floating button giving them the option to scroll to the bottom
     * when needed.
     *
     * @param lastMessage Last message in the list, used for comparison.
     */
    private fun getNewMessageState(lastMessage: Message?): NewMessageState? {
        val lastLoadedMessage = lastLoadedMessage
        val currentUser = user.value

        return if (lastMessage != null && lastLoadedMessage != null && lastMessage.id != lastLoadedMessage.id) {
            if (lastMessage.user.id == currentUser?.id) {
                MyOwn
            } else {
                Other
            }
        } else {
            null
        }
    }

    /**
     * Counts how many messages the user hasn't read already. This is based on what the last message they've seen is,
     * and the current message state.
     *
     * @param newMessageState The state that tells us if there are new messages in the list.
     * @return [Int] which describes how many messages come after the last message we've seen in the list.
     */
    private fun getUnreadMessageCount(newMessageState: NewMessageState? = currentMessagesState.newMessageState): Int {
        if (newMessageState == null || newMessageState == MyOwn) return 0

        val messageItems = currentMessagesState.messageItems
        val lastSeenMessagePosition =
            getLastSeenMessagePosition(if (isInThread) lastSeenThreadMessage else lastSeenChannelMessage)
        var unreadCount = 0

        for (i in 0..lastSeenMessagePosition) {
            val messageItem = messageItems[i]

            if (messageItem is MessageItemState && !messageItem.isMine && messageItem.message.deletedAt == null) {
                unreadCount++
            }
        }

        return unreadCount
    }

    /**
     * Gets the list position of the last seen message in the list.
     *
     * @param lastSeenMessage - The last message we saw in the list.
     * @return [Int] list position of the last message we've seen.
     */
    private fun getLastSeenMessagePosition(lastSeenMessage: Message?): Int {
        if (lastSeenMessage == null) return 0

        return currentMessagesState.messageItems.indexOfFirst {
            it is MessageItemState && it.message.id == lastSeenMessage.id
        }
    }

    /**
     * Attempts to update the last seen message in the channel or thread. We only update the last seen message the first
     * time the data loads and whenever we see a message that's newer than the current last seen message.
     *
     * @param message The message that is currently seen by the user.
     */
    public fun updateLastSeenMessage(message: Message) {
        val lastSeenMessage = if (isInThread) lastSeenThreadMessage else lastSeenChannelMessage

        if (lastSeenMessage == null) {
            updateLastSeenMessageState(message)
            return
        }

        if (message.id == lastSeenMessage.id) return

        val lastSeenMessageDate = lastSeenMessage.createdAt ?: Date()
        val currentMessageDate = message.createdAt ?: Date()

        if (currentMessageDate < lastSeenMessageDate) {
            return
        }
        updateLastSeenMessageState(message)
    }

    /**
     * Updates the state of the last seen message. Based on if we're [isInThread] or not, it updates corresponding state.
     *
     * @param currentMessage The current message the user sees.
     */
    private fun updateLastSeenMessageState(currentMessage: Message) {
        if (isInThread) {
            lastSeenThreadMessage = currentMessage

            threadMessagesState = threadMessagesState.copy(unreadCount = getUnreadMessageCount())
        } else {
            lastSeenChannelMessage = currentMessage

            messagesState = messagesState.copy(unreadCount = getUnreadMessageCount())
        }

        chatDomain.markRead(channelId).enqueue()
    }

    /**
     * If there's an error, we just set the current state to be empty - 'isLoading' as false and
     * 'messages' as an empty list.
     */
    private fun showEmptyState() {
        messagesState = messagesState.copy(isLoading = false, messageItems = emptyList())
    }

    /**
     * Triggered when the user loads more data by reaching the end of the current messages.
     */
    public fun loadMore() {
        val messageMode = messageMode

        if (messageMode is MessageMode.MessageThread) {
            threadLoadMore(messageMode)
        } else {
            messagesState = messagesState.copy(isLoadingMore = true)
            chatClient.loadOlderMessages(channelId, messageLimit).enqueue()
        }
    }

    /**
     * Load older messages for the specified thread [MessageMode.MessageThread.parentMessage].
     *
<<<<<<< HEAD
     * @param threadMode Current thread mode.
     */
    private fun threadLoadMore(threadMode: MessageMode.MessageThread) {
        threadMessagesState = threadMessagesState.copy(isLoadingMore = true)
        if (ToggleService.isEnabled(ToggleService.TOGGLE_KEY_OFFLINE).not()) {
            threadMessagesState = threadMessagesState.copy(isLoadingMore = true)
            chatDomain.threadLoadMore(channelId, threadMode.parentMessage.id, messageLimit)
                .enqueue()
        } else {
            if (threadMode.threadState != null) {
                chatClient.getRepliesMore(
                    messageId = threadMode.parentMessage.id,
                    firstId = threadMode.threadState?.oldestInThread?.value?.id ?: threadMode.parentMessage.id,
=======
     * @param messageMode Represents the current message thread mode.
     */
    private fun threadLoadMore(messageMode: MessageMode.MessageThread) {
        threadMessagesState = threadMessagesState.copy(isLoadingMore = true)
        if (ToggleService.isEnabled(ToggleService.TOGGLE_KEY_OFFLINE).not()) {
            chatDomain.threadLoadMore(channelId, messageMode.parentMessage.id, messageLimit)
                .enqueue()
        } else {
            if (messageMode.threadState != null) {
                chatClient.getRepliesMore(
                    messageId = messageMode.parentMessage.id,
                    firstId = messageMode.threadState?.oldestInThread?.value?.id ?: messageMode.parentMessage.id,
>>>>>>> 1232611e
                    limit = DEFAULT_MESSAGE_LIMIT,
                ).enqueue()
            } else {
                threadMessagesState = threadMessagesState.copy(isLoadingMore = false)
                logger.logW("Thread state must be not null for offline plugin thread load more!")
            }
        }
    }

    /**
     * Triggered when the user long taps on and selects a message.
     *
     * @param message The selected message.
     */
    public fun selectMessage(message: Message?) {
        val selectedMessageState = message?.let(::SelectedMessageOptionsState)
        if (isInThread) {
            threadMessagesState = threadMessagesState.copy(selectedMessageState = selectedMessageState)
        } else {
            messagesState = messagesState.copy(selectedMessageState = selectedMessageState)
        }
    }

    /**
     * Triggered when the user taps on and selects message reactions.
     *
     * @param message The message that contains the reactions.
     */
    public fun selectReactions(message: Message?) {
        val selectedMessageState = message?.let(::SelectedMessageReactionsState)
        if (isInThread) {
            threadMessagesState = threadMessagesState.copy(selectedMessageState = selectedMessageState)
        } else {
            messagesState = messagesState.copy(selectedMessageState = selectedMessageState)
        }
    }

    /**
     * Triggered when the user taps on a message that has a thread active.
     *
     * @param message The selected message with a thread.
     */
    public fun openMessageThread(message: Message) {
        loadThread(message)
    }

    /**
     * Used to dismiss a specific message action, such as delete, reply, edit or something similar.
     *
     * @param messageAction The action to dismiss.
     */
    public fun dismissMessageAction(messageAction: MessageAction) {
        this.messageActions = messageActions - messageAction
    }

    /**
     * Dismisses all message actions, when we cancel them in the rest of the UI.
     */
    public fun dismissAllMessageActions() {
        this.messageActions = emptySet()
    }

    /**
     * Triggered when the user selects a new message action, in the message overlay.
     *
     * We first remove the overlay, after which we consume the event and based on the type of the event,
     * we do different things, such as starting a thread & loading thread data, showing delete or flag
     * events and dialogs, copying the message, muting users and more.
     *
     * @param messageAction The action the user chose.
     */
    public fun performMessageAction(messageAction: MessageAction) {
        removeOverlay()

        when (messageAction) {
            is ThreadReply -> {
                messageActions = messageActions + Reply(messageAction.message)
                loadThread(messageAction.message)
            }
            is Delete, is Flag -> {
                messageActions = messageActions + messageAction
            }
            is Copy -> copyMessage(messageAction.message)
            is MuteUser -> updateUserMute(messageAction.message.user)
            is React -> reactToMessage(messageAction.reaction, messageAction.message)
            is Pin -> updateMessagePin(messageAction.message)
            else -> {
                // no op, custom user action
            }
        }
    }

    /**
     * Loads the thread data.
     *
     * @param parentMessage The message with the thread we want to observe.
     */
    private fun loadThread(parentMessage: Message) {
        if (ToggleService.isEnabled(ToggleService.TOGGLE_KEY_OFFLINE)) {
            loadThreadWithOfflinePlugin(parentMessage)
        } else {
            loadThreadWithChatDomain(parentMessage)
        }
    }

    /**
     * Changes the current [messageMode] to be [Thread] and loads thread data using ChatDomain approach.
     * The data is loaded by fetching the [ThreadController] first, based on the [parentMessage], after which we observe
     * specific data from the thread.
     *
     * @param parentMessage The message with the thread we want to observe.
     */
    private fun loadThreadWithChatDomain(parentMessage: Message) {
        messageMode = MessageMode.MessageThread(parentMessage)
        chatDomain.getThread(channelId, parentMessage.id).enqueue { result ->
            if (result.isSuccess) {
                val controller = result.data()
                observeThreadMessages(controller.threadId, controller.messages, controller.endOfOlderMessages)
            } else {
                messageMode = MessageMode.Normal
            }
        }
    }

    /**
     *  Changes the current [messageMode] to be [Thread] with [ThreadState] and Loads thread data using ChatClient
     *  directly. The data is observed by using [ThreadState].
     *
     * @param parentMessage The message with the thread we want to observe.
     */
    private fun loadThreadWithOfflinePlugin(parentMessage: Message) {
        val threadState = chatClient.asReferenced().getReplies(parentMessage.id).asState(viewModelScope)
        messageMode = MessageMode.MessageThread(parentMessage, threadState)
        observeThreadMessages(threadState.parentId, threadState.messages, threadState.endOfOlderMessages)
    }

    /**
     * Observes the currently active thread data, based on our [ThreadController]. In process, this
     * creates a [threadJob] that we can cancel once we leave the thread.
     *
     * The data consists of the 'loadingOlderMessages', 'messages' and 'endOfOlderMessages' states,
     * that are combined into one [MessagesState].
     *
     * @param threadId The message id with the thread we want to observe.
     * @param messages State flow source of thread messages.
     * @param endOfOlderMessages State flow of flag which show if we reached the end of available messages.
     */
    private fun observeThreadMessages(
        threadId: String,
        messages: StateFlow<List<Message>>,
        endOfOlderMessages: StateFlow<Boolean>,
    ) {
        threadJob = viewModelScope.launch {
            messages.combine(user) { messages, user -> messages to user }
                .combine(endOfOlderMessages) { (messages, user), endOfOlderMessages ->
                    threadMessagesState.copy(
                        isLoading = false,
                        messageItems = groupMessages(
                            messages = filterMessagesToShow(messages),
                            isInThread = true
                        ),
                        isLoadingMore = false,
                        endOfMessages = endOfOlderMessages,
                        currentUser = user,
                        parentMessageId = threadId
                    )
                }.collect { newState -> threadMessagesState = newState }
        }
    }

    /**
     * Takes in the available messages for a [Channel] and groups them based on the sender ID. We put the message in a
     * group, where the positions can be [MessageItemGroupPosition.Top], [MessageItemGroupPosition.Middle],
     * [MessageItemGroupPosition.Bottom] or [MessageItemGroupPosition.None] if the message isn't in a group.
     *
     * @param messages The messages we need to group.
     * @param isInThread If we are in inside a thread.
     * @return A list of [MessageListItemState]s, each containing a position.
     */
    private fun groupMessages(messages: List<Message>, isInThread: Boolean): List<MessageListItemState> {
        val parentMessageId = (messageMode as? MessageMode.MessageThread)?.parentMessage?.id
        val currentUser = user.value
        val groupedMessages = mutableListOf<MessageListItemState>()

        messages.forEachIndexed { index, message ->
            val user = message.user
            val previousMessage = messages.getOrNull(index - 1)
            val nextMessage = messages.getOrNull(index + 1)

            val previousUser = previousMessage?.user
            val nextUser = nextMessage?.user

            val willSeparateNextMessage =
                nextMessage?.let { shouldAddDateSeparator(message, it) } ?: false

            val position = when {
                previousUser != user && nextUser == user && !willSeparateNextMessage -> MessageItemGroupPosition.Top
                previousUser == user && nextUser == user && !willSeparateNextMessage -> MessageItemGroupPosition.Middle
                previousUser == user && nextUser != user -> MessageItemGroupPosition.Bottom
                else -> MessageItemGroupPosition.None
            }

            if (shouldAddDateSeparator(previousMessage, message)) {
                groupedMessages.add(DateSeparatorState(message.getCreatedAtOrThrow()))
            }

            if (message.isSystem() || message.isError()) {
                groupedMessages.add(SystemMessageState(message = message))
            } else {
                groupedMessages.add(
                    MessageItemState(
                        message = message,
                        currentUser = currentUser,
                        groupPosition = position,
                        parentMessageId = parentMessageId,
                        isMine = user.id == currentUser?.id,
                        isInThread = isInThread
                    )
                )
            }

            if (index == 0 && isInThread) {
                groupedMessages.add(ThreadSeparatorState(message.replyCount))
            }
        }

        return groupedMessages.reversed()
    }

    /**
     * Decides if we need to add a date separator or not.
     *
     * If the user disables them, we don't add any separators, otherwise we check if there are previous messages or if
     * the time difference between two messages is higher than the threshold.
     *
     * @param previousMessage The previous message.
     * @param message The current message.
     * @return If we should add a date separator to the list.
     */
    private fun shouldAddDateSeparator(previousMessage: Message?, message: Message): Boolean {
        return if (!showDateSeparators) {
            false
        } else if (previousMessage == null) {
            true
        } else {
            val timeDifference = message.getCreatedAtOrThrow().time - previousMessage.getCreatedAtOrThrow().time

            return timeDifference > dateSeparatorThresholdMillis
        }
    }

    /**
     * Removes the delete actions from our [messageActions], as well as the overlay, before deleting
     * the selected message.
     *
     * @param message Message to delete.
     */
    @JvmOverloads
    public fun deleteMessage(message: Message, hard: Boolean = false) {
        messageActions = messageActions - messageActions.filterIsInstance<Delete>()
        removeOverlay()

        chatDomain.deleteMessage(message, hard).enqueue()
    }

    /**
     * Removes the flag actions from our [messageActions], as well as the overlay, before flagging
     * the selected message.
     *
     * @param message Message to delete.
     */
    public fun flagMessage(message: Message) {
        messageActions = messageActions - messageActions.filterIsInstance<Flag>()
        removeOverlay()

        chatClient.flagMessage(message.id).enqueue()
    }

    /**
     * Copies the message content using the [ClipboardHandler] we provide. This can copy both
     * attachment and text messages.
     *
     * @param message Message with the content to copy.
     */
    private fun copyMessage(message: Message) {
        clipboardHandler.copyMessage(message)
    }

    /**
     * Mutes or unmutes the user that sent a particular message.
     *
     * @param user The user to mute or unmute.
     */
    private fun updateUserMute(user: User) {
        val isUserMuted = chatDomain.muted.value.any { it.target.id == user.id }

        if (isUserMuted) {
            chatClient.unmuteUser(user.id)
        } else {
            chatClient.muteUser(user.id)
        }.enqueue()
    }

    /**
     * Triggered when the user chooses the [React] action for the currently selected message. If the
     * message already has that reaction, from the current user, we remove it. Otherwise we add a new
     * reaction.
     *
     * @param reaction The reaction to add or remove.
     * @param message The currently selected message.
     */
    private fun reactToMessage(reaction: Reaction, message: Message) {
        if (message.ownReactions.any { it.messageId == reaction.messageId && it.type == reaction.type }) {
            chatDomain.deleteReaction(channelId, reaction).enqueue()
        } else {
            chatDomain.sendReaction(channelId, reaction, enforceUniqueReactions).enqueue()
        }
    }

    /**
     * Pins or unpins the message from the current channel based on its state.
     *
     * @param message The message to update the pin state of.
     */
    private fun updateMessagePin(message: Message) {
        val updateCall = if (message.pinned) {
            chatClient.unpinMessage(message)
        } else {
            chatClient.pinMessage(message = message, expirationDate = null)
        }

        updateCall.enqueue()
    }

    /**
     * Leaves the thread we're in and resets the state of the [messageMode] and both of the [MessagesState]s.
     *
     * It also cancels the [threadJob] to clean up resources.
     */
    public fun leaveThread() {
        messageMode = MessageMode.Normal
        messagesState = messagesState.copy(selectedMessageState = null)
        threadMessagesState = MessagesState()
        lastSeenThreadMessage = null
        threadJob?.cancel()
    }

    /**
     * Resets the [MessagesState]s, to remove the message overlay, by setting 'selectedMessage' to null.
     */
    public fun removeOverlay() {
        threadMessagesState = threadMessagesState.copy(selectedMessageState = null)
        messagesState = messagesState.copy(selectedMessageState = null)
    }

    /**
     * Clears the [NewMessageState] from our UI state, after the user taps on the "Scroll to bottom"
     * or "New Message" actions in the list or simply scrolls to the bottom.
     */
    public fun clearNewMessageState() {
        threadMessagesState = threadMessagesState.copy(newMessageState = null, unreadCount = 0)
        messagesState = messagesState.copy(newMessageState = null, unreadCount = 0)
    }

    /**
     * Sets the focused message to be the message with the given ID, after which it removes it from
     * focus with a delay.
     *
     * @param messageId The ID of the message.
     */
    public fun focusMessage(messageId: String) {
        val messages = currentMessagesState.messageItems.map {
            if (it is MessageItemState && it.message.id == messageId) {
                it.copy(focusState = MessageFocused)
            } else {
                it
            }
        }

        viewModelScope.launch {
            updateMessages(messages)
            delay(2000)
            removeMessageFocus(messageId)
        }
    }

    /**
     * Removes the focus from the message with the given ID.
     *
     * @param messageId The ID of the message.
     */
    private fun removeMessageFocus(messageId: String) {
        val messages = currentMessagesState.messageItems.map {
            if (it is MessageItemState && it.message.id == messageId) {
                it.copy(focusState = MessageFocusRemoved)
            } else {
                it
            }
        }

        updateMessages(messages)
    }

    /**
     * Updates the current message state with new messages.
     *
     * @param messages The list of new message items.
     */
    private fun updateMessages(messages: List<MessageListItemState>) {
        if (isInThread) {
            this.threadMessagesState = threadMessagesState.copy(messageItems = messages)
        } else {
            this.messagesState = messagesState.copy(messageItems = messages)
        }
    }

    /**
     * Returns a message with the given ID from the [currentMessagesState].
     *
     * @param messageId The ID of the selected message.
     * @return The [Message] with the ID, if it exists.
     */
    public fun getMessageWithId(messageId: String): Message? {
        val messageItem =
            currentMessagesState.messageItems.firstOrNull { it is MessageItemState && it.message.id == messageId }

        return (messageItem as? MessageItemState)?.message
    }

    /**
     * Executes one of the actions for the given ephemeral giphy message.
     *
     * @param action The action to be executed.
     */
    public fun performGiphyAction(action: GiphyAction) {
        val message = action.message
        when (action) {
            is SendGiphy -> chatDomain.sendGiphy(message)
            is ShuffleGiphy -> chatDomain.shuffleGiphy(message)
            is CancelGiphy -> chatDomain.cancelMessage(message)
        }.exhaustive.enqueue()
    }
}<|MERGE_RESOLUTION|>--- conflicted
+++ resolved
@@ -447,13 +447,11 @@
     /**
      * Load older messages for the specified thread [MessageMode.MessageThread.parentMessage].
      *
-<<<<<<< HEAD
      * @param threadMode Current thread mode.
      */
     private fun threadLoadMore(threadMode: MessageMode.MessageThread) {
         threadMessagesState = threadMessagesState.copy(isLoadingMore = true)
         if (ToggleService.isEnabled(ToggleService.TOGGLE_KEY_OFFLINE).not()) {
-            threadMessagesState = threadMessagesState.copy(isLoadingMore = true)
             chatDomain.threadLoadMore(channelId, threadMode.parentMessage.id, messageLimit)
                 .enqueue()
         } else {
@@ -461,20 +459,6 @@
                 chatClient.getRepliesMore(
                     messageId = threadMode.parentMessage.id,
                     firstId = threadMode.threadState?.oldestInThread?.value?.id ?: threadMode.parentMessage.id,
-=======
-     * @param messageMode Represents the current message thread mode.
-     */
-    private fun threadLoadMore(messageMode: MessageMode.MessageThread) {
-        threadMessagesState = threadMessagesState.copy(isLoadingMore = true)
-        if (ToggleService.isEnabled(ToggleService.TOGGLE_KEY_OFFLINE).not()) {
-            chatDomain.threadLoadMore(channelId, messageMode.parentMessage.id, messageLimit)
-                .enqueue()
-        } else {
-            if (messageMode.threadState != null) {
-                chatClient.getRepliesMore(
-                    messageId = messageMode.parentMessage.id,
-                    firstId = messageMode.threadState?.oldestInThread?.value?.id ?: messageMode.parentMessage.id,
->>>>>>> 1232611e
                     limit = DEFAULT_MESSAGE_LIMIT,
                 ).enqueue()
             } else {
