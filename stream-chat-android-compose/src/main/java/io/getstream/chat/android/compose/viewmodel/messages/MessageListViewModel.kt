package io.getstream.chat.android.compose.viewmodel.messages

import androidx.compose.runtime.getValue
import androidx.compose.runtime.mutableStateOf
import androidx.compose.runtime.setValue
import androidx.lifecycle.ViewModel
import androidx.lifecycle.viewModelScope
import com.getstream.sdk.chat.viewmodel.messages.getCreatedAtOrThrow
import io.getstream.chat.android.client.ChatClient
import io.getstream.chat.android.client.extensions.cidToTypeAndId
import io.getstream.chat.android.client.logger.ChatLogger
import io.getstream.chat.android.client.models.Channel
import io.getstream.chat.android.client.models.Message
import io.getstream.chat.android.client.models.Reaction
import io.getstream.chat.android.client.models.User
import io.getstream.chat.android.common.state.Copy
import io.getstream.chat.android.common.state.Delete
import io.getstream.chat.android.common.state.Flag
import io.getstream.chat.android.common.state.MessageAction
import io.getstream.chat.android.common.state.MessageMode
import io.getstream.chat.android.common.state.MuteUser
import io.getstream.chat.android.common.state.Pin
import io.getstream.chat.android.common.state.React
import io.getstream.chat.android.common.state.Reply
import io.getstream.chat.android.common.state.ThreadReply
import io.getstream.chat.android.compose.handlers.ClipboardHandler
import io.getstream.chat.android.compose.state.messages.MessagesState
import io.getstream.chat.android.compose.state.messages.MyOwn
import io.getstream.chat.android.compose.state.messages.NewMessageState
import io.getstream.chat.android.compose.state.messages.Other
import io.getstream.chat.android.compose.state.messages.SelectedMessageOptionsState
import io.getstream.chat.android.compose.state.messages.SelectedMessageReactionsPickerState
import io.getstream.chat.android.compose.state.messages.SelectedMessageReactionsState
import io.getstream.chat.android.compose.state.messages.SelectedMessageState
import io.getstream.chat.android.compose.state.messages.list.CancelGiphy
import io.getstream.chat.android.compose.state.messages.list.DateSeparatorState
import io.getstream.chat.android.compose.state.messages.list.GiphyAction
import io.getstream.chat.android.compose.state.messages.list.MessageFocusRemoved
import io.getstream.chat.android.compose.state.messages.list.MessageFocused
import io.getstream.chat.android.compose.state.messages.list.MessageItemGroupPosition
import io.getstream.chat.android.compose.state.messages.list.MessageItemState
import io.getstream.chat.android.compose.state.messages.list.MessageListItemState
import io.getstream.chat.android.compose.state.messages.list.SendGiphy
import io.getstream.chat.android.compose.state.messages.list.ShuffleGiphy
import io.getstream.chat.android.compose.state.messages.list.SystemMessageState
import io.getstream.chat.android.compose.state.messages.list.ThreadSeparatorState
import io.getstream.chat.android.compose.ui.util.isError
import io.getstream.chat.android.compose.ui.util.isSystem
import io.getstream.chat.android.core.internal.exhaustive
import io.getstream.chat.android.offline.experimental.channel.state.ChannelState
import io.getstream.chat.android.offline.experimental.channel.thread.state.ThreadState
import io.getstream.chat.android.offline.experimental.extensions.asReferenced
<<<<<<< HEAD
import io.getstream.chat.android.offline.extensions.cancelEphemeralMessage
=======
import io.getstream.chat.android.offline.experimental.extensions.globalState
import io.getstream.chat.android.offline.experimental.plugin.adapter.ChatClientReferenceAdapter
import io.getstream.chat.android.offline.extensions.cancelMessage
>>>>>>> a7a7f46f
import io.getstream.chat.android.offline.extensions.loadOlderMessages
import io.getstream.chat.android.offline.model.ConnectionState
import kotlinx.coroutines.Job
import kotlinx.coroutines.delay
import kotlinx.coroutines.flow.Flow
import kotlinx.coroutines.flow.StateFlow
import kotlinx.coroutines.flow.catch
import kotlinx.coroutines.flow.collect
import kotlinx.coroutines.flow.combine
import kotlinx.coroutines.flow.map
import kotlinx.coroutines.launch
import java.util.Date
import java.util.concurrent.TimeUnit

/**
 * ViewModel responsible for handling all the business logic & state for the list of messages.
 *
 * @param chatClient Used to connect to the API.
 * @param channelId The ID of the channel to load the messages for.
 * @param clipboardHandler Used to copy data from message actions to the clipboard.
 * @param messageLimit The limit of messages being fetched with each page od data.
 * @param enforceUniqueReactions Enables or disables unique message reactions per user.
 * @param showDateSeparators Enables or disables date separator items in the list.
 * @param showSystemMessages Enables or disables system messages in the list.
 * @param dateSeparatorThresholdMillis The threshold in millis used to generate date separator items, if enabled.
 */
public class MessageListViewModel(
    public val chatClient: ChatClient,
    private val channelId: String,
    private val clipboardHandler: ClipboardHandler,
    private val messageLimit: Int = DEFAULT_MESSAGE_LIMIT,
    private val enforceUniqueReactions: Boolean = true,
    private val showDateSeparators: Boolean = true,
    private val showSystemMessages: Boolean = true,
    private val dateSeparatorThresholdMillis: Long = TimeUnit.HOURS.toMillis(DATE_SEPARATOR_DEFAULT_HOUR_THRESHOLD),
) : ViewModel() {

    /**
     * Holds information about the current state of the [Channel].
     */
    public val channelState: ChannelState =
        ChatClientReferenceAdapter(chatClient).watchChannel(channelId, messageLimit).asState(viewModelScope)

    /**
     * State handler for the UI, which holds all the information the UI needs to render messages.
     *
     * It chooses between [threadMessagesState] and [messagesState] based on if we're in a thread or not.
     */
    public val currentMessagesState: MessagesState
        get() = if (isInThread) threadMessagesState else messagesState

    /**
     * State of the screen, for [MessageMode.Normal].
     */
    private var messagesState: MessagesState by mutableStateOf(MessagesState())

    /**
     * State of the screen, for [MessageMode.MessageThread].
     */
    private var threadMessagesState: MessagesState by mutableStateOf(MessagesState())

    /**
     * Holds the current [MessageMode] that's used for the messages list. [MessageMode.Normal] by default.
     */
    public var messageMode: MessageMode by mutableStateOf(MessageMode.Normal)
        private set

    /**
     * The information for the current [Channel].
     */
    public var channel: Channel by mutableStateOf(Channel())
        private set

    /**
     * The list of typing users.
     */
    public var typingUsers: List<User> by mutableStateOf(emptyList())
        private set

    /**
     * Set of currently active [MessageAction]s. Used to show things like edit, reply, delete and
     * similar actions.
     */
    public var messageActions: Set<MessageAction> by mutableStateOf(mutableSetOf())
        private set

    /**
     * Gives us information if we're currently in the [Thread] message mode.
     */
    public val isInThread: Boolean
        get() = messageMode is MessageMode.MessageThread

    /**
     * Gives us information if we have selected a message.
     */
    public val isShowingOverlay: Boolean
        get() = messagesState.selectedMessageState != null || threadMessagesState.selectedMessageState != null

    /**
     * Gives us information about the online state of the device.
     */
    public val connectionState: StateFlow<ConnectionState> by chatClient.globalState::connectionState

    /**
     * Gives us information about the online state of the device.
     */
    public val isOnline: Flow<Boolean>
        get() = chatClient.globalState.connectionState.map { it == ConnectionState.CONNECTED }

    /**
     * Gives us information about the logged in user state.
     */
    public val user: StateFlow<User?>
        get() = chatClient.globalState.user

    /**
     * [Job] that's used to keep the thread data loading operations. We cancel it when the user goes
     * out of the thread state.
     */
    private var threadJob: Job? = null

    /**
     * Represents the last loaded message in the list, for comparison when determining the
     * [NewMessageState] for the screen.
     */
    private var lastLoadedMessage: Message? = null

    /**
     * Represents the latest message we've seen in the channel.
     */
    private var lastSeenChannelMessage: Message? by mutableStateOf(null)

    /**
     * Represents the latest message we've seen in the active thread.
     */
    private var lastSeenThreadMessage: Message? by mutableStateOf(null)

    /**
     * Instance of [ChatLogger] to log exceptional and warning cases in behavior.
     */
    private val logger = ChatLogger.get("MessageListViewModel")

    /**
     * Sets up the core data loading operations - such as observing the current channel and loading
     * messages and other pieces of information.
     */
    init {
        observeTypingUsers()
        observeChannel()
    }

    /**
     * Starts observing the current channel. We observe the 'messagesState', 'user' and 'endOfOlderMessages'
     * states, as well as build the `newMessageState` using [getNewMessageState] and combine it
     * into a [MessagesState] that holds all the information required for the screen.
     */
    private fun observeChannel() {
        viewModelScope.launch {
            channelState.messagesState
                .combine(user) { state, user ->
                    when (state) {
                        is io.getstream.chat.android.offline.experimental.channel.state.MessagesState.NoQueryActive,
                        is io.getstream.chat.android.offline.experimental.channel.state.MessagesState.Loading,
                        -> messagesState.copy(isLoading = true)
                        is io.getstream.chat.android.offline.experimental.channel.state.MessagesState.OfflineNoResults -> messagesState.copy(
                            isLoading = false,
                            messageItems = emptyList()
                        )
                        is io.getstream.chat.android.offline.experimental.channel.state.MessagesState.Result -> {
                            messagesState.copy(
                                isLoading = false,
                                messageItems = groupMessages(
                                    messages = filterMessagesToShow(state.messages),
                                    isInThread = false
                                ),
                                isLoadingMore = false,
                                endOfMessages = channelState.endOfOlderMessages.value,
                                currentUser = user
                            )
                        }
                    }
                }
                .catch {
                    it.cause?.printStackTrace()
                    showEmptyState()
                }
                .collect { newState ->
                    val newLastMessage =
                        (newState.messageItems.firstOrNull { it is MessageItemState } as? MessageItemState)?.message

                    val hasNewMessage = lastLoadedMessage != null &&
                        messagesState.messageItems.isNotEmpty() &&
                        newLastMessage?.id != lastLoadedMessage?.id

                    messagesState = if (hasNewMessage) {
                        val newMessageState = getNewMessageState(newLastMessage)

                        newState.copy(
                            newMessageState = newMessageState,
                            unreadCount = getUnreadMessageCount(newMessageState)
                        )
                    } else {
                        newState
                    }
                    lastLoadedMessage = newLastMessage
                    channelState.toChannel().let { channel ->
                        ChatClient.dismissChannelNotifications(channelType = channel.type, channelId = channel.id)
                        setCurrentChannel(channel)
                    }
                }
        }
    }

    /**
     * Starts observing the list of typing users.
     */
    private fun observeTypingUsers() {
        viewModelScope.launch {
            channelState.typing.collect {
                typingUsers = it.users
            }
        }
    }

    /**
     * Sets the current channel, used to show info in the UI.
     */
    private fun setCurrentChannel(channel: Channel) {
        this.channel = channel
    }

    /**
     * Used to filter messages which we should show to the current user.
     *
     * @param messages List of all messages.
     * @return Filtered messages.
     */
    private fun filterMessagesToShow(messages: List<Message>): List<Message> {
        val currentUser = user.value

        return messages.filter {
            val isNotDeletedByOtherUser = !(it.deletedAt != null && it.user.id != currentUser?.id)
            val isSystemMessage = it.isSystem() || it.isError()

            isNotDeletedByOtherUser || (isSystemMessage && showSystemMessages)
        }
    }

    /**
     * Builds the [NewMessageState] for the UI, whenever the message state changes. This is used to
     * allow us to show the user a floating button giving them the option to scroll to the bottom
     * when needed.
     *
     * @param lastMessage Last message in the list, used for comparison.
     */
    private fun getNewMessageState(lastMessage: Message?): NewMessageState? {
        val lastLoadedMessage = lastLoadedMessage
        val currentUser = user.value

        return if (lastMessage != null && lastLoadedMessage != null && lastMessage.id != lastLoadedMessage.id) {
            if (lastMessage.user.id == currentUser?.id) {
                MyOwn
            } else {
                Other
            }
        } else {
            null
        }
    }

    /**
     * Counts how many messages the user hasn't read already. This is based on what the last message they've seen is,
     * and the current message state.
     *
     * @param newMessageState The state that tells us if there are new messages in the list.
     * @return [Int] which describes how many messages come after the last message we've seen in the list.
     */
    private fun getUnreadMessageCount(newMessageState: NewMessageState? = currentMessagesState.newMessageState): Int {
        if (newMessageState == null || newMessageState == MyOwn) return 0

        val messageItems = currentMessagesState.messageItems
        val lastSeenMessagePosition =
            getLastSeenMessagePosition(if (isInThread) lastSeenThreadMessage else lastSeenChannelMessage)
        var unreadCount = 0

        for (i in 0..lastSeenMessagePosition) {
            val messageItem = messageItems[i]

            if (messageItem is MessageItemState && !messageItem.isMine && messageItem.message.deletedAt == null) {
                unreadCount++
            }
        }

        return unreadCount
    }

    /**
     * Gets the list position of the last seen message in the list.
     *
     * @param lastSeenMessage - The last message we saw in the list.
     * @return [Int] list position of the last message we've seen.
     */
    private fun getLastSeenMessagePosition(lastSeenMessage: Message?): Int {
        if (lastSeenMessage == null) return 0

        return currentMessagesState.messageItems.indexOfFirst {
            it is MessageItemState && it.message.id == lastSeenMessage.id
        }
    }

    /**
     * Attempts to update the last seen message in the channel or thread. We only update the last seen message the first
     * time the data loads and whenever we see a message that's newer than the current last seen message.
     *
     * @param message The message that is currently seen by the user.
     */
    public fun updateLastSeenMessage(message: Message) {
        val lastSeenMessage = if (isInThread) lastSeenThreadMessage else lastSeenChannelMessage

        if (lastSeenMessage == null) {
            updateLastSeenMessageState(message)
            return
        }

        if (message.id == lastSeenMessage.id) return

        val lastSeenMessageDate = lastSeenMessage.createdAt ?: Date()
        val currentMessageDate = message.createdAt ?: Date()

        if (currentMessageDate < lastSeenMessageDate) {
            return
        }
        updateLastSeenMessageState(message)
    }

    /**
     * Updates the state of the last seen message. Updates corresponding state based on [isInThread].
     *
     * @param currentMessage The current message the user sees.
     */
    private fun updateLastSeenMessageState(currentMessage: Message) {
        if (isInThread) {
            lastSeenThreadMessage = currentMessage

            threadMessagesState = threadMessagesState.copy(unreadCount = getUnreadMessageCount())
        } else {
            lastSeenChannelMessage = currentMessage

            messagesState = messagesState.copy(unreadCount = getUnreadMessageCount())
        }

        val (channelType, id) = channelId.cidToTypeAndId()
        chatClient.markRead(channelType, id).enqueue()
    }

    /**
     * If there's an error, we just set the current state to be empty - 'isLoading' as false and
     * 'messages' as an empty list.
     */
    private fun showEmptyState() {
        messagesState = messagesState.copy(isLoading = false, messageItems = emptyList())
    }

    /**
     * Triggered when the user loads more data by reaching the end of the current messages.
     */
    public fun loadMore() {
        val messageMode = messageMode

        if (messageMode is MessageMode.MessageThread) {
            threadLoadMore(messageMode)
        } else {
            messagesState = messagesState.copy(isLoadingMore = true)
            chatClient.loadOlderMessages(channelId, messageLimit).enqueue()
        }
    }

    /**
     * Load older messages for the specified thread [MessageMode.MessageThread.parentMessage].
     *
     * @param threadMode Current thread mode.
     */
    private fun threadLoadMore(threadMode: MessageMode.MessageThread) {
        threadMessagesState = threadMessagesState.copy(isLoadingMore = true)
        if (threadMode.threadState != null) {
            chatClient.getRepliesMore(
                messageId = threadMode.parentMessage.id,
                firstId = threadMode.threadState?.oldestInThread?.value?.id ?: threadMode.parentMessage.id,
                limit = DEFAULT_MESSAGE_LIMIT,
            ).enqueue()
        } else {
            threadMessagesState = threadMessagesState.copy(isLoadingMore = false)
            logger.logW("Thread state must be not null for offline plugin thread load more!")
        }
    }

    /**
     * Triggered when the user long taps on and selects a message.
     *
     * @param message The selected message.
     */
    public fun selectMessage(message: Message?) {
        if (message != null) {
            changeSelectMessageState(SelectedMessageOptionsState(message))
        }
    }

    /**
     * Triggered when the user taps on and selects message reactions.
     *
     * @param message The message that contains the reactions.
     */
    public fun selectReactions(message: Message?) {
        if (message != null) {
            changeSelectMessageState(SelectedMessageReactionsState(message))
        }
    }

    /**
     * Triggered when the user taps the show more reactions button.
     *
     * @param message The selected message.
     */
    public fun selectExtendedReactions(message: Message?) {
        if (message != null) {
            changeSelectMessageState(SelectedMessageReactionsPickerState(message))
        }
    }

    /**
     * Changes the state of [threadMessagesState] or [messagesState] depending
     * on the thread mode.
     *
     * @param selectedMessageState The selected message state.
     * */
    private fun changeSelectMessageState(selectedMessageState: SelectedMessageState) {
        if (isInThread) {
            threadMessagesState = threadMessagesState.copy(selectedMessageState = selectedMessageState)
        } else {
            messagesState = messagesState.copy(selectedMessageState = selectedMessageState)
        }
    }

    /**
     * Triggered when the user taps on a message that has a thread active.
     *
     * @param message The selected message with a thread.
     */
    public fun openMessageThread(message: Message) {
        loadThread(message)
    }

    /**
     * Used to dismiss a specific message action, such as delete, reply, edit or something similar.
     *
     * @param messageAction The action to dismiss.
     */
    public fun dismissMessageAction(messageAction: MessageAction) {
        this.messageActions = messageActions - messageAction
    }

    /**
     * Dismisses all message actions, when we cancel them in the rest of the UI.
     */
    public fun dismissAllMessageActions() {
        this.messageActions = emptySet()
    }

    /**
     * Triggered when the user selects a new message action, in the message overlay.
     *
     * We first remove the overlay, after which we consume the event and based on the type of the event,
     * we do different things, such as starting a thread & loading thread data, showing delete or flag
     * events and dialogs, copying the message, muting users and more.
     *
     * @param messageAction The action the user chose.
     */
    public fun performMessageAction(messageAction: MessageAction) {
        removeOverlay()

        when (messageAction) {
            is ThreadReply -> {
                messageActions = messageActions + Reply(messageAction.message)
                loadThread(messageAction.message)
            }
            is Delete, is Flag -> {
                messageActions = messageActions + messageAction
            }
            is Copy -> copyMessage(messageAction.message)
            is MuteUser -> updateUserMute(messageAction.message.user)
            is React -> reactToMessage(messageAction.reaction, messageAction.message)
            is Pin -> updateMessagePin(messageAction.message)
            else -> {
                // no op, custom user action
            }
        }
    }

    /**
     *  Changes the current [messageMode] to be [Thread] with [ThreadState] and Loads thread data using ChatClient
     *  directly. The data is observed by using [ThreadState].
     *
     * @param parentMessage The message with the thread we want to observe.
     */
    private fun loadThread(parentMessage: Message) {
        val threadState = chatClient.asReferenced().getReplies(parentMessage.id).asState(viewModelScope)
        messageMode = MessageMode.MessageThread(parentMessage, threadState)
        observeThreadMessages(threadState.parentId, threadState.messages, threadState.endOfOlderMessages)
    }

    /**
     * Observes the currently active thread. In process, this
     * creates a [threadJob] that we can cancel once we leave the thread.
     *
     * The data consists of the 'messages', 'user' and 'endOfOlderMessages' states,
     * that are combined into one [MessagesState].
     *
     * @param threadId The message id with the thread we want to observe.
     * @param messages State flow source of thread messages.
     * @param endOfOlderMessages State flow of flag which show if we reached the end of available messages.
     */
    private fun observeThreadMessages(
        threadId: String,
        messages: StateFlow<List<Message>>,
        endOfOlderMessages: StateFlow<Boolean>,
    ) {
        threadJob = viewModelScope.launch {
            messages.combine(user) { messages, user -> messages to user }
                .combine(endOfOlderMessages) { (messages, user), endOfOlderMessages ->
                    threadMessagesState.copy(
                        isLoading = false,
                        messageItems = groupMessages(
                            messages = filterMessagesToShow(messages),
                            isInThread = true
                        ),
                        isLoadingMore = false,
                        endOfMessages = endOfOlderMessages,
                        currentUser = user,
                        parentMessageId = threadId
                    )
                }.collect { newState -> threadMessagesState = newState }
        }
    }

    /**
     * Takes in the available messages for a [Channel] and groups them based on the sender ID. We put the message in a
     * group, where the positions can be [MessageItemGroupPosition.Top], [MessageItemGroupPosition.Middle],
     * [MessageItemGroupPosition.Bottom] or [MessageItemGroupPosition.None] if the message isn't in a group.
     *
     * @param messages The messages we need to group.
     * @param isInThread If we are in inside a thread.
     * @return A list of [MessageListItemState]s, each containing a position.
     */
    private fun groupMessages(messages: List<Message>, isInThread: Boolean): List<MessageListItemState> {
        val parentMessageId = (messageMode as? MessageMode.MessageThread)?.parentMessage?.id
        val currentUser = user.value
        val groupedMessages = mutableListOf<MessageListItemState>()

        messages.forEachIndexed { index, message ->
            val user = message.user
            val previousMessage = messages.getOrNull(index - 1)
            val nextMessage = messages.getOrNull(index + 1)

            val previousUser = previousMessage?.user
            val nextUser = nextMessage?.user

            val willSeparateNextMessage =
                nextMessage?.let { shouldAddDateSeparator(message, it) } ?: false

            val position = when {
                previousUser != user && nextUser == user && !willSeparateNextMessage -> MessageItemGroupPosition.Top
                previousUser == user && nextUser == user && !willSeparateNextMessage -> MessageItemGroupPosition.Middle
                previousUser == user && nextUser != user -> MessageItemGroupPosition.Bottom
                else -> MessageItemGroupPosition.None
            }

            if (shouldAddDateSeparator(previousMessage, message)) {
                groupedMessages.add(DateSeparatorState(message.getCreatedAtOrThrow()))
            }

            if (message.isSystem() || message.isError()) {
                groupedMessages.add(SystemMessageState(message = message))
            } else {
                groupedMessages.add(
                    MessageItemState(
                        message = message,
                        currentUser = currentUser,
                        groupPosition = position,
                        parentMessageId = parentMessageId,
                        isMine = user.id == currentUser?.id,
                        isInThread = isInThread
                    )
                )
            }

            if (index == 0 && isInThread) {
                groupedMessages.add(ThreadSeparatorState(message.replyCount))
            }
        }

        return groupedMessages.reversed()
    }

    /**
     * Decides if we need to add a date separator or not.
     *
     * If the user disables them, we don't add any separators, otherwise we check if there are previous messages or if
     * the time difference between two messages is higher than the threshold.
     *
     * @param previousMessage The previous message.
     * @param message The current message.
     * @return If we should add a date separator to the list.
     */
    private fun shouldAddDateSeparator(previousMessage: Message?, message: Message): Boolean {
        return if (!showDateSeparators) {
            false
        } else if (previousMessage == null) {
            true
        } else {
            val timeDifference = message.getCreatedAtOrThrow().time - previousMessage.getCreatedAtOrThrow().time

            return timeDifference > dateSeparatorThresholdMillis
        }
    }

    /**
     * Removes the delete actions from our [messageActions], as well as the overlay, before deleting
     * the selected message.
     *
     * @param message Message to delete.
     */
    @JvmOverloads
    public fun deleteMessage(message: Message, hard: Boolean = false) {
        messageActions = messageActions - messageActions.filterIsInstance<Delete>()
        removeOverlay()

        chatClient.deleteMessage(message.id, hard).enqueue()
    }

    /**
     * Removes the flag actions from our [messageActions], as well as the overlay, before flagging
     * the selected message.
     *
     * @param message Message to delete.
     */
    public fun flagMessage(message: Message) {
        messageActions = messageActions - messageActions.filterIsInstance<Flag>()
        removeOverlay()

        chatClient.flagMessage(message.id).enqueue()
    }

    /**
     * Copies the message content using the [ClipboardHandler] we provide. This can copy both
     * attachment and text messages.
     *
     * @param message Message with the content to copy.
     */
    private fun copyMessage(message: Message) {
        clipboardHandler.copyMessage(message)
    }

    /**
     * Mutes or unmutes the user that sent a particular message.
     *
     * @param user The user to mute or unmute.
     */
    private fun updateUserMute(user: User) {
        val isUserMuted = chatClient.globalState.muted.value.any { it.target.id == user.id }

        if (isUserMuted) {
            chatClient.unmuteUser(user.id)
        } else {
            chatClient.muteUser(user.id)
        }.enqueue()
    }

    /**
     * Triggered when the user chooses the [React] action for the currently selected message. If the
     * message already has that reaction, from the current user, we remove it. Otherwise we add a new
     * reaction.
     *
     * @param reaction The reaction to add or remove.
     * @param message The currently selected message.
     */
    private fun reactToMessage(reaction: Reaction, message: Message) {
        if (message.ownReactions.any { it.messageId == reaction.messageId && it.type == reaction.type }) {
            chatClient.deleteReaction(
                messageId = message.id,
                reactionType = reaction.type,
                cid = channelState.cid
            ).enqueue()
        } else {
            chatClient.sendReaction(
                reaction = reaction,
                enforceUnique = enforceUniqueReactions,
                cid = channelState.cid
            ).enqueue()
        }
    }

    /**
     * Pins or unpins the message from the current channel based on its state.
     *
     * @param message The message to update the pin state of.
     */
    private fun updateMessagePin(message: Message) {
        val updateCall = if (message.pinned) {
            chatClient.unpinMessage(message)
        } else {
            chatClient.pinMessage(message = message, expirationDate = null)
        }

        updateCall.enqueue()
    }

    /**
     * Leaves the thread we're in and resets the state of the [messageMode] and both of the [MessagesState]s.
     *
     * It also cancels the [threadJob] to clean up resources.
     */
    public fun leaveThread() {
        messageMode = MessageMode.Normal
        messagesState = messagesState.copy(selectedMessageState = null)
        threadMessagesState = MessagesState()
        lastSeenThreadMessage = null
        threadJob?.cancel()
    }

    /**
     * Resets the [MessagesState]s, to remove the message overlay, by setting 'selectedMessage' to null.
     */
    public fun removeOverlay() {
        threadMessagesState = threadMessagesState.copy(selectedMessageState = null)
        messagesState = messagesState.copy(selectedMessageState = null)
    }

    /**
     * Clears the [NewMessageState] from our UI state, after the user taps on the "Scroll to bottom"
     * or "New Message" actions in the list or simply scrolls to the bottom.
     */
    public fun clearNewMessageState() {
        threadMessagesState = threadMessagesState.copy(newMessageState = null, unreadCount = 0)
        messagesState = messagesState.copy(newMessageState = null, unreadCount = 0)
    }

    /**
     * Sets the focused message to be the message with the given ID, after which it removes it from
     * focus with a delay.
     *
     * @param messageId The ID of the message.
     */
    public fun focusMessage(messageId: String) {
        val messages = currentMessagesState.messageItems.map {
            if (it is MessageItemState && it.message.id == messageId) {
                it.copy(focusState = MessageFocused)
            } else {
                it
            }
        }

        viewModelScope.launch {
            updateMessages(messages)
            delay(2000)
            removeMessageFocus(messageId)
        }
    }

    /**
     * Removes the focus from the message with the given ID.
     *
     * @param messageId The ID of the message.
     */
    private fun removeMessageFocus(messageId: String) {
        val messages = currentMessagesState.messageItems.map {
            if (it is MessageItemState && it.message.id == messageId) {
                it.copy(focusState = MessageFocusRemoved)
            } else {
                it
            }
        }

        updateMessages(messages)
    }

    /**
     * Updates the current message state with new messages.
     *
     * @param messages The list of new message items.
     */
    private fun updateMessages(messages: List<MessageListItemState>) {
        if (isInThread) {
            this.threadMessagesState = threadMessagesState.copy(messageItems = messages)
        } else {
            this.messagesState = messagesState.copy(messageItems = messages)
        }
    }

    /**
     * Returns a message with the given ID from the [currentMessagesState].
     *
     * @param messageId The ID of the selected message.
     * @return The [Message] with the ID, if it exists.
     */
    public fun getMessageWithId(messageId: String): Message? {
        val messageItem =
            currentMessagesState.messageItems.firstOrNull { it is MessageItemState && it.message.id == messageId }

        return (messageItem as? MessageItemState)?.message
    }

    /**
     * Executes one of the actions for the given ephemeral giphy message.
     *
     * @param action The action to be executed.
     */
    public fun performGiphyAction(action: GiphyAction) {
        val message = action.message
        when (action) {
<<<<<<< HEAD
            is SendGiphy -> chatDomain.sendGiphy(message)
            is ShuffleGiphy -> chatDomain.shuffleGiphy(message)
            is CancelGiphy -> chatClient.cancelEphemeralMessage(message)
=======
            is SendGiphy -> chatClient.sendGiphy(message)
            is ShuffleGiphy -> chatClient.shuffleGiphy(message)
            is CancelGiphy -> chatClient.cancelMessage(message)
>>>>>>> a7a7f46f
        }.exhaustive.enqueue()
    }

    internal companion object {
        /**
         * The default threshold for showing date separators. If the message difference in hours is equal to this number, then
         * we show a separator, if it's enabled in the list.
         */
        internal const val DATE_SEPARATOR_DEFAULT_HOUR_THRESHOLD: Long = 4

        /**
         * The default limit for messages count in requests.
         */
        internal const val DEFAULT_MESSAGE_LIMIT: Int = 30
    }
}<|MERGE_RESOLUTION|>--- conflicted
+++ resolved
@@ -50,13 +50,9 @@
 import io.getstream.chat.android.offline.experimental.channel.state.ChannelState
 import io.getstream.chat.android.offline.experimental.channel.thread.state.ThreadState
 import io.getstream.chat.android.offline.experimental.extensions.asReferenced
-<<<<<<< HEAD
-import io.getstream.chat.android.offline.extensions.cancelEphemeralMessage
-=======
 import io.getstream.chat.android.offline.experimental.extensions.globalState
 import io.getstream.chat.android.offline.experimental.plugin.adapter.ChatClientReferenceAdapter
-import io.getstream.chat.android.offline.extensions.cancelMessage
->>>>>>> a7a7f46f
+import io.getstream.chat.android.offline.extensions.cancelEphemeralMessage
 import io.getstream.chat.android.offline.extensions.loadOlderMessages
 import io.getstream.chat.android.offline.model.ConnectionState
 import kotlinx.coroutines.Job
@@ -876,15 +872,9 @@
     public fun performGiphyAction(action: GiphyAction) {
         val message = action.message
         when (action) {
-<<<<<<< HEAD
-            is SendGiphy -> chatDomain.sendGiphy(message)
-            is ShuffleGiphy -> chatDomain.shuffleGiphy(message)
-            is CancelGiphy -> chatClient.cancelEphemeralMessage(message)
-=======
             is SendGiphy -> chatClient.sendGiphy(message)
             is ShuffleGiphy -> chatClient.shuffleGiphy(message)
-            is CancelGiphy -> chatClient.cancelMessage(message)
->>>>>>> a7a7f46f
+            is CancelGiphy -> chatClient.cancelEphemeralMessage(message)
         }.exhaustive.enqueue()
     }
 
