/*
 * Copyright (c) 2014-2022 Stream.io Inc. All rights reserved.
 *
 * Licensed under the Stream License;
 * you may not use this file except in compliance with the License.
 * You may obtain a copy of the License at
 *
 *    https://github.com/GetStream/stream-chat-android/blob/main/LICENSE
 *
 * Unless required by applicable law or agreed to in writing, software
 * distributed under the License is distributed on an "AS IS" BASIS,
 * WITHOUT WARRANTIES OR CONDITIONS OF ANY KIND, either express or implied.
 * See the License for the specific language governing permissions and
 * limitations under the License.
 */

package io.getstream.chat.android.compose.viewmodel.messages

import androidx.compose.runtime.getValue
import androidx.compose.runtime.mutableStateOf
import androidx.compose.runtime.setValue
import androidx.lifecycle.ViewModel
import androidx.lifecycle.viewModelScope
import com.getstream.sdk.chat.utils.extensions.getCreatedAtOrThrow
import com.getstream.sdk.chat.utils.extensions.shouldShowMessageFooter
import io.getstream.chat.android.client.ChatClient
import io.getstream.chat.android.client.extensions.cidToTypeAndId
import io.getstream.chat.android.client.logger.ChatLogger
import io.getstream.chat.android.client.models.Channel
import io.getstream.chat.android.client.models.ChannelUserRead
import io.getstream.chat.android.client.models.Message
import io.getstream.chat.android.client.models.Reaction
import io.getstream.chat.android.client.models.User
import io.getstream.chat.android.common.state.Copy
import io.getstream.chat.android.common.state.Delete
import io.getstream.chat.android.common.state.DeletedMessageVisibility
import io.getstream.chat.android.common.state.Flag
import io.getstream.chat.android.common.state.MessageAction
import io.getstream.chat.android.common.state.MessageFooterVisibility
import io.getstream.chat.android.common.state.MessageMode
import io.getstream.chat.android.common.state.MuteUser
import io.getstream.chat.android.common.state.Pin
import io.getstream.chat.android.common.state.React
import io.getstream.chat.android.common.state.Reply
import io.getstream.chat.android.common.state.Resend
import io.getstream.chat.android.common.state.ThreadReply
import io.getstream.chat.android.compose.handlers.ClipboardHandler
import io.getstream.chat.android.compose.state.messages.MessagesState
import io.getstream.chat.android.compose.state.messages.MyOwn
import io.getstream.chat.android.compose.state.messages.NewMessageState
import io.getstream.chat.android.compose.state.messages.Other
import io.getstream.chat.android.compose.state.messages.SelectedMessageOptionsState
import io.getstream.chat.android.compose.state.messages.SelectedMessageReactionsPickerState
import io.getstream.chat.android.compose.state.messages.SelectedMessageReactionsState
import io.getstream.chat.android.compose.state.messages.SelectedMessageState
import io.getstream.chat.android.compose.state.messages.list.CancelGiphy
import io.getstream.chat.android.compose.state.messages.list.DateSeparatorState
import io.getstream.chat.android.compose.state.messages.list.GiphyAction
import io.getstream.chat.android.compose.state.messages.list.MessageFocusRemoved
import io.getstream.chat.android.compose.state.messages.list.MessageFocused
import io.getstream.chat.android.compose.state.messages.list.MessageItemGroupPosition
import io.getstream.chat.android.compose.state.messages.list.MessageItemState
import io.getstream.chat.android.compose.state.messages.list.MessageListItemState
import io.getstream.chat.android.compose.state.messages.list.SendGiphy
import io.getstream.chat.android.compose.state.messages.list.ShuffleGiphy
import io.getstream.chat.android.compose.state.messages.list.SystemMessageState
import io.getstream.chat.android.compose.state.messages.list.ThreadSeparatorState
import io.getstream.chat.android.compose.ui.util.isError
import io.getstream.chat.android.compose.ui.util.isSystem
import io.getstream.chat.android.core.internal.exhaustive
import io.getstream.chat.android.offline.extensions.cancelEphemeralMessage
import io.getstream.chat.android.offline.extensions.getRepliesAsState
import io.getstream.chat.android.offline.extensions.globalState
import io.getstream.chat.android.offline.extensions.loadOlderMessages
import io.getstream.chat.android.offline.extensions.watchChannelAsState
import io.getstream.chat.android.offline.model.connection.ConnectionState
import io.getstream.chat.android.offline.plugin.state.channel.ChannelState
import io.getstream.chat.android.offline.plugin.state.channel.thread.ThreadState
import kotlinx.coroutines.Job
import kotlinx.coroutines.delay
import kotlinx.coroutines.flow.Flow
import kotlinx.coroutines.flow.SharingStarted
import kotlinx.coroutines.flow.StateFlow
import kotlinx.coroutines.flow.catch
import kotlinx.coroutines.flow.collectLatest
import kotlinx.coroutines.flow.combine
import kotlinx.coroutines.flow.filterNotNull
import kotlinx.coroutines.flow.flatMapLatest
import kotlinx.coroutines.flow.map
import kotlinx.coroutines.flow.stateIn
import kotlinx.coroutines.launch
import java.util.Date
import java.util.concurrent.TimeUnit

/**
 * ViewModel responsible for handling all the business logic & state for the list of messages.
 *
 * @param chatClient Used to connect to the API.
 * @param channelId The ID of the channel to load the messages for.
 * @param clipboardHandler Used to copy data from message actions to the clipboard.
 * @param messageLimit The limit of messages being fetched with each page od data.
 * @param enforceUniqueReactions Enables or disables unique message reactions per user.
 * @param showDateSeparators Enables or disables date separator items in the list.
 * @param showSystemMessages Enables or disables system messages in the list.
 * @param dateSeparatorThresholdMillis The threshold in millis used to generate date separator items, if enabled.
 * @param deletedMessageVisibility The behavior of deleted messages in the list and if they're visible or not.
 */
@Suppress("TooManyFunctions")
public class MessageListViewModel(
    public val chatClient: ChatClient,
    private val channelId: String,
    private val clipboardHandler: ClipboardHandler,
    private val messageLimit: Int = DefaultMessageLimit,
    private val enforceUniqueReactions: Boolean = true,
    private val showDateSeparators: Boolean = true,
    private val showSystemMessages: Boolean = true,
    private val dateSeparatorThresholdMillis: Long = TimeUnit.HOURS.toMillis(DateSeparatorDefaultHourThreshold),
    private val deletedMessageVisibility: DeletedMessageVisibility = DeletedMessageVisibility.ALWAYS_VISIBLE,
    private val messageFooterVisibility: MessageFooterVisibility = MessageFooterVisibility.WithTimeDifference(),
) : ViewModel() {

    /**
     * Holds information about the current state of the [Channel].
     */
    private val channelState: StateFlow<ChannelState?> = chatClient.watchChannelAsState(
        cid = channelId,
        messageLimit = messageLimit,
        coroutineScope = viewModelScope,
        forceRefresh = false
    )

    /**
     * Holds information about the abilities the current user
     * is able to exercise in the given channel.
     *
     * e.g. send messages, delete messages, etc...
     * For a full list @see [io.getstream.chat.android.client.models.ChannelCapabilities].
     */
    private val ownCapabilities: StateFlow<Set<String>> =
        channelState.filterNotNull()
            .flatMapLatest { it.channelData }
            .map { it.ownCapabilities }
            .stateIn(
                scope = viewModelScope,
                started = SharingStarted.Eagerly,
                initialValue = setOf()
            )

    /**
     * State handler for the UI, which holds all the information the UI needs to render messages.
     *
     * It chooses between [threadMessagesState] and [messagesState] based on if we're in a thread or not.
     */
    public val currentMessagesState: MessagesState
        get() = if (isInThread) threadMessagesState else messagesState

    /**
     * State of the screen, for [MessageMode.Normal].
     */
    private var messagesState: MessagesState by mutableStateOf(MessagesState())

    /**
     * State of the screen, for [MessageMode.MessageThread].
     */
    private var threadMessagesState: MessagesState by mutableStateOf(MessagesState())

    /**
     * Holds the current [MessageMode] that's used for the messages list. [MessageMode.Normal] by default.
     */
    public var messageMode: MessageMode by mutableStateOf(MessageMode.Normal)
        private set

    /**
     * The information for the current [Channel].
     */
    public var channel: Channel by mutableStateOf(Channel())
        private set

    /**
     * The list of typing users.
     */
    public var typingUsers: List<User> by mutableStateOf(emptyList())
        private set

    /**
     * Set of currently active [MessageAction]s. Used to show things like edit, reply, delete and
     * similar actions.
     */
    public var messageActions: Set<MessageAction> by mutableStateOf(mutableSetOf())
        private set

    /**
     * Gives us information if we're currently in the [Thread] message mode.
     */
    public val isInThread: Boolean
        get() = messageMode is MessageMode.MessageThread

    /**
     * Gives us information if we have selected a message.
     */
    public val isShowingOverlay: Boolean
        get() = messagesState.selectedMessageState != null || threadMessagesState.selectedMessageState != null

    /**
     * Gives us information about the online state of the device.
     */
    public val connectionState: StateFlow<ConnectionState> by chatClient.globalState::connectionState

    /**
     * Gives us information about the online state of the device.
     */
    public val isOnline: Flow<Boolean>
        get() = chatClient.globalState.connectionState.map { it == ConnectionState.CONNECTED }

    /**
     * Gives us information about the logged in user state.
     */
    public val user: StateFlow<User?>
        get() = chatClient.globalState.user

    /**
     * [Job] that's used to keep the thread data loading operations. We cancel it when the user goes
     * out of the thread state.
     */
    private var threadJob: Job? = null

    /**
     * Represents the last loaded message in the list, for comparison when determining the
     * [NewMessageState] for the screen.
     */
    private var lastLoadedMessage: Message? = null

    /**
     * Represents the latest message we've seen in the channel.
     */
    private var lastSeenChannelMessage: Message? by mutableStateOf(null)

    /**
     * Represents the latest message we've seen in the active thread.
     */
    private var lastSeenThreadMessage: Message? by mutableStateOf(null)

    /**
     * Instance of [ChatLogger] to log exceptional and warning cases in behavior.
     */
    private val logger = ChatLogger.get("MessageListViewModel")

    /**
     * Sets up the core data loading operations - such as observing the current channel and loading
     * messages and other pieces of information.
     */
    init {
        observeTypingUsers()
        observeChannel()
    }

    /**
     * Starts observing the current channel. We observe the 'messagesState', 'user' and 'endOfOlderMessages'
     * states, as well as build the `newMessageState` using [getNewMessageState] and combine it
     * into a [MessagesState] that holds all the information required for the screen.
     */
    private fun observeChannel() {
        viewModelScope.launch {
            channelState.filterNotNull().collectLatest { channelState ->
                combine(channelState.messagesState, user, channelState.reads) { state, user, reads ->
                    when (state) {
                        is io.getstream.chat.android.offline.plugin.state.channel.MessagesState.NoQueryActive,
                        is io.getstream.chat.android.offline.plugin.state.channel.MessagesState.Loading,
                        -> messagesState.copy(isLoading = true)
                        is io.getstream.chat.android.offline.plugin.state.channel.MessagesState.OfflineNoResults ->
                            messagesState.copy(
                                isLoading = false,
                                messageItems = emptyList(),
                            )
                        is io.getstream.chat.android.offline.plugin.state.channel.MessagesState.Result -> {
                            messagesState.copy(
                                isLoading = false,
                                messageItems = groupMessages(
                                    messages = filterMessagesToShow(state.messages),
                                    isInThread = false,
                                    reads = reads,
                                ),
                                isLoadingMore = false,
                                endOfMessages = channelState.endOfOlderMessages.value,
                                currentUser = user,
                            )
                        }
                    }
                }
                    .catch {
                        it.cause?.printStackTrace()
                        showEmptyState()
                    }
                    .collect { newState ->
                        val newLastMessage =
                            (newState.messageItems.firstOrNull { it is MessageItemState } as? MessageItemState)?.message

                        val hasNewMessage = lastLoadedMessage != null &&
                            messagesState.messageItems.isNotEmpty() &&
                            newLastMessage?.id != lastLoadedMessage?.id

                        messagesState = if (hasNewMessage) {
                            val newMessageState = getNewMessageState(newLastMessage)

                            newState.copy(
                                newMessageState = newMessageState,
                                unreadCount = getUnreadMessageCount(newMessageState)
                            )
                        } else {
                            newState
                        }
                        lastLoadedMessage = newLastMessage
                        channelState.toChannel().let { channel ->
                            ChatClient.dismissChannelNotifications(channelType = channel.type, channelId = channel.id)
                            setCurrentChannel(channel)
                        }
                    }
            }
        }
    }

    /**
     * Starts observing the list of typing users.
     */
    private fun observeTypingUsers() {
        viewModelScope.launch {
            channelState.filterNotNull().flatMapLatest { it.typing }.collect {
                typingUsers = it.users
            }
        }
    }

    /**
     * Sets the current channel, used to show info in the UI.
     */
    private fun setCurrentChannel(channel: Channel) {
        this.channel = channel
    }

    /**
     * Used to filter messages which we should show to the current user.
     *
     * @param messages List of all messages.
     * @return Filtered messages.
     */
    private fun filterMessagesToShow(messages: List<Message>): List<Message> {
        val currentUser = user.value

        return messages.filter {
            val shouldShowIfDeleted = when (deletedMessageVisibility) {
                DeletedMessageVisibility.ALWAYS_VISIBLE -> true
                DeletedMessageVisibility.VISIBLE_FOR_CURRENT_USER -> {
                    !(it.deletedAt != null && it.user.id != currentUser?.id)
                }
                else -> it.deletedAt == null
            }
            val isSystemMessage = it.isSystem() || it.isError()

            shouldShowIfDeleted || (isSystemMessage && showSystemMessages)
        }
    }

    /**
     * Builds the [NewMessageState] for the UI, whenever the message state changes. This is used to
     * allow us to show the user a floating button giving them the option to scroll to the bottom
     * when needed.
     *
     * @param lastMessage Last message in the list, used for comparison.
     */
    private fun getNewMessageState(lastMessage: Message?): NewMessageState? {
        val lastLoadedMessage = lastLoadedMessage
        val currentUser = user.value

        return if (lastMessage != null && lastLoadedMessage != null && lastMessage.id != lastLoadedMessage.id) {
            if (lastMessage.user.id == currentUser?.id) {
                MyOwn
            } else {
                Other
            }
        } else {
            null
        }
    }

    /**
     * Counts how many messages the user hasn't read already. This is based on what the last message they've seen is,
     * and the current message state.
     *
     * @param newMessageState The state that tells us if there are new messages in the list.
     * @return [Int] which describes how many messages come after the last message we've seen in the list.
     */
    private fun getUnreadMessageCount(newMessageState: NewMessageState? = currentMessagesState.newMessageState): Int {
        if (newMessageState == null || newMessageState == MyOwn) return 0

        val messageItems = currentMessagesState.messageItems
        val lastSeenMessagePosition =
            getLastSeenMessagePosition(if (isInThread) lastSeenThreadMessage else lastSeenChannelMessage)
        var unreadCount = 0

        for (i in 0..lastSeenMessagePosition) {
            val messageItem = messageItems[i]

            if (messageItem is MessageItemState && !messageItem.isMine && messageItem.message.deletedAt == null) {
                unreadCount++
            }
        }

        return unreadCount
    }

    /**
     * Gets the list position of the last seen message in the list.
     *
     * @param lastSeenMessage - The last message we saw in the list.
     * @return [Int] list position of the last message we've seen.
     */
    private fun getLastSeenMessagePosition(lastSeenMessage: Message?): Int {
        if (lastSeenMessage == null) return 0

        return currentMessagesState.messageItems.indexOfFirst {
            it is MessageItemState && it.message.id == lastSeenMessage.id
        }
    }

    /**
     * Attempts to update the last seen message in the channel or thread. We only update the last seen message the first
     * time the data loads and whenever we see a message that's newer than the current last seen message.
     *
     * @param message The message that is currently seen by the user.
     */
    public fun updateLastSeenMessage(message: Message) {
        val lastSeenMessage = if (isInThread) lastSeenThreadMessage else lastSeenChannelMessage

        if (lastSeenMessage == null) {
            updateLastSeenMessageState(message)
            return
        }

        if (message.id == lastSeenMessage.id) {
            return
        }

        val lastSeenMessageDate = lastSeenMessage.createdAt ?: Date()
        val currentMessageDate = message.createdAt ?: Date()

        if (currentMessageDate < lastSeenMessageDate) {
            return
        }
        updateLastSeenMessageState(message)
    }

    /**
     * Updates the state of the last seen message. Updates corresponding state based on [isInThread].
     *
     * @param currentMessage The current message the user sees.
     */
    private fun updateLastSeenMessageState(currentMessage: Message) {
        if (isInThread) {
            lastSeenThreadMessage = currentMessage

            threadMessagesState = threadMessagesState.copy(unreadCount = getUnreadMessageCount())
        } else {
            lastSeenChannelMessage = currentMessage

            messagesState = messagesState.copy(unreadCount = getUnreadMessageCount())
        }

        val (channelType, id) = channelId.cidToTypeAndId()
        chatClient.markRead(channelType, id).enqueue()
    }

    /**
     * If there's an error, we just set the current state to be empty - 'isLoading' as false and
     * 'messages' as an empty list.
     */
    private fun showEmptyState() {
        messagesState = messagesState.copy(isLoading = false, messageItems = emptyList())
    }

    /**
     * Triggered when the user loads more data by reaching the end of the current messages.
     */
    public fun loadMore() {
        if (chatClient.globalState.isOffline()) return
        val messageMode = messageMode

        if (messageMode is MessageMode.MessageThread) {
            threadLoadMore(messageMode)
        } else {
            messagesState = messagesState.copy(isLoadingMore = true)
            chatClient.loadOlderMessages(channelId, messageLimit).enqueue()
        }
    }

    /**
     * Load older messages for the specified thread [MessageMode.MessageThread.parentMessage].
     *
     * @param threadMode Current thread mode.
     */
    private fun threadLoadMore(threadMode: MessageMode.MessageThread) {
        threadMessagesState = threadMessagesState.copy(isLoadingMore = true)
        if (threadMode.threadState != null) {
            chatClient.getRepliesMore(
                messageId = threadMode.parentMessage.id,
                firstId = threadMode.threadState?.oldestInThread?.value?.id ?: threadMode.parentMessage.id,
                limit = DefaultMessageLimit,
            ).enqueue()
        } else {
            threadMessagesState = threadMessagesState.copy(isLoadingMore = false)
            logger.logW("Thread state must be not null for offline plugin thread load more!")
        }
    }

    /**
     * Triggered when the user long taps on and selects a message.
     *
     * @param message The selected message.
     */
    public fun selectMessage(message: Message?) {
        if (message != null) {
            changeSelectMessageState(
                SelectedMessageOptionsState(
                    message = message,
                    ownCapabilities = ownCapabilities.value
                )
            )
        }
    }

    /**
     * Triggered when the user taps on and selects message reactions.
     *
     * @param message The message that contains the reactions.
     */
    public fun selectReactions(message: Message?) {
        if (message != null) {
            changeSelectMessageState(
                SelectedMessageReactionsState(
                    message = message,
                    ownCapabilities = ownCapabilities.value
                )
            )
        }
    }

    /**
     * Triggered when the user taps the show more reactions button.
     *
     * @param message The selected message.
     */
    public fun selectExtendedReactions(message: Message?) {
        if (message != null) {
            changeSelectMessageState(
                SelectedMessageReactionsPickerState(
                    message = message,
                    ownCapabilities = ownCapabilities.value
                )
            )
        }
    }

    /**
     * Changes the state of [threadMessagesState] or [messagesState] depending
     * on the thread mode.
     *
     * @param selectedMessageState The selected message state.
     */
    private fun changeSelectMessageState(selectedMessageState: SelectedMessageState) {
        if (isInThread) {
            threadMessagesState = threadMessagesState.copy(selectedMessageState = selectedMessageState)
        } else {
            messagesState = messagesState.copy(selectedMessageState = selectedMessageState)
        }
    }

    /**
     * Triggered when the user taps on a message that has a thread active.
     *
     * @param message The selected message with a thread.
     */
    public fun openMessageThread(message: Message) {
        loadThread(message)
    }

    /**
     * Used to dismiss a specific message action, such as delete, reply, edit or something similar.
     *
     * @param messageAction The action to dismiss.
     */
    public fun dismissMessageAction(messageAction: MessageAction) {
        this.messageActions = messageActions - messageAction
    }

    /**
     * Dismisses all message actions, when we cancel them in the rest of the UI.
     */
    public fun dismissAllMessageActions() {
        this.messageActions = emptySet()
    }

    /**
     * Triggered when the user selects a new message action, in the message overlay.
     *
     * We first remove the overlay, after which we consume the event and based on the type of the event,
     * we do different things, such as starting a thread & loading thread data, showing delete or flag
     * events and dialogs, copying the message, muting users and more.
     *
     * @param messageAction The action the user chose.
     */
    public fun performMessageAction(messageAction: MessageAction) {
        removeOverlay()

        when (messageAction) {
            is Resend -> resendMessage(messageAction.message)
            is ThreadReply -> {
                messageActions = messageActions + Reply(messageAction.message)
                loadThread(messageAction.message)
            }
            is Delete, is Flag -> {
                messageActions = messageActions + messageAction
            }
            is Copy -> copyMessage(messageAction.message)
            is MuteUser -> updateUserMute(messageAction.message.user)
            is React -> reactToMessage(messageAction.reaction, messageAction.message)
            is Pin -> updateMessagePin(messageAction.message)
            else -> {
                // no op, custom user action
            }
        }
    }

    /**
     *  Changes the current [messageMode] to be [Thread] with [ThreadState] and Loads thread data using ChatClient
     *  directly. The data is observed by using [ThreadState].
     *
     * @param parentMessage The message with the thread we want to observe.
     */
    private fun loadThread(parentMessage: Message) {
<<<<<<< HEAD
        val threadState = chatClient.getRepliesAsState(parentMessage.id, DEFAULT_MESSAGE_LIMIT, forceRefresh = true)
=======
        val threadState = chatClient.getRepliesAsState(parentMessage.id, DefaultMessageLimit)
>>>>>>> bd411b13
        val channelState = channelState.value ?: return

        messageMode = MessageMode.MessageThread(parentMessage, threadState)
        observeThreadMessages(
            threadId = threadState.parentId,
            messages = threadState.messages,
            endOfOlderMessages = threadState.endOfOlderMessages,
            reads = channelState.reads
        )
    }

    /**
     * Observes the currently active thread. In process, this
     * creates a [threadJob] that we can cancel once we leave the thread.
     *
     * The data consists of the 'messages', 'user' and 'endOfOlderMessages' states,
     * that are combined into one [MessagesState].
     *
     * @param threadId The message id with the thread we want to observe.
     * @param messages State flow source of thread messages.
     * @param endOfOlderMessages State flow of flag which show if we reached the end of available messages.
     * @param reads State flow source of read states.
     */
    private fun observeThreadMessages(
        threadId: String,
        messages: StateFlow<List<Message>>,
        endOfOlderMessages: StateFlow<Boolean>,
        reads: StateFlow<List<ChannelUserRead>>,
    ) {
        threadJob = viewModelScope.launch {
            combine(user, endOfOlderMessages, messages, reads) { user, endOfOlderMessages, messages, reads ->
                threadMessagesState.copy(
                    isLoading = false,
                    messageItems = groupMessages(
                        messages = filterMessagesToShow(messages),
                        isInThread = true,
                        reads = reads,
                    ),
                    isLoadingMore = false,
                    endOfMessages = endOfOlderMessages,
                    currentUser = user,
                    parentMessageId = threadId
                )
            }.collect { newState -> threadMessagesState = newState }
        }
    }

    /**
     * Takes in the available messages for a [Channel] and groups them based on the sender ID. We put the message in a
     * group, where the positions can be [MessageItemGroupPosition.Top], [MessageItemGroupPosition.Middle],
     * [MessageItemGroupPosition.Bottom] or [MessageItemGroupPosition.None] if the message isn't in a group.
     *
     * @param messages The messages we need to group.
     * @param isInThread If we are in inside a thread.
     * @param reads The list of read states.
     *
     * @return A list of [MessageListItemState]s, each containing a position.
     */
    private fun groupMessages(
        messages: List<Message>,
        isInThread: Boolean,
        reads: List<ChannelUserRead>,
    ): List<MessageListItemState> {
        val parentMessageId = (messageMode as? MessageMode.MessageThread)?.parentMessage?.id
        val currentUser = user.value
        val groupedMessages = mutableListOf<MessageListItemState>()
        val lastRead = reads
            .filter { it.user.id != currentUser?.id }
            .mapNotNull { it.lastRead }
            .maxOrNull()

        messages.forEachIndexed { index, message ->
            val user = message.user
            val previousMessage = messages.getOrNull(index - 1)
            val nextMessage = messages.getOrNull(index + 1)

            val previousUser = previousMessage?.user
            val nextUser = nextMessage?.user

            val willSeparateNextMessage =
                nextMessage?.let { shouldAddDateSeparator(message, it) } ?: false

            val position = when {
                previousUser != user && nextUser == user && !willSeparateNextMessage -> MessageItemGroupPosition.Top
                previousUser == user && nextUser == user && !willSeparateNextMessage -> MessageItemGroupPosition.Middle
                previousUser == user && nextUser != user -> MessageItemGroupPosition.Bottom
                else -> MessageItemGroupPosition.None
            }

            val isLastMessageInGroup =
                position == MessageItemGroupPosition.Bottom || position == MessageItemGroupPosition.None

            val shouldShowFooter = messageFooterVisibility.shouldShowMessageFooter(
                message = message,
                isLastMessageInGroup = isLastMessageInGroup,
                nextMessage = nextMessage
            )

            if (shouldAddDateSeparator(previousMessage, message)) {
                groupedMessages.add(DateSeparatorState(message.getCreatedAtOrThrow()))
            }

            if (message.isSystem() || message.isError()) {
                groupedMessages.add(SystemMessageState(message = message))
            } else {
                val isMessageRead = message.createdAt
                    ?.let { lastRead != null && it <= lastRead }
                    ?: false

                groupedMessages.add(
                    MessageItemState(
                        message = message,
                        currentUser = currentUser,
                        groupPosition = position,
                        parentMessageId = parentMessageId,
                        isMine = user.id == currentUser?.id,
                        isInThread = isInThread,
                        isMessageRead = isMessageRead,
                        shouldShowFooter = shouldShowFooter
                    )
                )
            }

            if (index == 0 && isInThread) {
                groupedMessages.add(ThreadSeparatorState(message.replyCount))
            }
        }

        return groupedMessages.reversed()
    }

    /**
     * Decides if we need to add a date separator or not.
     *
     * If the user disables them, we don't add any separators, otherwise we check if there are previous messages or if
     * the time difference between two messages is higher than the threshold.
     *
     * @param previousMessage The previous message.
     * @param message The current message.
     * @return If we should add a date separator to the list.
     */
    private fun shouldAddDateSeparator(previousMessage: Message?, message: Message): Boolean {
        return if (!showDateSeparators) {
            false
        } else if (previousMessage == null) {
            true
        } else {
            val timeDifference = message.getCreatedAtOrThrow().time - previousMessage.getCreatedAtOrThrow().time

            return timeDifference > dateSeparatorThresholdMillis
        }
    }

    /**
     * Removes the delete actions from our [messageActions], as well as the overlay, before deleting
     * the selected message.
     *
     * @param message Message to delete.
     */
    @JvmOverloads
    public fun deleteMessage(message: Message, hard: Boolean = false) {
        messageActions = messageActions - messageActions.filterIsInstance<Delete>()
        removeOverlay()

        chatClient.deleteMessage(message.id, hard).enqueue()
    }

    /**
     * Removes the flag actions from our [messageActions], as well as the overlay, before flagging
     * the selected message.
     *
     * @param message Message to delete.
     */
    public fun flagMessage(message: Message) {
        messageActions = messageActions - messageActions.filterIsInstance<Flag>()
        removeOverlay()

        chatClient.flagMessage(message.id).enqueue()
    }

    /**
     * Retries sending a message that has failed to send.
     *
     * @param message The message that will be re-sent.
     */
    private fun resendMessage(message: Message) {
        val (channelType, channelId) = message.cid.cidToTypeAndId()

        chatClient.sendMessage(channelType, channelId, message).enqueue()
    }

    /**
     * Copies the message content using the [ClipboardHandler] we provide. This can copy both
     * attachment and text messages.
     *
     * @param message Message with the content to copy.
     */
    private fun copyMessage(message: Message) {
        clipboardHandler.copyMessage(message)
    }

    /**
     * Mutes or unmutes the user that sent a particular message.
     *
     * @param user The user to mute or unmute.
     */
    private fun updateUserMute(user: User) {
        val isUserMuted = chatClient.globalState.muted.value.any { it.target.id == user.id }

        if (isUserMuted) {
            chatClient.unmuteUser(user.id)
        } else {
            chatClient.muteUser(user.id)
        }.enqueue()
    }

    /**
     * Triggered when the user chooses the [React] action for the currently selected message. If the
     * message already has that reaction, from the current user, we remove it. Otherwise we add a new
     * reaction.
     *
     * @param reaction The reaction to add or remove.
     * @param message The currently selected message.
     */
    private fun reactToMessage(reaction: Reaction, message: Message) {
        val channelState = channelState.value ?: return

        if (message.ownReactions.any { it.messageId == reaction.messageId && it.type == reaction.type }) {
            chatClient.deleteReaction(
                messageId = message.id,
                reactionType = reaction.type,
                cid = channelState.cid
            ).enqueue()
        } else {
            chatClient.sendReaction(
                reaction = reaction,
                enforceUnique = enforceUniqueReactions,
                cid = channelState.cid
            ).enqueue()
        }
    }

    /**
     * Pins or unpins the message from the current channel based on its state.
     *
     * @param message The message to update the pin state of.
     */
    private fun updateMessagePin(message: Message) {
        val updateCall = if (message.pinned) {
            chatClient.unpinMessage(message)
        } else {
            chatClient.pinMessage(message = message, expirationDate = null)
        }

        updateCall.enqueue()
    }

    /**
     * Leaves the thread we're in and resets the state of the [messageMode] and both of the [MessagesState]s.
     *
     * It also cancels the [threadJob] to clean up resources.
     */
    public fun leaveThread() {
        messageMode = MessageMode.Normal
        messagesState = messagesState.copy(selectedMessageState = null)
        threadMessagesState = MessagesState()
        lastSeenThreadMessage = null
        threadJob?.cancel()
    }

    /**
     * Resets the [MessagesState]s, to remove the message overlay, by setting 'selectedMessage' to null.
     */
    public fun removeOverlay() {
        threadMessagesState = threadMessagesState.copy(selectedMessageState = null)
        messagesState = messagesState.copy(selectedMessageState = null)
    }

    /**
     * Clears the [NewMessageState] from our UI state, after the user taps on the "Scroll to bottom"
     * or "New Message" actions in the list or simply scrolls to the bottom.
     */
    public fun clearNewMessageState() {
        threadMessagesState = threadMessagesState.copy(newMessageState = null, unreadCount = 0)
        messagesState = messagesState.copy(newMessageState = null, unreadCount = 0)
    }

    /**
     * Sets the focused message to be the message with the given ID, after which it removes it from
     * focus with a delay.
     *
     * @param messageId The ID of the message.
     */
    public fun focusMessage(messageId: String) {
        val messages = currentMessagesState.messageItems.map {
            if (it is MessageItemState && it.message.id == messageId) {
                it.copy(focusState = MessageFocused)
            } else {
                it
            }
        }

        viewModelScope.launch {
            updateMessages(messages)
            delay(RemoveMessageFocusDelay)
            removeMessageFocus(messageId)
        }
    }

    /**
     * Removes the focus from the message with the given ID.
     *
     * @param messageId The ID of the message.
     */
    private fun removeMessageFocus(messageId: String) {
        val messages = currentMessagesState.messageItems.map {
            if (it is MessageItemState && it.message.id == messageId) {
                it.copy(focusState = MessageFocusRemoved)
            } else {
                it
            }
        }

        updateMessages(messages)
    }

    /**
     * Updates the current message state with new messages.
     *
     * @param messages The list of new message items.
     */
    private fun updateMessages(messages: List<MessageListItemState>) {
        if (isInThread) {
            this.threadMessagesState = threadMessagesState.copy(messageItems = messages)
        } else {
            this.messagesState = messagesState.copy(messageItems = messages)
        }
    }

    /**
     * Returns a message with the given ID from the [currentMessagesState].
     *
     * @param messageId The ID of the selected message.
     * @return The [Message] with the ID, if it exists.
     */
    public fun getMessageWithId(messageId: String): Message? {
        val messageItem =
            currentMessagesState.messageItems.firstOrNull { it is MessageItemState && it.message.id == messageId }

        return (messageItem as? MessageItemState)?.message
    }

    /**
     * Executes one of the actions for the given ephemeral giphy message.
     *
     * @param action The action to be executed.
     */
    public fun performGiphyAction(action: GiphyAction) {
        val message = action.message
        when (action) {
            is SendGiphy -> chatClient.sendGiphy(message)
            is ShuffleGiphy -> chatClient.shuffleGiphy(message)
            is CancelGiphy -> chatClient.cancelEphemeralMessage(message)
        }.exhaustive.enqueue()
    }

    internal companion object {
        /**
         * The default threshold for showing date separators. If the message difference in hours is equal to this
         * number, then we show a separator, if it's enabled in the list.
         */
        internal const val DateSeparatorDefaultHourThreshold: Long = 4

        /**
         * The default limit for messages count in requests.
         */
        internal const val DefaultMessageLimit: Int = 30

        /**
         * Time in millis, after which the focus is removed.
         */
        private const val RemoveMessageFocusDelay: Long = 2000
    }
}<|MERGE_RESOLUTION|>--- conflicted
+++ resolved
@@ -636,11 +636,7 @@
      * @param parentMessage The message with the thread we want to observe.
      */
     private fun loadThread(parentMessage: Message) {
-<<<<<<< HEAD
-        val threadState = chatClient.getRepliesAsState(parentMessage.id, DEFAULT_MESSAGE_LIMIT, forceRefresh = true)
-=======
-        val threadState = chatClient.getRepliesAsState(parentMessage.id, DefaultMessageLimit)
->>>>>>> bd411b13
+        val threadState = chatClient.getRepliesAsState(parentMessage.id, DefaultMessageLimit, forceRefresh = true)
         val channelState = channelState.value ?: return
 
         messageMode = MessageMode.MessageThread(parentMessage, threadState)
