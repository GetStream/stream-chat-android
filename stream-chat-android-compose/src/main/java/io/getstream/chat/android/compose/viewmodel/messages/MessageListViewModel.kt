/*
 * Copyright (c) 2014-2022 Stream.io Inc. All rights reserved.
 *
 * Licensed under the Stream License;
 * you may not use this file except in compliance with the License.
 * You may obtain a copy of the License at
 *
 *    https://github.com/GetStream/stream-chat-android/blob/main/LICENSE
 *
 * Unless required by applicable law or agreed to in writing, software
 * distributed under the License is distributed on an "AS IS" BASIS,
 * WITHOUT WARRANTIES OR CONDITIONS OF ANY KIND, either express or implied.
 * See the License for the specific language governing permissions and
 * limitations under the License.
 */

package io.getstream.chat.android.compose.viewmodel.messages

import androidx.compose.runtime.getValue
import androidx.compose.runtime.mutableStateOf
import androidx.compose.runtime.setValue
import androidx.lifecycle.ViewModel
import androidx.lifecycle.viewModelScope
import com.getstream.sdk.chat.viewmodel.messages.getCreatedAtOrThrow
import io.getstream.chat.android.client.ChatClient
import io.getstream.chat.android.client.extensions.cidToTypeAndId
import io.getstream.chat.android.client.logger.ChatLogger
import io.getstream.chat.android.client.models.Channel
import io.getstream.chat.android.client.models.ChannelUserRead
import io.getstream.chat.android.client.models.Message
import io.getstream.chat.android.client.models.Reaction
import io.getstream.chat.android.client.models.User
import io.getstream.chat.android.common.state.Copy
import io.getstream.chat.android.common.state.Delete
import io.getstream.chat.android.common.state.DeletedMessageVisibility
import io.getstream.chat.android.common.state.Flag
import io.getstream.chat.android.common.state.MessageAction
import io.getstream.chat.android.common.state.MessageMode
import io.getstream.chat.android.common.state.MuteUser
import io.getstream.chat.android.common.state.Pin
import io.getstream.chat.android.common.state.React
import io.getstream.chat.android.common.state.Reply
import io.getstream.chat.android.common.state.Resend
import io.getstream.chat.android.common.state.ThreadReply
import io.getstream.chat.android.compose.handlers.ClipboardHandler
import io.getstream.chat.android.compose.state.messages.MessagesState
import io.getstream.chat.android.compose.state.messages.MyOwn
import io.getstream.chat.android.compose.state.messages.NewMessageState
import io.getstream.chat.android.compose.state.messages.Other
import io.getstream.chat.android.compose.state.messages.SelectedMessageOptionsState
import io.getstream.chat.android.compose.state.messages.SelectedMessageReactionsPickerState
import io.getstream.chat.android.compose.state.messages.SelectedMessageReactionsState
import io.getstream.chat.android.compose.state.messages.SelectedMessageState
import io.getstream.chat.android.compose.state.messages.list.CancelGiphy
import io.getstream.chat.android.compose.state.messages.list.DateSeparatorState
import io.getstream.chat.android.compose.state.messages.list.GiphyAction
import io.getstream.chat.android.compose.state.messages.list.MessageFocusRemoved
import io.getstream.chat.android.compose.state.messages.list.MessageFocused
import io.getstream.chat.android.compose.state.messages.list.MessageItemGroupPosition
import io.getstream.chat.android.compose.state.messages.list.MessageItemState
import io.getstream.chat.android.compose.state.messages.list.MessageListItemState
import io.getstream.chat.android.compose.state.messages.list.SendGiphy
import io.getstream.chat.android.compose.state.messages.list.ShuffleGiphy
import io.getstream.chat.android.compose.state.messages.list.SystemMessageState
import io.getstream.chat.android.compose.state.messages.list.ThreadSeparatorState
import io.getstream.chat.android.compose.ui.util.isError
import io.getstream.chat.android.compose.ui.util.isSystem
import io.getstream.chat.android.core.internal.exhaustive
import io.getstream.chat.android.offline.extensions.cancelEphemeralMessage
import io.getstream.chat.android.offline.extensions.getRepliesAsState
import io.getstream.chat.android.offline.extensions.globalState
import io.getstream.chat.android.offline.extensions.loadOlderMessages
import io.getstream.chat.android.offline.extensions.watchChannelAsState
import io.getstream.chat.android.offline.model.connection.ConnectionState
import io.getstream.chat.android.offline.plugin.state.channel.ChannelState
import io.getstream.chat.android.offline.plugin.state.channel.thread.ThreadState
import kotlinx.coroutines.Job
import kotlinx.coroutines.delay
import kotlinx.coroutines.flow.Flow
import kotlinx.coroutines.flow.SharingStarted
import kotlinx.coroutines.flow.StateFlow
import kotlinx.coroutines.flow.catch
import kotlinx.coroutines.flow.collectLatest
import kotlinx.coroutines.flow.combine
import kotlinx.coroutines.flow.filterNotNull
import kotlinx.coroutines.flow.flatMapLatest
import kotlinx.coroutines.flow.map
import kotlinx.coroutines.flow.mapNotNull
import kotlinx.coroutines.flow.stateIn
import kotlinx.coroutines.launch
import java.util.Date
import java.util.concurrent.TimeUnit

/**
 * ViewModel responsible for handling all the business logic & state for the list of messages.
 *
 * @param chatClient Used to connect to the API.
 * @param channelId The ID of the channel to load the messages for.
 * @param clipboardHandler Used to copy data from message actions to the clipboard.
 * @param messageLimit The limit of messages being fetched with each page od data.
 * @param enforceUniqueReactions Enables or disables unique message reactions per user.
 * @param showDateSeparators Enables or disables date separator items in the list.
 * @param showSystemMessages Enables or disables system messages in the list.
 * @param dateSeparatorThresholdMillis The threshold in millis used to generate date separator items, if enabled.
 * @param deletedMessageVisibility The behavior of deleted messages in the list and if they're visible or not.
 */
@Suppress("TooManyFunctions")
public class MessageListViewModel(
    public val chatClient: ChatClient,
    private val channelId: String,
    private val clipboardHandler: ClipboardHandler,
    private val messageLimit: Int = DEFAULT_MESSAGE_LIMIT,
    private val enforceUniqueReactions: Boolean = true,
    private val showDateSeparators: Boolean = true,
    private val showSystemMessages: Boolean = true,
    private val dateSeparatorThresholdMillis: Long = TimeUnit.HOURS.toMillis(DATE_SEPARATOR_DEFAULT_HOUR_THRESHOLD),
    private val deletedMessageVisibility: DeletedMessageVisibility = DeletedMessageVisibility.ALWAYS_VISIBLE,
) : ViewModel() {

    /**
     * Holds information about the current state of the [Channel].
     */
    private val channelState: StateFlow<ChannelState?> = chatClient.watchChannelAsState(
        cid = channelId,
        messageLimit = messageLimit,
        coroutineScope = viewModelScope
    )

    /**
     * Holds information about the abilities the current user
     * is able to exercise in the given channel.
     *
     * e.g. send messages, delete messages, etc...
     * For a full list @see [io.getstream.chat.android.client.models.ChannelCapabilities].
     */
    private val ownCapabilities: StateFlow<Set<String>> =
        channelState.filterNotNull()
            .flatMapLatest { it.channelData }
            .map { it.ownCapabilities }
            .stateIn(
                scope = viewModelScope,
                started = SharingStarted.Eagerly,
                initialValue = setOf()
            )

    /**
     * State handler for the UI, which holds all the information the UI needs to render messages.
     *
     * It chooses between [threadMessagesState] and [messagesState] based on if we're in a thread or not.
     */
    public val currentMessagesState: MessagesState
        get() = if (isInThread) threadMessagesState else messagesState

    /**
     * State of the screen, for [MessageMode.Normal].
     */
    private var messagesState: MessagesState by mutableStateOf(MessagesState())

    /**
     * State of the screen, for [MessageMode.MessageThread].
     */
    private var threadMessagesState: MessagesState by mutableStateOf(MessagesState())

    /**
     * Holds the current [MessageMode] that's used for the messages list. [MessageMode.Normal] by default.
     */
    public var messageMode: MessageMode by mutableStateOf(MessageMode.Normal)
        private set

    /**
     * The information for the current [Channel].
     */
    public var channel: Channel by mutableStateOf(Channel())
        private set

    /**
     * The list of typing users.
     */
    public var typingUsers: List<User> by mutableStateOf(emptyList())
        private set

    /**
     * Set of currently active [MessageAction]s. Used to show things like edit, reply, delete and
     * similar actions.
     */
    public var messageActions: Set<MessageAction> by mutableStateOf(mutableSetOf())
        private set

    /**
     * Gives us information if we're currently in the [Thread] message mode.
     */
    public val isInThread: Boolean
        get() = messageMode is MessageMode.MessageThread

    /**
     * Gives us information if we have selected a message.
     */
    public val isShowingOverlay: Boolean
        get() = messagesState.selectedMessageState != null || threadMessagesState.selectedMessageState != null

    /**
     * Gives us information about the online state of the device.
     */
    public val connectionState: StateFlow<ConnectionState> by chatClient.globalState::connectionState

    /**
     * Gives us information about the online state of the device.
     */
    public val isOnline: Flow<Boolean>
        get() = chatClient.globalState.connectionState.map { it == ConnectionState.CONNECTED }

    /**
     * Gives us information about the logged in user state.
     */
    public val user: StateFlow<User?>
        get() = chatClient.globalState.user

    /**
     * [Job] that's used to keep the thread data loading operations. We cancel it when the user goes
     * out of the thread state.
     */
    private var threadJob: Job? = null

    /**
     * Represents the last loaded message in the list, for comparison when determining the
     * [NewMessageState] for the screen.
     */
    private var lastLoadedMessage: Message? = null

    /**
     * Represents the latest message we've seen in the channel.
     */
    private var lastSeenChannelMessage: Message? by mutableStateOf(null)

    /**
     * Represents the latest message we've seen in the active thread.
     */
    private var lastSeenThreadMessage: Message? by mutableStateOf(null)

    /**
     * Instance of [ChatLogger] to log exceptional and warning cases in behavior.
     */
    private val logger = ChatLogger.get("MessageListViewModel")

    /**
     * Sets up the core data loading operations - such as observing the current channel and loading
     * messages and other pieces of information.
     */
    init {
        observeTypingUsers()
        observeChannel()
    }

    /**
     * Starts observing the current channel. We observe the 'messagesState', 'user' and 'endOfOlderMessages'
     * states, as well as build the `newMessageState` using [getNewMessageState] and combine it
     * into a [MessagesState] that holds all the information required for the screen.
     */
    private fun observeChannel() {
        viewModelScope.launch {
            channelState.filterNotNull().collectLatest { channelState ->
                combine(channelState.messagesState, user, channelState.reads) { state, user, reads ->
                    when (state) {
                        is io.getstream.chat.android.offline.plugin.state.channel.MessagesState.NoQueryActive,
                        is io.getstream.chat.android.offline.plugin.state.channel.MessagesState.Loading,
                        -> messagesState.copy(isLoading = true)
<<<<<<< HEAD
                        is io.getstream.chat.android.offline.plugin.state.channel.MessagesState.OfflineNoResults -> messagesState.copy(
                            isLoading = false,
                            messageItems = emptyList(),
                        )
=======
                        is io.getstream.chat.android.offline.plugin.state.channel.MessagesState.OfflineNoResults ->
                            messagesState.copy(
                                isLoading = false,
                                messageItems = emptyList()
                            )
>>>>>>> 3cc78c51
                        is io.getstream.chat.android.offline.plugin.state.channel.MessagesState.Result -> {
                            messagesState.copy(
                                isLoading = false,
                                messageItems = groupMessages(
                                    messages = filterMessagesToShow(state.messages),
                                    isInThread = false,
                                    reads = reads,
                                ),
                                isLoadingMore = false,
                                endOfMessages = channelState.endOfOlderMessages.value,
                                currentUser = user,
                            )
                        }
                    }
                }
                    .catch {
                        it.cause?.printStackTrace()
                        showEmptyState()
                    }
                    .collect { newState ->
                        val newLastMessage =
                            (newState.messageItems.firstOrNull { it is MessageItemState } as? MessageItemState)?.message

                        val hasNewMessage = lastLoadedMessage != null &&
                            messagesState.messageItems.isNotEmpty() &&
                            newLastMessage?.id != lastLoadedMessage?.id

                        messagesState = if (hasNewMessage) {
                            val newMessageState = getNewMessageState(newLastMessage)

                            newState.copy(
                                newMessageState = newMessageState,
                                unreadCount = getUnreadMessageCount(newMessageState)
                            )
                        } else {
                            newState
                        }
                        lastLoadedMessage = newLastMessage
                        channelState.toChannel().let { channel ->
                            ChatClient.dismissChannelNotifications(channelType = channel.type, channelId = channel.id)
                            setCurrentChannel(channel)
                        }
                    }
            }
        }
    }

    /**
     * Starts observing the list of typing users.
     */
    private fun observeTypingUsers() {
        viewModelScope.launch {
            channelState.filterNotNull().flatMapLatest { it.typing }.collect {
                typingUsers = it.users
            }
        }
    }

    /**
     * Sets the current channel, used to show info in the UI.
     */
    private fun setCurrentChannel(channel: Channel) {
        this.channel = channel
    }

    /**
     * Used to filter messages which we should show to the current user.
     *
     * @param messages List of all messages.
     * @return Filtered messages.
     */
    private fun filterMessagesToShow(messages: List<Message>): List<Message> {
        val currentUser = user.value

        return messages.filter {
            val shouldShowIfDeleted = when (deletedMessageVisibility) {
                DeletedMessageVisibility.ALWAYS_VISIBLE -> true
                DeletedMessageVisibility.VISIBLE_FOR_CURRENT_USER -> {
                    !(it.deletedAt != null && it.user.id != currentUser?.id)
                }
                else -> it.deletedAt == null
            }
            val isSystemMessage = it.isSystem() || it.isError()

            shouldShowIfDeleted || (isSystemMessage && showSystemMessages)
        }
    }

    /**
     * Builds the [NewMessageState] for the UI, whenever the message state changes. This is used to
     * allow us to show the user a floating button giving them the option to scroll to the bottom
     * when needed.
     *
     * @param lastMessage Last message in the list, used for comparison.
     */
    private fun getNewMessageState(lastMessage: Message?): NewMessageState? {
        val lastLoadedMessage = lastLoadedMessage
        val currentUser = user.value

        return if (lastMessage != null && lastLoadedMessage != null && lastMessage.id != lastLoadedMessage.id) {
            if (lastMessage.user.id == currentUser?.id) {
                MyOwn
            } else {
                Other
            }
        } else {
            null
        }
    }

    /**
     * Counts how many messages the user hasn't read already. This is based on what the last message they've seen is,
     * and the current message state.
     *
     * @param newMessageState The state that tells us if there are new messages in the list.
     * @return [Int] which describes how many messages come after the last message we've seen in the list.
     */
    private fun getUnreadMessageCount(newMessageState: NewMessageState? = currentMessagesState.newMessageState): Int {
        if (newMessageState == null || newMessageState == MyOwn) return 0

        val messageItems = currentMessagesState.messageItems
        val lastSeenMessagePosition =
            getLastSeenMessagePosition(if (isInThread) lastSeenThreadMessage else lastSeenChannelMessage)
        var unreadCount = 0

        for (i in 0..lastSeenMessagePosition) {
            val messageItem = messageItems[i]

            if (messageItem is MessageItemState && !messageItem.isMine && messageItem.message.deletedAt == null) {
                unreadCount++
            }
        }

        return unreadCount
    }

    /**
     * Gets the list position of the last seen message in the list.
     *
     * @param lastSeenMessage - The last message we saw in the list.
     * @return [Int] list position of the last message we've seen.
     */
    private fun getLastSeenMessagePosition(lastSeenMessage: Message?): Int {
        if (lastSeenMessage == null) return 0

        return currentMessagesState.messageItems.indexOfFirst {
            it is MessageItemState && it.message.id == lastSeenMessage.id
        }
    }

    /**
     * Attempts to update the last seen message in the channel or thread. We only update the last seen message the first
     * time the data loads and whenever we see a message that's newer than the current last seen message.
     *
     * @param message The message that is currently seen by the user.
     */
    public fun updateLastSeenMessage(message: Message) {
        val lastSeenMessage = if (isInThread) lastSeenThreadMessage else lastSeenChannelMessage

        if (lastSeenMessage == null) {
            updateLastSeenMessageState(message)
            return
        }

        if (message.id == lastSeenMessage.id) {
            return
        }

        val lastSeenMessageDate = lastSeenMessage.createdAt ?: Date()
        val currentMessageDate = message.createdAt ?: Date()

        if (currentMessageDate < lastSeenMessageDate) {
            return
        }
        updateLastSeenMessageState(message)
    }

    /**
     * Updates the state of the last seen message. Updates corresponding state based on [isInThread].
     *
     * @param currentMessage The current message the user sees.
     */
    private fun updateLastSeenMessageState(currentMessage: Message) {
        if (isInThread) {
            lastSeenThreadMessage = currentMessage

            threadMessagesState = threadMessagesState.copy(unreadCount = getUnreadMessageCount())
        } else {
            lastSeenChannelMessage = currentMessage

            messagesState = messagesState.copy(unreadCount = getUnreadMessageCount())
        }

        val (channelType, id) = channelId.cidToTypeAndId()
        chatClient.markRead(channelType, id).enqueue()
    }

    /**
     * If there's an error, we just set the current state to be empty - 'isLoading' as false and
     * 'messages' as an empty list.
     */
    private fun showEmptyState() {
        messagesState = messagesState.copy(isLoading = false, messageItems = emptyList())
    }

    /**
     * Triggered when the user loads more data by reaching the end of the current messages.
     */
    public fun loadMore() {
        if (chatClient.globalState.isOffline()) return
        val messageMode = messageMode

        if (messageMode is MessageMode.MessageThread) {
            threadLoadMore(messageMode)
        } else {
            messagesState = messagesState.copy(isLoadingMore = true)
            chatClient.loadOlderMessages(channelId, messageLimit).enqueue()
        }
    }

    /**
     * Load older messages for the specified thread [MessageMode.MessageThread.parentMessage].
     *
     * @param threadMode Current thread mode.
     */
    private fun threadLoadMore(threadMode: MessageMode.MessageThread) {
        threadMessagesState = threadMessagesState.copy(isLoadingMore = true)
        if (threadMode.threadState != null) {
            chatClient.getRepliesMore(
                messageId = threadMode.parentMessage.id,
                firstId = threadMode.threadState?.oldestInThread?.value?.id ?: threadMode.parentMessage.id,
                limit = DEFAULT_MESSAGE_LIMIT,
            ).enqueue()
        } else {
            threadMessagesState = threadMessagesState.copy(isLoadingMore = false)
            logger.logW("Thread state must be not null for offline plugin thread load more!")
        }
    }

    /**
     * Triggered when the user long taps on and selects a message.
     *
     * @param message The selected message.
     */
    public fun selectMessage(message: Message?) {
        if (message != null) {
            changeSelectMessageState(
                SelectedMessageOptionsState(
                    message = message,
                    ownCapabilities = ownCapabilities.value
                )
            )
        }
    }

    /**
     * Triggered when the user taps on and selects message reactions.
     *
     * @param message The message that contains the reactions.
     */
    public fun selectReactions(message: Message?) {
        if (message != null) {
            changeSelectMessageState(
                SelectedMessageReactionsState(
                    message = message,
                    ownCapabilities = ownCapabilities.value
                )
            )
        }
    }

    /**
     * Triggered when the user taps the show more reactions button.
     *
     * @param message The selected message.
     */
    public fun selectExtendedReactions(message: Message?) {
        if (message != null) {
            changeSelectMessageState(
                SelectedMessageReactionsPickerState(
                    message = message,
                    ownCapabilities = ownCapabilities.value
                )
            )
        }
    }

    /**
     * Changes the state of [threadMessagesState] or [messagesState] depending
     * on the thread mode.
     *
     * @param selectedMessageState The selected message state.
     */
    private fun changeSelectMessageState(selectedMessageState: SelectedMessageState) {
        if (isInThread) {
            threadMessagesState = threadMessagesState.copy(selectedMessageState = selectedMessageState)
        } else {
            messagesState = messagesState.copy(selectedMessageState = selectedMessageState)
        }
    }

    /**
     * Triggered when the user taps on a message that has a thread active.
     *
     * @param message The selected message with a thread.
     */
    public fun openMessageThread(message: Message) {
        loadThread(message)
    }

    /**
     * Used to dismiss a specific message action, such as delete, reply, edit or something similar.
     *
     * @param messageAction The action to dismiss.
     */
    public fun dismissMessageAction(messageAction: MessageAction) {
        this.messageActions = messageActions - messageAction
    }

    /**
     * Dismisses all message actions, when we cancel them in the rest of the UI.
     */
    public fun dismissAllMessageActions() {
        this.messageActions = emptySet()
    }

    /**
     * Triggered when the user selects a new message action, in the message overlay.
     *
     * We first remove the overlay, after which we consume the event and based on the type of the event,
     * we do different things, such as starting a thread & loading thread data, showing delete or flag
     * events and dialogs, copying the message, muting users and more.
     *
     * @param messageAction The action the user chose.
     */
    public fun performMessageAction(messageAction: MessageAction) {
        removeOverlay()

        when (messageAction) {
            is Resend -> resendMessage(messageAction.message)
            is ThreadReply -> {
                messageActions = messageActions + Reply(messageAction.message)
                loadThread(messageAction.message)
            }
            is Delete, is Flag -> {
                messageActions = messageActions + messageAction
            }
            is Copy -> copyMessage(messageAction.message)
            is MuteUser -> updateUserMute(messageAction.message.user)
            is React -> reactToMessage(messageAction.reaction, messageAction.message)
            is Pin -> updateMessagePin(messageAction.message)
            else -> {
                // no op, custom user action
            }
        }
    }

    /**
     *  Changes the current [messageMode] to be [Thread] with [ThreadState] and Loads thread data using ChatClient
     *  directly. The data is observed by using [ThreadState].
     *
     * @param parentMessage The message with the thread we want to observe.
     */
    private fun loadThread(parentMessage: Message) {
        val threadState = chatClient.getRepliesAsState(parentMessage.id, DEFAULT_MESSAGE_LIMIT)
        val channelState = channelState.value ?: return

        messageMode = MessageMode.MessageThread(parentMessage, threadState)
        observeThreadMessages(
            threadId = threadState.parentId,
            messages = threadState.messages,
            endOfOlderMessages = threadState.endOfOlderMessages,
            reads = channelState.reads
        )
    }

    /**
     * Observes the currently active thread. In process, this
     * creates a [threadJob] that we can cancel once we leave the thread.
     *
     * The data consists of the 'messages', 'user' and 'endOfOlderMessages' states,
     * that are combined into one [MessagesState].
     *
     * @param threadId The message id with the thread we want to observe.
     * @param messages State flow source of thread messages.
     * @param endOfOlderMessages State flow of flag which show if we reached the end of available messages.
     * @param reads State flow source of read states.
     */
    private fun observeThreadMessages(
        threadId: String,
        messages: StateFlow<List<Message>>,
        endOfOlderMessages: StateFlow<Boolean>,
        reads: StateFlow<List<ChannelUserRead>>,
    ) {
        threadJob = viewModelScope.launch {
            combine(user, endOfOlderMessages, messages, reads) { user, endOfOlderMessages, messages, reads ->
                threadMessagesState.copy(
                    isLoading = false,
                    messageItems = groupMessages(
                        messages = filterMessagesToShow(messages),
                        isInThread = true,
                        reads = reads,
                    ),
                    isLoadingMore = false,
                    endOfMessages = endOfOlderMessages,
                    currentUser = user,
                    parentMessageId = threadId
                )
            }.collect { newState -> threadMessagesState = newState }
        }
    }

    /**
     * Takes in the available messages for a [Channel] and groups them based on the sender ID. We put the message in a
     * group, where the positions can be [MessageItemGroupPosition.Top], [MessageItemGroupPosition.Middle],
     * [MessageItemGroupPosition.Bottom] or [MessageItemGroupPosition.None] if the message isn't in a group.
     *
     * @param messages The messages we need to group.
     * @param isInThread If we are in inside a thread.
     * @param reads The list of read states.
     *
     * @return A list of [MessageListItemState]s, each containing a position.
     */
    private fun groupMessages(
        messages: List<Message>,
        isInThread: Boolean,
        reads: List<ChannelUserRead>,
    ): List<MessageListItemState> {
        val parentMessageId = (messageMode as? MessageMode.MessageThread)?.parentMessage?.id
        val currentUser = user.value
        val groupedMessages = mutableListOf<MessageListItemState>()
        val lastRead = reads
            .filter { it.user.id != currentUser?.id }
            .mapNotNull { it.lastRead }
            .maxOrNull()

        messages.forEachIndexed { index, message ->
            val user = message.user
            val previousMessage = messages.getOrNull(index - 1)
            val nextMessage = messages.getOrNull(index + 1)

            val previousUser = previousMessage?.user
            val nextUser = nextMessage?.user

            val willSeparateNextMessage =
                nextMessage?.let { shouldAddDateSeparator(message, it) } ?: false

            val position = when {
                previousUser != user && nextUser == user && !willSeparateNextMessage -> MessageItemGroupPosition.Top
                previousUser == user && nextUser == user && !willSeparateNextMessage -> MessageItemGroupPosition.Middle
                previousUser == user && nextUser != user -> MessageItemGroupPosition.Bottom
                else -> MessageItemGroupPosition.None
            }

            if (shouldAddDateSeparator(previousMessage, message)) {
                groupedMessages.add(DateSeparatorState(message.getCreatedAtOrThrow()))
            }

            if (message.isSystem() || message.isError()) {
                groupedMessages.add(SystemMessageState(message = message))
            } else {
                val isMessageRead = message.createdAt
                    ?.let { lastRead != null && it <= lastRead }
                    ?: false

                groupedMessages.add(
                    MessageItemState(
                        message = message,
                        currentUser = currentUser,
                        groupPosition = position,
                        parentMessageId = parentMessageId,
                        isMine = user.id == currentUser?.id,
                        isInThread = isInThread,
                        isMessageRead = isMessageRead
                    )
                )
            }

            if (index == 0 && isInThread) {
                groupedMessages.add(ThreadSeparatorState(message.replyCount))
            }
        }

        return groupedMessages.reversed()
    }

    /**
     * Decides if we need to add a date separator or not.
     *
     * If the user disables them, we don't add any separators, otherwise we check if there are previous messages or if
     * the time difference between two messages is higher than the threshold.
     *
     * @param previousMessage The previous message.
     * @param message The current message.
     * @return If we should add a date separator to the list.
     */
    private fun shouldAddDateSeparator(previousMessage: Message?, message: Message): Boolean {
        return if (!showDateSeparators) {
            false
        } else if (previousMessage == null) {
            true
        } else {
            val timeDifference = message.getCreatedAtOrThrow().time - previousMessage.getCreatedAtOrThrow().time

            return timeDifference > dateSeparatorThresholdMillis
        }
    }

    /**
     * Removes the delete actions from our [messageActions], as well as the overlay, before deleting
     * the selected message.
     *
     * @param message Message to delete.
     */
    @JvmOverloads
    public fun deleteMessage(message: Message, hard: Boolean = false) {
        messageActions = messageActions - messageActions.filterIsInstance<Delete>()
        removeOverlay()

        chatClient.deleteMessage(message.id, hard).enqueue()
    }

    /**
     * Removes the flag actions from our [messageActions], as well as the overlay, before flagging
     * the selected message.
     *
     * @param message Message to delete.
     */
    public fun flagMessage(message: Message) {
        messageActions = messageActions - messageActions.filterIsInstance<Flag>()
        removeOverlay()

        chatClient.flagMessage(message.id).enqueue()
    }

    /**
     * Retries sending a message that has failed to send.
     *
     * @param message The message that will be re-sent.
     */
    private fun resendMessage(message: Message) {
        val (channelType, channelId) = message.cid.cidToTypeAndId()

        chatClient.sendMessage(channelType, channelId, message).enqueue()
    }

    /**
     * Copies the message content using the [ClipboardHandler] we provide. This can copy both
     * attachment and text messages.
     *
     * @param message Message with the content to copy.
     */
    private fun copyMessage(message: Message) {
        clipboardHandler.copyMessage(message)
    }

    /**
     * Mutes or unmutes the user that sent a particular message.
     *
     * @param user The user to mute or unmute.
     */
    private fun updateUserMute(user: User) {
        val isUserMuted = chatClient.globalState.muted.value.any { it.target.id == user.id }

        if (isUserMuted) {
            chatClient.unmuteUser(user.id)
        } else {
            chatClient.muteUser(user.id)
        }.enqueue()
    }

    /**
     * Triggered when the user chooses the [React] action for the currently selected message. If the
     * message already has that reaction, from the current user, we remove it. Otherwise we add a new
     * reaction.
     *
     * @param reaction The reaction to add or remove.
     * @param message The currently selected message.
     */
    private fun reactToMessage(reaction: Reaction, message: Message) {
        val channelState = channelState.value ?: return

        if (message.ownReactions.any { it.messageId == reaction.messageId && it.type == reaction.type }) {
            chatClient.deleteReaction(
                messageId = message.id,
                reactionType = reaction.type,
                cid = channelState.cid
            ).enqueue()
        } else {
            chatClient.sendReaction(
                reaction = reaction,
                enforceUnique = enforceUniqueReactions,
                cid = channelState.cid
            ).enqueue()
        }
    }

    /**
     * Pins or unpins the message from the current channel based on its state.
     *
     * @param message The message to update the pin state of.
     */
    private fun updateMessagePin(message: Message) {
        val updateCall = if (message.pinned) {
            chatClient.unpinMessage(message)
        } else {
            chatClient.pinMessage(message = message, expirationDate = null)
        }

        updateCall.enqueue()
    }

    /**
     * Leaves the thread we're in and resets the state of the [messageMode] and both of the [MessagesState]s.
     *
     * It also cancels the [threadJob] to clean up resources.
     */
    public fun leaveThread() {
        messageMode = MessageMode.Normal
        messagesState = messagesState.copy(selectedMessageState = null)
        threadMessagesState = MessagesState()
        lastSeenThreadMessage = null
        threadJob?.cancel()
    }

    /**
     * Resets the [MessagesState]s, to remove the message overlay, by setting 'selectedMessage' to null.
     */
    public fun removeOverlay() {
        threadMessagesState = threadMessagesState.copy(selectedMessageState = null)
        messagesState = messagesState.copy(selectedMessageState = null)
    }

    /**
     * Clears the [NewMessageState] from our UI state, after the user taps on the "Scroll to bottom"
     * or "New Message" actions in the list or simply scrolls to the bottom.
     */
    public fun clearNewMessageState() {
        threadMessagesState = threadMessagesState.copy(newMessageState = null, unreadCount = 0)
        messagesState = messagesState.copy(newMessageState = null, unreadCount = 0)
    }

    /**
     * Sets the focused message to be the message with the given ID, after which it removes it from
     * focus with a delay.
     *
     * @param messageId The ID of the message.
     */
    public fun focusMessage(messageId: String) {
        val messages = currentMessagesState.messageItems.map {
            if (it is MessageItemState && it.message.id == messageId) {
                it.copy(focusState = MessageFocused)
            } else {
                it
            }
        }

        viewModelScope.launch {
            updateMessages(messages)
            delay(REMOVE_MESSAGE_FOCUS_DELAY)
            removeMessageFocus(messageId)
        }
    }

    /**
     * Removes the focus from the message with the given ID.
     *
     * @param messageId The ID of the message.
     */
    private fun removeMessageFocus(messageId: String) {
        val messages = currentMessagesState.messageItems.map {
            if (it is MessageItemState && it.message.id == messageId) {
                it.copy(focusState = MessageFocusRemoved)
            } else {
                it
            }
        }

        updateMessages(messages)
    }

    /**
     * Updates the current message state with new messages.
     *
     * @param messages The list of new message items.
     */
    private fun updateMessages(messages: List<MessageListItemState>) {
        if (isInThread) {
            this.threadMessagesState = threadMessagesState.copy(messageItems = messages)
        } else {
            this.messagesState = messagesState.copy(messageItems = messages)
        }
    }

    /**
     * Returns a message with the given ID from the [currentMessagesState].
     *
     * @param messageId The ID of the selected message.
     * @return The [Message] with the ID, if it exists.
     */
    public fun getMessageWithId(messageId: String): Message? {
        val messageItem =
            currentMessagesState.messageItems.firstOrNull { it is MessageItemState && it.message.id == messageId }

        return (messageItem as? MessageItemState)?.message
    }

    /**
     * Executes one of the actions for the given ephemeral giphy message.
     *
     * @param action The action to be executed.
     */
    public fun performGiphyAction(action: GiphyAction) {
        val message = action.message
        when (action) {
            is SendGiphy -> chatClient.sendGiphy(message)
            is ShuffleGiphy -> chatClient.shuffleGiphy(message)
            is CancelGiphy -> chatClient.cancelEphemeralMessage(message)
        }.exhaustive.enqueue()
    }

    internal companion object {
        /**
         * The default threshold for showing date separators. If the message difference in hours is equal to this
         * number, then we show a separator, if it's enabled in the list.
         */
        internal const val DATE_SEPARATOR_DEFAULT_HOUR_THRESHOLD: Long = 4

        /**
         * The default limit for messages count in requests.
         */
        internal const val DEFAULT_MESSAGE_LIMIT: Int = 30

        /**
         * Time in millis, after which the focus is removed.
         */
        private const val REMOVE_MESSAGE_FOCUS_DELAY: Long = 2000
    }
}<|MERGE_RESOLUTION|>--- conflicted
+++ resolved
@@ -264,18 +264,11 @@
                         is io.getstream.chat.android.offline.plugin.state.channel.MessagesState.NoQueryActive,
                         is io.getstream.chat.android.offline.plugin.state.channel.MessagesState.Loading,
                         -> messagesState.copy(isLoading = true)
-<<<<<<< HEAD
-                        is io.getstream.chat.android.offline.plugin.state.channel.MessagesState.OfflineNoResults -> messagesState.copy(
+                        is io.getstream.chat.android.offline.plugin.state.channel.MessagesState.OfflineNoResults ->
+                            messagesState.copy(
                             isLoading = false,
                             messageItems = emptyList(),
                         )
-=======
-                        is io.getstream.chat.android.offline.plugin.state.channel.MessagesState.OfflineNoResults ->
-                            messagesState.copy(
-                                isLoading = false,
-                                messageItems = emptyList()
-                            )
->>>>>>> 3cc78c51
                         is io.getstream.chat.android.offline.plugin.state.channel.MessagesState.Result -> {
                             messagesState.copy(
                                 isLoading = false,
