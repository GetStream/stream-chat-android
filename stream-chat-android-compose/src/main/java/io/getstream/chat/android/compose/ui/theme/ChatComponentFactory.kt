/*
 * Copyright (c) 2014-2025 Stream.io Inc. All rights reserved.
 *
 * Licensed under the Stream License;
 * you may not use this file except in compliance with the License.
 * You may obtain a copy of the License at
 *
 *    https://github.com/GetStream/stream-chat-android/blob/main/LICENSE
 *
 * Unless required by applicable law or agreed to in writing, software
 * distributed under the License is distributed on an "AS IS" BASIS,
 * WITHOUT WARRANTIES OR CONDITIONS OF ANY KIND, either express or implied.
 * See the License for the specific language governing permissions and
 * limitations under the License.
 */

package io.getstream.chat.android.compose.ui.theme

import androidx.compose.foundation.ExperimentalFoundationApi
import androidx.compose.foundation.clickable
import androidx.compose.foundation.interaction.MutableInteractionSource
import androidx.compose.foundation.layout.Arrangement
import androidx.compose.foundation.layout.BoxScope
import androidx.compose.foundation.layout.ColumnScope
import androidx.compose.foundation.layout.RowScope
import androidx.compose.foundation.layout.fillMaxWidth
import androidx.compose.foundation.layout.heightIn
import androidx.compose.foundation.layout.padding
import androidx.compose.foundation.layout.size
import androidx.compose.foundation.lazy.LazyItemScope
import androidx.compose.foundation.lazy.grid.GridCells
import androidx.compose.material3.Icon
import androidx.compose.material3.ripple
import androidx.compose.runtime.Composable
import androidx.compose.runtime.remember
import androidx.compose.ui.Alignment
import androidx.compose.ui.Modifier
import androidx.compose.ui.graphics.Color
import androidx.compose.ui.platform.LocalContext
import androidx.compose.ui.res.painterResource
import androidx.compose.ui.res.stringResource
import androidx.compose.ui.text.TextStyle
import androidx.compose.ui.unit.Dp
import androidx.compose.ui.unit.dp
import io.getstream.chat.android.compose.R
import io.getstream.chat.android.compose.state.channels.list.ChannelOptionState
import io.getstream.chat.android.compose.state.channels.list.ItemState
import io.getstream.chat.android.compose.state.mediagallerypreview.MediaGalleryPreviewResult
import io.getstream.chat.android.compose.state.messageoptions.MessageOptionItemState
import io.getstream.chat.android.compose.state.reactionoptions.ReactionOptionItemState
import io.getstream.chat.android.compose.state.userreactions.UserReactionItemState
import io.getstream.chat.android.compose.ui.channels.header.DefaultChannelHeaderLeadingContent
import io.getstream.chat.android.compose.ui.channels.header.DefaultChannelListHeaderCenterContent
import io.getstream.chat.android.compose.ui.channels.header.DefaultChannelListHeaderTrailingContent
import io.getstream.chat.android.compose.ui.channels.info.DefaultSelectedChannelMenuHeaderContent
import io.getstream.chat.android.compose.ui.channels.info.SelectedChannelMenu
import io.getstream.chat.android.compose.ui.channels.list.DefaultChannelItem
import io.getstream.chat.android.compose.ui.channels.list.DefaultChannelItemCenterContent
import io.getstream.chat.android.compose.ui.channels.list.DefaultChannelItemDivider
import io.getstream.chat.android.compose.ui.channels.list.DefaultChannelItemLeadingContent
import io.getstream.chat.android.compose.ui.channels.list.DefaultChannelItemTrailingContent
import io.getstream.chat.android.compose.ui.channels.list.DefaultChannelListEmptyContent
import io.getstream.chat.android.compose.ui.channels.list.DefaultChannelListLoadingIndicator
import io.getstream.chat.android.compose.ui.channels.list.DefaultChannelSearchEmptyContent
import io.getstream.chat.android.compose.ui.channels.list.DefaultChannelsLoadingMoreIndicator
import io.getstream.chat.android.compose.ui.channels.list.DefaultSearchResultItem
import io.getstream.chat.android.compose.ui.components.DefaultSearchLabel
import io.getstream.chat.android.compose.ui.components.DefaultSearchLeadingIcon
import io.getstream.chat.android.compose.ui.components.NetworkLoadingIndicator
import io.getstream.chat.android.compose.ui.components.channels.ChannelOptions
import io.getstream.chat.android.compose.ui.components.channels.MessageReadStatusIcon
<<<<<<< HEAD
import io.getstream.chat.android.compose.ui.components.common.GenericMenuOptionItem
import io.getstream.chat.android.compose.ui.components.messageoptions.MessageOptions
=======
import io.getstream.chat.android.compose.ui.components.composer.ComposerLinkPreview
import io.getstream.chat.android.compose.ui.components.composer.CoolDownIndicator
import io.getstream.chat.android.compose.ui.components.composer.MessageInputOptions
>>>>>>> faf18570
import io.getstream.chat.android.compose.ui.components.messages.DefaultMessageContent
import io.getstream.chat.android.compose.ui.components.messages.DefaultMessageDeletedContent
import io.getstream.chat.android.compose.ui.components.messages.DefaultMessageGiphyContent
import io.getstream.chat.android.compose.ui.components.messages.MessageFooter
import io.getstream.chat.android.compose.ui.components.messages.MessageText
import io.getstream.chat.android.compose.ui.components.messages.MessageThreadFooter
import io.getstream.chat.android.compose.ui.components.messages.OwnedMessageVisibilityContent
import io.getstream.chat.android.compose.ui.components.messages.QuotedMessage
import io.getstream.chat.android.compose.ui.components.messages.UploadingFooter
import io.getstream.chat.android.compose.ui.components.messages.factory.MessageContentFactory
<<<<<<< HEAD
import io.getstream.chat.android.compose.ui.components.reactionoptions.ExtendedReactionsOptions
import io.getstream.chat.android.compose.ui.components.reactionoptions.ReactionOptionItem
import io.getstream.chat.android.compose.ui.components.reactionoptions.ReactionOptions
import io.getstream.chat.android.compose.ui.components.reactionpicker.ReactionsPicker
import io.getstream.chat.android.compose.ui.components.selectedmessage.SelectedMessageMenu
import io.getstream.chat.android.compose.ui.components.selectedmessage.SelectedReactionsMenu
import io.getstream.chat.android.compose.ui.components.userreactions.UserReactions
=======
import io.getstream.chat.android.compose.ui.components.suggestions.commands.CommandSuggestionItem
import io.getstream.chat.android.compose.ui.components.suggestions.commands.CommandSuggestionList
import io.getstream.chat.android.compose.ui.components.suggestions.commands.DefaultCommandSuggestionItemCenterContent
import io.getstream.chat.android.compose.ui.components.suggestions.commands.DefaultCommandSuggestionItemLeadingContent
import io.getstream.chat.android.compose.ui.components.suggestions.mentions.DefaultMentionSuggestionItemCenterContent
import io.getstream.chat.android.compose.ui.components.suggestions.mentions.DefaultMentionSuggestionItemLeadingContent
import io.getstream.chat.android.compose.ui.components.suggestions.mentions.DefaultMentionSuggestionItemTrailingContent
import io.getstream.chat.android.compose.ui.components.suggestions.mentions.MentionSuggestionItem
import io.getstream.chat.android.compose.ui.components.suggestions.mentions.MentionSuggestionList
import io.getstream.chat.android.compose.ui.messages.composer.AttachmentsButton
import io.getstream.chat.android.compose.ui.messages.composer.CommandsButton
import io.getstream.chat.android.compose.ui.messages.composer.DefaultComposerInputContent
import io.getstream.chat.android.compose.ui.messages.composer.DefaultComposerIntegrations
import io.getstream.chat.android.compose.ui.messages.composer.DefaultComposerLabel
import io.getstream.chat.android.compose.ui.messages.composer.DefaultMessageComposerFooterContent
import io.getstream.chat.android.compose.ui.messages.composer.DefaultMessageComposerHeaderContent
import io.getstream.chat.android.compose.ui.messages.composer.DefaultMessageComposerTrailingContent
import io.getstream.chat.android.compose.ui.messages.composer.SendButton
import io.getstream.chat.android.compose.ui.messages.composer.actions.AudioRecordingActions
import io.getstream.chat.android.compose.ui.messages.composer.internal.DefaultAudioRecordButton
import io.getstream.chat.android.compose.ui.messages.composer.internal.DefaultMessageComposerRecordingContent
>>>>>>> faf18570
import io.getstream.chat.android.compose.ui.messages.header.DefaultMessageListHeaderCenterContent
import io.getstream.chat.android.compose.ui.messages.header.DefaultMessageListHeaderLeadingContent
import io.getstream.chat.android.compose.ui.messages.header.DefaultMessageListHeaderTrailingContent
import io.getstream.chat.android.compose.ui.messages.list.DefaultMessageContainer
import io.getstream.chat.android.compose.ui.messages.list.DefaultMessageDateSeparatorContent
import io.getstream.chat.android.compose.ui.messages.list.DefaultMessageItem
import io.getstream.chat.android.compose.ui.messages.list.DefaultMessageItemCenterContent
import io.getstream.chat.android.compose.ui.messages.list.DefaultMessageItemFooterContent
import io.getstream.chat.android.compose.ui.messages.list.DefaultMessageItemHeaderContent
import io.getstream.chat.android.compose.ui.messages.list.DefaultMessageItemLeadingContent
import io.getstream.chat.android.compose.ui.messages.list.DefaultMessageItemTrailingContent
import io.getstream.chat.android.compose.ui.messages.list.DefaultMessageListEmptyContent
import io.getstream.chat.android.compose.ui.messages.list.DefaultMessageListLoadingIndicator
import io.getstream.chat.android.compose.ui.messages.list.DefaultMessageModeratedContent
import io.getstream.chat.android.compose.ui.messages.list.DefaultMessageThreadSeparatorContent
import io.getstream.chat.android.compose.ui.messages.list.DefaultMessageUnreadSeparatorContent
import io.getstream.chat.android.compose.ui.messages.list.DefaultMessagesHelperContent
import io.getstream.chat.android.compose.ui.messages.list.DefaultMessagesLoadingMoreIndicator
import io.getstream.chat.android.compose.ui.messages.list.DefaultSystemMessageContent
import io.getstream.chat.android.compose.ui.messages.list.MessagesLazyListState
<<<<<<< HEAD
import io.getstream.chat.android.compose.ui.util.ReactionIcon
import io.getstream.chat.android.compose.ui.util.size
=======
import io.getstream.chat.android.models.Attachment
>>>>>>> faf18570
import io.getstream.chat.android.models.Channel
import io.getstream.chat.android.models.Command
import io.getstream.chat.android.models.ConnectionState
import io.getstream.chat.android.models.LinkPreview
import io.getstream.chat.android.models.Message
import io.getstream.chat.android.models.Option
import io.getstream.chat.android.models.Poll
import io.getstream.chat.android.models.Reaction
import io.getstream.chat.android.models.ReactionSorting
import io.getstream.chat.android.models.User
import io.getstream.chat.android.models.Vote
<<<<<<< HEAD
import io.getstream.chat.android.ui.common.state.channels.actions.ChannelAction
import io.getstream.chat.android.ui.common.state.messages.MessageAction
import io.getstream.chat.android.ui.common.state.messages.MessageMode
import io.getstream.chat.android.ui.common.state.messages.React
=======
import io.getstream.chat.android.ui.common.state.messages.MessageAction
import io.getstream.chat.android.ui.common.state.messages.MessageMode
import io.getstream.chat.android.ui.common.state.messages.composer.MessageComposerState
import io.getstream.chat.android.ui.common.state.messages.composer.RecordingState
>>>>>>> faf18570
import io.getstream.chat.android.ui.common.state.messages.list.DateSeparatorItemState
import io.getstream.chat.android.ui.common.state.messages.list.EmptyThreadPlaceholderItemState
import io.getstream.chat.android.ui.common.state.messages.list.GiphyAction
import io.getstream.chat.android.ui.common.state.messages.list.MessageItemState
import io.getstream.chat.android.ui.common.state.messages.list.MessageListItemState
import io.getstream.chat.android.ui.common.state.messages.list.MessageListState
import io.getstream.chat.android.ui.common.state.messages.list.ModeratedMessageItemState
import io.getstream.chat.android.ui.common.state.messages.list.StartOfTheChannelItemState
import io.getstream.chat.android.ui.common.state.messages.list.SystemMessageItemState
import io.getstream.chat.android.ui.common.state.messages.list.ThreadDateSeparatorItemState
import io.getstream.chat.android.ui.common.state.messages.list.TypingItemState
import io.getstream.chat.android.ui.common.state.messages.list.UnreadSeparatorItemState
import io.getstream.chat.android.ui.common.state.messages.poll.PollSelectionType

/**
 * Default implementation of [ChatComponentFactory].
 */
internal class DefaultChatComponentFactory : ChatComponentFactory

/**
 * Factory for creating stateless components that are used by default throughout the Chat UI.
 *
 * Example of a custom [ChatComponentFactory] implementation that changes the default UI of the trailing content
 * of the channel list header element:
 *
 * ```kotlin
 * ChatTheme(
 *     componentFactory = object : ChatComponentFactory() {
 *         @Composable
 *         override fun RowScope.ChannelListHeaderTrailingContent(
 *             onHeaderActionClick: () -> Unit,
 *         ) {
 *             IconButton(onClick = onHeaderActionClick) {
 *                 Icon(
 *                     imageVector = Icons.Default.Add,
 *                     contentDescription = "Add",
 *                 )
 *             }
 *         }
 *     }
 * ) {
 *     // Your Chat screens
 * }
 * ```
 *
 * [ChatComponentFactory] can also be extended in a separate class and passed to the [ChatTheme] as shown:
 *
 * ```kotlin
 * class MyChatComponentFactory : ChatComponentFactory {
 *     @Composable
 *     override fun RowScope.ChannelListHeaderTrailingContent(onHeaderActionClick: () -> Unit) {
 *         IconButton(onClick = onHeaderActionClick) {
 *             Icon(
 *                 imageVector = Icons.Default.Add,
 *                 contentDescription = "Add",
 *             )
 *         }
 *     }
 * }
 *
 * ChatTheme(
 *     componentFactory = MyComponentFactory()
 * ) {
 *     // Your Chat screens
 * }
 * ```
 */
@Suppress("TooManyFunctions", "LargeClass")
public interface ChatComponentFactory {

    /**
     * The default leading content of the channel list header.
     * Usually the avatar of the current user if it's available.
     */
    @Composable
    public fun RowScope.ChannelListHeaderLeadingContent(
        currentUser: User?,
        onAvatarClick: (User?) -> Unit,
    ) {
        DefaultChannelHeaderLeadingContent(
            currentUser = currentUser,
            onAvatarClick = onAvatarClick,
        )
    }

    /**
     * The default center content of the channel list header.
     * Usually shows the [title] if [connectionState] is [ConnectionState.Connected],
     * a `Disconnected` text if [connectionState] is offline,
     * or [NetworkLoadingIndicator] otherwise.
     */
    @Composable
    public fun RowScope.ChannelListHeaderCenterContent(
        connectionState: ConnectionState,
        title: String,
    ) {
        DefaultChannelListHeaderCenterContent(
            connectionState = connectionState,
            title = title,
        )
    }

    /**
     * The default trailing content of the channel list header.
     * Usually an action button.
     */
    @Composable
    public fun RowScope.ChannelListHeaderTrailingContent(
        onHeaderActionClick: () -> Unit,
    ) {
        DefaultChannelListHeaderTrailingContent(
            onHeaderActionClick = onHeaderActionClick,
        )
    }

    /**
     * The default loading indicator of the channel list, when the initial data is loading.
     */
    @Composable
    public fun ChannelListLoadingIndicator(modifier: Modifier) {
        DefaultChannelListLoadingIndicator(
            modifier = modifier,
        )
    }

    /**
     * The default empty content of the channel list.
     */
    @Composable
    public fun ChannelListEmptyContent(modifier: Modifier) {
        DefaultChannelListEmptyContent(
            modifier = modifier,
        )
    }

    /**
     * The default channel list item content.
     */
    @Composable
    public fun LazyItemScope.ChannelListItemContent(
        channelItem: ItemState.ChannelItemState,
        currentUser: User?,
        onChannelClick: (Channel) -> Unit,
        onChannelLongClick: (Channel) -> Unit,
    ) {
        DefaultChannelItem(
            channelItem = channelItem,
            currentUser = currentUser,
            onChannelClick = onChannelClick,
            onChannelLongClick = onChannelLongClick,
        )
    }

    /**
     * The default search result item of the channel list.
     */
    @Composable
    public fun LazyItemScope.ChannelListSearchResultItemContent(
        searchResultItem: ItemState.SearchResultItemState,
        currentUser: User?,
        onSearchResultClick: (Message) -> Unit,
    ) {
        DefaultSearchResultItem(
            searchResultItemState = searchResultItem,
            currentUser = currentUser,
            onSearchResultClick = onSearchResultClick,
        )
    }

    /**
     * The default empty search content of the channel list, when there are no matching search results.
     */
    @Composable
    public fun ChannelListEmptySearchContent(
        modifier: Modifier,
        searchQuery: String,
    ) {
        DefaultChannelSearchEmptyContent(
            modifier = modifier,
            searchQuery = searchQuery,
        )
    }

    /**
     * The default helper content of the channel list.
     * It's empty by default and can be used to implement a scroll to top feature.
     */
    @Composable
    public fun BoxScope.ChannelListHelperContent() {
    }

    /**
     * The default loading more item, when the next page of the channel list is loading.
     */
    @Composable
    public fun LazyItemScope.ChannelListLoadingMoreItemContent() {
        DefaultChannelsLoadingMoreIndicator()
    }

    /**
     * The default divider between channel items.
     */
    @Composable
    public fun LazyItemScope.ChannelListDividerItem() {
        DefaultChannelItemDivider()
    }

    /**
     * The default leading content of the channel item.
     * Usually the avatar that holds an image of the channel or its members.
     */
    @Composable
    public fun RowScope.ChannelItemLeadingContent(
        channelItem: ItemState.ChannelItemState,
        currentUser: User?,
    ) {
        DefaultChannelItemLeadingContent(
            channelItem = channelItem,
            currentUser = currentUser,
        )
    }

    /**
     * The default center content of the channel item.
     * Usually the name of the channel and the last message.
     */
    @Composable
    public fun RowScope.ChannelItemCenterContent(
        channelItem: ItemState.ChannelItemState,
        currentUser: User?,
    ) {
        DefaultChannelItemCenterContent(
            channelItemState = channelItem,
            currentUser = currentUser,
        )
    }

    /**
     * The default trailing content of the channel item.
     * Usually the last message and the number of unread messages.
     */
    @Composable
    public fun RowScope.ChannelItemTrailingContent(
        channelItem: ItemState.ChannelItemState,
        currentUser: User?,
    ) {
        DefaultChannelItemTrailingContent(
            channel = channelItem.channel,
            currentUser = currentUser,
        )
    }

    /**
     * The default leading icon of the search input.
     */
    @Composable
    public fun RowScope.SearchInputLeadingIcon() {
        DefaultSearchLeadingIcon()
    }

    /**
     * The default label of the search input.
     */
    @Composable
    public fun SearchInputLabel() {
        DefaultSearchLabel()
    }

    /**
     * The default header of the message list.
     * Usually a back button as a leading content,
     * the channel title in the top center,
     * the channel information or the connection status in the bottom center,
     * and the channel avatar as the trailing content.
     */
    @Suppress("LongParameterList")
    @Composable
    public fun MessageListHeader(
        modifier: Modifier,
        channel: Channel,
        currentUser: User?,
        connectionState: ConnectionState,
        typingUsers: List<User>,
        messageMode: MessageMode,
        onBackPressed: () -> Unit,
        onHeaderTitleClick: (Channel) -> Unit,
        onChannelAvatarClick: () -> Unit,
    ) {
        io.getstream.chat.android.compose.ui.messages.header.MessageListHeader(
            channel = channel,
            currentUser = currentUser,
            connectionState = connectionState,
            modifier = modifier,
            typingUsers = typingUsers,
            messageMode = messageMode,
            onBackPressed = onBackPressed,
            onHeaderTitleClick = onHeaderTitleClick,
            onChannelAvatarClick = onChannelAvatarClick,
        )
    }

    /**
     * The default leading content of the message list header, which is the back button.
     */
    @Composable
    public fun RowScope.MessageListHeaderLeadingContent(
        onBackPressed: () -> Unit,
    ) {
        DefaultMessageListHeaderLeadingContent(onBackPressed = onBackPressed)
    }

    /**
     * The default center content of the message list header.
     * Usually shows the channel title in the top and
     * the channel information or the connection status in the bottom.
     */
    @Suppress("LongParameterList")
    @Composable
    public fun RowScope.MessageListHeaderCenterContent(
        modifier: Modifier,
        channel: Channel,
        currentUser: User?,
        typingUsers: List<User>,
        messageMode: MessageMode,
        onHeaderTitleClick: (Channel) -> Unit,
        connectionState: ConnectionState,
    ) {
        DefaultMessageListHeaderCenterContent(
            modifier = modifier,
            channel = channel,
            currentUser = currentUser,
            typingUsers = typingUsers,
            messageMode = messageMode,
            onHeaderTitleClick = onHeaderTitleClick,
            connectionState = connectionState,
        )
    }

    /**
     * The default trailing content of the message list header, which is the channel avatar.
     */
    @Composable
    public fun RowScope.MessageListHeaderTrailingContent(
        channel: Channel,
        currentUser: User?,
        onClick: () -> Unit,
    ) {
        DefaultMessageListHeaderTrailingContent(
            channel = channel,
            currentUser = currentUser,
            onClick = onClick,
        )
    }

    /**
     * The default loading indicator of the message list,
     * when the initial message list is loading.
     */
    @Composable
    public fun MessageListLoadingIndicator(modifier: Modifier) {
        DefaultMessageListLoadingIndicator(
            modifier = modifier,
        )
    }

    /**
     * The default empty content of the message list,
     * when the message list is empty.
     */
    @Composable
    public fun MessageListEmptyContent(modifier: Modifier) {
        DefaultMessageListEmptyContent(
            modifier = modifier,
        )
    }

    /**
     * The default helper content of the message list.
     * It shows the scroll to bottom button when the user scrolls up and it's away from the bottom.
     */
    @Composable
    public fun BoxScope.MessageListHelperContent(
        messageListState: MessageListState,
        messagesLazyListState: MessagesLazyListState,
        onScrollToBottomClick: (() -> Unit) -> Unit,
    ) {
        DefaultMessagesHelperContent(
            messagesState = messageListState,
            messagesLazyListState = messagesLazyListState,
            scrollToBottom = onScrollToBottomClick,
        )
    }

    /**
     * The default message list item container, which renders each [MessageListItemState]'s subtype.
     */
    @Suppress("LongParameterList")
    @Composable
    public fun LazyItemScope.MessageListItemContainer(
        messageListItem: MessageListItemState,
        reactionSorting: ReactionSorting,
        onPollUpdated: (Message, Poll) -> Unit,
        onCastVote: (Message, Poll, Option) -> Unit,
        onRemoveVote: (Message, Poll, Vote) -> Unit,
        selectPoll: (Message, Poll, PollSelectionType) -> Unit,
        onClosePoll: (String) -> Unit,
        onAddPollOption: (Poll, String) -> Unit,
        onLongItemClick: (Message) -> Unit,
        onThreadClick: (Message) -> Unit,
        onReactionsClick: (Message) -> Unit,
        onGiphyActionClick: (GiphyAction) -> Unit,
        onMediaGalleryPreviewResult: (MediaGalleryPreviewResult?) -> Unit,
        onQuotedMessageClick: (Message) -> Unit,
        onUserAvatarClick: ((User) -> Unit)?,
        onMessageLinkClick: ((Message, String) -> Unit)?,
        onUserMentionClick: (User) -> Unit,
        onAddAnswer: (Message, Poll, String) -> Unit,
    ) {
        DefaultMessageContainer(
            messageListItemState = messageListItem,
            reactionSorting = reactionSorting,
            messageContentFactory = MessageContentFactory.Deprecated,
            onPollUpdated = onPollUpdated,
            onCastVote = onCastVote,
            onRemoveVote = onRemoveVote,
            selectPoll = selectPoll,
            onClosePoll = onClosePoll,
            onAddPollOption = onAddPollOption,
            onLongItemClick = onLongItemClick,
            onThreadClick = onThreadClick,
            onReactionsClick = onReactionsClick,
            onGiphyActionClick = onGiphyActionClick,
            onMediaGalleryPreviewResult = onMediaGalleryPreviewResult,
            onQuotedMessageClick = onQuotedMessageClick,
            onUserAvatarClick = onUserAvatarClick,
            onLinkClick = onMessageLinkClick,
            onUserMentionClick = onUserMentionClick,
            onAddAnswer = onAddAnswer,
        )
    }

    /**
     * The default loading more item of the message list,
     * when the next page of messages is loading.
     */
    @Composable
    public fun LazyItemScope.MessageListLoadingMoreItemContent() {
        DefaultMessagesLoadingMoreIndicator()
    }

    /**
     * The default date separator item content of the message list.
     */
    @Composable
    public fun LazyItemScope.MessageListDateSeparatorItemContent(dateSeparatorItem: DateSeparatorItemState) {
        DefaultMessageDateSeparatorContent(dateSeparator = dateSeparatorItem)
    }

    /**
     * The default unread separator item content of the message list.
     */
    @Composable
    public fun LazyItemScope.MessageListUnreadSeparatorItemContent(unreadSeparatorItem: UnreadSeparatorItemState) {
        DefaultMessageUnreadSeparatorContent(unreadSeparatorItemState = unreadSeparatorItem)
    }

    /**
     * The default thread date separator item content of the message list.
     */
    @Composable
    public fun LazyItemScope.MessageListThreadDateSeparatorItemContent(
        threadDateSeparatorItem: ThreadDateSeparatorItemState,
    ) {
        DefaultMessageThreadSeparatorContent(threadSeparator = threadDateSeparatorItem)
    }

    /**
     * The default system message content of the message list.
     */
    @Composable
    public fun LazyItemScope.MessageListSystemItemContent(systemMessageItem: SystemMessageItemState) {
        DefaultSystemMessageContent(systemMessageState = systemMessageItem)
    }

    /**
     * The default moderated message content of the message list.
     */
    @Composable
    public fun LazyItemScope.MessageListModeratedItemContent(moderatedMessageItem: ModeratedMessageItemState) {
        DefaultMessageModeratedContent(moderatedMessageItemState = moderatedMessageItem)
    }

    /**
     * The default typing indicator content of the message list.
     */
    @Composable
    public fun LazyItemScope.MessageListTypingIndicatorItemContent(typingItem: TypingItemState) {
    }

    /**
     * The default empty thread placeholder item content of the message list.
     */
    @Composable
    public fun LazyItemScope.MessageListEmptyThreadPlaceholderItemContent(
        emptyThreadPlaceholderItem: EmptyThreadPlaceholderItemState,
    ) {
    }

    /**
     * The default start of the channel item content of the message list.
     */
    @Composable
    public fun LazyItemScope.MessageListStartOfTheChannelItemContent(
        startOfTheChannelItem: StartOfTheChannelItemState,
    ) {
    }

    /**
     * The default item content of a regular message.
     */
    @Suppress("LongParameterList")
    @Composable
    public fun LazyItemScope.MessageListItemContent(
        messageItem: MessageItemState,
        reactionSorting: ReactionSorting,
        onPollUpdated: (Message, Poll) -> Unit,
        onCastVote: (Message, Poll, Option) -> Unit,
        onRemoveVote: (Message, Poll, Vote) -> Unit,
        selectPoll: (Message, Poll, PollSelectionType) -> Unit,
        onClosePoll: (String) -> Unit,
        onAddPollOption: (Poll, String) -> Unit,
        onLongItemClick: (Message) -> Unit,
        onThreadClick: (Message) -> Unit,
        onReactionsClick: (Message) -> Unit,
        onGiphyActionClick: (GiphyAction) -> Unit,
        onMediaGalleryPreviewResult: (MediaGalleryPreviewResult?) -> Unit,
        onQuotedMessageClick: (Message) -> Unit,
        onUserAvatarClick: ((User) -> Unit)?,
        onMessageLinkClick: ((Message, String) -> Unit)?,
        onUserMentionClick: (User) -> Unit,
        onAddAnswer: (Message, Poll, String) -> Unit,
    ) {
        DefaultMessageItem(
            messageItem = messageItem,
            reactionSorting = reactionSorting,
            messageContentFactory = MessageContentFactory.Deprecated,
            onPollUpdated = onPollUpdated,
            onCastVote = onCastVote,
            onRemoveVote = onRemoveVote,
            selectPoll = selectPoll,
            onClosePoll = onClosePoll,
            onAddPollOption = onAddPollOption,
            onLongItemClick = onLongItemClick,
            onThreadClick = onThreadClick,
            onReactionsClick = onReactionsClick,
            onGiphyActionClick = onGiphyActionClick,
            onMediaGalleryPreviewResult = onMediaGalleryPreviewResult,
            onQuotedMessageClick = onQuotedMessageClick,
            onUserAvatarClick = { onUserAvatarClick?.invoke(messageItem.message.user) },
            onLinkClick = onMessageLinkClick,
            onUserMentionClick = onUserMentionClick,
            onAddAnswer = onAddAnswer,
        )
    }

    /**
     * The default header content of the message item.
     * Usually shown if the message is pinned and a list of reactions for the message.
     */
    @Composable
    public fun ColumnScope.MessageItemHeaderContent(
        messageItem: MessageItemState,
        reactionSorting: ReactionSorting,
        onReactionsClick: (Message) -> Unit,
    ) {
        DefaultMessageItemHeaderContent(
            messageItem = messageItem,
            reactionSorting = reactionSorting,
            onReactionsClick = onReactionsClick,
        )
    }

    /**
     * The default footer content of the message item.
     * Usually showing some of the following UI elements: upload status, thread participants, message timestamp.
     */
    @Composable
    public fun ColumnScope.MessageItemFooterContent(
        messageItem: MessageItemState,
    ) {
        DefaultMessageItemFooterContent(
            messageItem = messageItem,
            messageContentFactory = MessageContentFactory.Deprecated,
        )
    }

    /**
     * The default leading content of the message item.
     * Usually the avatar of the user if the message doesn't belong to the current user.
     */
    @Composable
    public fun RowScope.MessageItemLeadingContent(
        messageItem: MessageItemState,
        onUserAvatarClick: (() -> Unit)?,
    ) {
        DefaultMessageItemLeadingContent(
            messageItem = messageItem,
            onUserAvatarClick = onUserAvatarClick,
        )
    }

    /**
     * The default center content of the message item.
     * Usually a message bubble with attachments or emoji stickers if the message contains only emoji.
     */
    @Suppress("LongParameterList")
    @Composable
    public fun ColumnScope.MessageItemCenterContent(
        messageItem: MessageItemState,
        onLongItemClick: (Message) -> Unit,
        onPollUpdated: (Message, Poll) -> Unit,
        onCastVote: (Message, Poll, Option) -> Unit,
        onRemoveVote: (Message, Poll, Vote) -> Unit,
        selectPoll: (Message, Poll, PollSelectionType) -> Unit,
        onAddAnswer: (message: Message, poll: Poll, answer: String) -> Unit,
        onClosePoll: (String) -> Unit,
        onAddPollOption: (poll: Poll, option: String) -> Unit,
        onGiphyActionClick: (GiphyAction) -> Unit,
        onQuotedMessageClick: (Message) -> Unit,
        onLinkClick: ((Message, String) -> Unit)?,
        onUserMentionClick: (User) -> Unit,
        onMediaGalleryPreviewResult: (MediaGalleryPreviewResult?) -> Unit,
    ) {
        DefaultMessageItemCenterContent(
            messageItem = messageItem,
            messageContentFactory = MessageContentFactory.Deprecated,
            onLongItemClick = onLongItemClick,
            onGiphyActionClick = onGiphyActionClick,
            onQuotedMessageClick = onQuotedMessageClick,
            onLinkClick = onLinkClick,
            onUserMentionClick = onUserMentionClick,
            onMediaGalleryPreviewResult = onMediaGalleryPreviewResult,
            onPollUpdated = onPollUpdated,
            onCastVote = onCastVote,
            onRemoveVote = onRemoveVote,
            selectPoll = selectPoll,
            onAddAnswer = onAddAnswer,
            onClosePoll = onClosePoll,
            onAddPollOption = onAddPollOption,
        )
    }

    /**
     * The default trailing content of the message item.
     * Usually an extra spacing at the end of the message item if the author is the current user.
     */
    @Composable
    public fun RowScope.MessageItemTrailingContent(
        messageItem: MessageItemState,
    ) {
        DefaultMessageItemTrailingContent(messageItem = messageItem)
    }

    /**
     * The default Giphy message content.
     */
    @Composable
    public fun MessageGiphyContent(
        message: Message,
        onGiphyActionClick: (GiphyAction) -> Unit,
    ) {
        DefaultMessageGiphyContent(
            message = message,
            onGiphyActionClick = onGiphyActionClick,
        )
    }

    /**
     * The default content of a deleted message.
     */
    @Composable
    public fun MessageDeletedContent(
        modifier: Modifier,
    ) {
        DefaultMessageDeletedContent(modifier = modifier)
    }

    /**
     * The default content of a regular message that can contain attachments and text.
     */
    @Suppress("LongParameterList")
    @Composable
    public fun MessageRegularContent(
        message: Message,
        currentUser: User?,
        onLongItemClick: (Message) -> Unit,
        onMediaGalleryPreviewResult: (MediaGalleryPreviewResult?) -> Unit,
        onQuotedMessageClick: (Message) -> Unit,
        onUserMentionClick: (User) -> Unit,
        onLinkClick: ((Message, String) -> Unit)?,
    ) {
        DefaultMessageContent(
            message = message,
            currentUser = currentUser,
            onLongItemClick = onLongItemClick,
            messageContentFactory = MessageContentFactory.Deprecated,
            onMediaGalleryPreviewResult = onMediaGalleryPreviewResult,
            onQuotedMessageClick = onQuotedMessageClick,
            onUserMentionClick = onUserMentionClick,
            onLinkClick = onLinkClick,
        )
    }

    /**
     * The default message text content.
     * Usually with extra styling and padding for the chat bubble.
     */
    @Composable
    public fun MessageTextContent(
        message: Message,
        currentUser: User?,
        onLongItemClick: (Message) -> Unit,
        onLinkClick: ((Message, String) -> Unit)?,
        onUserMentionClick: (User) -> Unit,
    ) {
        MessageText(
            message = message,
            currentUser = currentUser,
            onLongItemClick = onLongItemClick,
            onLinkClick = onLinkClick,
            onUserMentionClick = onUserMentionClick,
        )
    }

    /**
     * The default quoted message content.
     * Usually shows only the sender avatar, text and a single attachment preview.
     */
    @Composable
    public fun MessageQuotedContent(
        message: Message,
        currentUser: User?,
        onLongItemClick: (Message) -> Unit,
        onQuotedMessageClick: (Message) -> Unit,
    ) {
        val quotedMessage = message.replyTo
        if (quotedMessage != null) {
            QuotedMessage(
                modifier = Modifier.padding(horizontal = 8.dp, vertical = 4.dp),
                message = quotedMessage,
                currentUser = currentUser,
                replyMessage = message,
                onLongItemClick = { onLongItemClick(message) },
                onQuotedMessageClick = onQuotedMessageClick,
            )
        }
    }

    /**
     * The default uploading content of the message footer.
     * Usually shows how many items have been uploaded and the total number of items.
     */
    @Composable
    public fun MessageFooterUploadingContent(
        modifier: Modifier,
        messageItem: MessageItemState,
    ) {
        UploadingFooter(
            modifier = modifier,
            message = messageItem.message,
        )
    }

    /**
     * The default content of the only-visible-to-you footer message.
     */
    @Composable
    public fun MessageFooterOnlyVisibleToYouContent(
        messageItem: MessageItemState,
    ) {
        OwnedMessageVisibilityContent(
            message = messageItem.message,
        )
    }

    /**
     * The default footer content.
     * Usually contains either [MessageThreadFooter] or the default footer,
     * which holds the sender name and the timestamp.
     */
    @Composable
    public fun MessageFooterContent(
        messageItem: MessageItemState,
    ) {
        MessageFooter(messageItem = messageItem)
    }

    /**
     * The default status indicator of the message footer, weather the message is sent, pending or read.
     */
    @Composable
    public fun MessageFooterStatusIndicator(
        modifier: Modifier,
        message: Message,
        isMessageRead: Boolean,
        readCount: Int,
    ) {
        MessageReadStatusIcon(
            modifier = modifier,
            message = message,
            isMessageRead = isMessageRead,
            readCount = readCount,
        )
    }

<<<<<<< HEAD
    // REGION: Channel menu
    /**
     * Factory method for creating the full content of the SelectedChannelMenu.
     *
     * @param modifier The modifier for the menu.
     * @param selectedChannel The selected channel.
     * @param isMuted Whether the channel is muted.
     * @param currentUser The current user.
     * @param onChannelOptionClick Callback for when a channel option is clicked.
     * @param onDismiss Callback for when the menu is dismissed.
     */
    @Composable
    public fun ChannelMenu(
        modifier: Modifier,
        selectedChannel: Channel,
        isMuted: Boolean,
        currentUser: User?,
        onChannelOptionClick: (ChannelAction) -> Unit,
        onDismiss: () -> Unit,
    ) {
        SelectedChannelMenu(
            modifier = modifier,
            selectedChannel = selectedChannel,
            isMuted = isMuted,
            currentUser = currentUser,
            onChannelOptionClick = onChannelOptionClick,
            onDismiss = onDismiss,
        )
    }

    /**
     * Factory method for creating the header content of the SelectedChannelMenu.
     *
     * @param selectedChannel The selected channel.
     * @param currentUser The current user.
     */
    @Composable
    public fun ChannelMenuHeaderContent(
        modifier: Modifier,
        selectedChannel: Channel,
        currentUser: User?,
    ) {
        DefaultSelectedChannelMenuHeaderContent(
            selectedChannel = selectedChannel,
            currentUser = currentUser,
        )
    }

    /**
     * Factory method for creating the center content of the SelectedChannelMenu.
     *
     * @param onChannelOptionClick Callback for when a channel option is clicked.
     * @param channelOptions List of channel options.
     */
    @Composable
    public fun ChannelMenuCenterContent(
        modifier: Modifier,
        onChannelOptionClick: (ChannelAction) -> Unit,
        channelOptions: List<ChannelOptionState>,
    ) {
        ChannelMenuOptions(
            channelOptions = channelOptions,
            onChannelOptionClick = onChannelOptionClick,
            modifier = modifier,
        )
    }

    /**
     * Factory method for creating the options content of the SelectedChannelMenu.
     *
     * @param onChannelOptionClick Callback for when a channel option is clicked.
     * @param channelOptions List of channel options.
     */
    @Composable
    public fun ChannelMenuOptions(
        modifier: Modifier,
        onChannelOptionClick: (ChannelAction) -> Unit,
        channelOptions: List<ChannelOptionState>,
    ) {
        ChannelOptions(
            options = channelOptions,
            onChannelOptionClick = onChannelOptionClick,
            modifier = modifier,
        )
    }

    /**
     * Factory method for creating the footer content of the SelectedChannelMenu.
     *
     * @param modifier The modifier for the footer.
     */
    @Composable
    public fun ChannelOptionsItem(
        modifier: Modifier,
        option: ChannelOptionState,
        onClick: () -> Unit,
    ) {
        MenuOptionItem(
            modifier = modifier,
            title = option.title,
            titleColor = option.titleColor,
            leadingIcon = {
                ChannelOptionsItemLeadingIcon(Modifier, option)
            },
            onClick = onClick,
            style = ChatTheme.typography.bodyBold,
            itemHeight = 56.dp,
            verticalAlignment = Alignment.CenterVertically,
            horizontalArrangement = Arrangement.Start,
        )
    }

    /**
     * Factory method for creating the leading icon of the Channel options menu item.
     *
     * @param option The channel option state.
     */
    @Composable
    public fun ChannelOptionsItemLeadingIcon(modifier: Modifier, option: ChannelOptionState) {
        Icon(
            modifier = modifier
                .size(56.dp)
                .padding(16.dp),
            painter = option.iconPainter,
            tint = option.iconColor,
            contentDescription = null,
        )
    }

    // REGION: Message menu
    /**
     * Factory method for creating the full content of the SelectedMessageMenu.
     * This is the menu that appears when a message is long-pressed.
     *
     * @param modifier The modifier for the menu.
     * @param message The selected message.
     * @param messageOptions List of message options.
     * @param ownCapabilities The capabilities of the current user.
     * @param onMessageAction Callback for when a message action is clicked.
     * @param onDismiss Callback for when the menu is dismissed.
     */
    @Composable
    public fun MessageMenu(
        modifier: Modifier,
        message: Message,
        messageOptions: List<MessageOptionItemState>,
        ownCapabilities: Set<String>,
        onMessageAction: (MessageAction) -> Unit,
        onShowMore: () -> Unit,
        onDismiss: () -> Unit,
    ) {
        SelectedMessageMenu(
            modifier = modifier,
            messageOptions = messageOptions,
            message = message,
            ownCapabilities = ownCapabilities,
            onMessageAction = onMessageAction,
            onShowMoreReactionsSelected = onShowMore,
            onDismiss = onDismiss,
        )
    }

    /**
     * Factory method for creating the center content of the SelectedMessageMenu.
     *
     * @param modifier The modifier for the center content.
     * @param message The selected message.
     * @param messageOptions List of message options.
     * @param ownCapabilities The capabilities of the current user.
     */
    @Composable
    public fun MessageMenuCenterContent(
        modifier: Modifier,
        message: Message,
        messageOptions: List<MessageOptionItemState>,
        onMessageAction: (MessageAction) -> Unit,
        ownCapabilities: Set<String>,
    ) {
        MessageMenuOptions(
            modifier = modifier,
            message = message,
            options = messageOptions,
            onMessageOptionSelected = { onMessageAction(it.action) },
        )
    }

    /**
     * Factory method for creating the header content of the SelectedMessageMenu.
     *
     * @param message The selected message.
     * @param messageOptions List of message options.
     * @param ownCapabilities The capabilities of the current user.
     * @param onShowMore Callback for when the show more reactions option is clicked.
     * @param onMessageAction Callback for when a message action is clicked.
     */
    @Composable
    public fun MessageMenuHeaderContent(
        modifier: Modifier,
        message: Message,
        messageOptions: List<MessageOptionItemState>,
        onMessageAction: (MessageAction) -> Unit,
        ownCapabilities: Set<String>,
        onShowMore: () -> Unit,
    ) {
        ReactionMenuOptions(
            modifier = modifier,
            message = message,
            reactionTypes = ChatTheme.reactionIconFactory.createReactionIcons(),
            onMessageAction = onMessageAction,
            onShowMoreReactionsSelected = onShowMore,
        )
    }

    /**
     * Shows the default message options.
     *
     * @param modifier The modifier for the message options.
     * @param options The list of message options.
     */
    @Composable
    public fun MessageMenuOptions(
        modifier: Modifier,
        message: Message,
        options: List<MessageOptionItemState>,
        onMessageOptionSelected: (MessageOptionItemState) -> Unit,
    ) {
        MessageOptions(
            modifier = modifier,
            onMessageOptionSelected = onMessageOptionSelected,
            options = options,
        )
    }

    /**
     * Factory method for creating the options content of the SelectedMessageMenu.
     */
    @Composable
    public fun MessageMenuOptionsItem(
        modifier: Modifier,
        option: MessageOptionItemState,
        onMessageOptionSelected: (MessageOptionItemState) -> Unit,
    ) {
        val title = stringResource(id = option.title)
        // Not using directly the [MessageOptionsItem] because that one contains our default behavior which is not overridable.
        MenuOptionItem(
            modifier = modifier,
            title = title,
            titleColor = option.titleColor,
            leadingIcon = {
                MessageMenuOptionsItemLeadingContent(modifier, option)
            },
            onClick = { onMessageOptionSelected(option) },
            style = ChatTheme.typography.body,
            itemHeight = 56.dp,
            verticalAlignment = Alignment.CenterVertically,
            horizontalArrangement = Arrangement.Start,
        )
    }

    /**
     * Factory method for creating the leading icon of the Message options menu item.
     * This is the icon that appears on the left side of the message option.
     *
     * @param option The message option state.
     */
    @Composable
    public fun MessageMenuOptionsItemLeadingContent(
        modifier: Modifier,
        option: MessageOptionItemState,
    ) {
        Icon(
            modifier = modifier.padding(horizontal = 16.dp),
            painter = option.iconPainter,
            tint = option.iconColor,
            contentDescription = null,
        )
    }

    // REGION: Reaction menu and items
    /**
     * Factory method for creating the full content of the SelectedReactionsMenu.
     *
     * @param modifier The modifier for the menu.
     * @param currentUser The current user.
     * @param message The selected message.
     * @param ownCapabilities The capabilities of the current user.
     * @param onMessageAction Callback for when a message action is clicked.
     * @param onDismiss Callback for when the menu is dismissed.
     */
    @Composable
    public fun ReactionsMenu(
        modifier: Modifier,
        currentUser: User?,
        message: Message,
        onMessageAction: (MessageAction) -> Unit,
        onShowMoreReactionsSelected: () -> Unit,
        ownCapabilities: Set<String>,
        onDismiss: () -> Unit,
    ) {
        SelectedReactionsMenu(
            modifier = modifier,
            currentUser = currentUser,
            message = message,
            onMessageAction = onMessageAction,
            onShowMoreReactionsSelected = onShowMoreReactionsSelected,
            onDismiss = onDismiss,
            ownCapabilities = ownCapabilities,
        )
    }

    /**
     * Factory method for creating the header content of the SelectedReactionsMenu.
     *
     * @param message The selected message.
     * @param reactionTypes The reaction types.
     * @param onMessageAction Callback for when a message action is clicked.
     * @param onShowMoreReactionsSelected Callback for when the show more reactions option is clicked.
     */
    @Composable
    public fun ReactionsMenuHeaderContent(
        modifier: Modifier,
        message: Message,
        reactionTypes: Map<String, ReactionIcon>,
        onMessageAction: (MessageAction) -> Unit,
        onShowMoreReactionsSelected: () -> Unit,
    ) {
        ReactionMenuOptions(
            modifier = modifier,
            message = message,
            reactionTypes = reactionTypes,
            onMessageAction = onMessageAction,
            onShowMoreReactionsSelected = onShowMoreReactionsSelected,
        )
    }

    /**
     * Factory method for creating the center content of the reactions menu.
     *
     * @param modifier The modifier for the center content.
     * @param userReactions The user reactions.
     */
    @Composable
    public fun ReactionsMenuCenterContent(
        modifier: Modifier,
        userReactions: List<UserReactionItemState>,
    ) {
        UserReactions(
            modifier = Modifier
                .fillMaxWidth()
                .heightIn(max = ChatTheme.dimens.userReactionsMaxHeight)
                .padding(vertical = 16.dp),
            items = userReactions,
        )
    }

    /**
     * Factory method for the reaction options in the menu.
     *
     * @param message The selected message.
     * @param reactionTypes The reaction types.
     * @param onMessageAction Callback for when a message action is clicked.
     * @param onShowMoreReactionsSelected Callback for when the show more reactions option is clicked.
     */
    @Composable
    public fun ReactionMenuOptions(
        modifier: Modifier,
        message: Message,
        reactionTypes: Map<String, ReactionIcon>,
        onMessageAction: (MessageAction) -> Unit,
        onShowMoreReactionsSelected: () -> Unit,
    ) {
        ReactionOptions(
            modifier = modifier
                .fillMaxWidth()
                .padding(start = 16.dp, end = 16.dp, bottom = 8.dp, top = 20.dp),
            reactionTypes = reactionTypes,
            showMoreReactionsIcon = R.drawable.stream_compose_ic_more,
            onReactionOptionSelected = {
                onMessageAction(
                    React(
                        reaction = Reaction(messageId = message.id, type = it.type),
                        message = message,
                    ),
                )
            },
            onShowMoreReactionsSelected = onShowMoreReactionsSelected,
            ownReactions = message.ownReactions,
        )
    }

    /**
     * Factory method for creating the header content of the SelectedReactionsMenu.
     *
     * @param modifier The modifier for the header.
     * @param option the reaction option.
     * @param onReactionOptionSelected Callback for when a reaction option is clicked.
     */
    @Composable
    public fun ReactionMenuOptionItem(
        modifier: Modifier,
        option: ReactionOptionItemState,
        onReactionOptionSelected: (ReactionOptionItemState) -> Unit,
    ) {
        ReactionOptionItem(
            modifier = modifier
                .clickable(
                    interactionSource = remember { MutableInteractionSource() },
                    indication = ripple(bounded = false),
                    onClick = { onReactionOptionSelected(option) },
                ),
            option = option,
        )
    }

    /**
     * Factory method for creating the reactions menu more option.
     *
     * @param onShowMoreReactionsSelected Callback for when the show more reactions option is clicked.
     * @param showMoreReactionsIcon The icon for the show more reactions option.
     */
    @Composable
    public fun ReactionMenuShowMore(
        modifier: Modifier,
        onShowMoreReactionsSelected: () -> Unit,
        showMoreReactionsIcon: Int,
    ) {
        Icon(
            modifier = modifier.clickable(
                interactionSource = remember { MutableInteractionSource() },
                indication = ripple(bounded = false),
                onClick = { onShowMoreReactionsSelected() },
            ),
            painter = painterResource(id = showMoreReactionsIcon),
            contentDescription = LocalContext.current.getString(R.string.stream_compose_show_more_reactions),
            tint = ChatTheme.colors.textLowEmphasis,
        )
    }

    /**
     * Factory method for creating the center content of the reactions menu.
     *
     * @param modifier The modifier for the center content.
     * @param message The selected message.
     */
    @OptIn(ExperimentalFoundationApi::class)
    @Composable
    public fun ExtendedReactionsMenuOptions(
        modifier: Modifier,
        message: Message,
        reactionTypes: Map<String, ReactionIcon>,
        onMessageAction: (MessageAction) -> Unit,
    ) {
        ExtendedReactionsOptions(
            modifier = modifier
                .fillMaxWidth()
                .padding(start = 16.dp, end = 16.dp, bottom = 8.dp, top = 20.dp),
            reactionTypes = reactionTypes,
            onReactionOptionSelected = {
                onMessageAction(
                    React(
                        reaction = Reaction(messageId = message.id, type = it.type),
                        message = message,
                    ),
                )
            },
            cells = GridCells.Fixed(5),
            ownReactions = message.ownReactions,
        )
    }

    /**
     * Factory method for creating the header content of the SelectedReactionsMenu.
     *
     * @param modifier The modifier for the header.
     * @param option the reaction option.
     * @param onReactionOptionSelected Callback for when a reaction option is clicked.
     */
    @Composable
    public fun ExtendedReactionMenuOptionItem(
        modifier: Modifier,
        option: ReactionOptionItemState,
        onReactionOptionSelected: (ReactionOptionItemState) -> Unit,
    ) {
        ReactionMenuOptionItem(
            modifier = modifier
                .padding(8.dp),
            onReactionOptionSelected = onReactionOptionSelected,
            option = option,
        )
    }

    /**
     * Factory method for creating the reactions menu more option.
     *
     * @param modifier The modifier
     * @param message The selected message.
     * @param onMessageAction Callback for when a message action is clicked.
     * @param onDismiss Callback for when the menu is dismissed.
     */
    @Composable
    public fun MessageReactionPicker(
        modifier: Modifier,
        message: Message,
        onMessageAction: (MessageAction) -> Unit,
        onDismiss: () -> Unit,
    ) {
        ReactionsPicker(
            modifier = modifier,
            message = message,
            onMessageAction = onMessageAction,
            onDismiss = onDismiss,
        )
    }

    /**
     * Factory method for creating the header content of the reaction picker.
     *
     * * @param modifier The modifier
     * @param message The selected message.
     * @param onMessageAction Callback for when a message action is clicked.
     * @param onDismiss Callback for when the menu is dismissed.
     */
    @Composable
    public fun MessageReactionPickerHeaderContent(
        modifier: Modifier,
        message: Message,
        onMessageAction: (MessageAction) -> Unit,
        onDismiss: () -> Unit,
    ) {
        // This composable is empty on purpose. By default we don't have a header to the picker.
    }

    /**
     * Factory method for creating the center content of the reaction picker.
     *
     * @param modifier The modifier
     * @param message The selected message.
     * @param onMessageAction Callback for when a message action is clicked.
     * @param reactionTypes The reaction types.
     * @param onDismiss Callback for when the menu is dismissed.
     */
    @Composable
    public fun MessageReactionPickerCenterContent(
        modifier: Modifier,
        message: Message,
        onMessageAction: (MessageAction) -> Unit,
        reactionTypes: Map<String, ReactionIcon>,
        onDismiss: () -> Unit,
    ) {
        ExtendedReactionsMenuOptions(
            modifier = modifier,
            message = message,
            reactionTypes = reactionTypes,
            onMessageAction = onMessageAction,
        )
    }

    // REGION: Generic menu items
    /**
     * Factory method for creating a generic menu option item.
     *
     * @param modifier The modifier for the menu item.
     * @param title The title of the menu item.
     * @param titleColor The color of the title.
     * @param leadingIcon The leading icon of the menu item.
     * @param onClick Callback for when the menu item is clicked.
     */
    @Composable
    public fun MenuOptionItem(
        modifier: Modifier,
        onClick: () -> Unit,
        leadingIcon: @Composable RowScope.() -> Unit,
        title: String,
        titleColor: Color,
        style: TextStyle,
        itemHeight: Dp,
        verticalAlignment: Alignment.Vertical,
        horizontalArrangement: Arrangement.Horizontal,
    ) {
        GenericMenuOptionItem(
            modifier = modifier,
            onClick = onClick,
            leadingIcon = leadingIcon,
            title = title,
            titleColor = titleColor,
            style = style,
            itemHeight = itemHeight,
            verticalAlignment = verticalAlignment,
            horizontalArrangement = horizontalArrangement,
        )
=======
    /**
     * The default header content of the message composer.
     * Shown on top of the composer and contains additional info/context, and is shown during editing/replying to a
     * message, or when there is a link pasted in the composer.
     *
     * @param state The current state of the message composer.
     * @param onCancel The action to perform when the cancel button is clicked.
     * @param onLinkPreviewClick The action to perform when the link preview is clicked.
     */
    @Composable
    public fun ColumnScope.MessageComposerHeaderContent(
        state: MessageComposerState,
        onCancel: () -> Unit,
        onLinkPreviewClick: ((LinkPreview) -> Unit)?,
    ) {
        DefaultMessageComposerHeaderContent(state, onCancel, onLinkPreviewClick)
    }

    /**
     * The default options header for the message input component. It is based on the currently active
     * message action - [io.getstream.chat.android.ui.common.state.messages.Reply] or
     * [io.getstream.chat.android.ui.common.state.messages.Edit].
     * It shows a heading based on the action and a cancel button to cancel the action.
     *
     * Used as part of [MessageComposerHeaderContent].
     *
     * @param modifier The modifier to apply to the composable.
     * @param activeAction The currently active message action.
     * @param onCancel The action to perform when the cancel button is clicked.
     */
    @Composable
    public fun MessageComposerMessageInputOptions(
        modifier: Modifier,
        activeAction: MessageAction,
        onCancel: () -> Unit,
    ) {
        MessageInputOptions(activeAction, onCancel, modifier)
    }

    /**
     * Shows a preview of the link that the user has entered in the message composer.
     * Shows the link image preview, the title of the link and its description.
     *
     * Used as part of [MessageComposerHeaderContent].
     *
     * @param modifier The modifier to apply to the composable.
     * @param linkPreview The link preview to show.
     * @param onClick The action to perform when the link preview is clicked.
     */
    @Composable
    public fun MessageComposerLinkPreview(
        modifier: Modifier,
        linkPreview: LinkPreview,
        onClick: ((LinkPreview) -> Unit)?,
    ) {
        ComposerLinkPreview(modifier, linkPreview, onClick)
    }

    /**
     * The default footer content of the message composer.
     * Shown during replying to a thread, and it provides the checkbox to also send the message to the channel.
     *
     * @param state The current state of the message composer.
     * @param onAlsoSendToChannelSelected The action to perform when the "Also send to channel" checkbox is selected.
     */
    @Composable
    public fun ColumnScope.MessageComposerFooterContent(
        state: MessageComposerState,
        onAlsoSendToChannelSelected: (Boolean) -> Unit,
    ) {
        DefaultMessageComposerFooterContent(state, onAlsoSendToChannelSelected)
    }

    /**
     * The default mentions popup content of the message composer.
     * Shown when the user types '@' in the composer, and there are available users that can be mentioned.
     *
     * @param mentionSuggestions The list of mention suggestions to show.
     * @param onMentionSelected The action to perform when a mention is selected.
     */
    @Composable
    public fun MessageComposerMentionsPopupContent(
        mentionSuggestions: List<User>,
        onMentionSelected: (User) -> Unit,
    ) {
        MentionSuggestionList(users = mentionSuggestions, onMentionSelected = onMentionSelected)
    }

    /**
     * The default mention suggestion item of the message composer.
     *
     * Used in [MessageComposerMentionsPopupContent].
     *
     * @param user The user for which the suggestion is rendered.
     * @param onMentionSelected The action to perform when the mention is selected.
     */
    @Composable
    public fun MessageComposerMentionSuggestionItem(
        user: User,
        onMentionSelected: (User) -> Unit,
    ) {
        MentionSuggestionItem(user = user, onMentionSelected = onMentionSelected)
    }

    /**
     * The default leading content of the mention suggestion item of the message composer.
     *
     * Used as part of [MessageComposerMentionSuggestionItem].
     *
     * @param user The user for which the leading content is rendered.
     */
    @Composable
    public fun RowScope.MessageComposerMentionSuggestionItemLeadingContent(user: User) {
        DefaultMentionSuggestionItemLeadingContent(user)
    }

    /**
     * The default center content of the mention suggestion item of the message composer.
     *
     * Used as part of [MessageComposerMentionSuggestionItem].
     *
     * @param user The user for which the center content is rendered.
     */
    @Composable
    public fun RowScope.MessageComposerMentionSuggestionItemCenterContent(user: User) {
        DefaultMentionSuggestionItemCenterContent(user)
    }

    /**
     * The default trailing content of the mention suggestion item of the message composer.
     *
     * Used as part of [MessageComposerMentionSuggestionItem].
     *
     * @param user The user for which the trailing content is rendered.
     */
    @Composable
    public fun RowScope.MessageComposerMentionSuggestionItemTrailingContent(user: User) {
        DefaultMentionSuggestionItemTrailingContent()
    }

    /**
     * The default instant commands popup content of the message composer.
     * Shown when the user types '/' in the composer, and there are available commands that can be used, or when the
     * user click the "Commands" button.
     *
     * @param commandSuggestions The list of command suggestions to show.
     * @param onCommandSelected The action to perform when a command is selected.
     */
    @Composable
    public fun MessageComposerCommandsPopupContent(
        commandSuggestions: List<Command>,
        onCommandSelected: (Command) -> Unit,
    ) {
        CommandSuggestionList(commands = commandSuggestions, onCommandSelected = onCommandSelected)
    }

    /**
     * The default command suggestion item of the message composer.
     *
     * Used in [MessageComposerCommandsPopupContent].
     *
     * @param command The command for which the suggestion is rendered.
     * @param onCommandSelected The action to perform when the command is selected.
     */
    @Composable
    public fun MessageComposerCommandSuggestionItem(
        command: Command,
        onCommandSelected: (Command) -> Unit,
    ) {
        CommandSuggestionItem(command, onCommandSelected = onCommandSelected)
    }

    /**
     * The default leading content of the command suggestion item of the message composer.
     *
     * Used as part of [MessageComposerCommandSuggestionItem].
     *
     * @param command The command for which the leading content is rendered.
     */
    @Composable
    public fun RowScope.MessageComposerCommandSuggestionItemLeadingContent(command: Command) {
        DefaultCommandSuggestionItemLeadingContent()
    }

    /**
     * The default center content of the command suggestion item of the message composer.
     *
     * Used as part of [MessageComposerCommandSuggestionItem].
     *
     * @param modifier The modifier to apply to the composable.
     * @param command The command for which the center content is rendered.
     */
    @Composable
    public fun RowScope.MessageComposerCommandSuggestionItemCenterContent(
        modifier: Modifier,
        command: Command,
    ) {
        DefaultCommandSuggestionItemCenterContent(command, modifier)
    }

    /**
     * The default integrations of the message composer.
     * Provides the "Attachments" and "Commands" buttons shown before the composer.
     *
     * @param state The current state of the message composer.
     * @param onAttachmentsClick The action to perform when the "Attachments" button is clicked.
     * @param onCommandsClick The action to perform when the "Commands" button is clicked.
     */
    @Composable
    public fun RowScope.MessageComposerIntegrations(
        state: MessageComposerState,
        onAttachmentsClick: () -> Unit,
        onCommandsClick: () -> Unit,
    ) {
        DefaultComposerIntegrations(state, onAttachmentsClick, onCommandsClick, state.ownCapabilities)
    }

    /**
     * The default attachments button of the message composer.
     *
     * Used as part of [MessageComposerIntegrations].
     *
     * @param enabled Whether the button is enabled.
     * @param onClick The action to perform when the button is clicked.
     */
    @Composable
    public fun RowScope.MessageComposerAttachmentsButton(
        enabled: Boolean,
        onClick: () -> Unit,
    ) {
        AttachmentsButton(enabled, onClick)
    }

    /**
     * The default commands button of the message composer.
     *
     * Used as part of [MessageComposerIntegrations].
     *
     * @param hasCommandSuggestions Whether there are command suggestions available.
     * @param enabled Whether the button is enabled.
     * @param onClick The action to perform when the button is clicked.
     */
    @Composable
    public fun RowScope.MessageComposerCommandsButton(
        hasCommandSuggestions: Boolean,
        enabled: Boolean,
        onClick: () -> Unit,
    ) {
        CommandsButton(hasCommandSuggestions, enabled, onClick)
    }

    /**
     * The default label of the message composer.
     *
     * Used by [MessageComposerInput].
     *
     * @param state The current state of the message composer.
     */
    @Composable
    public fun MessageComposerLabel(state: MessageComposerState) {
        DefaultComposerLabel(state.ownCapabilities)
    }

    /**
     * The default input content of the message composer.
     *
     * @param state The current state of the message composer.
     * @param onInputChanged The action to perform when the input changes.
     * @param onAttachmentRemoved The action to perform when an attachment is removed.
     * @param label The label to show in the composer.
     */
    @Composable
    public fun RowScope.MessageComposerInput(
        state: MessageComposerState,
        onInputChanged: (String) -> Unit,
        onAttachmentRemoved: (Attachment) -> Unit,
        label: @Composable (MessageComposerState) -> Unit,
    ) {
        DefaultComposerInputContent(state, onInputChanged, onAttachmentRemoved, label)
    }

    /**
     * The default appearance of a quoted message in the message composer.
     * Shown when the user quotes (replies to) a message in the composer.
     *
     * Used as part of [MessageComposerInput].
     *
     * @param modifier The modifier to apply to the composable.
     * @param state The current state of the message composer.
     * @param quotedMessage The message that is being quoted (replied to).
     */
    @Composable
    public fun MessageComposerQuotedMessage(
        modifier: Modifier,
        state: MessageComposerState,
        quotedMessage: Message,
    ) {
        QuotedMessage(
            modifier = modifier,
            message = quotedMessage,
            currentUser = state.currentUser,
            replyMessage = null,
            onLongItemClick = {},
            onQuotedMessageClick = {},
        )
    }

    /**
     * The default trailing content of the message composer. Contains the "Send" button, and "Audio record" button (if
     * enabled).
     *
     * @param state The current state of the message composer.
     * @param onSendClick The action to perform when the "Send" button is clicked. Supply the message text and
     * attachments.
     * @param recordingActions The actions to control the audio recording.
     */
    @Composable
    public fun MessageComposerTrailingContent(
        state: MessageComposerState,
        onSendClick: (String, List<Attachment>) -> Unit,
        recordingActions: AudioRecordingActions,
    ) {
        DefaultMessageComposerTrailingContent(state, onSendClick, recordingActions)
    }

    /**
     * The default cooldown indicator of the message composer.
     * Shown when the user is prevented from sending messages due to a cooldown.
     *
     * Used as part of [MessageComposerTrailingContent].
     *
     * @param modifier The modifier to apply to the composable.
     * @param coolDownTime The remaining time until the user can send a message.
     */
    @Composable
    public fun MessageComposerCoolDownIndicator(
        modifier: Modifier,
        coolDownTime: Int,
    ) {
        CoolDownIndicator(coolDownTime, modifier)
    }

    /**
     * The default "Send" button of the message composer.
     *
     * Used as part of [MessageComposerTrailingContent].
     *
     * @param enabled Whether the button is enabled.
     * @param isInputValid Whether the current input in the message composer is valid.
     * @param onClick The action to perform when the button is clicked.
     */
    @Composable
    public fun MessageComposerSendButton(
        enabled: Boolean,
        isInputValid: Boolean,
        onClick: () -> Unit,
    ) {
        SendButton(enabled, isInputValid, onClick)
    }

    /**
     * The default "Audio record (voice message)" button of the message composer.
     *
     * Used as part of [MessageComposerTrailingContent].
     *
     * @param state The current state of the recording process.
     * @param recordingActions The actions to control the audio recording.
     */
    @Composable
    public fun MessageComposerAudioRecordButton(
        state: RecordingState,
        recordingActions: AudioRecordingActions,
    ) {
        DefaultAudioRecordButton(state, recordingActions)
    }

    /**
     * Default composable used for displaying audio recording information while audio recording is in progress.
     *
     * @param state The current state of the message composer.
     * @param recordingActions The actions to control the audio recording.
     */
    @Composable
    public fun RowScope.MessageComposerAudioRecordingContent(
        state: MessageComposerState,
        recordingActions: AudioRecordingActions,
    ) {
        DefaultMessageComposerRecordingContent(state, recordingActions)
>>>>>>> faf18570
    }
}<|MERGE_RESOLUTION|>--- conflicted
+++ resolved
@@ -69,14 +69,11 @@
 import io.getstream.chat.android.compose.ui.components.NetworkLoadingIndicator
 import io.getstream.chat.android.compose.ui.components.channels.ChannelOptions
 import io.getstream.chat.android.compose.ui.components.channels.MessageReadStatusIcon
-<<<<<<< HEAD
 import io.getstream.chat.android.compose.ui.components.common.GenericMenuOptionItem
 import io.getstream.chat.android.compose.ui.components.messageoptions.MessageOptions
-=======
 import io.getstream.chat.android.compose.ui.components.composer.ComposerLinkPreview
 import io.getstream.chat.android.compose.ui.components.composer.CoolDownIndicator
 import io.getstream.chat.android.compose.ui.components.composer.MessageInputOptions
->>>>>>> faf18570
 import io.getstream.chat.android.compose.ui.components.messages.DefaultMessageContent
 import io.getstream.chat.android.compose.ui.components.messages.DefaultMessageDeletedContent
 import io.getstream.chat.android.compose.ui.components.messages.DefaultMessageGiphyContent
@@ -87,7 +84,6 @@
 import io.getstream.chat.android.compose.ui.components.messages.QuotedMessage
 import io.getstream.chat.android.compose.ui.components.messages.UploadingFooter
 import io.getstream.chat.android.compose.ui.components.messages.factory.MessageContentFactory
-<<<<<<< HEAD
 import io.getstream.chat.android.compose.ui.components.reactionoptions.ExtendedReactionsOptions
 import io.getstream.chat.android.compose.ui.components.reactionoptions.ReactionOptionItem
 import io.getstream.chat.android.compose.ui.components.reactionoptions.ReactionOptions
@@ -95,7 +91,6 @@
 import io.getstream.chat.android.compose.ui.components.selectedmessage.SelectedMessageMenu
 import io.getstream.chat.android.compose.ui.components.selectedmessage.SelectedReactionsMenu
 import io.getstream.chat.android.compose.ui.components.userreactions.UserReactions
-=======
 import io.getstream.chat.android.compose.ui.components.suggestions.commands.CommandSuggestionItem
 import io.getstream.chat.android.compose.ui.components.suggestions.commands.CommandSuggestionList
 import io.getstream.chat.android.compose.ui.components.suggestions.commands.DefaultCommandSuggestionItemCenterContent
@@ -117,7 +112,6 @@
 import io.getstream.chat.android.compose.ui.messages.composer.actions.AudioRecordingActions
 import io.getstream.chat.android.compose.ui.messages.composer.internal.DefaultAudioRecordButton
 import io.getstream.chat.android.compose.ui.messages.composer.internal.DefaultMessageComposerRecordingContent
->>>>>>> faf18570
 import io.getstream.chat.android.compose.ui.messages.header.DefaultMessageListHeaderCenterContent
 import io.getstream.chat.android.compose.ui.messages.header.DefaultMessageListHeaderLeadingContent
 import io.getstream.chat.android.compose.ui.messages.header.DefaultMessageListHeaderTrailingContent
@@ -138,12 +132,9 @@
 import io.getstream.chat.android.compose.ui.messages.list.DefaultMessagesLoadingMoreIndicator
 import io.getstream.chat.android.compose.ui.messages.list.DefaultSystemMessageContent
 import io.getstream.chat.android.compose.ui.messages.list.MessagesLazyListState
-<<<<<<< HEAD
 import io.getstream.chat.android.compose.ui.util.ReactionIcon
 import io.getstream.chat.android.compose.ui.util.size
-=======
 import io.getstream.chat.android.models.Attachment
->>>>>>> faf18570
 import io.getstream.chat.android.models.Channel
 import io.getstream.chat.android.models.Command
 import io.getstream.chat.android.models.ConnectionState
@@ -155,17 +146,13 @@
 import io.getstream.chat.android.models.ReactionSorting
 import io.getstream.chat.android.models.User
 import io.getstream.chat.android.models.Vote
-<<<<<<< HEAD
+import io.getstream.chat.android.ui.common.state.messages.MessageAction
 import io.getstream.chat.android.ui.common.state.channels.actions.ChannelAction
-import io.getstream.chat.android.ui.common.state.messages.MessageAction
-import io.getstream.chat.android.ui.common.state.messages.MessageMode
-import io.getstream.chat.android.ui.common.state.messages.React
-=======
 import io.getstream.chat.android.ui.common.state.messages.MessageAction
 import io.getstream.chat.android.ui.common.state.messages.MessageMode
 import io.getstream.chat.android.ui.common.state.messages.composer.MessageComposerState
 import io.getstream.chat.android.ui.common.state.messages.composer.RecordingState
->>>>>>> faf18570
+import io.getstream.chat.android.ui.common.state.messages.React
 import io.getstream.chat.android.ui.common.state.messages.list.DateSeparatorItemState
 import io.getstream.chat.android.ui.common.state.messages.list.EmptyThreadPlaceholderItemState
 import io.getstream.chat.android.ui.common.state.messages.list.GiphyAction
@@ -981,7 +968,396 @@
         )
     }
 
-<<<<<<< HEAD
+    /**
+     * The default header content of the message composer.
+     * Shown on top of the composer and contains additional info/context, and is shown during editing/replying to a
+     * message, or when there is a link pasted in the composer.
+     *
+     * @param state The current state of the message composer.
+     * @param onCancel The action to perform when the cancel button is clicked.
+     * @param onLinkPreviewClick The action to perform when the link preview is clicked.
+     */
+    @Composable
+    public fun ColumnScope.MessageComposerHeaderContent(
+        state: MessageComposerState,
+        onCancel: () -> Unit,
+        onLinkPreviewClick: ((LinkPreview) -> Unit)?,
+    ) {
+        DefaultMessageComposerHeaderContent(state, onCancel, onLinkPreviewClick)
+    }
+
+    /**
+     * The default options header for the message input component. It is based on the currently active
+     * message action - [io.getstream.chat.android.ui.common.state.messages.Reply] or
+     * [io.getstream.chat.android.ui.common.state.messages.Edit].
+     * It shows a heading based on the action and a cancel button to cancel the action.
+     *
+     * Used as part of [MessageComposerHeaderContent].
+     *
+     * @param modifier The modifier to apply to the composable.
+     * @param activeAction The currently active message action.
+     * @param onCancel The action to perform when the cancel button is clicked.
+     */
+    @Composable
+    public fun MessageComposerMessageInputOptions(
+        modifier: Modifier,
+        activeAction: MessageAction,
+        onCancel: () -> Unit,
+    ) {
+        MessageInputOptions(activeAction, onCancel, modifier)
+    }
+
+    /**
+     * Shows a preview of the link that the user has entered in the message composer.
+     * Shows the link image preview, the title of the link and its description.
+     *
+     * Used as part of [MessageComposerHeaderContent].
+     *
+     * @param modifier The modifier to apply to the composable.
+     * @param linkPreview The link preview to show.
+     * @param onClick The action to perform when the link preview is clicked.
+     */
+    @Composable
+    public fun MessageComposerLinkPreview(
+        modifier: Modifier,
+        linkPreview: LinkPreview,
+        onClick: ((LinkPreview) -> Unit)?,
+    ) {
+        ComposerLinkPreview(modifier, linkPreview, onClick)
+    }
+
+    /**
+     * The default footer content of the message composer.
+     * Shown during replying to a thread, and it provides the checkbox to also send the message to the channel.
+     *
+     * @param state The current state of the message composer.
+     * @param onAlsoSendToChannelSelected The action to perform when the "Also send to channel" checkbox is selected.
+     */
+    @Composable
+    public fun ColumnScope.MessageComposerFooterContent(
+        state: MessageComposerState,
+        onAlsoSendToChannelSelected: (Boolean) -> Unit,
+    ) {
+        DefaultMessageComposerFooterContent(state, onAlsoSendToChannelSelected)
+    }
+
+    /**
+     * The default mentions popup content of the message composer.
+     * Shown when the user types '@' in the composer, and there are available users that can be mentioned.
+     *
+     * @param mentionSuggestions The list of mention suggestions to show.
+     * @param onMentionSelected The action to perform when a mention is selected.
+     */
+    @Composable
+    public fun MessageComposerMentionsPopupContent(
+        mentionSuggestions: List<User>,
+        onMentionSelected: (User) -> Unit,
+    ) {
+        MentionSuggestionList(users = mentionSuggestions, onMentionSelected = onMentionSelected)
+    }
+
+    /**
+     * The default mention suggestion item of the message composer.
+     *
+     * Used in [MessageComposerMentionsPopupContent].
+     *
+     * @param user The user for which the suggestion is rendered.
+     * @param onMentionSelected The action to perform when the mention is selected.
+     */
+    @Composable
+    public fun MessageComposerMentionSuggestionItem(
+        user: User,
+        onMentionSelected: (User) -> Unit,
+    ) {
+        MentionSuggestionItem(user = user, onMentionSelected = onMentionSelected)
+    }
+
+    /**
+     * The default leading content of the mention suggestion item of the message composer.
+     *
+     * Used as part of [MessageComposerMentionSuggestionItem].
+     *
+     * @param user The user for which the leading content is rendered.
+     */
+    @Composable
+    public fun RowScope.MessageComposerMentionSuggestionItemLeadingContent(user: User) {
+        DefaultMentionSuggestionItemLeadingContent(user)
+    }
+
+    /**
+     * The default center content of the mention suggestion item of the message composer.
+     *
+     * Used as part of [MessageComposerMentionSuggestionItem].
+     *
+     * @param user The user for which the center content is rendered.
+     */
+    @Composable
+    public fun RowScope.MessageComposerMentionSuggestionItemCenterContent(user: User) {
+        DefaultMentionSuggestionItemCenterContent(user)
+    }
+
+    /**
+     * The default trailing content of the mention suggestion item of the message composer.
+     *
+     * Used as part of [MessageComposerMentionSuggestionItem].
+     *
+     * @param user The user for which the trailing content is rendered.
+     */
+    @Composable
+    public fun RowScope.MessageComposerMentionSuggestionItemTrailingContent(user: User) {
+        DefaultMentionSuggestionItemTrailingContent()
+    }
+
+    /**
+     * The default instant commands popup content of the message composer.
+     * Shown when the user types '/' in the composer, and there are available commands that can be used, or when the
+     * user click the "Commands" button.
+     *
+     * @param commandSuggestions The list of command suggestions to show.
+     * @param onCommandSelected The action to perform when a command is selected.
+     */
+    @Composable
+    public fun MessageComposerCommandsPopupContent(
+        commandSuggestions: List<Command>,
+        onCommandSelected: (Command) -> Unit,
+    ) {
+        CommandSuggestionList(commands = commandSuggestions, onCommandSelected = onCommandSelected)
+    }
+
+    /**
+     * The default command suggestion item of the message composer.
+     *
+     * Used in [MessageComposerCommandsPopupContent].
+     *
+     * @param command The command for which the suggestion is rendered.
+     * @param onCommandSelected The action to perform when the command is selected.
+     */
+    @Composable
+    public fun MessageComposerCommandSuggestionItem(
+        command: Command,
+        onCommandSelected: (Command) -> Unit,
+    ) {
+        CommandSuggestionItem(command, onCommandSelected = onCommandSelected)
+    }
+
+    /**
+     * The default leading content of the command suggestion item of the message composer.
+     *
+     * Used as part of [MessageComposerCommandSuggestionItem].
+     *
+     * @param command The command for which the leading content is rendered.
+     */
+    @Composable
+    public fun RowScope.MessageComposerCommandSuggestionItemLeadingContent(command: Command) {
+        DefaultCommandSuggestionItemLeadingContent()
+    }
+
+    /**
+     * The default center content of the command suggestion item of the message composer.
+     *
+     * Used as part of [MessageComposerCommandSuggestionItem].
+     *
+     * @param modifier The modifier to apply to the composable.
+     * @param command The command for which the center content is rendered.
+     */
+    @Composable
+    public fun RowScope.MessageComposerCommandSuggestionItemCenterContent(
+        modifier: Modifier,
+        command: Command,
+    ) {
+        DefaultCommandSuggestionItemCenterContent(command, modifier)
+    }
+
+    /**
+     * The default integrations of the message composer.
+     * Provides the "Attachments" and "Commands" buttons shown before the composer.
+     *
+     * @param state The current state of the message composer.
+     * @param onAttachmentsClick The action to perform when the "Attachments" button is clicked.
+     * @param onCommandsClick The action to perform when the "Commands" button is clicked.
+     */
+    @Composable
+    public fun RowScope.MessageComposerIntegrations(
+        state: MessageComposerState,
+        onAttachmentsClick: () -> Unit,
+        onCommandsClick: () -> Unit,
+    ) {
+        DefaultComposerIntegrations(state, onAttachmentsClick, onCommandsClick, state.ownCapabilities)
+    }
+
+    /**
+     * The default attachments button of the message composer.
+     *
+     * Used as part of [MessageComposerIntegrations].
+     *
+     * @param enabled Whether the button is enabled.
+     * @param onClick The action to perform when the button is clicked.
+     */
+    @Composable
+    public fun RowScope.MessageComposerAttachmentsButton(
+        enabled: Boolean,
+        onClick: () -> Unit,
+    ) {
+        AttachmentsButton(enabled, onClick)
+    }
+
+    /**
+     * The default commands button of the message composer.
+     *
+     * Used as part of [MessageComposerIntegrations].
+     *
+     * @param hasCommandSuggestions Whether there are command suggestions available.
+     * @param enabled Whether the button is enabled.
+     * @param onClick The action to perform when the button is clicked.
+     */
+    @Composable
+    public fun RowScope.MessageComposerCommandsButton(
+        hasCommandSuggestions: Boolean,
+        enabled: Boolean,
+        onClick: () -> Unit,
+    ) {
+        CommandsButton(hasCommandSuggestions, enabled, onClick)
+    }
+
+    /**
+     * The default label of the message composer.
+     *
+     * Used by [MessageComposerInput].
+     *
+     * @param state The current state of the message composer.
+     */
+    @Composable
+    public fun MessageComposerLabel(state: MessageComposerState) {
+        DefaultComposerLabel(state.ownCapabilities)
+    }
+
+    /**
+     * The default input content of the message composer.
+     *
+     * @param state The current state of the message composer.
+     * @param onInputChanged The action to perform when the input changes.
+     * @param onAttachmentRemoved The action to perform when an attachment is removed.
+     * @param label The label to show in the composer.
+     */
+    @Composable
+    public fun RowScope.MessageComposerInput(
+        state: MessageComposerState,
+        onInputChanged: (String) -> Unit,
+        onAttachmentRemoved: (Attachment) -> Unit,
+        label: @Composable (MessageComposerState) -> Unit,
+    ) {
+        DefaultComposerInputContent(state, onInputChanged, onAttachmentRemoved, label)
+    }
+
+    /**
+     * The default appearance of a quoted message in the message composer.
+     * Shown when the user quotes (replies to) a message in the composer.
+     *
+     * Used as part of [MessageComposerInput].
+     *
+     * @param modifier The modifier to apply to the composable.
+     * @param state The current state of the message composer.
+     * @param quotedMessage The message that is being quoted (replied to).
+     */
+    @Composable
+    public fun MessageComposerQuotedMessage(
+        modifier: Modifier,
+        state: MessageComposerState,
+        quotedMessage: Message,
+    ) {
+        QuotedMessage(
+            modifier = modifier,
+            message = quotedMessage,
+            currentUser = state.currentUser,
+            replyMessage = null,
+            onLongItemClick = {},
+            onQuotedMessageClick = {},
+        )
+    }
+
+    /**
+     * The default trailing content of the message composer. Contains the "Send" button, and "Audio record" button (if
+     * enabled).
+     *
+     * @param state The current state of the message composer.
+     * @param onSendClick The action to perform when the "Send" button is clicked. Supply the message text and
+     * attachments.
+     * @param recordingActions The actions to control the audio recording.
+     */
+    @Composable
+    public fun MessageComposerTrailingContent(
+        state: MessageComposerState,
+        onSendClick: (String, List<Attachment>) -> Unit,
+        recordingActions: AudioRecordingActions,
+    ) {
+        DefaultMessageComposerTrailingContent(state, onSendClick, recordingActions)
+    }
+
+    /**
+     * The default cooldown indicator of the message composer.
+     * Shown when the user is prevented from sending messages due to a cooldown.
+     *
+     * Used as part of [MessageComposerTrailingContent].
+     *
+     * @param modifier The modifier to apply to the composable.
+     * @param coolDownTime The remaining time until the user can send a message.
+     */
+    @Composable
+    public fun MessageComposerCoolDownIndicator(
+        modifier: Modifier,
+        coolDownTime: Int,
+    ) {
+        CoolDownIndicator(coolDownTime, modifier)
+    }
+
+    /**
+     * The default "Send" button of the message composer.
+     *
+     * Used as part of [MessageComposerTrailingContent].
+     *
+     * @param enabled Whether the button is enabled.
+     * @param isInputValid Whether the current input in the message composer is valid.
+     * @param onClick The action to perform when the button is clicked.
+     */
+    @Composable
+    public fun MessageComposerSendButton(
+        enabled: Boolean,
+        isInputValid: Boolean,
+        onClick: () -> Unit,
+    ) {
+        SendButton(enabled, isInputValid, onClick)
+    }
+
+    /**
+     * The default "Audio record (voice message)" button of the message composer.
+     *
+     * Used as part of [MessageComposerTrailingContent].
+     *
+     * @param state The current state of the recording process.
+     * @param recordingActions The actions to control the audio recording.
+     */
+    @Composable
+    public fun MessageComposerAudioRecordButton(
+        state: RecordingState,
+        recordingActions: AudioRecordingActions,
+    ) {
+        DefaultAudioRecordButton(state, recordingActions)
+    }
+
+    /**
+     * Default composable used for displaying audio recording information while audio recording is in progress.
+     *
+     * @param state The current state of the message composer.
+     * @param recordingActions The actions to control the audio recording.
+     */
+    @Composable
+    public fun RowScope.MessageComposerAudioRecordingContent(
+        state: MessageComposerState,
+        recordingActions: AudioRecordingActions,
+    ) {
+        DefaultMessageComposerRecordingContent(state, recordingActions)
+    }
+
     // REGION: Channel menu
     /**
      * Factory method for creating the full content of the SelectedChannelMenu.
@@ -1572,395 +1948,5 @@
             verticalAlignment = verticalAlignment,
             horizontalArrangement = horizontalArrangement,
         )
-=======
-    /**
-     * The default header content of the message composer.
-     * Shown on top of the composer and contains additional info/context, and is shown during editing/replying to a
-     * message, or when there is a link pasted in the composer.
-     *
-     * @param state The current state of the message composer.
-     * @param onCancel The action to perform when the cancel button is clicked.
-     * @param onLinkPreviewClick The action to perform when the link preview is clicked.
-     */
-    @Composable
-    public fun ColumnScope.MessageComposerHeaderContent(
-        state: MessageComposerState,
-        onCancel: () -> Unit,
-        onLinkPreviewClick: ((LinkPreview) -> Unit)?,
-    ) {
-        DefaultMessageComposerHeaderContent(state, onCancel, onLinkPreviewClick)
-    }
-
-    /**
-     * The default options header for the message input component. It is based on the currently active
-     * message action - [io.getstream.chat.android.ui.common.state.messages.Reply] or
-     * [io.getstream.chat.android.ui.common.state.messages.Edit].
-     * It shows a heading based on the action and a cancel button to cancel the action.
-     *
-     * Used as part of [MessageComposerHeaderContent].
-     *
-     * @param modifier The modifier to apply to the composable.
-     * @param activeAction The currently active message action.
-     * @param onCancel The action to perform when the cancel button is clicked.
-     */
-    @Composable
-    public fun MessageComposerMessageInputOptions(
-        modifier: Modifier,
-        activeAction: MessageAction,
-        onCancel: () -> Unit,
-    ) {
-        MessageInputOptions(activeAction, onCancel, modifier)
-    }
-
-    /**
-     * Shows a preview of the link that the user has entered in the message composer.
-     * Shows the link image preview, the title of the link and its description.
-     *
-     * Used as part of [MessageComposerHeaderContent].
-     *
-     * @param modifier The modifier to apply to the composable.
-     * @param linkPreview The link preview to show.
-     * @param onClick The action to perform when the link preview is clicked.
-     */
-    @Composable
-    public fun MessageComposerLinkPreview(
-        modifier: Modifier,
-        linkPreview: LinkPreview,
-        onClick: ((LinkPreview) -> Unit)?,
-    ) {
-        ComposerLinkPreview(modifier, linkPreview, onClick)
-    }
-
-    /**
-     * The default footer content of the message composer.
-     * Shown during replying to a thread, and it provides the checkbox to also send the message to the channel.
-     *
-     * @param state The current state of the message composer.
-     * @param onAlsoSendToChannelSelected The action to perform when the "Also send to channel" checkbox is selected.
-     */
-    @Composable
-    public fun ColumnScope.MessageComposerFooterContent(
-        state: MessageComposerState,
-        onAlsoSendToChannelSelected: (Boolean) -> Unit,
-    ) {
-        DefaultMessageComposerFooterContent(state, onAlsoSendToChannelSelected)
-    }
-
-    /**
-     * The default mentions popup content of the message composer.
-     * Shown when the user types '@' in the composer, and there are available users that can be mentioned.
-     *
-     * @param mentionSuggestions The list of mention suggestions to show.
-     * @param onMentionSelected The action to perform when a mention is selected.
-     */
-    @Composable
-    public fun MessageComposerMentionsPopupContent(
-        mentionSuggestions: List<User>,
-        onMentionSelected: (User) -> Unit,
-    ) {
-        MentionSuggestionList(users = mentionSuggestions, onMentionSelected = onMentionSelected)
-    }
-
-    /**
-     * The default mention suggestion item of the message composer.
-     *
-     * Used in [MessageComposerMentionsPopupContent].
-     *
-     * @param user The user for which the suggestion is rendered.
-     * @param onMentionSelected The action to perform when the mention is selected.
-     */
-    @Composable
-    public fun MessageComposerMentionSuggestionItem(
-        user: User,
-        onMentionSelected: (User) -> Unit,
-    ) {
-        MentionSuggestionItem(user = user, onMentionSelected = onMentionSelected)
-    }
-
-    /**
-     * The default leading content of the mention suggestion item of the message composer.
-     *
-     * Used as part of [MessageComposerMentionSuggestionItem].
-     *
-     * @param user The user for which the leading content is rendered.
-     */
-    @Composable
-    public fun RowScope.MessageComposerMentionSuggestionItemLeadingContent(user: User) {
-        DefaultMentionSuggestionItemLeadingContent(user)
-    }
-
-    /**
-     * The default center content of the mention suggestion item of the message composer.
-     *
-     * Used as part of [MessageComposerMentionSuggestionItem].
-     *
-     * @param user The user for which the center content is rendered.
-     */
-    @Composable
-    public fun RowScope.MessageComposerMentionSuggestionItemCenterContent(user: User) {
-        DefaultMentionSuggestionItemCenterContent(user)
-    }
-
-    /**
-     * The default trailing content of the mention suggestion item of the message composer.
-     *
-     * Used as part of [MessageComposerMentionSuggestionItem].
-     *
-     * @param user The user for which the trailing content is rendered.
-     */
-    @Composable
-    public fun RowScope.MessageComposerMentionSuggestionItemTrailingContent(user: User) {
-        DefaultMentionSuggestionItemTrailingContent()
-    }
-
-    /**
-     * The default instant commands popup content of the message composer.
-     * Shown when the user types '/' in the composer, and there are available commands that can be used, or when the
-     * user click the "Commands" button.
-     *
-     * @param commandSuggestions The list of command suggestions to show.
-     * @param onCommandSelected The action to perform when a command is selected.
-     */
-    @Composable
-    public fun MessageComposerCommandsPopupContent(
-        commandSuggestions: List<Command>,
-        onCommandSelected: (Command) -> Unit,
-    ) {
-        CommandSuggestionList(commands = commandSuggestions, onCommandSelected = onCommandSelected)
-    }
-
-    /**
-     * The default command suggestion item of the message composer.
-     *
-     * Used in [MessageComposerCommandsPopupContent].
-     *
-     * @param command The command for which the suggestion is rendered.
-     * @param onCommandSelected The action to perform when the command is selected.
-     */
-    @Composable
-    public fun MessageComposerCommandSuggestionItem(
-        command: Command,
-        onCommandSelected: (Command) -> Unit,
-    ) {
-        CommandSuggestionItem(command, onCommandSelected = onCommandSelected)
-    }
-
-    /**
-     * The default leading content of the command suggestion item of the message composer.
-     *
-     * Used as part of [MessageComposerCommandSuggestionItem].
-     *
-     * @param command The command for which the leading content is rendered.
-     */
-    @Composable
-    public fun RowScope.MessageComposerCommandSuggestionItemLeadingContent(command: Command) {
-        DefaultCommandSuggestionItemLeadingContent()
-    }
-
-    /**
-     * The default center content of the command suggestion item of the message composer.
-     *
-     * Used as part of [MessageComposerCommandSuggestionItem].
-     *
-     * @param modifier The modifier to apply to the composable.
-     * @param command The command for which the center content is rendered.
-     */
-    @Composable
-    public fun RowScope.MessageComposerCommandSuggestionItemCenterContent(
-        modifier: Modifier,
-        command: Command,
-    ) {
-        DefaultCommandSuggestionItemCenterContent(command, modifier)
-    }
-
-    /**
-     * The default integrations of the message composer.
-     * Provides the "Attachments" and "Commands" buttons shown before the composer.
-     *
-     * @param state The current state of the message composer.
-     * @param onAttachmentsClick The action to perform when the "Attachments" button is clicked.
-     * @param onCommandsClick The action to perform when the "Commands" button is clicked.
-     */
-    @Composable
-    public fun RowScope.MessageComposerIntegrations(
-        state: MessageComposerState,
-        onAttachmentsClick: () -> Unit,
-        onCommandsClick: () -> Unit,
-    ) {
-        DefaultComposerIntegrations(state, onAttachmentsClick, onCommandsClick, state.ownCapabilities)
-    }
-
-    /**
-     * The default attachments button of the message composer.
-     *
-     * Used as part of [MessageComposerIntegrations].
-     *
-     * @param enabled Whether the button is enabled.
-     * @param onClick The action to perform when the button is clicked.
-     */
-    @Composable
-    public fun RowScope.MessageComposerAttachmentsButton(
-        enabled: Boolean,
-        onClick: () -> Unit,
-    ) {
-        AttachmentsButton(enabled, onClick)
-    }
-
-    /**
-     * The default commands button of the message composer.
-     *
-     * Used as part of [MessageComposerIntegrations].
-     *
-     * @param hasCommandSuggestions Whether there are command suggestions available.
-     * @param enabled Whether the button is enabled.
-     * @param onClick The action to perform when the button is clicked.
-     */
-    @Composable
-    public fun RowScope.MessageComposerCommandsButton(
-        hasCommandSuggestions: Boolean,
-        enabled: Boolean,
-        onClick: () -> Unit,
-    ) {
-        CommandsButton(hasCommandSuggestions, enabled, onClick)
-    }
-
-    /**
-     * The default label of the message composer.
-     *
-     * Used by [MessageComposerInput].
-     *
-     * @param state The current state of the message composer.
-     */
-    @Composable
-    public fun MessageComposerLabel(state: MessageComposerState) {
-        DefaultComposerLabel(state.ownCapabilities)
-    }
-
-    /**
-     * The default input content of the message composer.
-     *
-     * @param state The current state of the message composer.
-     * @param onInputChanged The action to perform when the input changes.
-     * @param onAttachmentRemoved The action to perform when an attachment is removed.
-     * @param label The label to show in the composer.
-     */
-    @Composable
-    public fun RowScope.MessageComposerInput(
-        state: MessageComposerState,
-        onInputChanged: (String) -> Unit,
-        onAttachmentRemoved: (Attachment) -> Unit,
-        label: @Composable (MessageComposerState) -> Unit,
-    ) {
-        DefaultComposerInputContent(state, onInputChanged, onAttachmentRemoved, label)
-    }
-
-    /**
-     * The default appearance of a quoted message in the message composer.
-     * Shown when the user quotes (replies to) a message in the composer.
-     *
-     * Used as part of [MessageComposerInput].
-     *
-     * @param modifier The modifier to apply to the composable.
-     * @param state The current state of the message composer.
-     * @param quotedMessage The message that is being quoted (replied to).
-     */
-    @Composable
-    public fun MessageComposerQuotedMessage(
-        modifier: Modifier,
-        state: MessageComposerState,
-        quotedMessage: Message,
-    ) {
-        QuotedMessage(
-            modifier = modifier,
-            message = quotedMessage,
-            currentUser = state.currentUser,
-            replyMessage = null,
-            onLongItemClick = {},
-            onQuotedMessageClick = {},
-        )
-    }
-
-    /**
-     * The default trailing content of the message composer. Contains the "Send" button, and "Audio record" button (if
-     * enabled).
-     *
-     * @param state The current state of the message composer.
-     * @param onSendClick The action to perform when the "Send" button is clicked. Supply the message text and
-     * attachments.
-     * @param recordingActions The actions to control the audio recording.
-     */
-    @Composable
-    public fun MessageComposerTrailingContent(
-        state: MessageComposerState,
-        onSendClick: (String, List<Attachment>) -> Unit,
-        recordingActions: AudioRecordingActions,
-    ) {
-        DefaultMessageComposerTrailingContent(state, onSendClick, recordingActions)
-    }
-
-    /**
-     * The default cooldown indicator of the message composer.
-     * Shown when the user is prevented from sending messages due to a cooldown.
-     *
-     * Used as part of [MessageComposerTrailingContent].
-     *
-     * @param modifier The modifier to apply to the composable.
-     * @param coolDownTime The remaining time until the user can send a message.
-     */
-    @Composable
-    public fun MessageComposerCoolDownIndicator(
-        modifier: Modifier,
-        coolDownTime: Int,
-    ) {
-        CoolDownIndicator(coolDownTime, modifier)
-    }
-
-    /**
-     * The default "Send" button of the message composer.
-     *
-     * Used as part of [MessageComposerTrailingContent].
-     *
-     * @param enabled Whether the button is enabled.
-     * @param isInputValid Whether the current input in the message composer is valid.
-     * @param onClick The action to perform when the button is clicked.
-     */
-    @Composable
-    public fun MessageComposerSendButton(
-        enabled: Boolean,
-        isInputValid: Boolean,
-        onClick: () -> Unit,
-    ) {
-        SendButton(enabled, isInputValid, onClick)
-    }
-
-    /**
-     * The default "Audio record (voice message)" button of the message composer.
-     *
-     * Used as part of [MessageComposerTrailingContent].
-     *
-     * @param state The current state of the recording process.
-     * @param recordingActions The actions to control the audio recording.
-     */
-    @Composable
-    public fun MessageComposerAudioRecordButton(
-        state: RecordingState,
-        recordingActions: AudioRecordingActions,
-    ) {
-        DefaultAudioRecordButton(state, recordingActions)
-    }
-
-    /**
-     * Default composable used for displaying audio recording information while audio recording is in progress.
-     *
-     * @param state The current state of the message composer.
-     * @param recordingActions The actions to control the audio recording.
-     */
-    @Composable
-    public fun RowScope.MessageComposerAudioRecordingContent(
-        state: MessageComposerState,
-        recordingActions: AudioRecordingActions,
-    ) {
-        DefaultMessageComposerRecordingContent(state, recordingActions)
->>>>>>> faf18570
     }
 }