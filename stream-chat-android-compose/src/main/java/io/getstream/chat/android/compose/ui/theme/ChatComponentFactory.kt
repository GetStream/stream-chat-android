--- conflicted
+++ resolved
@@ -23,14 +23,11 @@
 import androidx.compose.foundation.layout.BoxScope
 import androidx.compose.foundation.layout.ColumnScope
 import androidx.compose.foundation.layout.RowScope
-<<<<<<< HEAD
 import androidx.compose.foundation.layout.fillMaxWidth
 import androidx.compose.foundation.layout.height
 import androidx.compose.foundation.layout.heightIn
 import androidx.compose.foundation.layout.padding
 import androidx.compose.foundation.layout.size
-=======
->>>>>>> 79a043c1
 import androidx.compose.foundation.lazy.LazyItemScope
 import androidx.compose.foundation.lazy.grid.GridCells
 import androidx.compose.material3.Icon
@@ -39,7 +36,10 @@
 import androidx.compose.runtime.remember
 import androidx.compose.ui.Alignment
 import androidx.compose.ui.Modifier
-<<<<<<< HEAD
+import androidx.compose.ui.graphics.Shape
+import androidx.compose.ui.graphics.painter.Painter
+import androidx.compose.ui.text.TextStyle
+import androidx.compose.ui.unit.DpOffset
 import androidx.compose.ui.graphics.Color
 import androidx.compose.ui.platform.LocalContext
 import androidx.compose.ui.res.painterResource
@@ -49,12 +49,6 @@
 import androidx.compose.ui.unit.dp
 import io.getstream.chat.android.compose.R
 import io.getstream.chat.android.compose.state.channels.list.ChannelOptionState
-=======
-import androidx.compose.ui.graphics.Shape
-import androidx.compose.ui.graphics.painter.Painter
-import androidx.compose.ui.text.TextStyle
-import androidx.compose.ui.unit.DpOffset
->>>>>>> 79a043c1
 import io.getstream.chat.android.compose.state.channels.list.ItemState
 import io.getstream.chat.android.compose.state.mediagallerypreview.MediaGalleryPreviewResult
 import io.getstream.chat.android.compose.state.messageoptions.MessageOptionItemState
@@ -1395,7 +1389,105 @@
         DefaultMessageComposerRecordingContent(state, recordingActions)
     }
 
-<<<<<<< HEAD
+    /**
+     * The default avatar, which renders an image from the provided image URL.
+     * In case the image URL is empty or there is an error loading the image,
+     * it falls back to an image with initials.
+     */
+    @Suppress("LongParameterList")
+    @Composable
+    public fun Avatar(
+        modifier: Modifier,
+        imageUrl: String,
+        initials: String,
+        shape: Shape,
+        textStyle: TextStyle,
+        placeholderPainter: Painter?,
+        contentDescription: String?,
+        initialsAvatarOffset: DpOffset,
+        onClick: (() -> Unit)?,
+    ) {
+        io.getstream.chat.android.compose.ui.components.avatar.Avatar(
+            modifier = modifier,
+            imageUrl = imageUrl,
+            initials = initials,
+            shape = shape,
+            textStyle = textStyle,
+            placeholderPainter = placeholderPainter,
+            contentDescription = contentDescription,
+            initialsAvatarOffset = initialsAvatarOffset,
+            onClick = onClick,
+        )
+    }
+
+    /**
+     * The default user avatar content.
+     * It renders the [User] avatar that's shown on the messages screen or in headers of direct messages.
+     * If [showOnlineIndicator] is `true` and the user is online, it uses [Avatar] to shows an image or their initials.
+     */
+    @Suppress("LongParameterList")
+    @Composable
+    public fun UserAvatar(
+        modifier: Modifier,
+        user: User,
+        textStyle: TextStyle,
+        showOnlineIndicator: Boolean,
+        onlineIndicator: @Composable BoxScope.() -> Unit,
+        onClick: (() -> Unit)?,
+    ) {
+        io.getstream.chat.android.compose.ui.components.avatar.UserAvatar(
+            modifier = modifier,
+            user = user,
+            textStyle = textStyle,
+            contentDescription = user.name,
+            showOnlineIndicator = showOnlineIndicator,
+            onlineIndicator = onlineIndicator,
+            onClick = onClick,
+        )
+    }
+
+    /**
+     * The default group avatar, which renders a matrix of user images or initials.
+     */
+    @Composable
+    public fun GroupAvatar(
+        modifier: Modifier,
+        users: List<User>,
+        shape: Shape,
+        textStyle: TextStyle,
+        onClick: (() -> Unit)?,
+    ) {
+        io.getstream.chat.android.compose.ui.components.avatar.GroupAvatar(
+            modifier = modifier,
+            users = users,
+            shape = shape,
+            textStyle = textStyle,
+            onClick = onClick,
+        )
+    }
+
+    /**
+     * The default avatar for a channel.
+     * It renders the [Channel] avatar that's shown when browsing channels or when you open the messages screen.
+     * Based on the state of the [Channel] and the number of members,
+     * it might use [Avatar], [UserAvatar], or [GroupAvatar] to show different types of images.
+     */
+    @Composable
+    public fun ChannelAvatar(
+        modifier: Modifier,
+        channel: Channel,
+        currentUser: User?,
+        onClick: (() -> Unit)?,
+    ) {
+        io.getstream.chat.android.compose.ui.components.avatar.ChannelAvatar(
+            modifier = modifier,
+            channel = channel,
+            currentUser = currentUser,
+            contentDescription = channel.name,
+            onClick = onClick,
+        )
+    }
+
     // REGION: Channel menu
     /**
      * Factory method for creating the full content of the SelectedChannelMenu.
@@ -1988,104 +2080,6 @@
             itemHeight = itemHeight,
             verticalAlignment = verticalAlignment,
             horizontalArrangement = horizontalArrangement,
-=======
-    /**
-     * The default avatar, which renders an image from the provided image URL.
-     * In case the image URL is empty or there is an error loading the image,
-     * it falls back to an image with initials.
-     */
-    @Suppress("LongParameterList")
-    @Composable
-    public fun Avatar(
-        modifier: Modifier,
-        imageUrl: String,
-        initials: String,
-        shape: Shape,
-        textStyle: TextStyle,
-        placeholderPainter: Painter?,
-        contentDescription: String?,
-        initialsAvatarOffset: DpOffset,
-        onClick: (() -> Unit)?,
-    ) {
-        io.getstream.chat.android.compose.ui.components.avatar.Avatar(
-            modifier = modifier,
-            imageUrl = imageUrl,
-            initials = initials,
-            shape = shape,
-            textStyle = textStyle,
-            placeholderPainter = placeholderPainter,
-            contentDescription = contentDescription,
-            initialsAvatarOffset = initialsAvatarOffset,
-            onClick = onClick,
-        )
-    }
-
-    /**
-     * The default user avatar content.
-     * It renders the [User] avatar that's shown on the messages screen or in headers of direct messages.
-     * If [showOnlineIndicator] is `true` and the user is online, it uses [Avatar] to shows an image or their initials.
-     */
-    @Suppress("LongParameterList")
-    @Composable
-    public fun UserAvatar(
-        modifier: Modifier,
-        user: User,
-        textStyle: TextStyle,
-        showOnlineIndicator: Boolean,
-        onlineIndicator: @Composable BoxScope.() -> Unit,
-        onClick: (() -> Unit)?,
-    ) {
-        io.getstream.chat.android.compose.ui.components.avatar.UserAvatar(
-            modifier = modifier,
-            user = user,
-            textStyle = textStyle,
-            contentDescription = user.name,
-            showOnlineIndicator = showOnlineIndicator,
-            onlineIndicator = onlineIndicator,
-            onClick = onClick,
-        )
-    }
-
-    /**
-     * The default group avatar, which renders a matrix of user images or initials.
-     */
-    @Composable
-    public fun GroupAvatar(
-        modifier: Modifier,
-        users: List<User>,
-        shape: Shape,
-        textStyle: TextStyle,
-        onClick: (() -> Unit)?,
-    ) {
-        io.getstream.chat.android.compose.ui.components.avatar.GroupAvatar(
-            modifier = modifier,
-            users = users,
-            shape = shape,
-            textStyle = textStyle,
-            onClick = onClick,
-        )
-    }
-
-    /**
-     * The default avatar for a channel.
-     * It renders the [Channel] avatar that's shown when browsing channels or when you open the messages screen.
-     * Based on the state of the [Channel] and the number of members,
-     * it might use [Avatar], [UserAvatar], or [GroupAvatar] to show different types of images.
-     */
-    @Composable
-    public fun ChannelAvatar(
-        modifier: Modifier,
-        channel: Channel,
-        currentUser: User?,
-        onClick: (() -> Unit)?,
-    ) {
-        io.getstream.chat.android.compose.ui.components.avatar.ChannelAvatar(
-            modifier = modifier,
-            channel = channel,
-            currentUser = currentUser,
-            contentDescription = channel.name,
-            onClick = onClick,
->>>>>>> 79a043c1
         )
     }
 }