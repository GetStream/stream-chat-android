/*
 * Copyright (c) 2014-2025 Stream.io Inc. All rights reserved.
 *
 * Licensed under the Stream License;
 * you may not use this file except in compliance with the License.
 * You may obtain a copy of the License at
 *
 *    https://github.com/GetStream/stream-chat-android/blob/main/LICENSE
 *
 * Unless required by applicable law or agreed to in writing, software
 * distributed under the License is distributed on an "AS IS" BASIS,
 * WITHOUT WARRANTIES OR CONDITIONS OF ANY KIND, either express or implied.
 * See the License for the specific language governing permissions and
 * limitations under the License.
 */

package io.getstream.chat.android.compose.ui.theme

import androidx.compose.foundation.layout.BoxScope
import androidx.compose.foundation.layout.ColumnScope
import androidx.compose.foundation.layout.RowScope
import androidx.compose.foundation.layout.padding
import androidx.compose.foundation.lazy.LazyItemScope
import androidx.compose.runtime.Composable
import androidx.compose.ui.Modifier
import androidx.compose.ui.unit.dp
import io.getstream.chat.android.compose.state.channels.list.ItemState
import io.getstream.chat.android.compose.state.mediagallerypreview.MediaGalleryPreviewResult
import io.getstream.chat.android.compose.ui.channels.header.DefaultChannelHeaderLeadingContent
import io.getstream.chat.android.compose.ui.channels.header.DefaultChannelListHeaderCenterContent
import io.getstream.chat.android.compose.ui.channels.header.DefaultChannelListHeaderTrailingContent
import io.getstream.chat.android.compose.ui.channels.list.DefaultChannelItem
import io.getstream.chat.android.compose.ui.channels.list.DefaultChannelItemCenterContent
import io.getstream.chat.android.compose.ui.channels.list.DefaultChannelItemDivider
import io.getstream.chat.android.compose.ui.channels.list.DefaultChannelItemLeadingContent
import io.getstream.chat.android.compose.ui.channels.list.DefaultChannelItemTrailingContent
import io.getstream.chat.android.compose.ui.channels.list.DefaultChannelListEmptyContent
import io.getstream.chat.android.compose.ui.channels.list.DefaultChannelListLoadingIndicator
import io.getstream.chat.android.compose.ui.channels.list.DefaultChannelSearchEmptyContent
import io.getstream.chat.android.compose.ui.channels.list.DefaultChannelsLoadingMoreIndicator
import io.getstream.chat.android.compose.ui.channels.list.DefaultSearchResultItem
import io.getstream.chat.android.compose.ui.components.DefaultSearchLabel
import io.getstream.chat.android.compose.ui.components.DefaultSearchLeadingIcon
import io.getstream.chat.android.compose.ui.components.NetworkLoadingIndicator
import io.getstream.chat.android.compose.ui.components.channels.MessageReadStatusIcon
import io.getstream.chat.android.compose.ui.components.composer.ComposerLinkPreview
import io.getstream.chat.android.compose.ui.components.composer.CoolDownIndicator
import io.getstream.chat.android.compose.ui.components.composer.MessageInputOptions
import io.getstream.chat.android.compose.ui.components.messages.DefaultMessageContent
import io.getstream.chat.android.compose.ui.components.messages.DefaultMessageDeletedContent
import io.getstream.chat.android.compose.ui.components.messages.DefaultMessageGiphyContent
import io.getstream.chat.android.compose.ui.components.messages.MessageFooter
import io.getstream.chat.android.compose.ui.components.messages.MessageText
import io.getstream.chat.android.compose.ui.components.messages.MessageThreadFooter
import io.getstream.chat.android.compose.ui.components.messages.OwnedMessageVisibilityContent
import io.getstream.chat.android.compose.ui.components.messages.QuotedMessage
import io.getstream.chat.android.compose.ui.components.messages.UploadingFooter
import io.getstream.chat.android.compose.ui.components.messages.factory.MessageContentFactory
import io.getstream.chat.android.compose.ui.components.suggestions.commands.CommandSuggestionItem
import io.getstream.chat.android.compose.ui.components.suggestions.commands.CommandSuggestionList
import io.getstream.chat.android.compose.ui.components.suggestions.commands.DefaultCommandSuggestionItemCenterContent
import io.getstream.chat.android.compose.ui.components.suggestions.commands.DefaultCommandSuggestionItemLeadingContent
import io.getstream.chat.android.compose.ui.components.suggestions.mentions.DefaultMentionSuggestionItemCenterContent
import io.getstream.chat.android.compose.ui.components.suggestions.mentions.DefaultMentionSuggestionItemLeadingContent
import io.getstream.chat.android.compose.ui.components.suggestions.mentions.DefaultMentionSuggestionItemTrailingContent
import io.getstream.chat.android.compose.ui.components.suggestions.mentions.MentionSuggestionItem
import io.getstream.chat.android.compose.ui.components.suggestions.mentions.MentionSuggestionList
import io.getstream.chat.android.compose.ui.messages.composer.AttachmentsButton
import io.getstream.chat.android.compose.ui.messages.composer.CommandsButton
import io.getstream.chat.android.compose.ui.messages.composer.DefaultComposerInputContent
import io.getstream.chat.android.compose.ui.messages.composer.DefaultComposerIntegrations
import io.getstream.chat.android.compose.ui.messages.composer.DefaultComposerLabel
import io.getstream.chat.android.compose.ui.messages.composer.DefaultMessageComposerFooterContent
import io.getstream.chat.android.compose.ui.messages.composer.DefaultMessageComposerHeaderContent
import io.getstream.chat.android.compose.ui.messages.composer.DefaultMessageComposerTrailingContent
import io.getstream.chat.android.compose.ui.messages.composer.SendButton
import io.getstream.chat.android.compose.ui.messages.composer.actions.AudioRecordingActions
import io.getstream.chat.android.compose.ui.messages.composer.internal.DefaultAudioRecordButton
import io.getstream.chat.android.compose.ui.messages.composer.internal.DefaultMessageComposerRecordingContent
import io.getstream.chat.android.compose.ui.messages.header.DefaultMessageListHeaderCenterContent
import io.getstream.chat.android.compose.ui.messages.header.DefaultMessageListHeaderLeadingContent
import io.getstream.chat.android.compose.ui.messages.header.DefaultMessageListHeaderTrailingContent
import io.getstream.chat.android.compose.ui.messages.list.DefaultMessageContainer
import io.getstream.chat.android.compose.ui.messages.list.DefaultMessageDateSeparatorContent
import io.getstream.chat.android.compose.ui.messages.list.DefaultMessageItem
import io.getstream.chat.android.compose.ui.messages.list.DefaultMessageItemCenterContent
import io.getstream.chat.android.compose.ui.messages.list.DefaultMessageItemFooterContent
import io.getstream.chat.android.compose.ui.messages.list.DefaultMessageItemHeaderContent
import io.getstream.chat.android.compose.ui.messages.list.DefaultMessageItemLeadingContent
import io.getstream.chat.android.compose.ui.messages.list.DefaultMessageItemTrailingContent
import io.getstream.chat.android.compose.ui.messages.list.DefaultMessageListEmptyContent
import io.getstream.chat.android.compose.ui.messages.list.DefaultMessageListLoadingIndicator
import io.getstream.chat.android.compose.ui.messages.list.DefaultMessageModeratedContent
import io.getstream.chat.android.compose.ui.messages.list.DefaultMessageThreadSeparatorContent
import io.getstream.chat.android.compose.ui.messages.list.DefaultMessageUnreadSeparatorContent
import io.getstream.chat.android.compose.ui.messages.list.DefaultMessagesHelperContent
import io.getstream.chat.android.compose.ui.messages.list.DefaultMessagesLoadingMoreIndicator
import io.getstream.chat.android.compose.ui.messages.list.DefaultSystemMessageContent
import io.getstream.chat.android.compose.ui.messages.list.MessagesLazyListState
<<<<<<< HEAD
import io.getstream.chat.android.compose.ui.messages.preview.internal.DefaultMessagePreviewItemCenterContent
import io.getstream.chat.android.compose.ui.messages.preview.internal.DefaultMessagePreviewItemLeadingContent
import io.getstream.chat.android.compose.ui.messages.preview.internal.DefaultMessagePreviewItemTrailingContent
import io.getstream.chat.android.compose.ui.pinned.DefaultPinnedMessageListEmptyContent
import io.getstream.chat.android.compose.ui.pinned.DefaultPinnedMessageListItemDivider
import io.getstream.chat.android.compose.ui.pinned.DefaultPinnedMessageListLoadingContent
import io.getstream.chat.android.compose.ui.pinned.DefaultPinnedMessageListLoadingMoreContent
import io.getstream.chat.android.compose.ui.pinned.PinnedMessageItem
=======
import io.getstream.chat.android.models.Attachment
>>>>>>> faf18570
import io.getstream.chat.android.models.Channel
import io.getstream.chat.android.models.Command
import io.getstream.chat.android.models.ConnectionState
import io.getstream.chat.android.models.LinkPreview
import io.getstream.chat.android.models.Message
import io.getstream.chat.android.models.Option
import io.getstream.chat.android.models.Poll
import io.getstream.chat.android.models.ReactionSorting
import io.getstream.chat.android.models.User
import io.getstream.chat.android.models.Vote
import io.getstream.chat.android.ui.common.state.messages.MessageAction
import io.getstream.chat.android.ui.common.state.messages.MessageMode
import io.getstream.chat.android.ui.common.state.messages.composer.MessageComposerState
import io.getstream.chat.android.ui.common.state.messages.composer.RecordingState
import io.getstream.chat.android.ui.common.state.messages.list.DateSeparatorItemState
import io.getstream.chat.android.ui.common.state.messages.list.EmptyThreadPlaceholderItemState
import io.getstream.chat.android.ui.common.state.messages.list.GiphyAction
import io.getstream.chat.android.ui.common.state.messages.list.MessageItemState
import io.getstream.chat.android.ui.common.state.messages.list.MessageListItemState
import io.getstream.chat.android.ui.common.state.messages.list.MessageListState
import io.getstream.chat.android.ui.common.state.messages.list.ModeratedMessageItemState
import io.getstream.chat.android.ui.common.state.messages.list.StartOfTheChannelItemState
import io.getstream.chat.android.ui.common.state.messages.list.SystemMessageItemState
import io.getstream.chat.android.ui.common.state.messages.list.ThreadDateSeparatorItemState
import io.getstream.chat.android.ui.common.state.messages.list.TypingItemState
import io.getstream.chat.android.ui.common.state.messages.list.UnreadSeparatorItemState
import io.getstream.chat.android.ui.common.state.messages.poll.PollSelectionType

/**
 * Default implementation of [ChatComponentFactory].
 */
internal class DefaultChatComponentFactory : ChatComponentFactory

/**
 * Factory for creating stateless components that are used by default throughout the Chat UI.
 *
 * Example of a custom [ChatComponentFactory] implementation that changes the default UI of the trailing content
 * of the channel list header element:
 *
 * ```kotlin
 * ChatTheme(
 *     componentFactory = object : ChatComponentFactory() {
 *         @Composable
 *         override fun RowScope.ChannelListHeaderTrailingContent(
 *             onHeaderActionClick: () -> Unit,
 *         ) {
 *             IconButton(onClick = onHeaderActionClick) {
 *                 Icon(
 *                     imageVector = Icons.Default.Add,
 *                     contentDescription = "Add",
 *                 )
 *             }
 *         }
 *     }
 * ) {
 *     // Your Chat screens
 * }
 * ```
 *
 * [ChatComponentFactory] can also be extended in a separate class and passed to the [ChatTheme] as shown:
 *
 * ```kotlin
 * class MyChatComponentFactory : ChatComponentFactory {
 *     @Composable
 *     override fun RowScope.ChannelListHeaderTrailingContent(onHeaderActionClick: () -> Unit) {
 *         IconButton(onClick = onHeaderActionClick) {
 *             Icon(
 *                 imageVector = Icons.Default.Add,
 *                 contentDescription = "Add",
 *             )
 *         }
 *     }
 * }
 *
 * ChatTheme(
 *     componentFactory = MyComponentFactory()
 * ) {
 *     // Your Chat screens
 * }
 * ```
 */
@Suppress("TooManyFunctions", "LargeClass")
public interface ChatComponentFactory {

    /**
     * The default leading content of the channel list header.
     * Usually the avatar of the current user if it's available.
     */
    @Composable
    public fun RowScope.ChannelListHeaderLeadingContent(
        currentUser: User?,
        onAvatarClick: (User?) -> Unit,
    ) {
        DefaultChannelHeaderLeadingContent(
            currentUser = currentUser,
            onAvatarClick = onAvatarClick,
        )
    }

    /**
     * The default center content of the channel list header.
     * Usually shows the [title] if [connectionState] is [ConnectionState.Connected],
     * a `Disconnected` text if [connectionState] is offline,
     * or [NetworkLoadingIndicator] otherwise.
     */
    @Composable
    public fun RowScope.ChannelListHeaderCenterContent(
        connectionState: ConnectionState,
        title: String,
    ) {
        DefaultChannelListHeaderCenterContent(
            connectionState = connectionState,
            title = title,
        )
    }

    /**
     * The default trailing content of the channel list header.
     * Usually an action button.
     */
    @Composable
    public fun RowScope.ChannelListHeaderTrailingContent(
        onHeaderActionClick: () -> Unit,
    ) {
        DefaultChannelListHeaderTrailingContent(
            onHeaderActionClick = onHeaderActionClick,
        )
    }

    /**
     * The default loading indicator of the channel list, when the initial data is loading.
     */
    @Composable
    public fun ChannelListLoadingIndicator(modifier: Modifier) {
        DefaultChannelListLoadingIndicator(
            modifier = modifier,
        )
    }

    /**
     * The default empty content of the channel list.
     */
    @Composable
    public fun ChannelListEmptyContent(modifier: Modifier) {
        DefaultChannelListEmptyContent(
            modifier = modifier,
        )
    }

    /**
     * The default channel list item content.
     */
    @Composable
    public fun LazyItemScope.ChannelListItemContent(
        channelItem: ItemState.ChannelItemState,
        currentUser: User?,
        onChannelClick: (Channel) -> Unit,
        onChannelLongClick: (Channel) -> Unit,
    ) {
        DefaultChannelItem(
            channelItem = channelItem,
            currentUser = currentUser,
            onChannelClick = onChannelClick,
            onChannelLongClick = onChannelLongClick,
        )
    }

    /**
     * The default search result item of the channel list.
     */
    @Composable
    public fun LazyItemScope.ChannelListSearchResultItemContent(
        searchResultItem: ItemState.SearchResultItemState,
        currentUser: User?,
        onSearchResultClick: (Message) -> Unit,
    ) {
        DefaultSearchResultItem(
            searchResultItemState = searchResultItem,
            currentUser = currentUser,
            onSearchResultClick = onSearchResultClick,
        )
    }

    /**
     * The default empty search content of the channel list, when there are no matching search results.
     */
    @Composable
    public fun ChannelListEmptySearchContent(
        modifier: Modifier,
        searchQuery: String,
    ) {
        DefaultChannelSearchEmptyContent(
            modifier = modifier,
            searchQuery = searchQuery,
        )
    }

    /**
     * The default helper content of the channel list.
     * It's empty by default and can be used to implement a scroll to top feature.
     */
    @Composable
    public fun BoxScope.ChannelListHelperContent() {
    }

    /**
     * The default loading more item, when the next page of the channel list is loading.
     */
    @Composable
    public fun LazyItemScope.ChannelListLoadingMoreItemContent() {
        DefaultChannelsLoadingMoreIndicator()
    }

    /**
     * The default divider between channel items.
     */
    @Composable
    public fun LazyItemScope.ChannelListDividerItem() {
        DefaultChannelItemDivider()
    }

    /**
     * The default leading content of the channel item.
     * Usually the avatar that holds an image of the channel or its members.
     */
    @Composable
    public fun RowScope.ChannelItemLeadingContent(
        channelItem: ItemState.ChannelItemState,
        currentUser: User?,
    ) {
        DefaultChannelItemLeadingContent(
            channelItem = channelItem,
            currentUser = currentUser,
        )
    }

    /**
     * The default center content of the channel item.
     * Usually the name of the channel and the last message.
     */
    @Composable
    public fun RowScope.ChannelItemCenterContent(
        channelItem: ItemState.ChannelItemState,
        currentUser: User?,
    ) {
        DefaultChannelItemCenterContent(
            channelItemState = channelItem,
            currentUser = currentUser,
        )
    }

    /**
     * The default trailing content of the channel item.
     * Usually the last message and the number of unread messages.
     */
    @Composable
    public fun RowScope.ChannelItemTrailingContent(
        channelItem: ItemState.ChannelItemState,
        currentUser: User?,
    ) {
        DefaultChannelItemTrailingContent(
            channel = channelItem.channel,
            currentUser = currentUser,
        )
    }

    /**
     * The default leading icon of the search input.
     */
    @Composable
    public fun RowScope.SearchInputLeadingIcon() {
        DefaultSearchLeadingIcon()
    }

    /**
     * The default label of the search input.
     */
    @Composable
    public fun SearchInputLabel() {
        DefaultSearchLabel()
    }

    /**
     * The default header of the message list.
     * Usually a back button as a leading content,
     * the channel title in the top center,
     * the channel information or the connection status in the bottom center,
     * and the channel avatar as the trailing content.
     */
    @Suppress("LongParameterList")
    @Composable
    public fun MessageListHeader(
        modifier: Modifier,
        channel: Channel,
        currentUser: User?,
        connectionState: ConnectionState,
        typingUsers: List<User>,
        messageMode: MessageMode,
        onBackPressed: () -> Unit,
        onHeaderTitleClick: (Channel) -> Unit,
        onChannelAvatarClick: () -> Unit,
    ) {
        io.getstream.chat.android.compose.ui.messages.header.MessageListHeader(
            channel = channel,
            currentUser = currentUser,
            connectionState = connectionState,
            modifier = modifier,
            typingUsers = typingUsers,
            messageMode = messageMode,
            onBackPressed = onBackPressed,
            onHeaderTitleClick = onHeaderTitleClick,
            onChannelAvatarClick = onChannelAvatarClick,
        )
    }

    /**
     * The default leading content of the message list header, which is the back button.
     */
    @Composable
    public fun RowScope.MessageListHeaderLeadingContent(
        onBackPressed: () -> Unit,
    ) {
        DefaultMessageListHeaderLeadingContent(onBackPressed = onBackPressed)
    }

    /**
     * The default center content of the message list header.
     * Usually shows the channel title in the top and
     * the channel information or the connection status in the bottom.
     */
    @Suppress("LongParameterList")
    @Composable
    public fun RowScope.MessageListHeaderCenterContent(
        modifier: Modifier,
        channel: Channel,
        currentUser: User?,
        typingUsers: List<User>,
        messageMode: MessageMode,
        onHeaderTitleClick: (Channel) -> Unit,
        connectionState: ConnectionState,
    ) {
        DefaultMessageListHeaderCenterContent(
            modifier = modifier,
            channel = channel,
            currentUser = currentUser,
            typingUsers = typingUsers,
            messageMode = messageMode,
            onHeaderTitleClick = onHeaderTitleClick,
            connectionState = connectionState,
        )
    }

    /**
     * The default trailing content of the message list header, which is the channel avatar.
     */
    @Composable
    public fun RowScope.MessageListHeaderTrailingContent(
        channel: Channel,
        currentUser: User?,
        onClick: () -> Unit,
    ) {
        DefaultMessageListHeaderTrailingContent(
            channel = channel,
            currentUser = currentUser,
            onClick = onClick,
        )
    }

    /**
     * The default loading indicator of the message list,
     * when the initial message list is loading.
     */
    @Composable
    public fun MessageListLoadingIndicator(modifier: Modifier) {
        DefaultMessageListLoadingIndicator(
            modifier = modifier,
        )
    }

    /**
     * The default empty content of the message list,
     * when the message list is empty.
     */
    @Composable
    public fun MessageListEmptyContent(modifier: Modifier) {
        DefaultMessageListEmptyContent(
            modifier = modifier,
        )
    }

    /**
     * The default helper content of the message list.
     * It shows the scroll to bottom button when the user scrolls up and it's away from the bottom.
     */
    @Composable
    public fun BoxScope.MessageListHelperContent(
        messageListState: MessageListState,
        messagesLazyListState: MessagesLazyListState,
        onScrollToBottomClick: (() -> Unit) -> Unit,
    ) {
        DefaultMessagesHelperContent(
            messagesState = messageListState,
            messagesLazyListState = messagesLazyListState,
            scrollToBottom = onScrollToBottomClick,
        )
    }

    /**
     * The default message list item container, which renders each [MessageListItemState]'s subtype.
     */
    @Suppress("LongParameterList")
    @Composable
    public fun LazyItemScope.MessageListItemContainer(
        messageListItem: MessageListItemState,
        reactionSorting: ReactionSorting,
        onPollUpdated: (Message, Poll) -> Unit,
        onCastVote: (Message, Poll, Option) -> Unit,
        onRemoveVote: (Message, Poll, Vote) -> Unit,
        selectPoll: (Message, Poll, PollSelectionType) -> Unit,
        onClosePoll: (String) -> Unit,
        onAddPollOption: (Poll, String) -> Unit,
        onLongItemClick: (Message) -> Unit,
        onThreadClick: (Message) -> Unit,
        onReactionsClick: (Message) -> Unit,
        onGiphyActionClick: (GiphyAction) -> Unit,
        onMediaGalleryPreviewResult: (MediaGalleryPreviewResult?) -> Unit,
        onQuotedMessageClick: (Message) -> Unit,
        onUserAvatarClick: ((User) -> Unit)?,
        onMessageLinkClick: ((Message, String) -> Unit)?,
        onUserMentionClick: (User) -> Unit,
        onAddAnswer: (Message, Poll, String) -> Unit,
    ) {
        DefaultMessageContainer(
            messageListItemState = messageListItem,
            reactionSorting = reactionSorting,
            messageContentFactory = MessageContentFactory.Deprecated,
            onPollUpdated = onPollUpdated,
            onCastVote = onCastVote,
            onRemoveVote = onRemoveVote,
            selectPoll = selectPoll,
            onClosePoll = onClosePoll,
            onAddPollOption = onAddPollOption,
            onLongItemClick = onLongItemClick,
            onThreadClick = onThreadClick,
            onReactionsClick = onReactionsClick,
            onGiphyActionClick = onGiphyActionClick,
            onMediaGalleryPreviewResult = onMediaGalleryPreviewResult,
            onQuotedMessageClick = onQuotedMessageClick,
            onUserAvatarClick = onUserAvatarClick,
            onLinkClick = onMessageLinkClick,
            onUserMentionClick = onUserMentionClick,
            onAddAnswer = onAddAnswer,
        )
    }

    /**
     * The default loading more item of the message list,
     * when the next page of messages is loading.
     */
    @Composable
    public fun LazyItemScope.MessageListLoadingMoreItemContent() {
        DefaultMessagesLoadingMoreIndicator()
    }

    /**
     * The default date separator item content of the message list.
     */
    @Composable
    public fun LazyItemScope.MessageListDateSeparatorItemContent(dateSeparatorItem: DateSeparatorItemState) {
        DefaultMessageDateSeparatorContent(dateSeparator = dateSeparatorItem)
    }

    /**
     * The default unread separator item content of the message list.
     */
    @Composable
    public fun LazyItemScope.MessageListUnreadSeparatorItemContent(unreadSeparatorItem: UnreadSeparatorItemState) {
        DefaultMessageUnreadSeparatorContent(unreadSeparatorItemState = unreadSeparatorItem)
    }

    /**
     * The default thread date separator item content of the message list.
     */
    @Composable
    public fun LazyItemScope.MessageListThreadDateSeparatorItemContent(
        threadDateSeparatorItem: ThreadDateSeparatorItemState,
    ) {
        DefaultMessageThreadSeparatorContent(threadSeparator = threadDateSeparatorItem)
    }

    /**
     * The default system message content of the message list.
     */
    @Composable
    public fun LazyItemScope.MessageListSystemItemContent(systemMessageItem: SystemMessageItemState) {
        DefaultSystemMessageContent(systemMessageState = systemMessageItem)
    }

    /**
     * The default moderated message content of the message list.
     */
    @Composable
    public fun LazyItemScope.MessageListModeratedItemContent(moderatedMessageItem: ModeratedMessageItemState) {
        DefaultMessageModeratedContent(moderatedMessageItemState = moderatedMessageItem)
    }

    /**
     * The default typing indicator content of the message list.
     */
    @Composable
    public fun LazyItemScope.MessageListTypingIndicatorItemContent(typingItem: TypingItemState) {
    }

    /**
     * The default empty thread placeholder item content of the message list.
     */
    @Composable
    public fun LazyItemScope.MessageListEmptyThreadPlaceholderItemContent(
        emptyThreadPlaceholderItem: EmptyThreadPlaceholderItemState,
    ) {
    }

    /**
     * The default start of the channel item content of the message list.
     */
    @Composable
    public fun LazyItemScope.MessageListStartOfTheChannelItemContent(
        startOfTheChannelItem: StartOfTheChannelItemState,
    ) {
    }

    /**
     * The default item content of a regular message.
     */
    @Suppress("LongParameterList")
    @Composable
    public fun LazyItemScope.MessageListItemContent(
        messageItem: MessageItemState,
        reactionSorting: ReactionSorting,
        onPollUpdated: (Message, Poll) -> Unit,
        onCastVote: (Message, Poll, Option) -> Unit,
        onRemoveVote: (Message, Poll, Vote) -> Unit,
        selectPoll: (Message, Poll, PollSelectionType) -> Unit,
        onClosePoll: (String) -> Unit,
        onAddPollOption: (Poll, String) -> Unit,
        onLongItemClick: (Message) -> Unit,
        onThreadClick: (Message) -> Unit,
        onReactionsClick: (Message) -> Unit,
        onGiphyActionClick: (GiphyAction) -> Unit,
        onMediaGalleryPreviewResult: (MediaGalleryPreviewResult?) -> Unit,
        onQuotedMessageClick: (Message) -> Unit,
        onUserAvatarClick: ((User) -> Unit)?,
        onMessageLinkClick: ((Message, String) -> Unit)?,
        onUserMentionClick: (User) -> Unit,
        onAddAnswer: (Message, Poll, String) -> Unit,
    ) {
        DefaultMessageItem(
            messageItem = messageItem,
            reactionSorting = reactionSorting,
            messageContentFactory = MessageContentFactory.Deprecated,
            onPollUpdated = onPollUpdated,
            onCastVote = onCastVote,
            onRemoveVote = onRemoveVote,
            selectPoll = selectPoll,
            onClosePoll = onClosePoll,
            onAddPollOption = onAddPollOption,
            onLongItemClick = onLongItemClick,
            onThreadClick = onThreadClick,
            onReactionsClick = onReactionsClick,
            onGiphyActionClick = onGiphyActionClick,
            onMediaGalleryPreviewResult = onMediaGalleryPreviewResult,
            onQuotedMessageClick = onQuotedMessageClick,
            onUserAvatarClick = { onUserAvatarClick?.invoke(messageItem.message.user) },
            onLinkClick = onMessageLinkClick,
            onUserMentionClick = onUserMentionClick,
            onAddAnswer = onAddAnswer,
        )
    }

    /**
     * The default header content of the message item.
     * Usually shown if the message is pinned and a list of reactions for the message.
     */
    @Composable
    public fun ColumnScope.MessageItemHeaderContent(
        messageItem: MessageItemState,
        reactionSorting: ReactionSorting,
        onReactionsClick: (Message) -> Unit,
    ) {
        DefaultMessageItemHeaderContent(
            messageItem = messageItem,
            reactionSorting = reactionSorting,
            onReactionsClick = onReactionsClick,
        )
    }

    /**
     * The default footer content of the message item.
     * Usually showing some of the following UI elements: upload status, thread participants, message timestamp.
     */
    @Composable
    public fun ColumnScope.MessageItemFooterContent(
        messageItem: MessageItemState,
    ) {
        DefaultMessageItemFooterContent(
            messageItem = messageItem,
            messageContentFactory = MessageContentFactory.Deprecated,
        )
    }

    /**
     * The default leading content of the message item.
     * Usually the avatar of the user if the message doesn't belong to the current user.
     */
    @Composable
    public fun RowScope.MessageItemLeadingContent(
        messageItem: MessageItemState,
        onUserAvatarClick: (() -> Unit)?,
    ) {
        DefaultMessageItemLeadingContent(
            messageItem = messageItem,
            onUserAvatarClick = onUserAvatarClick,
        )
    }

    /**
     * The default center content of the message item.
     * Usually a message bubble with attachments or emoji stickers if the message contains only emoji.
     */
    @Suppress("LongParameterList")
    @Composable
    public fun ColumnScope.MessageItemCenterContent(
        messageItem: MessageItemState,
        onLongItemClick: (Message) -> Unit,
        onPollUpdated: (Message, Poll) -> Unit,
        onCastVote: (Message, Poll, Option) -> Unit,
        onRemoveVote: (Message, Poll, Vote) -> Unit,
        selectPoll: (Message, Poll, PollSelectionType) -> Unit,
        onAddAnswer: (message: Message, poll: Poll, answer: String) -> Unit,
        onClosePoll: (String) -> Unit,
        onAddPollOption: (poll: Poll, option: String) -> Unit,
        onGiphyActionClick: (GiphyAction) -> Unit,
        onQuotedMessageClick: (Message) -> Unit,
        onLinkClick: ((Message, String) -> Unit)?,
        onUserMentionClick: (User) -> Unit,
        onMediaGalleryPreviewResult: (MediaGalleryPreviewResult?) -> Unit,
    ) {
        DefaultMessageItemCenterContent(
            messageItem = messageItem,
            messageContentFactory = MessageContentFactory.Deprecated,
            onLongItemClick = onLongItemClick,
            onGiphyActionClick = onGiphyActionClick,
            onQuotedMessageClick = onQuotedMessageClick,
            onLinkClick = onLinkClick,
            onUserMentionClick = onUserMentionClick,
            onMediaGalleryPreviewResult = onMediaGalleryPreviewResult,
            onPollUpdated = onPollUpdated,
            onCastVote = onCastVote,
            onRemoveVote = onRemoveVote,
            selectPoll = selectPoll,
            onAddAnswer = onAddAnswer,
            onClosePoll = onClosePoll,
            onAddPollOption = onAddPollOption,
        )
    }

    /**
     * The default trailing content of the message item.
     * Usually an extra spacing at the end of the message item if the author is the current user.
     */
    @Composable
    public fun RowScope.MessageItemTrailingContent(
        messageItem: MessageItemState,
    ) {
        DefaultMessageItemTrailingContent(messageItem = messageItem)
    }

    /**
     * The default Giphy message content.
     */
    @Composable
    public fun MessageGiphyContent(
        message: Message,
        onGiphyActionClick: (GiphyAction) -> Unit,
    ) {
        DefaultMessageGiphyContent(
            message = message,
            onGiphyActionClick = onGiphyActionClick,
        )
    }

    /**
     * The default content of a deleted message.
     */
    @Composable
    public fun MessageDeletedContent(
        modifier: Modifier,
    ) {
        DefaultMessageDeletedContent(modifier = modifier)
    }

    /**
     * The default content of a regular message that can contain attachments and text.
     */
    @Suppress("LongParameterList")
    @Composable
    public fun MessageRegularContent(
        message: Message,
        currentUser: User?,
        onLongItemClick: (Message) -> Unit,
        onMediaGalleryPreviewResult: (MediaGalleryPreviewResult?) -> Unit,
        onQuotedMessageClick: (Message) -> Unit,
        onUserMentionClick: (User) -> Unit,
        onLinkClick: ((Message, String) -> Unit)?,
    ) {
        DefaultMessageContent(
            message = message,
            currentUser = currentUser,
            onLongItemClick = onLongItemClick,
            messageContentFactory = MessageContentFactory.Deprecated,
            onMediaGalleryPreviewResult = onMediaGalleryPreviewResult,
            onQuotedMessageClick = onQuotedMessageClick,
            onUserMentionClick = onUserMentionClick,
            onLinkClick = onLinkClick,
        )
    }

    /**
     * The default message text content.
     * Usually with extra styling and padding for the chat bubble.
     */
    @Composable
    public fun MessageTextContent(
        message: Message,
        currentUser: User?,
        onLongItemClick: (Message) -> Unit,
        onLinkClick: ((Message, String) -> Unit)?,
        onUserMentionClick: (User) -> Unit,
    ) {
        MessageText(
            message = message,
            currentUser = currentUser,
            onLongItemClick = onLongItemClick,
            onLinkClick = onLinkClick,
            onUserMentionClick = onUserMentionClick,
        )
    }

    /**
     * The default quoted message content.
     * Usually shows only the sender avatar, text and a single attachment preview.
     */
    @Composable
    public fun MessageQuotedContent(
        message: Message,
        currentUser: User?,
        onLongItemClick: (Message) -> Unit,
        onQuotedMessageClick: (Message) -> Unit,
    ) {
        val quotedMessage = message.replyTo
        if (quotedMessage != null) {
            QuotedMessage(
                modifier = Modifier.padding(horizontal = 8.dp, vertical = 4.dp),
                message = quotedMessage,
                currentUser = currentUser,
                replyMessage = message,
                onLongItemClick = { onLongItemClick(message) },
                onQuotedMessageClick = onQuotedMessageClick,
            )
        }
    }

    /**
     * The default uploading content of the message footer.
     * Usually shows how many items have been uploaded and the total number of items.
     */
    @Composable
    public fun MessageFooterUploadingContent(
        modifier: Modifier,
        messageItem: MessageItemState,
    ) {
        UploadingFooter(
            modifier = modifier,
            message = messageItem.message,
        )
    }

    /**
     * The default content of the only-visible-to-you footer message.
     */
    @Composable
    public fun MessageFooterOnlyVisibleToYouContent(
        messageItem: MessageItemState,
    ) {
        OwnedMessageVisibilityContent(
            message = messageItem.message,
        )
    }

    /**
     * The default footer content.
     * Usually contains either [MessageThreadFooter] or the default footer,
     * which holds the sender name and the timestamp.
     */
    @Composable
    public fun MessageFooterContent(
        messageItem: MessageItemState,
    ) {
        MessageFooter(messageItem = messageItem)
    }

    /**
     * The default status indicator of the message footer, weather the message is sent, pending or read.
     */
    @Composable
    public fun MessageFooterStatusIndicator(
        modifier: Modifier,
        message: Message,
        isMessageRead: Boolean,
        readCount: Int,
    ) {
        MessageReadStatusIcon(
            modifier = modifier,
            message = message,
            isMessageRead = isMessageRead,
            readCount = readCount,
        )
    }

    /**
<<<<<<< HEAD
     * The default content of the pinned message list item.
     *
     * @param message The pinned message to display.
     * @param currentUser The current user.
     * @param onClick Action invoked when the user clicks on the pinned message.
     */
    @Composable
    public fun PinnedMessageListItem(
        message: Message,
        currentUser: User?,
        onClick: (Message) -> Unit,
    ) {
        PinnedMessageItem(message, currentUser, onClick)
    }

    /**
     * The default loading content of the pinned message list. Shows an avatar of the user who sent the pinned message.
     *
     * Used in the [PinnedMessageListItem].
     *
     * @param message The pinned message to display.
     */
    @Composable
    public fun RowScope.PinnedMessageListItemLeadingContent(message: Message) {
        DefaultMessagePreviewItemLeadingContent(message)
    }

    /**
     * The default loading content of the pinned message list. Shows the message sender name and the message content.
     *
     * Used in the [PinnedMessageListItem].
     *
     * @param message The pinned message to display.
     * @param currentUser The current user.
     */
    @Composable
    public fun RowScope.PinnedMessageListItemCenterContent(
        message: Message,
        currentUser: User?,
    ) {
        DefaultMessagePreviewItemCenterContent(message, currentUser)
    }

    /**
     * The default loading content of the pinned message list. Shows the message timestamp.
     *
     * Used in the [PinnedMessageListItem].
     *
     * @param message The pinned message to display.
     */
    @Composable
    public fun RowScope.PinnedMessageListItemTrailingContent(message: Message) {
        DefaultMessagePreviewItemTrailingContent(message)
    }

    /**
     * The default divider appended after each pinned message.
     */
    @Composable
    public fun PinnedMessageListItemDivider() {
        DefaultPinnedMessageListItemDivider()
    }

    /**
     * The default empty placeholder that is displayed when there are no pinned messages.
     *
     * @param modifier Modifier for styling.
     */
    @Composable
    public fun PinnedMessageListEmptyContent(modifier: Modifier) {
        DefaultPinnedMessageListEmptyContent(modifier)
    }

    /**
     * The default loading content that is displayed during the initial loading of the pinned messages.
     *
     * @param modifier Modifier for styling.
     */
    @Composable
    public fun PinnedMessageListLoadingContent(modifier: Modifier) {
        DefaultPinnedMessageListLoadingContent(modifier)
    }

    /**
     * The default content shown on the bottom of the list during the loading of more pinned messages.
     */
    @Composable
    public fun PinnedMessageListLoadingMoreContent() {
        DefaultPinnedMessageListLoadingMoreContent()
=======
     * The default header content of the message composer.
     * Shown on top of the composer and contains additional info/context, and is shown during editing/replying to a
     * message, or when there is a link pasted in the composer.
     *
     * @param state The current state of the message composer.
     * @param onCancel The action to perform when the cancel button is clicked.
     * @param onLinkPreviewClick The action to perform when the link preview is clicked.
     */
    @Composable
    public fun ColumnScope.MessageComposerHeaderContent(
        state: MessageComposerState,
        onCancel: () -> Unit,
        onLinkPreviewClick: ((LinkPreview) -> Unit)?,
    ) {
        DefaultMessageComposerHeaderContent(state, onCancel, onLinkPreviewClick)
    }

    /**
     * The default options header for the message input component. It is based on the currently active
     * message action - [io.getstream.chat.android.ui.common.state.messages.Reply] or
     * [io.getstream.chat.android.ui.common.state.messages.Edit].
     * It shows a heading based on the action and a cancel button to cancel the action.
     *
     * Used as part of [MessageComposerHeaderContent].
     *
     * @param modifier The modifier to apply to the composable.
     * @param activeAction The currently active message action.
     * @param onCancel The action to perform when the cancel button is clicked.
     */
    @Composable
    public fun MessageComposerMessageInputOptions(
        modifier: Modifier,
        activeAction: MessageAction,
        onCancel: () -> Unit,
    ) {
        MessageInputOptions(activeAction, onCancel, modifier)
    }

    /**
     * Shows a preview of the link that the user has entered in the message composer.
     * Shows the link image preview, the title of the link and its description.
     *
     * Used as part of [MessageComposerHeaderContent].
     *
     * @param modifier The modifier to apply to the composable.
     * @param linkPreview The link preview to show.
     * @param onClick The action to perform when the link preview is clicked.
     */
    @Composable
    public fun MessageComposerLinkPreview(
        modifier: Modifier,
        linkPreview: LinkPreview,
        onClick: ((LinkPreview) -> Unit)?,
    ) {
        ComposerLinkPreview(modifier, linkPreview, onClick)
    }

    /**
     * The default footer content of the message composer.
     * Shown during replying to a thread, and it provides the checkbox to also send the message to the channel.
     *
     * @param state The current state of the message composer.
     * @param onAlsoSendToChannelSelected The action to perform when the "Also send to channel" checkbox is selected.
     */
    @Composable
    public fun ColumnScope.MessageComposerFooterContent(
        state: MessageComposerState,
        onAlsoSendToChannelSelected: (Boolean) -> Unit,
    ) {
        DefaultMessageComposerFooterContent(state, onAlsoSendToChannelSelected)
    }

    /**
     * The default mentions popup content of the message composer.
     * Shown when the user types '@' in the composer, and there are available users that can be mentioned.
     *
     * @param mentionSuggestions The list of mention suggestions to show.
     * @param onMentionSelected The action to perform when a mention is selected.
     */
    @Composable
    public fun MessageComposerMentionsPopupContent(
        mentionSuggestions: List<User>,
        onMentionSelected: (User) -> Unit,
    ) {
        MentionSuggestionList(users = mentionSuggestions, onMentionSelected = onMentionSelected)
    }

    /**
     * The default mention suggestion item of the message composer.
     *
     * Used in [MessageComposerMentionsPopupContent].
     *
     * @param user The user for which the suggestion is rendered.
     * @param onMentionSelected The action to perform when the mention is selected.
     */
    @Composable
    public fun MessageComposerMentionSuggestionItem(
        user: User,
        onMentionSelected: (User) -> Unit,
    ) {
        MentionSuggestionItem(user = user, onMentionSelected = onMentionSelected)
    }

    /**
     * The default leading content of the mention suggestion item of the message composer.
     *
     * Used as part of [MessageComposerMentionSuggestionItem].
     *
     * @param user The user for which the leading content is rendered.
     */
    @Composable
    public fun RowScope.MessageComposerMentionSuggestionItemLeadingContent(user: User) {
        DefaultMentionSuggestionItemLeadingContent(user)
    }

    /**
     * The default center content of the mention suggestion item of the message composer.
     *
     * Used as part of [MessageComposerMentionSuggestionItem].
     *
     * @param user The user for which the center content is rendered.
     */
    @Composable
    public fun RowScope.MessageComposerMentionSuggestionItemCenterContent(user: User) {
        DefaultMentionSuggestionItemCenterContent(user)
    }

    /**
     * The default trailing content of the mention suggestion item of the message composer.
     *
     * Used as part of [MessageComposerMentionSuggestionItem].
     *
     * @param user The user for which the trailing content is rendered.
     */
    @Composable
    public fun RowScope.MessageComposerMentionSuggestionItemTrailingContent(user: User) {
        DefaultMentionSuggestionItemTrailingContent()
    }

    /**
     * The default instant commands popup content of the message composer.
     * Shown when the user types '/' in the composer, and there are available commands that can be used, or when the
     * user click the "Commands" button.
     *
     * @param commandSuggestions The list of command suggestions to show.
     * @param onCommandSelected The action to perform when a command is selected.
     */
    @Composable
    public fun MessageComposerCommandsPopupContent(
        commandSuggestions: List<Command>,
        onCommandSelected: (Command) -> Unit,
    ) {
        CommandSuggestionList(commands = commandSuggestions, onCommandSelected = onCommandSelected)
    }

    /**
     * The default command suggestion item of the message composer.
     *
     * Used in [MessageComposerCommandsPopupContent].
     *
     * @param command The command for which the suggestion is rendered.
     * @param onCommandSelected The action to perform when the command is selected.
     */
    @Composable
    public fun MessageComposerCommandSuggestionItem(
        command: Command,
        onCommandSelected: (Command) -> Unit,
    ) {
        CommandSuggestionItem(command, onCommandSelected = onCommandSelected)
    }

    /**
     * The default leading content of the command suggestion item of the message composer.
     *
     * Used as part of [MessageComposerCommandSuggestionItem].
     *
     * @param command The command for which the leading content is rendered.
     */
    @Composable
    public fun RowScope.MessageComposerCommandSuggestionItemLeadingContent(command: Command) {
        DefaultCommandSuggestionItemLeadingContent()
    }

    /**
     * The default center content of the command suggestion item of the message composer.
     *
     * Used as part of [MessageComposerCommandSuggestionItem].
     *
     * @param modifier The modifier to apply to the composable.
     * @param command The command for which the center content is rendered.
     */
    @Composable
    public fun RowScope.MessageComposerCommandSuggestionItemCenterContent(
        modifier: Modifier,
        command: Command,
    ) {
        DefaultCommandSuggestionItemCenterContent(command, modifier)
    }

    /**
     * The default integrations of the message composer.
     * Provides the "Attachments" and "Commands" buttons shown before the composer.
     *
     * @param state The current state of the message composer.
     * @param onAttachmentsClick The action to perform when the "Attachments" button is clicked.
     * @param onCommandsClick The action to perform when the "Commands" button is clicked.
     */
    @Composable
    public fun RowScope.MessageComposerIntegrations(
        state: MessageComposerState,
        onAttachmentsClick: () -> Unit,
        onCommandsClick: () -> Unit,
    ) {
        DefaultComposerIntegrations(state, onAttachmentsClick, onCommandsClick, state.ownCapabilities)
    }

    /**
     * The default attachments button of the message composer.
     *
     * Used as part of [MessageComposerIntegrations].
     *
     * @param enabled Whether the button is enabled.
     * @param onClick The action to perform when the button is clicked.
     */
    @Composable
    public fun RowScope.MessageComposerAttachmentsButton(
        enabled: Boolean,
        onClick: () -> Unit,
    ) {
        AttachmentsButton(enabled, onClick)
    }

    /**
     * The default commands button of the message composer.
     *
     * Used as part of [MessageComposerIntegrations].
     *
     * @param hasCommandSuggestions Whether there are command suggestions available.
     * @param enabled Whether the button is enabled.
     * @param onClick The action to perform when the button is clicked.
     */
    @Composable
    public fun RowScope.MessageComposerCommandsButton(
        hasCommandSuggestions: Boolean,
        enabled: Boolean,
        onClick: () -> Unit,
    ) {
        CommandsButton(hasCommandSuggestions, enabled, onClick)
    }

    /**
     * The default label of the message composer.
     *
     * Used by [MessageComposerInput].
     *
     * @param state The current state of the message composer.
     */
    @Composable
    public fun MessageComposerLabel(state: MessageComposerState) {
        DefaultComposerLabel(state.ownCapabilities)
    }

    /**
     * The default input content of the message composer.
     *
     * @param state The current state of the message composer.
     * @param onInputChanged The action to perform when the input changes.
     * @param onAttachmentRemoved The action to perform when an attachment is removed.
     * @param label The label to show in the composer.
     */
    @Composable
    public fun RowScope.MessageComposerInput(
        state: MessageComposerState,
        onInputChanged: (String) -> Unit,
        onAttachmentRemoved: (Attachment) -> Unit,
        label: @Composable (MessageComposerState) -> Unit,
    ) {
        DefaultComposerInputContent(state, onInputChanged, onAttachmentRemoved, label)
    }

    /**
     * The default appearance of a quoted message in the message composer.
     * Shown when the user quotes (replies to) a message in the composer.
     *
     * Used as part of [MessageComposerInput].
     *
     * @param modifier The modifier to apply to the composable.
     * @param state The current state of the message composer.
     * @param quotedMessage The message that is being quoted (replied to).
     */
    @Composable
    public fun MessageComposerQuotedMessage(
        modifier: Modifier,
        state: MessageComposerState,
        quotedMessage: Message,
    ) {
        QuotedMessage(
            modifier = modifier,
            message = quotedMessage,
            currentUser = state.currentUser,
            replyMessage = null,
            onLongItemClick = {},
            onQuotedMessageClick = {},
        )
    }

    /**
     * The default trailing content of the message composer. Contains the "Send" button, and "Audio record" button (if
     * enabled).
     *
     * @param state The current state of the message composer.
     * @param onSendClick The action to perform when the "Send" button is clicked. Supply the message text and
     * attachments.
     * @param recordingActions The actions to control the audio recording.
     */
    @Composable
    public fun MessageComposerTrailingContent(
        state: MessageComposerState,
        onSendClick: (String, List<Attachment>) -> Unit,
        recordingActions: AudioRecordingActions,
    ) {
        DefaultMessageComposerTrailingContent(state, onSendClick, recordingActions)
    }

    /**
     * The default cooldown indicator of the message composer.
     * Shown when the user is prevented from sending messages due to a cooldown.
     *
     * Used as part of [MessageComposerTrailingContent].
     *
     * @param modifier The modifier to apply to the composable.
     * @param coolDownTime The remaining time until the user can send a message.
     */
    @Composable
    public fun MessageComposerCoolDownIndicator(
        modifier: Modifier,
        coolDownTime: Int,
    ) {
        CoolDownIndicator(coolDownTime, modifier)
    }

    /**
     * The default "Send" button of the message composer.
     *
     * Used as part of [MessageComposerTrailingContent].
     *
     * @param enabled Whether the button is enabled.
     * @param isInputValid Whether the current input in the message composer is valid.
     * @param onClick The action to perform when the button is clicked.
     */
    @Composable
    public fun MessageComposerSendButton(
        enabled: Boolean,
        isInputValid: Boolean,
        onClick: () -> Unit,
    ) {
        SendButton(enabled, isInputValid, onClick)
    }

    /**
     * The default "Audio record (voice message)" button of the message composer.
     *
     * Used as part of [MessageComposerTrailingContent].
     *
     * @param state The current state of the recording process.
     * @param recordingActions The actions to control the audio recording.
     */
    @Composable
    public fun MessageComposerAudioRecordButton(
        state: RecordingState,
        recordingActions: AudioRecordingActions,
    ) {
        DefaultAudioRecordButton(state, recordingActions)
    }

    /**
     * Default composable used for displaying audio recording information while audio recording is in progress.
     *
     * @param state The current state of the message composer.
     * @param recordingActions The actions to control the audio recording.
     */
    @Composable
    public fun RowScope.MessageComposerAudioRecordingContent(
        state: MessageComposerState,
        recordingActions: AudioRecordingActions,
    ) {
        DefaultMessageComposerRecordingContent(state, recordingActions)
>>>>>>> faf18570
    }
}<|MERGE_RESOLUTION|>--- conflicted
+++ resolved
@@ -97,7 +97,6 @@
 import io.getstream.chat.android.compose.ui.messages.list.DefaultMessagesLoadingMoreIndicator
 import io.getstream.chat.android.compose.ui.messages.list.DefaultSystemMessageContent
 import io.getstream.chat.android.compose.ui.messages.list.MessagesLazyListState
-<<<<<<< HEAD
 import io.getstream.chat.android.compose.ui.messages.preview.internal.DefaultMessagePreviewItemCenterContent
 import io.getstream.chat.android.compose.ui.messages.preview.internal.DefaultMessagePreviewItemLeadingContent
 import io.getstream.chat.android.compose.ui.messages.preview.internal.DefaultMessagePreviewItemTrailingContent
@@ -106,9 +105,7 @@
 import io.getstream.chat.android.compose.ui.pinned.DefaultPinnedMessageListLoadingContent
 import io.getstream.chat.android.compose.ui.pinned.DefaultPinnedMessageListLoadingMoreContent
 import io.getstream.chat.android.compose.ui.pinned.PinnedMessageItem
-=======
 import io.getstream.chat.android.models.Attachment
->>>>>>> faf18570
 import io.getstream.chat.android.models.Channel
 import io.getstream.chat.android.models.Command
 import io.getstream.chat.android.models.ConnectionState
@@ -939,97 +936,6 @@
     }
 
     /**
-<<<<<<< HEAD
-     * The default content of the pinned message list item.
-     *
-     * @param message The pinned message to display.
-     * @param currentUser The current user.
-     * @param onClick Action invoked when the user clicks on the pinned message.
-     */
-    @Composable
-    public fun PinnedMessageListItem(
-        message: Message,
-        currentUser: User?,
-        onClick: (Message) -> Unit,
-    ) {
-        PinnedMessageItem(message, currentUser, onClick)
-    }
-
-    /**
-     * The default loading content of the pinned message list. Shows an avatar of the user who sent the pinned message.
-     *
-     * Used in the [PinnedMessageListItem].
-     *
-     * @param message The pinned message to display.
-     */
-    @Composable
-    public fun RowScope.PinnedMessageListItemLeadingContent(message: Message) {
-        DefaultMessagePreviewItemLeadingContent(message)
-    }
-
-    /**
-     * The default loading content of the pinned message list. Shows the message sender name and the message content.
-     *
-     * Used in the [PinnedMessageListItem].
-     *
-     * @param message The pinned message to display.
-     * @param currentUser The current user.
-     */
-    @Composable
-    public fun RowScope.PinnedMessageListItemCenterContent(
-        message: Message,
-        currentUser: User?,
-    ) {
-        DefaultMessagePreviewItemCenterContent(message, currentUser)
-    }
-
-    /**
-     * The default loading content of the pinned message list. Shows the message timestamp.
-     *
-     * Used in the [PinnedMessageListItem].
-     *
-     * @param message The pinned message to display.
-     */
-    @Composable
-    public fun RowScope.PinnedMessageListItemTrailingContent(message: Message) {
-        DefaultMessagePreviewItemTrailingContent(message)
-    }
-
-    /**
-     * The default divider appended after each pinned message.
-     */
-    @Composable
-    public fun PinnedMessageListItemDivider() {
-        DefaultPinnedMessageListItemDivider()
-    }
-
-    /**
-     * The default empty placeholder that is displayed when there are no pinned messages.
-     *
-     * @param modifier Modifier for styling.
-     */
-    @Composable
-    public fun PinnedMessageListEmptyContent(modifier: Modifier) {
-        DefaultPinnedMessageListEmptyContent(modifier)
-    }
-
-    /**
-     * The default loading content that is displayed during the initial loading of the pinned messages.
-     *
-     * @param modifier Modifier for styling.
-     */
-    @Composable
-    public fun PinnedMessageListLoadingContent(modifier: Modifier) {
-        DefaultPinnedMessageListLoadingContent(modifier)
-    }
-
-    /**
-     * The default content shown on the bottom of the list during the loading of more pinned messages.
-     */
-    @Composable
-    public fun PinnedMessageListLoadingMoreContent() {
-        DefaultPinnedMessageListLoadingMoreContent()
-=======
      * The default header content of the message composer.
      * Shown on top of the composer and contains additional info/context, and is shown during editing/replying to a
      * message, or when there is a link pasted in the composer.
@@ -1417,6 +1323,97 @@
         recordingActions: AudioRecordingActions,
     ) {
         DefaultMessageComposerRecordingContent(state, recordingActions)
->>>>>>> faf18570
+    }
+
+    /**
+     * The default content of the pinned message list item.
+     *
+     * @param message The pinned message to display.
+     * @param currentUser The current user.
+     * @param onClick Action invoked when the user clicks on the pinned message.
+     */
+    @Composable
+    public fun PinnedMessageListItem(
+        message: Message,
+        currentUser: User?,
+        onClick: (Message) -> Unit,
+    ) {
+        PinnedMessageItem(message, currentUser, onClick)
+    }
+
+    /**
+     * The default loading content of the pinned message list. Shows an avatar of the user who sent the pinned message.
+     *
+     * Used in the [PinnedMessageListItem].
+     *
+     * @param message The pinned message to display.
+     */
+    @Composable
+    public fun RowScope.PinnedMessageListItemLeadingContent(message: Message) {
+        DefaultMessagePreviewItemLeadingContent(message)
+    }
+
+    /**
+     * The default loading content of the pinned message list. Shows the message sender name and the message content.
+     *
+     * Used in the [PinnedMessageListItem].
+     *
+     * @param message The pinned message to display.
+     * @param currentUser The current user.
+     */
+    @Composable
+    public fun RowScope.PinnedMessageListItemCenterContent(
+        message: Message,
+        currentUser: User?,
+    ) {
+        DefaultMessagePreviewItemCenterContent(message, currentUser)
+    }
+
+    /**
+     * The default loading content of the pinned message list. Shows the message timestamp.
+     *
+     * Used in the [PinnedMessageListItem].
+     *
+     * @param message The pinned message to display.
+     */
+    @Composable
+    public fun RowScope.PinnedMessageListItemTrailingContent(message: Message) {
+        DefaultMessagePreviewItemTrailingContent(message)
+    }
+
+    /**
+     * The default divider appended after each pinned message.
+     */
+    @Composable
+    public fun PinnedMessageListItemDivider() {
+        DefaultPinnedMessageListItemDivider()
+    }
+
+    /**
+     * The default empty placeholder that is displayed when there are no pinned messages.
+     *
+     * @param modifier Modifier for styling.
+     */
+    @Composable
+    public fun PinnedMessageListEmptyContent(modifier: Modifier) {
+        DefaultPinnedMessageListEmptyContent(modifier)
+    }
+
+    /**
+     * The default loading content that is displayed during the initial loading of the pinned messages.
+     *
+     * @param modifier Modifier for styling.
+     */
+    @Composable
+    public fun PinnedMessageListLoadingContent(modifier: Modifier) {
+        DefaultPinnedMessageListLoadingContent(modifier)
+    }
+
+    /**
+     * The default content shown on the bottom of the list during the loading of more pinned messages.
+     */
+    @Composable
+    public fun PinnedMessageListLoadingMoreContent() {
+        DefaultPinnedMessageListLoadingMoreContent()
     }
 }