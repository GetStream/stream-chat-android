--- conflicted
+++ resolved
@@ -97,7 +97,6 @@
 import io.getstream.chat.android.compose.ui.messages.list.DefaultMessagesLoadingMoreIndicator
 import io.getstream.chat.android.compose.ui.messages.list.DefaultSystemMessageContent
 import io.getstream.chat.android.compose.ui.messages.list.MessagesLazyListState
-<<<<<<< HEAD
 import io.getstream.chat.android.compose.ui.threads.DefaultThreadListEmptyContent
 import io.getstream.chat.android.compose.ui.threads.DefaultThreadListLoadingContent
 import io.getstream.chat.android.compose.ui.threads.DefaultThreadListLoadingMoreContent
@@ -107,9 +106,7 @@
 import io.getstream.chat.android.compose.ui.threads.ThreadItemTitle
 import io.getstream.chat.android.compose.ui.threads.ThreadItemUnreadCountContent
 import io.getstream.chat.android.compose.ui.threads.UnreadThreadsBanner
-=======
 import io.getstream.chat.android.models.Attachment
->>>>>>> 630f6def
 import io.getstream.chat.android.models.Channel
 import io.getstream.chat.android.models.Command
 import io.getstream.chat.android.models.ConnectionState
@@ -941,125 +938,6 @@
     }
 
     /**
-<<<<<<< HEAD
-     * The default "Unread threads" banner.
-     * Shows the number of unread threads in the "ThreadList".
-     *
-     * @param unreadThreads The number of unread threads.
-     * @param onClick Action invoked when the user clicks on the banner.
-     */
-    @Composable
-    public fun ThreadListUnreadThreadsBanner(
-        unreadThreads: Int,
-        onClick: () -> Unit,
-    ) {
-        UnreadThreadsBanner(
-            unreadThreads = unreadThreads,
-            modifier = Modifier.padding(horizontal = 8.dp, vertical = 6.dp),
-            onClick = onClick,
-        )
-    }
-
-    /**
-     * The default thread list item.
-     * Shows information about the Thread title, parent message, last reply and number of unread
-     * replies.
-     *
-     * @param thread The thread to display.
-     * @param currentUser The current user.
-     * @param onThreadClick Action invoked when the user clicks on the thread.
-     */
-    @Composable
-    public fun ThreadListItem(
-        thread: Thread,
-        currentUser: User?,
-        onThreadClick: (Thread) -> Unit,
-    ) {
-        ThreadItem(thread, currentUser, onThreadClick)
-    }
-
-    /**
-     * Default representation of the thread title.
-     *
-     * Used in the [ThreadListItem] to display the title of the thread.
-     *
-     * @param thread The thread to display.
-     * @param channel The channel the thread belongs to.
-     * @param currentUser The current user.
-     */
-    @Composable
-    public fun ThreadListItemTitle(
-        thread: Thread,
-        channel: Channel,
-        currentUser: User?,
-    ) {
-        ThreadItemTitle(channel, currentUser)
-    }
-
-    /**
-     * Default representation of the parent message preview in a thread.
-     *
-     * Used in the [ThreadListItem] to display the parent message of the thread.
-     *
-     * @param thread The thread to display.
-     */
-    @Composable
-    public fun RowScope.ThreadListItemReplyToContent(thread: Thread) {
-        ThreadItemReplyToContent(thread.parentMessage)
-    }
-
-    /**
-     * Default representation of the unread count badge. Not shown if unreadCount == 0.
-     *
-     * Used in the [ThreadListItem] to display the number of unread replies in the thread.
-     *
-     * @param unreadCount The number of unread thread replies.
-     */
-    @Composable
-    public fun RowScope.ThreadListItemUnreadCountContent(unreadCount: Int) {
-        ThreadItemUnreadCountContent(unreadCount)
-    }
-
-    /**
-     * Default representation of the latest reply content in a thread.
-     * Shows a preview of the last message in the thread.
-     *
-     * Used in the [ThreadListItem] to display the latest reply in the thread.
-     *
-     * @param thread The thread to display.
-     */
-    @Composable
-    public fun ThreadListItemLatestReplyContent(thread: Thread) {
-        ThreadItemLatestReplyContent(thread)
-    }
-
-    /**
-     * The default empty placeholder that is displayed when there are no threads.
-     *
-     * @param modifier Modifier for styling.
-     */
-    @Composable
-    public fun ThreadListEmptyContent(modifier: Modifier) {
-        DefaultThreadListEmptyContent(modifier)
-    }
-
-    /**
-     * The default loading content that is displayed during the initial loading of the threads.
-     *
-     * @param modifier Modifier for styling.
-     */
-    @Composable
-    public fun ThreadListLoadingContent(modifier: Modifier) {
-        DefaultThreadListLoadingContent(modifier)
-    }
-
-    /**
-     * The default content shown on the bottom of the list during the loading of more threads.
-     */
-    @Composable
-    public fun ThreadListLoadingMoreContent() {
-        DefaultThreadListLoadingMoreContent()
-=======
      * The default header content of the message composer.
      * Shown on top of the composer and contains additional info/context, and is shown during editing/replying to a
      * message, or when there is a link pasted in the composer.
@@ -1447,6 +1325,125 @@
         recordingActions: AudioRecordingActions,
     ) {
         DefaultMessageComposerRecordingContent(state, recordingActions)
->>>>>>> 630f6def
+    }
+
+    /**
+     * The default "Unread threads" banner.
+     * Shows the number of unread threads in the "ThreadList".
+     *
+     * @param unreadThreads The number of unread threads.
+     * @param onClick Action invoked when the user clicks on the banner.
+     */
+    @Composable
+    public fun ThreadListUnreadThreadsBanner(
+        unreadThreads: Int,
+        onClick: () -> Unit,
+    ) {
+        UnreadThreadsBanner(
+            unreadThreads = unreadThreads,
+            modifier = Modifier.padding(horizontal = 8.dp, vertical = 6.dp),
+            onClick = onClick,
+        )
+    }
+
+    /**
+     * The default thread list item.
+     * Shows information about the Thread title, parent message, last reply and number of unread
+     * replies.
+     *
+     * @param thread The thread to display.
+     * @param currentUser The current user.
+     * @param onThreadClick Action invoked when the user clicks on the thread.
+     */
+    @Composable
+    public fun ThreadListItem(
+        thread: Thread,
+        currentUser: User?,
+        onThreadClick: (Thread) -> Unit,
+    ) {
+        ThreadItem(thread, currentUser, onThreadClick)
+    }
+
+    /**
+     * Default representation of the thread title.
+     *
+     * Used in the [ThreadListItem] to display the title of the thread.
+     *
+     * @param thread The thread to display.
+     * @param channel The channel the thread belongs to.
+     * @param currentUser The current user.
+     */
+    @Composable
+    public fun ThreadListItemTitle(
+        thread: Thread,
+        channel: Channel,
+        currentUser: User?,
+    ) {
+        ThreadItemTitle(channel, currentUser)
+    }
+
+    /**
+     * Default representation of the parent message preview in a thread.
+     *
+     * Used in the [ThreadListItem] to display the parent message of the thread.
+     *
+     * @param thread The thread to display.
+     */
+    @Composable
+    public fun RowScope.ThreadListItemReplyToContent(thread: Thread) {
+        ThreadItemReplyToContent(thread.parentMessage)
+    }
+
+    /**
+     * Default representation of the unread count badge. Not shown if unreadCount == 0.
+     *
+     * Used in the [ThreadListItem] to display the number of unread replies in the thread.
+     *
+     * @param unreadCount The number of unread thread replies.
+     */
+    @Composable
+    public fun RowScope.ThreadListItemUnreadCountContent(unreadCount: Int) {
+        ThreadItemUnreadCountContent(unreadCount)
+    }
+
+    /**
+     * Default representation of the latest reply content in a thread.
+     * Shows a preview of the last message in the thread.
+     *
+     * Used in the [ThreadListItem] to display the latest reply in the thread.
+     *
+     * @param thread The thread to display.
+     */
+    @Composable
+    public fun ThreadListItemLatestReplyContent(thread: Thread) {
+        ThreadItemLatestReplyContent(thread)
+    }
+
+    /**
+     * The default empty placeholder that is displayed when there are no threads.
+     *
+     * @param modifier Modifier for styling.
+     */
+    @Composable
+    public fun ThreadListEmptyContent(modifier: Modifier) {
+        DefaultThreadListEmptyContent(modifier)
+    }
+
+    /**
+     * The default loading content that is displayed during the initial loading of the threads.
+     *
+     * @param modifier Modifier for styling.
+     */
+    @Composable
+    public fun ThreadListLoadingContent(modifier: Modifier) {
+        DefaultThreadListLoadingContent(modifier)
+    }
+
+    /**
+     * The default content shown on the bottom of the list during the loading of more threads.
+     */
+    @Composable
+    public fun ThreadListLoadingMoreContent() {
+        DefaultThreadListLoadingMoreContent()
     }
 }