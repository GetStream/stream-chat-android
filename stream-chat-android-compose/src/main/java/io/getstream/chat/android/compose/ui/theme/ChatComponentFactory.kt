--- conflicted
+++ resolved
@@ -42,13 +42,10 @@
 import io.getstream.chat.android.compose.ui.components.DefaultSearchLabel
 import io.getstream.chat.android.compose.ui.components.DefaultSearchLeadingIcon
 import io.getstream.chat.android.compose.ui.components.NetworkLoadingIndicator
-<<<<<<< HEAD
 import io.getstream.chat.android.compose.ui.components.composer.ComposerLinkPreview
 import io.getstream.chat.android.compose.ui.components.composer.CoolDownIndicator
 import io.getstream.chat.android.compose.ui.components.composer.MessageInputOptions
-=======
 import io.getstream.chat.android.compose.ui.components.channels.MessageReadStatusIcon
->>>>>>> 77b9a466
 import io.getstream.chat.android.compose.ui.components.messages.DefaultMessageContent
 import io.getstream.chat.android.compose.ui.components.messages.DefaultMessageDeletedContent
 import io.getstream.chat.android.compose.ui.components.messages.DefaultMessageGiphyContent
@@ -913,7 +910,24 @@
     }
 
     /**
-<<<<<<< HEAD
+     * The default status indicator of the message footer, weather the message is sent, pending or read.
+     */
+    @Composable
+    public fun MessageFooterStatusIndicator(
+        modifier: Modifier,
+        message: Message,
+        isMessageRead: Boolean,
+        readCount: Int,
+    ) {
+        MessageReadStatusIcon(
+            modifier = modifier,
+            message = message,
+            isMessageRead = isMessageRead,
+            readCount = readCount,
+        )
+    }
+
+    /**
      * The default header content of the message composer.
      * Shown on top of the composer and contains additional info/context, and is shown during editing/replying to a
      * message, or when there is a link pasted in the composer.
@@ -1302,22 +1316,4 @@
     ) {
         DefaultMessageComposerRecordingContent(state, recordingActions)
     }
-=======
-     * The default status indicator of the message footer, weather the message is sent, pending or read.
-     */
-    @Composable
-    public fun MessageFooterStatusIndicator(
-        modifier: Modifier,
-        message: Message,
-        isMessageRead: Boolean,
-        readCount: Int,
-    ) {
-        MessageReadStatusIcon(
-            modifier = modifier,
-            message = message,
-            isMessageRead = isMessageRead,
-            readCount = readCount,
-        )
-    }
->>>>>>> 77b9a466
 }