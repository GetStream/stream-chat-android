--- conflicted
+++ resolved
@@ -101,7 +101,14 @@
 import io.getstream.chat.android.compose.ui.messages.list.DefaultMessagesLoadingMoreIndicator
 import io.getstream.chat.android.compose.ui.messages.list.DefaultSystemMessageContent
 import io.getstream.chat.android.compose.ui.messages.list.MessagesLazyListState
-<<<<<<< HEAD
+import io.getstream.chat.android.compose.ui.messages.preview.internal.DefaultMessagePreviewItemCenterContent
+import io.getstream.chat.android.compose.ui.messages.preview.internal.DefaultMessagePreviewItemLeadingContent
+import io.getstream.chat.android.compose.ui.messages.preview.internal.DefaultMessagePreviewItemTrailingContent
+import io.getstream.chat.android.compose.ui.pinned.DefaultPinnedMessageListEmptyContent
+import io.getstream.chat.android.compose.ui.pinned.DefaultPinnedMessageListItemDivider
+import io.getstream.chat.android.compose.ui.pinned.DefaultPinnedMessageListLoadingContent
+import io.getstream.chat.android.compose.ui.pinned.DefaultPinnedMessageListLoadingMoreContent
+import io.getstream.chat.android.compose.ui.pinned.PinnedMessageItem
 import io.getstream.chat.android.compose.ui.threads.DefaultThreadListEmptyContent
 import io.getstream.chat.android.compose.ui.threads.DefaultThreadListLoadingContent
 import io.getstream.chat.android.compose.ui.threads.DefaultThreadListLoadingMoreContent
@@ -111,16 +118,6 @@
 import io.getstream.chat.android.compose.ui.threads.ThreadItemTitle
 import io.getstream.chat.android.compose.ui.threads.ThreadItemUnreadCountContent
 import io.getstream.chat.android.compose.ui.threads.UnreadThreadsBanner
-=======
-import io.getstream.chat.android.compose.ui.messages.preview.internal.DefaultMessagePreviewItemCenterContent
-import io.getstream.chat.android.compose.ui.messages.preview.internal.DefaultMessagePreviewItemLeadingContent
-import io.getstream.chat.android.compose.ui.messages.preview.internal.DefaultMessagePreviewItemTrailingContent
-import io.getstream.chat.android.compose.ui.pinned.DefaultPinnedMessageListEmptyContent
-import io.getstream.chat.android.compose.ui.pinned.DefaultPinnedMessageListItemDivider
-import io.getstream.chat.android.compose.ui.pinned.DefaultPinnedMessageListLoadingContent
-import io.getstream.chat.android.compose.ui.pinned.DefaultPinnedMessageListLoadingMoreContent
-import io.getstream.chat.android.compose.ui.pinned.PinnedMessageItem
->>>>>>> 697659e9
 import io.getstream.chat.android.models.Attachment
 import io.getstream.chat.android.models.Channel
 import io.getstream.chat.android.models.Command
@@ -1367,7 +1364,6 @@
     }
 
     /**
-<<<<<<< HEAD
      * The default avatar, which renders an image from the provided image URL.
      * In case the image URL is empty or there is an error loading the image,
      * it falls back to an image with initials.
@@ -1560,7 +1556,33 @@
 
     /**
      * The default empty placeholder that is displayed when there are no threads.
-=======
+     *
+     * @param modifier Modifier for styling.
+     */
+    @Composable
+    public fun ThreadListEmptyContent(modifier: Modifier) {
+        DefaultThreadListEmptyContent(modifier)
+    }
+
+    /**
+     * The default loading content that is displayed during the initial loading of the threads.
+     *
+     * @param modifier Modifier for styling.
+     */
+    @Composable
+    public fun ThreadListLoadingContent(modifier: Modifier) {
+        DefaultThreadListLoadingContent(modifier)
+    }
+
+    /**
+     * The default content shown on the bottom of the list during the loading of more threads.
+     */
+    @Composable
+    public fun ThreadListLoadingMoreContent() {
+        DefaultThreadListLoadingMoreContent()
+    }
+
+    /**
      * The default content of the pinned message list item.
      *
      * @param message The pinned message to display.
@@ -1626,42 +1648,20 @@
 
     /**
      * The default empty placeholder that is displayed when there are no pinned messages.
->>>>>>> 697659e9
      *
      * @param modifier Modifier for styling.
      */
     @Composable
-<<<<<<< HEAD
-    public fun ThreadListEmptyContent(modifier: Modifier) {
-        DefaultThreadListEmptyContent(modifier)
-    }
-
-    /**
-     * The default loading content that is displayed during the initial loading of the threads.
-=======
     public fun PinnedMessageListEmptyContent(modifier: Modifier) {
         DefaultPinnedMessageListEmptyContent(modifier)
     }
 
     /**
      * The default loading content that is displayed during the initial loading of the pinned messages.
->>>>>>> 697659e9
      *
      * @param modifier Modifier for styling.
      */
     @Composable
-<<<<<<< HEAD
-    public fun ThreadListLoadingContent(modifier: Modifier) {
-        DefaultThreadListLoadingContent(modifier)
-    }
-
-    /**
-     * The default content shown on the bottom of the list during the loading of more threads.
-     */
-    @Composable
-    public fun ThreadListLoadingMoreContent() {
-        DefaultThreadListLoadingMoreContent()
-=======
     public fun PinnedMessageListLoadingContent(modifier: Modifier) {
         DefaultPinnedMessageListLoadingContent(modifier)
     }
@@ -1672,6 +1672,5 @@
     @Composable
     public fun PinnedMessageListLoadingMoreContent() {
         DefaultPinnedMessageListLoadingMoreContent()
->>>>>>> 697659e9
     }
 }