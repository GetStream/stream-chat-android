/*
 * Copyright (c) 2014-2025 Stream.io Inc. All rights reserved.
 *
 * Licensed under the Stream License;
 * you may not use this file except in compliance with the License.
 * You may obtain a copy of the License at
 *
 *    https://github.com/GetStream/stream-chat-android/blob/main/LICENSE
 *
 * Unless required by applicable law or agreed to in writing, software
 * distributed under the License is distributed on an "AS IS" BASIS,
 * WITHOUT WARRANTIES OR CONDITIONS OF ANY KIND, either express or implied.
 * See the License for the specific language governing permissions and
 * limitations under the License.
 */

package io.getstream.chat.android.compose.ui.theme

import androidx.compose.foundation.ExperimentalFoundationApi
import androidx.compose.foundation.clickable
import androidx.compose.foundation.interaction.MutableInteractionSource
import androidx.compose.foundation.layout.Arrangement
import androidx.compose.foundation.layout.BoxScope
import androidx.compose.foundation.layout.ColumnScope
import androidx.compose.foundation.layout.RowScope
import androidx.compose.foundation.layout.fillMaxWidth
import androidx.compose.foundation.layout.height
import androidx.compose.foundation.layout.heightIn
import androidx.compose.foundation.layout.padding
import androidx.compose.foundation.layout.size
import androidx.compose.foundation.lazy.LazyItemScope
import androidx.compose.foundation.lazy.grid.GridCells
import androidx.compose.material3.Icon
import androidx.compose.material3.ripple
import androidx.compose.runtime.Composable
import androidx.compose.runtime.remember
import androidx.compose.ui.Alignment
import androidx.compose.ui.Modifier
import androidx.compose.ui.graphics.Color
import androidx.compose.ui.graphics.Shape
import androidx.compose.ui.graphics.painter.Painter
import androidx.compose.ui.platform.LocalContext
import androidx.compose.ui.res.painterResource
import androidx.compose.ui.res.stringResource
import androidx.compose.ui.text.TextStyle
import androidx.compose.ui.unit.Dp
import androidx.compose.ui.unit.DpOffset
import androidx.compose.ui.unit.dp
import io.getstream.chat.android.compose.R
import io.getstream.chat.android.compose.state.channels.list.ChannelOptionState
import io.getstream.chat.android.compose.state.channels.list.ItemState
import io.getstream.chat.android.compose.state.mediagallerypreview.MediaGalleryPreviewResult
import io.getstream.chat.android.compose.state.messageoptions.MessageOptionItemState
import io.getstream.chat.android.compose.state.reactionoptions.ReactionOptionItemState
import io.getstream.chat.android.compose.state.userreactions.UserReactionItemState
import io.getstream.chat.android.compose.ui.channels.header.DefaultChannelHeaderLeadingContent
import io.getstream.chat.android.compose.ui.channels.header.DefaultChannelListHeaderCenterContent
import io.getstream.chat.android.compose.ui.channels.header.DefaultChannelListHeaderTrailingContent
import io.getstream.chat.android.compose.ui.channels.info.DefaultSelectedChannelMenuHeaderContent
import io.getstream.chat.android.compose.ui.channels.info.SelectedChannelMenu
import io.getstream.chat.android.compose.ui.channels.list.ChannelItem
import io.getstream.chat.android.compose.ui.channels.list.DefaultChannelItemCenterContent
import io.getstream.chat.android.compose.ui.channels.list.DefaultChannelItemDivider
import io.getstream.chat.android.compose.ui.channels.list.DefaultChannelItemLeadingContent
import io.getstream.chat.android.compose.ui.channels.list.DefaultChannelItemTrailingContent
import io.getstream.chat.android.compose.ui.channels.list.DefaultChannelListEmptyContent
import io.getstream.chat.android.compose.ui.channels.list.DefaultChannelListLoadingIndicator
import io.getstream.chat.android.compose.ui.channels.list.DefaultChannelSearchEmptyContent
import io.getstream.chat.android.compose.ui.channels.list.DefaultChannelsLoadingMoreIndicator
import io.getstream.chat.android.compose.ui.channels.list.DefaultSearchResultItemCenterContent
import io.getstream.chat.android.compose.ui.channels.list.DefaultSearchResultItemLeadingContent
import io.getstream.chat.android.compose.ui.channels.list.DefaultSearchResultItemTrailingContent
import io.getstream.chat.android.compose.ui.channels.list.SearchResultItem
import io.getstream.chat.android.compose.ui.components.DefaultSearchLabel
import io.getstream.chat.android.compose.ui.components.DefaultSearchLeadingIcon
import io.getstream.chat.android.compose.ui.components.NetworkLoadingIndicator
import io.getstream.chat.android.compose.ui.components.SearchInput
import io.getstream.chat.android.compose.ui.components.channels.ChannelOptions
import io.getstream.chat.android.compose.ui.components.channels.MessageReadStatusIcon
import io.getstream.chat.android.compose.ui.components.composer.ComposerLinkPreview
import io.getstream.chat.android.compose.ui.components.composer.CoolDownIndicator
import io.getstream.chat.android.compose.ui.components.composer.MessageInputOptions
import io.getstream.chat.android.compose.ui.components.messageoptions.MessageOptions
import io.getstream.chat.android.compose.ui.components.messages.DefaultMessageContent
import io.getstream.chat.android.compose.ui.components.messages.DefaultMessageDeletedContent
import io.getstream.chat.android.compose.ui.components.messages.DefaultMessageGiphyContent
import io.getstream.chat.android.compose.ui.components.messages.MessageFooter
import io.getstream.chat.android.compose.ui.components.messages.MessageText
import io.getstream.chat.android.compose.ui.components.messages.MessageThreadFooter
import io.getstream.chat.android.compose.ui.components.messages.OwnedMessageVisibilityContent
import io.getstream.chat.android.compose.ui.components.messages.QuotedMessage
import io.getstream.chat.android.compose.ui.components.messages.UploadingFooter
import io.getstream.chat.android.compose.ui.components.messages.factory.MessageContentFactory
import io.getstream.chat.android.compose.ui.components.reactionoptions.ExtendedReactionsOptions
import io.getstream.chat.android.compose.ui.components.reactionoptions.ReactionOptionItem
import io.getstream.chat.android.compose.ui.components.reactionoptions.ReactionOptions
import io.getstream.chat.android.compose.ui.components.reactionpicker.ReactionsPicker
import io.getstream.chat.android.compose.ui.components.selectedmessage.SelectedMessageMenu
import io.getstream.chat.android.compose.ui.components.selectedmessage.SelectedReactionsMenu
import io.getstream.chat.android.compose.ui.components.suggestions.commands.CommandSuggestionItem
import io.getstream.chat.android.compose.ui.components.suggestions.commands.CommandSuggestionList
import io.getstream.chat.android.compose.ui.components.suggestions.commands.DefaultCommandSuggestionItemCenterContent
import io.getstream.chat.android.compose.ui.components.suggestions.commands.DefaultCommandSuggestionItemLeadingContent
import io.getstream.chat.android.compose.ui.components.suggestions.mentions.DefaultMentionSuggestionItemCenterContent
import io.getstream.chat.android.compose.ui.components.suggestions.mentions.DefaultMentionSuggestionItemLeadingContent
import io.getstream.chat.android.compose.ui.components.suggestions.mentions.DefaultMentionSuggestionItemTrailingContent
import io.getstream.chat.android.compose.ui.components.suggestions.mentions.MentionSuggestionItem
import io.getstream.chat.android.compose.ui.components.suggestions.mentions.MentionSuggestionList
<<<<<<< HEAD
import io.getstream.chat.android.compose.ui.messages.attachments.DefaultAttachmentsPickerSendButton
=======
import io.getstream.chat.android.compose.ui.components.userreactions.UserReactions
>>>>>>> 956f4de0
import io.getstream.chat.android.compose.ui.messages.composer.AttachmentsButton
import io.getstream.chat.android.compose.ui.messages.composer.CommandsButton
import io.getstream.chat.android.compose.ui.messages.composer.DefaultComposerInputContent
import io.getstream.chat.android.compose.ui.messages.composer.DefaultComposerIntegrations
import io.getstream.chat.android.compose.ui.messages.composer.DefaultComposerLabel
import io.getstream.chat.android.compose.ui.messages.composer.DefaultMessageComposerFooterContent
import io.getstream.chat.android.compose.ui.messages.composer.DefaultMessageComposerHeaderContent
import io.getstream.chat.android.compose.ui.messages.composer.DefaultMessageComposerTrailingContent
import io.getstream.chat.android.compose.ui.messages.composer.SendButton
import io.getstream.chat.android.compose.ui.messages.composer.actions.AudioRecordingActions
import io.getstream.chat.android.compose.ui.messages.composer.internal.DefaultAudioRecordButton
import io.getstream.chat.android.compose.ui.messages.composer.internal.DefaultMessageComposerRecordingContent
import io.getstream.chat.android.compose.ui.messages.header.DefaultMessageListHeaderCenterContent
import io.getstream.chat.android.compose.ui.messages.header.DefaultMessageListHeaderLeadingContent
import io.getstream.chat.android.compose.ui.messages.header.DefaultMessageListHeaderTrailingContent
import io.getstream.chat.android.compose.ui.messages.list.DefaultMessageContainer
import io.getstream.chat.android.compose.ui.messages.list.DefaultMessageDateSeparatorContent
import io.getstream.chat.android.compose.ui.messages.list.DefaultMessageItem
import io.getstream.chat.android.compose.ui.messages.list.DefaultMessageItemCenterContent
import io.getstream.chat.android.compose.ui.messages.list.DefaultMessageItemFooterContent
import io.getstream.chat.android.compose.ui.messages.list.DefaultMessageItemHeaderContent
import io.getstream.chat.android.compose.ui.messages.list.DefaultMessageItemLeadingContent
import io.getstream.chat.android.compose.ui.messages.list.DefaultMessageItemTrailingContent
import io.getstream.chat.android.compose.ui.messages.list.DefaultMessageListEmptyContent
import io.getstream.chat.android.compose.ui.messages.list.DefaultMessageListLoadingIndicator
import io.getstream.chat.android.compose.ui.messages.list.DefaultMessageModeratedContent
import io.getstream.chat.android.compose.ui.messages.list.DefaultMessageThreadSeparatorContent
import io.getstream.chat.android.compose.ui.messages.list.DefaultMessageUnreadSeparatorContent
import io.getstream.chat.android.compose.ui.messages.list.DefaultMessagesHelperContent
import io.getstream.chat.android.compose.ui.messages.list.DefaultMessagesLoadingMoreIndicator
import io.getstream.chat.android.compose.ui.messages.list.DefaultSystemMessageContent
import io.getstream.chat.android.compose.ui.messages.list.MessagesLazyListState
import io.getstream.chat.android.compose.ui.messages.preview.internal.DefaultMessagePreviewItemCenterContent
import io.getstream.chat.android.compose.ui.messages.preview.internal.DefaultMessagePreviewItemLeadingContent
import io.getstream.chat.android.compose.ui.messages.preview.internal.DefaultMessagePreviewItemTrailingContent
import io.getstream.chat.android.compose.ui.pinned.DefaultPinnedMessageListEmptyContent
import io.getstream.chat.android.compose.ui.pinned.DefaultPinnedMessageListItemDivider
import io.getstream.chat.android.compose.ui.pinned.DefaultPinnedMessageListLoadingContent
import io.getstream.chat.android.compose.ui.pinned.DefaultPinnedMessageListLoadingMoreContent
import io.getstream.chat.android.compose.ui.pinned.PinnedMessageItem
import io.getstream.chat.android.compose.ui.threads.DefaultThreadListEmptyContent
import io.getstream.chat.android.compose.ui.threads.DefaultThreadListLoadingContent
import io.getstream.chat.android.compose.ui.threads.DefaultThreadListLoadingMoreContent
import io.getstream.chat.android.compose.ui.threads.ThreadItem
import io.getstream.chat.android.compose.ui.threads.ThreadItemLatestReplyContent
import io.getstream.chat.android.compose.ui.threads.ThreadItemReplyToContent
import io.getstream.chat.android.compose.ui.threads.ThreadItemTitle
import io.getstream.chat.android.compose.ui.threads.ThreadItemUnreadCountContent
import io.getstream.chat.android.compose.ui.threads.UnreadThreadsBanner
import io.getstream.chat.android.compose.ui.util.ReactionIcon
import io.getstream.chat.android.models.Attachment
import io.getstream.chat.android.models.Channel
import io.getstream.chat.android.models.Command
import io.getstream.chat.android.models.ConnectionState
import io.getstream.chat.android.models.LinkPreview
import io.getstream.chat.android.models.Message
import io.getstream.chat.android.models.Option
import io.getstream.chat.android.models.Poll
import io.getstream.chat.android.models.Reaction
import io.getstream.chat.android.models.ReactionSorting
import io.getstream.chat.android.models.Thread
import io.getstream.chat.android.models.User
import io.getstream.chat.android.models.Vote
import io.getstream.chat.android.ui.common.state.channels.actions.ChannelAction
import io.getstream.chat.android.ui.common.state.messages.MessageAction
import io.getstream.chat.android.ui.common.state.messages.MessageMode
import io.getstream.chat.android.ui.common.state.messages.React
import io.getstream.chat.android.ui.common.state.messages.composer.MessageComposerState
import io.getstream.chat.android.ui.common.state.messages.composer.RecordingState
import io.getstream.chat.android.ui.common.state.messages.list.DateSeparatorItemState
import io.getstream.chat.android.ui.common.state.messages.list.EmptyThreadPlaceholderItemState
import io.getstream.chat.android.ui.common.state.messages.list.GiphyAction
import io.getstream.chat.android.ui.common.state.messages.list.MessageItemState
import io.getstream.chat.android.ui.common.state.messages.list.MessageListItemState
import io.getstream.chat.android.ui.common.state.messages.list.MessageListState
import io.getstream.chat.android.ui.common.state.messages.list.ModeratedMessageItemState
import io.getstream.chat.android.ui.common.state.messages.list.StartOfTheChannelItemState
import io.getstream.chat.android.ui.common.state.messages.list.SystemMessageItemState
import io.getstream.chat.android.ui.common.state.messages.list.ThreadDateSeparatorItemState
import io.getstream.chat.android.ui.common.state.messages.list.TypingItemState
import io.getstream.chat.android.ui.common.state.messages.list.UnreadSeparatorItemState
import io.getstream.chat.android.ui.common.state.messages.poll.PollSelectionType

/**
 * Default implementation of [ChatComponentFactory].
 */
internal class DefaultChatComponentFactory : ChatComponentFactory

// Default values
private const val DefaultCellsCount: Int = 5

/**
 * Factory for creating stateless components that are used by default throughout the Chat UI.
 *
 * Example of a custom [ChatComponentFactory] implementation that changes the default UI of the trailing content
 * of the channel list header element:
 *
 * ```kotlin
 * ChatTheme(
 *     componentFactory = object : ChatComponentFactory() {
 *         @Composable
 *         override fun RowScope.ChannelListHeaderTrailingContent(
 *             onHeaderActionClick: () -> Unit,
 *         ) {
 *             IconButton(onClick = onHeaderActionClick) {
 *                 Icon(
 *                     imageVector = Icons.Default.Add,
 *                     contentDescription = "Add",
 *                 )
 *             }
 *         }
 *     }
 * ) {
 *     // Your Chat screens
 * }
 * ```
 *
 * [ChatComponentFactory] can also be extended in a separate class and passed to the [ChatTheme] as shown:
 *
 * ```kotlin
 * class MyChatComponentFactory : ChatComponentFactory {
 *     @Composable
 *     override fun RowScope.ChannelListHeaderTrailingContent(onHeaderActionClick: () -> Unit) {
 *         IconButton(onClick = onHeaderActionClick) {
 *             Icon(
 *                 imageVector = Icons.Default.Add,
 *                 contentDescription = "Add",
 *             )
 *         }
 *     }
 * }
 *
 * ChatTheme(
 *     componentFactory = MyComponentFactory()
 * ) {
 *     // Your Chat screens
 * }
 * ```
 */
@Suppress("TooManyFunctions", "LargeClass", "LongParameterList")
public interface ChatComponentFactory {

    /**
     * The default header shown above the channel list.
     * Usually contains the current user's avatar, a title or the connected status, and an action button.
     */
    @Suppress("LongParameterList")
    @Composable
    public fun ChannelListHeader(
        modifier: Modifier,
        title: String,
        currentUser: User?,
        connectionState: ConnectionState,
        onAvatarClick: (User?) -> Unit,
        onHeaderActionClick: () -> Unit,
    ) {
        io.getstream.chat.android.compose.ui.channels.header.ChannelListHeader(
            modifier = modifier,
            title = title,
            currentUser = currentUser,
            connectionState = connectionState,
            onAvatarClick = onAvatarClick,
            onHeaderActionClick = onHeaderActionClick,
        )
    }

    /**
     * The default leading content of the channel list header.
     * Usually the avatar of the current user if it's available.
     */
    @Composable
    public fun RowScope.ChannelListHeaderLeadingContent(
        currentUser: User?,
        onAvatarClick: (User?) -> Unit,
    ) {
        DefaultChannelHeaderLeadingContent(
            currentUser = currentUser,
            onAvatarClick = onAvatarClick,
        )
    }

    /**
     * The default center content of the channel list header.
     * Usually shows the [title] if [connectionState] is [ConnectionState.Connected],
     * a `Disconnected` text if [connectionState] is offline,
     * or [NetworkLoadingIndicator] otherwise.
     */
    @Composable
    public fun RowScope.ChannelListHeaderCenterContent(
        connectionState: ConnectionState,
        title: String,
    ) {
        DefaultChannelListHeaderCenterContent(
            connectionState = connectionState,
            title = title,
        )
    }

    /**
     * The default trailing content of the channel list header.
     * Usually an action button.
     */
    @Composable
    public fun RowScope.ChannelListHeaderTrailingContent(
        onHeaderActionClick: () -> Unit,
    ) {
        DefaultChannelListHeaderTrailingContent(
            onHeaderActionClick = onHeaderActionClick,
        )
    }

    /**
     * The default loading indicator of the channel list, when the initial data is loading.
     */
    @Composable
    public fun ChannelListLoadingIndicator(modifier: Modifier) {
        DefaultChannelListLoadingIndicator(
            modifier = modifier,
        )
    }

    /**
     * The default empty content of the channel list.
     */
    @Composable
    public fun ChannelListEmptyContent(modifier: Modifier) {
        DefaultChannelListEmptyContent(
            modifier = modifier,
        )
    }

    /**
     * The default channel list item content.
     */
    @Composable
    public fun LazyItemScope.ChannelListItemContent(
        channelItem: ItemState.ChannelItemState,
        currentUser: User?,
        onChannelClick: (Channel) -> Unit,
        onChannelLongClick: (Channel) -> Unit,
    ) {
        ChannelItem(
            channelItem = channelItem,
            currentUser = currentUser,
            onChannelClick = onChannelClick,
            onChannelLongClick = onChannelLongClick,
        )
    }

    /**
     * The default helper content of the channel list.
     * It's empty by default and can be used to implement a scroll to top feature.
     */
    @Composable
    public fun BoxScope.ChannelListHelperContent() {
    }

    /**
     * The default loading more item, when the next page of the channel list is loading.
     */
    @Composable
    public fun LazyItemScope.ChannelListLoadingMoreItemContent() {
        DefaultChannelsLoadingMoreIndicator()
    }

    /**
     * The default divider between channel items.
     */
    @Composable
    public fun LazyItemScope.ChannelListDividerItem() {
        DefaultChannelItemDivider()
    }

    /**
     * The default leading content of the channel item.
     * Usually the avatar that holds an image of the channel or its members.
     */
    @Composable
    public fun RowScope.ChannelItemLeadingContent(
        channelItem: ItemState.ChannelItemState,
        currentUser: User?,
    ) {
        DefaultChannelItemLeadingContent(
            channelItem = channelItem,
            currentUser = currentUser,
        )
    }

    /**
     * The default center content of the channel item.
     * Usually the name of the channel and the last message.
     */
    @Composable
    public fun RowScope.ChannelItemCenterContent(
        channelItem: ItemState.ChannelItemState,
        currentUser: User?,
    ) {
        DefaultChannelItemCenterContent(
            channelItemState = channelItem,
            currentUser = currentUser,
        )
    }

    /**
     * The default trailing content of the channel item.
     * Usually the last message and the number of unread messages.
     */
    @Composable
    public fun RowScope.ChannelItemTrailingContent(
        channelItem: ItemState.ChannelItemState,
        currentUser: User?,
    ) {
        DefaultChannelItemTrailingContent(
            channel = channelItem.channel,
            currentUser = currentUser,
        )
    }

    /**
     * The default search input of the channel list.
     *
     * @param modifier Modifier for styling.
     * @param query Current query string.
     * @param onSearchStarted Action invoked when the search starts.
     * @param onValueChange Action invoked when the query value changes.
     */
    @Composable
    public fun ChannelListSearchInput(
        modifier: Modifier,
        query: String,
        onSearchStarted: () -> Unit,
        onValueChange: (String) -> Unit,
    ) {
        SearchInput(
            modifier = modifier,
            query = query,
            onSearchStarted = onSearchStarted,
            onValueChange = onValueChange,
        )
    }

    /**
     * The default leading icon of the search input.
     *
     * Used by [ChannelListSearchInput].
     */
    @Composable
    public fun RowScope.SearchInputLeadingIcon() {
        DefaultSearchLeadingIcon()
    }

    /**
     * The default label of the search input.
     *
     * Used by [ChannelListSearchInput].
     */
    @Composable
    public fun SearchInputLabel() {
        DefaultSearchLabel()
    }

    /**
     * The default empty search content of the channel list, when there are no matching search results.
     */
    @Composable
    public fun ChannelListEmptySearchContent(
        modifier: Modifier,
        searchQuery: String,
    ) {
        DefaultChannelSearchEmptyContent(
            modifier = modifier,
            searchQuery = searchQuery,
        )
    }

    /**
     * The default search result item of the channel list.
     */
    @Composable
    public fun LazyItemScope.SearchResultItemContent(
        searchResultItem: ItemState.SearchResultItemState,
        currentUser: User?,
        onSearchResultClick: (Message) -> Unit,
    ) {
        SearchResultItem(
            searchResultItemState = searchResultItem,
            currentUser = currentUser,
            onSearchResultClick = onSearchResultClick,
        )
    }

    /**
     * The default leading content of a search result item. Shows the avatar of the user who sent the message.
     *
     * Used by [SearchResultItemContent].
     *
     * @param searchResultItem The search result item.
     * @param currentUser The currently logged in user.
     */
    @Composable
    public fun RowScope.SearchResultItemLeadingContent(
        searchResultItem: ItemState.SearchResultItemState,
        currentUser: User?,
    ) {
        DefaultSearchResultItemLeadingContent(searchResultItem, currentUser)
    }

    /**
     * The default center content of a search result item. Shows information about the message and by who and where
     * it was sent.
     *
     * Used by [SearchResultItemContent].
     *
     * @param searchResultItem The state of the search result item.
     * @param currentUser The currently logged in user.
     */
    @Composable
    public fun RowScope.SearchResultItemCenterContent(
        searchResultItem: ItemState.SearchResultItemState,
        currentUser: User?,
    ) {
        DefaultSearchResultItemCenterContent(searchResultItem, currentUser)
    }

    /**
     * The default trailing content of a search result item. Shows the message timestamp.
     *
     * Used by [SearchResultItemContent].
     *
     * @param searchResultItem The state of the search result item.
     */
    @Composable
    public fun RowScope.SearchResultItemTrailingContent(searchResultItem: ItemState.SearchResultItemState) {
        DefaultSearchResultItemTrailingContent(searchResultItem)
    }

    /**
     * The default header of the message list.
     * Usually a back button as a leading content,
     * the channel title in the top center,
     * the channel information or the connection status in the bottom center,
     * and the channel avatar as the trailing content.
     */
    @Suppress("LongParameterList")
    @Composable
    public fun MessageListHeader(
        modifier: Modifier,
        channel: Channel,
        currentUser: User?,
        connectionState: ConnectionState,
        typingUsers: List<User>,
        messageMode: MessageMode,
        onBackPressed: () -> Unit,
        onHeaderTitleClick: (Channel) -> Unit,
        onChannelAvatarClick: () -> Unit,
    ) {
        io.getstream.chat.android.compose.ui.messages.header.MessageListHeader(
            channel = channel,
            currentUser = currentUser,
            connectionState = connectionState,
            modifier = modifier,
            typingUsers = typingUsers,
            messageMode = messageMode,
            onBackPressed = onBackPressed,
            onHeaderTitleClick = onHeaderTitleClick,
            onChannelAvatarClick = onChannelAvatarClick,
        )
    }

    /**
     * The default leading content of the message list header, which is the back button.
     */
    @Composable
    public fun RowScope.MessageListHeaderLeadingContent(
        onBackPressed: () -> Unit,
    ) {
        DefaultMessageListHeaderLeadingContent(onBackPressed = onBackPressed)
    }

    /**
     * The default center content of the message list header.
     * Usually shows the channel title in the top and
     * the channel information or the connection status in the bottom.
     */
    @Suppress("LongParameterList")
    @Composable
    public fun RowScope.MessageListHeaderCenterContent(
        modifier: Modifier,
        channel: Channel,
        currentUser: User?,
        typingUsers: List<User>,
        messageMode: MessageMode,
        onHeaderTitleClick: (Channel) -> Unit,
        connectionState: ConnectionState,
    ) {
        DefaultMessageListHeaderCenterContent(
            modifier = modifier,
            channel = channel,
            currentUser = currentUser,
            typingUsers = typingUsers,
            messageMode = messageMode,
            onHeaderTitleClick = onHeaderTitleClick,
            connectionState = connectionState,
        )
    }

    /**
     * The default trailing content of the message list header, which is the channel avatar.
     */
    @Composable
    public fun RowScope.MessageListHeaderTrailingContent(
        channel: Channel,
        currentUser: User?,
        onClick: () -> Unit,
    ) {
        DefaultMessageListHeaderTrailingContent(
            channel = channel,
            currentUser = currentUser,
            onClick = onClick,
        )
    }

    /**
     * The default loading indicator of the message list,
     * when the initial message list is loading.
     */
    @Composable
    public fun MessageListLoadingIndicator(modifier: Modifier) {
        DefaultMessageListLoadingIndicator(
            modifier = modifier,
        )
    }

    /**
     * The default empty content of the message list,
     * when the message list is empty.
     */
    @Composable
    public fun MessageListEmptyContent(modifier: Modifier) {
        DefaultMessageListEmptyContent(
            modifier = modifier,
        )
    }

    /**
     * The default helper content of the message list.
     * It shows the scroll to bottom button when the user scrolls up and it's away from the bottom.
     */
    @Composable
    public fun BoxScope.MessageListHelperContent(
        messageListState: MessageListState,
        messagesLazyListState: MessagesLazyListState,
        onScrollToBottomClick: (() -> Unit) -> Unit,
    ) {
        DefaultMessagesHelperContent(
            messagesState = messageListState,
            messagesLazyListState = messagesLazyListState,
            scrollToBottom = onScrollToBottomClick,
        )
    }

    /**
     * The default message list item container, which renders each [MessageListItemState]'s subtype.
     */
    @Suppress("LongParameterList")
    @Composable
    public fun LazyItemScope.MessageListItemContainer(
        messageListItem: MessageListItemState,
        reactionSorting: ReactionSorting,
        onPollUpdated: (Message, Poll) -> Unit,
        onCastVote: (Message, Poll, Option) -> Unit,
        onRemoveVote: (Message, Poll, Vote) -> Unit,
        selectPoll: (Message, Poll, PollSelectionType) -> Unit,
        onClosePoll: (String) -> Unit,
        onAddPollOption: (Poll, String) -> Unit,
        onLongItemClick: (Message) -> Unit,
        onThreadClick: (Message) -> Unit,
        onReactionsClick: (Message) -> Unit,
        onGiphyActionClick: (GiphyAction) -> Unit,
        onMediaGalleryPreviewResult: (MediaGalleryPreviewResult?) -> Unit,
        onQuotedMessageClick: (Message) -> Unit,
        onUserAvatarClick: ((User) -> Unit)?,
        onMessageLinkClick: ((Message, String) -> Unit)?,
        onUserMentionClick: (User) -> Unit,
        onAddAnswer: (Message, Poll, String) -> Unit,
    ) {
        DefaultMessageContainer(
            messageListItemState = messageListItem,
            reactionSorting = reactionSorting,
            messageContentFactory = MessageContentFactory.Deprecated,
            onPollUpdated = onPollUpdated,
            onCastVote = onCastVote,
            onRemoveVote = onRemoveVote,
            selectPoll = selectPoll,
            onClosePoll = onClosePoll,
            onAddPollOption = onAddPollOption,
            onLongItemClick = onLongItemClick,
            onThreadClick = onThreadClick,
            onReactionsClick = onReactionsClick,
            onGiphyActionClick = onGiphyActionClick,
            onMediaGalleryPreviewResult = onMediaGalleryPreviewResult,
            onQuotedMessageClick = onQuotedMessageClick,
            onUserAvatarClick = onUserAvatarClick,
            onLinkClick = onMessageLinkClick,
            onUserMentionClick = onUserMentionClick,
            onAddAnswer = onAddAnswer,
        )
    }

    /**
     * The default loading more item of the message list,
     * when the next page of messages is loading.
     */
    @Composable
    public fun LazyItemScope.MessageListLoadingMoreItemContent() {
        DefaultMessagesLoadingMoreIndicator()
    }

    /**
     * The default date separator item content of the message list.
     */
    @Composable
    public fun LazyItemScope.MessageListDateSeparatorItemContent(dateSeparatorItem: DateSeparatorItemState) {
        DefaultMessageDateSeparatorContent(dateSeparator = dateSeparatorItem)
    }

    /**
     * The default unread separator item content of the message list.
     */
    @Composable
    public fun LazyItemScope.MessageListUnreadSeparatorItemContent(unreadSeparatorItem: UnreadSeparatorItemState) {
        DefaultMessageUnreadSeparatorContent(unreadSeparatorItemState = unreadSeparatorItem)
    }

    /**
     * The default thread date separator item content of the message list.
     */
    @Composable
    public fun LazyItemScope.MessageListThreadDateSeparatorItemContent(
        threadDateSeparatorItem: ThreadDateSeparatorItemState,
    ) {
        DefaultMessageThreadSeparatorContent(threadSeparator = threadDateSeparatorItem)
    }

    /**
     * The default system message content of the message list.
     */
    @Composable
    public fun LazyItemScope.MessageListSystemItemContent(systemMessageItem: SystemMessageItemState) {
        DefaultSystemMessageContent(systemMessageState = systemMessageItem)
    }

    /**
     * The default moderated message content of the message list.
     */
    @Composable
    public fun LazyItemScope.MessageListModeratedItemContent(moderatedMessageItem: ModeratedMessageItemState) {
        DefaultMessageModeratedContent(moderatedMessageItemState = moderatedMessageItem)
    }

    /**
     * The default typing indicator content of the message list.
     */
    @Composable
    public fun LazyItemScope.MessageListTypingIndicatorItemContent(typingItem: TypingItemState) {
    }

    /**
     * The default empty thread placeholder item content of the message list.
     */
    @Composable
    public fun LazyItemScope.MessageListEmptyThreadPlaceholderItemContent(
        emptyThreadPlaceholderItem: EmptyThreadPlaceholderItemState,
    ) {
    }

    /**
     * The default start of the channel item content of the message list.
     */
    @Composable
    public fun LazyItemScope.MessageListStartOfTheChannelItemContent(
        startOfTheChannelItem: StartOfTheChannelItemState,
    ) {
    }

    /**
     * The default item content of a regular message.
     */
    @Suppress("LongParameterList")
    @Composable
    public fun LazyItemScope.MessageListItemContent(
        messageItem: MessageItemState,
        reactionSorting: ReactionSorting,
        onPollUpdated: (Message, Poll) -> Unit,
        onCastVote: (Message, Poll, Option) -> Unit,
        onRemoveVote: (Message, Poll, Vote) -> Unit,
        selectPoll: (Message, Poll, PollSelectionType) -> Unit,
        onClosePoll: (String) -> Unit,
        onAddPollOption: (Poll, String) -> Unit,
        onLongItemClick: (Message) -> Unit,
        onThreadClick: (Message) -> Unit,
        onReactionsClick: (Message) -> Unit,
        onGiphyActionClick: (GiphyAction) -> Unit,
        onMediaGalleryPreviewResult: (MediaGalleryPreviewResult?) -> Unit,
        onQuotedMessageClick: (Message) -> Unit,
        onUserAvatarClick: ((User) -> Unit)?,
        onMessageLinkClick: ((Message, String) -> Unit)?,
        onUserMentionClick: (User) -> Unit,
        onAddAnswer: (Message, Poll, String) -> Unit,
    ) {
        DefaultMessageItem(
            messageItem = messageItem,
            reactionSorting = reactionSorting,
            messageContentFactory = MessageContentFactory.Deprecated,
            onPollUpdated = onPollUpdated,
            onCastVote = onCastVote,
            onRemoveVote = onRemoveVote,
            selectPoll = selectPoll,
            onClosePoll = onClosePoll,
            onAddPollOption = onAddPollOption,
            onLongItemClick = onLongItemClick,
            onThreadClick = onThreadClick,
            onReactionsClick = onReactionsClick,
            onGiphyActionClick = onGiphyActionClick,
            onMediaGalleryPreviewResult = onMediaGalleryPreviewResult,
            onQuotedMessageClick = onQuotedMessageClick,
            onUserAvatarClick = { onUserAvatarClick?.invoke(messageItem.message.user) },
            onLinkClick = onMessageLinkClick,
            onUserMentionClick = onUserMentionClick,
            onAddAnswer = onAddAnswer,
        )
    }

    /**
     * The default header content of the message item.
     * Usually shown if the message is pinned and a list of reactions for the message.
     */
    @Composable
    public fun ColumnScope.MessageItemHeaderContent(
        messageItem: MessageItemState,
        reactionSorting: ReactionSorting,
        onReactionsClick: (Message) -> Unit,
    ) {
        DefaultMessageItemHeaderContent(
            messageItem = messageItem,
            reactionSorting = reactionSorting,
            onReactionsClick = onReactionsClick,
        )
    }

    /**
     * The default footer content of the message item.
     * Usually showing some of the following UI elements: upload status, thread participants, message timestamp.
     */
    @Composable
    public fun ColumnScope.MessageItemFooterContent(
        messageItem: MessageItemState,
    ) {
        DefaultMessageItemFooterContent(
            messageItem = messageItem,
            messageContentFactory = MessageContentFactory.Deprecated,
        )
    }

    /**
     * The default leading content of the message item.
     * Usually the avatar of the user if the message doesn't belong to the current user.
     */
    @Composable
    public fun RowScope.MessageItemLeadingContent(
        messageItem: MessageItemState,
        onUserAvatarClick: (() -> Unit)?,
    ) {
        DefaultMessageItemLeadingContent(
            messageItem = messageItem,
            onUserAvatarClick = onUserAvatarClick,
        )
    }

    /**
     * The default center content of the message item.
     * Usually a message bubble with attachments or emoji stickers if the message contains only emoji.
     */
    @Suppress("LongParameterList")
    @Composable
    public fun ColumnScope.MessageItemCenterContent(
        messageItem: MessageItemState,
        onLongItemClick: (Message) -> Unit,
        onPollUpdated: (Message, Poll) -> Unit,
        onCastVote: (Message, Poll, Option) -> Unit,
        onRemoveVote: (Message, Poll, Vote) -> Unit,
        selectPoll: (Message, Poll, PollSelectionType) -> Unit,
        onAddAnswer: (message: Message, poll: Poll, answer: String) -> Unit,
        onClosePoll: (String) -> Unit,
        onAddPollOption: (poll: Poll, option: String) -> Unit,
        onGiphyActionClick: (GiphyAction) -> Unit,
        onQuotedMessageClick: (Message) -> Unit,
        onLinkClick: ((Message, String) -> Unit)?,
        onUserMentionClick: (User) -> Unit,
        onMediaGalleryPreviewResult: (MediaGalleryPreviewResult?) -> Unit,
    ) {
        DefaultMessageItemCenterContent(
            messageItem = messageItem,
            messageContentFactory = MessageContentFactory.Deprecated,
            onLongItemClick = onLongItemClick,
            onGiphyActionClick = onGiphyActionClick,
            onQuotedMessageClick = onQuotedMessageClick,
            onLinkClick = onLinkClick,
            onUserMentionClick = onUserMentionClick,
            onMediaGalleryPreviewResult = onMediaGalleryPreviewResult,
            onPollUpdated = onPollUpdated,
            onCastVote = onCastVote,
            onRemoveVote = onRemoveVote,
            selectPoll = selectPoll,
            onAddAnswer = onAddAnswer,
            onClosePoll = onClosePoll,
            onAddPollOption = onAddPollOption,
        )
    }

    /**
     * The default trailing content of the message item.
     * Usually an extra spacing at the end of the message item if the author is the current user.
     */
    @Composable
    public fun RowScope.MessageItemTrailingContent(
        messageItem: MessageItemState,
    ) {
        DefaultMessageItemTrailingContent(messageItem = messageItem)
    }

    /**
     * The default Giphy message content.
     */
    @Composable
    public fun MessageGiphyContent(
        message: Message,
        onGiphyActionClick: (GiphyAction) -> Unit,
    ) {
        DefaultMessageGiphyContent(
            message = message,
            onGiphyActionClick = onGiphyActionClick,
        )
    }

    /**
     * The default content of a deleted message.
     */
    @Composable
    public fun MessageDeletedContent(
        modifier: Modifier,
    ) {
        DefaultMessageDeletedContent(modifier = modifier)
    }

    /**
     * The default content of a regular message that can contain attachments and text.
     */
    @Suppress("LongParameterList")
    @Composable
    public fun MessageRegularContent(
        message: Message,
        currentUser: User?,
        onLongItemClick: (Message) -> Unit,
        onMediaGalleryPreviewResult: (MediaGalleryPreviewResult?) -> Unit,
        onQuotedMessageClick: (Message) -> Unit,
        onUserMentionClick: (User) -> Unit,
        onLinkClick: ((Message, String) -> Unit)?,
    ) {
        DefaultMessageContent(
            message = message,
            currentUser = currentUser,
            onLongItemClick = onLongItemClick,
            messageContentFactory = MessageContentFactory.Deprecated,
            onMediaGalleryPreviewResult = onMediaGalleryPreviewResult,
            onQuotedMessageClick = onQuotedMessageClick,
            onUserMentionClick = onUserMentionClick,
            onLinkClick = onLinkClick,
        )
    }

    /**
     * The default message text content.
     * Usually with extra styling and padding for the chat bubble.
     */
    @Composable
    public fun MessageTextContent(
        message: Message,
        currentUser: User?,
        onLongItemClick: (Message) -> Unit,
        onLinkClick: ((Message, String) -> Unit)?,
        onUserMentionClick: (User) -> Unit,
    ) {
        MessageText(
            message = message,
            currentUser = currentUser,
            onLongItemClick = onLongItemClick,
            onLinkClick = onLinkClick,
            onUserMentionClick = onUserMentionClick,
        )
    }

    /**
     * The default quoted message content.
     * Usually shows only the sender avatar, text and a single attachment preview.
     */
    @Suppress("LongParameterList")
    @Composable
    public fun MessageQuotedContent(
        modifier: Modifier,
        message: Message,
        currentUser: User?,
        replyMessage: Message,
        onLongItemClick: (Message) -> Unit,
        onQuotedMessageClick: (Message) -> Unit,
    ) {
        QuotedMessage(
            modifier = modifier,
            message = message,
            currentUser = currentUser,
            replyMessage = replyMessage,
            onLongItemClick = onLongItemClick,
            onQuotedMessageClick = onQuotedMessageClick,
        )
    }

    /**
     * The default uploading content of the message footer.
     * Usually shows how many items have been uploaded and the total number of items.
     */
    @Composable
    public fun MessageFooterUploadingContent(
        modifier: Modifier,
        messageItem: MessageItemState,
    ) {
        UploadingFooter(
            modifier = modifier,
            message = messageItem.message,
        )
    }

    /**
     * The default content of the only-visible-to-you footer message.
     */
    @Composable
    public fun MessageFooterOnlyVisibleToYouContent(
        messageItem: MessageItemState,
    ) {
        OwnedMessageVisibilityContent(
            message = messageItem.message,
        )
    }

    /**
     * The default footer content.
     * Usually contains either [MessageThreadFooter] or the default footer,
     * which holds the sender name and the timestamp.
     */
    @Composable
    public fun MessageFooterContent(
        messageItem: MessageItemState,
    ) {
        MessageFooter(messageItem = messageItem)
    }

    /**
     * The default status indicator of the message footer, weather the message is sent, pending or read.
     */
    @Composable
    public fun MessageFooterStatusIndicator(
        modifier: Modifier,
        message: Message,
        isMessageRead: Boolean,
        readCount: Int,
    ) {
        MessageReadStatusIcon(
            modifier = modifier,
            message = message,
            isMessageRead = isMessageRead,
            readCount = readCount,
        )
    }

    /**
     * The default header content of the message composer.
     * Shown on top of the composer and contains additional info/context, and is shown during editing/replying to a
     * message, or when there is a link pasted in the composer.
     *
     * @param state The current state of the message composer.
     * @param onCancel The action to perform when the cancel button is clicked.
     * @param onLinkPreviewClick The action to perform when the link preview is clicked.
     */
    @Composable
    public fun ColumnScope.MessageComposerHeaderContent(
        state: MessageComposerState,
        onCancel: () -> Unit,
        onLinkPreviewClick: ((LinkPreview) -> Unit)?,
    ) {
        DefaultMessageComposerHeaderContent(state, onCancel, onLinkPreviewClick)
    }

    /**
     * The default options header for the message input component. It is based on the currently active
     * message action - [io.getstream.chat.android.ui.common.state.messages.Reply] or
     * [io.getstream.chat.android.ui.common.state.messages.Edit].
     * It shows a heading based on the action and a cancel button to cancel the action.
     *
     * Used as part of [MessageComposerHeaderContent].
     *
     * @param modifier The modifier to apply to the composable.
     * @param activeAction The currently active message action.
     * @param onCancel The action to perform when the cancel button is clicked.
     */
    @Composable
    public fun MessageComposerMessageInputOptions(
        modifier: Modifier,
        activeAction: MessageAction,
        onCancel: () -> Unit,
    ) {
        MessageInputOptions(activeAction, onCancel, modifier)
    }

    /**
     * Shows a preview of the link that the user has entered in the message composer.
     * Shows the link image preview, the title of the link and its description.
     *
     * Used as part of [MessageComposerHeaderContent].
     *
     * @param modifier The modifier to apply to the composable.
     * @param linkPreview The link preview to show.
     * @param onClick The action to perform when the link preview is clicked.
     */
    @Composable
    public fun MessageComposerLinkPreview(
        modifier: Modifier,
        linkPreview: LinkPreview,
        onClick: ((LinkPreview) -> Unit)?,
    ) {
        ComposerLinkPreview(modifier, linkPreview, onClick)
    }

    /**
     * The default footer content of the message composer.
     * Shown during replying to a thread, and it provides the checkbox to also send the message to the channel.
     *
     * @param state The current state of the message composer.
     * @param onAlsoSendToChannelSelected The action to perform when the "Also send to channel" checkbox is selected.
     */
    @Composable
    public fun ColumnScope.MessageComposerFooterContent(
        state: MessageComposerState,
        onAlsoSendToChannelSelected: (Boolean) -> Unit,
    ) {
        DefaultMessageComposerFooterContent(state, onAlsoSendToChannelSelected)
    }

    /**
     * The default mentions popup content of the message composer.
     * Shown when the user types '@' in the composer, and there are available users that can be mentioned.
     *
     * @param mentionSuggestions The list of mention suggestions to show.
     * @param onMentionSelected The action to perform when a mention is selected.
     */
    @Composable
    public fun MessageComposerMentionsPopupContent(
        mentionSuggestions: List<User>,
        onMentionSelected: (User) -> Unit,
    ) {
        MentionSuggestionList(users = mentionSuggestions, onMentionSelected = onMentionSelected)
    }

    /**
     * The default mention suggestion item of the message composer.
     *
     * Used in [MessageComposerMentionsPopupContent].
     *
     * @param user The user for which the suggestion is rendered.
     * @param onMentionSelected The action to perform when the mention is selected.
     */
    @Composable
    public fun MessageComposerMentionSuggestionItem(
        user: User,
        onMentionSelected: (User) -> Unit,
    ) {
        MentionSuggestionItem(user = user, onMentionSelected = onMentionSelected)
    }

    /**
     * The default leading content of the mention suggestion item of the message composer.
     *
     * Used as part of [MessageComposerMentionSuggestionItem].
     *
     * @param user The user for which the leading content is rendered.
     */
    @Composable
    public fun RowScope.MessageComposerMentionSuggestionItemLeadingContent(user: User) {
        DefaultMentionSuggestionItemLeadingContent(user)
    }

    /**
     * The default center content of the mention suggestion item of the message composer.
     *
     * Used as part of [MessageComposerMentionSuggestionItem].
     *
     * @param user The user for which the center content is rendered.
     */
    @Composable
    public fun RowScope.MessageComposerMentionSuggestionItemCenterContent(user: User) {
        DefaultMentionSuggestionItemCenterContent(user)
    }

    /**
     * The default trailing content of the mention suggestion item of the message composer.
     *
     * Used as part of [MessageComposerMentionSuggestionItem].
     *
     * @param user The user for which the trailing content is rendered.
     */
    @Composable
    public fun RowScope.MessageComposerMentionSuggestionItemTrailingContent(user: User) {
        DefaultMentionSuggestionItemTrailingContent()
    }

    /**
     * The default instant commands popup content of the message composer.
     * Shown when the user types '/' in the composer, and there are available commands that can be used, or when the
     * user click the "Commands" button.
     *
     * @param commandSuggestions The list of command suggestions to show.
     * @param onCommandSelected The action to perform when a command is selected.
     */
    @Composable
    public fun MessageComposerCommandsPopupContent(
        commandSuggestions: List<Command>,
        onCommandSelected: (Command) -> Unit,
    ) {
        CommandSuggestionList(commands = commandSuggestions, onCommandSelected = onCommandSelected)
    }

    /**
     * The default command suggestion item of the message composer.
     *
     * Used in [MessageComposerCommandsPopupContent].
     *
     * @param command The command for which the suggestion is rendered.
     * @param onCommandSelected The action to perform when the command is selected.
     */
    @Composable
    public fun MessageComposerCommandSuggestionItem(
        command: Command,
        onCommandSelected: (Command) -> Unit,
    ) {
        CommandSuggestionItem(command, onCommandSelected = onCommandSelected)
    }

    /**
     * The default leading content of the command suggestion item of the message composer.
     *
     * Used as part of [MessageComposerCommandSuggestionItem].
     *
     * @param command The command for which the leading content is rendered.
     */
    @Composable
    public fun RowScope.MessageComposerCommandSuggestionItemLeadingContent(command: Command) {
        DefaultCommandSuggestionItemLeadingContent()
    }

    /**
     * The default center content of the command suggestion item of the message composer.
     *
     * Used as part of [MessageComposerCommandSuggestionItem].
     *
     * @param modifier The modifier to apply to the composable.
     * @param command The command for which the center content is rendered.
     */
    @Composable
    public fun RowScope.MessageComposerCommandSuggestionItemCenterContent(
        modifier: Modifier,
        command: Command,
    ) {
        DefaultCommandSuggestionItemCenterContent(command, modifier)
    }

    /**
     * The default integrations of the message composer.
     * Provides the "Attachments" and "Commands" buttons shown before the composer.
     *
     * @param state The current state of the message composer.
     * @param onAttachmentsClick The action to perform when the "Attachments" button is clicked.
     * @param onCommandsClick The action to perform when the "Commands" button is clicked.
     */
    @Composable
    public fun RowScope.MessageComposerIntegrations(
        state: MessageComposerState,
        onAttachmentsClick: () -> Unit,
        onCommandsClick: () -> Unit,
    ) {
        DefaultComposerIntegrations(state, onAttachmentsClick, onCommandsClick, state.ownCapabilities)
    }

    /**
     * The default attachments button of the message composer.
     *
     * Used as part of [MessageComposerIntegrations].
     *
     * @param enabled Whether the button is enabled.
     * @param onClick The action to perform when the button is clicked.
     */
    @Composable
    public fun RowScope.MessageComposerAttachmentsButton(
        enabled: Boolean,
        onClick: () -> Unit,
    ) {
        AttachmentsButton(enabled, onClick)
    }

    /**
     * The default commands button of the message composer.
     *
     * Used as part of [MessageComposerIntegrations].
     *
     * @param hasCommandSuggestions Whether there are command suggestions available.
     * @param enabled Whether the button is enabled.
     * @param onClick The action to perform when the button is clicked.
     */
    @Composable
    public fun RowScope.MessageComposerCommandsButton(
        hasCommandSuggestions: Boolean,
        enabled: Boolean,
        onClick: () -> Unit,
    ) {
        CommandsButton(hasCommandSuggestions, enabled, onClick)
    }

    /**
     * The default label of the message composer.
     *
     * Used by [MessageComposerInput].
     *
     * @param state The current state of the message composer.
     */
    @Composable
    public fun MessageComposerLabel(state: MessageComposerState) {
        DefaultComposerLabel(state.ownCapabilities)
    }

    /**
     * The default input content of the message composer.
     *
     * @param state The current state of the message composer.
     * @param onInputChanged The action to perform when the input changes.
     * @param onAttachmentRemoved The action to perform when an attachment is removed.
     * @param label The label to show in the composer.
     */
    @Composable
    public fun RowScope.MessageComposerInput(
        state: MessageComposerState,
        onInputChanged: (String) -> Unit,
        onAttachmentRemoved: (Attachment) -> Unit,
        label: @Composable (MessageComposerState) -> Unit,
    ) {
        DefaultComposerInputContent(state, onInputChanged, onAttachmentRemoved, label)
    }

    /**
     * The default appearance of a quoted message in the message composer.
     * Shown when the user quotes (replies to) a message in the composer.
     *
     * Used as part of [MessageComposerInput].
     *
     * @param modifier The modifier to apply to the composable.
     * @param state The current state of the message composer.
     * @param quotedMessage The message that is being quoted (replied to).
     */
    @Composable
    public fun MessageComposerQuotedMessage(
        modifier: Modifier,
        state: MessageComposerState,
        quotedMessage: Message,
    ) {
        QuotedMessage(
            modifier = modifier,
            message = quotedMessage,
            currentUser = state.currentUser,
            replyMessage = null,
            onLongItemClick = {},
            onQuotedMessageClick = {},
        )
    }

    /**
     * The default trailing content of the message composer. Contains the "Send" button, and "Audio record" button (if
     * enabled).
     *
     * @param state The current state of the message composer.
     * @param onSendClick The action to perform when the "Send" button is clicked. Supply the message text and
     * attachments.
     * @param recordingActions The actions to control the audio recording.
     */
    @Composable
    public fun MessageComposerTrailingContent(
        state: MessageComposerState,
        onSendClick: (String, List<Attachment>) -> Unit,
        recordingActions: AudioRecordingActions,
    ) {
        DefaultMessageComposerTrailingContent(state, onSendClick, recordingActions)
    }

    /**
     * The default cooldown indicator of the message composer.
     * Shown when the user is prevented from sending messages due to a cooldown.
     *
     * Used as part of [MessageComposerTrailingContent].
     *
     * @param modifier The modifier to apply to the composable.
     * @param coolDownTime The remaining time until the user can send a message.
     */
    @Composable
    public fun MessageComposerCoolDownIndicator(
        modifier: Modifier,
        coolDownTime: Int,
    ) {
        CoolDownIndicator(coolDownTime, modifier)
    }

    /**
     * The default "Send" button of the message composer.
     *
     * Used as part of [MessageComposerTrailingContent].
     *
     * @param enabled Whether the button is enabled.
     * @param isInputValid Whether the current input in the message composer is valid.
     * @param onClick The action to perform when the button is clicked.
     */
    @Composable
    public fun MessageComposerSendButton(
        enabled: Boolean,
        isInputValid: Boolean,
        onClick: () -> Unit,
    ) {
        SendButton(enabled, isInputValid, onClick)
    }

    /**
     * The default "Audio record (voice message)" button of the message composer.
     *
     * Used as part of [MessageComposerTrailingContent].
     *
     * @param state The current state of the recording process.
     * @param recordingActions The actions to control the audio recording.
     */
    @Composable
    public fun MessageComposerAudioRecordButton(
        state: RecordingState,
        recordingActions: AudioRecordingActions,
    ) {
        DefaultAudioRecordButton(state, recordingActions)
    }

    /**
     * Default composable used for displaying audio recording information while audio recording is in progress.
     *
     * @param state The current state of the message composer.
     * @param recordingActions The actions to control the audio recording.
     */
    @Composable
    public fun RowScope.MessageComposerAudioRecordingContent(
        state: MessageComposerState,
        recordingActions: AudioRecordingActions,
    ) {
        DefaultMessageComposerRecordingContent(state, recordingActions)
    }

    /**
<<<<<<< HEAD
     * The default 'Send' button in the attachments picker.
     * Shown as ">" icon in the attachments picker header, enabled when there is at least one selected attachment.
     *
     * @param hasPickedAttachments If there are any attachments picked.
     * @param onClick The click handler for the button.
     */
    @Composable
    public fun AttachmentsPickerSendButton(
        hasPickedAttachments: Boolean,
        onClick: () -> Unit,
    ) {
        DefaultAttachmentsPickerSendButton(
            hasPickedAttachments = hasPickedAttachments,
            onClick = onClick,
        )
    }
=======
     * The default avatar, which renders an image from the provided image URL.
     * In case the image URL is empty or there is an error loading the image,
     * it falls back to an image with initials.
     */
    @Suppress("LongParameterList")
    @Composable
    public fun Avatar(
        modifier: Modifier,
        imageUrl: String,
        initials: String,
        shape: Shape,
        textStyle: TextStyle,
        placeholderPainter: Painter?,
        contentDescription: String?,
        initialsAvatarOffset: DpOffset,
        onClick: (() -> Unit)?,
    ) {
        io.getstream.chat.android.compose.ui.components.avatar.Avatar(
            modifier = modifier,
            imageUrl = imageUrl,
            initials = initials,
            shape = shape,
            textStyle = textStyle,
            placeholderPainter = placeholderPainter,
            contentDescription = contentDescription,
            initialsAvatarOffset = initialsAvatarOffset,
            onClick = onClick,
        )
    }

    /**
     * The default user avatar content.
     * It renders the [User] avatar that's shown on the messages screen or in headers of direct messages.
     * If [showOnlineIndicator] is `true` and the user is online, it uses [Avatar] to shows an image or their initials.
     */
    @Suppress("LongParameterList")
    @Composable
    public fun UserAvatar(
        modifier: Modifier,
        user: User,
        textStyle: TextStyle,
        showOnlineIndicator: Boolean,
        onlineIndicator: @Composable BoxScope.() -> Unit,
        onClick: (() -> Unit)?,
    ) {
        io.getstream.chat.android.compose.ui.components.avatar.UserAvatar(
            modifier = modifier,
            user = user,
            textStyle = textStyle,
            contentDescription = user.name,
            showOnlineIndicator = showOnlineIndicator,
            onlineIndicator = onlineIndicator,
            onClick = onClick,
        )
    }

    /**
     * The default group avatar, which renders a matrix of user images or initials.
     */
    @Composable
    public fun GroupAvatar(
        modifier: Modifier,
        users: List<User>,
        shape: Shape,
        textStyle: TextStyle,
        onClick: (() -> Unit)?,
    ) {
        io.getstream.chat.android.compose.ui.components.avatar.GroupAvatar(
            modifier = modifier,
            users = users,
            shape = shape,
            textStyle = textStyle,
            onClick = onClick,
        )
    }

    /**
     * The default avatar for a channel.
     * It renders the [Channel] avatar that's shown when browsing channels or when you open the messages screen.
     * Based on the state of the [Channel] and the number of members,
     * it might use [Avatar], [UserAvatar], or [GroupAvatar] to show different types of images.
     */
    @Composable
    public fun ChannelAvatar(
        modifier: Modifier,
        channel: Channel,
        currentUser: User?,
        onClick: (() -> Unit)?,
    ) {
        io.getstream.chat.android.compose.ui.components.avatar.ChannelAvatar(
            modifier = modifier,
            channel = channel,
            currentUser = currentUser,
            contentDescription = channel.name,
            onClick = onClick,
        )
    }

    // REGION: Channel menu
    /**
     * Factory method for creating the full content of the SelectedChannelMenu.
     *
     * @param modifier The modifier for the menu.
     * @param selectedChannel The selected channel.
     * @param isMuted Whether the channel is muted.
     * @param currentUser The current user.
     * @param onChannelOptionClick Callback for when a channel option is clicked.
     * @param onDismiss Callback for when the menu is dismissed.
     */
    @Composable
    public fun ChannelMenu(
        modifier: Modifier,
        selectedChannel: Channel,
        isMuted: Boolean,
        currentUser: User?,
        onChannelOptionClick: (ChannelAction) -> Unit,
        onDismiss: () -> Unit,
    ) {
        SelectedChannelMenu(
            modifier = modifier,
            selectedChannel = selectedChannel,
            isMuted = isMuted,
            currentUser = currentUser,
            onChannelOptionClick = onChannelOptionClick,
            onDismiss = onDismiss,
        )
    }

    /**
     * Factory method for creating the header content of the SelectedChannelMenu.
     *
     * @param selectedChannel The selected channel.
     * @param currentUser The current user.
     */
    @Composable
    public fun ChannelMenuHeaderContent(
        modifier: Modifier,
        selectedChannel: Channel,
        currentUser: User?,
    ) {
        DefaultSelectedChannelMenuHeaderContent(
            selectedChannel = selectedChannel,
            currentUser = currentUser,
        )
    }

    /**
     * Factory method for creating the center content of the SelectedChannelMenu.
     *
     * @param onChannelOptionClick Callback for when a channel option is clicked.
     * @param channelOptions List of channel options.
     */
    @Composable
    public fun ChannelMenuCenterContent(
        modifier: Modifier,
        onChannelOptionClick: (ChannelAction) -> Unit,
        channelOptions: List<ChannelOptionState>,
    ) {
        ChannelMenuOptions(
            channelOptions = channelOptions,
            onChannelOptionClick = onChannelOptionClick,
            modifier = modifier,
        )
    }

    /**
     * Factory method for creating the options content of the SelectedChannelMenu.
     *
     * @param onChannelOptionClick Callback for when a channel option is clicked.
     * @param channelOptions List of channel options.
     */
    @Composable
    public fun ChannelMenuOptions(
        modifier: Modifier,
        onChannelOptionClick: (ChannelAction) -> Unit,
        channelOptions: List<ChannelOptionState>,
    ) {
        ChannelOptions(
            options = channelOptions,
            onChannelOptionClick = onChannelOptionClick,
            modifier = modifier,
        )
    }

    /**
     * Factory method for creating the footer content of the SelectedChannelMenu.
     *
     * @param modifier The modifier for the footer.
     */
    @Composable
    public fun ChannelOptionsItem(
        modifier: Modifier,
        option: ChannelOptionState,
        onClick: () -> Unit,
    ) {
        MenuOptionItem(
            modifier = modifier,
            title = option.title,
            titleColor = option.titleColor,
            leadingIcon = {
                ChannelOptionsItemLeadingIcon(Modifier, option)
            },
            onClick = onClick,
            style = ChatTheme.typography.bodyBold,
            itemHeight = 56.dp,
            verticalAlignment = Alignment.CenterVertically,
            horizontalArrangement = Arrangement.Start,
        )
    }

    /**
     * Factory method for creating the leading icon of the Channel options menu item.
     *
     * @param option The channel option state.
     */
    @Composable
    public fun ChannelOptionsItemLeadingIcon(modifier: Modifier, option: ChannelOptionState) {
        Icon(
            modifier = modifier
                .size(56.dp)
                .padding(16.dp),
            painter = option.iconPainter,
            tint = option.iconColor,
            contentDescription = null,
        )
    }

    // REGION: Message menu
    /**
     * Factory method for creating the full content of the SelectedMessageMenu.
     * This is the menu that appears when a message is long-pressed.
     *
     * @param modifier The modifier for the menu.
     * @param message The selected message.
     * @param messageOptions List of message options.
     * @param ownCapabilities The capabilities of the current user.
     * @param onMessageAction Callback for when a message action is clicked.
     * @param onDismiss Callback for when the menu is dismissed.
     */
    @Composable
    public fun MessageMenu(
        modifier: Modifier,
        message: Message,
        messageOptions: List<MessageOptionItemState>,
        ownCapabilities: Set<String>,
        onMessageAction: (MessageAction) -> Unit,
        onShowMore: () -> Unit,
        onDismiss: () -> Unit,
    ) {
        SelectedMessageMenu(
            modifier = modifier,
            messageOptions = messageOptions,
            message = message,
            ownCapabilities = ownCapabilities,
            onMessageAction = onMessageAction,
            onShowMoreReactionsSelected = onShowMore,
            onDismiss = onDismiss,
        )
    }

    /**
     * Factory method for creating the center content of the SelectedMessageMenu.
     *
     * @param modifier The modifier for the center content.
     * @param message The selected message.
     * @param messageOptions List of message options.
     * @param ownCapabilities The capabilities of the current user.
     */
    @Composable
    public fun MessageMenuCenterContent(
        modifier: Modifier,
        message: Message,
        messageOptions: List<MessageOptionItemState>,
        onMessageAction: (MessageAction) -> Unit,
        ownCapabilities: Set<String>,
    ) {
        MessageMenuOptions(
            modifier = modifier,
            message = message,
            options = messageOptions,
            onMessageOptionSelected = { onMessageAction(it.action) },
        )
    }

    /**
     * Factory method for creating the header content of the SelectedMessageMenu.
     *
     * @param message The selected message.
     * @param messageOptions List of message options.
     * @param ownCapabilities The capabilities of the current user.
     * @param onShowMore Callback for when the show more reactions option is clicked.
     * @param onMessageAction Callback for when a message action is clicked.
     * @param reactionTypes The reaction types.
     * @param showMoreReactionsIcon The icon to show for the "Show more reactions" option.
     */
    @Composable
    public fun MessageMenuHeaderContent(
        modifier: Modifier,
        message: Message,
        messageOptions: List<MessageOptionItemState>,
        onMessageAction: (MessageAction) -> Unit,
        ownCapabilities: Set<String>,
        onShowMore: () -> Unit,
        reactionTypes: Map<String, ReactionIcon>,
        showMoreReactionsIcon: Int,
    ) {
        ReactionMenuOptions(
            modifier = modifier,
            message = message,
            reactionTypes = reactionTypes,
            onMessageAction = onMessageAction,
            onShowMoreReactionsSelected = onShowMore,
            showMoreReactionsIcon = showMoreReactionsIcon,
        )
    }

    /**
     * Shows the default message options.
     *
     * @param modifier The modifier for the message options.
     * @param options The list of message options.
     */
    @Composable
    public fun MessageMenuOptions(
        modifier: Modifier,
        message: Message,
        options: List<MessageOptionItemState>,
        onMessageOptionSelected: (MessageOptionItemState) -> Unit,
    ) {
        MessageOptions(
            modifier = modifier,
            onMessageOptionSelected = onMessageOptionSelected,
            options = options,
        )
    }

    /**
     * Factory method for creating the options content of the SelectedMessageMenu.
     */
    @Composable
    public fun MessageMenuOptionsItem(
        modifier: Modifier,
        option: MessageOptionItemState,
        onMessageOptionSelected: (MessageOptionItemState) -> Unit,
    ) {
        val title = stringResource(id = option.title)
        // Not using directly the [MessageOptionsItem] because
        // that one contains our default behavior which is not overridable.
        MenuOptionItem(
            modifier = modifier
                .fillMaxWidth()
                .height(ChatTheme.dimens.messageOptionsItemHeight),
            title = title,
            titleColor = option.titleColor,
            leadingIcon = {
                MessageMenuOptionsItemLeadingContent(modifier, option)
            },
            onClick = { onMessageOptionSelected(option) },
            style = ChatTheme.typography.body,
            itemHeight = 56.dp,
            verticalAlignment = Alignment.CenterVertically,
            horizontalArrangement = Arrangement.Start,
        )
    }

    /**
     * Factory method for creating the leading icon of the Message options menu item.
     * This is the icon that appears on the left side of the message option.
     *
     * @param option The message option state.
     */
    @Composable
    public fun MessageMenuOptionsItemLeadingContent(
        modifier: Modifier,
        option: MessageOptionItemState,
    ) {
        Icon(
            modifier = modifier.padding(horizontal = 16.dp),
            painter = option.iconPainter,
            tint = option.iconColor,
            contentDescription = null,
        )
    }

    // REGION: Reaction menu and items
    /**
     * Factory method for creating the full content of the SelectedReactionsMenu.
     *
     * @param modifier The modifier for the menu.
     * @param currentUser The current user.
     * @param message The selected message.
     * @param ownCapabilities The capabilities of the current user.
     * @param onMessageAction Callback for when a message action is clicked.
     * @param onDismiss Callback for when the menu is dismissed.
     */
    @Composable
    public fun ReactionsMenu(
        modifier: Modifier,
        currentUser: User?,
        message: Message,
        onMessageAction: (MessageAction) -> Unit,
        onShowMoreReactionsSelected: () -> Unit,
        ownCapabilities: Set<String>,
        onDismiss: () -> Unit,
    ) {
        SelectedReactionsMenu(
            modifier = modifier,
            currentUser = currentUser,
            message = message,
            onMessageAction = onMessageAction,
            onShowMoreReactionsSelected = onShowMoreReactionsSelected,
            onDismiss = onDismiss,
            ownCapabilities = ownCapabilities,
        )
    }

    /**
     * Factory method for creating the header content of the SelectedReactionsMenu.
     *
     * @param message The selected message.
     * @param reactionTypes The reaction types.
     * @param onMessageAction Callback for when a message action is clicked.
     * @param onShowMoreReactionsSelected Callback for when the show more reactions option is clicked.
     */
    @Composable
    public fun ReactionsMenuHeaderContent(
        modifier: Modifier,
        message: Message,
        reactionTypes: Map<String, ReactionIcon>,
        onMessageAction: (MessageAction) -> Unit,
        onShowMoreReactionsSelected: () -> Unit,
        showMoreReactionsIcon: Int,
    ) {
        ReactionMenuOptions(
            modifier = modifier,
            message = message,
            reactionTypes = reactionTypes,
            onMessageAction = onMessageAction,
            onShowMoreReactionsSelected = onShowMoreReactionsSelected,
            showMoreReactionsIcon = showMoreReactionsIcon,
        )
    }

    /**
     * Factory method for creating the center content of the reactions menu.
     *
     * @param modifier The modifier for the center content.
     * @param userReactions The user reactions.
     */
    @Composable
    public fun ReactionsMenuCenterContent(
        modifier: Modifier,
        userReactions: List<UserReactionItemState>,
    ) {
        UserReactions(
            modifier = Modifier
                .fillMaxWidth()
                .heightIn(max = ChatTheme.dimens.userReactionsMaxHeight)
                .padding(vertical = 16.dp),
            items = userReactions,
        )
    }

    /**
     * Factory method for the reaction options in the menu.
     *
     * @param message The selected message.
     * @param reactionTypes The reaction types.
     * @param onMessageAction Callback for when a message action is clicked.
     * @param onShowMoreReactionsSelected Callback for when the show more reactions option is clicked.
     */
    @Composable
    public fun ReactionMenuOptions(
        modifier: Modifier,
        message: Message,
        reactionTypes: Map<String, ReactionIcon>,
        onMessageAction: (MessageAction) -> Unit,
        onShowMoreReactionsSelected: () -> Unit,
        showMoreReactionsIcon: Int,
    ) {
        ReactionOptions(
            modifier = modifier
                .fillMaxWidth()
                .padding(start = 16.dp, end = 16.dp, bottom = 8.dp, top = 20.dp),
            reactionTypes = reactionTypes,
            showMoreReactionsIcon = showMoreReactionsIcon,
            onReactionOptionSelected = {
                onMessageAction(
                    React(
                        reaction = Reaction(messageId = message.id, type = it.type),
                        message = message,
                    ),
                )
            },
            onShowMoreReactionsSelected = onShowMoreReactionsSelected,
            ownReactions = message.ownReactions,
        )
    }

    /**
     * Factory method for creating the header content of the SelectedReactionsMenu.
     *
     * @param modifier The modifier for the header.
     * @param option the reaction option.
     * @param onReactionOptionSelected Callback for when a reaction option is clicked.
     */
    @Composable
    public fun ReactionMenuOptionItem(
        modifier: Modifier,
        option: ReactionOptionItemState,
        onReactionOptionSelected: (ReactionOptionItemState) -> Unit,
    ) {
        ReactionOptionItem(
            modifier = modifier
                .clickable(
                    interactionSource = remember { MutableInteractionSource() },
                    indication = ripple(bounded = false),
                    onClick = { onReactionOptionSelected(option) },
                ),
            option = option,
        )
    }

    /**
     * Factory method for creating the reactions menu more option.
     *
     * @param onShowMoreReactionsSelected Callback for when the show more reactions option is clicked.
     * @param showMoreReactionsIcon The icon for the show more reactions option.
     */
    @Composable
    public fun ReactionMenuShowMore(
        modifier: Modifier,
        onShowMoreReactionsSelected: () -> Unit,
        showMoreReactionsIcon: Int,
    ) {
        Icon(
            modifier = modifier.clickable(
                interactionSource = remember { MutableInteractionSource() },
                indication = ripple(bounded = false),
                onClick = { onShowMoreReactionsSelected() },
            ),
            painter = painterResource(id = showMoreReactionsIcon),
            contentDescription = LocalContext.current.getString(R.string.stream_compose_show_more_reactions),
            tint = ChatTheme.colors.textLowEmphasis,
        )
    }

    /**
     * Factory method for creating the center content of the reactions menu.
     *
     * @param modifier The modifier for the center content.
     * @param message The selected message.
     */
    @OptIn(ExperimentalFoundationApi::class)
    @Composable
    public fun ExtendedReactionsMenuOptions(
        modifier: Modifier,
        message: Message,
        reactionTypes: Map<String, ReactionIcon>,
        onMessageAction: (MessageAction) -> Unit,
    ) {
        ExtendedReactionsOptions(
            modifier = modifier
                .fillMaxWidth(),
            reactionTypes = reactionTypes,
            onReactionOptionSelected = {
                onMessageAction(
                    React(
                        reaction = Reaction(messageId = message.id, type = it.type),
                        message = message,
                    ),
                )
            },
            cells = GridCells.Fixed(DefaultCellsCount),
            ownReactions = message.ownReactions,
        )
    }

    /**
     * Factory method for creating the header content of the SelectedReactionsMenu.
     *
     * @param modifier The modifier for the header.
     * @param option the reaction option.
     * @param onReactionOptionSelected Callback for when a reaction option is clicked.
     */
    @Composable
    public fun ExtendedReactionMenuOptionItem(
        modifier: Modifier,
        option: ReactionOptionItemState,
        onReactionOptionSelected: (ReactionOptionItemState) -> Unit,
    ) {
        ReactionMenuOptionItem(
            modifier = modifier,
            onReactionOptionSelected = onReactionOptionSelected,
            option = option,
        )
    }

    /**
     * Factory method for creating the reactions menu more option.
     *
     * @param modifier The modifier
     * @param message The selected message.
     * @param onMessageAction Callback for when a message action is clicked.
     * @param onDismiss Callback for when the menu is dismissed.
     */
    @Composable
    public fun MessageReactionPicker(
        modifier: Modifier,
        message: Message,
        onMessageAction: (MessageAction) -> Unit,
        onDismiss: () -> Unit,
    ) {
        ReactionsPicker(
            modifier = modifier,
            message = message,
            onMessageAction = onMessageAction,
            onDismiss = onDismiss,
        )
    }

    /**
     * Factory method for creating the header content of the reaction picker.
     *
     * * @param modifier The modifier
     * @param message The selected message.
     * @param onMessageAction Callback for when a message action is clicked.
     * @param onDismiss Callback for when the menu is dismissed.
     */
    @Composable
    public fun MessageReactionPickerHeaderContent(
        modifier: Modifier,
        message: Message,
        onMessageAction: (MessageAction) -> Unit,
        onDismiss: () -> Unit,
    ) {
        // This composable is empty on purpose. By default we don't have a header to the picker.
    }

    /**
     * Factory method for creating the center content of the reaction picker.
     *
     * @param modifier The modifier
     * @param message The selected message.
     * @param onMessageAction Callback for when a message action is clicked.
     * @param reactionTypes The reaction types.
     * @param onDismiss Callback for when the menu is dismissed.
     */
    @Composable
    public fun MessageReactionPickerCenterContent(
        modifier: Modifier,
        message: Message,
        onMessageAction: (MessageAction) -> Unit,
        reactionTypes: Map<String, ReactionIcon>,
        onDismiss: () -> Unit,
    ) {
        ExtendedReactionsMenuOptions(
            modifier = modifier.padding(start = 16.dp, end = 16.dp, top = 12.dp, bottom = 12.dp),
            message = message,
            reactionTypes = reactionTypes,
            onMessageAction = onMessageAction,
        )
    }

    // REGION: Generic menu items
    /**
     * Factory method for creating a generic menu option item.
     *
     * @param modifier The modifier for the menu item.
     * @param title The title of the menu item.
     * @param titleColor The color of the title.
     * @param leadingIcon The leading icon of the menu item.
     * @param onClick Callback for when the menu item is clicked.
     */
    @Composable
    public fun MenuOptionItem(
        modifier: Modifier,
        onClick: () -> Unit,
        leadingIcon: @Composable RowScope.() -> Unit,
        title: String,
        titleColor: Color,
        style: TextStyle,
        itemHeight: Dp,
        verticalAlignment: Alignment.Vertical,
        horizontalArrangement: Arrangement.Horizontal,
    ) {
        io.getstream.chat.android.compose.ui.components.common.MenuOptionItem(
            modifier = modifier,
            onClick = onClick,
            leadingIcon = leadingIcon,
            title = title,
            titleColor = titleColor,
            style = style,
            itemHeight = itemHeight,
            verticalAlignment = verticalAlignment,
            horizontalArrangement = horizontalArrangement,
        )
    }

    /**
     * The default "Unread threads" banner.
     * Shows the number of unread threads in the "ThreadList".
     *
     * @param unreadThreads The number of unread threads.
     * @param onClick Action invoked when the user clicks on the banner.
     */
    @Composable
    public fun ThreadListUnreadThreadsBanner(
        unreadThreads: Int,
        onClick: () -> Unit,
    ) {
        UnreadThreadsBanner(
            unreadThreads = unreadThreads,
            modifier = Modifier.padding(horizontal = 8.dp, vertical = 6.dp),
            onClick = onClick,
        )
    }

    /**
     * The default thread list item.
     * Shows information about the Thread title, parent message, last reply and number of unread
     * replies.
     *
     * @param thread The thread to display.
     * @param currentUser The current user.
     * @param onThreadClick Action invoked when the user clicks on the thread.
     */
    @Composable
    public fun ThreadListItem(
        thread: Thread,
        currentUser: User?,
        onThreadClick: (Thread) -> Unit,
    ) {
        ThreadItem(thread, currentUser, onThreadClick)
    }

    /**
     * Default representation of the thread title.
     *
     * Used in the [ThreadListItem] to display the title of the thread.
     *
     * @param thread The thread to display.
     * @param channel The channel the thread belongs to.
     * @param currentUser The current user.
     */
    @Composable
    public fun ThreadListItemTitle(
        thread: Thread,
        channel: Channel,
        currentUser: User?,
    ) {
        ThreadItemTitle(channel, currentUser)
    }

    /**
     * Default representation of the parent message preview in a thread.
     *
     * Used in the [ThreadListItem] to display the parent message of the thread.
     *
     * @param thread The thread to display.
     */
    @Composable
    public fun RowScope.ThreadListItemReplyToContent(thread: Thread) {
        ThreadItemReplyToContent(thread.parentMessage)
    }

    /**
     * Default representation of the unread count badge. Not shown if unreadCount == 0.
     *
     * Used in the [ThreadListItem] to display the number of unread replies in the thread.
     *
     * @param unreadCount The number of unread thread replies.
     */
    @Composable
    public fun RowScope.ThreadListItemUnreadCountContent(unreadCount: Int) {
        ThreadItemUnreadCountContent(unreadCount)
    }

    /**
     * Default representation of the latest reply content in a thread.
     * Shows a preview of the last message in the thread.
     *
     * Used in the [ThreadListItem] to display the latest reply in the thread.
     *
     * @param thread The thread to display.
     */
    @Composable
    public fun ThreadListItemLatestReplyContent(thread: Thread) {
        ThreadItemLatestReplyContent(thread)
    }

    /**
     * The default empty placeholder that is displayed when there are no threads.
     *
     * @param modifier Modifier for styling.
     */
    @Composable
    public fun ThreadListEmptyContent(modifier: Modifier) {
        DefaultThreadListEmptyContent(modifier)
    }

    /**
     * The default loading content that is displayed during the initial loading of the threads.
     *
     * @param modifier Modifier for styling.
     */
    @Composable
    public fun ThreadListLoadingContent(modifier: Modifier) {
        DefaultThreadListLoadingContent(modifier)
    }

    /**
     * The default content shown on the bottom of the list during the loading of more threads.
     */
    @Composable
    public fun ThreadListLoadingMoreContent() {
        DefaultThreadListLoadingMoreContent()
    }

    /**
     * The default content of the pinned message list item.
     *
     * @param message The pinned message to display.
     * @param currentUser The current user.
     * @param onClick Action invoked when the user clicks on the pinned message.
     */
    @Composable
    public fun PinnedMessageListItem(
        message: Message,
        currentUser: User?,
        onClick: (Message) -> Unit,
    ) {
        PinnedMessageItem(message, currentUser, onClick)
    }

    /**
     * The default loading content of the pinned message list. Shows an avatar of the user who sent the pinned message.
     *
     * Used in the [PinnedMessageListItem].
     *
     * @param message The pinned message to display.
     */
    @Composable
    public fun RowScope.PinnedMessageListItemLeadingContent(message: Message) {
        DefaultMessagePreviewItemLeadingContent(message)
    }

    /**
     * The default loading content of the pinned message list. Shows the message sender name and the message content.
     *
     * Used in the [PinnedMessageListItem].
     *
     * @param message The pinned message to display.
     * @param currentUser The current user.
     */
    @Composable
    public fun RowScope.PinnedMessageListItemCenterContent(
        message: Message,
        currentUser: User?,
    ) {
        DefaultMessagePreviewItemCenterContent(message, currentUser)
    }

    /**
     * The default loading content of the pinned message list. Shows the message timestamp.
     *
     * Used in the [PinnedMessageListItem].
     *
     * @param message The pinned message to display.
     */
    @Composable
    public fun RowScope.PinnedMessageListItemTrailingContent(message: Message) {
        DefaultMessagePreviewItemTrailingContent(message)
    }

    /**
     * The default divider appended after each pinned message.
     */
    @Composable
    public fun PinnedMessageListItemDivider() {
        DefaultPinnedMessageListItemDivider()
    }

    /**
     * The default empty placeholder that is displayed when there are no pinned messages.
     *
     * @param modifier Modifier for styling.
     */
    @Composable
    public fun PinnedMessageListEmptyContent(modifier: Modifier) {
        DefaultPinnedMessageListEmptyContent(modifier)
    }

    /**
     * The default loading content that is displayed during the initial loading of the pinned messages.
     *
     * @param modifier Modifier for styling.
     */
    @Composable
    public fun PinnedMessageListLoadingContent(modifier: Modifier) {
        DefaultPinnedMessageListLoadingContent(modifier)
    }

    /**
     * The default content shown on the bottom of the list during the loading of more pinned messages.
     */
    @Composable
    public fun PinnedMessageListLoadingMoreContent() {
        DefaultPinnedMessageListLoadingMoreContent()
    }
>>>>>>> 956f4de0
}<|MERGE_RESOLUTION|>--- conflicted
+++ resolved
@@ -106,11 +106,8 @@
 import io.getstream.chat.android.compose.ui.components.suggestions.mentions.DefaultMentionSuggestionItemTrailingContent
 import io.getstream.chat.android.compose.ui.components.suggestions.mentions.MentionSuggestionItem
 import io.getstream.chat.android.compose.ui.components.suggestions.mentions.MentionSuggestionList
-<<<<<<< HEAD
+import io.getstream.chat.android.compose.ui.components.userreactions.UserReactions
 import io.getstream.chat.android.compose.ui.messages.attachments.DefaultAttachmentsPickerSendButton
-=======
-import io.getstream.chat.android.compose.ui.components.userreactions.UserReactions
->>>>>>> 956f4de0
 import io.getstream.chat.android.compose.ui.messages.composer.AttachmentsButton
 import io.getstream.chat.android.compose.ui.messages.composer.CommandsButton
 import io.getstream.chat.android.compose.ui.messages.composer.DefaultComposerInputContent
@@ -1485,24 +1482,6 @@
     }
 
     /**
-<<<<<<< HEAD
-     * The default 'Send' button in the attachments picker.
-     * Shown as ">" icon in the attachments picker header, enabled when there is at least one selected attachment.
-     *
-     * @param hasPickedAttachments If there are any attachments picked.
-     * @param onClick The click handler for the button.
-     */
-    @Composable
-    public fun AttachmentsPickerSendButton(
-        hasPickedAttachments: Boolean,
-        onClick: () -> Unit,
-    ) {
-        DefaultAttachmentsPickerSendButton(
-            hasPickedAttachments = hasPickedAttachments,
-            onClick = onClick,
-        )
-    }
-=======
      * The default avatar, which renders an image from the provided image URL.
      * In case the image URL is empty or there is an error loading the image,
      * it falls back to an image with initials.
@@ -2413,5 +2392,22 @@
     public fun PinnedMessageListLoadingMoreContent() {
         DefaultPinnedMessageListLoadingMoreContent()
     }
->>>>>>> 956f4de0
+
+    /**
+     * The default 'Send' button in the attachments picker.
+     * Shown as ">" icon in the attachments picker header, enabled when there is at least one selected attachment.
+     *
+     * @param hasPickedAttachments If there are any attachments picked.
+     * @param onClick The click handler for the button.
+     */
+    @Composable
+    public fun AttachmentsPickerSendButton(
+        hasPickedAttachments: Boolean,
+        onClick: () -> Unit,
+    ) {
+        DefaultAttachmentsPickerSendButton(
+            hasPickedAttachments = hasPickedAttachments,
+            onClick = onClick,
+        )
+    }
 }