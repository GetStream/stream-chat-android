--- conflicted
+++ resolved
@@ -87,22 +87,6 @@
         alignment = Alignment.BottomCenter,
         onDismissRequest = onDismissRequest,
     ) {
-<<<<<<< HEAD
-        AnimatedContent(
-            targetState = selectedPoll,
-            transitionSpec = {
-                fadeIn() + slideInVertically(
-                    animationSpec = tween(400),
-                    initialOffsetY = { fullHeight -> fullHeight / 2 },
-                ) with
-                    fadeOut(animationSpec = tween(200)) +
-                    slideOutVertically(animationSpec = tween(400))
-            },
-            label = "poll more options dialog",
-        ) { currentPoll ->
-            if (currentPoll != null) {
-                val poll = currentPoll.poll
-=======
         AnimatedVisibility(
             visibleState = state,
             enter = fadeIn() + slideInVertically(
@@ -115,7 +99,6 @@
         ) {
             if (selectedPoll != null) {
                 val poll = selectedPoll.poll
->>>>>>> d0597712
 
                 BackHandler { onBackPressed.invoke() }
 
