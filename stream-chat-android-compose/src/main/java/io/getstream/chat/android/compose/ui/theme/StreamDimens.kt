--- conflicted
+++ resolved
@@ -99,10 +99,7 @@
             messageOptionsMaxWidth = 200.dp,
             messageOptionsMaxHeight = 300.dp,
             messageOptionsRoundedCorners = 16.dp,
-<<<<<<< HEAD
-=======
             threadParticipantItemSize = 16.dp
->>>>>>> 48c6941c
         )
     }
 }