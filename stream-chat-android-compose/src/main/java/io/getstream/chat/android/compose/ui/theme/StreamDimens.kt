--- conflicted
+++ resolved
@@ -71,7 +71,12 @@
  * users.
  * @param attachmentsContentImageMaxHeight The maximum height an image attachment will expand to while automatically
  *  re-sizing itself in order to obey its aspect ratio.
-<<<<<<< HEAD
+ * re-sizing itself in order to obey its aspect ratio.
+ * @param attachmentsContentGiphyMaxWidth The maximum width a Giphy attachment will expand to while automatically
+ *  re-sizing itself in order to follow its aspect ratio.
+ * @param attachmentsContentGiphyMaxHeight The maximum height a Giphy attachment will expand to while automatically
+ *  re-sizing itself in order to follow its aspect ratio.
+ *  re-sizing itself in order to obey its aspect ratio.
  * @param attachmentsContentVideoMaxHeight The maximum height video attachment will expand to while automatically
  *  re-sizing itself in order to obey its aspect ratio.
  * @param attachmentsContentMediaGridSpacing The spacing between media preview tiles in the message list.
@@ -92,16 +97,6 @@
     level = DeprecationLevel.ERROR,
 )
 constructor(
-=======
- * re-sizing itself in order to obey its aspect ratio.
- * @param attachmentsContentGiphyMaxWidth The maximum width a Giphy attachment will expand to while automatically
- *  re-sizing itself in order to follow its aspect ratio.
- * @param attachmentsContentGiphyMaxHeight The maximum height a Giphy attachment will expand to while automatically
- *  re-sizing itself in order to follow its aspect ratio.
- */
-@Immutable
-public data class StreamDimens(
->>>>>>> 2a9ca91f
     public val channelItemVerticalPadding: Dp,
     public val channelItemHorizontalPadding: Dp,
     public val channelAvatarSize: Dp,
@@ -145,170 +140,14 @@
     public val groupAvatarInitialsXOffset: Dp,
     public val groupAvatarInitialsYOffset: Dp,
     public val attachmentsContentImageMaxHeight: Dp,
-<<<<<<< HEAD
+    public val attachmentsContentGiphyMaxWidth: Dp = attachmentsContentGiphyWidth,
+    public val attachmentsContentGiphyMaxHeight: Dp = attachmentsContentGiphyHeight,
     public val attachmentsContentVideoMaxHeight: Dp,
     public val attachmentsContentMediaGridSpacing: Dp,
     public val attachmentsContentVideoWidth: Dp,
     public val attachmentsContentGroupPreviewWidth: Dp,
     public val attachmentsContentGroupPreviewHeight: Dp,
 ) {
-
-    /**
-     * Contains all the dimens we provide for our components.
-     *
-     * @param channelItemVerticalPadding The vertical content padding inside channel list item.
-     * @param channelItemHorizontalPadding The horizontal content padding inside channel list item.
-     * @param channelAvatarSize The size of channel avatar.
-     * @param selectedChannelMenuUserItemWidth The width of a member tile in the selected channel menu.
-     * @param selectedChannelMenuUserItemHorizontalPadding The padding inside a member tile in the selected channel
-     * menu.
-     * @param selectedChannelMenuUserItemAvatarSize The size of a member avatar in the selected channel menu.
-     * @param attachmentsContentImageWidth The width of image attachments in the message list.
-     * @param attachmentsContentImageGridSpacing The spacing between image tiles in the message list.
-     * @param attachmentsContentGiphyWidth The with of Giphy attachments in the message list.
-     * @param attachmentsContentGiphyHeight The height of Giphy attachments in the message list.
-     * @param attachmentsContentLinkWidth The with of link attachments in the message list.
-     * @param attachmentsContentFileWidth The width of file attachments in the message list.
-     * @param attachmentsContentFileUploadWidth The width of uploading file attachments in the message list.
-     * @param threadSeparatorVerticalPadding The vertical content padding inside thread separator item.
-     * @param threadSeparatorTextVerticalPadding The vertical padding inside thread separator text.
-     * @param messageOptionsItemHeight The height of a message option item.
-     * @param suggestionListMaxHeight The maximum height of the suggestion list popup.
-     * @param suggestionListPadding The outer padding of the suggestion list popup.
-     * @param suggestionListElevation THe elevation of the suggestion list popup.
-     * @param mentionSuggestionItemHorizontalPadding The horizontal content padding inside mention list item.
-     * @param mentionSuggestionItemVerticalPadding The vertical content padding inside mention list item.
-     * @param mentionSuggestionItemAvatarSize The size of a channel avatar in the suggestion list popup.
-     * @param commandSuggestionItemHorizontalPadding The horizontal content padding inside command list item.
-     * @param commandSuggestionItemVerticalPadding The vertical content padding inside command list item.
-     * @param commandSuggestionItemIconSize The size of a command icon in the suggestion list popup.
-     * @param threadParticipantItemSize The size of thread participant avatar items.
-     * @param userReactionsMaxHeight The max height of the message reactions section when we click on message reactions.
-     * @param userReactionItemWidth The width of user reaction item.
-     * @param userReactionItemAvatarSize The size of a user avatar in the user reaction item.
-     * @param userReactionItemIconSize The size of a reaction icon in the user reaction item.
-     * @param reactionOptionItemIconSize The size of a reaction option icon in the reaction options menu.
-     * @param headerElevation The elevation of the headers, such as the ones appearing on the Channel or Message
-     * screens.
-     * @param messageItemMaxWidth The max width of message items inside message list.
-     * @param quotedMessageTextVerticalPadding The vertical padding of text inside quoted message.
-     * @param quotedMessageTextHorizontalPadding The horizontal padding of text inside quoted message.
-     * @param quotedMessageAttachmentPreviewSize The size of the quoted message attachment preview.
-     * @param quotedMessageAttachmentTopPadding The top padding of the quoted message attachment preview.
-     * @param quotedMessageAttachmentBottomPadding The bottom padding of the quoted message attachment preview.
-     * @param quotedMessageAttachmentStartPadding The start padding of the quoted message attachment preview.
-     * @param quotedMessageAttachmentEndPadding The end padding of the quoted message attachment preview.
-     * @param groupAvatarInitialsXOffset The x offset of the user initials inside avatar when there are more than two
-     * users.
-     * @param groupAvatarInitialsYOffset The y offset of the user initials inside avatar when there are more than two
-     * users.
-     * @param attachmentsContentImageMaxHeight The maximum height an image attachment will expand to while automatically
-     *  re-sizing itself in order to obey its aspect ratio.
-     * @param attachmentsContentVideoMaxHeight The maximum height video attachment will expand to while automatically
-     *  re-sizing itself in order to obey its aspect ratio.
-     */
-    @Deprecated(
-        "This constructor has been deprecated. Parameter 'attachmentsContentImageGridSpacing' has been deprecated in" +
-            " favor of 'attachmentsContentMediaGridSpacing'. Please use the constructor which does not contain " +
-            "`attachmentsContentImageGridSpacing`",
-        level = DeprecationLevel.ERROR,
-    )
-    public constructor(
-        channelItemVerticalPadding: Dp,
-        channelItemHorizontalPadding: Dp,
-        channelAvatarSize: Dp,
-        selectedChannelMenuUserItemWidth: Dp,
-        selectedChannelMenuUserItemHorizontalPadding: Dp,
-        selectedChannelMenuUserItemAvatarSize: Dp,
-        attachmentsContentImageWidth: Dp,
-        attachmentsContentImageGridSpacing: Dp,
-        attachmentsContentGiphyWidth: Dp,
-        attachmentsContentGiphyHeight: Dp,
-        attachmentsContentLinkWidth: Dp,
-        attachmentsContentFileWidth: Dp,
-        attachmentsContentFileUploadWidth: Dp,
-        threadSeparatorVerticalPadding: Dp,
-        threadSeparatorTextVerticalPadding: Dp,
-        messageOptionsItemHeight: Dp,
-        suggestionListMaxHeight: Dp,
-        suggestionListPadding: Dp,
-        suggestionListElevation: Dp,
-        mentionSuggestionItemHorizontalPadding: Dp,
-        mentionSuggestionItemVerticalPadding: Dp,
-        mentionSuggestionItemAvatarSize: Dp,
-        commandSuggestionItemHorizontalPadding: Dp,
-        commandSuggestionItemVerticalPadding: Dp,
-        commandSuggestionItemIconSize: Dp,
-        threadParticipantItemSize: Dp,
-        userReactionsMaxHeight: Dp,
-        userReactionItemWidth: Dp,
-        userReactionItemAvatarSize: Dp,
-        userReactionItemIconSize: Dp,
-        reactionOptionItemIconSize: Dp,
-        headerElevation: Dp,
-        messageItemMaxWidth: Dp,
-        quotedMessageTextVerticalPadding: Dp,
-        quotedMessageTextHorizontalPadding: Dp,
-        quotedMessageAttachmentPreviewSize: Dp,
-        quotedMessageAttachmentTopPadding: Dp,
-        quotedMessageAttachmentBottomPadding: Dp,
-        quotedMessageAttachmentStartPadding: Dp,
-        quotedMessageAttachmentEndPadding: Dp,
-        groupAvatarInitialsXOffset: Dp,
-        groupAvatarInitialsYOffset: Dp,
-        attachmentsContentImageMaxHeight: Dp,
-        attachmentsContentVideoMaxHeight: Dp,
-    ) : this(
-        channelItemVerticalPadding = channelItemVerticalPadding,
-        channelItemHorizontalPadding = channelItemHorizontalPadding,
-        channelAvatarSize = channelAvatarSize,
-        selectedChannelMenuUserItemWidth = selectedChannelMenuUserItemWidth,
-        selectedChannelMenuUserItemHorizontalPadding = selectedChannelMenuUserItemHorizontalPadding,
-        selectedChannelMenuUserItemAvatarSize = selectedChannelMenuUserItemAvatarSize,
-        attachmentsContentImageWidth = attachmentsContentImageWidth,
-        attachmentsContentImageGridSpacing = attachmentsContentImageGridSpacing,
-        attachmentsContentImageHeight = 200.dp,
-        attachmentsContentGiphyWidth = attachmentsContentGiphyWidth,
-        attachmentsContentGiphyHeight = attachmentsContentGiphyHeight,
-        attachmentsContentLinkWidth = attachmentsContentLinkWidth,
-        attachmentsContentFileWidth = attachmentsContentFileWidth,
-        attachmentsContentFileUploadWidth = attachmentsContentFileUploadWidth,
-        threadSeparatorVerticalPadding = threadSeparatorVerticalPadding,
-        threadSeparatorTextVerticalPadding = threadSeparatorTextVerticalPadding,
-        messageOptionsItemHeight = messageOptionsItemHeight,
-        suggestionListMaxHeight = suggestionListMaxHeight,
-        suggestionListPadding = suggestionListPadding,
-        suggestionListElevation = suggestionListElevation,
-        mentionSuggestionItemHorizontalPadding = mentionSuggestionItemHorizontalPadding,
-        mentionSuggestionItemVerticalPadding = mentionSuggestionItemVerticalPadding,
-        mentionSuggestionItemAvatarSize = mentionSuggestionItemAvatarSize,
-        commandSuggestionItemHorizontalPadding = commandSuggestionItemHorizontalPadding,
-        commandSuggestionItemVerticalPadding = commandSuggestionItemVerticalPadding,
-        commandSuggestionItemIconSize = commandSuggestionItemIconSize,
-        threadParticipantItemSize = threadParticipantItemSize,
-        userReactionsMaxHeight = userReactionsMaxHeight,
-        userReactionItemWidth = userReactionItemWidth,
-        userReactionItemAvatarSize = userReactionItemAvatarSize,
-        userReactionItemIconSize = userReactionItemIconSize,
-        reactionOptionItemIconSize = reactionOptionItemIconSize,
-        headerElevation = headerElevation,
-        messageItemMaxWidth = messageItemMaxWidth,
-        quotedMessageTextVerticalPadding = quotedMessageTextVerticalPadding,
-        quotedMessageTextHorizontalPadding = quotedMessageTextHorizontalPadding,
-        quotedMessageAttachmentPreviewSize = quotedMessageAttachmentPreviewSize,
-        quotedMessageAttachmentTopPadding = quotedMessageAttachmentTopPadding,
-        quotedMessageAttachmentBottomPadding = quotedMessageAttachmentBottomPadding,
-        quotedMessageAttachmentStartPadding = quotedMessageAttachmentStartPadding,
-        quotedMessageAttachmentEndPadding = quotedMessageAttachmentEndPadding,
-        groupAvatarInitialsXOffset = groupAvatarInitialsXOffset,
-        groupAvatarInitialsYOffset = groupAvatarInitialsYOffset,
-        attachmentsContentImageMaxHeight = attachmentsContentImageMaxHeight,
-        attachmentsContentVideoMaxHeight = attachmentsContentVideoMaxHeight,
-        attachmentsContentMediaGridSpacing = 2.dp,
-        attachmentsContentVideoWidth = 400.dp,
-        attachmentsContentGroupPreviewWidth = 250.dp,
-        attachmentsContentGroupPreviewHeight = 250.dp
-    )
 
     /**
      * Contains all the dimens we provide for our components.
@@ -412,6 +251,8 @@
         groupAvatarInitialsXOffset: Dp,
         groupAvatarInitialsYOffset: Dp,
         attachmentsContentImageMaxHeight: Dp,
+        attachmentsContentGiphyMaxWidth: Dp = attachmentsContentGiphyWidth,
+        attachmentsContentGiphyMaxHeight: Dp = attachmentsContentGiphyHeight,
         attachmentsContentVideoMaxHeight: Dp,
         attachmentsContentVideoWidth: Dp,
         attachmentsContentMediaGridSpacing: Dp,
@@ -426,7 +267,6 @@
         selectedChannelMenuUserItemAvatarSize = selectedChannelMenuUserItemAvatarSize,
         attachmentsContentImageWidth = attachmentsContentImageWidth,
         attachmentsContentImageGridSpacing = 2.dp,
-        attachmentsContentImageHeight = 200.dp,
         attachmentsContentGiphyWidth = attachmentsContentGiphyWidth,
         attachmentsContentGiphyHeight = attachmentsContentGiphyHeight,
         attachmentsContentLinkWidth = attachmentsContentLinkWidth,
@@ -462,6 +302,8 @@
         groupAvatarInitialsXOffset = groupAvatarInitialsXOffset,
         groupAvatarInitialsYOffset = groupAvatarInitialsYOffset,
         attachmentsContentImageMaxHeight = attachmentsContentImageMaxHeight,
+        attachmentsContentGiphyMaxWidth = attachmentsContentGiphyMaxWidth,
+        attachmentsContentGiphyMaxHeight = attachmentsContentGiphyMaxHeight,
         attachmentsContentVideoMaxHeight = attachmentsContentVideoMaxHeight,
         attachmentsContentMediaGridSpacing = attachmentsContentMediaGridSpacing,
         attachmentsContentVideoWidth = attachmentsContentVideoWidth,
@@ -469,12 +311,6 @@
         attachmentsContentGroupPreviewHeight = attachmentsContentGroupPreviewHeight
     )
 
-=======
-    public val attachmentsContentGiphyMaxWidth: Dp = attachmentsContentGiphyWidth,
-    public val attachmentsContentGiphyMaxHeight: Dp = attachmentsContentGiphyHeight,
-) {
-
->>>>>>> 2a9ca91f
     public companion object {
         /**
          * Builds the default dimensions for our theme.
