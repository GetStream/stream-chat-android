--- conflicted
+++ resolved
@@ -68,15 +68,12 @@
  * @param quotedMessageAttachmentEndPadding The end padding of the quoted message attachment preview.
  * @param groupAvatarInitialsXOffset The x offset of the user initials inside avatar when there are more than two users.
  * @param groupAvatarInitialsYOffset The y offset of the user initials inside avatar when there are more than two users.
-<<<<<<< HEAD
+ * @param attachmentsContentImageMaxHeight The maximum height an image attachment will expand to while automatically
+ * re-sizing itself in order to obey its aspect ratio.
  * @param attachmentsContentGiphyMaxWidth The maximum width a Giphy attachment will expand to while automatically
  *  re-sizing itself in order to follow its aspect ratio.
  * @param attachmentsContentGiphyMaxHeight The maximum height a Giphy attachment will expand to while automatically
  *  re-sizing itself in order to follow its aspect ratio.
-=======
- * @param attachmentsContentImageMaxHeight The maximum height an image attachment will expand to while automatically
- * re-sizing itself in order to obey its aspect ratio.
->>>>>>> 6ccb9d1e
  */
 @Immutable
 public data class StreamDimens
@@ -130,13 +127,10 @@
     public val quotedMessageAttachmentEndPadding: Dp,
     public val groupAvatarInitialsXOffset: Dp,
     public val groupAvatarInitialsYOffset: Dp,
-<<<<<<< HEAD
+    public val attachmentsContentImageMaxHeight: Dp,
+    public val groupAvatarInitialsYOffset: Dp,
     public val attachmentsContentGiphyMaxWidth: Dp,
     public val attachmentsContentGiphyMaxHeight: Dp,
-) {
-
-=======
-    public val attachmentsContentImageMaxHeight: Dp,
 ) {
 
     /**
@@ -282,7 +276,6 @@
         attachmentsContentImageMaxHeight = attachmentsContentImageMaxHeight,
     )
 
->>>>>>> 6ccb9d1e
     public companion object {
         /**
          * Builds the default dimensions for our theme.
@@ -332,12 +325,10 @@
             quotedMessageAttachmentEndPadding = 0.dp,
             groupAvatarInitialsXOffset = 1.5.dp,
             groupAvatarInitialsYOffset = 2.5.dp,
-<<<<<<< HEAD
+            attachmentsContentImageMaxHeight = 600.dp,
+            groupAvatarInitialsYOffset = 2.5.dp,
             attachmentsContentGiphyMaxWidth = 250.dp,
             attachmentsContentGiphyMaxHeight = 250.dp
-=======
-            attachmentsContentImageMaxHeight = 600.dp,
->>>>>>> 6ccb9d1e
         )
     }
 }