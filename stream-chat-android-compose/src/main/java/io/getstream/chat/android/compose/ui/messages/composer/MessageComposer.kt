--- conflicted
+++ resolved
@@ -10,13 +10,9 @@
 import androidx.compose.foundation.layout.height
 import androidx.compose.foundation.layout.padding
 import androidx.compose.foundation.layout.size
-<<<<<<< HEAD
-=======
 import androidx.compose.foundation.layout.width
-import androidx.compose.foundation.shape.RoundedCornerShape
 import androidx.compose.material.Checkbox
 import androidx.compose.material.CheckboxDefaults
->>>>>>> 46a61ea6
 import androidx.compose.material.Icon
 import androidx.compose.material.IconButton
 import androidx.compose.material.Surface
@@ -25,11 +21,13 @@
 import androidx.compose.runtime.LaunchedEffect
 import androidx.compose.runtime.collectAsState
 import androidx.compose.runtime.getValue
+import androidx.compose.ui.Alignment
 import androidx.compose.ui.Alignment.Companion.Bottom
 import androidx.compose.ui.Modifier
 import androidx.compose.ui.platform.LocalContext
 import androidx.compose.ui.res.painterResource
 import androidx.compose.ui.res.stringResource
+import androidx.compose.ui.text.style.TextAlign
 import androidx.compose.ui.unit.dp
 import com.getstream.sdk.chat.utils.MediaStringUtil
 import io.getstream.chat.android.client.models.Attachment
@@ -300,8 +298,6 @@
 }
 
 /**
-<<<<<<< HEAD
-=======
  * Represents the default content shown at the top of the message composer component.
  *
  * @param messageComposerState The state of the message composer.
@@ -362,34 +358,6 @@
 }
 
 /**
- * Represent a timer that show the remaining time until the user is allowed to send the next message.
- *
- * @param cooldownTimer The amount of time left until the user is allowed to sent the next message.
- * @param modifier Modifier for styling.
- */
-@Composable
-internal fun CooldownIndicator(
-    cooldownTimer: Int,
-    modifier: Modifier = Modifier,
-) {
-    Box(
-        modifier = modifier
-            .size(48.dp)
-            .padding(12.dp)
-            .background(shape = RoundedCornerShape(24.dp), color = ChatTheme.colors.disabled),
-        contentAlignment = Alignment.Center
-    ) {
-        Text(
-            text = cooldownTimer.toString(),
-            color = Color.White,
-            textAlign = TextAlign.Center,
-            style = ChatTheme.typography.bodyBold
-        )
-    }
-}
-
-/**
->>>>>>> 46a61ea6
  * Represents the default mention suggestion list popup shown above the message composer.
  *
  * @param mentionSuggestions The list of users that can be used to autocomplete the current mention input.
