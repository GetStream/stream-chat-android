package io.getstream.chat.android.compose.ui.messages.composer

import android.widget.Toast
import androidx.compose.foundation.background
import androidx.compose.foundation.layout.Box
import androidx.compose.foundation.layout.Column
import androidx.compose.foundation.layout.Row
import androidx.compose.foundation.layout.RowScope
import androidx.compose.foundation.layout.Spacer
import androidx.compose.foundation.layout.fillMaxWidth
import androidx.compose.foundation.layout.padding
import androidx.compose.foundation.layout.size
import androidx.compose.foundation.shape.RoundedCornerShape
import androidx.compose.material.Icon
import androidx.compose.material.IconButton
import androidx.compose.material.Surface
import androidx.compose.material.Text
import androidx.compose.runtime.Composable
import androidx.compose.runtime.LaunchedEffect
import androidx.compose.runtime.collectAsState
import androidx.compose.runtime.getValue
import androidx.compose.ui.Alignment
import androidx.compose.ui.Alignment.Companion.Bottom
import androidx.compose.ui.Modifier
import androidx.compose.ui.graphics.Color
import androidx.compose.ui.platform.LocalContext
import androidx.compose.ui.res.painterResource
import androidx.compose.ui.res.stringResource
import androidx.compose.ui.text.style.TextAlign
import androidx.compose.ui.unit.dp
import com.getstream.sdk.chat.utils.MediaStringUtil
import io.getstream.chat.android.client.models.Attachment
import io.getstream.chat.android.client.models.Message
import io.getstream.chat.android.client.models.User
import io.getstream.chat.android.common.state.Edit
import io.getstream.chat.android.common.state.ValidationError
import io.getstream.chat.android.compose.R
import io.getstream.chat.android.compose.state.messages.composer.MessageComposerState
import io.getstream.chat.android.compose.ui.messages.composer.components.DefaultComposerIntegrations
import io.getstream.chat.android.compose.ui.messages.composer.components.MessageInput
import io.getstream.chat.android.compose.ui.messages.composer.components.MessageInputOptions
import io.getstream.chat.android.compose.ui.messages.suggestions.mentions.MentionSuggestionList
import io.getstream.chat.android.compose.ui.theme.ChatTheme
import io.getstream.chat.android.compose.viewmodel.messages.MessageComposerViewModel

/**
 * Default MessageComposer component that relies on [MessageComposerViewModel] to handle data and
 * communicate various events.
 *
 * @param viewModel The ViewModel that provides pieces of data to show in the composer, like the
 * currently selected integration data or the user input. It also handles sending messages.
 * @param modifier Modifier for styling.
 * @param onSendMessage Handler when the user sends a message. By default it delegates this to the
 * ViewModel, but the user can override if they want more custom behavior.
 * @param onAttachmentsClick Handler for the default Attachments integration.
 * @param onValueChange Handler when the input field value changes.
 * @param onAttachmentRemoved Handler when the user taps on the cancel/delete attachment action.
 * @param onCancelAction Handler for the cancel button on Message actions, such as Edit and Reply.
 * @param onMentionClick @param onMentionClick Handler when the user taps on a mention suggestion item.
 * @param mentionPopupContent Customizable composable function that represents the mention suggestions popup.
 * @param integrations A view that represents custom integrations. By default, we provide
 * [DefaultComposerIntegrations], which show Attachments & Giphy, but users can override this with
 * their own integrations, which they need to hook up to their own data providers and UI.
 * @param label The input field label (hint).
 * @param input The input field for the composer, [MessageInput] by default.
 */
@Composable
public fun MessageComposer(
    viewModel: MessageComposerViewModel,
    modifier: Modifier = Modifier,
    onSendMessage: (Message) -> Unit = { viewModel.sendMessage(it) },
    onAttachmentsClick: () -> Unit = {},
    onValueChange: (String) -> Unit = { viewModel.setMessageInput(it) },
    onAttachmentRemoved: (Attachment) -> Unit = { viewModel.removeSelectedAttachment(it) },
    onCancelAction: () -> Unit = { viewModel.dismissMessageActions() },
    onMentionClick: (User) -> Unit = { viewModel.selectMention(it) },
    mentionPopupContent: @Composable (List<User>) -> Unit = {
        DefaultMentionPopupContent(
            mentionSuggestions = it,
            onMentionClick = onMentionClick
        )
    },
    integrations: @Composable RowScope.() -> Unit = {
        DefaultComposerIntegrations(onAttachmentsClick)
    },
    label: @Composable () -> Unit = { DefaultComposerLabel() },
    input: @Composable RowScope.(MessageComposerState) -> Unit = { inputState ->
        MessageInput(
            modifier = Modifier
                .fillMaxWidth()
                .padding(vertical = 8.dp)
                .weight(1f),
            label = label,
            messageComposerState = inputState,
            onValueChange = onValueChange,
            onAttachmentRemoved = onAttachmentRemoved
        )
    },
) {
    val value by viewModel.input.collectAsState()
    val selectedAttachments by viewModel.selectedAttachments.collectAsState()
    val activeAction by viewModel.lastActiveAction.collectAsState(null)
    val validationErrors by viewModel.validationErrors.collectAsState()
    val mentionSuggestions by viewModel.mentionSuggestions.collectAsState()
    val cooldownTimer by viewModel.cooldownTimer.collectAsState()

    MessageComposer(
        modifier = modifier,
        onSendMessage = { text, attachments ->
            val messageWithData = viewModel.buildNewMessage(text, attachments)

            onSendMessage(messageWithData)
        },
        onMentionClick = onMentionClick,
        mentionPopupContent = mentionPopupContent,
        integrations = integrations,
        input = input,
        messageComposerState = MessageComposerState(
            inputValue = value,
            attachments = selectedAttachments,
            action = activeAction,
            validationErrors = validationErrors,
            mentionSuggestions = mentionSuggestions,
            cooldownTimer = cooldownTimer,
        ),
        shouldShowIntegrations = true,
        onCancelAction = onCancelAction
    )
}

/**
 * Clean version of the [MessageComposer] that doesn't rely on ViewModels, so the user can provide a
 * manual way to handle and represent data and various operations.
 *
 * @param messageComposerState The state of the message input.
 * @param onSendMessage Handler when the user taps on the send message button.
 * @param onCancelAction Handler when the user cancels the active action (Reply or Edit).
 * @param onMentionClick Handler when the user taps on a mention suggestion item.
 * @param mentionPopupContent Customizable composable function that represents the mention suggestions popup.
 * @param modifier Modifier for styling.
 * @param shouldShowIntegrations If we should show or hide integrations.
 * @param integrations Composable that represents integrations for the composer, such as Attachments.
 * @param input Composable that represents the input field in the composer.
 */
@Composable
public fun MessageComposer(
    messageComposerState: MessageComposerState,
    onSendMessage: (String, List<Attachment>) -> Unit,
    onCancelAction: () -> Unit,
    onMentionClick: (User) -> Unit,
    mentionPopupContent: @Composable (List<User>) -> Unit = {
        DefaultMentionPopupContent(
            mentionSuggestions = it,
            onMentionClick = onMentionClick
        )
    },
    modifier: Modifier = Modifier,
    shouldShowIntegrations: Boolean = true,
    integrations: @Composable RowScope.() -> Unit,
    input: @Composable RowScope.(MessageComposerState) -> Unit,
) {
<<<<<<< HEAD
    val (value, attachments, activeAction, validationErrors) = messageComposerState
=======
    val (value, attachments, activeAction, validationErrors, mentionSuggestions, cooldownTimer) = messageInputState
>>>>>>> 146d63c9

    showValidationErrorIfNecessary(validationErrors)

    Surface(
        modifier = modifier,
        elevation = 4.dp,
        color = ChatTheme.colors.barsBackground,
    ) {
        Column(
            Modifier
                .padding(vertical = 6.dp)
        ) {
            if (activeAction != null) {
                MessageInputOptions(
                    modifier = Modifier
                        .fillMaxWidth()
                        .padding(top = 8.dp, bottom = 6.dp, start = 8.dp, end = 8.dp),
                    activeAction = activeAction,
                    onCancelAction = onCancelAction
                )
            }

            Row(
                Modifier.fillMaxWidth(),
                verticalAlignment = Bottom
            ) {

                if (shouldShowIntegrations && activeAction !is Edit) {
                    integrations()
                } else {
                    Spacer(
                        modifier = Modifier.size(16.dp)
                    )
                }

                input(messageComposerState)

                if (cooldownTimer > 0) {
                    CooldownIndicator(cooldownTimer = cooldownTimer)
                } else {
                    val isInputValid = (value.isNotEmpty() || attachments.isNotEmpty()) && validationErrors.isEmpty()

                    IconButton(
                        enabled = isInputValid,
                        content = {
                            Icon(
                                painter = painterResource(id = R.drawable.stream_compose_ic_send),
                                contentDescription = stringResource(id = R.string.stream_compose_send_message),
                                tint = if (isInputValid) ChatTheme.colors.primaryAccent else ChatTheme.colors.textLowEmphasis
                            )
                        },
                        onClick = {
                            if (isInputValid) {
                                onSendMessage(value, attachments)
                            }
                        }
                    )
                }
            }
        }

        if (mentionSuggestions.isNotEmpty()) {
            mentionPopupContent(mentionSuggestions)
        }
    }
}

/**
 * Represent a timer that show the remaining time until the user is allowed to send the next message.
 *
 * @param cooldownTimer The amount of time left until the user is allowed to sent the next message.
 * @param modifier Modifier for styling.
 */
@Composable
internal fun CooldownIndicator(
    cooldownTimer: Int,
    modifier: Modifier = Modifier,
) {
    Box(
        modifier = modifier
            .size(48.dp)
            .padding(12.dp)
            .background(shape = RoundedCornerShape(24.dp), color = ChatTheme.colors.disabled),
        contentAlignment = Alignment.Center
    ) {
        Text(
            text = cooldownTimer.toString(),
            color = Color.White,
            textAlign = TextAlign.Center,
            style = ChatTheme.typography.bodyBold
        )
    }
}

/**
 * Represents the default mention suggestion list popup shown above the message composer.
 *
 * @param mentionSuggestions The list of users that can be used to autocomplete the current mention input.
 * @param onMentionClick Handler when the user taps on a mention suggestion item.
 */
@Composable
internal fun DefaultMentionPopupContent(
    mentionSuggestions: List<User>,
    onMentionClick: (User) -> Unit,
) {
    MentionSuggestionList(
        users = mentionSuggestions,
        onMentionClick = { onMentionClick(it) }
    )
}

/**
 * Default input field label that the user can override in [MessageComposer].
 */
@Composable
internal fun DefaultComposerLabel() {
    Text(
        text = stringResource(id = R.string.stream_compose_message_label),
        color = ChatTheme.colors.textLowEmphasis
    )
}

/**
 * Shows a [Toast] with an error if one of the following constraints are violated:
 *
 * - The message length exceeds the maximum allowed message length.
 * - The number of selected attachments is too big.
 * - At least one of the attachments is too big.
 *
 * @param validationErrors The list of validation errors for the current user input.
 */
@Composable
private fun showValidationErrorIfNecessary(validationErrors: List<ValidationError>) {
    if (validationErrors.isNotEmpty()) {
        val errorMessage = when (val validationError = validationErrors.first()) {
            is ValidationError.MessageLengthExceeded -> {
                stringResource(
                    R.string.stream_compose_message_composer_error_message_length,
                    validationError.maxMessageLength
                )
            }
            is ValidationError.AttachmentCountExceeded -> {
                stringResource(
                    R.string.stream_compose_message_composer_error_attachment_count,
                    validationError.maxAttachmentCount
                )
            }
            is ValidationError.AttachmentSizeExceeded -> {
                stringResource(
                    R.string.stream_compose_message_composer_error_file_size,
                    MediaStringUtil.convertFileSizeByteCount(validationError.maxAttachmentSize)
                )
            }
        }

        val context = LocalContext.current
        LaunchedEffect(validationErrors.size) {
            Toast.makeText(context, errorMessage, Toast.LENGTH_SHORT).show()
        }
    }
}<|MERGE_RESOLUTION|>--- conflicted
+++ resolved
@@ -136,8 +136,8 @@
  * @param onSendMessage Handler when the user taps on the send message button.
  * @param onCancelAction Handler when the user cancels the active action (Reply or Edit).
  * @param onMentionClick Handler when the user taps on a mention suggestion item.
+ * @param modifier Modifier for styling.
  * @param mentionPopupContent Customizable composable function that represents the mention suggestions popup.
- * @param modifier Modifier for styling.
  * @param shouldShowIntegrations If we should show or hide integrations.
  * @param integrations Composable that represents integrations for the composer, such as Attachments.
  * @param input Composable that represents the input field in the composer.
@@ -148,24 +148,20 @@
     onSendMessage: (String, List<Attachment>) -> Unit,
     onCancelAction: () -> Unit,
     onMentionClick: (User) -> Unit,
+    modifier: Modifier = Modifier,
     mentionPopupContent: @Composable (List<User>) -> Unit = {
         DefaultMentionPopupContent(
             mentionSuggestions = it,
             onMentionClick = onMentionClick
         )
     },
-    modifier: Modifier = Modifier,
     shouldShowIntegrations: Boolean = true,
     integrations: @Composable RowScope.() -> Unit,
     input: @Composable RowScope.(MessageComposerState) -> Unit,
 ) {
-<<<<<<< HEAD
-    val (value, attachments, activeAction, validationErrors) = messageComposerState
-=======
-    val (value, attachments, activeAction, validationErrors, mentionSuggestions, cooldownTimer) = messageInputState
->>>>>>> 146d63c9
-
-    showValidationErrorIfNecessary(validationErrors)
+    val (value, attachments, activeAction, validationErrors, mentionSuggestions, cooldownTimer) = messageComposerState
+
+    MessageInputValidationError(validationErrors)
 
     Surface(
         modifier = modifier,
@@ -296,7 +292,7 @@
  * @param validationErrors The list of validation errors for the current user input.
  */
 @Composable
-private fun showValidationErrorIfNecessary(validationErrors: List<ValidationError>) {
+private fun MessageInputValidationError(validationErrors: List<ValidationError>) {
     if (validationErrors.isNotEmpty()) {
         val errorMessage = when (val validationError = validationErrors.first()) {
             is ValidationError.MessageLengthExceeded -> {
