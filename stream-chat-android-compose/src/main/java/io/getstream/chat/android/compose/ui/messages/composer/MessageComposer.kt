/*
 * Copyright (c) 2014-2022 Stream.io Inc. All rights reserved.
 *
 * Licensed under the Stream License;
 * you may not use this file except in compliance with the License.
 * You may obtain a copy of the License at
 *
 *    https://github.com/GetStream/stream-chat-android/blob/main/LICENSE
 *
 * Unless required by applicable law or agreed to in writing, software
 * distributed under the License is distributed on an "AS IS" BASIS,
 * WITHOUT WARRANTIES OR CONDITIONS OF ANY KIND, either express or implied.
 * See the License for the specific language governing permissions and
 * limitations under the License.
 */

package io.getstream.chat.android.compose.ui.messages.composer

import android.Manifest
import android.widget.Toast
import androidx.compose.animation.AnimatedVisibility
import androidx.compose.foundation.layout.Box
import androidx.compose.foundation.layout.Column
import androidx.compose.foundation.layout.ColumnScope
import androidx.compose.foundation.layout.Row
import androidx.compose.foundation.layout.RowScope
import androidx.compose.foundation.layout.Spacer
import androidx.compose.foundation.layout.fillMaxWidth
import androidx.compose.foundation.layout.heightIn
import androidx.compose.foundation.layout.padding
import androidx.compose.foundation.layout.size
import androidx.compose.foundation.layout.width
import androidx.compose.material3.Checkbox
import androidx.compose.material3.CheckboxDefaults
import androidx.compose.material3.Icon
import androidx.compose.material3.IconButton
import androidx.compose.material3.SnackbarDuration
import androidx.compose.material3.SnackbarHost
import androidx.compose.material3.SnackbarHostState
import androidx.compose.material3.Surface
import androidx.compose.material3.Text
import androidx.compose.runtime.Composable
import androidx.compose.runtime.LaunchedEffect
import androidx.compose.runtime.collectAsState
import androidx.compose.runtime.getValue
import androidx.compose.runtime.remember
import androidx.compose.ui.Alignment
import androidx.compose.ui.Alignment.Companion.Bottom
import androidx.compose.ui.Alignment.Companion.Center
import androidx.compose.ui.Modifier
import androidx.compose.ui.platform.LocalContext
import androidx.compose.ui.platform.LocalLayoutDirection
import androidx.compose.ui.platform.testTag
import androidx.compose.ui.res.stringResource
import androidx.compose.ui.semantics.contentDescription
import androidx.compose.ui.semantics.semantics
import androidx.compose.ui.text.style.TextAlign
import androidx.compose.ui.unit.dp
import androidx.compose.ui.window.Popup
import io.getstream.chat.android.compose.R
import io.getstream.chat.android.compose.ui.components.composer.MessageInput
import io.getstream.chat.android.compose.ui.messages.composer.actions.AudioRecordingActions
import io.getstream.chat.android.compose.ui.theme.ChatTheme
import io.getstream.chat.android.compose.ui.util.AboveAnchorPopupPositionProvider
import io.getstream.chat.android.compose.ui.util.mirrorRtl
import io.getstream.chat.android.compose.ui.util.padding
import io.getstream.chat.android.compose.ui.util.size
import io.getstream.chat.android.compose.viewmodel.messages.MessageComposerViewModel
import io.getstream.chat.android.models.Attachment
import io.getstream.chat.android.models.ChannelCapabilities
import io.getstream.chat.android.models.Command
import io.getstream.chat.android.models.LinkPreview
import io.getstream.chat.android.models.Message
import io.getstream.chat.android.models.User
import io.getstream.chat.android.ui.common.state.messages.Edit
import io.getstream.chat.android.ui.common.state.messages.MessageMode
import io.getstream.chat.android.ui.common.state.messages.composer.MessageComposerState
import io.getstream.chat.android.ui.common.state.messages.composer.RecordingState
import io.getstream.chat.android.ui.common.state.messages.composer.ValidationError
import io.getstream.chat.android.ui.common.utils.MediaStringUtil
import io.getstream.chat.android.ui.common.utils.isPermissionDeclared

/**
 * Default MessageComposer component that relies on [MessageComposerViewModel] to handle data and
 * communicate various events.
 *
 * @param viewModel The ViewModel that provides pieces of data to show in the composer, like the
 * currently selected integration data or the user input. It also handles sending messages.
 * @param modifier Modifier for styling.
 * @param onSendMessage Handler when the user sends a message. By default it delegates this to the
 * ViewModel, but the user can override if they want more custom behavior.
 * @param onAttachmentsClick Handler for the default Attachments integration.
 * @param onCommandsClick Handler for the default Commands integration.
 * @param onValueChange Handler when the input field value changes.
 * @param onAttachmentRemoved Handler when the user taps on the cancel/delete attachment action.
 * @param onCancelAction Handler for the cancel button on Message actions, such as Edit and Reply.
 * @param onLinkPreviewClick Handler when the user taps on a link preview.
 * @param onMentionSelected Handler when the user taps on a mention suggestion item.
 * @param onCommandSelected Handler when the user taps on a command suggestion item.
 * @param onAlsoSendToChannelSelected Handler when the user checks the also send to channel checkbox.
 * @param recordingActions The actions that can be performed on an audio recording.
 * @param headerContent The content shown at the top of the message composer.
 * @param footerContent The content shown at the bottom of the message composer.
 * @param mentionPopupContent Customizable composable that represents the mention suggestions popup.
 * @param commandPopupContent Customizable composable that represents the instant command suggestions popup.
 * @param integrations A view that represents custom integrations. By default, we provide
 * [DefaultComposerIntegrations], which show Attachments & Commands, but users can override this with
 * their own integrations, which they need to hook up to their own data providers and UI.
 * @param label Customizable composable that represents the input field label (hint).
 * @param input Customizable composable that represents the input field for the composer, [MessageInput] by default.
 * @param audioRecordingContent Customizable composable used for displaying audio recording information
 * while audio recording is in progress.
 * @param trailingContent Customizable composable that represents the trailing content of the composer, send button
 * by default.
 */
@Composable
public fun MessageComposer(
    viewModel: MessageComposerViewModel,
    modifier: Modifier = Modifier,
    onSendMessage: (Message) -> Unit = { viewModel.sendMessage(it) },
    onAttachmentsClick: () -> Unit = {},
    onCommandsClick: () -> Unit = {},
    onValueChange: (String) -> Unit = { viewModel.setMessageInput(it) },
    onAttachmentRemoved: (Attachment) -> Unit = { viewModel.removeSelectedAttachment(it) },
    onCancelAction: () -> Unit = { viewModel.dismissMessageActions() },
    onLinkPreviewClick: ((LinkPreview) -> Unit)? = null,
    onMentionSelected: (User) -> Unit = { viewModel.selectMention(it) },
    onCommandSelected: (Command) -> Unit = { viewModel.selectCommand(it) },
    onAlsoSendToChannelSelected: (Boolean) -> Unit = { viewModel.setAlsoSendToChannel(it) },
    recordingActions: AudioRecordingActions = AudioRecordingActions.defaultActions(viewModel),
    headerContent: @Composable ColumnScope.(MessageComposerState) -> Unit = {
        with(ChatTheme.componentFactory) {
            MessageComposerHeaderContent(
                state = it,
                onCancel = onCancelAction,
                onLinkPreviewClick = onLinkPreviewClick,
            )
        }
    },
    footerContent: @Composable ColumnScope.(MessageComposerState) -> Unit = {
        with(ChatTheme.componentFactory) {
            MessageComposerFooterContent(
                state = it,
                onAlsoSendToChannelSelected = onAlsoSendToChannelSelected,
            )
        }
    },
    mentionPopupContent: @Composable (List<User>) -> Unit = {
        ChatTheme.componentFactory.MessageComposerMentionsPopupContent(
            mentionSuggestions = it,
            onMentionSelected = onMentionSelected,
        )
    },
    commandPopupContent: @Composable (List<Command>) -> Unit = {
        ChatTheme.componentFactory.MessageComposerCommandsPopupContent(
            commandSuggestions = it,
            onCommandSelected = onCommandSelected,
        )
    },
    integrations: @Composable RowScope.(MessageComposerState) -> Unit = {
        with(ChatTheme.componentFactory) {
            MessageComposerIntegrations(
                state = it,
                onAttachmentsClick = onAttachmentsClick,
                onCommandsClick = onCommandsClick,
            )
        }
    },
    label: @Composable (MessageComposerState) -> Unit = {
        ChatTheme.componentFactory.MessageComposerLabel(state = it)
    },
    input: @Composable RowScope.(MessageComposerState) -> Unit = {
        with(ChatTheme.componentFactory) {
            MessageComposerInput(
                state = it,
                onInputChanged = onValueChange,
                onAttachmentRemoved = onAttachmentRemoved,
                label = label,
            )
        }
    },
    audioRecordingContent: @Composable RowScope.(MessageComposerState) -> Unit = {
        with(ChatTheme.componentFactory) {
            MessageComposerAudioRecordingContent(
                state = it,
                recordingActions = recordingActions,
            )
        }
    },
    trailingContent: @Composable (MessageComposerState) -> Unit = {
        ChatTheme.componentFactory.MessageComposerTrailingContent(
            state = it,
            onSendClick = { input, attachments ->
                val message = viewModel.buildNewMessage(input, attachments)
                onSendMessage(message)
            },
            recordingActions = recordingActions,
        )
    },
) {
    val messageComposerState by viewModel.messageComposerState.collectAsState()

<<<<<<< HEAD
    MessageComposer(
        modifier = modifier,
=======
    ChatTheme.componentFactory.MessageComposer(
        modifier = modifier.safeDrawingPadding(),
>>>>>>> 07d8250c
        onSendMessage = { text, attachments ->
            val messageWithData = viewModel.buildNewMessage(text, attachments)

            onSendMessage(messageWithData)
        },
        onMentionSelected = onMentionSelected,
        onCommandSelected = onCommandSelected,
        onAlsoSendToChannelSelected = onAlsoSendToChannelSelected,
        recordingActions = recordingActions,
        headerContent = headerContent,
        footerContent = footerContent,
        mentionPopupContent = mentionPopupContent,
        commandPopupContent = commandPopupContent,
        integrations = integrations,
        input = input,
        audioRecordingContent = audioRecordingContent,
        trailingContent = trailingContent,
        messageComposerState = messageComposerState,
        onCancelAction = onCancelAction,
        onAttachmentsClick = onAttachmentsClick,
        onCommandsClick = onCommandsClick,
        onValueChange = onValueChange,
        onAttachmentRemoved = onAttachmentRemoved,
        onLinkPreviewClick = onLinkPreviewClick,
        label = label,
    )
}

/**
 * Clean version of the [MessageComposer] that doesn't rely on ViewModels, so the user can provide a
 * manual way to handle and represent data and various operations.
 *
 * @param messageComposerState The state of the message input.
 * @param onSendMessage Handler when the user wants to send a message.
 * @param modifier Modifier for styling.
 * @param onAttachmentsClick Handler for the default Attachments integration.
 * @param onCommandsClick Handler for the default Commands integration.
 * @param onValueChange Handler when the input field value changes.
 * @param onAttachmentRemoved Handler when the user taps on the cancel/delete attachment action.
 * @param onCancelAction Handler for the cancel button on Message actions, such as Edit and Reply.
 * @param onMentionSelected Handler when the user taps on a mention suggestion item.
 * @param onCommandSelected Handler when the user taps on a command suggestion item.
 * @param onAlsoSendToChannelSelected Handler when the user checks the also send to channel checkbox.
 * @param recordingActions The actions that can be performed on an audio recording.
 * @param headerContent The content shown at the top of the message composer.
 * @param footerContent The content shown at the bottom of the message composer.
 * @param mentionPopupContent Customizable composable that represents the mention suggestions popup.
 * @param commandPopupContent Customizable composable that represents the instant command suggestions popup.
 * @param integrations A view that represents custom integrations. By default, we provide
 * [DefaultComposerIntegrations], which show Attachments & Giphy, but users can override this with
 * their own integrations, which they need to hook up to their own data providers and UI.
 * @param label Customizable composable that represents the input field label (hint).
 * @param input Customizable composable that represents the input field for the composer, [MessageInput] by default.
 * @param audioRecordingContent Customizable composable used for displaying audio recording information
 * while audio recording is in progress.
 * @param trailingContent Customizable composable that represents the trailing content of the composer, send button
 * by default.
 */
@Composable
public fun MessageComposer(
    messageComposerState: MessageComposerState,
    onSendMessage: (String, List<Attachment>) -> Unit,
    modifier: Modifier = Modifier,
    onAttachmentsClick: () -> Unit = {},
    onCommandsClick: () -> Unit = {},
    onValueChange: (String) -> Unit = {},
    onAttachmentRemoved: (Attachment) -> Unit = {},
    onCancelAction: () -> Unit = {},
    onLinkPreviewClick: ((LinkPreview) -> Unit)? = null,
    onMentionSelected: (User) -> Unit = {},
    onCommandSelected: (Command) -> Unit = {},
    onAlsoSendToChannelSelected: (Boolean) -> Unit = {},
    recordingActions: AudioRecordingActions = AudioRecordingActions.None,
    headerContent: @Composable ColumnScope.(MessageComposerState) -> Unit = {
        with(ChatTheme.componentFactory) {
            MessageComposerHeaderContent(
                state = it,
                onCancel = onCancelAction,
                onLinkPreviewClick = onLinkPreviewClick,
            )
        }
    },
    footerContent: @Composable ColumnScope.(MessageComposerState) -> Unit = {
        with(ChatTheme.componentFactory) {
            MessageComposerFooterContent(
                state = it,
                onAlsoSendToChannelSelected = onAlsoSendToChannelSelected,
            )
        }
    },
    mentionPopupContent: @Composable (List<User>) -> Unit = {
        ChatTheme.componentFactory.MessageComposerMentionsPopupContent(
            mentionSuggestions = it,
            onMentionSelected = onMentionSelected,
        )
    },
    commandPopupContent: @Composable (List<Command>) -> Unit = {
        ChatTheme.componentFactory.MessageComposerCommandsPopupContent(
            commandSuggestions = it,
            onCommandSelected = onCommandSelected,
        )
    },
    integrations: @Composable RowScope.(MessageComposerState) -> Unit = {
        with(ChatTheme.componentFactory) {
            MessageComposerIntegrations(
                state = it,
                onAttachmentsClick = onAttachmentsClick,
                onCommandsClick = onCommandsClick,
            )
        }
    },
    label: @Composable (MessageComposerState) -> Unit = {
        ChatTheme.componentFactory.MessageComposerLabel(state = it)
    },
    input: @Composable RowScope.(MessageComposerState) -> Unit = {
        with(ChatTheme.componentFactory) {
            MessageComposerInput(
                state = it,
                onInputChanged = onValueChange,
                onAttachmentRemoved = onAttachmentRemoved,
                label = label,
            )
        }
    },
    audioRecordingContent: @Composable RowScope.(MessageComposerState) -> Unit = {
        with(ChatTheme.componentFactory) {
            MessageComposerAudioRecordingContent(
                state = it,
                recordingActions = recordingActions,
            )
        }
    },
    trailingContent: @Composable (MessageComposerState) -> Unit = {
        ChatTheme.componentFactory.MessageComposerTrailingContent(
            state = it,
            onSendClick = onSendMessage,
            recordingActions = recordingActions,
        )
    },
) {
    val (_, _, activeAction, validationErrors, mentionSuggestions, commandSuggestions) = messageComposerState
    val snackbarHostState = remember { SnackbarHostState() }

    val isRecording = messageComposerState.recording !is RecordingState.Idle

    MessageInputValidationError(
        validationErrors = validationErrors,
        snackbarHostState = snackbarHostState,
    )

    Surface(
        modifier = modifier,
        shadowElevation = 4.dp,
        color = ChatTheme.colors.barsBackground,
    ) {
        Column(Modifier.padding(vertical = 4.dp)) {
            headerContent(messageComposerState)

            Row(
                Modifier.fillMaxWidth(),
                verticalAlignment = Bottom,
            ) {
                if (activeAction !is Edit) {
                    integrations(messageComposerState)
                } else {
                    Spacer(
                        modifier = Modifier.size(16.dp),
                    )
                }

                input(messageComposerState)

                if (isRecording) {
                    audioRecordingContent(messageComposerState)
                }

                trailingContent(messageComposerState)
            }

            footerContent(messageComposerState)
        }

        if (snackbarHostState.currentSnackbarData != null) {
            SnackbarPopup(snackbarHostState = snackbarHostState)
        }

        if (mentionSuggestions.isNotEmpty()) {
            mentionPopupContent(mentionSuggestions)
        }

        if (commandSuggestions.isNotEmpty()) {
            commandPopupContent(commandSuggestions)
        }
    }
}

/**
 * Represents the default content shown at the top of the message composer component.
 *
 * @param messageComposerState The state of the message composer.
 * @param onCancelAction Handler for the cancel button on Message actions, such as Edit and Reply.
 * @param onLinkPreviewClick Handler when the user taps on a link preview.
 */
@Composable
public fun DefaultMessageComposerHeaderContent(
    messageComposerState: MessageComposerState,
    onCancelAction: () -> Unit,
    onLinkPreviewClick: ((LinkPreview) -> Unit)? = null,
) {
    val activeAction = messageComposerState.action

    if (activeAction != null) {
        ChatTheme.componentFactory.MessageComposerMessageInputOptions(
            modifier = Modifier
                .fillMaxWidth()
                .padding(top = 8.dp, bottom = 6.dp, start = 8.dp, end = 8.dp),
            activeAction = activeAction,
            onCancel = onCancelAction,
        )
    }
    if (ChatTheme.isComposerLinkPreviewEnabled && messageComposerState.linkPreviews.isNotEmpty()) {
        ChatTheme.componentFactory.MessageComposerLinkPreview(
            modifier = Modifier,
            linkPreview = messageComposerState.linkPreviews.first(),
            onClick = onLinkPreviewClick,
        )
    }
}

/**
 * Represents the default content shown at the bottom of the message composer component.
 *
 * @param messageComposerState The state of the message composer.
 * @param onAlsoSendToChannelSelected Handler when the user checks the also send to channel checkbox.
 */
@Deprecated(
    message = "Use ChatComponentFactory.MessageComposerFooterContent to customize the footer content",
    level = DeprecationLevel.WARNING,
)
@Composable
public fun DefaultMessageComposerFooterContent(
    messageComposerState: MessageComposerState,
    onAlsoSendToChannelSelected: (Boolean) -> Unit,
) {
    if (messageComposerState.messageMode is MessageMode.MessageThread) {
        DefaultMessageComposerFooterInThreadMode(
            alsoSendToChannel = messageComposerState.alsoSendToChannel,
            onAlsoSendToChannelChanged = onAlsoSendToChannelSelected,
        )
    }
}

@Composable
internal fun DefaultMessageComposerFooterInThreadMode(
    alsoSendToChannel: Boolean,
    onAlsoSendToChannelChanged: (Boolean) -> Unit,
) {
    Row(
        modifier = Modifier
            .fillMaxWidth()
            .padding(8.dp),
        verticalAlignment = Alignment.CenterVertically,
    ) {
        Checkbox(
            modifier = Modifier.testTag("Stream_AlsoSendToChannel"),
            checked = alsoSendToChannel,
            onCheckedChange = onAlsoSendToChannelChanged,
            colors = CheckboxDefaults.colors(
                ChatTheme.colors.primaryAccent,
                ChatTheme.colors.textLowEmphasis,
            ),
        )

        Spacer(modifier = Modifier.width(8.dp))

        Text(
            text = stringResource(R.string.stream_compose_message_composer_show_in_channel),
            color = ChatTheme.colors.textLowEmphasis,
            textAlign = TextAlign.Center,
            style = ChatTheme.typography.body,
        )
    }
}

/**
 * Composable that represents the message composer integrations (special actions).
 *
 * Currently just shows the Attachment picker action.
 *
 * @param messageInputState The state of the input.
 * @param onAttachmentsClick Handler when the user selects attachments.
 * @param onCommandsClick Handler when the user selects commands.
 * @param ownCapabilities Set of capabilities the user is given for the current channel.
 * For a full list @see [ChannelCapabilities].
 */
@Composable
internal fun DefaultComposerIntegrations(
    messageInputState: MessageComposerState,
    onAttachmentsClick: () -> Unit,
    onCommandsClick: () -> Unit,
    ownCapabilities: Set<String>,
) {
    val hasTextInput = messageInputState.inputValue.isNotEmpty()
    val hasAttachments = messageInputState.attachments.isNotEmpty()
    val hasCommandInput = messageInputState.inputValue.startsWith("/")
    val hasCommandSuggestions = messageInputState.commandSuggestions.isNotEmpty()
    val hasMentionSuggestions = messageInputState.mentionSuggestions.isNotEmpty()

    val isAttachmentsButtonEnabled = !hasCommandInput && !hasCommandSuggestions && !hasMentionSuggestions
    val isCommandsButtonEnabled = !hasTextInput && !hasAttachments

    val canSendMessage = ownCapabilities.contains(ChannelCapabilities.SEND_MESSAGE)
    val canSendAttachments = ownCapabilities.contains(ChannelCapabilities.UPLOAD_FILE)

    val isRecording = messageInputState.recording !is RecordingState.Idle

    if (canSendMessage && !isRecording) {
        Row(
            modifier = Modifier
                .heightIn(min = ComposerActionContainerMinHeight)
                .padding(horizontal = 4.dp),
            verticalAlignment = Alignment.CenterVertically,
        ) {
            if (canSendAttachments) {
                with(ChatTheme.componentFactory) {
                    MessageComposerAttachmentsButton(
                        enabled = isAttachmentsButtonEnabled,
                        onClick = onAttachmentsClick,
                    )
                }
            }

            AnimatedVisibility(visible = messageInputState.hasCommands) {
                with(ChatTheme.componentFactory) {
                    MessageComposerCommandsButton(
                        hasCommandSuggestions = hasCommandSuggestions,
                        enabled = isCommandsButtonEnabled,
                        onClick = onCommandsClick,
                    )
                }
            }
        }
    } else {
        Spacer(modifier = Modifier.width(12.dp))
    }
}

/**
 * Default input field label that the user can override in [MessageComposer].
 *
 * @param ownCapabilities Set of capabilities the user is given for the current channel.
 * For a full list @see [ChannelCapabilities].
 */
@Composable
internal fun DefaultComposerLabel(ownCapabilities: Set<String>) {
    val text =
        if (ownCapabilities.contains(ChannelCapabilities.SEND_MESSAGE)) {
            stringResource(id = R.string.stream_compose_message_label)
        } else {
            stringResource(id = R.string.stream_compose_cannot_send_messages_label)
        }

    Text(
        text = text,
        color = ChatTheme.colors.textLowEmphasis,
    )
}

/**
 * Represents the default input content of the Composer.
 *
 * @param label Customizable composable that represents the input field label (hint).
 * @param messageComposerState The state of the message input.
 * @param onValueChange Handler when the input field value changes.
 * @param onAttachmentRemoved Handler when the user taps on the cancel/delete attachment action.
 */
@Composable
internal fun RowScope.DefaultComposerInputContent(
    modifier: Modifier,
    messageComposerState: MessageComposerState,
    onValueChange: (String) -> Unit,
    onAttachmentRemoved: (Attachment) -> Unit,
    label: @Composable (MessageComposerState) -> Unit,
) {
    val isRecording = messageComposerState.recording !is RecordingState.Idle
    MessageInput(
        modifier = if (isRecording) {
            modifier.size(0.dp)
        } else {
            modifier
                .fillMaxWidth()
                .padding(vertical = 8.dp)
                .weight(1f)
        },
        label = label,
        messageComposerState = messageComposerState,
        onValueChange = onValueChange,
        onAttachmentRemoved = onAttachmentRemoved,
    )
}

/**
 * Represents the default trailing content for the Composer, which represent a send button or a cooldown timer.
 *
 * @param messageComposerState The state of the message input.
 * @param onSendMessage Handler when the user wants to send a message.
 * @param recordingActions The actions that can be performed on an audio recording.
 */
@Composable
internal fun DefaultMessageComposerTrailingContent(
    messageComposerState: MessageComposerState,
    onSendMessage: (String, List<Attachment>) -> Unit,
    recordingActions: AudioRecordingActions,
) {
    val value = messageComposerState.inputValue
    val coolDownTime = messageComposerState.coolDownTime
    val validationErrors = messageComposerState.validationErrors
    val attachments = messageComposerState.attachments
    val ownCapabilities = messageComposerState.ownCapabilities
    val isInEditMode = messageComposerState.action is Edit

    val isRecordAudioPermissionDeclared = LocalContext.current.isPermissionDeclared(Manifest.permission.RECORD_AUDIO)
    val isRecordingEnabled = isRecordAudioPermissionDeclared && ChatTheme.messageComposerTheme.audioRecording.enabled
    val showRecordOverSend = ChatTheme.messageComposerTheme.audioRecording.showRecordButtonOverSend

    val isSendButtonEnabled = ownCapabilities.contains(ChannelCapabilities.SEND_MESSAGE)
    val isInputValid by lazy { (value.isNotBlank() || attachments.isNotEmpty()) && validationErrors.isEmpty() }

    if (coolDownTime > 0 && !isInEditMode) {
        ChatTheme.componentFactory.MessageComposerCoolDownIndicator(modifier = Modifier, coolDownTime = coolDownTime)
    } else {
        val isRecording = messageComposerState.recording !is RecordingState.Idle

        val sendEnabled = isSendButtonEnabled && isInputValid
        val sendVisible = when {
            !isRecordingEnabled -> true
            isRecording -> false
            showRecordOverSend -> sendEnabled
            else -> true
        }
        if (sendVisible) {
            Box(
                modifier = Modifier.heightIn(min = ComposerActionContainerMinHeight),
                contentAlignment = Center,
            ) {
                ChatTheme.componentFactory.MessageComposerSendButton(
                    enabled = sendEnabled,
                    isInputValid = isInputValid,
                    onClick = {
                        if (isInputValid) {
                            onSendMessage(value, attachments)
                        }
                    },
                )
            }
        }

        val recordVisible = when {
            !isRecordingEnabled -> false
            showRecordOverSend -> !sendEnabled
            else -> true
        }
        if (recordVisible) {
            ChatTheme.componentFactory.MessageComposerAudioRecordButton(
                state = messageComposerState.recording,
                recordingActions = recordingActions,
            )
        }
    }
}

/**
 * Default implementation of the "Attachments" button.
 */
@Composable
internal fun AttachmentsButton(
    enabled: Boolean,
    onClick: () -> Unit,
) {
    val attachmentsButtonStyle = ChatTheme.messageComposerTheme.actionsTheme.attachmentsButton
    IconButton(
        enabled = enabled,
        modifier = Modifier
            .size(attachmentsButtonStyle.size)
            .padding(attachmentsButtonStyle.padding)
            .testTag("Stream_ComposerAttachmentsButton"),
        content = {
            Icon(
                modifier = Modifier.size(attachmentsButtonStyle.icon.size),
                painter = attachmentsButtonStyle.icon.painter,
                contentDescription = stringResource(id = R.string.stream_compose_attachments),
                tint = if (enabled) {
                    attachmentsButtonStyle.icon.tint
                } else {
                    ChatTheme.colors.disabled
                },
            )
        },
        onClick = onClick,
    )
}

/**
 * Default implementation of the "Commands" button.
 */
@Composable
internal fun CommandsButton(
    hasCommandSuggestions: Boolean,
    enabled: Boolean,
    onClick: () -> Unit,
) {
    val commandsButtonStyle = ChatTheme.messageComposerTheme.actionsTheme.commandsButton
    val tint = if (hasCommandSuggestions && enabled) {
        ChatTheme.colors.primaryAccent
    } else if (enabled) {
        commandsButtonStyle.icon.tint
    } else {
        ChatTheme.colors.disabled
    }
    IconButton(
        modifier = Modifier
            .size(commandsButtonStyle.size)
            .padding(commandsButtonStyle.padding)
            .testTag("Stream_ComposerCommandsButton"),
        enabled = enabled,
        content = {
            Icon(
                modifier = Modifier.size(commandsButtonStyle.icon.size),
                painter = commandsButtonStyle.icon.painter,
                contentDescription = null,
                tint = tint,
            )
        },
        onClick = onClick,
    )
}

/**
 * Default implementation of the "Send" button.
 */
@Composable
internal fun SendButton(
    enabled: Boolean,
    isInputValid: Boolean,
    onClick: () -> Unit,
) {
    val layoutDirection = LocalLayoutDirection.current
    val sendButtonDescription = stringResource(id = R.string.stream_compose_cd_send_button)
    val sendButtonStyle = ChatTheme.messageComposerTheme.actionsTheme.sendButton
    IconButton(
        modifier = Modifier
            .size(sendButtonStyle.size)
            .padding(sendButtonStyle.padding)
            .semantics { contentDescription = sendButtonDescription }
            .testTag("Stream_ComposerSendButton"),
        enabled = enabled,
        content = {
            Icon(
                modifier = Modifier
                    .size(sendButtonStyle.icon.size)
                    .mirrorRtl(layoutDirection = layoutDirection),
                painter = sendButtonStyle.icon.painter,
                contentDescription = stringResource(id = R.string.stream_compose_send_message),
                tint = if (isInputValid) ChatTheme.colors.primaryAccent else sendButtonStyle.icon.tint,
            )
        },
        onClick = onClick,
    )
}

/**
 * Shows a [Toast] with an error if one of the following constraints are violated:
 *
 * - The message length exceeds the maximum allowed message length.
 * - The number of selected attachments is too big.
 * - At least one of the attachments is too big.
 *
 * @param validationErrors The list of validation errors for the current user input.
 */
@Composable
private fun MessageInputValidationError(validationErrors: List<ValidationError>, snackbarHostState: SnackbarHostState) {
    if (validationErrors.isNotEmpty()) {
        val firstValidationError = validationErrors.first()

        val errorMessage = when (firstValidationError) {
            is ValidationError.MessageLengthExceeded -> {
                stringResource(
                    R.string.stream_compose_message_composer_error_message_length,
                    firstValidationError.maxMessageLength,
                )
            }

            is ValidationError.AttachmentCountExceeded -> {
                stringResource(
                    R.string.stream_compose_message_composer_error_attachment_count,
                    firstValidationError.maxAttachmentCount,
                )
            }

            is ValidationError.AttachmentSizeExceeded -> {
                stringResource(
                    R.string.stream_compose_message_composer_error_file_size,
                    MediaStringUtil.convertFileSizeByteCount(firstValidationError.maxAttachmentSize),
                )
            }

            is ValidationError.ContainsLinksWhenNotAllowed -> {
                stringResource(
                    R.string.stream_compose_message_composer_error_sending_links_not_allowed,
                )
            }
        }

        val context = LocalContext.current
        LaunchedEffect(validationErrors.size) {
            if (firstValidationError is ValidationError.ContainsLinksWhenNotAllowed ||
                firstValidationError is ValidationError.AttachmentSizeExceeded
            ) {
                snackbarHostState.showSnackbar(
                    message = errorMessage,
                    actionLabel = context.getString(R.string.stream_compose_ok),
                    duration = SnackbarDuration.Indefinite,
                )
            } else {
                Toast.makeText(context, errorMessage, Toast.LENGTH_SHORT).show()
            }
        }
    }
}

/**
 * A snackbar wrapped inside of a popup allowing it be
 * displayed above the Composable it's anchored to.
 *
 * @param snackbarHostState The state of the snackbar host. Contains
 * the snackbar data necessary to display the snackbar.
 */
@Composable
private fun SnackbarPopup(snackbarHostState: SnackbarHostState) {
    Popup(popupPositionProvider = AboveAnchorPopupPositionProvider()) {
        SnackbarHost(hostState = snackbarHostState)
    }
}

/**
 * Defines the minimum height for the MessageComposer action containers.
 * Used to ensure that container before the composer has the same min height as the container after the composer.
 */
private val ComposerActionContainerMinHeight = 44.dp<|MERGE_RESOLUTION|>--- conflicted
+++ resolved
@@ -200,13 +200,8 @@
 ) {
     val messageComposerState by viewModel.messageComposerState.collectAsState()
 
-<<<<<<< HEAD
-    MessageComposer(
+    ChatTheme.componentFactory.MessageComposer(
         modifier = modifier,
-=======
-    ChatTheme.componentFactory.MessageComposer(
-        modifier = modifier.safeDrawingPadding(),
->>>>>>> 07d8250c
         onSendMessage = { text, attachments ->
             val messageWithData = viewModel.buildNewMessage(text, attachments)
 
