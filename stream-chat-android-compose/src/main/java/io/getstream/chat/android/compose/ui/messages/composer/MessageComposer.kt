package io.getstream.chat.android.compose.ui.messages.composer

import android.widget.Toast
import androidx.compose.foundation.background
import androidx.compose.foundation.layout.Box
import androidx.compose.foundation.layout.Column
import androidx.compose.foundation.layout.Row
import androidx.compose.foundation.layout.RowScope
import androidx.compose.foundation.layout.Spacer
import androidx.compose.foundation.layout.fillMaxWidth
import androidx.compose.foundation.layout.height
import androidx.compose.foundation.layout.padding
import androidx.compose.foundation.layout.size
import androidx.compose.foundation.shape.RoundedCornerShape
import androidx.compose.material.Icon
import androidx.compose.material.IconButton
import androidx.compose.material.Surface
import androidx.compose.material.Text
import androidx.compose.runtime.Composable
import androidx.compose.runtime.LaunchedEffect
import androidx.compose.runtime.collectAsState
import androidx.compose.runtime.getValue
import androidx.compose.ui.Alignment
import androidx.compose.ui.Alignment.Companion.Bottom
import androidx.compose.ui.Modifier
import androidx.compose.ui.graphics.Color
import androidx.compose.ui.platform.LocalContext
import androidx.compose.ui.res.painterResource
import androidx.compose.ui.res.stringResource
import androidx.compose.ui.text.style.TextAlign
import androidx.compose.ui.unit.dp
import com.getstream.sdk.chat.utils.MediaStringUtil
import io.getstream.chat.android.client.models.Attachment
import io.getstream.chat.android.client.models.Command
import io.getstream.chat.android.client.models.Message
import io.getstream.chat.android.client.models.User
import io.getstream.chat.android.common.state.Edit
import io.getstream.chat.android.common.state.ValidationError
import io.getstream.chat.android.compose.R
import io.getstream.chat.android.compose.state.messages.composer.MessageComposerState
import io.getstream.chat.android.compose.ui.messages.composer.components.DefaultComposerIntegrations
import io.getstream.chat.android.compose.ui.messages.composer.components.MessageInput
import io.getstream.chat.android.compose.ui.messages.composer.components.MessageInputOptions
import io.getstream.chat.android.compose.ui.messages.suggestions.commands.CommandSuggestionList
import io.getstream.chat.android.compose.ui.messages.suggestions.mentions.MentionSuggestionList
import io.getstream.chat.android.compose.ui.theme.ChatTheme
import io.getstream.chat.android.compose.viewmodel.messages.MessageComposerViewModel

/**
 * Default MessageComposer component that relies on [MessageComposerViewModel] to handle data and
 * communicate various events.
 *
 * @param viewModel The ViewModel that provides pieces of data to show in the composer, like the
 * currently selected integration data or the user input. It also handles sending messages.
 * @param modifier Modifier for styling.
 * @param onSendMessage Handler when the user sends a message. By default it delegates this to the
 * ViewModel, but the user can override if they want more custom behavior.
 * @param onAttachmentsClick Handler for the default Attachments integration.
 * @param onCommandsClick Handler for the default Commands integration.
 * @param onValueChange Handler when the input field value changes.
 * @param onAttachmentRemoved Handler when the user taps on the cancel/delete attachment action.
 * @param onCancelAction Handler for the cancel button on Message actions, such as Edit and Reply.
 * @param onMentionSelected Handler when the user taps on a mention suggestion item.
 * @param onCommandSelected Handler when the user taps on a command suggestion item.
 * @param mentionPopupContent Customizable composable function that represents the mention suggestions popup.
 * @param integrations A view that represents custom integrations. By default, we provide
 * [DefaultComposerIntegrations], which show Attachments & Giphy, but users can override this with
 * their own integrations, which they need to hook up to their own data providers and UI.
 * @param label The input field label (hint).
 * @param input The input field for the composer, [MessageInput] by default.
 */
@Composable
public fun MessageComposer(
    viewModel: MessageComposerViewModel,
    modifier: Modifier = Modifier,
    onSendMessage: (Message) -> Unit = { viewModel.sendMessage(it) },
    onAttachmentsClick: () -> Unit = {},
    onCommandsClick: () -> Unit = {},
    onValueChange: (String) -> Unit = { viewModel.setMessageInput(it) },
    onAttachmentRemoved: (Attachment) -> Unit = { viewModel.removeSelectedAttachment(it) },
    onCancelAction: () -> Unit = { viewModel.dismissMessageActions() },
    onMentionSelected: (User) -> Unit = { viewModel.selectMention(it) },
    onCommandSelected: (Command) -> Unit = { viewModel.selectCommand(it) },
    mentionPopupContent: @Composable (List<User>) -> Unit = {
        DefaultMentionPopupContent(
            mentionSuggestions = it,
            onMentionSelected = onMentionSelected
        )
    },
    commandPopupContent: @Composable (List<Command>) -> Unit = {
        DefaultCommandPopupContent(
            commandSuggestions = it,
            onCommandSelected = onCommandSelected
        )
    },
    integrations: @Composable RowScope.(MessageInputState) -> Unit = {
        DefaultComposerIntegrations(
            modifier = Modifier
                .height(44.dp)
                .padding(horizontal = 4.dp),
            messageInputState = it,
            onAttachmentsClick = onAttachmentsClick,
            onCommandsClick = onCommandsClick
        )
    },
    label: @Composable () -> Unit = { DefaultComposerLabel() },
<<<<<<< HEAD
    input: @Composable RowScope.(MessageInputState) -> Unit = {
=======
    input: @Composable RowScope.(MessageComposerState) -> Unit = { inputState ->
>>>>>>> d457644b
        MessageInput(
            modifier = Modifier
                .fillMaxWidth()
                .padding(vertical = 8.dp)
                .weight(1f),
            label = label,
<<<<<<< HEAD
            messageInputState = it,
=======
            messageComposerState = inputState,
>>>>>>> d457644b
            onValueChange = onValueChange,
            onAttachmentRemoved = onAttachmentRemoved
        )
    },
) {
    val value by viewModel.input.collectAsState()
    val selectedAttachments by viewModel.selectedAttachments.collectAsState()
    val activeAction by viewModel.lastActiveAction.collectAsState(null)
    val validationErrors by viewModel.validationErrors.collectAsState()
    val mentionSuggestions by viewModel.mentionSuggestions.collectAsState()
    val commandSuggestions by viewModel.commandSuggestions.collectAsState()
    val cooldownTimer by viewModel.cooldownTimer.collectAsState()

    MessageComposer(
        modifier = modifier,
        onSendMessage = { text, attachments ->
            val messageWithData = viewModel.buildNewMessage(text, attachments)

            onSendMessage(messageWithData)
        },
        onMentionSelected = onMentionSelected,
        onCommandSelected = onCommandSelected,
        mentionPopupContent = mentionPopupContent,
        commandPopupContent = commandPopupContent,
        integrations = integrations,
        input = input,
        messageComposerState = MessageComposerState(
            inputValue = value,
            attachments = selectedAttachments,
            action = activeAction,
            validationErrors = validationErrors,
            mentionSuggestions = mentionSuggestions,
            commandSuggestions = commandSuggestions,
            cooldownTimer = cooldownTimer,
        ),
        shouldShowIntegrations = true,
        onCancelAction = onCancelAction
    )
}

/**
 * Clean version of the [MessageComposer] that doesn't rely on ViewModels, so the user can provide a
 * manual way to handle and represent data and various operations.
 *
 * @param messageComposerState The state of the message input.
 * @param onSendMessage Handler when the user taps on the send message button.
 * @param onCancelAction Handler when the user cancels the active action (Reply or Edit).
<<<<<<< HEAD
 * @param onMentionSelected Handler when the user taps on a mention suggestion item.
 * @param onCommandSelected Handler when the user taps on a command suggestion item.
 * @param mentionPopupContent Customizable composable function that represents the mention suggestions popup.
=======
 * @param onMentionClick Handler when the user taps on a mention suggestion item.
>>>>>>> d457644b
 * @param modifier Modifier for styling.
 * @param mentionPopupContent Customizable composable function that represents the mention suggestions popup.
 * @param shouldShowIntegrations If we should show or hide integrations.
 * @param integrations Composable that represents integrations for the composer, such as Attachments.
 * @param input Composable that represents the input field in the composer.
 */
@Composable
public fun MessageComposer(
    messageComposerState: MessageComposerState,
    onSendMessage: (String, List<Attachment>) -> Unit,
    onCancelAction: () -> Unit,
<<<<<<< HEAD
    onMentionSelected: (User) -> Unit,
    onCommandSelected: (Command) -> Unit,
=======
    onMentionClick: (User) -> Unit,
    modifier: Modifier = Modifier,
>>>>>>> d457644b
    mentionPopupContent: @Composable (List<User>) -> Unit = {
        DefaultMentionPopupContent(
            mentionSuggestions = it,
            onMentionSelected = onMentionSelected
        )
    },
    commandPopupContent: @Composable (List<Command>) -> Unit = {
        DefaultCommandPopupContent(
            commandSuggestions = it,
            onCommandSelected = onCommandSelected
        )
    },
    shouldShowIntegrations: Boolean = true,
<<<<<<< HEAD
    integrations: @Composable RowScope.(MessageInputState) -> Unit,
    input: @Composable RowScope.(MessageInputState) -> Unit,
) {
    val (value, attachments, activeAction, validationErrors, mentionSuggestions, commandSuggestions, cooldownTimer) = messageInputState
=======
    integrations: @Composable RowScope.() -> Unit,
    input: @Composable RowScope.(MessageComposerState) -> Unit,
) {
    val (value, attachments, activeAction, validationErrors, mentionSuggestions, cooldownTimer) = messageComposerState
>>>>>>> d457644b

    MessageInputValidationError(validationErrors)

    Surface(
        modifier = modifier,
        elevation = 4.dp,
        color = ChatTheme.colors.barsBackground,
    ) {
        Column(
            Modifier
                .padding(vertical = 6.dp)
        ) {
            if (activeAction != null) {
                MessageInputOptions(
                    modifier = Modifier
                        .fillMaxWidth()
                        .padding(top = 8.dp, bottom = 6.dp, start = 8.dp, end = 8.dp),
                    activeAction = activeAction,
                    onCancelAction = onCancelAction
                )
            }

            Row(
                Modifier.fillMaxWidth(),
                verticalAlignment = Bottom
            ) {

                if (shouldShowIntegrations && activeAction !is Edit) {
                    integrations(messageInputState)
                } else {
                    Spacer(
                        modifier = Modifier.size(16.dp)
                    )
                }

                input(messageComposerState)

                if (cooldownTimer > 0) {
                    CooldownIndicator(cooldownTimer = cooldownTimer)
                } else {
                    val isInputValid = (value.isNotEmpty() || attachments.isNotEmpty()) && validationErrors.isEmpty()

                    IconButton(
                        enabled = isInputValid,
                        content = {
                            Icon(
                                painter = painterResource(id = R.drawable.stream_compose_ic_send),
                                contentDescription = stringResource(id = R.string.stream_compose_send_message),
                                tint = if (isInputValid) ChatTheme.colors.primaryAccent else ChatTheme.colors.textLowEmphasis
                            )
                        },
                        onClick = {
                            if (isInputValid) {
                                onSendMessage(value, attachments)
                            }
                        }
                    )
                }
            }
        }

        if (mentionSuggestions.isNotEmpty()) {
            mentionPopupContent(mentionSuggestions)
        }

        if (commandSuggestions.isNotEmpty()) {
            commandPopupContent(commandSuggestions)
        }
    }
}

/**
 * Represent a timer that show the remaining time until the user is allowed to send the next message.
 *
 * @param cooldownTimer The amount of time left until the user is allowed to sent the next message.
 * @param modifier Modifier for styling.
 */
@Composable
internal fun CooldownIndicator(
    cooldownTimer: Int,
    modifier: Modifier = Modifier,
) {
    Box(
        modifier = modifier
            .size(48.dp)
            .padding(12.dp)
            .background(shape = RoundedCornerShape(24.dp), color = ChatTheme.colors.disabled),
        contentAlignment = Alignment.Center
    ) {
        Text(
            text = cooldownTimer.toString(),
            color = Color.White,
            textAlign = TextAlign.Center,
            style = ChatTheme.typography.bodyBold
        )
    }
}

/**
 * Represents the default mention suggestion list popup shown above the message composer.
 *
 * @param mentionSuggestions The list of users that can be used to autocomplete the current mention input.
 * @param onMentionSelected Handler when the user taps on a mention suggestion item.
 */
@Composable
internal fun DefaultMentionPopupContent(
    mentionSuggestions: List<User>,
    onMentionSelected: (User) -> Unit,
) {
    MentionSuggestionList(
        users = mentionSuggestions,
        onMentionSelected = { onMentionSelected(it) }
    )
}

/**
 * Represents the default command suggestion list popup shown above the message composer.
 *
 * @param commandSuggestions The list of available commands in the channel.
 * @param onCommandClick Handler when the user taps on a command suggestion item.
 */
@Composable
internal fun DefaultCommandPopupContent(
    commandSuggestions: List<Command>,
    onCommandSelected: (Command) -> Unit,
) {
    CommandSuggestionList(
        commands = commandSuggestions,
        onCommandSelected = { onCommandSelected(it) }
    )
}

/**
 * Default input field label that the user can override in [MessageComposer].
 */
@Composable
internal fun DefaultComposerLabel() {
    Text(
        text = stringResource(id = R.string.stream_compose_message_label),
        color = ChatTheme.colors.textLowEmphasis
    )
}

/**
 * Shows a [Toast] with an error if one of the following constraints are violated:
 *
 * - The message length exceeds the maximum allowed message length.
 * - The number of selected attachments is too big.
 * - At least one of the attachments is too big.
 *
 * @param validationErrors The list of validation errors for the current user input.
 */
@Composable
private fun MessageInputValidationError(validationErrors: List<ValidationError>) {
    if (validationErrors.isNotEmpty()) {
        val errorMessage = when (val validationError = validationErrors.first()) {
            is ValidationError.MessageLengthExceeded -> {
                stringResource(
                    R.string.stream_compose_message_composer_error_message_length,
                    validationError.maxMessageLength
                )
            }
            is ValidationError.AttachmentCountExceeded -> {
                stringResource(
                    R.string.stream_compose_message_composer_error_attachment_count,
                    validationError.maxAttachmentCount
                )
            }
            is ValidationError.AttachmentSizeExceeded -> {
                stringResource(
                    R.string.stream_compose_message_composer_error_file_size,
                    MediaStringUtil.convertFileSizeByteCount(validationError.maxAttachmentSize)
                )
            }
        }

        val context = LocalContext.current
        LaunchedEffect(validationErrors.size) {
            Toast.makeText(context, errorMessage, Toast.LENGTH_SHORT).show()
        }
    }
}<|MERGE_RESOLUTION|>--- conflicted
+++ resolved
@@ -63,6 +63,7 @@
  * @param onMentionSelected Handler when the user taps on a mention suggestion item.
  * @param onCommandSelected Handler when the user taps on a command suggestion item.
  * @param mentionPopupContent Customizable composable function that represents the mention suggestions popup.
+ * @param commandPopupContent Customizable composable function that represents the instant command suggestions popup.
  * @param integrations A view that represents custom integrations. By default, we provide
  * [DefaultComposerIntegrations], which show Attachments & Giphy, but users can override this with
  * their own integrations, which they need to hook up to their own data providers and UI.
@@ -93,7 +94,7 @@
             onCommandSelected = onCommandSelected
         )
     },
-    integrations: @Composable RowScope.(MessageInputState) -> Unit = {
+    integrations: @Composable RowScope.(MessageComposerState) -> Unit = {
         DefaultComposerIntegrations(
             modifier = Modifier
                 .height(44.dp)
@@ -104,22 +105,14 @@
         )
     },
     label: @Composable () -> Unit = { DefaultComposerLabel() },
-<<<<<<< HEAD
-    input: @Composable RowScope.(MessageInputState) -> Unit = {
-=======
-    input: @Composable RowScope.(MessageComposerState) -> Unit = { inputState ->
->>>>>>> d457644b
+    input: @Composable RowScope.(MessageComposerState) -> Unit = {
         MessageInput(
             modifier = Modifier
                 .fillMaxWidth()
                 .padding(vertical = 8.dp)
                 .weight(1f),
             label = label,
-<<<<<<< HEAD
-            messageInputState = it,
-=======
-            messageComposerState = inputState,
->>>>>>> d457644b
+            messageComposerState = it,
             onValueChange = onValueChange,
             onAttachmentRemoved = onAttachmentRemoved
         )
@@ -167,15 +160,11 @@
  * @param messageComposerState The state of the message input.
  * @param onSendMessage Handler when the user taps on the send message button.
  * @param onCancelAction Handler when the user cancels the active action (Reply or Edit).
-<<<<<<< HEAD
  * @param onMentionSelected Handler when the user taps on a mention suggestion item.
  * @param onCommandSelected Handler when the user taps on a command suggestion item.
- * @param mentionPopupContent Customizable composable function that represents the mention suggestions popup.
-=======
- * @param onMentionClick Handler when the user taps on a mention suggestion item.
->>>>>>> d457644b
  * @param modifier Modifier for styling.
  * @param mentionPopupContent Customizable composable function that represents the mention suggestions popup.
+ * @param commandPopupContent Customizable composable function that represents the instant command suggestions popup.
  * @param shouldShowIntegrations If we should show or hide integrations.
  * @param integrations Composable that represents integrations for the composer, such as Attachments.
  * @param input Composable that represents the input field in the composer.
@@ -185,13 +174,9 @@
     messageComposerState: MessageComposerState,
     onSendMessage: (String, List<Attachment>) -> Unit,
     onCancelAction: () -> Unit,
-<<<<<<< HEAD
     onMentionSelected: (User) -> Unit,
     onCommandSelected: (Command) -> Unit,
-=======
-    onMentionClick: (User) -> Unit,
     modifier: Modifier = Modifier,
->>>>>>> d457644b
     mentionPopupContent: @Composable (List<User>) -> Unit = {
         DefaultMentionPopupContent(
             mentionSuggestions = it,
@@ -205,17 +190,10 @@
         )
     },
     shouldShowIntegrations: Boolean = true,
-<<<<<<< HEAD
-    integrations: @Composable RowScope.(MessageInputState) -> Unit,
-    input: @Composable RowScope.(MessageInputState) -> Unit,
-) {
-    val (value, attachments, activeAction, validationErrors, mentionSuggestions, commandSuggestions, cooldownTimer) = messageInputState
-=======
-    integrations: @Composable RowScope.() -> Unit,
+    integrations: @Composable RowScope.(MessageComposerState) -> Unit,
     input: @Composable RowScope.(MessageComposerState) -> Unit,
 ) {
-    val (value, attachments, activeAction, validationErrors, mentionSuggestions, cooldownTimer) = messageComposerState
->>>>>>> d457644b
+    val (value, attachments, activeAction, validationErrors, mentionSuggestions, commandSuggestions, cooldownTimer) = messageComposerState
 
     MessageInputValidationError(validationErrors)
 
@@ -244,7 +222,7 @@
             ) {
 
                 if (shouldShowIntegrations && activeAction !is Edit) {
-                    integrations(messageInputState)
+                    integrations(messageComposerState)
                 } else {
                     Spacer(
                         modifier = Modifier.size(16.dp)
@@ -335,7 +313,7 @@
  * Represents the default command suggestion list popup shown above the message composer.
  *
  * @param commandSuggestions The list of available commands in the channel.
- * @param onCommandClick Handler when the user taps on a command suggestion item.
+ * @param onCommandSelected Handler when the user taps on a command suggestion item.
  */
 @Composable
 internal fun DefaultCommandPopupContent(
