--- conflicted
+++ resolved
@@ -466,7 +466,6 @@
     if (canSendMessage) {
         Row(
             modifier = Modifier
-<<<<<<< HEAD
                 .height(44.dp)
                 .padding(horizontal = 4.dp),
             verticalAlignment = Alignment.CenterVertically
@@ -481,23 +480,14 @@
                         Icon(
                             painter = painterResource(id = R.drawable.stream_compose_ic_attachments),
                             contentDescription = stringResource(id = R.string.stream_compose_attachments),
-                            tint = if (isAttachmentsButtonEnabled) ChatTheme.colors.textLowEmphasis else ChatTheme.colors.disabled,
+                            tint = if (isAttachmentsButtonEnabled) {
+                                ChatTheme.colors.textLowEmphasis
+                            } else {
+                                ChatTheme.colors.disabled
+                            },
                         )
                     },
                     onClick = onAttachmentsClick
-=======
-                .size(32.dp)
-                .padding(4.dp),
-            content = {
-                Icon(
-                    painter = painterResource(id = R.drawable.stream_compose_ic_attachments),
-                    contentDescription = stringResource(id = R.string.stream_compose_attachments),
-                    tint = if (isAttachmentsButtonEnabled) {
-                        ChatTheme.colors.textLowEmphasis
-                    } else {
-                        ChatTheme.colors.disabled
-                    },
->>>>>>> 3cc78c51
                 )
             }
 
