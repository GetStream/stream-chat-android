--- conflicted
+++ resolved
@@ -96,17 +96,14 @@
   - `MessageInputView.streamUiSendAlsoToChannelCheckboxTextStyle`
   - `MessageInputView.streamUiSendAlsoToChannelCheckboxTextColor`
   - `MessageInputView.streamUiSendAlsoToChannelCheckboxTextSize`
-<<<<<<< HEAD
 - Added `streamUiWarningMessageOptionsTextSize`, `streamUiWarningMessageOptionsTextColor`, `streamUiWarningMessageOptionsTextFont`, `streamUiWarningMessageOptionsFontAssets`, `streamUiWarningMessageOptionsTextStyle` attributes to `MessageListView` for customizing warning actions text appearance
 - Deprecated multiple views' tint properties and attributes. Use custom drawables instead.
-=======
 - Added `MediaAttachmentViewStyle` to allow customizing the appearance of media attachments in the message list. The new style comes together with following `MediaAttachmentView` attributes:
   - `progressIcon` - attribute to customize animated progress drawable when image is loading
   - `giphyIcon` - attribute to customize Giphy icon
   - `imageBackgroundColor` - attribute to customize image background color
   - `moreCountOverlayColor` - attribute to customize the color of "more count" semi-transparent overlay
   - `moreCountTextStyle` - attribute to customize text appearance of more count text
->>>>>>> 004ca91c
 
 ### ⚠️ Changed
 - Changed the naming of string resources. The updated names can be reviewed in:
