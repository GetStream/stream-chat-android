## Common changes for all artifacts
### 🐞 Fixed

### ⬆️ Improved
- Updated Target API Level to 30
- Updated dependency versions
  - Coil 1.3.2
  - AndroidX Activity 1.3.1
  - AndroidX Startup 1.1.0
  - AndroidX ConstraintLayout 2.1.0
  - Dokka 1.5.0
  - Lottie 4.0.0
### ✅ Added

### ⚠️ Changed

### ❌ Removed


## stream-chat-android
### 🐞 Fixed

### ⬆️ Improved

### ✅ Added

### ⚠️ Changed

### ❌ Removed


## stream-chat-android-client
### 🐞 Fixed
- Fixed a serialization error when editing messages that are replies

### ⬆️ Improved

### ✅ Added
- Added the `expiration` parameter to `ChatClient::muteChannel`, `ChannelClient:mute` methods
- Added the `timeout` parameter to `ChatClient::muteUser`, `ChannelClient:mute::muteUser` methods

### ⚠️ Changed
- Allow specifying multiple attachment's type when getting messages with attachments:
  - Deprecated `ChatClient::getMessagesWithAttachments` with `type` parameter. Use `ChatClient::getMessagesWithAttachments` function with types list instead
  - Deprecated `ChannelClient::getMessagesWithAttachments` with `type` parameter. Use `ChannelClient::getMessagesWithAttachments` function with types list instead

### ❌ Removed


## stream-chat-android-offline
### 🐞 Fixed

### ⬆️ Improved

### ✅ Added

### ⚠️ Changed

### ❌ Removed


## stream-chat-android-ui-common
### 🐞 Fixed
- Fixed a bug in state handling for anonymous users. 
### ⬆️ Improved

### ✅ Added

### ⚠️ Changed

### ❌ Removed


## stream-chat-android-ui-components
### 🐞 Fixed
Fix for position of deleted messages for other users
### ⬆️ Improved

### ✅ Added
<<<<<<< HEAD
Now it is possible to customize when the avatar appears in the conversation. It is
possible to use an avatar in messages from other users and for messages of the current user. Use
`setShowAvatarPredicate` to change the default behaviour. Default: The avatar shows only
for messages of other users, in the bottom of a group of messages (Position.Bottom).
Also now it is possible to apply a custom margin to messages of MessageListView. You need
to add margins to avoid overlap between messages and avatars.

If you set a predicate that shows avatars for your own messages as well, use this value:

```
streamUiMessageEndMargin=">@dimen/stream_ui_message_viewholder_avatar_missing_margin"
```

If your predicate doesn't show avatars for your own messages (this is the default behavior), remove the end margin:

```
streamUiMessageEndMargin="0dp"
```

=======
- Added self-contained higher-level UI components:
  - `ChannelListFragment` - channel list screen which internally contains `ChannelListHeaderView`, `ChannelListView`, `SearchInputView`, `SearchResultListView`.
  - `ChannelListActivity` - thin wrapper around `ChannelListFragment`
  - `MessageListFragment` - message list screen which internally contains `MessageListHeaderView`, `MessageListView`, `MessageInputView`.
  - `MessageListActivity` - thin wrapper around `MessageListFragment`
>>>>>>> a1fea565

### ⚠️ Changed

### ❌ Removed


## stream-chat-android-compose
### 🐞 Fixed
- Added missing `emptyContent` and `loadingContent` parameters to `MessageList` inner components.
- Added an overlay to the `ChannelInfo` that blocks outside clicks.
- Updated the `ChannelInfoUserItem` to use the `UserAvatar`.

### ⬆️ Improved
- Added default date and time formatting to Channel and Message items.

### ✅ Added
- Added `DateFormatter` option to the `ChatTheme`, to allow for date format customization across the app.
- Added a `Timestamp` component that encapsulates date formatting.
- Added a way to customize and override if messages use unique reactions.

### ⚠️ Changed

### ❌ Removed


## stream-chat-android-pushprovider-firebase
### 🐞 Fixed

### ⬆️ Improved

### ✅ Added

### ⚠️ Changed

### ❌ Removed<|MERGE_RESOLUTION|>--- conflicted
+++ resolved
@@ -61,7 +61,7 @@
 
 ## stream-chat-android-ui-common
 ### 🐞 Fixed
-- Fixed a bug in state handling for anonymous users. 
+- Fixed a bug in state handling for anonymous users.
 ### ⬆️ Improved
 
 ### ✅ Added
@@ -77,7 +77,6 @@
 ### ⬆️ Improved
 
 ### ✅ Added
-<<<<<<< HEAD
 Now it is possible to customize when the avatar appears in the conversation. It is
 possible to use an avatar in messages from other users and for messages of the current user. Use
 `setShowAvatarPredicate` to change the default behaviour. Default: The avatar shows only
@@ -97,13 +96,11 @@
 streamUiMessageEndMargin="0dp"
 ```
 
-=======
 - Added self-contained higher-level UI components:
   - `ChannelListFragment` - channel list screen which internally contains `ChannelListHeaderView`, `ChannelListView`, `SearchInputView`, `SearchResultListView`.
   - `ChannelListActivity` - thin wrapper around `ChannelListFragment`
   - `MessageListFragment` - message list screen which internally contains `MessageListHeaderView`, `MessageListView`, `MessageInputView`.
   - `MessageListActivity` - thin wrapper around `MessageListFragment`
->>>>>>> a1fea565
 
 ### ⚠️ Changed
 
