## Common changes for all artifacts
### 🐞 Fixed
Group channels with 1<>1 behaviour the same way as group channels with many users
It is not possible to remove users from distinct channels anymore.
### ⬆️ Improved

### ✅ Added

### ⚠️ Changed

### ❌ Removed


## stream-chat-android
### 🐞 Fixed

### ⬆️ Improved

### ✅ Added

### ⚠️ Changed

### ❌ Removed


## stream-chat-android-client
### 🐞 Fixed
- Fixed parsing of `createdAt` property in `MessageDeletedEvent`

### ⬆️ Improved

### ✅ Added
- Added `unflagMessage(messageId)` and `unflagUser(userId)` methods to `ChatClient`
<<<<<<< HEAD
- Added support for querying banned users - added `ChatClient::queryBannedUsers` and `ChannelClient::queryBannedUsers`

=======
- Added `uploadsEnabled`, `urlEnrichmentEnabled`, `customEventsEnabled`, `pushNotificationsEnabled`, `messageRetention`, `automodBehavior` and `blocklistBehavior` fields to channel config
>>>>>>> 63c48e66

### ⚠️ Changed
- Renamed `ChannelId` property to `channelId` in both `ChannelDeletedEvent` and `NotificationChannelDeletedEvent`
- Deprecated `ChatClient::unMuteChannel`, the `ChatClient::unmuteChannel` method should be used instead
- Deprecated `ChatClient::unBanUser`, the `ChatClient::unbanUser` method should be used instead
- Deprecated `ChannelClient::unBanUser`, the `ChannelClient::unbanUser` method should be used instead
- Deprecated `ChannelController::unBanUser`, the `ChannelController::unbanUser` method should be used instead

### ❌ Removed

## stream-chat-android-offline
### 🐞 Fixed
- Fixed an issue that didn't find the user when obtaining the list of messages

### ⬆️ Improved

### ✅ Added

### ⚠️ Changed

### ❌ Removed


## stream-chat-android-ui-common
### 🐞 Fixed

### ⬆️ Improved

### ✅ Added

### ⚠️ Changed

### ❌ Removed


## stream-chat-android-ui-components
### 🐞 Fixed
- Now replied messages are shown correctly with the replied part in message options

### ⬆️ Improved

### ✅ Added

### ⚠️ Changed

### ❌ Removed<|MERGE_RESOLUTION|>--- conflicted
+++ resolved
@@ -31,12 +31,8 @@
 
 ### ✅ Added
 - Added `unflagMessage(messageId)` and `unflagUser(userId)` methods to `ChatClient`
-<<<<<<< HEAD
 - Added support for querying banned users - added `ChatClient::queryBannedUsers` and `ChannelClient::queryBannedUsers`
-
-=======
 - Added `uploadsEnabled`, `urlEnrichmentEnabled`, `customEventsEnabled`, `pushNotificationsEnabled`, `messageRetention`, `automodBehavior` and `blocklistBehavior` fields to channel config
->>>>>>> 63c48e66
 
 ### ⚠️ Changed
 - Renamed `ChannelId` property to `channelId` in both `ChannelDeletedEvent` and `NotificationChannelDeletedEvent`
