## Common changes for all artifacts
### 🐞 Fixed

### ⬆️ Improved
- Updated Target API Level to 30
- Updated dependency versions
  - Coil 1.3.2
  - AndroidX Activity 1.3.1
  - AndroidX Startup 1.1.0
  - AndroidX ConstraintLayout 2.1.0
  - Dokka 1.5.0
  - Lottie 4.0.0
### ✅ Added

### ⚠️ Changed

### ❌ Removed


## stream-chat-android
### 🐞 Fixed

### ⬆️ Improved

### ✅ Added

### ⚠️ Changed

### ❌ Removed


## stream-chat-android-client
### 🐞 Fixed
- Fixed a serialization error when editing messages that are replies

### ⬆️ Improved

### ✅ Added
- Added the `expiration` parameter to `ChatClient::muteChannel`, `ChannelClient:mute` methods
- Added the `timeout` parameter to `ChatClient::muteUser`, `ChannelClient:mute::muteUser` methods

### ⚠️ Changed
- Allow specifying multiple attachment's type when getting messages with attachments:
  - Deprecated `ChatClient::getMessagesWithAttachments` with `type` parameter. Use `ChatClient::getMessagesWithAttachments` function with types list instead
  - Deprecated `ChannelClient::getMessagesWithAttachments` with `type` parameter. Use `ChannelClient::getMessagesWithAttachments` function with types list instead

### ❌ Removed


## stream-chat-android-offline
### 🐞 Fixed

### ⬆️ Improved

### ✅ Added

### ⚠️ Changed

### ❌ Removed


## stream-chat-android-ui-common
### 🐞 Fixed
- Fixed a bug in state handling for anonymous users. 
### ⬆️ Improved

### ✅ Added

### ⚠️ Changed

### ❌ Removed


## stream-chat-android-ui-components
### 🐞 Fixed

### ⬆️ Improved

### ✅ Added
- Added self-contained higher-level UI components:
  - `ChannelListFragment` - channel list screen which internally contains `ChannelListHeaderView`, `ChannelListView`, `SearchInputView`, `SearchResultListView`.
  - `ChannelListActivity` - thin wrapper around `ChannelListFragment`
  - `MessageListFragment` - message list screen which internally contains `MessageListHeaderView`, `MessageListView`, `MessageInputView`.
  - `MessageListActivity` - thin wrapper around `MessageListFragment`

### ⚠️ Changed

### ❌ Removed


## stream-chat-android-compose
### 🐞 Fixed
- Added missing `emptyContent` and `loadingContent` parameters to `MessageList` inner components.
<<<<<<< HEAD
- Fixed a bug where selected File attachment icons were clipped.
- Fixed a bug where image file attachments weren't shown as thumbnails.
=======
- Added an overlay to the `ChannelInfo` that blocks outside clicks.
- Updated the `ChannelInfoUserItem` to use the `UserAvatar`.
>>>>>>> 33089cb6

### ⬆️ Improved
- Added default date and time formatting to Channel and Message items.
- Improved attachments API by providing cleaner examples of attachment factories.
- Updated documentation & examples.
- Decoupled attachment content to specific attachment files.
- Decouple message attachment content to a `MessageAttachmentsContent` component.
- Re-structured SDK module to accommodate a new `attachment` package.

### ✅ Added
- Added `DateFormatter` option to the `ChatTheme`, to allow for date format customization across the app.
- Added a `Timestamp` component that encapsulates date formatting.
- Added a way to customize and override if messages use unique reactions.

### ⚠️ Changed

### ❌ Removed


## stream-chat-android-pushprovider-firebase
### 🐞 Fixed

### ⬆️ Improved

### ✅ Added

### ⚠️ Changed

### ❌ Removed<|MERGE_RESOLUTION|>--- conflicted
+++ resolved
@@ -91,13 +91,10 @@
 ## stream-chat-android-compose
 ### 🐞 Fixed
 - Added missing `emptyContent` and `loadingContent` parameters to `MessageList` inner components.
-<<<<<<< HEAD
 - Fixed a bug where selected File attachment icons were clipped.
 - Fixed a bug where image file attachments weren't shown as thumbnails.
-=======
 - Added an overlay to the `ChannelInfo` that blocks outside clicks.
 - Updated the `ChannelInfoUserItem` to use the `UserAvatar`.
->>>>>>> 33089cb6
 
 ### ⬆️ Improved
 - Added default date and time formatting to Channel and Message items.
