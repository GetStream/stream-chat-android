--- conflicted
+++ resolved
@@ -64,12 +64,9 @@
 ### ⬆️ Improved
 
 ### ✅ Added
-<<<<<<< HEAD
 - Now you can configure the style of `AttachmentMediaActivity`
 - Added `streamUiLoadingView`, `streamUiEmptyStateView` and `streamUiLoadingMoreView` attributes to `ChannelListView` and `ChannelListViewStyle`
 - Added possibility to customize `ChannelListView` using theme. Check `StreamUi.ChannelListView` style.
-=======
->>>>>>> d280bdce
 
 ### ⚠️ Changed
 
