--- conflicted
+++ resolved
@@ -68,14 +68,8 @@
 
 ## stream-chat-android-ui-components
 ### 🐞 Fixed
-<<<<<<< HEAD
-- Fixed a bug where we didn't use the `Channel.getDisplayName()` logic for the `MessageListHeader`.
-
-=======
 Fixed attachments of camera. Now multiple videos and pictures can be taken from the camera. 
->>>>>>> 4fbced36
 ### ⬆️ Improved
-- Exposed functionality for getting the `displayName` of `Channel`s.
 
 ### ✅ Added
 - Added `MessageListView::setDeletedMessageListItemPredicate` function. It's responsible for adjusting visibility of the deleted `MessageListItem.MessageItem` elements.
