## Common changes for all artifacts
### 🐞 Fixed

### ⬆️ Improved

### ✅ Added

### ⚠️ Changed
- 🚨 Breaking change: Firebase dependencies have been extracted from our SDK. If you want to continue working with Firebase Push Notification you need to add `stream-chat-android-pushprovider-firebase` artifact to your App
- Updated the Kotlin version to latest supported - `1.5.21`.

### ❌ Removed


## stream-chat-android
### 🐞 Fixed

### ⬆️ Improved

### ✅ Added

### ⚠️ Changed

### ❌ Removed


## stream-chat-android-client
### 🐞 Fixed

### ⬆️ Improved

### ✅ Added
- `PushMessage` class created to store Push Notification data
- `PushDeviceGenerator` interface to obtain the Push Token and create the `Device`

### ⚠️ Changed
- `Device` class has an extra attribute with the `PushProvider` used on this device
- Breaking change: `ChatClient.setDevice()` and `ChatClient.addDevice()` now receive a `device` instance, instead of only receive the push provider token
- `RemoteMessage` from Firebase is not used anymore inside of our SDK, now it needs to be used with `PushMessage` class
- `NotificationConfig` has a new list of `PushDeviceGenerator` instance to be used for generating the Push Notification Token. If you were using `Firebase` as your Push Notification Provider, you need to add `FirebasePushDeviceGenerator` to your `NotificationConfig` object to continue working as before. `FirebasePushDeviceGenerator` receive by constructor the default `FirebaseMessaging` instance to be used, if you would like to use your own instance and no the default one, you can inject it by constructor. Unneeded Firebase properties have been removed from this class.

### ❌ Removed
- 🚨 Breaking change: Remove `ChatClient.isValidRemoteMessage()` method. It needs to be handled outside
- 🚨 Breaking change: Remove `ChatClient.handleRemoteMessage(RemoteMessage)`. Now it needs to be used `ChatClient.handlePushMessage(PushMessage)`


## stream-chat-android-offline
### 🐞 Fixed
- Fixed the event sync process when connection is recovered

### ⬆️ Improved

### ✅ Added

### ⚠️ Changed

### ❌ Removed


## stream-chat-android-ui-common
### 🐞 Fixed

### ⬆️ Improved

### ✅ Added

### ⚠️ Changed

### ❌ Removed
- Removed unnecessary "draft" filter from the default channel list filter as it is only relevant to the sample app

## stream-chat-android-ui-components
### 🐞 Fixed
- Fixed attachments of camera. Now multiple videos and pictures can be taken from the camera.
<<<<<<< HEAD
- Added the possibility to force light and dark theme. Set it in inside ChatUI to make all views, fragments and activity of the SDK light.
=======
- Fixed applying style to `SuggestionListView` when using it as a standalone component. You can modify the style using `suggestionListViewTheme` or `TransformStyle::suggestionListStyleTransformer`
>>>>>>> 780078c4
### ⬆️ Improved

### ✅ Added
- Added `MessageListView::setDeletedMessageListItemPredicate` function. It's responsible for adjusting visibility of the deleted `MessageListItem.MessageItem` elements.

### ⚠️ Changed
- 🚨 Breaking change: the deleted `MessageListItem.MessageItem` elements are now displayed by default to all the users. This default behavior can be customized using `MessageListView::setDeletedMessageListItemPredicate` function. This function takes an instance of `MessageListItemPredicate`. You can pass one of the following objects:
    * `DeletedMessageListItemPredicate.VisibleToEveryone`
    * `DeletedMessageListItemPredicate.NotVisibleToAnyone`
    * or `DeletedMessageListItemPredicate.VisibleToAuthorOnly`
    Alternatively you can pass your custom implementation by implementing the `MessageListItemPredicate` interface if you need to customize it more deeply.

### ❌ Removed


## stream-chat-android-compose
### 🐞 Fixed
- Fixed a bug where we didn't use the `Channel.getDisplayName()` logic for the `MessageListHeader`.

### ⬆️ Improved
- Updated Jetpack Compose to `1.0.1`
- Updated Accompanist libraries to `0.16.0`
- Updated KTX Activity to `1.3.1`
- Exposed functionality for getting the `displayName` of `Channel`s.
- Added updated logic to Link preview attachments, which chooses either the `titleLink` or the `ogUrl` when loading the data, depending on which exists .

### ✅ Added

### ⚠️ Changed
- `ViewModel`s now initialize automatically, so you no longer have to call `start()` on them. This is aimed to improve the consistency between our SDKs.

### ❌ Removed

## stream-chat-android-pushprovider-firebase
### 🐞 Fixed

### ⬆️ Improved

### ✅ Added
- Create this new artifact. To use Firebase Push Notification you need do the following steps:
  1. Add the artifact to your `build.gradle` file -> `implementation "io.getstream:stream-chat-android-pushprovider-firebase:$streamVersion"`
  2. Add `FirebaseDeviceGenerator` to your `NotificationConfig`
        ```
            val notificationConfig = NotificationConfig(   
                [...]
                pushDeviceGenerators = listOf(FirebasePushDeviceGenerator())           
                )       
        ```

### ⚠️ Changed

### ❌ Removed<|MERGE_RESOLUTION|>--- conflicted
+++ resolved
@@ -72,11 +72,8 @@
 ## stream-chat-android-ui-components
 ### 🐞 Fixed
 - Fixed attachments of camera. Now multiple videos and pictures can be taken from the camera.
-<<<<<<< HEAD
 - Added the possibility to force light and dark theme. Set it in inside ChatUI to make all views, fragments and activity of the SDK light.
-=======
 - Fixed applying style to `SuggestionListView` when using it as a standalone component. You can modify the style using `suggestionListViewTheme` or `TransformStyle::suggestionListStyleTransformer`
->>>>>>> 780078c4
 ### ⬆️ Improved
 
 ### ✅ Added
