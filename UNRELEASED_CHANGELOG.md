## Common changes for all artifacts
### 🐞 Fixed

### ⬆️ Improved

### ✅ Added

### ⚠️ Changed

### ❌ Removed


## stream-chat-android
### 🐞 Fixed

### ⬆️ Improved

### ✅ Added

### ⚠️ Changed

### ❌ Removed


## stream-chat-android-client
### 🐞 Fixed
- `TooManyRequestsException` caused to be subscribed multiple times to the `ConnectivityManager`

### ⬆️ Improved
- Reconnection process

### ✅ Added

### ⚠️ Changed

### ❌ Removed


## stream-chat-android-offline
### 🐞 Fixed

### ⬆️ Improved

### ✅ Added

### ⚠️ Changed

### ❌ Removed


## stream-chat-android-ui-common
### 🐞 Fixed
- Fixed a bug in state handling for anonymous users.

### ⬆️ Improved

### ✅ Added

### ⚠️ Changed

### ❌ Removed


## stream-chat-android-ui-components
### 🐞 Fixed
- Fix for position of deleted messages for other users
- Fix glitch in selectors of file
### ⬆️ Improved

### ✅ Added
<<<<<<< HEAD
- Added style attributes for `AttachmentGalleryActivity` to control menu options like enabling/disabling reply button etc.
=======
- Now it is possible to customize when the avatar appears in the conversation. It is possible to use an avatar in messages from other users and for messages of the current user. You can check it here:  https://getstream.io/chat/docs/sdk/android/ui/components/message-list/#configure-when-avatar-appears
- Added support for slow mode. Users are no longer able to send messages during cooldown interval.
- Added possibility to customize the appearance of cooldown timer in the `MessageInputView` using the following attributes:
  - `streamUiCooldownTimerTextSize`, `streamUiCooldownTimerTextColor`, `streamUiCooldownTimerFontAssets`, `streamUiCooldownTimerFont`, `streamUiCooldownTimerTextStyle` attributes to customize cooldown timer text
  - `cooldownTimerBackgroundDrawable`- the background drawable for cooldown timer
>>>>>>> 3985fb83

### ⚠️ Changed

### ❌ Removed


## stream-chat-android-compose
### 🐞 Fixed

### ⬆️ Improved

### ✅ Added

### ⚠️ Changed

### ❌ Removed


## stream-chat-android-pushprovider-firebase
### 🐞 Fixed

### ⬆️ Improved

### ✅ Added

### ⚠️ Changed

### ❌ Removed<|MERGE_RESOLUTION|>--- conflicted
+++ resolved
@@ -68,16 +68,13 @@
 ### ⬆️ Improved
 
 ### ✅ Added
-<<<<<<< HEAD
 - Added style attributes for `AttachmentGalleryActivity` to control menu options like enabling/disabling reply button etc.
-=======
 - Now it is possible to customize when the avatar appears in the conversation. It is possible to use an avatar in messages from other users and for messages of the current user. You can check it here:  https://getstream.io/chat/docs/sdk/android/ui/components/message-list/#configure-when-avatar-appears
 - Added support for slow mode. Users are no longer able to send messages during cooldown interval.
 - Added possibility to customize the appearance of cooldown timer in the `MessageInputView` using the following attributes:
   - `streamUiCooldownTimerTextSize`, `streamUiCooldownTimerTextColor`, `streamUiCooldownTimerFontAssets`, `streamUiCooldownTimerFont`, `streamUiCooldownTimerTextStyle` attributes to customize cooldown timer text
   - `cooldownTimerBackgroundDrawable`- the background drawable for cooldown timer
->>>>>>> 3985fb83
-
+  
 ### ⚠️ Changed
 
 ### ❌ Removed
