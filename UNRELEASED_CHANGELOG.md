## Common changes for all artifacts
### 🐞 Fixed
- Fixed channel list sorting
### ⬆️ Improved
- Updated to Kotlin 1.5
- Updated to Android Gradle Plugin 4.2.1
- Updated Room version to 2.3.0

### ✅ Added

### ⚠️ Changed

### ❌ Removed


## stream-chat-android
### 🐞 Fixed
Fixing filter for draft channels. Those channels were not showing in the results, even when the user asked for them. Now this is fixed and the draft channels can be included in the `ChannelsView`.
### ⬆️ Improved

### ✅ Added

### ⚠️ Changed

### ❌ Removed

## stream-chat-android-client
### 🐞 Fixed
- Fixed querying banned users using new serialization.
- Fixed the bug when wrong credentials lead to inability to login

### ⬆️ Improved
- Improved handling push notifications:
    - Added `ChatClient.handleRemoteMessage` for remote message handling
    - Added `ChatClient.setFirebaseToken` for setting Firebase token
    - Deprecated `ChatClient.handleRemoteMessage`
    - Deprecated `ChatClient.onNewTokenReceived`
    - Deprecated `ChatNotificationHandler.getSmallIcon`
    - Deprecated `ChatNotificationHandler.getFirebaseMessageIdKey`
    - Deprecated `ChatNotificationHandler.getFirebaseChannelIdKey`
    - Deprecated `ChatNotificationHandler.getFirebaseChannelTypeKey`

### ✅ Added
- Added `ChatClient::truncateChannel` and `ChannelClient::truncate` methods to remove messages from a channel.
<<<<<<< HEAD
- Added possibility to group notifications:
    - Notifications grouping is disabled by default and can be enabled using `NotificationConfig::shouldGroupNotifications`
    - If enabled, by default notifications are grouped by Channel's cid
    - Notifications grouping can be configured using `ChatNotificationHandler` and `NotificationConfig`
=======
- Added `DisconnectCause` to `DisconnectedEvent`
- Added method `SocketListener::onDisconnected(cause: DisconnectCause)`
>>>>>>> 49a43528

### ⚠️ Changed

### ❌ Removed

## stream-chat-android-offline
### 🐞 Fixed

### ⬆️ Improved

### ✅ Added

### ⚠️ Changed

### ❌ Removed

## stream-chat-android-ui-common
### 🐞 Fixed

### ⬆️ Improved

### ✅ Added

### ⚠️ Changed

### ❌ Removed

## stream-chat-android-ui-components
### 🐞 Fixed
Fixing filter for draft channels. Those channels were not showing in the results, even when the user asked for them. Now this is fixed and the draft channels can be included in the `ChannelListView`.
### ⬆️ Improved

### ✅ Added

### ⚠️ Changed

### ❌ Removed<|MERGE_RESOLUTION|>--- conflicted
+++ resolved
@@ -42,15 +42,12 @@
 
 ### ✅ Added
 - Added `ChatClient::truncateChannel` and `ChannelClient::truncate` methods to remove messages from a channel.
-<<<<<<< HEAD
+- Added `DisconnectCause` to `DisconnectedEvent`
+- Added method `SocketListener::onDisconnected(cause: DisconnectCause)`
 - Added possibility to group notifications:
     - Notifications grouping is disabled by default and can be enabled using `NotificationConfig::shouldGroupNotifications`
     - If enabled, by default notifications are grouped by Channel's cid
     - Notifications grouping can be configured using `ChatNotificationHandler` and `NotificationConfig`
-=======
-- Added `DisconnectCause` to `DisconnectedEvent`
-- Added method `SocketListener::onDisconnected(cause: DisconnectCause)`
->>>>>>> 49a43528
 
 ### ⚠️ Changed
 
