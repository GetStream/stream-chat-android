## Common changes for all artifacts
### 🐞 Fixed
<<<<<<< HEAD
It is not possible to remove users from distinct channels anymore. 
=======
Group channels with 1<>1 behaviour the same way as group channels with many users
>>>>>>> 3972e60f
### ⬆️ Improved

### ✅ Added

### ⚠️ Changed

### ❌ Removed


## stream-chat-android
### 🐞 Fixed

### ⬆️ Improved

### ✅ Added

### ⚠️ Changed

### ❌ Removed


## stream-chat-android-client
### 🐞 Fixed
- Fixed parsing of `createdAt` property in `MessageDeletedEvent`

### ⬆️ Improved

### ✅ Added

### ⚠️ Changed
- Renamed `ChannelId` property to `channelId` in both `ChannelDeletedEvent` and `NotificationChannelDeletedEvent`

### ❌ Removed


## stream-chat-android-offline
### 🐞 Fixed

### ⬆️ Improved

### ✅ Added

### ⚠️ Changed

### ❌ Removed


## stream-chat-android-ui-common
### 🐞 Fixed

### ⬆️ Improved

### ✅ Added

### ⚠️ Changed

### ❌ Removed


## stream-chat-android-ui-components
### 🐞 Fixed

### ⬆️ Improved

### ✅ Added

### ⚠️ Changed

### ❌ Removed<|MERGE_RESOLUTION|>--- conflicted
+++ resolved
@@ -1,10 +1,7 @@
 ## Common changes for all artifacts
 ### 🐞 Fixed
-<<<<<<< HEAD
-It is not possible to remove users from distinct channels anymore. 
-=======
 Group channels with 1<>1 behaviour the same way as group channels with many users
->>>>>>> 3972e60f
+It is not possible to remove users from distinct channels anymore.
 ### ⬆️ Improved
 
 ### ✅ Added
