## Common changes for all artifacts
### 🐞 Fixed

### ⬆️ Improved

### ✅ Added

### ⚠️ Changed

### ❌ Removed


## stream-chat-android
### 🐞 Fixed

### ⬆️ Improved

### ✅ Added

### ⚠️ Changed

### ❌ Removed


## stream-chat-android-client
### 🐞 Fixed

### ⬆️ Improved

### ✅ Added
- `PushMessage` class created to store Push Notification data
- `PushDeviceGenerator` interface to obtain the Push Token and create the `Device`

### ⚠️ Changed
- `Device` class has an extra attribute with the `PushProvider` used on this device
- Breaking change: `ChatClient.setDevice()` and `ChatClient.addDevice()` now receive a `device` instance, instead of only receive the push provider token
- `RemoteMessage` from Firebase is not used anymore inside of our SDK, now it needs to be used with `PushMessage` class
- `NotificationConfig` has a new list of `PushDeviceGenerator` instance to be used for generating the Push Notification Token. If you were using `Firebase` as your Push Notification Provider, you need to add `FirebasePushDeviceGenerator` to your `NotificationConfig` object to continue working as before. `FirebasePushDeviceGenerator` receive by constructor the default `FirebaseMessaging` instance to be used, if you would like to use your own instance and no the default one, you can inject it by constructor. Unneeded Firebase properties have been removed from this class.

### ❌ Removed
- 🚨 Breaking change: Remove `ChatClient.isValidRemoteMessage()` method. It needs to be handled outside
- 🚨 Breaking change: Remove `ChatClient.handleRemoteMessage(RemoteMessage)`. Now it needs to be used `ChatClient.handlePushMessage(PushMessage)`


## stream-chat-android-offline
### 🐞 Fixed

### ⬆️ Improved

### ✅ Added

### ⚠️ Changed

### ❌ Removed


## stream-chat-android-ui-common
### 🐞 Fixed

### ⬆️ Improved

### ✅ Added

### ⚠️ Changed

### ❌ Removed
- Removed unnecessary "draft" filter from the default channel list filter as it is only relevant to the sample app

## stream-chat-android-ui-components
### 🐞 Fixed
Fixed attachments of camera. Now multiple videos and pictures can be taken from the camera. 
### ⬆️ Improved

### ✅ Added
- Added `MessageListView::setDeletedMessageListItemPredicate` function. It's responsible for adjusting visibility of the deleted `MessageListItem.MessageItem` elements.

### ⚠️ Changed
- 🚨 Breaking change: the deleted `MessageListItem.MessageItem` elements are now displayed by default to all the users. This default behavior can be customized using `MessageListView::setDeletedMessageListItemPredicate` function. This function takes an instance of `MessageListItemPredicate`. You can pass one of the following objects:
    * `DeletedMessageListItemPredicate.VisibleToEveryone`
    * `DeletedMessageListItemPredicate.NotVisibleToAnyone`
    * or `DeletedMessageListItemPredicate.VisibleToAuthorOnly`
    Alternatively you can pass your custom implementation by implementing the `MessageListItemPredicate` interface if you need to customize it more deeply.

### ❌ Removed


## stream-chat-android-compose
### 🐞 Fixed
- Fixed a bug where we didn't use the `Channel.getDisplayName()` logic for the `MessageListHeader`.

### ⬆️ Improved
<<<<<<< HEAD
- Added updated logic to Link preview attachments, which chooses either the `titleLink` or the `ogUrl` when loading the data, depending on which exists .
=======
- Exposed functionality for getting the `displayName` of `Channel`s.
>>>>>>> dd543b15

### ✅ Added

### ⚠️ Changed

### ❌ Removed<|MERGE_RESOLUTION|>--- conflicted
+++ resolved
@@ -89,11 +89,8 @@
 - Fixed a bug where we didn't use the `Channel.getDisplayName()` logic for the `MessageListHeader`.
 
 ### ⬆️ Improved
-<<<<<<< HEAD
+- Exposed functionality for getting the `displayName` of `Channel`s.
 - Added updated logic to Link preview attachments, which chooses either the `titleLink` or the `ogUrl` when loading the data, depending on which exists .
-=======
-- Exposed functionality for getting the `displayName` of `Channel`s.
->>>>>>> dd543b15
 
 ### ✅ Added
 
