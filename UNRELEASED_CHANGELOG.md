--- conflicted
+++ resolved
@@ -39,8 +39,6 @@
 ### ⬆️ Improved
 
 ### ✅ Added
-<<<<<<< HEAD
-- Add `ChatDomain::removeMembers` method
 - Added the following use case functions to `ChatDomain` which are supposed to replace `ChatDomain.useCases` property:
 * `ChatDomain::replayEventsForActiveChannels`
 * `ChatDomain::getChannelController`
@@ -74,8 +72,7 @@
 * `ChatDomain::downloadAttachment`
 * `ChatDomain::searchUsersByName`
 * `ChatDomain::queryMembers`
-=======
->>>>>>> f44d0a5e
+- Add `ChatDomain::removeMembers` method
 
 ### ⚠️ Changed
 - Deprecated `ChatDomain.useCases`. It has `DeprecationLevel.Warning` and still can be used. However, it will be not available in the future, so please consider migrating to use `ChatDomain` use case functions instead.
