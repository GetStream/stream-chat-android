## Common changes for all artifacts
### 🐞 Fixed
Group channels with 1<>1 behaviour the same way as group channels with many users
It is not possible to remove users from distinct channels anymore.
### ⬆️ Improved

### ✅ Added

### ⚠️ Changed

### ❌ Removed


## stream-chat-android
### 🐞 Fixed

### ⬆️ Improved

### ✅ Added

### ⚠️ Changed

### ❌ Removed


## stream-chat-android-client
### 🐞 Fixed
- Fixed parsing of `createdAt` property in `MessageDeletedEvent`

### ⬆️ Improved

### ✅ Added
<<<<<<< HEAD
- Added `unFlagMessage(messageId)` and `unFlagUser(userId)` methods to `ChatClient`
- Added support for querying banned users - added `ChatClient::queryBannedUsers` and `ChannelClient::queryBannedUsers`
=======
- Added `unflagMessage(messageId)` and `unflagUser(userId)` methods to `ChatClient`
>>>>>>> 88124b56

### ⚠️ Changed
- Renamed `ChannelId` property to `channelId` in both `ChannelDeletedEvent` and `NotificationChannelDeletedEvent`
- Deprecated `ChatClient::unMuteChannel`, the `ChatClient::unmuteChannel` method should be used instead
- Deprecated `ChatClient::unBanUser`, the `ChatClient::unbanUser` method should be used instead
- Deprecated `ChannelClient::unBanUser`, the `ChannelClient::unbanUser` method should be used instead
- Deprecated `ChannelController::unBanUser`, the `ChannelController::unbanUser` method should be used instead

### ❌ Removed


## stream-chat-android-offline
### 🐞 Fixed
- Fixed an issue that didn't find the user when obtaining the list of messages

### ⬆️ Improved

### ✅ Added

### ⚠️ Changed

### ❌ Removed


## stream-chat-android-ui-common
### 🐞 Fixed

### ⬆️ Improved

### ✅ Added

### ⚠️ Changed

### ❌ Removed


## stream-chat-android-ui-components
### 🐞 Fixed

### ⬆️ Improved

### ✅ Added

### ⚠️ Changed

### ❌ Removed<|MERGE_RESOLUTION|>--- conflicted
+++ resolved
@@ -30,12 +30,9 @@
 ### ⬆️ Improved
 
 ### ✅ Added
-<<<<<<< HEAD
-- Added `unFlagMessage(messageId)` and `unFlagUser(userId)` methods to `ChatClient`
+- Added `unflagMessage(messageId)` and `unflagUser(userId)` methods to `ChatClient`
 - Added support for querying banned users - added `ChatClient::queryBannedUsers` and `ChannelClient::queryBannedUsers`
-=======
-- Added `unflagMessage(messageId)` and `unflagUser(userId)` methods to `ChatClient`
->>>>>>> 88124b56
+
 
 ### ⚠️ Changed
 - Renamed `ChannelId` property to `channelId` in both `ChannelDeletedEvent` and `NotificationChannelDeletedEvent`
