--- conflicted
+++ resolved
@@ -66,7 +66,6 @@
 ### ✅ Added
 
 ### ⚠️ Changed
-<<<<<<< HEAD
 - 🚨 Breaking change: moved `commandsTitleTextStyle`, `commandsNameTextStyle`, `commandsDescriptionTextStyle`, `mentionsUsernameTextStyle`, `mentionsNameTextStyle`, `mentionsIcon`, `suggestionsBackground` fields from `MessageInputViewStyle` to `SuggestionListViewStyle`. Their values can be customized via `TransformStyle.suggestionListStyleTransformer`.
 - Made `SuggestionListController` and `SuggestionListUi` public. Note that both of these are _experimental_, which means that the API might change at any time in the future (even without a deprecation cycle).
 - Made `AttachmentSelectionDialogFragment` _experimental_ which means that the API might change at any time in the future (even without a deprecation cycle).
@@ -76,7 +75,5 @@
             it.copy(threadsEnabled = false)
         }
 ```
-=======
->>>>>>> d282445a
 
 ### ❌ Removed