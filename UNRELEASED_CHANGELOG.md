--- conflicted
+++ resolved
@@ -99,7 +99,20 @@
 - Open `AvatarBitmapFactory` class
 - Add `AvatarBitmapFactory::setInstance` method to allow custom implementation of `AvatarBitmapFactory`
 - Add `StyleTransformer` class to allow application-wide style customizations
-<<<<<<< HEAD
+- Add the default font field to `TextStyle`
+- Add new method `ChatFonts::setFont(textStyle: TextStyle, textView: TextView, defaultTypeface: Typeface)`
+- Add attributes for `MessageListView` in order to customize styles of:
+    - Mine message text
+    - Theirs message text
+    - User name text in footer of Message
+    - Message date in footer of Message
+    - Thread replies counter in footer of Message
+    - Link title text
+    - Link description text
+    - Date separator text
+    - Deleted message text and background
+    - Reactions style in list view and in options view
+    - Indicator icons in footer of Message
 It is now possible to customize the following attributes for `ChannelListView`:
 - `streamUiChannelOptionsIcon` - customize options icon
 - `streamUiChannelDeleteIcon` - customize delete icon
@@ -132,22 +145,6 @@
 - `streamUiUnreadMessageCounterTextFont` - customize message counter text font
 - `streamUiUnreadMessageCounterFontAssets` - customize message counter font asset
 - `streamUiUnreadMessageCounterTextStyle` - customize message counter text style (normal / bold / italic)
-=======
-- Add the default font field to `TextStyle`
-- Add new method `ChatFonts::setFont(textStyle: TextStyle, textView: TextView, defaultTypeface: Typeface)`
-- Add attributes for `MessageListView` in order to customize styles of:
-    - Mine message text
-    - Theirs message text
-    - User name text in footer of Message
-    - Message date in footer of Message
-    - Thread replies counter in footer of Message
-    - Link title text
-    - Link description text
-    - Date separator text
-    - Deleted message text and background
-    - Reactions style in list view and in options view
-    - Indicator icons in footer of Message
->>>>>>> 56a6c229
 
 ### ⚠️ Changed
 - Deprecated `ChatUI` class
