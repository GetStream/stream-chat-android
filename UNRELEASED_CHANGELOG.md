## Common changes for all artifacts
### 🐞 Fixed

### ⬆️ Improved

### ✅ Added
- Add Spanish translations

### ⚠️ Changed
- 🚨 Breaking change: Firebase dependencies have been extracted from our SDK. If you want to continue working with Firebase Push Notification you need to add `stream-chat-android-pushprovider-firebase` artifact to your App
- Updated the Kotlin version to latest supported - `1.5.21`.

### ❌ Removed


## stream-chat-android
### 🐞 Fixed

### ⬆️ Improved

### ✅ Added

### ⚠️ Changed

### ❌ Removed


## stream-chat-android-client
### 🐞 Fixed

### ⬆️ Improved

### ✅ Added
- `PushMessage` class created to store Push Notification data
- `PushDeviceGenerator` interface to obtain the Push Token and create the `Device`

### ⚠️ Changed
- `Device` class has an extra attribute with the `PushProvider` used on this device
- Breaking change: `ChatClient.setDevice()` and `ChatClient.addDevice()` now receive a `device` instance, instead of only receive the push provider token
- `RemoteMessage` from Firebase is not used anymore inside of our SDK, now it needs to be used with `PushMessage` class
- `NotificationConfig` has a new list of `PushDeviceGenerator` instance to be used for generating the Push Notification Token. If you were using `Firebase` as your Push Notification Provider, you need to add `FirebasePushDeviceGenerator` to your `NotificationConfig` object to continue working as before. `FirebasePushDeviceGenerator` receive by constructor the default `FirebaseMessaging` instance to be used, if you would like to use your own instance and no the default one, you can inject it by constructor. Unneeded Firebase properties have been removed from this class.

### ❌ Removed
- 🚨 Breaking change: Remove `ChatClient.isValidRemoteMessage()` method. It needs to be handled outside
- 🚨 Breaking change: Remove `ChatClient.handleRemoteMessage(RemoteMessage)`. Now it needs to be used `ChatClient.handlePushMessage(PushMessage)`


## stream-chat-android-offline
### 🐞 Fixed
- Fixed the event sync process when connection is recovered

### ⬆️ Improved

### ✅ Added

### ⚠️ Changed

### ❌ Removed


## stream-chat-android-ui-common
### 🐞 Fixed

### ⬆️ Improved

### ✅ Added

### ⚠️ Changed

### ❌ Removed
- Removed unnecessary "draft" filter from the default channel list filter as it is only relevant to the sample app

## stream-chat-android-ui-components
### 🐞 Fixed
- Fixed attachments of camera. Now multiple videos and pictures can be taken from the camera.
- Added the possibility to force light and dark theme. Set it in inside ChatUI to make all views, fragments and activity of the SDK light.
- Fixed applying style to `SuggestionListView` when using it as a standalone component. You can modify the style using `suggestionListViewTheme` or `TransformStyle::suggestionListStyleTransformer`

### ⬆️ Improved

### ✅ Added
- Added `MessageListView::setDeletedMessageListItemPredicate` function. It's responsible for adjusting visibility of the deleted `MessageListItem.MessageItem` elements.
- Added `streamUiAttachmentSelectionBackgroundColor` for configuring attachment's icon background in `AttachmentSelectionDialogFragment`
- Added `streamUiAttachmentSelectionAttachIcon` for configuring attach icon in `AttachmentSelectionDialogFragment`
- Added support for pinned messages:
  - Added a button to pin/unpin a message to the message options overlay
  - Added `MessageListView::setMessagePinHandler` and `MessageListView::setMessageUnpinHandler` methods to provide custom handlers for aforementioned button
  - Added `PinnedMessageListView` to display a list of pinned messages. The view is supposed to be used with `PinnedMessageListViewModel` and `PinnedMessageListViewModelFactory`

<<<<<<< HEAD
=======
- Possibility to transform MessageItems before the are displayed in the screen.
Use the `MessageListView.setMessageItemTransformer` for make the necessary transformation. This example makes groups of messages if they were created less than one hour apart:
```
binding.messageListView.setMessageItemTransformer { list ->
  list.mapIndexed { i, messageItem ->
        var newMessageItem = messageItem

        if (i < list.lastIndex) {
            val nextMessageItem = list[i + 1]

            if (messageItem is MessageListItem.MessageItem &&
                nextMessageItem is MessageListItem.MessageItem
            ) {
                val thisInstant = messageItem.message.createdAt?.time?.let(Instant::ofEpochMilli)
                val nextInstant = nextMessageItem.message.createdAt?.time?.let(Instant::ofEpochMilli)

                if (nextInstant?.isAfter(thisInstant?.plus(1, ChronoUnit.HOURS)) == true) {
                    newMessageItem = messageItem.copy(positions = listOf(MessageListItem.Position.BOTTOM))
                } else {
                    newMessageItem =
                        messageItem.copy(positions = messageItem.positions - MessageListItem.Position.BOTTOM)
                }
            }
        }

        newMessageItem
    }
}
```
>>>>>>> 0e1a03a4

### ⚠️ Changed
- 🚨 Breaking change: the deleted `MessageListItem.MessageItem` elements are now displayed by default to all the users. This default behavior can be customized using `MessageListView::setDeletedMessageListItemPredicate` function. This function takes an instance of `MessageListItemPredicate`. You can pass one of the following objects:
    * `DeletedMessageListItemPredicate.VisibleToEveryone`
    * `DeletedMessageListItemPredicate.NotVisibleToAnyone`
    * or `DeletedMessageListItemPredicate.VisibleToAuthorOnly`
    Alternatively you can pass your custom implementation by implementing the `MessageListItemPredicate` interface if you need to customize it more deeply.

### ❌ Removed


## stream-chat-android-compose
### 🐞 Fixed
- Fixed a bug where we didn't use the `Channel.getDisplayName()` logic for the `MessageListHeader`.
- Fixed a bug where lazy loading for `Channel`s wasn't working consistently 

### ⬆️ Improved
- Updated Jetpack Compose to `1.0.1`
- Updated Accompanist libraries to `0.16.1`
- Updated KTX Activity to `1.3.1`
- Exposed functionality for getting the `displayName` of `Channel`s.
- Added updated logic to Link preview attachments, which chooses either the `titleLink` or the `ogUrl` when loading the data, depending on which exists .

### ✅ Added
- Added lots of improvements to Avatars - added a `UserAvatar`, `ChannelAvatar` and an `InitialsAvatar` to load different types of data.
- We now show a matrix of user images in case we're in a group DM.
- We also show initials in case the user doesn't have an image.

### ⚠️ Changed
- `ViewModel`s now initialize automatically, so you no longer have to call `start()` on them. This is aimed to improve the consistency between our SDKs.
- Added a `Shape` parameter to `Avatar` to customize the shape.
- The `User` parameter in the `ChannelListHeader` is now non-nullable.

### ❌ Removed

## stream-chat-android-pushprovider-firebase
### 🐞 Fixed

### ⬆️ Improved

### ✅ Added
- Create this new artifact. To use Firebase Push Notification you need do the following steps:
  1. Add the artifact to your `build.gradle` file -> `implementation "io.getstream:stream-chat-android-pushprovider-firebase:$streamVersion"`
  2. Add `FirebaseDeviceGenerator` to your `NotificationConfig`
        ```
            val notificationConfig = NotificationConfig(   
                [...]
                pushDeviceGenerators = listOf(FirebasePushDeviceGenerator())           
                )       
        ```

### ⚠️ Changed

### ❌ Removed<|MERGE_RESOLUTION|>--- conflicted
+++ resolved
@@ -86,9 +86,6 @@
   - Added a button to pin/unpin a message to the message options overlay
   - Added `MessageListView::setMessagePinHandler` and `MessageListView::setMessageUnpinHandler` methods to provide custom handlers for aforementioned button
   - Added `PinnedMessageListView` to display a list of pinned messages. The view is supposed to be used with `PinnedMessageListViewModel` and `PinnedMessageListViewModelFactory`
-
-<<<<<<< HEAD
-=======
 - Possibility to transform MessageItems before the are displayed in the screen.
 Use the `MessageListView.setMessageItemTransformer` for make the necessary transformation. This example makes groups of messages if they were created less than one hour apart:
 ```
@@ -118,7 +115,7 @@
     }
 }
 ```
->>>>>>> 0e1a03a4
+
 
 ### ⚠️ Changed
 - 🚨 Breaking change: the deleted `MessageListItem.MessageItem` elements are now displayed by default to all the users. This default behavior can be customized using `MessageListView::setDeletedMessageListItemPredicate` function. This function takes an instance of `MessageListItemPredicate`. You can pass one of the following objects:
