--- conflicted
+++ resolved
@@ -97,16 +97,13 @@
   - `MessageInputView.streamUiSendAlsoToChannelCheckboxTextStyle`
   - `MessageInputView.streamUiSendAlsoToChannelCheckboxTextColor`
   - `MessageInputView.streamUiSendAlsoToChannelCheckboxTextSize`
-<<<<<<< HEAD
-- Added `MessageInputView::setSuggestionListViewHolderFactory` method which allows to provide custom views from suggestion list popup.
-=======
 - Added `MediaAttachmentViewStyle` to allow customizing the appearance of media attachments in the message list. The new style comes together with following `MediaAttachmentView` attributes:
   - `progressIcon` - attribute to customize animated progress drawable when image is loading
   - `giphyIcon` - attribute to customize Giphy icon
   - `imageBackgroundColor` - attribute to customize image background color
   - `moreCountOverlayColor` - attribute to customize the color of "more count" semi-transparent overlay
   - `moreCountTextStyle` - attribute to customize text appearance of more count text
->>>>>>> 004ca91c
+- Added `MessageInputView::setSuggestionListViewHolderFactory` method which allows to provide custom views from suggestion list popup.
 
 ### ⚠️ Changed
 - Changed the naming of string resources. The updated names can be reviewed in:
