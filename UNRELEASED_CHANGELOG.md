## Common changes for all artifacts
### 🐞 Fixed

### ⬆️ Improved

### ✅ Added

### ⚠️ Changed

### ❌ Removed


## stream-chat-android
### 🐞 Fixed

### ⬆️ Improved

### ✅ Added

### ⚠️ Changed

### ❌ Removed


## stream-chat-android-client
### 🐞 Fixed

### ⬆️ Improved

### ✅ Added

### ⚠️ Changed
<<<<<<< HEAD
- Deprecated `Channel#name`, `Channel#image`, `User#name`, `Ues#image` extension properties. Use class members instead.
- Now it is possible to hard delete messages. Insert a flag `hard = true` in the `ChatClient.deleteMessage` and it will be deleted in the backend. **This action can't be undone!**
=======
>>>>>>> 880cfccf

### ❌ Removed

## stream-chat-android-offline
### 🐞 Fixed

### ⬆️ Improved

### ✅ Added

### ⚠️ Changed

### ❌ Removed


## stream-chat-android-ui-common
### 🐞 Fixed

### ⬆️ Improved

### ✅ Added

### ⚠️ Changed

### ❌ Removed


## stream-chat-android-ui-components
### 🐞 Fixed

### ⬆️ Improved

### ✅ Added

### ⚠️ Changed

### ❌ Removed


## stream-chat-android-compose
### 🐞 Fixed

### ⬆️ Improved

### ✅ Added

### ⚠️ Changed

### ❌ Removed


## stream-chat-android-pushprovider-firebase
### 🐞 Fixed

### ⬆️ Improved

### ✅ Added

### ⚠️ Changed

### ❌ Removed<|MERGE_RESOLUTION|>--- conflicted
+++ resolved
@@ -30,11 +30,7 @@
 ### ✅ Added
 
 ### ⚠️ Changed
-<<<<<<< HEAD
-- Deprecated `Channel#name`, `Channel#image`, `User#name`, `Ues#image` extension properties. Use class members instead.
 - Now it is possible to hard delete messages. Insert a flag `hard = true` in the `ChatClient.deleteMessage` and it will be deleted in the backend. **This action can't be undone!**
-=======
->>>>>>> 880cfccf
 
 ### ❌ Removed
 
