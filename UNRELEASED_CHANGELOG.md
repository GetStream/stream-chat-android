--- conflicted
+++ resolved
@@ -14,13 +14,9 @@
 ## stream-chat-android-offline
 - Introduce `PushMessageSyncHandler` class
 
-<<<<<<< HEAD
 - Add UseCase for querying members (`chatDomain.useCases.queryMembers(..., ...).execute()`).
     - If we're online, it executes a remote call through the ChatClient
     - If we're offline, it pulls members from the database for the given channel
 
 ## stream-chat-android-ui-common
-=======
-## stream-chat-android-ui-common
-- Fix `CaptureMediaContract` chooser on Android API 21
->>>>>>> a74e7aaa
+- Fix `CaptureMediaContract` chooser on Android API 21