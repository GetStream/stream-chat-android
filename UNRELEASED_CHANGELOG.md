--- conflicted
+++ resolved
@@ -6,11 +6,8 @@
 ### ✅ Added
 
 ### ⚠️ Changed
-<<<<<<< HEAD
 - 🚨 Breaking change: Firebase dependencies have been extracted from our SDK. If you want to continue working with Firebase Push Notification you need to add `stream-chat-android-pushprovider-firebase` artifact to your App
-=======
 - Updated the Kotlin version to latest supported - `1.5.21`.
->>>>>>> 42c5bc97
 
 ### ❌ Removed
 
