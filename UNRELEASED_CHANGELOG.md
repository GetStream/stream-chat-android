## Common changes for all artifacts
### 🐞 Fixed

### ⬆️ Improved
- Updated to Kotlin 1.5.20

### ✅ Added

### ⚠️ Changed

### ❌ Removed


## stream-chat-android
### 🐞 Fixed

### ⬆️ Improved

### ✅ Added

### ⚠️ Changed

### ❌ Removed


## stream-chat-android-client
### 🐞 Fixed

### ⬆️ Improved

### ✅ Added

### ⚠️ Changed

### ❌ Removed


## stream-chat-android-offline
### 🐞 Fixed

### ⬆️ Improved

### ✅ Added

### ⚠️ Changed

### ❌ Removed


## stream-chat-android-ui-common
### 🐞 Fixed

### ⬆️ Improved

### ✅ Added

### ⚠️ Changed

### ❌ Removed


## stream-chat-android-ui-components
### 🐞 Fixed

### ⬆️ Improved

### ✅ Added
- Added new attributes to `MessageInputView` allowing to customize the style of input field during command input:
    - `streamUiCommandInputBadgeTextSize`, `streamUiCommandInputBadgeTextColor`, `streamUiCommandInputBadgeFontAssets`, `streamUiCommandInputBadgeFont`, `streamUiCommandInputBadgeStyle` attributes to customize the text appearance of command name inside command badge
    - `streamUiCommandInputCancelIcon` attribute to customize the icon for cancel button
    - `streamUiCommandInputBadgeIcon` attribute to customize the icon inside command badge
    - `streamUiCommandInputBadgeBackgroundDrawable` attribute to customize the background shape of command badge
<<<<<<< HEAD
- Added new attributes to `MessageInputView`:
    - `streamUiCommandIcon` attribute to customize the command icon displayed for each command item in the suggestion list popup
    - `streamUiLightningIcon` attribute to customize the lightning icon displayed in the top left corner of the suggestion list popup
  
=======
- Added possibility to customize `MessageListHeaderView` style via `streamUiMessageListHeaderStyle` theme attribute and via `TransformStyle.messageListHeaderStyleTransformer`.

>>>>>>> 18b57cb5
### ⚠️ Changed
- 🚨 Breaking change: moved `commandsTitleTextStyle`, `commandsNameTextStyle`, `commandsDescriptionTextStyle`, `mentionsUsernameTextStyle`, `mentionsNameTextStyle`, `mentionsIcon`, `suggestionsBackground` fields from `MessageInputViewStyle` to `SuggestionListViewStyle`. Their values can be customized via `TransformStyle.suggestionListStyleTransformer`.

### ❌ Removed<|MERGE_RESOLUTION|>--- conflicted
+++ resolved
@@ -70,15 +70,11 @@
     - `streamUiCommandInputCancelIcon` attribute to customize the icon for cancel button
     - `streamUiCommandInputBadgeIcon` attribute to customize the icon inside command badge
     - `streamUiCommandInputBadgeBackgroundDrawable` attribute to customize the background shape of command badge
-<<<<<<< HEAD
+- Added possibility to customize `MessageListHeaderView` style via `streamUiMessageListHeaderStyle` theme attribute and via `TransformStyle.messageListHeaderStyleTransformer`.
 - Added new attributes to `MessageInputView`:
     - `streamUiCommandIcon` attribute to customize the command icon displayed for each command item in the suggestion list popup
     - `streamUiLightningIcon` attribute to customize the lightning icon displayed in the top left corner of the suggestion list popup
   
-=======
-- Added possibility to customize `MessageListHeaderView` style via `streamUiMessageListHeaderStyle` theme attribute and via `TransformStyle.messageListHeaderStyleTransformer`.
-
->>>>>>> 18b57cb5
 ### ⚠️ Changed
 - 🚨 Breaking change: moved `commandsTitleTextStyle`, `commandsNameTextStyle`, `commandsDescriptionTextStyle`, `mentionsUsernameTextStyle`, `mentionsNameTextStyle`, `mentionsIcon`, `suggestionsBackground` fields from `MessageInputViewStyle` to `SuggestionListViewStyle`. Their values can be customized via `TransformStyle.suggestionListStyleTransformer`.
 
