## Common changes for all artifacts
### 🐞 Fixed

### ⬆️ Improved

### ✅ Added

### ⚠️ Changed

### ❌ Removed


## stream-chat-android
### 🐞 Fixed

### ⬆️ Improved

### ✅ Added

### ⚠️ Changed

### ❌ Removed


## stream-chat-android-client
### 🐞 Fixed
- Fixed thrown exception type while checking if `ChatClient` is initialized

### ⬆️ Improved

### ✅ Added

### ⚠️ Changed

### ❌ Removed


## stream-chat-android-offline
### 🐞 Fixed
- Fixed bug where reactions of other users were sometimes displayed as reactions of the current user.
- Fixed bug where deleted user reactions were sometimes displayed on the message options overlay.

### ⬆️ Improved

### ✅ Added

### ⚠️ Changed

### ❌ Removed

## stream-chat-android-ui-common
### 🐞 Fixed
Fixed bug where files without extension in their name lost the mime type.

Using offline.ChatDomain instead of livedata.ChatDomain in ChannelListViewModel.
### ⬆️ Improved

### ✅ Added

### ⚠️ Changed

### ❌ Removed

## stream-chat-android-ui-components
### 🐞 Fixed
Fixing the save of pictures from AttachmentGalleryActivity. When external storage
permission is not granted, now it asks for it.
### ⬆️ Improved
- Added default implementation of "Leave channel" click listener to `ChannelListViewModelBinding`

### ✅ Added
- Added `streamUiChannelActionsDialogStyle` attribute to application theme and `ChannelListView` to customize channel actions dialog appearance. The attribute references a style with the following attributes:
  - `streamUiChannelActionsMemberNamesTextSize`, `streamUiChannelActionsMemberNamesTextColor`, `streamUiChannelActionsMemberNamesTextFont`, `streamUiChannelActionsMemberNamesTextFontAssets`, `streamUiChannelActionsMemberNamesTextStyle` attributes to customize dialog title with member names
  - `streamUiChannelActionsMemberInfoTextSize`, `streamUiChannelActionsMemberInfoTextColor`, `streamUiChannelActionsMemberInfoTextFont`, `streamUiChannelActionsMemberInfoTextFontAssets`, `streamUiChannelActionsMemberInfoTextStyle` attributes to customize dialog subtitle with member info
  - `streamUiChannelActionsItemTextSize`, `streamUiChannelActionsItemTextColor`, `streamUiChannelActionsItemTextFont`, `streamUiChannelActionsItemTextFontAssets`, `streamUiChannelActionsItemTextStyle` attributes to customize action item text style
  - `streamUiChannelActionsViewInfoIcon` attribute to customize "View Info" action icon
  - `streamUiChannelActionsViewInfoEnabled` attribute to hide/show "View Info" action item
  - `streamUiChannelActionsLeaveGroupIcon` attribute to customize "Leave Group" action icon
  - `streamUiChannelActionsLeaveGroupEnabled` attribute to hide/show "Leave Group" action item
  - `streamUiChannelActionsDeleteConversationIcon` attribute to customize "Delete Conversation" action icon
  - `streamUiChannelActionsDeleteConversationEnabled` attribute to hide/show "Delete Conversation" action item
  - `streamUiChannelActionsCancelIcon` attribute to customize "Cancel" action icon
  - `streamUiChannelActionsCancelEnabled` attribute to hide/show "Cancel" action item
  - `streamUiChannelActionsIconsTint` attribute to customize action ions tint color
  - `streamUiChannelActionsWarningActionsTint` attribute to customize the color of "Delete Conversation" action item
- Added `streamUiIconOnlyVisibleToYou` attribute to `MessageListView` to allow customizing "Only visible to you" icon placed in messages footer
- Added `GiphyViewHolderStyle` to `MessageListViewStyle` to allow customizing `GiphyViewHolder`. The new style comes together with following `MessageListView` attributes:
  - `streamUiGiphyCardBackgroundColor` attribute to customize card's background color
  - `streamUiGiphyCardElevation` attribute to customize card's elevation
  - `streamUiGiphyCardButtonDividerColor` attribute to customize dividers' colors
  - `streamUiGiphyIcon` attribute to customize Giphy icon
  - `streamUiGiphyLabelTextSize`, `streamUiGiphyLabelTextColor`, `streamUiGiphyLabelTextFont`, `streamUiGiphyLabelTextFontAssets`, `streamUiGiphyLabelTextStyle` attributes to customize label
  - `streamUiGiphyQueryTextSize`, `streamUiGiphyQueryTextColor`, `streamUiGiphyQueryTextFont`, `streamUiGiphyQueryTextFontAssets`, `streamUiGiphyQueryTextStyle` attributes to customize query text
  - `streamUiGiphyCancelButtonTextSize`, `streamUiGiphyCancelButtonTextColor`, `streamUiGiphyCancelButtonTextFont`, `streamUiGiphyCancelButtonTextFontAssets`, `streamUiGiphyCancelButtonTextStyle` attributes to customize cancel button text
  - `streamUiGiphyShuffleButtonTextSize`, `streamUiGiphyShuffleButtonTextColor`, `streamUiGiphyShuffleButtonTextFont`, `streamUiGiphyShuffleButtonTextFontAssets`, `streamUiGiphyShuffleButtonTextStyle` attributes to customize shuffle button text
  - `streamUiGiphySendButtonTextSize`, `streamUiGiphySendButtonTextColor`, `streamUiGiphySendButtonTextFont`, `streamUiGiphySendButtonTextFontAssets`, `streamUiGiphySendButtonTextStyle` attributes to customize send button text
- Adding extra XML attrs allowing to customize "Send also to channel" CheckBox at `MessageInputView` component:
  - `MessageInputView.streamUiSendAlsoToChannelCheckboxDrawable`
  - `MessageInputView.streamUiSendAlsoToChannelCheckboxDirectChatText`
  - `MessageInputView.streamUiSendAlsoToChannelCheckboxGroupChatText`
  - `MessageInputView.streamUiSendAlsoToChannelCheckboxTextStyle`
  - `MessageInputView.streamUiSendAlsoToChannelCheckboxTextColor`
  - `MessageInputView.streamUiSendAlsoToChannelCheckboxTextSize`
- Added `MediaAttachmentViewStyle` to allow customizing the appearance of media attachments in the message list. The new style comes together with following `MediaAttachmentView` attributes:
  - `progressIcon` - attribute to customize animated progress drawable when image is loading
  - `giphyIcon` - attribute to customize Giphy icon
  - `imageBackgroundColor` - attribute to customize image background color
  - `moreCountOverlayColor` - attribute to customize the color of "more count" semi-transparent overlay
  - `moreCountTextStyle` - attribute to customize text appearance of more count text
<<<<<<< HEAD
- Added `MessageInputView::setSuggestionListViewHolderFactory` method which allows to provide custom views from suggestion list popup.
=======
- Added `MessageReplyStyle` class allowing to customize MessageReply item view on MessageListView.
Customization can be done using `TransformStyle` API or XML attributes of `MessageListView`:
  - `streamUiMessageReplyBackgroundColorMine`
  - `streamUiMessageReplyBackgroundColorTheirs`
  - `streamUiMessageReplyTextSizeMine`
  - `streamUiMessageReplyTextColorMine`
  - `streamUiMessageReplyTextFontMine`
  - `streamUiMessageReplyTextFontAssetsMine`
  - `streamUiMessageReplyTextStyleMine`
  - `streamUiMessageReplyTextSizeTheirs`
  - `streamUiMessageReplyTextColorTheirs`
  - `streamUiMessageReplyTextFontTheirs`
  - `streamUiMessageReplyTextFontAssetsTheirs`
  - `streamUiMessageReplyTextStyleTheirs`
  - `streamUiMessageReplyLinkColorMine`
  - `streamUiMessageReplyLinkColorTheirs`
  - `streamUiMessageReplyLinkBackgroundColorMine`
  - `streamUiMessageReplyLinkBackgroundColorTheirs`
  - `streamUiMessageReplyStrokeColorMine`
  - `streamUiMessageReplyStrokeWidthMine`
  - `streamUiMessageReplyStrokeColorTheirs`
  - `streamUiMessageReplyStrokeWidthTheirs`
>>>>>>> e1979fc0

### ⚠️ Changed
- Changed the naming of string resources. The updated names can be reviewed in:
  - `strings_common.xml`
  - `strings_attachment_gallery.xml`
  - `strings_channel_list.xml`
  - `strings_channel_list_header.xml`
  - `strings_mention_list.xml`
  - `strings_message_input.xml`
  - `strings_message_list.xml`
  - `strings_message_list_header.xml`
  - `strings_search.xml`

### ❌ Removed<|MERGE_RESOLUTION|>--- conflicted
+++ resolved
@@ -107,9 +107,6 @@
   - `imageBackgroundColor` - attribute to customize image background color
   - `moreCountOverlayColor` - attribute to customize the color of "more count" semi-transparent overlay
   - `moreCountTextStyle` - attribute to customize text appearance of more count text
-<<<<<<< HEAD
-- Added `MessageInputView::setSuggestionListViewHolderFactory` method which allows to provide custom views from suggestion list popup.
-=======
 - Added `MessageReplyStyle` class allowing to customize MessageReply item view on MessageListView.
 Customization can be done using `TransformStyle` API or XML attributes of `MessageListView`:
   - `streamUiMessageReplyBackgroundColorMine`
@@ -132,7 +129,7 @@
   - `streamUiMessageReplyStrokeWidthMine`
   - `streamUiMessageReplyStrokeColorTheirs`
   - `streamUiMessageReplyStrokeWidthTheirs`
->>>>>>> e1979fc0
+- Added `MessageInputView::setSuggestionListViewHolderFactory` method which allows to provide custom views from suggestion list popup.
 
 ### ⚠️ Changed
 - Changed the naming of string resources. The updated names can be reviewed in:
