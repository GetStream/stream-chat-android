--- conflicted
+++ resolved
@@ -33,12 +33,9 @@
 
     <string name="uicomponents_custom_attachments_guide_title">Custom Attachments</string>
     <string name="uicomponents_custom_attachments_guide_description">A guide that demonstrates how to build a date sharing feature using the UI Components SDK.</string>
-<<<<<<< HEAD
     <string name="title_activity_channels">ChannelsActivity</string>
-=======
 
     <string name="uicomponents_custom_reactions_guide_title">Providing Custom Reactions</string>
     <string name="uicomponents_custom_reactions_guide_description">A guide that demonstrates how to override the supported set of reactions using the UI Components SDK.</string>
 
->>>>>>> 4e4965a4
 </resources>