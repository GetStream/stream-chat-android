--- conflicted
+++ resolved
@@ -31,13 +31,10 @@
     <string name="uicomponents_custom_attachments_guide_title">Custom attachments</string>
     <string name="uicomponents_custom_attachments_guide_description">A guide that demonstrates how to build a date sharing feature using the UI Components SDK.</string>
 
-<<<<<<< HEAD
+    <string name="uicomponents_custom_reactions_guide_title">Providing Custom Reactions</string>
+    <string name="uicomponents_custom_reactions_guide_description">A guide that demonstrates how to override the supported set of reactions using the UI Components SDK.</string>
+
     <string name="uicomponents_channels_screen_guide_title">Building Channel List Screen</string>
     <string name="uicomponents_channels_screen_guide_description">A guide that demonstrates how to build a channel list screen using the UI Components SDK.</string>
 
-=======
-    <string name="uicomponents_custom_reactions_guide_title">Providing Custom Reactions</string>
-    <string name="uicomponents_custom_reactions_guide_description">A guide that demonstrates how to override the supported set of reactions using the UI Components SDK.</string>
->>>>>>> 4e4965a4
-
 </resources>