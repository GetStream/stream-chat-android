<?xml version="1.0" encoding="utf-8"?>
<!--
    Copyright (c) 2014-2022 Stream.io Inc. All rights reserved.

    Licensed under the Stream License;
    you may not use this file except in compliance with the License.
    You may obtain a copy of the License at

      https://github.com/GetStream/stream-chat-android/blob/main/LICENSE

    Unless required by applicable law or agreed to in writing, software
    distributed under the License is distributed on an "AS IS" BASIS,
    WITHOUT WARRANTIES OR CONDITIONS OF ANY KIND, either express or implied.
    See the License for the specific language governing permissions and
    limitations under the License.
-->
<manifest xmlns:android="http://schemas.android.com/apk/res/android"
    package="io.getstream.chat.android.guides"
    >

    <application
        android:name=".GuidesApp"
        android:allowBackup="true"
        android:icon="@mipmap/ic_launcher"
        android:label="@string/app_name"
        android:networkSecurityConfig="@xml/network_security_config"
        android:roundIcon="@mipmap/ic_launcher_round"
        android:screenOrientation="portrait"
        android:supportsRtl="true"
        android:theme="@style/AppTheme"
        >

        <activity
            android:name=".login.LoginActivity"
            android:exported="true"
            >
            <intent-filter>
                <action android:name="android.intent.action.MAIN" />
                <category android:name="android.intent.category.LAUNCHER" />
            </intent-filter>

        </activity>

        <activity
            android:name=".catalog.CatalogActivity"
            android:exported="false"
            />

        <activity
            android:name=".catalog.compose.customattachments.ChannelsActivity"
            android:exported="false"
            />

        <activity
            android:name=".catalog.compose.customattachments.MessagesActivity"
            android:exported="false"
            android:windowSoftInputMode="adjustResize"
            />

        <activity
            android:name=".catalog.compose.customizingimageandvideoattachments.ChannelsActivity"
            android:exported="false"
            />

        <activity
            android:name=".catalog.compose.customizingimageandvideoattachments.MessagesActivity"
            android:exported="false"
            android:windowSoftInputMode="adjustResize"
            />
        <activity
            android:name=".catalog.uicomponents.customattachments.ChannelsActivity"
            android:exported="false"
            />

        <activity
            android:name=".catalog.uicomponents.customattachments.MessagesActivity"
            android:exported="false"
            android:windowSoftInputMode="adjustResize"
            />

        <activity
<<<<<<< HEAD
            android:name=".catalog.uicomponents.messagesscreen.ChannelsActivity"
=======
            android:name=".catalog.uicomponents.customreactions.ChannelsActivity"
>>>>>>> cdf8e473
            android:exported="false"
            />

        <activity
<<<<<<< HEAD
            android:name=".catalog.uicomponents.messagesscreen.MessagesActivity"
            android:exported="false"
            android:windowSoftInputMode="adjustResize"
=======
            android:name=".catalog.uicomponents.channelsscreen.ChannelsActivity"
            android:exported="false"
>>>>>>> cdf8e473
            />

    </application>

</manifest><|MERGE_RESOLUTION|>--- conflicted
+++ resolved
@@ -79,23 +79,24 @@
             />
 
         <activity
-<<<<<<< HEAD
-            android:name=".catalog.uicomponents.messagesscreen.ChannelsActivity"
-=======
             android:name=".catalog.uicomponents.customreactions.ChannelsActivity"
->>>>>>> cdf8e473
             android:exported="false"
             />
 
         <activity
-<<<<<<< HEAD
+            android:name=".catalog.uicomponents.channelsscreen.ChannelsActivity"
+            android:exported="false"
+            />
+
+        <activity
+            android:name=".catalog.uicomponents.messagesscreen.ChannelsActivity"
+            android:exported="false"
+            />
+
+        <activity
             android:name=".catalog.uicomponents.messagesscreen.MessagesActivity"
             android:exported="false"
             android:windowSoftInputMode="adjustResize"
-=======
-            android:name=".catalog.uicomponents.channelsscreen.ChannelsActivity"
-            android:exported="false"
->>>>>>> cdf8e473
             />
 
     </application>
