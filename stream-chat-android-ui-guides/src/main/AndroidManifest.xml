<?xml version="1.0" encoding="utf-8"?>
<!--
    Copyright (c) 2014-2022 Stream.io Inc. All rights reserved.

    Licensed under the Stream License;
    you may not use this file except in compliance with the License.
    You may obtain a copy of the License at

      https://github.com/GetStream/stream-chat-android/blob/main/LICENSE

    Unless required by applicable law or agreed to in writing, software
    distributed under the License is distributed on an "AS IS" BASIS,
    WITHOUT WARRANTIES OR CONDITIONS OF ANY KIND, either express or implied.
    See the License for the specific language governing permissions and
    limitations under the License.
-->
<manifest xmlns:android="http://schemas.android.com/apk/res/android"
    package="io.getstream.chat.android.guides"
    >

    <application
        android:name=".GuidesApp"
        android:allowBackup="true"
        android:icon="@mipmap/ic_launcher"
        android:label="@string/app_name"
        android:networkSecurityConfig="@xml/network_security_config"
        android:roundIcon="@mipmap/ic_launcher_round"
        android:screenOrientation="portrait"
        android:supportsRtl="true"
        android:theme="@style/AppTheme"
        >

        <activity
            android:name=".login.LoginActivity"
            android:exported="true"
            >
            <intent-filter>
                <action android:name="android.intent.action.MAIN" />
                <category android:name="android.intent.category.LAUNCHER" />
            </intent-filter>

        </activity>

        <activity
            android:name=".catalog.CatalogActivity"
            android:exported="false"
            />

        <activity
            android:name=".catalog.compose.customattachments.ChannelsActivity"
            android:exported="false"
            />

        <activity
            android:name=".catalog.compose.customattachments.MessagesActivity"
            android:exported="false"
            android:windowSoftInputMode="adjustResize"
            />

        <activity
            android:name=".catalog.uicomponents.customattachments.ChannelsActivity"
            android:exported="false"
            />

        <activity
            android:name=".catalog.uicomponents.customattachments.MessagesActivity"
            android:exported="false"
            android:windowSoftInputMode="adjustResize"
            />

        <activity
<<<<<<< HEAD
            android:name=".catalog.uicomponents.channelsscreen.ChannelsActivity"
=======
            android:name=".catalog.uicomponents.customreactions.ChannelsActivity"
>>>>>>> 4e4965a4
            android:exported="false"
            />

    </application>

</manifest><|MERGE_RESOLUTION|>--- conflicted
+++ resolved
@@ -69,11 +69,12 @@
             />
 
         <activity
-<<<<<<< HEAD
+            android:name=".catalog.uicomponents.customreactions.ChannelsActivity"
+            android:exported="false"
+            />
+
+        <activity
             android:name=".catalog.uicomponents.channelsscreen.ChannelsActivity"
-=======
-            android:name=".catalog.uicomponents.customreactions.ChannelsActivity"
->>>>>>> 4e4965a4
             android:exported="false"
             />
 
