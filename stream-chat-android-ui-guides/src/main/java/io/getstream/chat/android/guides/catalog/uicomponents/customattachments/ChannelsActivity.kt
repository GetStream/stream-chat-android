--- conflicted
+++ resolved
@@ -49,14 +49,9 @@
         ChatUI.attachmentPreviewFactoryManager = AttachmentPreviewFactoryManager(
             attachmentPreviewFactories = listOf(
                 DateAttachmentPreviewFactory(),
-<<<<<<< HEAD
                 // The default factories
-                ImageAttachmentPreviewFactory(),
-                FileAttachmentPreviewFactory()
-=======
                 MediaAttachmentPreviewFactory(),
                 FileAttachmentPreviewFactory(),
->>>>>>> f7c87a4d
             )
         )
         ChatUI.quotedAttachmentFactoryManager = QuotedAttachmentFactoryManager(
