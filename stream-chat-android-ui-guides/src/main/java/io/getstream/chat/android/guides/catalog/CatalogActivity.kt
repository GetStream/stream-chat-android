/*
 * Copyright (c) 2014-2022 Stream.io Inc. All rights reserved.
 *
 * Licensed under the Stream License;
 * you may not use this file except in compliance with the License.
 * You may obtain a copy of the License at
 *
 *    https://github.com/GetStream/stream-chat-android/blob/main/LICENSE
 *
 * Unless required by applicable law or agreed to in writing, software
 * distributed under the License is distributed on an "AS IS" BASIS,
 * WITHOUT WARRANTIES OR CONDITIONS OF ANY KIND, either express or implied.
 * See the License for the specific language governing permissions and
 * limitations under the License.
 */

package io.getstream.chat.android.guides.catalog

import android.os.Bundle
import androidx.activity.compose.setContent
import androidx.appcompat.app.AppCompatActivity
import androidx.compose.foundation.clickable
import androidx.compose.foundation.interaction.MutableInteractionSource
import androidx.compose.foundation.layout.Column
import androidx.compose.foundation.layout.Spacer
import androidx.compose.foundation.layout.fillMaxSize
import androidx.compose.foundation.layout.fillMaxWidth
import androidx.compose.foundation.layout.height
import androidx.compose.foundation.layout.padding
import androidx.compose.foundation.layout.size
import androidx.compose.material.Card
import androidx.compose.material.Icon
import androidx.compose.material.IconButton
import androidx.compose.material.Text
import androidx.compose.material.ripple.rememberRipple
import androidx.compose.runtime.Composable
import androidx.compose.runtime.remember
import androidx.compose.ui.Alignment
import androidx.compose.ui.Modifier
import androidx.compose.ui.res.painterResource
import androidx.compose.ui.res.stringResource
import androidx.compose.ui.unit.dp
import androidx.compose.ui.unit.sp
import io.getstream.chat.android.client.ChatClient
import io.getstream.chat.android.compose.ui.theme.ChatTheme
import io.getstream.chat.android.guides.R
import io.getstream.chat.android.guides.login.LoginActivity
import io.getstream.chat.android.guides.catalog.compose.customattachments.ChannelsActivity as ComposeCustomAttachmentsActivity
import io.getstream.chat.android.guides.catalog.compose.customizingimageandvideoattachments.ChannelsActivity as ComposeCustomizingImageAndVideoAttachmentsActivity
import io.getstream.chat.android.guides.catalog.uicomponents.channelsscreen.ChannelsActivity as UiComponentsChannelsScreenActivity
import io.getstream.chat.android.guides.catalog.uicomponents.customattachments.ChannelsActivity as UiComponentsCustomAttachmentsActivity
<<<<<<< HEAD
import io.getstream.chat.android.guides.catalog.uicomponents.messagesscreen.ChannelsActivity as UiComponentsMessagesScreenActivity
=======
import io.getstream.chat.android.guides.catalog.uicomponents.customreactions.ChannelsActivity as UiComponentsCustomReactionsActivity
>>>>>>> cdf8e473

/**
 * An Activity with a list of guides and samples.
 */
class CatalogActivity : AppCompatActivity() {

    override fun onCreate(savedInstanceState: Bundle?) {
        super.onCreate(savedInstanceState)

        setContent {
            ChatTheme {
                CatalogScreen()
            }
        }
    }

    /**
     * A Composable that represents a screen with a list of guides and samples.
     */
    @Composable
    private fun CatalogScreen() {
        Column(
            modifier = Modifier.fillMaxSize(),
        ) {
            IconButton(
                modifier = Modifier
                    .size(56.dp)
                    .padding(4.dp)
                    .align(Alignment.End),
                onClick = ::logout
            ) {
                Icon(
                    painter = painterResource(id = R.drawable.ic_logout),
                    contentDescription = null,
                    tint = ChatTheme.colors.textHighEmphasis,
                )
            }

            GuideSection(stringResource(R.string.catalog_section_compose))

            GuideItem(
                titleText = stringResource(R.string.compose_custom_attachments_guide_title),
                descriptionText = stringResource(R.string.compose_custom_attachments_guide_description)
            ) {
                startActivity(ComposeCustomAttachmentsActivity.createIntent(this@CatalogActivity))
            }

            GuideItem(
                titleText = stringResource(R.string.compose_customizing_image_and_video_previews_title),
                descriptionText = stringResource(R.string.compose_customizing_image_and_video_previews_description)
            ) {
                startActivity(ComposeCustomizingImageAndVideoAttachmentsActivity.createIntent(this@CatalogActivity))
            }

            GuideSection(stringResource(R.string.catalog_section_uicomponents))

            GuideItem(
                titleText = stringResource(R.string.uicomponents_custom_attachments_guide_title),
                descriptionText = stringResource(R.string.uicomponents_custom_attachments_guide_description)
            ) {
                startActivity(UiComponentsCustomAttachmentsActivity.createIntent(this@CatalogActivity))
            }

            GuideItem(
<<<<<<< HEAD
                titleText = stringResource(R.string.uicomponents_messages_screen_guide_title),
                descriptionText = stringResource(R.string.uicomponents_messages_screen_guide_description)
            ) {
                startActivity(UiComponentsMessagesScreenActivity.createIntent(this@CatalogActivity))
=======
                titleText = stringResource(R.string.uicomponents_custom_reactions_guide_title),
                descriptionText = stringResource(R.string.uicomponents_custom_reactions_guide_description)
            ) {
                startActivity(UiComponentsCustomReactionsActivity.createIntent(this@CatalogActivity))
            }

            GuideItem(
                titleText = stringResource(R.string.uicomponents_channels_screen_guide_title),
                descriptionText = stringResource(R.string.uicomponents_channels_screen_guide_description)
            ) {
                startActivity(UiComponentsChannelsScreenActivity.createIntent(this@CatalogActivity))
>>>>>>> cdf8e473
            }
        }
    }

    @Composable
    private fun GuideSection(text: String) {
        Text(
            text = text,
            modifier = Modifier.padding(start = 16.dp, top = 16.dp, end = 16.dp),
            style = ChatTheme.typography.title3Bold,
            color = ChatTheme.colors.textHighEmphasis,
        )
    }

    @Composable
    private fun GuideItem(
        titleText: String,
        descriptionText: String,
        onClick: () -> Unit,
    ) {
        Card(
            modifier = Modifier
                .fillMaxWidth()
                .padding(16.dp)
                .clickable(
                    onClick = onClick,
                    indication = rememberRipple(),
                    interactionSource = remember { MutableInteractionSource() }
                ),
            elevation = 4.dp,
            backgroundColor = ChatTheme.colors.inputBackground
        ) {
            Column(
                modifier = Modifier.padding(16.dp)
            ) {
                Text(
                    text = titleText,
                    style = ChatTheme.typography.bodyBold,
                    fontSize = 16.sp,
                    color = ChatTheme.colors.textHighEmphasis,
                )

                Spacer(modifier = Modifier.height(8.dp))

                Text(
                    text = descriptionText,
                    style = ChatTheme.typography.body,
                    color = ChatTheme.colors.textHighEmphasis,
                )
            }
        }
    }

    /**
     * Logs out and navigated to the login screen.
     */
    private fun logout() {
        ChatClient.instance()
            .disconnect(true)
            .enqueue()

        finish()
        startActivity(LoginActivity.createIntent(this))
        overridePendingTransition(0, 0)
    }
}<|MERGE_RESOLUTION|>--- conflicted
+++ resolved
@@ -49,11 +49,8 @@
 import io.getstream.chat.android.guides.catalog.compose.customizingimageandvideoattachments.ChannelsActivity as ComposeCustomizingImageAndVideoAttachmentsActivity
 import io.getstream.chat.android.guides.catalog.uicomponents.channelsscreen.ChannelsActivity as UiComponentsChannelsScreenActivity
 import io.getstream.chat.android.guides.catalog.uicomponents.customattachments.ChannelsActivity as UiComponentsCustomAttachmentsActivity
-<<<<<<< HEAD
+import io.getstream.chat.android.guides.catalog.uicomponents.customreactions.ChannelsActivity as UiComponentsCustomReactionsActivity
 import io.getstream.chat.android.guides.catalog.uicomponents.messagesscreen.ChannelsActivity as UiComponentsMessagesScreenActivity
-=======
-import io.getstream.chat.android.guides.catalog.uicomponents.customreactions.ChannelsActivity as UiComponentsCustomReactionsActivity
->>>>>>> cdf8e473
 
 /**
  * An Activity with a list of guides and samples.
@@ -118,24 +115,24 @@
             }
 
             GuideItem(
-<<<<<<< HEAD
+                titleText = stringResource(R.string.uicomponents_custom_reactions_guide_title),
+                descriptionText = stringResource(R.string.uicomponents_custom_reactions_guide_description)
+            ) {
+                startActivity(UiComponentsCustomReactionsActivity.createIntent(this@CatalogActivity))
+            }
+
+            GuideItem(
+                titleText = stringResource(R.string.uicomponents_channels_screen_guide_title),
+                descriptionText = stringResource(R.string.uicomponents_channels_screen_guide_description)
+            ) {
+                startActivity(UiComponentsChannelsScreenActivity.createIntent(this@CatalogActivity))
+            }
+
+            GuideItem(
                 titleText = stringResource(R.string.uicomponents_messages_screen_guide_title),
                 descriptionText = stringResource(R.string.uicomponents_messages_screen_guide_description)
             ) {
                 startActivity(UiComponentsMessagesScreenActivity.createIntent(this@CatalogActivity))
-=======
-                titleText = stringResource(R.string.uicomponents_custom_reactions_guide_title),
-                descriptionText = stringResource(R.string.uicomponents_custom_reactions_guide_description)
-            ) {
-                startActivity(UiComponentsCustomReactionsActivity.createIntent(this@CatalogActivity))
-            }
-
-            GuideItem(
-                titleText = stringResource(R.string.uicomponents_channels_screen_guide_title),
-                descriptionText = stringResource(R.string.uicomponents_channels_screen_guide_description)
-            ) {
-                startActivity(UiComponentsChannelsScreenActivity.createIntent(this@CatalogActivity))
->>>>>>> cdf8e473
             }
         }
     }
