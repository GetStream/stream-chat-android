--- conflicted
+++ resolved
@@ -106,17 +106,17 @@
             }
 
             GuideItem(
-<<<<<<< HEAD
+                titleText = stringResource(R.string.uicomponents_custom_reactions_guide_title),
+                descriptionText = stringResource(R.string.uicomponents_custom_reactions_guide_description)
+            ) {
+                startActivity(UiComponentsCustomReactionsActivity.createIntent(this@CatalogActivity))
+            }
+
+            GuideItem(
                 titleText = stringResource(R.string.uicomponents_channels_screen_guide_title),
                 descriptionText = stringResource(R.string.uicomponents_channels_screen_guide_description)
             ) {
                 startActivity(UiComponentsChannelsScreenActivity.createIntent(this@CatalogActivity))
-=======
-                titleText = stringResource(R.string.uicomponents_custom_reactions_guide_title),
-                descriptionText = stringResource(R.string.uicomponents_custom_reactions_guide_description)
-            ) {
-                startActivity(UiComponentsCustomReactionsActivity.createIntent(this@CatalogActivity))
->>>>>>> 4e4965a4
             }
         }
     }
