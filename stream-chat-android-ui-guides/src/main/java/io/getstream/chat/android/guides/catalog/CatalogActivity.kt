--- conflicted
+++ resolved
@@ -93,62 +93,10 @@
                 )
             }
 
-<<<<<<< HEAD
             Column(
                 modifier = Modifier
                     .verticalScroll(rememberScrollState())
                     .fillMaxSize()
-=======
-            GuideSection(stringResource(R.string.catalog_section_compose))
-
-            GuideItem(
-                titleText = stringResource(R.string.compose_custom_attachments_guide_title),
-                descriptionText = stringResource(R.string.compose_custom_attachments_guide_description)
-            ) {
-                startActivity(ComposeCustomAttachmentsActivity.createIntent(this@CatalogActivity))
-            }
-
-            GuideItem(
-                titleText = stringResource(R.string.compose_customizing_image_and_video_previews_title),
-                descriptionText = stringResource(R.string.compose_customizing_image_and_video_previews_description)
-            ) {
-                startActivity(ComposeCustomizingImageAndVideoAttachmentsActivity.createIntent(this@CatalogActivity))
-            }
-
-            GuideItem(
-                titleText = stringResource(R.string.compose_custom_reactions_guide_title),
-                descriptionText = stringResource(R.string.compose_custom_reactions_guide_description)
-            ) {
-                startActivity(ComposeCustomReactionsActivity.createIntent(this@CatalogActivity))
-            }
-
-            GuideSection(stringResource(R.string.catalog_section_uicomponents))
-
-            GuideItem(
-                titleText = stringResource(R.string.uicomponents_custom_attachments_guide_title),
-                descriptionText = stringResource(R.string.uicomponents_custom_attachments_guide_description)
-            ) {
-                startActivity(UiComponentsCustomAttachmentsActivity.createIntent(this@CatalogActivity))
-            }
-
-            GuideItem(
-                titleText = stringResource(R.string.uicomponents_custom_reactions_guide_title),
-                descriptionText = stringResource(R.string.uicomponents_custom_reactions_guide_description)
-            ) {
-                startActivity(UiComponentsCustomReactionsActivity.createIntent(this@CatalogActivity))
-            }
-
-            GuideItem(
-                titleText = stringResource(R.string.uicomponents_channels_screen_guide_title),
-                descriptionText = stringResource(R.string.uicomponents_channels_screen_guide_description)
-            ) {
-                startActivity(UiComponentsChannelsScreenActivity.createIntent(this@CatalogActivity))
-            }
-
-            GuideItem(
-                titleText = stringResource(R.string.uicomponents_messages_screen_guide_title),
-                descriptionText = stringResource(R.string.uicomponents_messages_screen_guide_description)
->>>>>>> 2d657792
             ) {
                 GuideSection(stringResource(R.string.catalog_section_compose))
 
@@ -164,6 +112,13 @@
                     descriptionText = stringResource(R.string.compose_customizing_image_and_video_previews_description)
                 ) {
                     startActivity(ComposeCustomizingImageAndVideoAttachmentsActivity.createIntent(this@CatalogActivity))
+                }
+
+                GuideItem(
+                    titleText = stringResource(R.string.compose_custom_reactions_guide_title),
+                    descriptionText = stringResource(R.string.compose_custom_reactions_guide_description)
+                ) {
+                    startActivity(ComposeCustomReactionsActivity.createIntent(this@CatalogActivity))
                 }
 
                 GuideSection(stringResource(R.string.catalog_section_uicomponents))
