<?xml version="1.0" encoding="utf-8"?>
<resources>
    <!--AvatarGroupView-->
    <attr name="streamAvatarWidth" format="dimension|reference"/>
    <attr name="streamAvatarHeight" format="dimension|reference"/>

    <attr name="streamAvatarBorderWidth" format="dimension|reference"/>
    <attr name="streamAvatarBorderColor" format="color|reference"/>

    <attr name="streamAvatarBackGroundColor" format="color|reference"/>

    <attr name="streamAvatarTextSize" format="dimension|reference"/>
    <attr name="streamAvatarTextColor" format="color|reference"/>
    <attr name="streamAvatarTextFont" format="reference"/>
    <attr name="streamAvatarTextFontAssets" format="string"/>
    <attr name="streamAvatarTextStyle">
        <flag name="normal" value="0"/>
        <flag name="bold" value="1"/>
        <flag name="italic" value="2"/>
    </attr>

    <attr name="streamChannelWithOutNameTitleText" format="string"/>
    <!--ReadStateView-->
    <attr name="streamShowReadState" format="boolean"/>

    <attr name="streamReadStateAvatarWidth" format="dimension|reference"/>
    <attr name="streamReadStateAvatarHeight" format="dimension|reference"/>

    <attr name="streamReadStateTextSize" format="dimension|reference"/>
    <attr name="streamReadStateTextColor" format="color|reference"/>
    <attr name="streamReadStateTextFont" format="reference"/>
    <attr name="streamReadStateTextFontAssets" format="string"/>
    <attr name="streamReadStateTextStyle">
        <flag name="normal" value="0"/>
        <flag name="bold" value="1"/>
        <flag name="italic" value="2"/>
    </attr>

    <!--ChannelListView-->
    <declare-styleable name="ChannelListView">
        <!--AvatarGroupView-->
        <attr name="streamAvatarWidth"/>
        <attr name="streamAvatarHeight"/>
        <attr name="streamAvatarBorderWidth"/>
        <attr name="streamAvatarBorderColor"/>
        <attr name="streamAvatarBackGroundColor"/>
        <attr name="streamAvatarTextSize"/>
        <attr name="streamAvatarTextColor"/>
        <attr name="streamAvatarTextFont"/>
        <attr name="streamAvatarTextFontAssets"/>
        <attr name="streamAvatarTextStyle"/>
        <attr name="streamChannelWithOutNameTitleText"/>
        <!--ReadStateView-->
        <attr name="streamShowReadState"/>
        <attr name="streamReadStateAvatarWidth"/>
        <attr name="streamReadStateAvatarHeight"/>
        <attr name="streamReadStateTextSize"/>
        <attr name="streamReadStateTextColor"/>
        <attr name="streamReadStateTextFont"/>
        <attr name="streamReadStateTextFontAssets"/>
        <attr name="streamReadStateTextStyle"/>
        <!--Title-->
        <attr name="streamChannelTitleTextSize" format="dimension|reference"/>
        <attr name="streamChannelTitleTextColor" format="color|reference"/>
        <attr name="streamChannelTitleUnreadTextColor" format="color|reference"/>
        <attr name="streamChannelTitleTextFont" format="reference"/>
        <attr name="streamChannelTitleTextFontAssets" format="string"/>
        <attr name="streamChannelTitleTextStyle">
            <flag name="normal" value="0"/>
            <flag name="bold" value="1"/>
            <flag name="italic" value="2"/>
        </attr>
        <attr name="streamChannelTitleUnreadTextStyle">
            <flag name="normal" value="0"/>
            <flag name="bold" value="1"/>
            <flag name="italic" value="2"/>
        </attr>
        <!--Last Message-->
        <attr name="streamLastMessageTextSize" format="dimension|reference"/>
        <attr name="streamLastMessageTextColor" format="color|reference"/>
        <attr name="streamLastMessageUnreadTextColor" format="color|reference"/>
        <attr name="streamLastMessageTextFont" format="reference"/>
        <attr name="streamLastMessageTextFontAssets" format="string"/>
        <attr name="streamLastMessageTextStyle">
            <flag name="normal" value="0"/>
            <flag name="bold" value="1"/>
            <flag name="italic" value="2"/>
        </attr>
        <attr name="streamLastMessageUnreadTextStyle">
            <flag name="normal" value="0"/>
            <flag name="bold" value="1"/>
            <flag name="italic" value="2"/>
        </attr>
        <!--LastMessageDate-->
        <attr name="streamLastMessageDateTextSize" format="dimension|reference"/>
        <attr name="streamLastMessageDateTextColor" format="color|reference"/>
        <attr name="streamLastMessageDateUnreadTextColor" format="color|reference"/>
        <attr name="streamLastMessageDateTextFont" format="reference"/>
        <attr name="streamLastMessageDateTextFontAssets" format="string"/>
        <attr name="streamLastMessageDateTextStyle">
            <flag name="normal" value="0"/>
            <flag name="bold" value="1"/>
            <flag name="italic" value="2"/>
        </attr>
        <attr name="streamLastMessageDateUnreadTextStyle">
            <flag name="normal" value="0"/>
            <flag name="bold" value="1"/>
            <flag name="italic" value="2"/>
        </attr>
        <attr name="streamChannelPreviewLayout" format="reference"/>
    </declare-styleable>
    <declare-styleable name="ChannelsView">
    <!--Custom ChannelListLayout-->
        <!-- Text of the empty state label -->
        <attr name="streamChannelsEmptyStateLabelText" format="string"/>
        <attr name="streamChannelsLoadingView" format="reference"/>
    </declare-styleable>
    <!--MessageInputView-->
    <declare-styleable name="MessageInputView">
        <!--AvatarGroupView(automention)-->
        <attr name="streamAvatarWidth"/>
        <attr name="streamAvatarHeight"/>
        <attr name="streamAvatarBackGroundColor"/>
        <attr name="streamAvatarTextSize"/>
        <attr name="streamAvatarTextColor"/>
        <attr name="streamAvatarTextFont"/>
        <attr name="streamAvatarTextFontAssets"/>
        <attr name="streamAvatarTextStyle"/>
        <!--Attachment Button-->
        <attr name="streamShowAttachmentButton" format="boolean"/>
        <attr name="streamAttachmentButtonDefaultIconColor" format="color|reference"/>
        <attr name="streamAttachmentButtonDefaultIconPressedColor" format="color|reference"/>
        <attr name="streamAttachmentButtonDefaultIconDisabledColor" format="color|reference"/>
        <attr name="streamAttachmentButtonSelectedIconColor" format="color|reference"/>
        <attr name="streamAttachmentButtonIcon" format="reference"/>
        <attr name="streamAttachmentButtonWidth" format="dimension|reference"/>
        <attr name="streamAttachmentButtonHeight" format="dimension|reference"/>
        <attr name="streamAttachmentCloseButtonBackground" format="reference" />
        <!--Send Button-->
        <attr name="streamInputButtonDefaultIconColor" format="color|reference"/>
        <attr name="streamInputButtonEditIconColor" format="color|reference"/>
        <attr name="streamInputButtonDefaultIconPressedColor" format="color|reference"/>
        <attr name="streamInputButtonDefaultIconDisabledColor" format="color|reference"/>
        <attr name="streamInputButtonIcon" format="reference"/>
        <attr name="streamInputButtonWidth" format="dimension|reference"/>
        <attr name="streamInputButtonHeight" format="dimension|reference"/>
        <!--Input Text-->
        <attr name="streamInputHint" format="string"/>
        <attr name="streamInputTextSize" format="dimension|reference"/>
        <attr name="streamInputTextColor" format="color|reference"/>
        <attr name="streamInputTextFont" format="reference"/>
        <attr name="streamInputTextFontAssets" format="string"/>
        <attr name="streamInputTextStyle">
            <flag name="normal" value="0"/>
            <flag name="bold" value="1"/>
            <flag name="italic" value="2"/>
        </attr>
        <attr name="streamInputHintColor" format="color|reference"/>
        <!--Input Background-->
        <attr name="streamInputBackground" format="reference"/>
        <attr name="streamInputSelectedBackground" format="reference"/>
        <attr name="streamInputEditBackground" format="reference"/>

        <attr name="streamInputBackgroundTextSize" format="dimension|reference"/>
        <attr name="streamInputBackgroundTextColor" format="color|reference"/>
        <attr name="streamInputBackgroundTextFont" format="reference"/>
        <attr name="streamInputBackgroundTextFontAssets" format="string"/>
        <attr name="streamInputBackgroundTextStyle">
            <flag name="normal" value="0"/>
            <flag name="bold" value="1"/>
            <flag name="italic" value="2"/>
        </attr>

        <attr name="streamSendAlsoToChannel" format="color|reference"/>
    </declare-styleable>
    <!--MessageListView-->
    <declare-styleable name="MessageListView">
        <!--Scroll button-->
        <attr name="streamDefaultScrollButtonEnabled" format="boolean" />
        <attr name="streamScrollButtonBackground" format="reference" />
        <attr name="streamButtonIcon" format="reference" />
        <attr name="streamNewMessagesTextSingle" format="string" />
        <attr name="streamNewMessagesTextPlural" format="string" />
        <attr name="streamNewMessagesBehaviour" format="enum">
            <enum name="scroll_to_bottom" value="0"/>
            <enum name="count_new_messages" value="1"/>
        </attr>
        <!--AvatarGroupView-->
        <attr name="streamAvatarWidth"/>
        <attr name="streamAvatarHeight"/>
        <attr name="streamAvatarBorderWidth"/>
        <attr name="streamAvatarBorderColor"/>
        <attr name="streamAvatarBackGroundColor"/>
        <attr name="streamAvatarTextSize"/>
        <attr name="streamAvatarTextColor"/>
        <attr name="streamAvatarTextFont"/>
        <attr name="streamAvatarTextFontAssets"/>
        <attr name="streamAvatarTextStyle"/>
        <!--ReadStateView-->
        <attr name="streamShowReadState"/>
        <attr name="streamReadStateAvatarWidth"/>
        <attr name="streamReadStateAvatarHeight"/>
        <attr name="streamReadStateTextSize"/>
        <attr name="streamReadStateTextColor"/>
        <attr name="streamReadStateTextFont"/>
        <attr name="streamReadStateTextFontAssets"/>
        <attr name="streamReadStateTextStyle"/>

        <!--Reaction-->
        <attr name="streamReactionEnabled" format="boolean"/>
        <!--ReactionView-->
        <attr name="streamrReactionViewBgDrawable" format="reference"/>
        <attr name="streamReactionViewBgColor" format="color"/>
        <attr name="streamReactionViewEmojiSize" format="dimension|reference"/>
        <attr name="streamReactionViewEmojiMargin" format="dimension|reference"/>
        <!--Reaction Dialog-->
        <attr name="streamReactionInputbgColor" format="color"/>
        <attr name="streamReactionInputEmojiSize" format="dimension|reference"/>
        <attr name="streamReactionInputEmojiMargin" format="dimension|reference"/>
        <!--Message-->
        <attr name="streamMessageTextSizeMine" format="dimension|reference"/>
        <attr name="streamMessageTextSizeTheirs" format="dimension|reference"/>

        <attr name="streamMessageTextColorMine" format="color"/>
        <attr name="streamMessageTextColorTheirs" format="color"/>
        <attr name="streamMessageTextFontMine" format="reference"/>
        <attr name="streamMessageTextFontMineAssets" format="string"/>
        <attr name="streamMessageTextFontTheirs" format="reference"/>
        <attr name="streamMessageTextFontTheirsAssets" format="string"/>
        <attr name="streamMessageTextStyleMine">
            <flag name="normal" value="0"/>
            <flag name="bold" value="1"/>
            <flag name="italic" value="2"/>
        </attr>
        <attr name="streamMessageTextStyleTheirs">
            <flag name="normal" value="0"/>
            <flag name="bold" value="1"/>
            <flag name="italic" value="2"/>
        </attr>

        <attr name="streamMessageUserNameTextSize" format="dimension|reference" />
        <attr name="streamMessageUserNameTextColor" format="color" />
        <attr name="streamMessageUserNameTextFont" format="reference" />
        <attr name="streamMessageUserNameTextFontAssets" format="string" />
        <attr name="streamMessageUserNameTextStyle">
            <flag name="normal" value="0" />
            <flag name="bold" value="1" />
            <flag name="italic" value="2" />
        </attr>

        <attr name="streamMessageDateTextSizeMine" format="dimension|reference" />
        <attr name="streamMessageDateTextColorMine" format="color" />
        <attr name="streamMessageDateTextFontMine" format="reference" />
        <attr name="streamMessageDateTextFontAssetsMine" format="string" />
        <attr name="streamMessageDateTextStyleMine">
            <flag name="normal" value="0" />
            <flag name="bold" value="1" />
            <flag name="italic" value="2" />
        </attr>

        <attr name="streamMessageDateTextSizeTheirs" format="dimension|reference" />
        <attr name="streamMessageDateTextColorTheirs" format="color" />
        <attr name="streamMessageDateTextFontTheirs" format="reference" />
        <attr name="streamMessageDateTextFontAssetsTheirs" format="string" />
        <attr name="streamMessageDateTextStyleTheirs">
            <flag name="normal" value="0" />
            <flag name="bold" value="1" />
            <flag name="italic" value="2" />
        </attr>

        <attr name="streamMessageBubbleDrawableMine" format="reference" />
        <attr name="streamMessageBubbleDrawableTheirs" format="reference" />

        <attr name="streamMessageTopLeftCornerRadiusMine" format="dimension|reference"/>
        <attr name="streamMessageTopRightCornerRadiusMine" format="dimension|reference"/>
        <attr name="streamMessageBottomRightCornerRadiusMine" format="dimension|reference"/>
        <attr name="streamMessageBottomLeftCornerRadiusMine" format="dimension|reference"/>
        <attr name="streamMessageTopLeftCornerRadiusTheirs" format="dimension|reference"/>
        <attr name="streamMessageTopRightCornerRadiusTheirs" format="dimension|reference"/>
        <attr name="streamMessageBottomRightCornerRadiusTheirs" format="dimension|reference"/>
        <attr name="streamMessageBottomLeftCornerRadiusTheirs" format="dimension|reference"/>

        <attr name="streamMessageBackgroundColorMine" format="color"/>
        <attr name="streamMessageBackgroundColorTheirs" format="color"/>
        <attr name="streamMessageBorderColorMine" format="color"/>
        <attr name="streamMessageBorderColorTheirs" format="color"/>
        <attr name="streamMessageBorderWidthMine" format="dimension|reference"/>
        <attr name="streamMessageBorderWidthTheirs" format="dimension|reference"/>
        <attr name="streamMessageLinkTextColorMine" format="color"/>
        <attr name="streamMessageLinkTextColorTheirs" format="color"/>
        <!-- Attachment-->
        <attr name="streamAttachmentTitleTextSizeMine" format="dimension|reference"/>
        <attr name="streamAttachmentTitleTextColorMine" format="color"/>
        <attr name="streamAttachmentTitleTextFontMine" format="reference"/>
        <attr name="streamAttachmentTitleTextFontAssetsMine" format="string"/>
        <attr name="streamAttachmentTitleTextStyleMine">
            <flag name="normal" value="0"/>
            <flag name="bold" value="1"/>
            <flag name="italic" value="2"/>
        </attr>

        <attr name="streamAttachmentTitleTextSizeTheirs" format="dimension|reference"/>
        <attr name="streamAttachmentTitleTextColorTheirs" format="color"/>
        <attr name="streamAttachmentTitleTextFontTheirs" format="reference"/>
        <attr name="streamAttachmentTitleTextFontAssetsTheirs" format="string"/>
        <attr name="streamAttachmentTitleTextStyleTheirs">
            <flag name="normal" value="0"/>
            <flag name="bold" value="1"/>
            <flag name="italic" value="2"/>
        </attr>

        <attr name="streamAttachmentBackgroundColorMine" format="color" />
        <attr name="streamAttachmentBackgroundColorTheirs" format="color" />
        <attr name="streamAttachmentBorderColorMine" format="color"/>
        <attr name="streamAttachmentBorderColorTheirs" format="color"/>

        <attr name="streamAttachmentDescriptionTextSizeMine" format="dimension|reference" />
        <attr name="streamAttachmentDescriptionTextColorMine" format="color" />
        <attr name="streamAttachmentDescriptionTextFontMine" format="reference"/>
        <attr name="streamAttachmentDescriptionTextFontAssetsMine" format="string"/>
        <attr name="streamAttachmentDescriptionTextStyleMine">
            <flag name="normal" value="0" />
            <flag name="bold" value="1" />
            <flag name="italic" value="2" />
        </attr>

        <attr name="streamAttachmentDescriptionTextSizeTheirs" format="dimension|reference" />
        <attr name="streamAttachmentDescriptionTextColorTheirs" format="color" />
        <attr name="streamAttachmentDescriptionTextFontTheirs" format="reference"/>
        <attr name="streamAttachmentDescriptionTextFontAssetsTheirs" format="string"/>
        <attr name="streamAttachmentDescriptionTextStyleTheirs">
            <flag name="normal" value="0" />
            <flag name="bold" value="1" />
            <flag name="italic" value="2" />
        </attr>

        <attr name="streamAttachmentFileSizeTextSizeMine" format="dimension|reference"/>
        <attr name="streamAttachmentFileSizeTextColorMine" format="color"/>
        <attr name="streamAttachmentFileSizeTextFontMine" format="reference"/>
        <attr name="streamAttachmentFileSizeTextFontAssetsMine" format="string"/>
        <attr name="streamAttachmentFileSizeTextStyleMine">
            <flag name="normal" value="0"/>
            <flag name="bold" value="1"/>
            <flag name="italic" value="2"/>
        </attr>

        <attr name="streamAttachmentFileSizeTextSizeTheirs" format="dimension|reference"/>
        <attr name="streamAttachmentFileSizeTextColorTheirs" format="color"/>
        <attr name="streamAttachmentFileSizeTextFontTheirs" format="reference"/>
        <attr name="streamAttachmentFileSizeTextFontAssetsTheirs" format="string"/>
        <attr name="streamAttachmentFileSizeTextStyleTheirs">
            <flag name="normal" value="0"/>
            <flag name="bold" value="1"/>
            <flag name="italic" value="2"/>
        </attr>
        <attr name="streamAttachmentPreviewMaxLines" format="integer"/>

        <attr name="streamThreadEnabled" format="boolean"/>
        <!--Date Separator-->
        <attr name="streamDateSeparatorDateTextSize" format="dimension|reference"/>
        <attr name="streamDateSeparatorDateTextColor" format="color"/>
        <attr name="streamDateSeparatorDateTextFont" format="reference"/>
        <attr name="streamDateSeparatorDateTextFontAssets" format="string"/>
        <attr name="streamDateSeparatorDateTextStyle">
            <flag name="normal" value="0"/>
            <flag name="bold" value="1"/>
            <flag name="italic" value="2"/>
        </attr>
        <attr name="streamDateSeparatorLineWidth" format="dimension|reference"/>
        <attr name="streamDateSeparatorLineColor" format="color"/>
        <attr name="streamDateSeparatorLineDrawable" format="reference"/>

        <attr name="streamUserNameShow" format="boolean"/>
        <attr name="streamMessageDateShow" format="boolean"/>
<<<<<<< HEAD

        <!-- Text of the default empty state label -->
        <attr name="streamMessagesEmptyStateLabelText" format="string"/>

        <!-- Reference to the layout consisting of loading view -->
        <attr name="streamMessagesLoadingView" format="reference"/>
=======
        <attr name="streamLoadMoreThreshold" format="integer"/>
>>>>>>> b0927d61
    </declare-styleable>
    <!--ChannelHeaderView-->
    <declare-styleable name="ChannelHeaderView">
        <!--AvatarGroupView-->
        <attr name="streamChannelHeaderAvatarShow" format="boolean"/>
        <attr name="streamAvatarWidth"/>
        <attr name="streamAvatarHeight"/>
        <attr name="streamAvatarBorderWidth"/>
        <attr name="streamAvatarBorderColor"/>
        <attr name="streamAvatarBackGroundColor"/>
        <attr name="streamAvatarTextSize"/>
        <attr name="streamAvatarTextColor"/>
        <attr name="streamAvatarTextFont"/>
        <attr name="streamAvatarTextFontAssets"/>
        <attr name="streamAvatarTextStyle"/>
        <attr name="streamChannelWithOutNameTitleText"/>
        <attr name="streamChannelHeaderTitleTextSize" format="dimension|reference"/>
        <attr name="streamChannelHeaderTitleTextColor" format="color|reference"/>
        <attr name="streamChannelHeaderTitleTextFont" format="reference"/>
        <attr name="streamChannelHeaderTitleTextFontAssets" format="string"/>
        <attr name="streamChannelHeaderTitleTextStyle">
            <flag name="normal" value="0"/>
            <flag name="bold" value="1"/>
            <flag name="italic" value="2"/>
        </attr>

        <attr name="streamChannelHeaderLastActiveShow" format="boolean"/>
        <attr name="streamChannelHeaderLastActiveTextSize" format="dimension|reference"/>
        <attr name="streamChannelHeaderLastActiveTextColor" format="color|reference"/>
        <attr name="streamChannelHeaderLastActiveTextFont" format="reference"/>
        <attr name="streamChannelHeaderLastActiveTextFontAssets" format="string"/>
        <attr name="streamChannelHeaderLastActiveTextStyle">
            <flag name="normal" value="0"/>
            <flag name="bold" value="1"/>
            <flag name="italic" value="2"/>
        </attr>

        <attr name="streamChannelHeaderBackButtonBackground" format="reference"/>

        <attr name="streamChannelHeaderOfflineText" format="string"/>
        <attr name="streamChannelHeaderBackButtonShow" format="boolean"/>

        <attr name="streamChannelHeaderOptionsButtonBackground" format="reference"/>
        <attr name="streamChannelHeaderOptionsButtonShow" format="boolean"/>
        <attr name="streamChannelHeaderOptionsButtonTextSize" format="dimension|reference"/>
        <attr name="streamChannelHeaderOptionsButtonWidth" format="dimension|reference"/>
        <attr name="streamChannelHeaderOptionsButtonHeight" format="dimension|reference"/>

        <attr name="streamChannelHeaderActiveBadgeShow" format="boolean"/>
    </declare-styleable>
</resources><|MERGE_RESOLUTION|>--- conflicted
+++ resolved
@@ -372,16 +372,13 @@
 
         <attr name="streamUserNameShow" format="boolean"/>
         <attr name="streamMessageDateShow" format="boolean"/>
-<<<<<<< HEAD
+        <attr name="streamLoadMoreThreshold" format="integer"/>
 
         <!-- Text of the default empty state label -->
         <attr name="streamMessagesEmptyStateLabelText" format="string"/>
 
         <!-- Reference to the layout consisting of loading view -->
         <attr name="streamMessagesLoadingView" format="reference"/>
-=======
-        <attr name="streamLoadMoreThreshold" format="integer"/>
->>>>>>> b0927d61
     </declare-styleable>
     <!--ChannelHeaderView-->
     <declare-styleable name="ChannelHeaderView">
