package com.getstream.sdk.chat.adapter;

import android.annotation.SuppressLint;
import android.content.Context;
import android.text.TextUtils;
import android.util.TypedValue;
import android.view.View;
import android.widget.ImageView;
import android.widget.TextView;

import androidx.annotation.IdRes;
import androidx.annotation.NonNull;
import androidx.annotation.Nullable;
import androidx.core.graphics.drawable.DrawableCompat;

import com.getstream.sdk.chat.ChatUI;
import com.getstream.sdk.chat.R;
import com.getstream.sdk.chat.model.ModelType;
import com.getstream.sdk.chat.utils.DateFormatter;
import com.getstream.sdk.chat.utils.StringUtility;
import com.getstream.sdk.chat.utils.extensions.ChannelUtils;
import com.getstream.sdk.chat.utils.extensions.MemberUtils;
import com.getstream.sdk.chat.view.AvatarView;
import com.getstream.sdk.chat.view.ReadStateView;
import com.getstream.sdk.chat.view.channels.ChannelListView;
import com.getstream.sdk.chat.view.channels.ChannelListViewStyle;

import java.util.List;

import io.getstream.chat.android.client.models.Attachment;
import io.getstream.chat.android.client.models.Channel;
import io.getstream.chat.android.client.models.ChannelUserRead;
import io.getstream.chat.android.client.models.Message;
import io.getstream.chat.android.client.models.User;
import io.getstream.chat.android.livedata.ChatDomain;

public class ChannelListItemViewHolder extends BaseChannelListItemViewHolder {

    protected TextView tv_name, tv_last_message, tv_date;
    protected ReadStateView read_state;
    protected AvatarView avatarView;
    protected ImageView iv_attachment_type;
    protected View click_area;
    protected Context context;

    protected ChannelListView.UserClickListener userClickListener;
    protected ChannelListView.ChannelClickListener channelClickListener;
    protected ChannelListView.ChannelClickListener channelLongClickListener;
    protected ChannelListViewStyle style;

    public ChannelListItemViewHolder(@NonNull View itemView) {
        super(itemView);
        findReferences();
    }


    public void setUserClickListener(ChannelListView.UserClickListener l) {
        userClickListener = l;
    }

    public void setChannelClickListener(ChannelListView.ChannelClickListener l) {
        channelClickListener = l;
    }

    public void setChannelLongClickListener(ChannelListView.ChannelClickListener l) {
        channelLongClickListener = l;
    }

    protected void findReferences() {
        tv_name = itemView.findViewById(R.id.tv_name);
        tv_last_message = itemView.findViewById(R.id.tv_last_message);
        iv_attachment_type = itemView.findViewById(R.id.iv_attachment_type);
        tv_date = itemView.findViewById(R.id.tv_date);

        click_area = itemView.findViewById(R.id.click_area);
        avatarView = itemView.findViewById(R.id.avatar_group);
        read_state = itemView.findViewById(R.id.read_state);
    }

    public void setStyle(ChannelListViewStyle style) {
        this.style = style;
    }

    @Override
    public void bind(Context context, @NonNull Channel channel, int position, @Nullable ChannelItemPayloadDiff diff) {

        // setup the click listeners and the markdown builder
        this.context = context;

        // the UI depends on the
        // - lastMessage
        // - unread count
        // - read state for this channel

        if (diff.getName()) configChannelName(channel);
        if (diff.getAvatarView()) configAvatarView(channel);
        if (diff.getLastMessage()) configLastMessage(channel);
        if (diff.getLastMessageDate()) configLastMessageDate(channel);
        if (diff.getReadState()) configReadState(channel);

        // set Click listeners
        configClickListeners(channel);
        // apply style
        applyStyle(channel);
    }

    // set the channel name
    protected void configChannelName(Channel channel) {
        String channelName = ChannelUtils.getChannelNameOrMembers(channel);
        tv_name.setText((!TextUtils.isEmpty(channelName) ? channelName : style.getChannelWithoutNameText()));
    }

    protected void configAvatarView(Channel channel) {
        List<User> otherUsers = MemberUtils.getOtherUsers(channel.getMembers());
        avatarView.setChannelAndLastActiveUsers(channel, otherUsers, style.getAvatarStyle());
        // click listeners
        avatarView.setOnClickListener(view -> {
            // if there is 1 user
            if (otherUsers.size() == 1 && this.userClickListener != null) {
                this.userClickListener.onUserClick(otherUsers.get(0));
            } else if (this.channelClickListener != null) {
                this.channelClickListener.onClick(channel);
            }
        });
    }

    @SuppressLint("ResourceType")
    protected void configLastMessage(Channel channel) {
        Message lastMessage = ChannelUtils.computeLastMessage(channel);
        iv_attachment_type.setVisibility(View.GONE);
        if (lastMessage == null) {
            tv_last_message.setText("");
            return;
        }

        if (!TextUtils.isEmpty(lastMessage.getText())) {
            String text = StringUtility.getDeletedOrMentionedText(lastMessage);
            ChatUI.instance().getMarkdown().setText(tv_last_message, text);

            return;
        }

        if (lastMessage.getAttachments().isEmpty()) {
            tv_last_message.setText("");
            return;
        }

        Attachment attachment = lastMessage.getAttachments().get(0);
        if (attachment.getType() != null) {
            iv_attachment_type.setVisibility(View.VISIBLE);

            String lastMessageText;
            @IdRes int attachmentType;

            switch (attachment.getType()) {
                case ModelType.attach_image:
                    lastMessageText = context.getResources().getString(R.string.stream_last_message_attachment_photo);
                    attachmentType = R.drawable.stream_ic_image;
                    break;
                case ModelType.attach_file:
                    if (attachment.getMimeType() != null && attachment.getMimeType().contains("video")) {
                        lastMessageText = context.getResources().getString(R.string.stream_last_message_attachment_video);
                        attachmentType = R.drawable.stream_ic_video;
                    } else {
                        lastMessageText = !TextUtils.isEmpty(attachment.getTitle()) ? attachment.getTitle() : attachment.getFallback();
                        attachmentType = R.drawable.stream_ic_file;
                    }
                    break;
                case ModelType.attach_giphy:
                    lastMessageText = context.getResources().getString(R.string.stream_last_message_attachment_giphy);
                    attachmentType = R.drawable.stream_ic_gif;
                    break;
                default:
                    lastMessageText = !TextUtils.isEmpty(attachment.getTitle()) ? attachment.getTitle() : attachment.getFallback();
                    attachmentType = R.drawable.stream_ic_file;
                    break;
            }

            tv_last_message.setText(lastMessageText);
            iv_attachment_type.setImageDrawable(context.getDrawable(attachmentType));
        }
    }

    protected void configLastMessageDate(Channel channel) {
<<<<<<< HEAD
        Message lastMessage = ChannelUtils.computeLastMessage(channel);
        if (lastMessage == null) {
            tv_date.setText("");
            return;
        }

        Date messageDate = lastMessage.getCreatedAt() != null ? lastMessage.getCreatedAt() : lastMessage.getCreatedLocallyAt();

        tv_date.setText(DateFormatter.formatAsTimeOrDate(messageDate));
    }

    protected void configReadState(Channel channel) {
        List<ChannelUserRead> lastMessageReads = ChannelUtils.getLastMessageReads(channel);
=======
        tv_date.setText(DateFormatter.formatAsTimeOrDate(channel.getLastMessageAt()));
    }

    protected void configReadState(Channel channel) {
        List<ChannelUserRead> lastMessageReads = channel.getRead();
>>>>>>> 7c42266e
        read_state.setReads(lastMessageReads, true, style.getReadStateStyle(), style.getAvatarStyle());
    }

    protected void configClickListeners(Channel channel) {

        click_area.setOnClickListener(view -> {
            if (this.channelClickListener != null)
                this.channelClickListener.onClick(channel);
        });

        click_area.setOnLongClickListener(view -> {
            if (this.channelLongClickListener != null)
                this.channelLongClickListener.onClick(channel);

            return true;
        });
    }

    protected void applyStyle(Channel channel) {
        tv_name.setTextSize(TypedValue.COMPLEX_UNIT_PX, style.getChannelTitleText().getSize());
        tv_last_message.setTextSize(TypedValue.COMPLEX_UNIT_PX, style.getLastMessage().getSize());
        tv_date.setTextSize(TypedValue.COMPLEX_UNIT_PX, style.getChannelTitleText().getSize());

        User currentUser = ChatDomain.instance().getCurrentUser();
        String currentUserId = currentUser.getId();

        Message lastMessage = ChannelUtils.computeLastMessage(channel);
        boolean outgoing = (lastMessage != null && lastMessage.getUser().getId().equals(currentUserId));
        boolean readLastMessage = ChannelUtils.readLastMessage(channel);

        if (readLastMessage || outgoing)
            applyReadStyle();
        else
            applyUnreadStyle();
    }

    protected void applyReadStyle() {
        // channel name
        style.getChannelTitleText().apply(tv_name);
        // last messsage
        style.getLastMessage().apply(tv_last_message);
        style.getLastMessageDateText().apply(tv_date);
        // last Message Attachment Type
        if (iv_attachment_type.getDrawable() != null)
            DrawableCompat.setTint(iv_attachment_type.getDrawable(), style.getLastMessage().getColor());
    }

    protected void applyUnreadStyle() {
        // channel name
        style.getChannelTitleUnreadText().apply(tv_name);
        // last message
        style.getLastMessageUnread().apply(tv_last_message);
        style.getLastMessageDateUnreadText().apply(tv_date);
        // last Message Attachment Type
        if (iv_attachment_type.getDrawable() != null)
            DrawableCompat.setTint(iv_attachment_type.getDrawable(), style.getLastMessageUnread().getColor());
    }

}<|MERGE_RESOLUTION|>--- conflicted
+++ resolved
@@ -182,27 +182,11 @@
     }
 
     protected void configLastMessageDate(Channel channel) {
-<<<<<<< HEAD
-        Message lastMessage = ChannelUtils.computeLastMessage(channel);
-        if (lastMessage == null) {
-            tv_date.setText("");
-            return;
-        }
-
-        Date messageDate = lastMessage.getCreatedAt() != null ? lastMessage.getCreatedAt() : lastMessage.getCreatedLocallyAt();
-
-        tv_date.setText(DateFormatter.formatAsTimeOrDate(messageDate));
-    }
-
-    protected void configReadState(Channel channel) {
-        List<ChannelUserRead> lastMessageReads = ChannelUtils.getLastMessageReads(channel);
-=======
         tv_date.setText(DateFormatter.formatAsTimeOrDate(channel.getLastMessageAt()));
     }
 
     protected void configReadState(Channel channel) {
         List<ChannelUserRead> lastMessageReads = channel.getRead();
->>>>>>> 7c42266e
         read_state.setReads(lastMessageReads, true, style.getReadStateStyle(), style.getAvatarStyle());
     }
 
