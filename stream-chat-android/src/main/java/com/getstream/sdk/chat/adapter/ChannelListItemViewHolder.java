package com.getstream.sdk.chat.adapter;

import android.annotation.SuppressLint;
import android.content.Context;
import android.text.TextUtils;
import android.util.TypedValue;
import android.view.View;
import android.widget.ImageView;
import android.widget.TextView;

import androidx.annotation.IdRes;
import androidx.annotation.NonNull;
import androidx.annotation.Nullable;
import androidx.core.graphics.drawable.DrawableCompat;

import com.getstream.sdk.chat.Chat;
import com.getstream.sdk.chat.ChatUX;
import com.getstream.sdk.chat.R;
import com.getstream.sdk.chat.model.ModelType;
import com.getstream.sdk.chat.utils.LlcMigrationUtils;
import com.getstream.sdk.chat.utils.StringUtility;
import com.getstream.sdk.chat.view.AvatarView;
import com.getstream.sdk.chat.view.ReadStateView;
import com.getstream.sdk.chat.view.channels.ChannelListView;
import com.getstream.sdk.chat.view.channels.ChannelListViewStyle;

import java.text.DateFormat;
import java.text.SimpleDateFormat;
import java.util.Calendar;
import java.util.Date;
import java.util.List;
import java.util.Locale;

import io.getstream.chat.android.client.models.Attachment;
import io.getstream.chat.android.client.models.Channel;
import io.getstream.chat.android.client.models.ChannelUserRead;
import io.getstream.chat.android.client.models.Message;
import io.getstream.chat.android.client.models.User;
import io.getstream.chat.android.livedata.ChatDomain;

public class ChannelListItemViewHolder extends BaseChannelListItemViewHolder {

    @SuppressLint("ConstantLocale")
    private static final DateFormat DATE_FORMAT = new SimpleDateFormat("MMM d", Locale.getDefault());
    @SuppressLint("ConstantLocale")
    private static final DateFormat TIME_DATEFORMAT = new SimpleDateFormat("HH:mm", Locale.getDefault());

    protected TextView tv_name, tv_last_message, tv_date;
    protected ReadStateView<ChannelListViewStyle> read_state;
    protected AvatarView avatarView;
    protected ImageView iv_attachment_type;
    protected View click_area;
    protected Context context;

    protected ChannelListView.UserClickListener userClickListener;
    protected ChannelListView.ChannelClickListener channelClickListener;
    protected ChannelListView.ChannelClickListener channelLongClickListener;
    protected ChannelListViewStyle style;

    public ChannelListItemViewHolder(@NonNull View itemView) {
        super(itemView);
        findReferences();
    }


    public void setUserClickListener(ChannelListView.UserClickListener l) {
        userClickListener = l;
    }

    public void setChannelClickListener(ChannelListView.ChannelClickListener l) {
        channelClickListener = l;
    }

    public void setChannelLongClickListener(ChannelListView.ChannelClickListener l) {
        channelLongClickListener = l;
    }

    protected void findReferences() {
        tv_name = itemView.findViewById(R.id.tv_name);
        tv_last_message = itemView.findViewById(R.id.tv_last_message);
        iv_attachment_type = itemView.findViewById(R.id.iv_attachment_type);
        tv_date = itemView.findViewById(R.id.tv_date);

        click_area = itemView.findViewById(R.id.click_area);
        avatarView = itemView.findViewById(R.id.avatar_group);
        read_state = itemView.findViewById(R.id.read_state);
    }

    public void setStyle(ChannelListViewStyle style) {
        this.style = style;
    }

    @Override
    public void bind(Context context, @NonNull Channel channel, int position, @Nullable ChannelItemPayloadDiff diff) {

        // setup the click listeners and the markdown builder
        this.context = context;

        // the UI depends on the
        // - lastMessage
        // - unread count
        // - read state for this channel

        if (diff.name) configChannelName(channel);
        if (diff.avatarView) configAvatarView(channel);
        if (diff.lastMessage) configLastMessage(channel);
        if (diff.lastMessageDate) configLastMessageDate(channel);
        if (diff.readState) configReadState(channel);

        // set Click listeners
        configClickListeners(channel);
        // apply style
        applyStyle(channel);
    }

    // set the channel name
    protected void configChannelName(Channel channel) {
        String channelName = LlcMigrationUtils.getChannelNameOrMembers(channel);
        tv_name.setText((!TextUtils.isEmpty(channelName) ? channelName : style.getChannelWithoutNameText()));
    }

    protected void configAvatarView(Channel channel) {
        List<User> otherUsers = LlcMigrationUtils.getOtherUsers(channel.getMembers());
        avatarView.setChannelAndLastActiveUsers(channel, otherUsers, style);
        // click listeners
        avatarView.setOnClickListener(view -> {
            // if there is 1 user
            if (otherUsers.size() == 1 && this.userClickListener != null) {
                this.userClickListener.onUserClick(otherUsers.get(0));
            } else if (this.channelClickListener != null) {
                this.channelClickListener.onClick(channel);
            }
        });
    }

    @SuppressLint("ResourceType")
    protected void configLastMessage(Channel channel) {
        Message lastMessage = LlcMigrationUtils.computeLastMessage(channel);
        iv_attachment_type.setVisibility(View.GONE);
        if (lastMessage == null) {
            tv_last_message.setText("");
            return;
        }

        if (!TextUtils.isEmpty(lastMessage.getText())) {
            String text = StringUtility.getDeletedOrMentionedText(lastMessage);
<<<<<<< HEAD
            ChatUX.instance().getMarkdown().setText(tv_last_message, text);
=======
            Chat.instance().getMarkdown().setText(tv_last_message, text);
>>>>>>> b21f67e9
            return;
        }

        if (lastMessage.getAttachments().isEmpty()) {
            tv_last_message.setText("");
            return;
        }

        Attachment attachment = lastMessage.getAttachments().get(0);
        if (attachment.getType() != null) {
            iv_attachment_type.setVisibility(View.VISIBLE);

            String lastMessageText;
            @IdRes int attachmentType;

            switch (attachment.getType()) {
                case ModelType.attach_image:
                    lastMessageText = context.getResources().getString(R.string.stream_last_message_attachment_photo);
                    attachmentType = R.drawable.stream_ic_image;
                    break;
                case ModelType.attach_file:
                    if (attachment.getMimeType() != null && attachment.getMimeType().contains("video")) {
                        lastMessageText = context.getResources().getString(R.string.stream_last_message_attachment_video);
                        attachmentType = R.drawable.stream_ic_video;
                    } else {
                        lastMessageText = !TextUtils.isEmpty(attachment.getTitle()) ? attachment.getTitle() : attachment.getFallback();
                        attachmentType = R.drawable.stream_ic_file;
                    }
                    break;
                case ModelType.attach_giphy:
                    lastMessageText = context.getResources().getString(R.string.stream_last_message_attachment_giphy);
                    attachmentType = R.drawable.stream_ic_gif;
                    break;
                default:
                    lastMessageText = !TextUtils.isEmpty(attachment.getTitle()) ? attachment.getTitle() : attachment.getFallback();
                    attachmentType = R.drawable.stream_ic_file;
                    break;
            }

            tv_last_message.setText(lastMessageText);
            iv_attachment_type.setImageDrawable(context.getDrawable(attachmentType));
        }
    }

    protected void configLastMessageDate(Channel channel) {

        Message lastMessage = LlcMigrationUtils.computeLastMessage(channel);
        if (lastMessage == null) {
            tv_date.setText("");
            return;
        }

        Date messageDate = lastMessage.getCreatedAt() != null ? lastMessage.getCreatedAt() : lastMessage.getCreatedLocallyAt();

        if (messageDate == null) {
            tv_date.setText("");
        }
        else if (isFromToday(messageDate)) {
            tv_date.setText(TIME_DATEFORMAT.format(messageDate));
        } else {
            tv_date.setText(DATE_FORMAT.format(messageDate));
        }
    }

    private boolean isFromToday(Date date) {
        Calendar today = Calendar.getInstance();
        Calendar messageCalendar = Calendar.getInstance();
        messageCalendar.setTime(date);
        return today.get(Calendar.DAY_OF_YEAR) == messageCalendar.get(Calendar.DAY_OF_YEAR)
                && today.get(Calendar.YEAR) == messageCalendar.get(Calendar.YEAR);
    }

    protected void configReadState(Channel channel) {
        List<ChannelUserRead> lastMessageReads = LlcMigrationUtils.getLastMessageReads(channel);
        read_state.setReads(lastMessageReads, true, style);
    }

    protected void configClickListeners(Channel channel) {

        click_area.setOnClickListener(view -> {
            if (this.channelClickListener != null)
                this.channelClickListener.onClick(channel);
        });

        click_area.setOnLongClickListener(view -> {
            if (this.channelLongClickListener != null)
                this.channelLongClickListener.onClick(channel);

            return true;
        });
    }

    protected void applyStyle(Channel channel) {
        tv_name.setTextSize(TypedValue.COMPLEX_UNIT_PX, style.channelTitleText.getSize());
        tv_last_message.setTextSize(TypedValue.COMPLEX_UNIT_PX, style.lastMessage.getSize());
        tv_date.setTextSize(TypedValue.COMPLEX_UNIT_PX, style.lastMessageDateText.getSize());

        User currentUser = ChatDomain.instance().getCurrentUser();
        String currentUserId = currentUser.getId();

        Message lastMessage = LlcMigrationUtils.computeLastMessage(channel);
        boolean outgoing = (lastMessage != null && lastMessage.getUser().getId().equals(currentUserId));
        boolean readLastMessage = LlcMigrationUtils.readLastMessage(channel);

        if (readLastMessage || outgoing)
            applyReadStyle();
        else
            applyUnreadStyle();
    }

    protected void applyReadStyle() {
        // channel name
        style.channelTitleText.apply(tv_name);
        // last messsage
        style.lastMessage.apply(tv_last_message);
        style.lastMessageDateText.apply(tv_date);
        // last Message Attachment Type
        if (iv_attachment_type.getDrawable() != null)
            DrawableCompat.setTint(iv_attachment_type.getDrawable(), style.lastMessage.getColor());
    }

    protected void applyUnreadStyle() {
        // channel name
        style.channelTitleUnreadText.apply(tv_name);
        // last message
        style.lastMessageUnread.apply(tv_last_message);
        style.lastMessageDateUnreadText.apply(tv_date);
        // last Message Attachment Type
        if (iv_attachment_type.getDrawable() != null)
            DrawableCompat.setTint(iv_attachment_type.getDrawable(), style.lastMessageUnread.getColor());
    }

}<|MERGE_RESOLUTION|>--- conflicted
+++ resolved
@@ -144,11 +144,8 @@
 
         if (!TextUtils.isEmpty(lastMessage.getText())) {
             String text = StringUtility.getDeletedOrMentionedText(lastMessage);
-<<<<<<< HEAD
             ChatUX.instance().getMarkdown().setText(tv_last_message, text);
-=======
-            Chat.instance().getMarkdown().setText(tv_last_message, text);
->>>>>>> b21f67e9
+
             return;
         }
 
