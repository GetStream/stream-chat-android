package com.getstream.sdk.chat.view

import android.content.Context
import android.graphics.drawable.Drawable
import android.util.AttributeSet
import android.view.Gravity
import android.view.View
import android.view.ViewGroup
import android.widget.FrameLayout
import android.widget.ImageView
import android.widget.TextView
import androidx.annotation.DrawableRes
import androidx.constraintlayout.widget.ConstraintLayout
import androidx.core.view.isVisible
import androidx.recyclerview.widget.LinearLayoutManager
import androidx.recyclerview.widget.RecyclerView
import com.getstream.sdk.chat.ChatUI
import com.getstream.sdk.chat.DefaultBubbleHelper
import com.getstream.sdk.chat.R
import com.getstream.sdk.chat.adapter.AttachmentViewHolderFactory
import com.getstream.sdk.chat.adapter.ListenerContainer
import com.getstream.sdk.chat.adapter.ListenerContainerImpl
import com.getstream.sdk.chat.adapter.MessageListItem
import com.getstream.sdk.chat.adapter.MessageListItem.MessageItem
import com.getstream.sdk.chat.adapter.MessageListItemAdapter
import com.getstream.sdk.chat.adapter.MessageViewHolderFactory
import com.getstream.sdk.chat.databinding.StreamMessageListViewBinding
import com.getstream.sdk.chat.enums.GiphyAction
import com.getstream.sdk.chat.navigation.destinations.AttachmentDestination
import com.getstream.sdk.chat.utils.StartStopBuffer
import com.getstream.sdk.chat.utils.inflater
import com.getstream.sdk.chat.view.MessageListView.AttachmentClickListener
import com.getstream.sdk.chat.view.MessageListView.GiphySendListener
import com.getstream.sdk.chat.view.MessageListView.MessageClickListener
import com.getstream.sdk.chat.view.MessageListView.MessageLongClickListener
import com.getstream.sdk.chat.view.MessageListView.MessageRetryListener
import com.getstream.sdk.chat.view.MessageListView.ReactionViewClickListener
import com.getstream.sdk.chat.view.MessageListView.ReadStateClickListener
import com.getstream.sdk.chat.view.MessageListView.UserClickListener
import com.getstream.sdk.chat.view.channels.ChannelsView
import com.getstream.sdk.chat.view.dialog.MessageMoreActionDialog
import com.getstream.sdk.chat.view.dialog.ReadUsersDialog
import com.getstream.sdk.chat.view.messages.MessageListItemWrapper
import io.getstream.chat.android.client.logger.ChatLogger
import io.getstream.chat.android.client.models.Attachment
import io.getstream.chat.android.client.models.Channel
import io.getstream.chat.android.client.models.ChannelUserRead
import io.getstream.chat.android.client.models.Message
import io.getstream.chat.android.client.models.User
import kotlin.math.max
import kotlin.math.min

/**
 * MessageListView renders a list of messages and extends the [RecyclerView]
 * The most common customizations are
 * - Disabling Reactions
 * - Disabling Threads
 * - Customizing the click and longCLick (via the adapter)
 * - The list_item_message template to use (perhaps, multiple ones...?)
 */
public class MessageListView : ConstraintLayout {
    private var firstVisiblePosition = 0

    private lateinit var style: MessageListViewStyle

    private lateinit var binding: StreamMessageListViewBinding

    private var newMessagesTextSingle: String? = null
    private var newMessagesTextPlural: String? = null

    private lateinit var newMessagesBehaviour: NewMessagesBehaviour
    private lateinit var scrollButtonBehaviour: ScrollButtonBehaviour

    private val buffer: StartStopBuffer<MessageListItemWrapper> = StartStopBuffer()

    private lateinit var adapter: MessageListItemAdapter
    private lateinit var layoutManager: LinearLayoutManager
    private lateinit var loadingView: View
    private lateinit var loadingViewContainer: ViewGroup
    private lateinit var emptyStateView: View
    private lateinit var emptyStateViewContainer: ViewGroup

    private var lastSeenMessage: MessageListItem? = null

    private val defaultChildLayoutParams by lazy {
        FrameLayout.LayoutParams(
            FrameLayout.LayoutParams.WRAP_CONTENT,
            FrameLayout.LayoutParams.WRAP_CONTENT,
            Gravity.CENTER
        )
    }

    public var unseenButtonEnabled: Boolean = true

    private var hasScrolledUp = false

    private var endRegionReachedHandler: () -> Unit = {
        throw IllegalStateException("endRegionReachedHandler must be set.")
    }
    private var lastMessageReadHandler: () -> Unit = {
        throw IllegalStateException("lastMessageReadHandler must be set.")
    }
    private var onMessageEditHandler: (Message) -> Unit = {
        throw IllegalStateException("onMessageEditHandler must be set.")
    }
    private var onMessageDeleteHandler: (Message) -> Unit = {
        throw IllegalStateException("onMessageDeleteHandler must be set.")
    }
    private var onStartThreadHandler: (Message) -> Unit = {
        throw IllegalStateException("onStartThreadHandler must be set.")
    }
    private var onStartThreadListener: (Message) -> Unit = {
        /* Empty */
    }
    private var onMessageFlagHandler: (Message) -> Unit = {
        throw IllegalStateException("onMessageFlagHandler must be set.")
    }
    private var onSendGiphyHandler: (Message, GiphyAction) -> Unit = { _, _ ->
        throw IllegalStateException("onSendGiphyHandler must be set.")
    }
    private var onMessageRetryHandler: (Message) -> Unit = {
        throw IllegalStateException("onMessageRetryHandler must be set.")
    }

    private val loadMoreListener = EndlessScrollListener {
        endRegionReachedHandler()
    }

    private lateinit var channel: Channel
    private lateinit var currentUser: User

    /**
     * If you are allowed to scroll up or not
     */
    private var lockScrollUp = true

    private val logger = ChatLogger.get("MessageListView")

    private val DEFAULT_MESSAGE_CLICK_LISTENER =
        MessageClickListener { message ->
            if (message.replyCount > 0) {
                onStartThreadHandler.invoke(message)
                onStartThreadListener.invoke(message)
            }
        }
    private val DEFAULT_MESSAGE_LONG_CLICK_LISTENER =
        MessageLongClickListener { message ->
            MessageMoreActionDialog(
                context,
                channel,
                message,
                currentUser,
                style,
                onMessageEditHandler,
                onMessageDeleteHandler,
                { m: Message ->
                    onStartThreadHandler.invoke(m)
                    onStartThreadListener.invoke(m)
                },
                onMessageFlagHandler
            ).show()
        }
    private val DEFAULT_MESSAGE_RETRY_LISTENER =
        MessageRetryListener { message ->
            onMessageRetryHandler.invoke(message)
        }
    private val DEFAULT_ATTACHMENT_CLICK_LISTENER =
        AttachmentClickListener { message, attachment ->
            ChatUI.instance()
                .navigator
                .navigate(AttachmentDestination(message, attachment, context))
        }
    private val DEFAULT_REACTION_VIEW_CLICK_LISTENER =
        ReactionViewClickListener { message: Message ->
            MessageMoreActionDialog(
                context,
                channel,
                message,
                currentUser,
                style,
                onMessageEditHandler,
                onMessageDeleteHandler,
                onStartThreadHandler,
                onMessageFlagHandler
            ).show()
        }
    private val DEFAULT_USER_CLICK_LISTENER = UserClickListener { /* Empty */ }
    private val DEFAULT_READ_STATE_CLICK_LISTENER =
        ReadStateClickListener { reads: List<ChannelUserRead> ->
            ReadUsersDialog(context)
                .setReads(reads)
                .setStyle(style)
                .show()
        }
    private val DEFAULT_GIPHY_SEND_LISTENER =
        GiphySendListener { message, action ->
            onSendGiphyHandler.invoke(message, action)
        }

    private val listenerContainer: ListenerContainer = ListenerContainerImpl(
        DEFAULT_MESSAGE_CLICK_LISTENER,
        DEFAULT_MESSAGE_LONG_CLICK_LISTENER,
        DEFAULT_MESSAGE_RETRY_LISTENER,
        DEFAULT_ATTACHMENT_CLICK_LISTENER,
        DEFAULT_REACTION_VIEW_CLICK_LISTENER,
        DEFAULT_USER_CLICK_LISTENER,
        DEFAULT_READ_STATE_CLICK_LISTENER,
        DEFAULT_GIPHY_SEND_LISTENER
    )

    private lateinit var bubbleHelper: BubbleHelper
    private lateinit var attachmentViewHolderFactory: AttachmentViewHolderFactory
    private lateinit var messageViewHolderFactory: MessageViewHolderFactory

    public constructor(context: Context) : super(context) {
        init(context, null)
    }

    public constructor(context: Context, attrs: AttributeSet?) : super(context, attrs) {
        parseAttr(context, attrs)
        init(context, attrs)
    }

    public constructor(context: Context, attrs: AttributeSet?, defStyle: Int) : super(
        context,
        attrs,
        defStyle
    ) {
        parseAttr(context, attrs)
        init(context, attrs)
    }

    private fun init(context: Context, attr: AttributeSet?) {
        binding = StreamMessageListViewBinding.inflate(context.inflater, this, true)

        initRecyclerView()
        initUnseenMessagesButton()
        initUnseenMessagesView()
        initLoadingView()
        initEmptyStateView()

        if (attr != null) {
            configureAttributes(attr)
        }

        initScrollButtonBehaviour()

        hasScrolledUp = false

        buffer.subscribe(::handleNewWrapper)
        buffer.active()
    }

    private fun initLoadingView() {
        loadingView = binding.defaultLoadingView
        loadingViewContainer = binding.loadingViewContainer
    }

    private fun initEmptyStateView() {
        emptyStateView = binding.defaultEmptyStateView
        emptyStateViewContainer = binding.emptyStateViewContainer
    }

    private fun initScrollButtonBehaviour() {
        scrollButtonBehaviour = DefaultScrollButtonBehaviour(
            binding.scrollBottomBtn,
            binding.newMessagesTV,
            newMessagesTextSingle,
            newMessagesTextPlural
        )
    }

    private fun initRecyclerView() {
        layoutManager = LinearLayoutManager(context).apply {
            stackFromEnd = true
        }

        binding.chatMessagesRV.apply {
            layoutManager = this@MessageListView.layoutManager
            setHasFixedSize(true)
            setItemViewCacheSize(20)
        }
    }

    private fun initUnseenMessagesButton() {
        binding.scrollBottomBtn.setOnClickListener {
            binding.chatMessagesRV.scrollToPosition(lastPosition())
        }
    }

    private fun initUnseenMessagesView() {
        binding.newMessagesTV.visibility = GONE
    }

    private fun parseAttr(context: Context, attrs: AttributeSet?) {
        style = MessageListViewStyle(context, attrs)
    }

    private fun configureAttributes(attributeSet: AttributeSet) {
        val tArray = context
            .obtainStyledAttributes(attributeSet, R.styleable.MessageListView)

        loadMoreListener.loadMoreThreshold = tArray.getInteger(
            R.styleable.MessageListView_streamLoadMoreThreshold,
            context.resources.getInteger(R.integer.stream_load_more_threshold)
        )

        val backgroundRes = tArray.getResourceId(
            R.styleable.MessageListView_streamScrollButtonBackground,
            R.drawable.stream_shape_round
        )

        unseenButtonEnabled = tArray.getBoolean(
            R.styleable.MessageListView_streamDefaultScrollButtonEnabled,
            true
        )

        binding.scrollBottomBtn.setBackgroundResource(backgroundRes)

        if (!unseenButtonEnabled) {
            binding.scrollBottomBtn.visibility = View.GONE
        }

        newMessagesTextSingle =
            tArray.getString(R.styleable.MessageListView_streamNewMessagesTextSingle)
        newMessagesTextPlural =
            tArray.getString(R.styleable.MessageListView_streamNewMessagesTextPlural)
        newMessagesBehaviour = NewMessagesBehaviour.parseValue(
            tArray.getInt(
                R.styleable.MessageListView_streamNewMessagesBehaviour,
                NewMessagesBehaviour.COUNT_UPDATE.value
            )
        )

        val arrowIconRes = tArray.getResourceId(
            R.styleable.MessageListView_streamButtonIcon,
            R.drawable.stream_bottom_arrow
        )

        val scrollButtonArrow = findViewById<ImageView>(R.id.scrollIconIV)
        scrollButtonArrow.setImageResource(arrowIconRes)

        tArray.getText(R.styleable.MessageListView_streamMessagesEmptyStateLabelText)
            ?.let { emptyStateText ->
                emptyStateView.let {
                    if (it is TextView) {
                        it.text = emptyStateText
                    }
                }
            }

        tArray.recycle()
    }

    private fun lastPosition(): Int {
        return adapter.itemCount - 1
    }

    public fun setLoadingMore(loadingMore: Boolean) {
        loadMoreListener.paginationEnabled = !loadingMore
    }

    private fun setMessageListItemAdapter(adapter: MessageListItemAdapter) {
        binding.chatMessagesRV.addOnScrollListener(loadMoreListener)
        binding.chatMessagesRV.addOnScrollListener(
            object : RecyclerView.OnScrollListener() {
                override fun onScrolled(recyclerView: RecyclerView, dx: Int, dy: Int) {
                    val currentList = adapter.currentList.toList()
                    if (!::layoutManager.isInitialized || currentList.isEmpty()) {
                        return
                    }
                    val currentFirstVisible = layoutManager.findFirstVisibleItemPosition()
                    val currentLastVisible = layoutManager.findLastVisibleItemPosition()

                    hasScrolledUp = currentLastVisible < lastPosition()
                    firstVisiblePosition = currentFirstVisible

<<<<<<< HEAD
                    val realLastVisibleMessage = max(currentLastVisible, lastSeenMessagePosition())
=======
                    val currentList = adapter.currentList
                    val realLastVisibleMessage = min(max(currentLastVisible, lastSeenMessagePosition()), currentList.size)
>>>>>>> dfc3e947
                    lastSeenMessage = currentList[realLastVisibleMessage]

                    val unseenItems = adapter.itemCount - 1 - realLastVisibleMessage
                    scrollButtonBehaviour.onUnreadMessageCountChanged(unseenItems)

                    if (hasScrolledUp) {
                        scrollButtonBehaviour.userScrolledUp()
                    } else {
                        scrollButtonBehaviour.userScrolledToTheBottom()
                    }
                }
            }
        )

        /*
         * Lock for 500 milliseconds setMessageListScrollUp in here.
         * Because when keyboard shows up, MessageList is scrolled up and it triggers hiding keyboard.
         */
        addOnLayoutChangeListener { _, _, _, _, bottom, _, _, _, oldBottom ->
            if (bottom < oldBottom) {
                lockScrollUp = true
                postDelayed({ lockScrollUp = false }, 500)
            }
        }

        binding.chatMessagesRV.adapter = adapter
    }

    private fun lastSeenMessagePosition(): Int {
        val lastMessageId = lastSeenMessage?.getStableId()
        return adapter.currentList.indexOfLast { message ->
            message?.getStableId() == lastMessageId
        }
    }

    public fun init(channel: Channel, currentUser: User) {
        this.currentUser = currentUser
        this.channel = channel
        initAdapter()
    }

    private fun initAdapter() {
        // Create default AttachmentViewHolderFactory if needed
        if (::attachmentViewHolderFactory.isInitialized.not()) {
            attachmentViewHolderFactory = AttachmentViewHolderFactory()
        }
        // Create default ViewHolderFactory if needed
        if (::messageViewHolderFactory.isInitialized.not()) {
            messageViewHolderFactory = MessageViewHolderFactory()
        }
        // Create default BubbleHelper if needed
        if (::bubbleHelper.isInitialized.not()) {
            bubbleHelper = DefaultBubbleHelper.initDefaultBubbleHelper(style, context)
        }

        // Inject Attachment factory
        attachmentViewHolderFactory.listenerContainer = listenerContainer
        attachmentViewHolderFactory.bubbleHelper = bubbleHelper

        // Inject Message factory
        messageViewHolderFactory.listenerContainer = listenerContainer
        messageViewHolderFactory.attachmentViewHolderFactory = attachmentViewHolderFactory
        messageViewHolderFactory.bubbleHelper = bubbleHelper

        adapter = MessageListItemAdapter(channel, messageViewHolderFactory, style)
        adapter.setHasStableIds(true)

        setMessageListItemAdapter(adapter)
    }

    /**
     * @param view will be added to the view hierarchy of [ChannelsView] and managed by it.
     * The view should not be added to another [ViewGroup] instance elsewhere.
     * @param layoutParams defines how the view will be situated inside its container [ViewGroup].
     */
    public fun setLoadingView(view: View, layoutParams: FrameLayout.LayoutParams = defaultChildLayoutParams) {
        loadingViewContainer.removeView(loadingView)
        loadingView = view
        loadingViewContainer.addView(loadingView, layoutParams)
    }

    public fun showLoadingView() {
        loadingViewContainer.isVisible = true
    }

    public fun hideLoadingView() {
        loadingViewContainer.isVisible = false
    }

    /**
     * @param view will be added to the view hierarchy of [ChannelsView] and managed by it.
     * The view should not be added to another [ViewGroup] instance elsewhere.
     * @param layoutParams defines how the view will be situated inside its container [ViewGroup].
     */
    public fun setEmptyStateView(view: View, layoutParams: FrameLayout.LayoutParams = defaultChildLayoutParams) {
        emptyStateViewContainer.removeView(emptyStateView)
        emptyStateView = view
        emptyStateViewContainer.addView(emptyStateView, layoutParams)
    }

    public fun showEmptyStateView() {
        emptyStateViewContainer.isVisible = true
    }

    public fun hideEmptyStateView() {
        emptyStateViewContainer.isVisible = false
    }

    public fun setScrollButtonBehaviour(scrollButtonBehaviour: ScrollButtonBehaviour) {
        this.scrollButtonBehaviour = scrollButtonBehaviour
    }

    public fun setNewMessagesBehaviour(newMessagesBehaviour: NewMessagesBehaviour) {
        this.newMessagesBehaviour = newMessagesBehaviour
    }

    public fun setScrollButtonBackgroundResource(@DrawableRes backgroundRes: Int) {
        binding.scrollBottomBtn.setBackgroundResource(backgroundRes)
    }

    public fun setScrollButtonBackground(drawable: Drawable?) {
        binding.scrollBottomBtn.background = drawable
    }

    public fun setScrollButtonIconResource(@DrawableRes backgroundRes: Int) {
        binding.scrollIconIV.setImageResource(backgroundRes)
    }

    public fun setScrollButtonIcon(drawable: Drawable?) {
        binding.scrollIconIV.setImageDrawable(drawable)
    }

    public fun setAttachmentViewHolderFactory(attachmentViewHolderFactory: AttachmentViewHolderFactory) {
        check(::adapter.isInitialized.not()) { "Adapter was already initialized, please set AttachmentViewHolderFactory first" }
        this.attachmentViewHolderFactory = attachmentViewHolderFactory
    }

    public fun setMessageViewHolderFactory(messageViewHolderFactory: MessageViewHolderFactory) {
        check(::adapter.isInitialized.not()) { "Adapter was already initialized, please set MessageViewHolderFactory first" }
        this.messageViewHolderFactory = messageViewHolderFactory
    }

    /**
     * Use the more explicit [setMessageViewHolderFactory] method instead.
     */
    @Deprecated(
        message = "Use the more explicit setMessageViewHolderFactory method instead.",
        level = DeprecationLevel.WARNING,
        replaceWith = ReplaceWith("setMessageViewHolderFactory(messageViewHolderFactory)")
    )
    public fun setViewHolderFactory(messageViewHolderFactory: MessageViewHolderFactory) {
        setMessageViewHolderFactory(messageViewHolderFactory)
    }

    public fun setBubbleHelper(bubbleHelper: BubbleHelper) {
        check(::adapter.isInitialized.not()) { "Adapter was already initialized, please set BubbleHelper first" }
        this.bubbleHelper = bubbleHelper
    }

    public fun displayNewMessage(listItem: MessageListItemWrapper) {
        buffer.enqueueData(listItem)
    }

    public fun scrollToBottom() {
        layoutManager.scrollToPosition(adapter.itemCount - 1)
    }

    private fun handleNewWrapper(listItem: MessageListItemWrapper) {
        buffer.hold()
        val entities = listItem.items

        // Adapter initialization for channel and thread swapping
        val backFromThread = adapter.isThread && listItem.isThread

        if (adapter.isThread != listItem.isThread) {
            adapter.isThread = listItem.isThread
        }

        val oldSize = adapter.itemCount

        adapter.submitList(entities) {
            continueMessageAdd(backFromThread, listItem, entities, oldSize)
        }
    }

    private fun continueMessageAdd(
        backFromThread: Boolean,
        listItem: MessageListItemWrapper,
        entities: List<MessageListItem>,
        oldSize: Int
    ) {
        val newSize = adapter.itemCount
        val sizeGrewBy = newSize - oldSize

        // Scroll to origin position on return from thread
        if (backFromThread) {
            // TODO review this, supposed to be the thread parent position
            layoutManager.scrollToPosition(0)
            lastMessageReadHandler.invoke()
            buffer.active()
            return
        }

        // Scroll to bottom position for typing indicator
        if (listItem.isTyping && scrolledBottom(sizeGrewBy + 2) && !hasScrolledUp) {
            val newPosition = adapter.itemCount - 1
            layoutManager.scrollToPosition(newPosition)
            buffer.active()
            return
        }

        if (!listItem.hasNewMessages) {
            // we only touch scroll for new messages, we ignore
            // read
            // typing
            // message updates
            logger.logI("no Scroll no new message")
            buffer.active()
            return
        }

        if (oldSize == 0 && newSize != 0) {
            val newPosition = adapter.itemCount - 1
            layoutManager.scrollToPosition(newPosition)
            logger.logI(
                String.format("Scroll: First load scrolling down to bottom %d", newPosition)
            )
            lastMessageReadHandler.invoke()
        } else {
            if (newSize == 0) {
                buffer.active()
                return
            }

            // regular new message behaviour
            // we scroll down all the way, unless you've scrolled up
            // if you've scrolled up we set a variable on the viewmodel that there are new messages
            val newPosition = adapter.itemCount - 1
            val layoutSize = layoutManager.itemCount
            logger.logI(
                String.format(
                    "Scroll: Moving down to %d, layout has %d elements",
                    newPosition,
                    layoutSize
                )
            )
            val isMine = (entities.lastOrNull() as? MessageItem)?.isMine ?: false
            // Scroll to bottom when the user wrote the message.
            if (isMine ||
                !hasScrolledUp ||
                newMessagesBehaviour == NewMessagesBehaviour.SCROLL_TO_BOTTOM
            ) {
                layoutManager.scrollToPosition(adapter.itemCount - 1)
            } else if (!listItem.loadingMore) {
                val unseenItems = newSize - lastSeenMessagePosition() - 1
                scrollButtonBehaviour.onUnreadMessageCountChanged(unseenItems)
            }
            // we want to mark read if there is a new message
            // and this view is currently being displayed...
            // we can't always run it since read and typing events also influence this list..
            // viewModel.markLastMessageRead(); // TODO this is event
            lastMessageReadHandler.invoke()
        }

        buffer.active()
    }

    private fun scrolledBottom(delta: Int): Boolean {
        return lastSeenMessagePosition() + delta >= lastPosition()
    }

    /**
     * Sets the message click listener to be used by MessageListView.
     *
     * @param messageClickListener The listener to use. If null, the default will be used instead.
     */
    public fun setMessageClickListener(messageClickListener: MessageClickListener?) {
        listenerContainer.messageClickListener =
            messageClickListener ?: DEFAULT_MESSAGE_CLICK_LISTENER
    }

    /**
     * Sets the message long click listener to be used by MessageListView.
     *
     * @param messageLongClickListener The listener to use. If null, the default will be used instead.
     */
    public fun setMessageLongClickListener(messageLongClickListener: MessageLongClickListener?) {
        listenerContainer.messageLongClickListener =
            messageLongClickListener ?: DEFAULT_MESSAGE_LONG_CLICK_LISTENER
    }

    /**
     * Sets the message retry listener to be used by MessageListView.
     *
     * @param messageRetryListener The listener to use. If null, the default will be used instead.
     */
    public fun setMessageRetryListener(messageRetryListener: MessageRetryListener?) {
        listenerContainer.messageRetryListener =
            messageRetryListener ?: DEFAULT_MESSAGE_RETRY_LISTENER
    }

    /**
     * Sets the attachment click listener to be used by MessageListView.
     *
     * @param attachmentClickListener The listener to use. If null, the default will be used instead.
     */
    public fun setAttachmentClickListener(attachmentClickListener: AttachmentClickListener?) {
        listenerContainer.attachmentClickListener =
            attachmentClickListener ?: DEFAULT_ATTACHMENT_CLICK_LISTENER
    }

    /**
     * Sets the reaction view click listener to be used by MessageListView.
     *
     * @param reactionViewClickListener The listener to use. If null, the default will be used instead.
     */
    public fun setReactionViewClickListener(reactionViewClickListener: ReactionViewClickListener?) {
        listenerContainer.reactionViewClickListener =
            reactionViewClickListener ?: DEFAULT_REACTION_VIEW_CLICK_LISTENER
    }

    /**
     * Sets the user click listener to be used by MessageListView.
     *
     * @param userClickListener The listener to use. If null, the default will be used instead.
     */
    public fun setUserClickListener(userClickListener: UserClickListener?) {
        listenerContainer.userClickListener = userClickListener ?: DEFAULT_USER_CLICK_LISTENER
    }

    /**
     * Sets the read state click listener to be used by MessageListView.
     *
     * @param readStateClickListener The listener to use. If null, the default will be used instead.
     */
    public fun setReadStateClickListener(readStateClickListener: ReadStateClickListener?) {
        listenerContainer.readStateClickListener =
            readStateClickListener ?: DEFAULT_READ_STATE_CLICK_LISTENER
    }

    public fun setEndRegionReachedHandler(endRegionReachedHandler: () -> Unit) {
        this.endRegionReachedHandler = endRegionReachedHandler
    }

    public fun setLastMessageReadHandler(lastMessageReadHandler: () -> Unit) {
        this.lastMessageReadHandler = lastMessageReadHandler
    }

    public fun setOnMessageEditHandler(onMessageEditHandler: (Message) -> Unit) {
        this.onMessageEditHandler = onMessageEditHandler
    }

    public fun setOnMessageDeleteHandler(onMessageDeleteHandler: (Message) -> Unit) {
        this.onMessageDeleteHandler = onMessageDeleteHandler
    }

    public fun setOnStartThreadHandler(onStartThreadHandler: (Message) -> Unit) {
        this.onStartThreadHandler = onStartThreadHandler
    }

    public fun setOnMessageFlagHandler(onMessageFlagHandler: (Message) -> Unit) {
        this.onMessageFlagHandler = onMessageFlagHandler
    }

    public fun setOnSendGiphyHandler(onSendGiphyHandler: (Message, GiphyAction) -> Unit) {
        this.onSendGiphyHandler = onSendGiphyHandler
    }

    public fun setOnMessageRetryHandler(onMessageRetryHandler: (Message) -> Unit) {
        this.onMessageRetryHandler = onMessageRetryHandler
    }

    public fun setOnStartThreadListener(onStartThreadListener: (Message) -> Unit) {
        this.onStartThreadListener = onStartThreadListener
    }

    public fun interface HeaderAvatarGroupClickListener {
        public fun onHeaderAvatarGroupClick(channel: Channel)
    }

    public fun interface HeaderOptionsClickListener {
        public fun onHeaderOptionsClick(channel: Channel)
    }

    public fun interface MessageClickListener {
        public fun onMessageClick(message: Message)
    }

    public fun interface MessageRetryListener {
        public fun onRetryMessage(message: Message)
    }

    public fun interface MessageLongClickListener {
        public fun onMessageLongClick(message: Message)
    }

    public fun interface AttachmentClickListener {
        public fun onAttachmentClick(message: Message, attachment: Attachment)
    }

    public fun interface GiphySendListener {
        public fun onGiphySend(message: Message, action: GiphyAction)
    }

    public fun interface UserClickListener {
        public fun onUserClick(user: User)
    }

    public fun interface ReadStateClickListener {
        public fun onReadStateClick(reads: List<ChannelUserRead>)
    }

    public fun interface ReactionViewClickListener {
        public fun onReactionViewClick(message: Message)
    }

    public interface BubbleHelper {
        public fun getDrawableForMessage(
            message: Message,
            mine: Boolean,
            positions: List<MessageListItem.Position>
        ): Drawable

        public fun getDrawableForAttachment(
            message: Message,
            mine: Boolean,
            positions: List<MessageListItem.Position>,
            attachment: Attachment
        ): Drawable

        public fun getDrawableForAttachmentDescription(
            message: Message,
            mine: Boolean,
            positions: List<MessageListItem.Position>
        ): Drawable
    }

    public enum class NewMessagesBehaviour(internal val value: Int) {
        SCROLL_TO_BOTTOM(0), COUNT_UPDATE(1);

        internal companion object {
            fun parseValue(value: Int): NewMessagesBehaviour {
                return values().find { behaviour -> behaviour.value == value }
                    ?: throw IllegalArgumentException("Unknown behaviour type. It must be either SCROLL_TO_BOTTOM (int 0) or COUNT_UPDATE (int 1)")
            }
        }
    }

    public interface ScrollButtonBehaviour {
        public fun userScrolledUp()
        public fun userScrolledToTheBottom()
        public fun onUnreadMessageCountChanged(count: Int)
    }

    internal class DefaultScrollButtonBehaviour(
        private val unseenBottomBtn: ViewGroup,
        private val newMessagesTextTV: TextView,
        private val newMessagesTextSingle: String?,
        private val newMessagesTextPlural: String?,
        private var isButtonEnabled: Boolean = true
    ) : ScrollButtonBehaviour {
        override fun userScrolledUp() {
            if (!unseenBottomBtn.isShown) {
                unseenBottomBtn.visibility = VISIBLE
            }
        }

        override fun userScrolledToTheBottom() {
            if (unseenBottomBtn.isShown) {
                unseenBottomBtn.visibility = GONE
            }
        }

        override fun onUnreadMessageCountChanged(count: Int) {
            if (count <= 0) {
                newMessagesTextTV.visibility = GONE
            } else if (isButtonEnabled) {
                newMessagesTextTV.visibility = VISIBLE
                newMessagesTextTV.text = formatNewMessagesText(count)
            }
        }

        private fun formatNewMessagesText(unseenItems: Int): String {
            fun createText(formatString: String?) = when (formatString) {
                null -> unseenItems.toString()
                else -> String.format(formatString, unseenItems)
            }

            return when (unseenItems) {
                1 -> createText(newMessagesTextSingle)
                else -> createText(newMessagesTextPlural)
            }
        }
    }
}<|MERGE_RESOLUTION|>--- conflicted
+++ resolved
@@ -375,12 +375,7 @@
                     hasScrolledUp = currentLastVisible < lastPosition()
                     firstVisiblePosition = currentFirstVisible
 
-<<<<<<< HEAD
-                    val realLastVisibleMessage = max(currentLastVisible, lastSeenMessagePosition())
-=======
-                    val currentList = adapter.currentList
                     val realLastVisibleMessage = min(max(currentLastVisible, lastSeenMessagePosition()), currentList.size)
->>>>>>> dfc3e947
                     lastSeenMessage = currentList[realLastVisibleMessage]
 
                     val unseenItems = adapter.itemCount - 1 - realLastVisibleMessage
