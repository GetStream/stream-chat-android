--- conflicted
+++ resolved
@@ -6,11 +6,8 @@
 import androidx.lifecycle.Transformations.map
 import androidx.lifecycle.ViewModel
 import com.getstream.sdk.chat.utils.exhaustive
-<<<<<<< HEAD
-import com.getstream.sdk.chat.viewmodel.channels.ChannelsViewModel.Companion.DEFAULT_SORT
 import io.getstream.chat.android.client.ChatClient
-=======
->>>>>>> b21f67e9
+import io.getstream.chat.android.client.ChatClient.Companion.DEFAULT_SORT
 import io.getstream.chat.android.client.api.models.QuerySort
 import io.getstream.chat.android.client.models.Channel
 import io.getstream.chat.android.client.models.Filters
@@ -54,17 +51,11 @@
 
     public fun onEvent(event: Event) {
         when (event) {
-<<<<<<< HEAD
-            is ChannelsViewModel.Event.ReachedEndOfList -> requestMoreChannels()
-            is ChannelsViewModel.Event.LogoutClicked -> {
-                ChatClient.instance().disconnect()
-                stateMerger.postValue(ChannelsViewModel.State.NavigateToLoginScreen)
-=======
+
             is Event.ReachedEndOfList -> requestMoreChannels()
             is Event.LogoutClicked -> {
-                Chat.instance().disconnect()
+                ChatClient.instance().disconnect()
                 stateMerger.postValue(State.NavigateToLoginScreen)
->>>>>>> b21f67e9
             }
         }.exhaustive
     }
