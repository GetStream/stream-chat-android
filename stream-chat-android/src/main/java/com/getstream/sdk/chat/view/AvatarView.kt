package com.getstream.sdk.chat.view

import android.content.Context
import android.graphics.Bitmap
import android.graphics.Canvas
import android.graphics.ColorFilter
import android.graphics.Paint
import android.graphics.PixelFormat
import android.graphics.Rect
import android.graphics.drawable.Drawable
import android.media.ThumbnailUtils
import android.util.AttributeSet
import androidx.appcompat.widget.AppCompatImageView
import com.getstream.sdk.chat.ImageLoader
<<<<<<< HEAD
import io.getstream.chat.android.client.internal.DispatcherProvider
=======
import com.getstream.sdk.chat.view.messages.AvatarStyle
>>>>>>> a2fa4a6a
import io.getstream.chat.android.client.models.Channel
import io.getstream.chat.android.client.models.User
import io.getstream.chat.android.client.models.image
import io.getstream.chat.android.client.models.initials
import kotlinx.coroutines.GlobalScope
import kotlinx.coroutines.launch
import kotlin.math.max

internal class AvatarView @JvmOverloads constructor(
    context: Context,
    attrs: AttributeSet? = null,
    defStyleAttr: Int = 0
) : AppCompatImageView(context, attrs, defStyleAttr) {

    fun setLastActiveUsers(lastActiveUsers: List<User>, style: AvatarStyle) {
        configUIs(style) { AvatarDrawable(lastActiveUsers.createBitmaps(style)) }
    }

    fun setChannelAndLastActiveUsers(
        channel: Channel?,
        lastActiveUsers: List<User>,
        style: AvatarStyle
    ) {
        configUIs(style) {
            AvatarDrawable(
                channel?.createBitmap()?.let { listOf(it) }
                    ?: lastActiveUsers.createBitmaps(style).takeUnless { it.isEmpty() }
                    ?: channel?.initials?.let { listOf(createImageRounded(it, style)) }
                    ?: emptyList()
            )
        }
    }

    fun setUser(user: User, style: AvatarStyle) {
        configUIs(style) { AvatarDrawable(listOfNotNull(user.createBitmap(style))) }
    }

<<<<<<< HEAD
    private fun configUIs(style: BaseStyle, generateAvatarDrawable: suspend () -> AvatarDrawable) {
        GlobalScope.launch(DispatcherProvider.Main) {
=======
    private fun configUIs(
        style: AvatarStyle,
        generateAvatarDrawable: suspend () -> AvatarDrawable
    ) {
        GlobalScope.launch(Dispatchers.Main) {
>>>>>>> a2fa4a6a
            layoutParams?.apply {
                width = style.avatarWidth
                height = style.avatarHeight
            }?.let(::setLayoutParams)
            setImageDrawable(generateAvatarDrawable())
        }
    }

    private suspend fun User.createBitmap(style: AvatarStyle): Bitmap =
        ImageLoader.getBitmap(
            context,
            image,
            ImageLoader.ImageTransformation.Circle
        )
            ?: createImageRounded(initials, style)

    private suspend fun List<User>.createBitmaps(style: AvatarStyle): List<Bitmap> =
        take(3).map { it.createBitmap(style) }

    private suspend fun Channel.createBitmap(): Bitmap? =
        ImageLoader.getBitmap(
            context,
            image,
            ImageLoader.ImageTransformation.Circle
        )

    private fun createImageRounded(initials: String, avatarStyle: AvatarStyle): Bitmap {
        val paintText = Paint(Paint.ANTI_ALIAS_FLAG).apply {
            style = Paint.Style.FILL
            typeface = avatarStyle.avatarInitialText.font
            textAlign = Paint.Align.CENTER
            color = avatarStyle.avatarInitialText.color
            textSize = avatarStyle.avatarInitialText.size.toFloat()
        }
        val paintCircle = Paint(Paint.ANTI_ALIAS_FLAG).apply {
            isAntiAlias = true
            style = Paint.Style.FILL
            color = avatarStyle.avatarBackgroundColor
        }
        val textBounds = Rect()
        paintText.getTextBounds(initials, 0, initials.length, textBounds)
        val radius =
            max(textBounds.width(), textBounds.height()).takeUnless { it <= 0 } ?: MIN_RADIUS_SIZE
        val bitmapSize = (radius * 2)
        val output = Bitmap.createBitmap(bitmapSize, bitmapSize, Bitmap.Config.ARGB_8888)
        val canvas = Canvas(output)
        canvas.drawCircle(radius.toFloat(), radius.toFloat(), radius.toFloat(), paintCircle)
        canvas.drawText(
            initials,
            radius.toFloat(),
            (radius + textBounds.height() / 2).toFloat(),
            paintText
        )
        return output
    }
}

private const val MIN_RADIUS_SIZE = 100
private const val FACTOR = 1.7

private class AvatarDrawable(bitmaps: List<Bitmap>) : Drawable() {
    private val avatarBitmaps = bitmaps.take(3)
    private val paint = Paint(Paint.ANTI_ALIAS_FLAG)
    private var avatarItems: List<AvatarItem> = listOf() // = ArrayList<AvatarItem>()

    private fun reconfigureItems() {
        avatarItems = when (avatarBitmaps.size) {
            0 -> listOf()
            1 -> configureSingleAvatar(avatarBitmaps[0])
            2 -> configureDoubleAvatar(avatarBitmaps[0], avatarBitmaps[1])
            else -> configureTripleAvatar(avatarBitmaps[0], avatarBitmaps[1], avatarBitmaps[2])
        }
    }

    private fun configureSingleAvatar(avatarBitmap: Bitmap) =
        listOf(
            AvatarItem(
                avatarBitmap.scaleCenterCrop(bounds),
                Rect(0, 0, bounds.width(), bounds.height())
            )
        )

    private fun configureDoubleAvatar(
        topAvatarBitmap: Bitmap,
        bottomAvatarBitmap: Bitmap
    ): List<AvatarItem> {
        val avatarBound = bounds.reduce()
        return listOf(
            AvatarItem(topAvatarBitmap.scaleCenterCrop(avatarBound), avatarBound),
            AvatarItem(
                bottomAvatarBitmap.scaleCenterCrop(avatarBound),
                Rect(
                    bounds.right - avatarBound.right,
                    bounds.bottom - avatarBound.bottom,
                    bounds.right,
                    bounds.bottom
                )
            )
        )
    }

    private fun configureTripleAvatar(
        topLeftAvatarBitmap: Bitmap,
        topRightAvatarBitmap: Bitmap,
        bottomAvatarBitmap: Bitmap
    ): List<AvatarItem> {
        val avatarBound = bounds.reduce()
        return listOf(
            AvatarItem(topLeftAvatarBitmap.scaleCenterCrop(avatarBound), avatarBound),
            AvatarItem(
                topRightAvatarBitmap.scaleCenterCrop(avatarBound),
                Rect(
                    bounds.right - avatarBound.right,
                    0,
                    bounds.right,
                    avatarBound.bottom
                )
            ),
            AvatarItem(
                bottomAvatarBitmap.scaleCenterCrop(avatarBound),
                Rect(
                    (bounds.right / 2) - (avatarBound.right / 2),
                    bounds.bottom - avatarBound.bottom,
                    (bounds.right / 2) + (avatarBound.right / 2),
                    bounds.bottom
                )
            )
        )
    }

    override fun draw(canvas: Canvas) {
        avatarItems.forEach {
            canvas.drawBitmap(it.bitmap, bounds, it.position, paint)
        }
    }

    private data class AvatarItem(val bitmap: Bitmap, val position: Rect)

    override fun setAlpha(alpha: Int) {
        paint.alpha = alpha
    }

    override fun onBoundsChange(bounds: Rect) {
        super.onBoundsChange(bounds)
        reconfigureItems()
    }

    override fun getOpacity() = PixelFormat.TRANSLUCENT

    override fun setColorFilter(colorFilter: ColorFilter?) {
        paint.colorFilter = colorFilter
    }

    private fun Rect.reduce() =
        Rect(0, 0, width().div(FACTOR).toInt(), height().div(FACTOR).toInt())

    private fun Bitmap.scaleCenterCrop(size: Rect): Bitmap =
        ThumbnailUtils.extractThumbnail(this, size.width(), size.height())
}<|MERGE_RESOLUTION|>--- conflicted
+++ resolved
@@ -12,11 +12,8 @@
 import android.util.AttributeSet
 import androidx.appcompat.widget.AppCompatImageView
 import com.getstream.sdk.chat.ImageLoader
-<<<<<<< HEAD
+import com.getstream.sdk.chat.view.messages.AvatarStyle
 import io.getstream.chat.android.client.internal.DispatcherProvider
-=======
-import com.getstream.sdk.chat.view.messages.AvatarStyle
->>>>>>> a2fa4a6a
 import io.getstream.chat.android.client.models.Channel
 import io.getstream.chat.android.client.models.User
 import io.getstream.chat.android.client.models.image
@@ -54,16 +51,11 @@
         configUIs(style) { AvatarDrawable(listOfNotNull(user.createBitmap(style))) }
     }
 
-<<<<<<< HEAD
-    private fun configUIs(style: BaseStyle, generateAvatarDrawable: suspend () -> AvatarDrawable) {
-        GlobalScope.launch(DispatcherProvider.Main) {
-=======
     private fun configUIs(
         style: AvatarStyle,
         generateAvatarDrawable: suspend () -> AvatarDrawable
     ) {
-        GlobalScope.launch(Dispatchers.Main) {
->>>>>>> a2fa4a6a
+        GlobalScope.launch(DispatcherProvider.Main) {
             layoutParams?.apply {
                 width = style.avatarWidth
                 height = style.avatarHeight
