<<<<<<< HEAD
#Thu Aug 22 07:25:37 CEST 2019
=======
#Tue Aug 20 22:29:04 MDT 2019
>>>>>>> 0d2db66f
distributionBase=GRADLE_USER_HOME
distributionPath=wrapper/dists
zipStoreBase=GRADLE_USER_HOME
zipStorePath=wrapper/dists
distributionUrl=https\://services.gradle.org/distributions/gradle-5.4.1-all.zip<|MERGE_RESOLUTION|>--- conflicted
+++ resolved
@@ -1,8 +1,4 @@
-<<<<<<< HEAD
-#Thu Aug 22 07:25:37 CEST 2019
-=======
-#Tue Aug 20 22:29:04 MDT 2019
->>>>>>> 0d2db66f
+
 distributionBase=GRADLE_USER_HOME
 distributionPath=wrapper/dists
 zipStoreBase=GRADLE_USER_HOME
