package io.getstream.chat.docs.java;

import android.content.res.ColorStateList;
import android.graphics.Bitmap;
import android.graphics.Typeface;
import android.graphics.drawable.Drawable;
import android.util.Log;
import android.view.Gravity;
import android.view.ViewGroup;
import android.widget.FrameLayout;
import android.widget.ProgressBar;
import android.widget.TextView;

import androidx.core.content.ContextCompat;
import androidx.fragment.app.Fragment;
import androidx.lifecycle.LiveData;
import androidx.lifecycle.ViewModelProvider;

import com.getstream.sdk.chat.adapter.MessageListItem;
import com.getstream.sdk.chat.navigation.ChatNavigationHandler;
import com.getstream.sdk.chat.utils.DateFormatter;
import com.getstream.sdk.chat.view.messages.MessageListItemWrapper;
import com.getstream.sdk.chat.viewmodel.MessageInputViewModel;
import com.getstream.sdk.chat.viewmodel.messages.MessageListViewModel;

<<<<<<< HEAD
import io.getstream.chat.android.client.api.models.QueryChannelRequest;
import io.getstream.chat.android.client.models.*;
import io.getstream.chat.android.ui.ChatUI;
import io.getstream.chat.android.ui.avatar.AvatarBitmapFactory;
import io.getstream.chat.android.ui.avatar.AvatarStyle;
import io.getstream.chat.android.ui.common.UrlSigner;
import io.getstream.chat.android.ui.common.markdown.ChatMarkdown;
import io.getstream.chat.android.ui.common.navigation.ChatNavigator;
import io.getstream.chat.android.ui.message.input.attachment.internal.AttachmentDialogStyle;
import kotlin.coroutines.Continuation;
=======
>>>>>>> e5a4a7ea
import org.jetbrains.annotations.NotNull;
import org.jetbrains.annotations.Nullable;
import org.threeten.bp.LocalDateTime;
import org.threeten.bp.LocalTime;
import org.threeten.bp.format.DateTimeFormatter;

import java.util.ArrayList;
import java.util.Collections;
import java.util.Date;
import java.util.List;

import io.getstream.chat.android.client.ChatClient;
import io.getstream.chat.android.client.api.models.FilterObject;
import io.getstream.chat.android.client.api.models.QueryChannelRequest;
import io.getstream.chat.android.client.api.models.QuerySort;
import io.getstream.chat.android.client.errors.ChatError;
import io.getstream.chat.android.client.events.ChatEvent;
<<<<<<< HEAD
import io.getstream.chat.android.client.utils.Result;
=======
import io.getstream.chat.android.client.models.Channel;
import io.getstream.chat.android.client.models.ChannelUserRead;
import io.getstream.chat.android.client.models.Filters;
import io.getstream.chat.android.client.models.Message;
>>>>>>> e5a4a7ea
import io.getstream.chat.android.livedata.ChatDomain;
import io.getstream.chat.android.livedata.controller.ChannelController;
import io.getstream.chat.android.livedata.controller.QueryChannelsController;
import io.getstream.chat.android.livedata.controller.ThreadController;
import io.getstream.chat.android.livedata.utils.RetryPolicy;
import io.getstream.chat.android.ui.TransformStyle;
import io.getstream.chat.android.ui.channel.list.ChannelListView;
import io.getstream.chat.android.ui.channel.list.adapter.ChannelListItem;
import io.getstream.chat.android.ui.channel.list.adapter.viewholder.BaseChannelListItemViewHolder;
import io.getstream.chat.android.ui.channel.list.adapter.viewholder.ChannelListItemViewHolderFactory;
import io.getstream.chat.android.ui.channel.list.header.ChannelListHeaderView;
import io.getstream.chat.android.ui.channel.list.header.viewmodel.ChannelListHeaderViewModel;
import io.getstream.chat.android.ui.channel.list.header.viewmodel.ChannelListHeaderViewModelBinding;
import io.getstream.chat.android.ui.channel.list.viewmodel.ChannelListViewModel;
import io.getstream.chat.android.ui.channel.list.viewmodel.ChannelListViewModelBinding;
import io.getstream.chat.android.ui.channel.list.viewmodel.factory.ChannelListViewModelFactory;
import io.getstream.chat.android.ui.common.style.TextStyle;
import io.getstream.chat.android.ui.gallery.AttachmentGalleryDestination;
import io.getstream.chat.android.ui.gallery.AttachmentGalleryItem;
import io.getstream.chat.android.ui.message.input.MessageInputView;
import io.getstream.chat.android.ui.message.input.MessageInputViewStyle;
import io.getstream.chat.android.ui.message.input.attachment.internal.AttachmentDialogStyle;
import io.getstream.chat.android.ui.message.input.viewmodel.MessageInputViewModelBinding;
import io.getstream.chat.android.ui.message.list.MessageListView;
import io.getstream.chat.android.ui.message.list.adapter.BaseMessageItemViewHolder;
import io.getstream.chat.android.ui.message.list.adapter.MessageListItemViewHolderFactory;
import io.getstream.chat.android.ui.message.list.header.MessageListHeaderView;
import io.getstream.chat.android.ui.message.list.header.viewmodel.MessageListHeaderViewModel;
import io.getstream.chat.android.ui.message.list.header.viewmodel.MessageListHeaderViewModelBinding;
import io.getstream.chat.android.ui.message.list.viewmodel.MessageListViewModelBinding;
import io.getstream.chat.android.ui.message.list.viewmodel.factory.MessageListViewModelFactory;
import io.getstream.chat.android.ui.search.SearchInputView;
import io.getstream.chat.android.ui.search.list.SearchResultListView;
import io.getstream.chat.android.ui.search.list.viewmodel.SearchViewModel;
import io.getstream.chat.android.ui.search.list.viewmodel.SearchViewModelBinding;
import io.getstream.chat.android.ui.suggestion.list.SuggestionListView;
import io.getstream.chat.docs.R;

import static java.util.Collections.singletonList;

public class Android {

    /**
     * @see <a href="https://getstream.io/chat/docs/android/channel_list_header_view">Channel List Header View</a>
     */
    class ChannelListHeader extends Fragment {
        ChannelListHeaderView channelListHeaderView;

        public void bindingWithViewModel() {
            // Get ViewModel
            ChannelListHeaderViewModel viewModel = new ViewModelProvider(this).get(ChannelListHeaderViewModel.class);
            // Bind it with ChannelListHeaderView
            ChannelListHeaderViewModelBinding.bind(viewModel, channelListHeaderView, getViewLifecycleOwner());
        }
    }

    /**
     * @see <a href="https://getstream.io/chat/docs/node/channels_view_new/">Channel List View</a>
     */
    class ChannelList extends Fragment {

        ChannelListView channelListView;

        public void bindingWithViewModel() {
            // Get ViewModel
            FilterObject filter = Filters.and(
                    Filters.eq("type", "messaging"),
                    Filters.in("members", singletonList(ChatDomain.instance().getCurrentUser().getId()))
            );
            int limit = 30;

            ChannelListViewModelFactory factory = new ChannelListViewModelFactory(filter, ChannelListViewModel.DEFAULT_SORT, limit);
            ChannelListViewModel viewModel = new ViewModelProvider(this, factory)
                    .get(ChannelListViewModel.class);

            // Bind it with ChannelListView
            ChannelListViewModelBinding.bind(viewModel, channelListView, getViewLifecycleOwner());
        }

        public void handlingChannelActions() {
            channelListView.setChannelInfoClickListener((channel) -> {
                // Handle Channel Info Click
            });

            channelListView.setUserClickListener((user) -> {
                // Handle Member Click
            });
        }

        public void handlingUserInteractions() {
            channelListView.setChannelItemClickListener((channel) -> {
                // Handle Channel Click
            });

            channelListView.setChannelLongClickListener((channel) -> {
                // Handle Channel Long Click
                return true;
            });
        }

        public void customizingDefaultViews() {
            // Create loading view and layout params
            ProgressBar loadingView = new ProgressBar(getContext());
            FrameLayout.LayoutParams layoutParams = new FrameLayout.LayoutParams(
                    FrameLayout.LayoutParams.WRAP_CONTENT,
                    FrameLayout.LayoutParams.WRAP_CONTENT,
                    Gravity.CENTER
            );
            channelListView.setEmptyStateView(loadingView, layoutParams);

            // Create empty state view and use default layout params
            TextView emptyStateView = new TextView(getContext());
            emptyStateView.setText("No channels available");
            channelListView.setEmptyStateView(emptyStateView);


            // Set custom item separator drawable
            channelListView.setItemSeparator(R.drawable.stream_ui_divider);

            // Add separator to the last item
            channelListView.setShouldDrawItemSeparatorOnLastItem(true);
        }

        public void customViewHolderFactory() {
            class CustomChannelListItemViewHolderFactory extends ChannelListItemViewHolderFactory {
                @Override
                public int getItemViewType(@NotNull ChannelListItem item) {
                    // Override together with createViewHolder() to introduce different view holder types
                    return super.getItemViewType(item);
                }

                @NotNull
                @Override
                public BaseChannelListItemViewHolder createViewHolder(@NotNull ViewGroup parentView, int viewType) {
                    // Override to create custom create view holder logic
                    return super.createViewHolder(parentView, viewType);
                }

                @NotNull
                @Override
                protected BaseChannelListItemViewHolder createChannelViewHolder(@NotNull ViewGroup parentView) {
                    // Create custom channel view holder
                    return super.createChannelViewHolder(parentView);
                }

                @NotNull
                @Override
                protected BaseChannelListItemViewHolder createLoadingMoreViewHolder(@NotNull ViewGroup parentView) {
                    // Create custom loading more view holder
                    return super.createLoadingMoreViewHolder(parentView);
                }
            }

            // Create custom view holder factory
            CustomChannelListItemViewHolderFactory customFactory = new CustomChannelListItemViewHolderFactory();

            // Set custom view holder factory
            channelListView.setViewHolderFactory(customFactory);
        }

        public void otherCustomizations() {
            TransformStyle.INSTANCE.setChannelListStyleTransformer(viewStyle -> {
                        // Modify default view style
                        return viewStyle;
                    }
            );
        }
    }

    /**
     * @see <a href="https://getstream.io/chat/docs/android/message_input_view_neo">Message Input View</a>
     */
    class MessageInput extends Fragment {
        MessageInputView messageInputView;

        public void bindingWithViewModel() {
            // Get ViewModel
            MessageListViewModelFactory factory = new MessageListViewModelFactory("channelType:channelId");
            MessageInputViewModel viewModel =
                    new ViewModelProvider(this, factory).get(MessageInputViewModel.class);
            // Bind it with MessageInputView
            MessageInputViewModelBinding
                    .bind(viewModel, messageInputView, getViewLifecycleOwner());
        }

        public void handlingUserInteractions() {
            messageInputView.setOnSendButtonClickListener(() -> {
                // Handle send button click
            });
            messageInputView.setTypingListener(new MessageInputView.TypingListener() {
                @Override
                public void onKeystroke() {
                    // Handle send button click
                }

                @Override
                public void onStopTyping() {
                    // Handle stop typing case
                }
            });
        }
    }

    /**
     * * @see <a href="https://getstream.io/chat/docs/android/message_list_header_view">Message List Header View</a>
     */
    class MessageListHeader extends Fragment {
        MessageListHeaderView messageListHeaderView;

        public void bindingWithViewModel() {
            // Get ViewModel
            MessageListViewModelFactory factory = new MessageListViewModelFactory("channelType:channelId");
            MessageListHeaderViewModel viewModel =
                    new ViewModelProvider(this, factory).get(MessageListHeaderViewModel.class);
            // Bind it with MessageListHeaderView
            MessageListHeaderViewModelBinding
                    .bind(viewModel, messageListHeaderView, getViewLifecycleOwner());
        }

        public void handlingUserInteractions() {
            messageListHeaderView.setAvatarClickListener(() -> {
                // Handle avatar click
            });
            messageListHeaderView.setTitleClickListener(() -> {
                // Handle title click
            });
        }
    }

    /**
     * @see <a href="https://getstream.io/nessy/docs/chat_docs/android_chat_ux/search_input_view">Search Input View</a>
     */
    class SearchInput extends Fragment {
        SearchInputView searchInputView;

        public void listeningForSearchQueryChanges() {
            searchInputView.setContinuousInputChangedListener(query -> {
                // Search query changed
            });
            searchInputView.setDebouncedInputChangedListener(query -> {
                // Search query changed and has been stable for a short while
            });
            searchInputView.setSearchStartedListener(query -> {
                // Search is triggered
            });

            // Update the current search query programmatically
            searchInputView.setQuery("query");
            // Clear the current search query programmatically
            searchInputView.clear();
        }
    }

    /**
     * @see <a href="https://getstream.io/nessy/docs/chat_docs/android_chat_ux/search_result_list_view">Search Result List View</a>
     */
    class SearchResultList extends Fragment {
        SearchInputView searchInputView;
        SearchResultListView searchResultListView;

        public void bindingWithViewModel() {
            // Get ViewModel
            SearchViewModel viewModel = new ViewModelProvider(this).get(SearchViewModel.class);
            // Bind it with SearchResultListView
            SearchViewModelBinding.bind(viewModel, searchResultListView, getViewLifecycleOwner());
            // Notify ViewModel when search is triggered
            searchInputView.setSearchStartedListener(query -> {
                viewModel.setQuery(query);
            });
        }
    }

    /**
     * @see <a href="https://getstream.io/nessy/docs/chat_docs/android_chat_ux/attachmentgallery">Attachment Gallery Activity</a>
     */
    class AttachmentGalleryActivity extends Fragment {
        public void navigateTo() {
            AttachmentGalleryDestination destination = new AttachmentGalleryDestination(
                    getContext(),
                    resultItem -> {
                        // Handle reply
                    },
                    resultItem -> {
                        // Handle show in chat
                    },
                    resultItem -> {
                        // Handle download image
                    },
                    resultItem -> {
                        // Handle delete image
                    });

            List<AttachmentGalleryItem> attachmentGalleryItems = new ArrayList();

            destination.register(getActivity().getActivityResultRegistry());
            destination.setData(attachmentGalleryItems, 0);
        }
    }

    /**
     * @see <a href="https://getstream.io/nessy/docs/chat_docs/android_chat_ux/message_list_view_new">Message List View</a>
     */
    class MessageListViewDocs extends Fragment {
        MessageListView messageListView;
        private final MessageListViewModel viewModel =
                new ViewModelProvider(this).get(MessageListViewModel.class);

        public void emptyState() {
            messageListView.showEmptyStateView();
        }

        public void loadingView() {
            //When loading information, show loading view
            messageListView.showLoadingView();
        }

        public void viewHolderFactory() {
            MessageListItemViewHolderFactory factory =
                    new MessageListItemViewHolderFactoryExtended();
            messageListView.setMessageViewHolderFactory(factory);
        }

        public void messageClick() {
            messageListView.setMessageClickListener(message -> {
                // Handle message click
            });
        }

        public void messageLongClick() {
            messageListView.setMessageLongClickListener(message -> {
                // Handle message long click
            });
        }

        public void dateFormatter() {
            messageListView.setMessageDateFormatter(new DateFormatter() {
                @NotNull
                @Override
                public String formatDate(@Nullable LocalDateTime localDateTime) {
                    return DateTimeFormatter.ofPattern("dd/MM/yyyy").format(localDateTime);
                }

                @NotNull
                @Override
                public String formatTime(@Nullable LocalTime localTime) {
                    return DateTimeFormatter.ofPattern("HH:mm").format(localTime);
                }
            });
        }

        public void customMessagesFilter() {
            messageListView.setMessageListItemPredicate(messageList -> {
                // Boolean logic here
                return true;
            });
        }

        public void usingTransformStyle() {
            TransformStyle.INSTANCE.setMessageListStyleTransformer(defaultMessageListViewStyle -> {
                // Modify default MessageListView style
                return defaultMessageListViewStyle;
            });

            TransformStyle.INSTANCE.setMessageListItemStyleTransformer(defaultMessageListItemStyle -> {
                // Modify default MessageListItem style
                return defaultMessageListItemStyle;
            });
        }

        public void setNewMessageBehaviour() {
            messageListView.setNewMessagesBehaviour(
                    MessageListView.NewMessagesBehaviour.COUNT_UPDATE
            );
        }

        public void setEndRegionReachedHandler() {
            messageListView.setEndRegionReachedHandler(() -> {
                // Handle pagination and include new logic

                // Option to log the event and use the viewModel
                viewModel.onEvent(MessageListViewModel.Event.EndRegionReached.INSTANCE);
                Log.e("LogTag", "On load more");
            });
        }

        public void bindWithViewModel() {
            // Get ViewModel
            MessageListViewModelFactory factory = new MessageListViewModelFactory("channelType:channelId");
            MessageListViewModel viewModel =
                    new ViewModelProvider(this, factory).get(MessageListViewModel.class);

            // Bind it with MessageListView
            MessageListViewModelBinding.bind(viewModel, messageListView, getViewLifecycleOwner());
        }

        public void handlingUserInteractions() {
            messageListView.setMessageClickListener((message) -> {
                // Handle click on message
            });
            messageListView.setMessageLongClickListener((message) -> {
                // Handle long click on message
            });
            messageListView.setAttachmentClickListener((message, attachment) -> {
                // Handle click on attachment
            });
            messageListView.setUserClickListener((user) -> {
                // Handle click on user avatar
            });
        }

        public void handlers() {
            messageListView.setMessageEditHandler((message) -> {
                // Handle edit message
            });
            messageListView.setMessageDeleteHandler((message) -> {
                // Handle delete message
            });
            messageListView.setAttachmentDownloadHandler((attachment) -> {
                // Handle attachment download
            });
        }

        public void displayNewMessage() {
            Message message = new Message();
            message.setText("Lorem ipsum dolor");
            MessageListItem.MessageItem messageItem = new MessageListItem.MessageItem(
                    message, new ArrayList<>(), true, new ArrayList<>(), false, false
            );

            MessageListItemWrapper messageWrapper = new MessageListItemWrapper(
                    Collections.singletonList(messageItem), false, false, false
            );

            messageListView.displayNewMessages(messageWrapper);
        }

        class MessageListItemViewHolderFactoryExtended extends MessageListItemViewHolderFactory {
            @NotNull
            @Override
            public BaseMessageItemViewHolder<? extends MessageListItem> createViewHolder(@NotNull ViewGroup parentView, int viewType) {
                // Create a new type of view holder here, if needed
                return super.createViewHolder(parentView, viewType);
            }
        }
    }

    /**
     * @see <a href="https://getstream.io/nessy/docs/chat_docs/android_chat_ux/combining_view_models">Combining Views and View Models</a>
     */
    class CombiningViewsAndViewModels extends Fragment {
        MessageListView messageListView;
        MessageListHeaderView messageListHeaderView;
        MessageListViewModel messageListViewModel;
        MessageListHeaderViewModel messageListHeaderViewModel;
        MessageInputViewModel messageInputViewModel;

        public void handlingThreads() {
            messageListViewModel.getMode().observe(getViewLifecycleOwner(), (mode) -> {
                if (mode instanceof MessageListViewModel.Mode.Thread) {
                    // Handle entering thread mode
                    Message parentMessage = ((MessageListViewModel.Mode.Thread) mode).getParentMessage();
                    messageListHeaderViewModel.setActiveThread(parentMessage);
                    messageInputViewModel.setActiveThread(parentMessage);
                } else if (mode instanceof MessageListViewModel.Mode.Normal) {
                    // Handle leaving thread mode
                    messageListHeaderViewModel.resetThread();
                    messageInputViewModel.resetThread();
                }
            });
        }

        public void editingMessage() {
            messageListView.setMessageEditHandler((message) -> {
                messageInputViewModel.getEditMessage().postValue(message);
            });
        }

        public void handlingBackButtonClicks() {
            messageListHeaderView.setBackButtonClickListener(() -> {
                messageListViewModel.onEvent(MessageListViewModel.Event.BackButtonPressed.INSTANCE);
            });
        }
    }

    /**
     * @see <a href="https://getstream.io/nessy/docs/chat_docs/android_chat_ux/suggestion_list_view">Suggestion List View</a>
     */
    public class SuggestionList extends Fragment {
        MessageInputView messageInputView;
        SuggestionListView suggestionListView;

        public void connectingSuggestionListViewWithMessageInputView() {
            messageInputView.setSuggestionListView(suggestionListView);
        }
    }

    /**
     * @see <a href="https://getstream.io/chat/docs/android/android_offline/?language=java">Android Offline</a>
     */
    public class AndroidOffline extends Fragment {

        public void initializeChatDomain() {
            ChatClient chatClient =
                    new ChatClient.Builder("apiKey", requireContext()).build();
            ChatDomain chatDomain = new ChatDomain.Builder(chatClient, requireContext())
                    .offlineEnabled()
                    .userPresenceEnabled()
                    .build();
        }

        public void getChatDomainInstance() {
            ChatDomain chatDomain = ChatDomain.instance();

            ChatClient chatClient = ChatClient.instance();
            chatClient.disconnect();
        }

        public void customizeRetryPolicy() {
            ChatDomain chatDomain = ChatDomain.instance();

            chatDomain.setRetryPolicy(new RetryPolicy() {
                @Override
                public boolean shouldRetry(@NotNull ChatClient client, int attempt, @NotNull ChatError error) {
                    return attempt < 3;
                }

                @Override
                public int retryTimeout(@NotNull ChatClient client, int attempt, @NotNull ChatError error) {
                    return 1000 * attempt;
                }
            });
        }

        public void watchChannel() {
            ChatDomain chatDomain = ChatDomain.instance();

            chatDomain.getUseCases().getWatchChannel().invoke("messaging:123", 0)
                    .enqueue(result -> {
                        if (result.isSuccess()) {
                            ChannelController channelController = result.data();

                            // LiveData objects to observe
                            channelController.getMessages();
                            channelController.getReads();
                            channelController.getTyping();
                        }
                    });
        }

        public void loadMoreMessages() {
            ChatDomain chatDomain = ChatDomain.instance();

            chatDomain.getUseCases().getLoadOlderMessages().invoke("messaging:123", 10)
                    .enqueue(result -> {
                        if (result.isSuccess()) {
                            Channel channel = result.data();
                        }
                    });
        }

        public void sendMessage() {
            ChatDomain chatDomain = ChatDomain.instance();
            Message message = new Message();
            message.setText("Hello world");

            chatDomain.getUseCases().getSendMessage().invoke(message)
                    .enqueue(result -> {
                        if (result.isSuccess()) {
                            Message message1 = result.data();
                        }
                    });
        }

        public void queryChannels() {
            ChatDomain chatDomain = ChatDomain.instance();

            List<String> members = new ArrayList<>();
            members.add("thierry");

            FilterObject filter = Filters.and(
                    Filters.eq("type", "messaging"),
                    Filters.in("members", members)
            );
            QuerySort<Channel> sort = new QuerySort<>();

            int limit = 10;
            int messageLimit = 1;

            chatDomain.getUseCases().getQueryChannels().invoke(filter, sort, limit, messageLimit)
                    .enqueue(result -> {
                        if (result.isSuccess()) {
                            final QueryChannelsController controller = result.data();

                            // LiveData objects to observe
                            controller.getChannels();
                            controller.getLoading();
                            controller.getEndOfChannels();
                        }
                    });
        }

        public void loadMoreFromChannel() {
            ChatDomain chatDomain = ChatDomain.instance();

            List<String> members = new ArrayList<>();
            members.add("thierry");

            FilterObject filter = Filters.and(
                    Filters.eq("type", "messaging"),
                    Filters.in("members", members)
            );
            QuerySort<Channel> sort = new QuerySort<>();
            int limit = 10;
            int messageLimit = 1;

            chatDomain.getUseCases().getQueryChannelsLoadMore().invoke(filter, sort, limit, messageLimit)
                    .enqueue(result -> {
                        if (result.isSuccess()) {
                            final List<Channel> channels = result.data();
                        }
                    });
        }

        public void unreadCount() {
            ChatDomain chatDomain = ChatDomain.instance();

            // LiveData objects to observe
            LiveData<Integer> totalUnreadCount = chatDomain.getUseCases()
                    .getGetTotalUnreadCount()
                    .invoke()
                    .execute()
                    .data();
            LiveData<Integer> unreadChannelCount = chatDomain.getUseCases()
                    .getGetUnreadChannelCount()
                    .invoke()
                    .execute().data();
        }

        public void messagesFromThread() {
            ChatDomain chatDomain = ChatDomain.instance();

            chatDomain.getUseCases().getGetThread().invoke("cid", "parentId")
                    .enqueue(result -> {
                        if (result.isSuccess()) {
                            final ThreadController threadController = result.data();

                            // LiveData objects to observe
                            threadController.getMessages();
                            threadController.getLoadingOlderMessages();
                            threadController.getEndOfOlderMessages();
                        }
                    });
        }

        public void loadMoreFromThread() {
            ChatDomain chatDomain = ChatDomain.instance();
            int messageLimit = 1;

            chatDomain.getUseCases().getThreadLoadMore().invoke("cid", "parentId", messageLimit)
                    .enqueue(result -> {
                        if (result.isSuccess()) {
                            final List<Message> messages = result.data();
                        }
                    });
        }
    }

    /**
     * @see <a href="hhttps://getstream.io/nessy/docs/chat_docs/events/event_listening/?language=java">Listening for events</a>
     */
    public class SyncHistory extends Fragment {

        public void getSyncHistory(ChatClient chatClient) {
            List<String> cidList = new ArrayList<>();
            cidList.add("messaging:123");

            Date lastSeenExample = new Date();

            chatClient.getSyncHistory(cidList, lastSeenExample).enqueue(result -> {
                if (result.isSuccess()) {
                    List<ChatEvent> events = result.data();
                } else {
                    // Handle result.error()
                }
            });
        }
    }

    /**
     * @see <a href="https://getstream.io/chat/docs/android/unread_channel/?language=java">Channels</a>
     */
    public class UnreadCount extends Fragment {

        public void unreadCountInfo() {
            // Get channel
            QueryChannelRequest queryChannelRequest = new QueryChannelRequest().withState();

            Channel channel = ChatClient.instance().queryChannel(
                    "channel-type",
                    "channel-id",
                    queryChannelRequest
            )
                    .execute()
                    .data();

            // readState is the list of read states for each user on the channel
            List<ChannelUserRead> readState = channel.getRead();
        }

        public void getUnreadCountInfoChatDomain() {
            // Get channel
            Channel channel = ChatDomain.instance()
                    .watchChannel("messaging:123", 0)
                    .execute()
                    .data()
                    .toChannel();

            // readState is the list of read states for each user on the channel
            List<ChannelUserRead> userReadList = channel.getRead();
        }

        public void getUnreadCountForCurrentUser() {
            // Get channel
            QueryChannelRequest queryChannelRequest = new QueryChannelRequest().withState();

            Channel channel = ChatClient.instance().queryChannel(
                    "channel-type",
                    "channel-id",
                    queryChannelRequest
            )
                    .execute()
                    .data();

            // Unread count for current user
            int unreadCount = channel.getUnreadCount();
        }

        public void getUnreadCountForCurrentUserChatDomain() {
            // Get channel controller
            ChannelController channelController = ChatDomain.instance()
                    .watchChannel("messaging:123", 0)
                    .execute()
                    .data();

            //Unread count for current user
            LiveData<Integer> unreadCount = channelController.getUnreadCount();
        }

        public void markAllRead() {
            ChatClient.instance().markAllRead().enqueue(result -> {
                if (result.isSuccess()) {
                    //Handle success
                } else {
                    //Handle failure
                }
            });
        }
    }

    /**
     * @see <a href="https://getstream.io/nessy/docs/chat_docs/android_chat_ux/message_input_view?language=java">Message Input View</a>
     */
    public class TransformStyleMessageInput extends Fragment {
        public void messageInputCustomisation() {
            TextStyle textStyleGeneric = new TextStyle(
                    0,
                    "fontAsserts",
                    Typeface.NORMAL,
                    requireContext().getResources().getDimensionPixelSize(R.dimen.stream_ui_text_medium),
                    ContextCompat.getColor(getContext(), R.color.stream_ui_black),
                    "some hint",
                    ContextCompat.getColor(getContext(), R.color.stream_ui_black),
                    Typeface.DEFAULT
            );

            int colorBlack = ContextCompat.getColor(getContext(), R.color.stream_ui_black);

            Drawable genericDrawable =
                    ContextCompat.getDrawable(getContext(), R.drawable.stream_ui_ic_command);

            AttachmentDialogStyle attachmentDialogStyle = new AttachmentDialogStyle(
                    genericDrawable,
                    ColorStateList.valueOf(colorBlack),
                    genericDrawable,
                    ColorStateList.valueOf(colorBlack),
                    genericDrawable,
                    ColorStateList.valueOf(colorBlack)
            );

            TransformStyle.INSTANCE.setMessageInputStyleTransformer(
                    viewStyle ->
                            new MessageInputViewStyle(
                                    true,
                                    genericDrawable,
                                    true,
                                    genericDrawable,
                                    requireContext().getResources().getDimension(R.dimen.stream_ui_text_medium),
                                    colorBlack,
                                    colorBlack,
                                    textStyleGeneric,
                                    true,
                                    true,
                                    true,
                                    genericDrawable,
                                    genericDrawable,
                                    true,
                                    true,
                                    textStyleGeneric,
                                    textStyleGeneric,
                                    textStyleGeneric,
                                    true,
                                    textStyleGeneric,
                                    textStyleGeneric,
                                    genericDrawable,
                                    colorBlack,
                                    colorBlack,
                                    genericDrawable,
                                    genericDrawable,
                                    20,
                                    genericDrawable,
                                    attachmentDialogStyle
                            )

            );
        }
    }

    class Navigation {
        public void customizeNavigation() {
            ChatNavigationHandler navigationHandler = destination -> {
                // Some custom logic here!
                return true;
            };

            ChatNavigator chatNavigator = new ChatNavigator(navigationHandler);

            ChatUI.INSTANCE.setNavigator(chatNavigator);
        }
    }

    class UrlSignerCustomization {

        public void customizeUrlSigner() {
            UrlSigner urlSigner = new UrlSigner() {
                @NotNull
                @Override
                public String signFileUrl(@NotNull String url) {
                    return url + "new added text";
                }

                @NotNull
                @Override
                public String signImageUrl(@NotNull String url) {
                    return url + "new added text";
                }
            };

            ChatUI.INSTANCE.setUrlSigner(urlSigner);
        }
    }

    class MarkdownCustomization {
        public void customizeMarkdown() {
            ChatMarkdown markdown = (textView, text) -> {
                textView.setText(applyMarkdown(text));
            };

            ChatUI.INSTANCE.setMarkdown(markdown);
        }

        private String applyMarkdown(String text) {
            return text;
        }
    }

    class BitmapFactoryCustomization extends Fragment {
        public void bitmapFactoryCustomization() {
            AvatarBitmapFactory factory = new AvatarBitmapFactory(requireContext()) {
                @Nullable
                @Override
                public Object createUserBitmap(
                        @NotNull User user,
                        @NotNull AvatarStyle style,
                        int avatarSize,
                        @NotNull Continuation<? super Bitmap> $completion
                ) {
                    // Return your version of bitmap here!
                    return super.createUserBitmap(user, style, avatarSize, $completion);
                }
            };

            ChatUI.INSTANCE.setAvatarBitmapFactory(factory);
        }
    }
}<|MERGE_RESOLUTION|>--- conflicted
+++ resolved
@@ -23,7 +23,6 @@
 import com.getstream.sdk.chat.viewmodel.MessageInputViewModel;
 import com.getstream.sdk.chat.viewmodel.messages.MessageListViewModel;
 
-<<<<<<< HEAD
 import io.getstream.chat.android.client.api.models.QueryChannelRequest;
 import io.getstream.chat.android.client.models.*;
 import io.getstream.chat.android.ui.ChatUI;
@@ -34,8 +33,6 @@
 import io.getstream.chat.android.ui.common.navigation.ChatNavigator;
 import io.getstream.chat.android.ui.message.input.attachment.internal.AttachmentDialogStyle;
 import kotlin.coroutines.Continuation;
-=======
->>>>>>> e5a4a7ea
 import org.jetbrains.annotations.NotNull;
 import org.jetbrains.annotations.Nullable;
 import org.threeten.bp.LocalDateTime;
@@ -53,14 +50,11 @@
 import io.getstream.chat.android.client.api.models.QuerySort;
 import io.getstream.chat.android.client.errors.ChatError;
 import io.getstream.chat.android.client.events.ChatEvent;
-<<<<<<< HEAD
-import io.getstream.chat.android.client.utils.Result;
-=======
 import io.getstream.chat.android.client.models.Channel;
 import io.getstream.chat.android.client.models.ChannelUserRead;
 import io.getstream.chat.android.client.models.Filters;
 import io.getstream.chat.android.client.models.Message;
->>>>>>> e5a4a7ea
+import io.getstream.chat.android.client.utils.Result;
 import io.getstream.chat.android.livedata.ChatDomain;
 import io.getstream.chat.android.livedata.controller.ChannelController;
 import io.getstream.chat.android.livedata.controller.QueryChannelsController;
@@ -852,37 +846,37 @@
 
             TransformStyle.INSTANCE.setMessageInputStyleTransformer(
                     viewStyle ->
-                            new MessageInputViewStyle(
-                                    true,
-                                    genericDrawable,
-                                    true,
-                                    genericDrawable,
-                                    requireContext().getResources().getDimension(R.dimen.stream_ui_text_medium),
-                                    colorBlack,
-                                    colorBlack,
-                                    textStyleGeneric,
-                                    true,
-                                    true,
-                                    true,
-                                    genericDrawable,
-                                    genericDrawable,
-                                    true,
-                                    true,
-                                    textStyleGeneric,
-                                    textStyleGeneric,
-                                    textStyleGeneric,
-                                    true,
-                                    textStyleGeneric,
-                                    textStyleGeneric,
-                                    genericDrawable,
-                                    colorBlack,
-                                    colorBlack,
-                                    genericDrawable,
-                                    genericDrawable,
-                                    20,
-                                    genericDrawable,
-                                    attachmentDialogStyle
-                            )
+                        new MessageInputViewStyle(
+                                true,
+                                genericDrawable,
+                                true,
+                                genericDrawable,
+                                requireContext().getResources().getDimension(R.dimen.stream_ui_text_medium),
+                                colorBlack,
+                                colorBlack,
+                                textStyleGeneric,
+                                true,
+                                true,
+                                true,
+                                genericDrawable,
+                                genericDrawable,
+                                true,
+                                true,
+                                textStyleGeneric,
+                                textStyleGeneric,
+                                textStyleGeneric,
+                                true,
+                                textStyleGeneric,
+                                textStyleGeneric,
+                                genericDrawable,
+                                colorBlack,
+                                colorBlack,
+                                genericDrawable,
+                                genericDrawable,
+                                20,
+                                genericDrawable,
+                                attachmentDialogStyle
+                        )
 
             );
         }
