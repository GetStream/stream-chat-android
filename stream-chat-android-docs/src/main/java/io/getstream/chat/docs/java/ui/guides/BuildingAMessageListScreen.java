package io.getstream.chat.docs.java.ui.guides;

import androidx.fragment.app.Fragment;
import androidx.lifecycle.ViewModelProvider;

import com.getstream.sdk.chat.viewmodel.messages.MessageListViewModel;
<<<<<<< HEAD

import io.getstream.chat.android.client.models.Message;
import io.getstream.chat.android.common.state.MessageMode;
import io.getstream.chat.android.ui.message.input.MessageInputView;
import io.getstream.chat.android.ui.message.input.viewmodel.MessageInputViewModelBinding;
=======
import com.getstream.sdk.chat.viewmodel.messages.MessageListViewModel.Mode.Normal;
import com.getstream.sdk.chat.viewmodel.messages.MessageListViewModel.Mode.Thread;

import io.getstream.chat.android.client.models.Message;
import io.getstream.chat.android.common.state.Edit;
import io.getstream.chat.android.common.state.MessageMode;
import io.getstream.chat.android.common.state.Reply;
import io.getstream.chat.android.ui.message.composer.MessageComposerView;
import io.getstream.chat.android.ui.message.composer.viewmodel.MessageComposerViewModel;
import io.getstream.chat.android.ui.message.composer.viewmodel.MessageComposerViewModelBinding;
>>>>>>> 25d30103
import io.getstream.chat.android.ui.message.list.MessageListView;
import io.getstream.chat.android.ui.message.list.header.MessageListHeaderView;
import io.getstream.chat.android.ui.message.list.header.viewmodel.MessageListHeaderViewModel;
import io.getstream.chat.android.ui.message.list.header.viewmodel.MessageListHeaderViewModelBinding;
import io.getstream.chat.android.ui.message.list.viewmodel.MessageListViewModelBinding;
import io.getstream.chat.android.ui.message.list.viewmodel.factory.MessageListViewModelFactory;

/**
 * [Building A Message List Screen](https://getstream.io/chat/docs/sdk/android/ui/guides/building-message-list-screen/)
 */
public class BuildingAMessageListScreen extends Fragment {

    private MessageListView messageListView;
    private MessageListHeaderView messageListHeaderView;
    private MessageComposerView messageComposerView;

    public void usage() {
        // Create view models
        ViewModelProvider.Factory factory = new MessageListViewModelFactory.Builder()
                .cid("channelType:channelId")
                .build();
        ViewModelProvider provider = new ViewModelProvider(this, factory);
        MessageListHeaderViewModel messageListHeaderViewModel = provider.get(MessageListHeaderViewModel.class);
        MessageListViewModel messageListViewModel = provider.get(MessageListViewModel.class);
        MessageComposerViewModel messageComposerViewModel = provider.get(MessageComposerViewModel.class);

        // Bind view models
        MessageListHeaderViewModelBinding.bind(messageListHeaderViewModel, messageListHeaderView, this);
<<<<<<< HEAD
        MessageListViewModelBinding.bind(messageListViewModel, messageListView, this);
        MessageInputViewModelBinding.bind(messageInputViewModel, messageInputView, this);
=======
        boolean enforceUniqueReactions = true;
        MessageListViewModelBinding.bind(messageListViewModel, messageListView, this, enforceUniqueReactions);
        MessageComposerViewModelBinding.bind(messageComposerViewModel, messageComposerView, this);
>>>>>>> 25d30103

        // Let both message list header and message input know when we open a thread
        messageListViewModel.getMode().observe(this, mode -> {
            if (mode instanceof MessageMode.MessageThread) {
                Message parentMessage = ((MessageMode.MessageThread) mode).getParentMessage();
                messageListHeaderViewModel.setActiveThread(parentMessage);
<<<<<<< HEAD
                messageInputViewModel.setActiveThread(parentMessage);
            } else if (mode instanceof MessageMode.Normal) {
=======
                messageComposerViewModel.setMessageMode(new MessageMode.MessageThread(parentMessage, null));
            } else if (mode instanceof Normal) {
>>>>>>> 25d30103
                messageListHeaderViewModel.resetThread();
                messageComposerViewModel.leaveThread();
            }
        });

        // Let the message composer know when we are replying to a message
        messageListView.setMessageReplyHandler((cid, message) ->
                messageComposerViewModel.performMessageAction(new Reply(message))
        );

        // Let the message composer know when we are editing a message
        messageListView.setMessageEditHandler(message ->
                messageComposerViewModel.performMessageAction(new Edit(message))
        );

        // Handle navigate up state
        messageListViewModel.getState().observe(this, state -> {
            if (state instanceof MessageListViewModel.State.NavigateUp) {
                // Handle navigate up
            }
        });

        // Handle back button behaviour correctly when you're in a thread
        MessageListHeaderView.OnClickListener backHandler = () -> {
            messageListViewModel.onEvent(MessageListViewModel.Event.BackButtonPressed.INSTANCE);
        };
        messageListHeaderView.setBackButtonClickListener(backHandler);

        // You should also consider overriding default Activity's back button behaviour
    }
}<|MERGE_RESOLUTION|>--- conflicted
+++ resolved
@@ -4,13 +4,6 @@
 import androidx.lifecycle.ViewModelProvider;
 
 import com.getstream.sdk.chat.viewmodel.messages.MessageListViewModel;
-<<<<<<< HEAD
-
-import io.getstream.chat.android.client.models.Message;
-import io.getstream.chat.android.common.state.MessageMode;
-import io.getstream.chat.android.ui.message.input.MessageInputView;
-import io.getstream.chat.android.ui.message.input.viewmodel.MessageInputViewModelBinding;
-=======
 import com.getstream.sdk.chat.viewmodel.messages.MessageListViewModel.Mode.Normal;
 import com.getstream.sdk.chat.viewmodel.messages.MessageListViewModel.Mode.Thread;
 
@@ -21,7 +14,11 @@
 import io.getstream.chat.android.ui.message.composer.MessageComposerView;
 import io.getstream.chat.android.ui.message.composer.viewmodel.MessageComposerViewModel;
 import io.getstream.chat.android.ui.message.composer.viewmodel.MessageComposerViewModelBinding;
->>>>>>> 25d30103
+
+import io.getstream.chat.android.client.models.Message;
+import io.getstream.chat.android.common.state.MessageMode;
+import io.getstream.chat.android.ui.message.input.MessageInputView;
+import io.getstream.chat.android.ui.message.input.viewmodel.MessageInputViewModelBinding;
 import io.getstream.chat.android.ui.message.list.MessageListView;
 import io.getstream.chat.android.ui.message.list.header.MessageListHeaderView;
 import io.getstream.chat.android.ui.message.list.header.viewmodel.MessageListHeaderViewModel;
@@ -50,27 +47,16 @@
 
         // Bind view models
         MessageListHeaderViewModelBinding.bind(messageListHeaderViewModel, messageListHeaderView, this);
-<<<<<<< HEAD
         MessageListViewModelBinding.bind(messageListViewModel, messageListView, this);
-        MessageInputViewModelBinding.bind(messageInputViewModel, messageInputView, this);
-=======
-        boolean enforceUniqueReactions = true;
-        MessageListViewModelBinding.bind(messageListViewModel, messageListView, this, enforceUniqueReactions);
         MessageComposerViewModelBinding.bind(messageComposerViewModel, messageComposerView, this);
->>>>>>> 25d30103
 
         // Let both message list header and message input know when we open a thread
         messageListViewModel.getMode().observe(this, mode -> {
             if (mode instanceof MessageMode.MessageThread) {
                 Message parentMessage = ((MessageMode.MessageThread) mode).getParentMessage();
                 messageListHeaderViewModel.setActiveThread(parentMessage);
-<<<<<<< HEAD
-                messageInputViewModel.setActiveThread(parentMessage);
+                messageComposerViewModel.setMessageMode(new MessageMode.MessageThread(parentMessage, null));
             } else if (mode instanceof MessageMode.Normal) {
-=======
-                messageComposerViewModel.setMessageMode(new MessageMode.MessageThread(parentMessage, null));
-            } else if (mode instanceof Normal) {
->>>>>>> 25d30103
                 messageListHeaderViewModel.resetThread();
                 messageComposerViewModel.leaveThread();
             }
