--- conflicted
+++ resolved
@@ -7,10 +7,7 @@
 import java.io.File;
 
 import io.getstream.chat.android.client.models.UploadedFile;
-<<<<<<< HEAD
-=======
 import io.getstream.chat.android.client.models.UploadedImage;
->>>>>>> 224b890a
 import io.getstream.chat.android.client.uploader.FileUploader;
 import io.getstream.chat.android.client.utils.ProgressCallback;
 import io.getstream.chat.android.client.utils.Result;
@@ -20,11 +17,7 @@
     @Nullable
     @Override
     public Result<UploadedFile> sendFile(@NotNull String channelType, @NotNull String channelId, @NotNull String userId, @NotNull String connectionId, @NotNull File file, @NotNull ProgressCallback callback) {
-<<<<<<< HEAD
-         try {
-=======
         try {
->>>>>>> 224b890a
             return Result.success(new UploadedFile("file url", "thumb url"));
         } catch (Exception e) {
             return Result.error(e);
