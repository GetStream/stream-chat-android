package io.getstream.chat.docs.java.client.docusaurus;

import android.app.Application;
import android.content.Context;
import android.os.Bundle;

import androidx.annotation.Nullable;
import androidx.appcompat.app.AppCompatActivity;

import io.getstream.chat.android.client.ChatClient;
import io.getstream.chat.android.client.models.User;
import io.getstream.chat.android.offline.plugin.factory.StreamOfflinePluginFactory;

/**
 * @see <a href="https://getstream.io/chat/docs/sdk/android/basics/getting-started/#getting-started">Getting Started</a>
 */
public class GettingStarted {

    public void creatingAChatClient() {
        class App extends Application {
            @Override
            public void onCreate() {
                super.onCreate();
                ChatClient chatClient = new ChatClient.Builder("apiKey", getApplicationContext()).build();
            }
        }

        class MainActivity extends AppCompatActivity {
            @Override
            protected void onCreate(@Nullable Bundle savedInstanceState) {
                super.onCreate(savedInstanceState);
                ChatClient chatClient = ChatClient.instance();  // Returns the singleton instance
            }
        }
    }

    public void addingTheOfflinePlugin(String apiKey, Context context) {
<<<<<<< HEAD
        // Enables background sync which syncs user actions performed while offline.
        boolean backgroundSyncEnabled = true;
        // Enables the ability to receive information about user activity such as last active date and if they are online right now.
        boolean userPresence = true;
        // Enables using the database as an internal caching mechanism.
        boolean persistenceEnabled = true;
        // An enumeration of various network types used as a constraint inside upload attachments worker.
        UploadAttachmentsNetworkType uploadAttachmentsNetworkType = UploadAttachmentsNetworkType.NOT_ROAMING;

        StreamOfflinePluginFactory offlinePluginFactory = new StreamOfflinePluginFactory(new Config(backgroundSyncEnabled, userPresence, persistenceEnabled), context);
=======
        StreamOfflinePluginFactory offlinePluginFactory = new StreamOfflinePluginFactory(context);
>>>>>>> dc464fa3
        new ChatClient.Builder("apiKey", context).withPlugins(offlinePluginFactory).build();
    }

    public void connectingAUser() {
        User user = new User();
        user.setId("bender");
        user.setName("Bender");
        user.setImage("https://bit.ly/321RmWb");

        ChatClient.instance().connectUser(user, "userToken")  // Replace with a real token
                .enqueue((result) -> {
                    if (result.isSuccess()) {
                        // Handle success
                    } else {
                        // Handle error
                    }
                });
    }
}<|MERGE_RESOLUTION|>--- conflicted
+++ resolved
@@ -35,20 +35,7 @@
     }
 
     public void addingTheOfflinePlugin(String apiKey, Context context) {
-<<<<<<< HEAD
-        // Enables background sync which syncs user actions performed while offline.
-        boolean backgroundSyncEnabled = true;
-        // Enables the ability to receive information about user activity such as last active date and if they are online right now.
-        boolean userPresence = true;
-        // Enables using the database as an internal caching mechanism.
-        boolean persistenceEnabled = true;
-        // An enumeration of various network types used as a constraint inside upload attachments worker.
-        UploadAttachmentsNetworkType uploadAttachmentsNetworkType = UploadAttachmentsNetworkType.NOT_ROAMING;
-
-        StreamOfflinePluginFactory offlinePluginFactory = new StreamOfflinePluginFactory(new Config(backgroundSyncEnabled, userPresence, persistenceEnabled), context);
-=======
         StreamOfflinePluginFactory offlinePluginFactory = new StreamOfflinePluginFactory(context);
->>>>>>> dc464fa3
         new ChatClient.Builder("apiKey", context).withPlugins(offlinePluginFactory).build();
     }
 
