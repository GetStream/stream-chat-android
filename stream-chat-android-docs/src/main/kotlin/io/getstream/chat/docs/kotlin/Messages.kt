package io.getstream.chat.docs.kotlin

import android.util.Log
import io.getstream.chat.android.client.ChatClient
import io.getstream.chat.android.client.api.models.SearchMessagesRequest
import io.getstream.chat.android.client.channel.ChannelClient
import io.getstream.chat.android.client.errors.ChatError
import io.getstream.chat.android.client.models.Attachment
import io.getstream.chat.android.client.models.Filters
import io.getstream.chat.android.client.models.Message
import io.getstream.chat.android.client.models.Reaction
import io.getstream.chat.android.client.models.User
import io.getstream.chat.android.client.utils.FilterObject
import io.getstream.chat.android.client.utils.ProgressCallback
import io.getstream.chat.docs.StaticInstances.TAG
import java.io.File

class Messages(
    val client: ChatClient,
    val channelController: ChannelClient,
    val message: Message,
    val parentMessage: Message
) {

    /**
     * @see <a href="https://getstream.io/chat/docs/send_message/?language=kotlin">Messages Overview</a>
     */
    inner class MessagesOverview {
        fun sendAMessage() {
            // Create a message
            val message = Message()
            message.text =
                "Josh I told them I was pesca-pescatarian. Which is one who eats solely fish who eat other fish."
            message.extraData["anotherCustomField"] = 234

            // Add an image attachment to the message
            val attachment = Attachment()
            attachment.type = "image"
            attachment.imageUrl = "https://bit.ly/2K74TaG"
            attachment.fallback = "test image"
            // Add some custom data to the attachment
            attachment.extraData["myCustomField"] = 123

            message.attachments.add(attachment)

            // Include the user id of the mentioned user
            message.mentionedUsers.add(User("josh-id"))

            // Send the message to the channel
            channelController.sendMessage(message).enqueue {
                if (it.isSuccess) {
                    val sentMessage = it.data()
                } else {
                    Log.e(TAG, String.format("There was an error %s", it.error(), it.error().cause))
                }
            }
        }

        /**
         * @see <a href="https://getstream.io/chat/docs/send_message/?language=kotlin#get-a-message">Get A Message</a>
         */
        fun getAMessage() {
            channelController.getMessage("message-id").enqueue {
                if (it.isSuccess) {
                    val message = it.data()
                } else {
                    Log.e(TAG, String.format("There was an error %s", it.error(), it.error().cause))
                }
            }
        }

        /**
         * @see <a href="https://getstream.io/chat/docs/send_message/?language=kotlin#update-a-message">Update A Message</a>
         */
        fun updateAMessage() {
            // Update some field of the message
            message.text = "my updated text"

<<<<<<< HEAD
        // upload an image
        channelController.sendImage(
            imageFile,
            object : ProgressCallback {
                override fun onSuccess(file: String) {
                }

                override fun onError(error: ChatError) {
                }

                override fun onProgress(progress: Long) {
                }
            }
        )

        // upload a file
        channelController.sendFile(
            anyOtherFile,
            object : ProgressCallback {
                override fun onSuccess(file: String) {
                }

                override fun onError(error: ChatError) {
                }

                override fun onProgress(progress: Long) {
                }
            }
        )
    }
=======
            // Send the message to the channel
            channelController.updateMessage(message).enqueue {
                if (it.isSuccess) {
                    val updatedMessage = it.data()
                } else {
                    Log.e(TAG, String.format("There was an error %s", it.error(), it.error().cause))
                }
            }
        }

        /**
         * @see <a href="https://getstream.io/chat/docs/send_message/?language=kotlin#delete-a-message">Delete A Message</a>
         */
        fun deleteAMessage() {
            channelController.deleteMessage("message-id").enqueue {
                if (it.isSuccess) {
                    val deletedMessage = it.data()
                } else {
                    Log.e(TAG, String.format("There was an error %s", it.error(), it.error().cause))
                }
            }
        }
    }

    /**
     * @see <a href="https://getstream.io/chat/docs/file_uploads/?language=kotlin">File Uploads</a>
     */
    inner class FileUploads {
        fun fileUploads() {
            val imageFile = File("path")
            val anyOtherFile = File("path")

            // Upload an image
            channelController.sendImage(
                imageFile,
                object : ProgressCallback {
                    override fun onSuccess(file: String) {
                        val fileUrl = file
                    }

                    override fun onError(error: ChatError) {
                        Log.e(TAG, String.format("There was an error %s", error, error.cause))
                    }

                    override fun onProgress(progress: Long) {
                        // You can render uploading progress here
                    }
                }
            )
>>>>>>> e0fda3eb

            // Upload a file
            channelController.sendFile(
                anyOtherFile,
                object : ProgressCallback {
                    override fun onSuccess(file: String) {
                        val fileUrl = file
                    }

                    override fun onError(error: ChatError) {
                        Log.e(TAG, String.format("There was an error %s", error, error.cause))
                    }

                    override fun onProgress(progress: Long) {
                        // You can render uploading progress here
                    }
                }
            )
        }
    }

    /**
     * @see <a href="https://getstream.io/chat/docs/send_reaction/?language=kotlin">Reactions</a>
     */
    inner class Reactions {
        fun sendAReaction() {
            val reaction = Reaction("message-id", "like", 1)
            channelController.sendReaction(reaction).enqueue {
                if (it.isSuccess) {
                    val sentReaction = it.data()
                } else {
                    Log.e(TAG, String.format("There was an error %s", it.error(), it.error().cause))
                }
            }
        }

        /**
         * @see <a href="https://getstream.io/chat/docs/send_reaction/?language=kotlin#removing-a-reaction">Removing A Reaction</a>
         */
        fun removeAReaction() {
            channelController.deleteReaction("message-id", "like").enqueue {
                if (it.isSuccess) {
                    val message = it.data()
                } else {
                    Log.e(TAG, String.format("There was an error %s", it.error(), it.error().cause))
                }
            }
        }

        /**
         * @see <a href="https://getstream.io/chat/docs/send_reaction/?language=kotlin#paginating-reactions">Paginating Reactions</a>
         */
        fun paginatingReactions() {
            // Get the first 10 reactions
            channelController.getReactions("message-id", 0, 10).enqueue {
                if (it.isSuccess) {
                    val reactions = it.data()
                } else {
                    Log.e(TAG, String.format("There was an error %s", it.error(), it.error().cause))
                }
            }

            // Get the second 10 reactions
            channelController.getReactions("message-id", 10, 10).enqueue {
                if (it.isSuccess) {
                    val reactions = it.data()
                } else {
                    Log.e(TAG, String.format("There was an error %s", it.error(), it.error().cause))
                }
            }

            // Get 10 reactions after particular reaction
            val reactionId = "reaction-id"
            channelController.getReactions("message-id", reactionId, 10).enqueue {
                if (it.isSuccess) {
                    val reactions = it.data()
                } else {
                    Log.e(TAG, String.format("There was an error %s", it.error(), it.error().cause))
                }
            }
        }

        /**
         * @see <a href="https://getstream.io/chat/docs/send_reaction/?language=kotlin#cumulative-clap-reactions">Cumulative (Clap) Reactions</a>
         */
        fun cumulativeReactions() {
            val score = 5
            val reaction = Reaction("message-id", "like", score)
            channelController.sendReaction(reaction).enqueue {
                if (it.isSuccess) {
                    val sentReaction = it.data()
                } else {
                    Log.e(TAG, String.format("There was an error %s", it.error(), it.error().cause))
                }
            }
        }
    }

    /**
     * @see <a href="https://getstream.io/chat/docs/threads/?language=kotlin">Threads & Replies</a>
     */
    inner class ThreadsAndReplies {
        fun startAThread() {
            // Set the parent id to make sure a message shows up in a thread
            val message = Message()
            message.text = "hello world"
            message.parentId = parentMessage.id

            // Send the message to the channel
            channelController.sendMessage(message).enqueue {
                if (it.isSuccess) {
                    val sentMessage = it.data()
                } else {
                    Log.e(TAG, String.format("There was an error %s", it.error(), it.error().cause))
                }
            }
        }

        /**
         * @see <a href="https://getstream.io/chat/docs/threads/?language=kotlin#thread-pagination">Thread Pagination</a>
         */
        fun threadPagination() {
            val limit = 20
            // Retrieve the first 20 messages inside the thread
            client.getReplies(parentMessage.id, limit).enqueue {
                if (it.isSuccess) {
                    val replies = it.data()
                } else {
                    Log.e(TAG, String.format("There was an error %s", it.error(), it.error().cause))
                }
            }

            // Retrieve the 20 more messages before the message with id "42"
            client.getRepliesMore(parentMessage.id, "42", limit).enqueue {
                if (it.isSuccess) {
                    val replies = it.data()
                } else {
                    Log.e(TAG, String.format("There was an error %s", it.error(), it.error().cause))
                }
            }
        }
    }

    /**
     * @see <a href="https://getstream.io/chat/docs/silent_messages/?language=kotlin">Silent Messages</a>
     */
    inner class SilentMessages {
        fun silentMessage() {
            val message = Message("text-of-a-message", silent = true)
            channelController.sendMessage(message).enqueue {
                if (it.isSuccess) {
                    val sentMessage = it.data()
                } else {
                    Log.e(TAG, String.format("There was an error %s", it.error(), it.error().cause))
                }
            }
        }
    }

    /**
     * @see <a href="https://getstream.io/chat/docs/search/?language=kotlin">Search</a>
     */
    inner class Search {
        fun searchMessages() {
            val offset = 0
            val limit = 10
            val query = "supercalifragilisticexpialidocious"
            val channelFilter: FilterObject = Filters.`in`("members", listOf("john"))
            val messageFilter: FilterObject = Filters.autocomplete("text", query)

            client.searchMessages(
                SearchMessagesRequest(
                    offset,
                    limit,
                    channelFilter,
                    messageFilter
                )
            ).enqueue {
                if (it.isSuccess) {
                    val messages: List<Message> = it.data()
                } else {
                    Log.e(TAG, String.format("There was an error %s", it.error(), it.error().cause))
                }
            }
        }
    }
}<|MERGE_RESOLUTION|>--- conflicted
+++ resolved
@@ -76,38 +76,6 @@
             // Update some field of the message
             message.text = "my updated text"
 
-<<<<<<< HEAD
-        // upload an image
-        channelController.sendImage(
-            imageFile,
-            object : ProgressCallback {
-                override fun onSuccess(file: String) {
-                }
-
-                override fun onError(error: ChatError) {
-                }
-
-                override fun onProgress(progress: Long) {
-                }
-            }
-        )
-
-        // upload a file
-        channelController.sendFile(
-            anyOtherFile,
-            object : ProgressCallback {
-                override fun onSuccess(file: String) {
-                }
-
-                override fun onError(error: ChatError) {
-                }
-
-                override fun onProgress(progress: Long) {
-                }
-            }
-        )
-    }
-=======
             // Send the message to the channel
             channelController.updateMessage(message).enqueue {
                 if (it.isSuccess) {
@@ -157,7 +125,6 @@
                     }
                 }
             )
->>>>>>> e0fda3eb
 
             // Upload a file
             channelController.sendFile(
