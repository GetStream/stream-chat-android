// ktlint-disable filename

package io.getstream.chat.docs.kotlin.ui.messages

import android.graphics.Color
import android.view.Gravity
import android.view.LayoutInflater
import android.view.ViewGroup
import android.widget.FrameLayout
import android.widget.TextView
import androidx.core.content.ContextCompat
import androidx.fragment.app.Fragment
import androidx.fragment.app.viewModels
import com.getstream.sdk.chat.adapter.MessageListItem
import com.getstream.sdk.chat.enums.GiphyAction
import com.getstream.sdk.chat.viewmodel.messages.MessageListViewModel
import io.getstream.chat.android.client.models.Attachment
import io.getstream.chat.android.client.models.Message
import io.getstream.chat.android.client.models.Reaction
import io.getstream.chat.android.client.models.User
import io.getstream.chat.android.ui.StyleTransformer
import io.getstream.chat.android.ui.TransformStyle
import io.getstream.chat.android.ui.message.list.MessageListView
import io.getstream.chat.android.ui.message.list.adapter.BaseMessageItemViewHolder
import io.getstream.chat.android.ui.message.list.adapter.MessageListItemPayloadDiff
import io.getstream.chat.android.ui.message.list.adapter.MessageListItemViewHolderFactory
import io.getstream.chat.android.ui.message.list.viewmodel.bindView
import io.getstream.chat.android.ui.message.list.viewmodel.factory.MessageListViewModelFactory
import io.getstream.chat.docs.R
<<<<<<< HEAD
import java.text.DateFormat
import java.text.SimpleDateFormat
import java.util.Date
=======
import io.getstream.chat.docs.databinding.TodayMessageListItemBinding
import java.util.Date
import java.util.concurrent.TimeUnit
>>>>>>> 438fe865

/**
 * [Message List](https://getstream.io/chat/docs/sdk/android/ui/message-components/message-list/)
 */
class MessageListViewSnippets : Fragment() {

    private lateinit var messageListView: MessageListView

    /**
     * [Usage](https://getstream.io/chat/docs/sdk/android/ui/message-components/message-list/#usage)
     */
    fun usage() {
        // Init view model
        val viewModel: MessageListViewModel by viewModels {
            MessageListViewModelFactory(cid = "messaging:123")
        }

        // Bind view and viewModel
        viewModel.bindView(messageListView, viewLifecycleOwner)
    }

    /**
     * [Handling Actions](https://getstream.io/chat/docs/sdk/android/ui/message-components/message-list/#handling-actions)
     */
    fun handlingActions() {
        messageListView.setLastMessageReadHandler {
            // Handle when last message got read
        }
        messageListView.setEndRegionReachedHandler {
            // Handle when end region reached
        }
        messageListView.setMessageDeleteHandler { message: Message ->
            // Handle when message is going to be deleted
        }
        messageListView.setThreadStartHandler { message: Message ->
            // Handle when new thread for message is started
        }
        messageListView.setMessageFlagHandler { message: Message ->
            // Handle when message is going to be flagged
        }
        messageListView.setMessagePinHandler { message: Message ->
            // Handle when message is going to be pinned
        }
        messageListView.setMessageUnpinHandler { message: Message ->
            // Handle when message is going to be unpinned
        }
        messageListView.setGiphySendHandler { message: Message, giphyAction: GiphyAction ->
            // Handle when some giphyAction is going to be performed
        }
        messageListView.setMessageRetryHandler { message: Message ->
            // Handle when some failed message is going to be retried
        }
        messageListView.setMessageReactionHandler { message: Message, reactionType: String ->
            // Handle when some reaction for message is going to be send
        }
        messageListView.setMessageReplyHandler { cid: String, message: Message ->
            // Handle when message is going to be replied in the channel with cid
        }
        messageListView.setAttachmentDownloadHandler {
            // Handle when attachment is going to be downloaded
        }
        messageListView.setMessageEditHandler { message ->
            // Handle edit message
        }
    }

    /**
     * [Listeners](https://getstream.io/chat/docs/sdk/android/ui/message-components/message-list/#listeners)
     */
    fun listeners() {
        messageListView.setMessageClickListener { message: Message ->
            // Listen to click on message events
        }
        messageListView.setEnterThreadListener { message: Message ->
            // Listen to events when enter thread associated with a message
        }
        messageListView.setAttachmentDownloadClickListener { attachment: Attachment ->
            // Listen to events when download click for an attachment happens
        }
        messageListView.setUserReactionClickListener { message: Message, user: User, reaction: Reaction ->
            // Listen to clicks on user reactions on the message options overlay
        }
        messageListView.setMessageLongClickListener { message ->
            // Handle long click on message
        }
        messageListView.setAttachmentClickListener { message, attachment ->
            // Handle long click on attachment
        }
        messageListView.setUserClickListener { user ->
            // Handle click on user avatar
        }
    }

    /**
     * [Customization](https://getstream.io/chat/docs/sdk/android/ui/message-components/message-list/#customization)
     */
    fun customization() {
        TransformStyle.messageListItemStyleTransformer = StyleTransformer { defaultViewStyle ->
            defaultViewStyle.copy(
                messageBackgroundColorMine = Color.parseColor("#70AF74"),
                messageBackgroundColorTheirs = Color.WHITE,
                textStyleMine = defaultViewStyle.textStyleMine.copy(color = Color.WHITE),
                textStyleTheirs = defaultViewStyle.textStyleTheirs.copy(color = Color.BLACK),
            )
        }

        TransformStyle.messageListStyleTransformer = StyleTransformer { defaultViewStyle ->
            defaultViewStyle.copy(
                scrollButtonViewStyle = defaultViewStyle.scrollButtonViewStyle.copy(
                    scrollButtonColor = Color.RED,
                    scrollButtonUnreadEnabled = false,
                    scrollButtonIcon = ContextCompat.getDrawable(requireContext(), R.drawable.stream_ui_ic_clock)!!,
                ),
            )
        }
    }

<<<<<<< HEAD
    fun emptyState() {
        // When there's no results, show empty state
        messageListView.showEmptyStateView()
    }

    fun loadingView() {
        // When loading information, show loading view
        messageListView.showLoadingView()
    }

    fun dateFormatter() {
        messageListView.setMessageDateFormatter(
            object : DateFormatter {
                private val dateFormat: DateFormat = SimpleDateFormat("dd/MM/yyyy")
                private val timeFormat: DateFormat = SimpleDateFormat("HH:mm")

                override fun formatDate(date: Date?): String {
                    // Provide a way to format Date
                    return dateFormat.format(date)
                }

                override fun formatTime(date: Date?): String {
                    // Provide a way to format Time
                    return timeFormat.format(date)
                }
            }
        )
    }

    fun avatarPredicate() {
        messageListView.setShowAvatarPredicate { messageItem ->
            messageItem.positions.contains(MessageListItem.Position.BOTTOM) && messageItem.isTheirs
        }
=======
    fun channelFeatureFlags() {
        messageListView.setRepliesEnabled(false)
        messageListView.setDeleteMessageEnabled(false)
        messageListView.setEditMessageEnabled(false)
>>>>>>> 438fe865
    }

    fun customMessagesFilter() {
        val forbiddenWord = "secret"
        val predicate = MessageListView.MessageListItemPredicate { item ->
            !(item is MessageListItem.MessageItem && item.message.text.contains(forbiddenWord))
        }
        messageListView.setMessageListItemPredicate(predicate)
    }

    fun customMessagesView() {
        class TodayViewHolder(
            parentView: ViewGroup,
            private val binding: TodayMessageListItemBinding = TodayMessageListItemBinding.inflate(LayoutInflater.from(
                parentView.context),
                parentView,
                false),
        ) : BaseMessageItemViewHolder<MessageListItem.MessageItem>(binding.root) {

            override fun bindData(data: MessageListItem.MessageItem, diff: MessageListItemPayloadDiff?) {
                binding.textLabel.text = data.message.text
            }
        }


        class CustomMessageViewHolderFactory : MessageListItemViewHolderFactory() {
            override fun getItemViewType(item: MessageListItem): Int {
                return if (item is MessageListItem.MessageItem &&
                    item.isTheirs &&
                    item.message.attachments.isEmpty() &&
                    item.message.createdAt.isLessThenDayAgo()
                ) {
                    TODAY_VIEW_HOLDER_TYPE
                } else {
                    super.getItemViewType(item)
                }
            }

            private fun Date?.isLessThenDayAgo(): Boolean {
                if (this == null) {
                    return false
                }
                val dayInMillis = TimeUnit.DAYS.toMillis(1)
                return time >= System.currentTimeMillis() - dayInMillis
            }

            override fun createViewHolder(
                parentView: ViewGroup,
                viewType: Int,
            ): BaseMessageItemViewHolder<out MessageListItem> {
                return if (viewType == TODAY_VIEW_HOLDER_TYPE) {
                    TodayViewHolder(parentView)
                } else {
                    super.createViewHolder(parentView, viewType)
                }
            }

            private val TODAY_VIEW_HOLDER_TYPE = 1
        }

        fun setCustomViewHolderFactory() {
            messageListView.setMessageViewHolderFactory(CustomMessageViewHolderFactory())
        }
    }

    fun customEmptyState() {
        val textView = TextView(context).apply {
            text = "There are no messages yet"
            setTextColor(Color.RED)
        }
        messageListView.setEmptyStateView(
            view = textView,
            layoutParams = FrameLayout.LayoutParams(
                FrameLayout.LayoutParams.WRAP_CONTENT,
                FrameLayout.LayoutParams.WRAP_CONTENT,
                Gravity.CENTER
            )
        )
    }

    fun avatarPredicate() {
        messageListView.setShowAvatarPredicate { messageItem ->
            messageItem.positions.contains(MessageListItem.Position.BOTTOM) && messageItem.isTheirs
        }
    }
}<|MERGE_RESOLUTION|>--- conflicted
+++ resolved
@@ -13,6 +13,7 @@
 import androidx.fragment.app.viewModels
 import com.getstream.sdk.chat.adapter.MessageListItem
 import com.getstream.sdk.chat.enums.GiphyAction
+import com.getstream.sdk.chat.utils.DateFormatter
 import com.getstream.sdk.chat.viewmodel.messages.MessageListViewModel
 import io.getstream.chat.android.client.models.Attachment
 import io.getstream.chat.android.client.models.Message
@@ -27,15 +28,11 @@
 import io.getstream.chat.android.ui.message.list.viewmodel.bindView
 import io.getstream.chat.android.ui.message.list.viewmodel.factory.MessageListViewModelFactory
 import io.getstream.chat.docs.R
-<<<<<<< HEAD
+import io.getstream.chat.docs.databinding.TodayMessageListItemBinding
 import java.text.DateFormat
 import java.text.SimpleDateFormat
 import java.util.Date
-=======
-import io.getstream.chat.docs.databinding.TodayMessageListItemBinding
-import java.util.Date
 import java.util.concurrent.TimeUnit
->>>>>>> 438fe865
 
 /**
  * [Message List](https://getstream.io/chat/docs/sdk/android/ui/message-components/message-list/)
@@ -153,7 +150,6 @@
         }
     }
 
-<<<<<<< HEAD
     fun emptyState() {
         // When there's no results, show empty state
         messageListView.showEmptyStateView()
@@ -181,18 +177,6 @@
                 }
             }
         )
-    }
-
-    fun avatarPredicate() {
-        messageListView.setShowAvatarPredicate { messageItem ->
-            messageItem.positions.contains(MessageListItem.Position.BOTTOM) && messageItem.isTheirs
-        }
-=======
-    fun channelFeatureFlags() {
-        messageListView.setRepliesEnabled(false)
-        messageListView.setDeleteMessageEnabled(false)
-        messageListView.setEditMessageEnabled(false)
->>>>>>> 438fe865
     }
 
     fun customMessagesFilter() {
@@ -216,7 +200,6 @@
                 binding.textLabel.text = data.message.text
             }
         }
-
 
         class CustomMessageViewHolderFactory : MessageListItemViewHolderFactory() {
             override fun getItemViewType(item: MessageListItem): Int {
