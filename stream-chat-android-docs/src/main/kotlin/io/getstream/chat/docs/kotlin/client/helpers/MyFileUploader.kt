--- conflicted
+++ resolved
@@ -1,10 +1,7 @@
 package io.getstream.chat.docs.kotlin.client.helpers
 
 import io.getstream.chat.android.client.models.UploadedFile
-<<<<<<< HEAD
-=======
 import io.getstream.chat.android.client.models.UploadedImage
->>>>>>> 224b890a
 import io.getstream.chat.android.client.uploader.FileUploader
 import io.getstream.chat.android.client.utils.ProgressCallback
 import io.getstream.chat.android.client.utils.Result
@@ -20,11 +17,7 @@
         callback: ProgressCallback,
     ): Result<UploadedFile> {
         return try {
-<<<<<<< HEAD
-            Result.success(UploadedFile("file url", "thumb url"))
-=======
             Result.success(UploadedFile(file = "file url", thumbUrl = "thumb url"))
->>>>>>> 224b890a
         } catch (e: Exception) {
             Result.error(e)
         }
@@ -38,11 +31,7 @@
         file: File,
     ): Result<UploadedFile> {
         return try {
-<<<<<<< HEAD
-            Result.success(UploadedFile("file url", "thumb url"))
-=======
             Result.success(UploadedFile(file = "file url", thumbUrl = "thumb url"))
->>>>>>> 224b890a
         } catch (e: Exception) {
             Result.error(e)
         }
