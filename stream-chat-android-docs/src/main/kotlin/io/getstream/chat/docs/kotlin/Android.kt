package io.getstream.chat.docs.kotlin

import androidx.fragment.app.Fragment
<<<<<<< HEAD
import androidx.fragment.app.viewModels
import coil.imageLoader
import coil.request.ImageRequest
import coil.transform.BlurTransformation
import com.getstream.sdk.chat.adapter.MessageListItem
import com.getstream.sdk.chat.navigation.ChatNavigationHandler
import com.getstream.sdk.chat.utils.DateFormatter
import com.getstream.sdk.chat.view.messages.MessageListItemWrapper
import com.getstream.sdk.chat.viewmodel.MessageInputViewModel
import com.getstream.sdk.chat.viewmodel.messages.MessageListViewModel
=======
>>>>>>> 02c57a0c
import io.getstream.chat.android.client.ChatClient
import io.getstream.chat.android.client.api.models.QueryChannelRequest
import io.getstream.chat.android.client.events.ChatEvent
import io.getstream.chat.android.client.models.ChannelUserRead
<<<<<<< HEAD
import io.getstream.chat.android.client.models.Filters
import io.getstream.chat.android.client.models.Message
import io.getstream.chat.android.client.models.User
import io.getstream.chat.android.offline.extensions.loadOlderMessages
import io.getstream.chat.android.ui.ChatUI
import io.getstream.chat.android.ui.R
import io.getstream.chat.android.ui.StyleTransformer
import io.getstream.chat.android.ui.TransformStyle
import io.getstream.chat.android.ui.avatar.AvatarBitmapFactory
import io.getstream.chat.android.ui.avatar.AvatarStyle
import io.getstream.chat.android.ui.channel.list.ChannelListView
import io.getstream.chat.android.ui.channel.list.adapter.ChannelListItem
import io.getstream.chat.android.ui.channel.list.adapter.viewholder.BaseChannelListItemViewHolder
import io.getstream.chat.android.ui.channel.list.adapter.viewholder.ChannelListItemViewHolderFactory
import io.getstream.chat.android.ui.channel.list.header.ChannelListHeaderView
import io.getstream.chat.android.ui.channel.list.header.viewmodel.ChannelListHeaderViewModel
import io.getstream.chat.android.ui.channel.list.header.viewmodel.bindView
import io.getstream.chat.android.ui.channel.list.viewmodel.ChannelListViewModel
import io.getstream.chat.android.ui.channel.list.viewmodel.bindView
import io.getstream.chat.android.ui.channel.list.viewmodel.factory.ChannelListViewModelFactory
import io.getstream.chat.android.ui.common.ChannelNameFormatter
import io.getstream.chat.android.ui.common.navigation.ChatNavigator
import io.getstream.chat.android.ui.common.style.ChatFonts
import io.getstream.chat.android.ui.common.style.TextStyle
import io.getstream.chat.android.ui.gallery.AttachmentGalleryDestination
import io.getstream.chat.android.ui.gallery.AttachmentGalleryItem
import io.getstream.chat.android.ui.message.input.MessageInputView
import io.getstream.chat.android.ui.message.input.attachment.selected.internal.BaseSelectedCustomAttachmentViewHolder
import io.getstream.chat.android.ui.message.input.attachment.selected.internal.SelectedCustomAttachmentViewHolderFactory
import io.getstream.chat.android.ui.message.input.transliteration.DefaultStreamTransliterator
import io.getstream.chat.android.ui.message.input.viewmodel.bindView
import io.getstream.chat.android.ui.message.list.MessageListView
import io.getstream.chat.android.ui.message.list.adapter.BaseMessageItemViewHolder
import io.getstream.chat.android.ui.message.list.adapter.MessageListItemViewHolderFactory
import io.getstream.chat.android.ui.message.list.header.MessageListHeaderView
import io.getstream.chat.android.ui.message.list.header.viewmodel.MessageListHeaderViewModel
import io.getstream.chat.android.ui.message.list.header.viewmodel.bindView
import io.getstream.chat.android.ui.message.list.viewmodel.bindView
import io.getstream.chat.android.ui.message.list.viewmodel.factory.MessageListViewModelFactory
import io.getstream.chat.android.ui.search.SearchInputView
import io.getstream.chat.android.ui.search.list.SearchResultListView
import io.getstream.chat.android.ui.search.list.viewmodel.SearchViewModel
import io.getstream.chat.android.ui.search.list.viewmodel.bindView
import io.getstream.chat.android.ui.suggestion.list.adapter.SuggestionListItem
import io.getstream.chat.android.ui.suggestion.list.adapter.SuggestionListItemViewHolderFactory
import io.getstream.chat.android.ui.suggestion.list.adapter.viewholder.BaseSuggestionItemViewHolder
import io.getstream.chat.android.ui.transformer.ChatMessageTextTransformer
import io.getstream.chat.docs.databinding.CustomAttachmentItemBinding
import org.threeten.bp.LocalDateTime
import org.threeten.bp.LocalTime
import org.threeten.bp.format.DateTimeFormatter
import java.io.File
=======
>>>>>>> 02c57a0c
import java.util.Date

class Android {

    /**
<<<<<<< HEAD
     * @see <a href="https://getstream.io/chat/docs/android/channel_list_header_view">Channel List Header View</a>
     */
    class ChannelListHeader(private val channelListHeaderView: ChannelListHeaderView) : Fragment() {
        fun bindingWithViewModel() {
            // Get ViewModel
            val viewModel: ChannelListHeaderViewModel by viewModels()
            // Bind it with ChannelListHeaderView
            viewModel.bindView(channelListHeaderView, viewLifecycleOwner)
        }
    }

    /**
     * @see <a href="https://getstream.io/chat/docs/android/channel_list_view/">Channel List View</a>
     */
    class ChannelList(private val channelListView: ChannelListView) : Fragment() {

        fun bindingWithViewModel() {
            // Get ViewModel
            val viewModel: ChannelListViewModel by viewModels {
                ChannelListViewModelFactory(
                    filter = Filters.and(
                        Filters.eq("type", "messaging"),
                        Filters.`in`("members", listOf(ChatClient.instance().getCurrentUser()!!.id)),
                    ),
                    sort = ChannelListViewModel.DEFAULT_SORT,
                    limit = 30,
                )
            }
            // Bind it with ChannelListView
            viewModel.bindView(channelListView, viewLifecycleOwner)
        }

        fun handlingChannelActions() {
            channelListView.setChannelInfoClickListener { channel ->
                // Handle Channel Info Click
            }

            channelListView.setUserClickListener { user ->
                // Handle Member Click
            }
        }

        fun handlingUserInteractions() {
            channelListView.setChannelItemClickListener { channel ->
                // Handle Channel Click
            }

            channelListView.setChannelLongClickListener { channel ->
                // Handle Channel Click
                true
            }
        }

        fun customizingDefaultViews() {
            // Create loading view and layout params
            val loadingView = ProgressBar(context)
            val layoutParams = FrameLayout.LayoutParams(
                FrameLayout.LayoutParams.WRAP_CONTENT,
                FrameLayout.LayoutParams.WRAP_CONTENT,
                Gravity.CENTER
            )
            channelListView.setEmptyStateView(loadingView, layoutParams)

            // Create empty state view and use default layout params
            val emptyStateView = TextView(context).apply {
                text = "No channels available"
            }
            channelListView.setEmptyStateView(emptyStateView)

            // Set custom item separator drawable
            channelListView.setItemSeparator(R.drawable.stream_ui_divider)

            // Add separator to the last item
            channelListView.setShouldDrawItemSeparatorOnLastItem(true)
        }

        fun customViewHolderFactory() {
            class CustomChannelListItemViewHolderFactory : ChannelListItemViewHolderFactory() {
                override fun getItemViewType(item: ChannelListItem): Int {
                    // Override together with createViewHolder() to introduce different view holder types
                    return super.getItemViewType(item)
                }

                override fun createViewHolder(parentView: ViewGroup, viewType: Int): BaseChannelListItemViewHolder {
                    // Override to create custom create view holder logic
                    return super.createViewHolder(parentView, viewType)
                }

                override fun createChannelViewHolder(parentView: ViewGroup): BaseChannelListItemViewHolder {
                    // Create custom channel view holder
                    return super.createChannelViewHolder(parentView)
                }

                override fun createLoadingMoreViewHolder(parentView: ViewGroup): BaseChannelListItemViewHolder {
                    // Create custom loading more view holder
                    return super.createLoadingMoreViewHolder(parentView)
                }
            }

            // Create custom view holder factory
            val customFactory = CustomChannelListItemViewHolderFactory()

            // Set custom view holder factory
            channelListView.setViewHolderFactory(customFactory)
        }

        fun otherCustomizations() {
            TransformStyle.channelListStyleTransformer = StyleTransformer { defaultViewStyle ->
                // Modify default view style
                defaultViewStyle.copy(optionsEnabled = false)
            }
        }
    }

    /**
     * @see <a href="https://getstream.io/chat/docs/android/message_input_view_neo">Message Input View</a>
     */
    class MessageInput(private val messageInputView: MessageInputView) : Fragment() {

        fun bindingWithViewModel() {
            // Get ViewModel
            val factory: MessageListViewModelFactory = MessageListViewModelFactory(cid = "channelType:channelId")
            val viewModel: MessageInputViewModel by viewModels { factory }
            // Bind it with MessageInputView
            viewModel.bindView(messageInputView, viewLifecycleOwner)
        }

        fun handlingUserInteractions() {
            messageInputView.setOnSendButtonClickListener {
                // Handle send button click
            }
            messageInputView.setTypingListener(
                object : MessageInputView.TypingListener {
                    override fun onKeystroke() {
                        // Handle keystroke case
                    }

                    override fun onStopTyping() {
                        // Handle stop typing case
                    }
                }
            )
        }

        fun customMaxMessageLengthHandler() {
            messageInputView.setMaxMessageLengthHandler { messageText, messageLength, maxMessageLength, maxMessageLengthExceeded ->
                // Handle max-length error if needed
            }
        }

        fun customSuggestionListviewHolderFactory() {
            val customViewHolderFactory: SuggestionListItemViewHolderFactory = CustomSuggestionListViewHolderFactory()
            messageInputView.setSuggestionListViewHolderFactory(customViewHolderFactory)
        }

        fun transliterationSupport(users: List<User>) {
            val defaultUserLookupHandler = MessageInputView.DefaultUserLookupHandler(
                users,
                DefaultStreamTransliterator("Cyrl-Latn")
            )
            messageInputView.setUserLookupHandler(defaultUserLookupHandler)
        }

        fun customMessageHandler() {
            messageInputView.setSendMessageHandler(
                object : MessageInputView.MessageSendHandler {
                    override fun sendMessage(messageText: String, messageReplyTo: Message?) {
                        // Handle send message
                    }

                    override fun sendMessageWithAttachments(
                        message: String,
                        attachmentsWithMimeTypes: List<Pair<File, String?>>,
                        messageReplyTo: Message?,
                    ) {
                        // Handle message with attachments
                    }

                    override fun sendMessageWithCustomAttachments(
                        message: String,
                        attachments: List<Attachment>,
                        messageReplyTo: Message?,
                    ) {
                        // Handle message with custom attachments
                    }

                    override fun sendToThreadWithAttachments(
                        parentMessage: Message,
                        message: String,
                        alsoSendToChannel: Boolean,
                        attachmentsWithMimeTypes: List<Pair<File, String?>>,
                    ) {
                        // Handle message to thread with attachments
                    }

                    override fun sendToThreadWithCustomAttachments(
                        parentMessage: Message,
                        message: String,
                        alsoSendToChannel: Boolean,
                        attachmentsWithMimeTypes: List<Attachment>,
                    ) {
                        // Handle message to thread with custom attachments
                    }

                    override fun sendToThread(parentMessage: Message, messageText: String, alsoSendToChannel: Boolean) {
                        // Handle message to thread
                    }

                    override fun editMessage(oldMessage: Message, newMessageText: String) {
                        // Handle edit message
                    }

                    override fun dismissReply() {
                        // Handle dismiss reply
                    }
                }
            )
        }

        fun customAttachments() {
            val attachments = listOf(Attachment(title = "A"), Attachment(title = "B"))
            messageInputView.submitCustomAttachments(attachments, MyCustomAttachmentFactory())
        }

        class CustomSuggestionListViewHolderFactory : SuggestionListItemViewHolderFactory() {

            override fun createCommandViewHolder(
                parentView: ViewGroup,
            ): BaseSuggestionItemViewHolder<SuggestionListItem.CommandItem> {
                // Create custom command view holder here
                return super.createCommandViewHolder(parentView)
            }

            override fun createMentionViewHolder(
                parentView: ViewGroup,
            ): BaseSuggestionItemViewHolder<SuggestionListItem.MentionItem> {
                // Create custom mention view holder here
                return super.createMentionViewHolder(parentView)
            }
        }

        class MyCustomViewHolder(
            parentView: ViewGroup,
            private val binding: CustomAttachmentItemBinding = CustomAttachmentItemBinding.inflate(
                LayoutInflater.from(parentView.context),
                parentView,
                false
            ),
        ) : BaseSelectedCustomAttachmentViewHolder(binding.root) {
            override fun bind(attachment: Attachment, onAttachmentCancelled: (Attachment) -> Unit) {
                binding.textView.text = attachment.title
                binding.deleteButton.setOnClickListener {
                    onAttachmentCancelled(attachment)
                }
            }
        }

        class MyCustomAttachmentFactory : SelectedCustomAttachmentViewHolderFactory {
            override fun createAttachmentViewHolder(
                attachments: List<Attachment>,
                parent: ViewGroup,
            ): MyCustomViewHolder {
                return MyCustomViewHolder(parent)
            }
        }
    }

    /**
     * @see <a href="https://getstream.io/chat/docs/android/message_list_header_view">Message List Header View</a>
     */
    class MessageListHeader(private val messageListHeaderView: MessageListHeaderView) : Fragment() {

        fun bindingWithViewModel() {
            // Get ViewModel
            val factory: MessageListViewModelFactory = MessageListViewModelFactory(cid = "channelType:channelId")
            val viewModel: MessageListHeaderViewModel by viewModels { factory }
            // Bind it with MessageListHeaderView
            viewModel.bindView(messageListHeaderView, viewLifecycleOwner)
        }

        fun handlingUserInteractions() {
            messageListHeaderView.setAvatarClickListener {
                // Handle avatar click
            }
            messageListHeaderView.setTitleClickListener {
                // Handle title click
            }
        }
    }

    /**
     * @see <a href="https://getstream.io/nessy/docs/chat_docs/android_chat_ux/search_input_view">Search Input View</a>
     */
    class SearchInput : Fragment() {
        lateinit var searchInputView: SearchInputView

        fun listeningForSearchQueryChanges() {
            searchInputView.setContinuousInputChangedListener {
                // Search query changed
            }
            searchInputView.setDebouncedInputChangedListener {
                // Search query changed and has been stable for a short while
            }
            searchInputView.setSearchStartedListener {
                // Search is triggered
            }

            // Update the current search query programmatically
            searchInputView.setQuery("query")
            // Clear the current search query programmatically
            searchInputView.clear()
        }
    }

    /**
     * @see <a href="https://getstream.io/nessy/docs/chat_docs/android_chat_ux/search_result_list_view">Search Result List View</a>
     */
    class SearchResultList : Fragment() {
        lateinit var searchInputView: SearchInputView
        lateinit var searchResultListView: SearchResultListView

        fun bindingWithViewModel() {
            // Get ViewModel
            val viewModel: SearchViewModel by viewModels()
            // Bind it with SearchResultListView
            viewModel.bindView(searchResultListView, viewLifecycleOwner)
            // Notify ViewModel when search is triggered
            searchInputView.setSearchStartedListener {
                viewModel.setQuery(it)
            }
        }
    }

    /**
     * @see <a href="https://getstream.io/nessy/docs/chat_docs/android_chat_ux/attachmentgallery">Attachment Gallery Activity</a>
     */
    class AttachmentGalleryActivity : Fragment() {

        fun navigateTo() {
            val destination = AttachmentGalleryDestination(
                requireContext(),
                attachmentReplyOptionHandler = { resultItem ->
                    // Handle reply
                },
                attachmentShowInChatOptionHandler = { resultItem ->
                    // Handle show image in chat
                },
                attachmentDownloadOptionHandler = { resultItem ->
                    // Handle download image
                },
                attachmentDeleteOptionClickHandler = { resultItem ->
                    // Handle delete image
                },
            )

            activity?.activityResultRegistry?.let(destination::register)
            val attachmentGalleryItems: List<AttachmentGalleryItem> = listOf()
            destination.setData(attachmentGalleryItems, 0)

            ChatUI.navigator.navigate(destination)
        }
    }

    /**
     * @see <a href="https://getstream.io/nessy/docs/chat_docs/android_chat_ux/message_list_view_new">Message List View</a>
     */
    class MessageListViewDocs : Fragment() {
        private lateinit var messageListView: MessageListView
        private val viewModel: MessageListViewModel by viewModels()

        fun emptyState() {
            // When there's no results, show empty state
            messageListView.showEmptyStateView()
        }

        fun loadingView() {
            // When loading information, show loading view
            messageListView.showLoadingView()
        }

        fun viewHolderFactory() {
            val newViewHolderFactory: MessageListItemViewHolderFactory = MessageListItemViewHolderFactoryExtended()
            messageListView.setMessageViewHolderFactory(newViewHolderFactory)
        }

        fun messageClick() {
            messageListView.setMessageClickListener { message ->
                // Handle message click
            }
        }

        fun messageLongClick() {
            messageListView.setMessageLongClickListener { message ->
                // Handle message long click
            }
        }

        fun dateFormatter() {
            messageListView.setMessageDateFormatter(
                object : DateFormatter {
                    override fun formatDate(localDateTime: LocalDateTime?): String {
                        // Provide a way to format Date
                        return DateTimeFormatter.ofPattern("dd/MM/yyyy").format(localDateTime)
                    }

                    override fun formatTime(localTime: LocalTime?): String {
                        // Provide a way to format Time.
                        return DateTimeFormatter.ofPattern("HH:mm").format(localTime)
                    }
                }
            )
        }

        fun avatarPredicate() {
            messageListView.setShowAvatarPredicate { messageItem ->
                messageItem.positions.contains(MessageListItem.Position.BOTTOM) && messageItem.isTheirs
            }
        }

        fun customMessagesFilter() {
            messageListView.setMessageListItemPredicate { messageList ->
                // Boolean logic here
                true
            }
        }

        fun usingTransformStyle() {
            TransformStyle.messageListStyleTransformer = StyleTransformer { defaultMessageListViewStyle ->
                // Modify default MessageListView style
                defaultMessageListViewStyle.copy()
            }

            TransformStyle.messageListItemStyleTransformer = StyleTransformer { defaultMessageListItemStyle ->
                // Modify default MessageListItem style
                defaultMessageListItemStyle.copy()
            }
        }

        fun setNewMessageBehaviour() {
            messageListView.setNewMessagesBehaviour(MessageListView.NewMessagesBehaviour.COUNT_UPDATE)
        }

        fun setEndRegionReachedHandler() {
            messageListView.setEndRegionReachedHandler {
                // Handle pagination and include new logic

                // Option to log the event and use the viewModel
                viewModel.onEvent(MessageListViewModel.Event.EndRegionReached)
                Log.e("LogTag", "On load more")
            }
        }

        fun bindWithViewModel() {
            // Get ViewModel
            val factory: MessageListViewModelFactory = MessageListViewModelFactory(cid = "channelType:channelId")
            val viewModel: MessageListViewModel by viewModels { factory }
            // Bind it with MessageListView
            viewModel.bindView(messageListView, viewLifecycleOwner)
        }

        fun handlingUserInteractions() {
            messageListView.setMessageClickListener { message ->
                // Handle click on message
            }
            messageListView.setMessageLongClickListener { message ->
                // Handle long click on message
            }
            messageListView.setAttachmentClickListener { message, attachment ->
                // Handle long click on attachment
            }
            messageListView.setUserClickListener { user ->
                // Handle click on user avatar
            }
        }

        fun handlers() {
            messageListView.setMessageEditHandler { message ->
                // Handle edit message
            }
            messageListView.setMessageDeleteHandler { message ->
                // Handle delete message
            }
            messageListView.setAttachmentDownloadHandler { attachment ->
                // Handle attachment download
            }
        }

        fun displayNewMessage() {
            val messageItem = MessageListItem.MessageItem(
                message = Message(text = "Lorem ipsum dolor"),
                positions = listOf(MessageListItem.Position.TOP),
                isMine = true
            )

            val messageItemListWrapper = MessageListItemWrapper(listOf(messageItem))
            messageListView.displayNewMessages(messageItemListWrapper)
        }

        fun attachmentReply() {
            messageListView.setAttachmentReplyOptionClickHandler { resultItem ->
                resultItem.messageId
                // Handle reply to attachment
            }

            messageListView.setAttachmentShowInChatOptionClickHandler { resultItem ->
                resultItem.messageId
                // Handle show in chat
            }

            messageListView.setDownloadOptionHandler { resultItem ->
                resultItem.assetUrl
                // Handle download the attachment
            }

            messageListView.setAttachmentDeleteOptionClickHandler { resultItem ->
                resultItem.assetUrl
                resultItem.imageUrl
                // Handle delete
            }
        }
    }

    class MessageListItemViewHolderFactoryExtended : MessageListItemViewHolderFactory() {
        override fun createViewHolder(
            parentView: ViewGroup,
            viewType: Int,
        ): BaseMessageItemViewHolder<out MessageListItem> {
            // Create a new type of view holder here, if needed
            return super.createViewHolder(parentView, viewType)
        }
    }

    /**
     * @see <a href="https://getstream.io/nessy/docs/chat_docs/android_chat_ux/combining_view_models">Combining Views and View Models</a>
     */
    class CombiningViewsAndViewModels : Fragment() {
        lateinit var messageListView: MessageListView
        lateinit var messageListHeaderView: MessageListHeaderView
        lateinit var messageListViewModel: MessageListViewModel
        lateinit var messageListHeaderViewModel: MessageListHeaderViewModel
        lateinit var messageInputViewModel: MessageInputViewModel

        fun handlingThreads() {
            messageListViewModel.mode.observe(viewLifecycleOwner) { mode ->
                when (mode) {
                    is MessageListViewModel.Mode.Thread -> {
                        // Handle entering thread mode
                        messageListHeaderViewModel.setActiveThread(mode.parentMessage)
                        messageInputViewModel.setActiveThread(mode.parentMessage)
                    }
                    MessageListViewModel.Mode.Normal -> {
                        // Handle leaving thread mode
                        messageListHeaderViewModel.resetThread()
                        messageInputViewModel.resetThread()
                    }
                }
            }
        }

        fun editingMessage() {
            messageListView.setMessageEditHandler(messageInputViewModel::postMessageToEdit)
        }

        fun handlingBackButtonClicks() {
            messageListHeaderView.setBackButtonClickListener {
                messageListViewModel.onEvent(MessageListViewModel.Event.BackButtonPressed)
            }
        }
    }

    /**
     * @see <a href="https://getstream.io/chat/docs/android/android_offline/?language=kotlin">Android Offline</a>
     */
    class AndroidOffline : Fragment() {

        // TODO: ChatDomain docs will be removed in scope of https://github.com/GetStream/stream-chat-android/issues/3034
        // fun initializeChatDomainWithCustomRetryPolicy() {
        //     val chatClient = ChatClient.Builder("apiKey", requireContext()).build()
        //     val chatDomain = ChatDomain.Builder(requireContext(), chatClient)
        //         .retryPolicy(object : RetryPolicy {
        //             override fun shouldRetry(client: ChatClient, attempt: Int, error: ChatError): Boolean {
        //                 return attempt < 3
        //             }
        //
        //             override fun retryTimeout(client: ChatClient, attempt: Int, error: ChatError): Int {
        //                 return 1000 * attempt
        //             }
        //         })
        //         .build()
        // }

        // fun watchChannel() {
        //     val chatDomain = ChatDomain.instance()
        //
        //     chatDomain.watchChannel(cid = "messaging:123", messageLimit = 0)
        //         .enqueue { result ->
        //             if (result.isSuccess) {
        //                 val channelController = result.data()
        //
        //                 // LiveData objects to observe
        //                 channelController.messages
        //                 channelController.reads
        //                 channelController.typing
        //             }
        //         }
        // }

        fun loadMoreMessages() {
            val chatClient = ChatClient.instance()

            // TODO: Review docs (https://github.com/GetStream/stream-chat-android/issues/2976)
            @Suppress("DEPRECATION_ERROR")
            chatClient.loadOlderMessages("messaging:123", 10)
                .enqueue { result ->
                    if (result.isSuccess) {
                        val channel = result.data()
                    }
                }
        }

        fun sendMessage() {
            val chatClient = ChatClient.instance()
            val message = Message(text = "Hello world")

            chatClient.sendMessage("messaging", "1234", message)
                .enqueue { result ->
                    if (result.isSuccess) {
                        val message = result.data()
                    }
                }
        }

        fun queryChannels() {
            val chatClient = ChatClient.instance()
            val members = listOf("thierry")
            val filter = Filters.and(
                Filters.eq("type", "messaging"),
                Filters.`in`("members", members),
            )
            val sort = QuerySort<Channel>()

            chatClient.queryChannels(QueryChannelsRequest(filter = filter, querySort = sort, limit = 30))
                .enqueue { result ->
                    if (result.isSuccess) {
                        val channels = result.data()
                    }
                }
        }

        // fun unreadCount() {
        //     val chatDomain = ChatDomain.instance()
        //
        //     // LiveData objects to observe
        //     val totalUnreadCount = chatDomain.totalUnreadCount
        //     val unreadChannelCount = chatDomain.channelUnreadCount
        // }

        fun messagesFromThread() {
            val chatClient = ChatClient.instance()

            chatClient.getReplies(messageId = "messageId", limit = 30).enqueue { result ->
                if (result.isSuccess) {
                    val data = result.data()
                }
            }
        }

        fun loadMoreFromThread() {
            val chatClient = ChatClient.instance()
            val messageLimit = 1

            chatClient.getRepliesMore("parentId", "firstId", messageLimit)
                .enqueue { result ->
                    if (result.isSuccess) {
                        val messages: List<Message> = result.data()
                    }
                }
        }
    }

    /**
=======
>>>>>>> 02c57a0c
     * @see <a href="https://getstream.io/nessy/docs/chat_docs/events/event_listening?language=kotlin">Listening for events</a>
     */
    class SyncHistory() : Fragment() {

        fun getSyncHistory(chatClient: ChatClient) {
            val cidList: List<String> = listOf("messaging:123")
            val lastSeenExample = Date()

            chatClient.getSyncHistory(cidList, lastSeenExample).enqueue { result ->
                if (result.isSuccess) {
                    val events: List<ChatEvent> = result.data()
                } else {
                    // Handle result.error()
                }
            }
        }
    }

    /**
     * @see <a href="https://getstream.io/chat/docs/android/unread_channel/?language=kotlin">Channels</a>
     */
    class UnreadCount : Fragment() {

        fun unreadCountInfo() {
            // Get channel
            val queryChannelRequest = QueryChannelRequest().withState()

            val channel = ChatClient.instance().queryChannel(
                channelType = "channel-type",
                channelId = "channel-id",
                request = queryChannelRequest
            )
                .execute()
                .data()

            // readState is the list of read states for each user on the channel
            val readState: List<ChannelUserRead> = channel.read
        }

<<<<<<< HEAD
        // fun unreadCountInfoChatDomain() {
        //     // Get channel
        //     val channel = ChatDomain.instance()
        //         .watchChannel(cid = "messaging:123", messageLimit = 0)
        //         .execute()
        //         .data()
        //         .toChannel()
        //
        //     // readState is the list of read states for each user on the channel
        //     val readState: List<ChannelUserRead> = channel.read
        // }

=======
>>>>>>> 02c57a0c
        fun unreadCountForCurrentUser() {
            // Get channel
            val queryChannelRequest = QueryChannelRequest().withState()

            val channel = ChatClient.instance().queryChannel(
                channelType = "channel-type",
                channelId = "channel-id",
                request = queryChannelRequest
            )
                .execute()
                .data()

            // Unread count for current user
            val unreadCount: Int? = channel.unreadCount
        }

<<<<<<< HEAD
        // fun unreadCountForCurrentUserChatDomain() {
        //     // Get channel controller
        //     val channelController = ChatDomain.instance()
        //         .watchChannel(cid = "messaging:123", messageLimit = 0)
        //         .execute()
        //         .data()
        //
        //     // Unread count for current user
        //     val unreadCount: LiveData<Int?> = channelController.unreadCount
        // }

=======
>>>>>>> 02c57a0c
        fun markAllRead() {
            ChatClient.instance().markAllRead().enqueue { result ->
                if (result.isSuccess) {
                    // Handle success
                } else {
                    // Handle failure
                }
            }
        }
    }
}<|MERGE_RESOLUTION|>--- conflicted
+++ resolved
@@ -1,767 +1,15 @@
 package io.getstream.chat.docs.kotlin
 
 import androidx.fragment.app.Fragment
-<<<<<<< HEAD
-import androidx.fragment.app.viewModels
-import coil.imageLoader
-import coil.request.ImageRequest
-import coil.transform.BlurTransformation
-import com.getstream.sdk.chat.adapter.MessageListItem
-import com.getstream.sdk.chat.navigation.ChatNavigationHandler
-import com.getstream.sdk.chat.utils.DateFormatter
-import com.getstream.sdk.chat.view.messages.MessageListItemWrapper
-import com.getstream.sdk.chat.viewmodel.MessageInputViewModel
-import com.getstream.sdk.chat.viewmodel.messages.MessageListViewModel
-=======
->>>>>>> 02c57a0c
 import io.getstream.chat.android.client.ChatClient
 import io.getstream.chat.android.client.api.models.QueryChannelRequest
 import io.getstream.chat.android.client.events.ChatEvent
 import io.getstream.chat.android.client.models.ChannelUserRead
-<<<<<<< HEAD
-import io.getstream.chat.android.client.models.Filters
-import io.getstream.chat.android.client.models.Message
-import io.getstream.chat.android.client.models.User
-import io.getstream.chat.android.offline.extensions.loadOlderMessages
-import io.getstream.chat.android.ui.ChatUI
-import io.getstream.chat.android.ui.R
-import io.getstream.chat.android.ui.StyleTransformer
-import io.getstream.chat.android.ui.TransformStyle
-import io.getstream.chat.android.ui.avatar.AvatarBitmapFactory
-import io.getstream.chat.android.ui.avatar.AvatarStyle
-import io.getstream.chat.android.ui.channel.list.ChannelListView
-import io.getstream.chat.android.ui.channel.list.adapter.ChannelListItem
-import io.getstream.chat.android.ui.channel.list.adapter.viewholder.BaseChannelListItemViewHolder
-import io.getstream.chat.android.ui.channel.list.adapter.viewholder.ChannelListItemViewHolderFactory
-import io.getstream.chat.android.ui.channel.list.header.ChannelListHeaderView
-import io.getstream.chat.android.ui.channel.list.header.viewmodel.ChannelListHeaderViewModel
-import io.getstream.chat.android.ui.channel.list.header.viewmodel.bindView
-import io.getstream.chat.android.ui.channel.list.viewmodel.ChannelListViewModel
-import io.getstream.chat.android.ui.channel.list.viewmodel.bindView
-import io.getstream.chat.android.ui.channel.list.viewmodel.factory.ChannelListViewModelFactory
-import io.getstream.chat.android.ui.common.ChannelNameFormatter
-import io.getstream.chat.android.ui.common.navigation.ChatNavigator
-import io.getstream.chat.android.ui.common.style.ChatFonts
-import io.getstream.chat.android.ui.common.style.TextStyle
-import io.getstream.chat.android.ui.gallery.AttachmentGalleryDestination
-import io.getstream.chat.android.ui.gallery.AttachmentGalleryItem
-import io.getstream.chat.android.ui.message.input.MessageInputView
-import io.getstream.chat.android.ui.message.input.attachment.selected.internal.BaseSelectedCustomAttachmentViewHolder
-import io.getstream.chat.android.ui.message.input.attachment.selected.internal.SelectedCustomAttachmentViewHolderFactory
-import io.getstream.chat.android.ui.message.input.transliteration.DefaultStreamTransliterator
-import io.getstream.chat.android.ui.message.input.viewmodel.bindView
-import io.getstream.chat.android.ui.message.list.MessageListView
-import io.getstream.chat.android.ui.message.list.adapter.BaseMessageItemViewHolder
-import io.getstream.chat.android.ui.message.list.adapter.MessageListItemViewHolderFactory
-import io.getstream.chat.android.ui.message.list.header.MessageListHeaderView
-import io.getstream.chat.android.ui.message.list.header.viewmodel.MessageListHeaderViewModel
-import io.getstream.chat.android.ui.message.list.header.viewmodel.bindView
-import io.getstream.chat.android.ui.message.list.viewmodel.bindView
-import io.getstream.chat.android.ui.message.list.viewmodel.factory.MessageListViewModelFactory
-import io.getstream.chat.android.ui.search.SearchInputView
-import io.getstream.chat.android.ui.search.list.SearchResultListView
-import io.getstream.chat.android.ui.search.list.viewmodel.SearchViewModel
-import io.getstream.chat.android.ui.search.list.viewmodel.bindView
-import io.getstream.chat.android.ui.suggestion.list.adapter.SuggestionListItem
-import io.getstream.chat.android.ui.suggestion.list.adapter.SuggestionListItemViewHolderFactory
-import io.getstream.chat.android.ui.suggestion.list.adapter.viewholder.BaseSuggestionItemViewHolder
-import io.getstream.chat.android.ui.transformer.ChatMessageTextTransformer
-import io.getstream.chat.docs.databinding.CustomAttachmentItemBinding
-import org.threeten.bp.LocalDateTime
-import org.threeten.bp.LocalTime
-import org.threeten.bp.format.DateTimeFormatter
-import java.io.File
-=======
->>>>>>> 02c57a0c
 import java.util.Date
 
 class Android {
 
     /**
-<<<<<<< HEAD
-     * @see <a href="https://getstream.io/chat/docs/android/channel_list_header_view">Channel List Header View</a>
-     */
-    class ChannelListHeader(private val channelListHeaderView: ChannelListHeaderView) : Fragment() {
-        fun bindingWithViewModel() {
-            // Get ViewModel
-            val viewModel: ChannelListHeaderViewModel by viewModels()
-            // Bind it with ChannelListHeaderView
-            viewModel.bindView(channelListHeaderView, viewLifecycleOwner)
-        }
-    }
-
-    /**
-     * @see <a href="https://getstream.io/chat/docs/android/channel_list_view/">Channel List View</a>
-     */
-    class ChannelList(private val channelListView: ChannelListView) : Fragment() {
-
-        fun bindingWithViewModel() {
-            // Get ViewModel
-            val viewModel: ChannelListViewModel by viewModels {
-                ChannelListViewModelFactory(
-                    filter = Filters.and(
-                        Filters.eq("type", "messaging"),
-                        Filters.`in`("members", listOf(ChatClient.instance().getCurrentUser()!!.id)),
-                    ),
-                    sort = ChannelListViewModel.DEFAULT_SORT,
-                    limit = 30,
-                )
-            }
-            // Bind it with ChannelListView
-            viewModel.bindView(channelListView, viewLifecycleOwner)
-        }
-
-        fun handlingChannelActions() {
-            channelListView.setChannelInfoClickListener { channel ->
-                // Handle Channel Info Click
-            }
-
-            channelListView.setUserClickListener { user ->
-                // Handle Member Click
-            }
-        }
-
-        fun handlingUserInteractions() {
-            channelListView.setChannelItemClickListener { channel ->
-                // Handle Channel Click
-            }
-
-            channelListView.setChannelLongClickListener { channel ->
-                // Handle Channel Click
-                true
-            }
-        }
-
-        fun customizingDefaultViews() {
-            // Create loading view and layout params
-            val loadingView = ProgressBar(context)
-            val layoutParams = FrameLayout.LayoutParams(
-                FrameLayout.LayoutParams.WRAP_CONTENT,
-                FrameLayout.LayoutParams.WRAP_CONTENT,
-                Gravity.CENTER
-            )
-            channelListView.setEmptyStateView(loadingView, layoutParams)
-
-            // Create empty state view and use default layout params
-            val emptyStateView = TextView(context).apply {
-                text = "No channels available"
-            }
-            channelListView.setEmptyStateView(emptyStateView)
-
-            // Set custom item separator drawable
-            channelListView.setItemSeparator(R.drawable.stream_ui_divider)
-
-            // Add separator to the last item
-            channelListView.setShouldDrawItemSeparatorOnLastItem(true)
-        }
-
-        fun customViewHolderFactory() {
-            class CustomChannelListItemViewHolderFactory : ChannelListItemViewHolderFactory() {
-                override fun getItemViewType(item: ChannelListItem): Int {
-                    // Override together with createViewHolder() to introduce different view holder types
-                    return super.getItemViewType(item)
-                }
-
-                override fun createViewHolder(parentView: ViewGroup, viewType: Int): BaseChannelListItemViewHolder {
-                    // Override to create custom create view holder logic
-                    return super.createViewHolder(parentView, viewType)
-                }
-
-                override fun createChannelViewHolder(parentView: ViewGroup): BaseChannelListItemViewHolder {
-                    // Create custom channel view holder
-                    return super.createChannelViewHolder(parentView)
-                }
-
-                override fun createLoadingMoreViewHolder(parentView: ViewGroup): BaseChannelListItemViewHolder {
-                    // Create custom loading more view holder
-                    return super.createLoadingMoreViewHolder(parentView)
-                }
-            }
-
-            // Create custom view holder factory
-            val customFactory = CustomChannelListItemViewHolderFactory()
-
-            // Set custom view holder factory
-            channelListView.setViewHolderFactory(customFactory)
-        }
-
-        fun otherCustomizations() {
-            TransformStyle.channelListStyleTransformer = StyleTransformer { defaultViewStyle ->
-                // Modify default view style
-                defaultViewStyle.copy(optionsEnabled = false)
-            }
-        }
-    }
-
-    /**
-     * @see <a href="https://getstream.io/chat/docs/android/message_input_view_neo">Message Input View</a>
-     */
-    class MessageInput(private val messageInputView: MessageInputView) : Fragment() {
-
-        fun bindingWithViewModel() {
-            // Get ViewModel
-            val factory: MessageListViewModelFactory = MessageListViewModelFactory(cid = "channelType:channelId")
-            val viewModel: MessageInputViewModel by viewModels { factory }
-            // Bind it with MessageInputView
-            viewModel.bindView(messageInputView, viewLifecycleOwner)
-        }
-
-        fun handlingUserInteractions() {
-            messageInputView.setOnSendButtonClickListener {
-                // Handle send button click
-            }
-            messageInputView.setTypingListener(
-                object : MessageInputView.TypingListener {
-                    override fun onKeystroke() {
-                        // Handle keystroke case
-                    }
-
-                    override fun onStopTyping() {
-                        // Handle stop typing case
-                    }
-                }
-            )
-        }
-
-        fun customMaxMessageLengthHandler() {
-            messageInputView.setMaxMessageLengthHandler { messageText, messageLength, maxMessageLength, maxMessageLengthExceeded ->
-                // Handle max-length error if needed
-            }
-        }
-
-        fun customSuggestionListviewHolderFactory() {
-            val customViewHolderFactory: SuggestionListItemViewHolderFactory = CustomSuggestionListViewHolderFactory()
-            messageInputView.setSuggestionListViewHolderFactory(customViewHolderFactory)
-        }
-
-        fun transliterationSupport(users: List<User>) {
-            val defaultUserLookupHandler = MessageInputView.DefaultUserLookupHandler(
-                users,
-                DefaultStreamTransliterator("Cyrl-Latn")
-            )
-            messageInputView.setUserLookupHandler(defaultUserLookupHandler)
-        }
-
-        fun customMessageHandler() {
-            messageInputView.setSendMessageHandler(
-                object : MessageInputView.MessageSendHandler {
-                    override fun sendMessage(messageText: String, messageReplyTo: Message?) {
-                        // Handle send message
-                    }
-
-                    override fun sendMessageWithAttachments(
-                        message: String,
-                        attachmentsWithMimeTypes: List<Pair<File, String?>>,
-                        messageReplyTo: Message?,
-                    ) {
-                        // Handle message with attachments
-                    }
-
-                    override fun sendMessageWithCustomAttachments(
-                        message: String,
-                        attachments: List<Attachment>,
-                        messageReplyTo: Message?,
-                    ) {
-                        // Handle message with custom attachments
-                    }
-
-                    override fun sendToThreadWithAttachments(
-                        parentMessage: Message,
-                        message: String,
-                        alsoSendToChannel: Boolean,
-                        attachmentsWithMimeTypes: List<Pair<File, String?>>,
-                    ) {
-                        // Handle message to thread with attachments
-                    }
-
-                    override fun sendToThreadWithCustomAttachments(
-                        parentMessage: Message,
-                        message: String,
-                        alsoSendToChannel: Boolean,
-                        attachmentsWithMimeTypes: List<Attachment>,
-                    ) {
-                        // Handle message to thread with custom attachments
-                    }
-
-                    override fun sendToThread(parentMessage: Message, messageText: String, alsoSendToChannel: Boolean) {
-                        // Handle message to thread
-                    }
-
-                    override fun editMessage(oldMessage: Message, newMessageText: String) {
-                        // Handle edit message
-                    }
-
-                    override fun dismissReply() {
-                        // Handle dismiss reply
-                    }
-                }
-            )
-        }
-
-        fun customAttachments() {
-            val attachments = listOf(Attachment(title = "A"), Attachment(title = "B"))
-            messageInputView.submitCustomAttachments(attachments, MyCustomAttachmentFactory())
-        }
-
-        class CustomSuggestionListViewHolderFactory : SuggestionListItemViewHolderFactory() {
-
-            override fun createCommandViewHolder(
-                parentView: ViewGroup,
-            ): BaseSuggestionItemViewHolder<SuggestionListItem.CommandItem> {
-                // Create custom command view holder here
-                return super.createCommandViewHolder(parentView)
-            }
-
-            override fun createMentionViewHolder(
-                parentView: ViewGroup,
-            ): BaseSuggestionItemViewHolder<SuggestionListItem.MentionItem> {
-                // Create custom mention view holder here
-                return super.createMentionViewHolder(parentView)
-            }
-        }
-
-        class MyCustomViewHolder(
-            parentView: ViewGroup,
-            private val binding: CustomAttachmentItemBinding = CustomAttachmentItemBinding.inflate(
-                LayoutInflater.from(parentView.context),
-                parentView,
-                false
-            ),
-        ) : BaseSelectedCustomAttachmentViewHolder(binding.root) {
-            override fun bind(attachment: Attachment, onAttachmentCancelled: (Attachment) -> Unit) {
-                binding.textView.text = attachment.title
-                binding.deleteButton.setOnClickListener {
-                    onAttachmentCancelled(attachment)
-                }
-            }
-        }
-
-        class MyCustomAttachmentFactory : SelectedCustomAttachmentViewHolderFactory {
-            override fun createAttachmentViewHolder(
-                attachments: List<Attachment>,
-                parent: ViewGroup,
-            ): MyCustomViewHolder {
-                return MyCustomViewHolder(parent)
-            }
-        }
-    }
-
-    /**
-     * @see <a href="https://getstream.io/chat/docs/android/message_list_header_view">Message List Header View</a>
-     */
-    class MessageListHeader(private val messageListHeaderView: MessageListHeaderView) : Fragment() {
-
-        fun bindingWithViewModel() {
-            // Get ViewModel
-            val factory: MessageListViewModelFactory = MessageListViewModelFactory(cid = "channelType:channelId")
-            val viewModel: MessageListHeaderViewModel by viewModels { factory }
-            // Bind it with MessageListHeaderView
-            viewModel.bindView(messageListHeaderView, viewLifecycleOwner)
-        }
-
-        fun handlingUserInteractions() {
-            messageListHeaderView.setAvatarClickListener {
-                // Handle avatar click
-            }
-            messageListHeaderView.setTitleClickListener {
-                // Handle title click
-            }
-        }
-    }
-
-    /**
-     * @see <a href="https://getstream.io/nessy/docs/chat_docs/android_chat_ux/search_input_view">Search Input View</a>
-     */
-    class SearchInput : Fragment() {
-        lateinit var searchInputView: SearchInputView
-
-        fun listeningForSearchQueryChanges() {
-            searchInputView.setContinuousInputChangedListener {
-                // Search query changed
-            }
-            searchInputView.setDebouncedInputChangedListener {
-                // Search query changed and has been stable for a short while
-            }
-            searchInputView.setSearchStartedListener {
-                // Search is triggered
-            }
-
-            // Update the current search query programmatically
-            searchInputView.setQuery("query")
-            // Clear the current search query programmatically
-            searchInputView.clear()
-        }
-    }
-
-    /**
-     * @see <a href="https://getstream.io/nessy/docs/chat_docs/android_chat_ux/search_result_list_view">Search Result List View</a>
-     */
-    class SearchResultList : Fragment() {
-        lateinit var searchInputView: SearchInputView
-        lateinit var searchResultListView: SearchResultListView
-
-        fun bindingWithViewModel() {
-            // Get ViewModel
-            val viewModel: SearchViewModel by viewModels()
-            // Bind it with SearchResultListView
-            viewModel.bindView(searchResultListView, viewLifecycleOwner)
-            // Notify ViewModel when search is triggered
-            searchInputView.setSearchStartedListener {
-                viewModel.setQuery(it)
-            }
-        }
-    }
-
-    /**
-     * @see <a href="https://getstream.io/nessy/docs/chat_docs/android_chat_ux/attachmentgallery">Attachment Gallery Activity</a>
-     */
-    class AttachmentGalleryActivity : Fragment() {
-
-        fun navigateTo() {
-            val destination = AttachmentGalleryDestination(
-                requireContext(),
-                attachmentReplyOptionHandler = { resultItem ->
-                    // Handle reply
-                },
-                attachmentShowInChatOptionHandler = { resultItem ->
-                    // Handle show image in chat
-                },
-                attachmentDownloadOptionHandler = { resultItem ->
-                    // Handle download image
-                },
-                attachmentDeleteOptionClickHandler = { resultItem ->
-                    // Handle delete image
-                },
-            )
-
-            activity?.activityResultRegistry?.let(destination::register)
-            val attachmentGalleryItems: List<AttachmentGalleryItem> = listOf()
-            destination.setData(attachmentGalleryItems, 0)
-
-            ChatUI.navigator.navigate(destination)
-        }
-    }
-
-    /**
-     * @see <a href="https://getstream.io/nessy/docs/chat_docs/android_chat_ux/message_list_view_new">Message List View</a>
-     */
-    class MessageListViewDocs : Fragment() {
-        private lateinit var messageListView: MessageListView
-        private val viewModel: MessageListViewModel by viewModels()
-
-        fun emptyState() {
-            // When there's no results, show empty state
-            messageListView.showEmptyStateView()
-        }
-
-        fun loadingView() {
-            // When loading information, show loading view
-            messageListView.showLoadingView()
-        }
-
-        fun viewHolderFactory() {
-            val newViewHolderFactory: MessageListItemViewHolderFactory = MessageListItemViewHolderFactoryExtended()
-            messageListView.setMessageViewHolderFactory(newViewHolderFactory)
-        }
-
-        fun messageClick() {
-            messageListView.setMessageClickListener { message ->
-                // Handle message click
-            }
-        }
-
-        fun messageLongClick() {
-            messageListView.setMessageLongClickListener { message ->
-                // Handle message long click
-            }
-        }
-
-        fun dateFormatter() {
-            messageListView.setMessageDateFormatter(
-                object : DateFormatter {
-                    override fun formatDate(localDateTime: LocalDateTime?): String {
-                        // Provide a way to format Date
-                        return DateTimeFormatter.ofPattern("dd/MM/yyyy").format(localDateTime)
-                    }
-
-                    override fun formatTime(localTime: LocalTime?): String {
-                        // Provide a way to format Time.
-                        return DateTimeFormatter.ofPattern("HH:mm").format(localTime)
-                    }
-                }
-            )
-        }
-
-        fun avatarPredicate() {
-            messageListView.setShowAvatarPredicate { messageItem ->
-                messageItem.positions.contains(MessageListItem.Position.BOTTOM) && messageItem.isTheirs
-            }
-        }
-
-        fun customMessagesFilter() {
-            messageListView.setMessageListItemPredicate { messageList ->
-                // Boolean logic here
-                true
-            }
-        }
-
-        fun usingTransformStyle() {
-            TransformStyle.messageListStyleTransformer = StyleTransformer { defaultMessageListViewStyle ->
-                // Modify default MessageListView style
-                defaultMessageListViewStyle.copy()
-            }
-
-            TransformStyle.messageListItemStyleTransformer = StyleTransformer { defaultMessageListItemStyle ->
-                // Modify default MessageListItem style
-                defaultMessageListItemStyle.copy()
-            }
-        }
-
-        fun setNewMessageBehaviour() {
-            messageListView.setNewMessagesBehaviour(MessageListView.NewMessagesBehaviour.COUNT_UPDATE)
-        }
-
-        fun setEndRegionReachedHandler() {
-            messageListView.setEndRegionReachedHandler {
-                // Handle pagination and include new logic
-
-                // Option to log the event and use the viewModel
-                viewModel.onEvent(MessageListViewModel.Event.EndRegionReached)
-                Log.e("LogTag", "On load more")
-            }
-        }
-
-        fun bindWithViewModel() {
-            // Get ViewModel
-            val factory: MessageListViewModelFactory = MessageListViewModelFactory(cid = "channelType:channelId")
-            val viewModel: MessageListViewModel by viewModels { factory }
-            // Bind it with MessageListView
-            viewModel.bindView(messageListView, viewLifecycleOwner)
-        }
-
-        fun handlingUserInteractions() {
-            messageListView.setMessageClickListener { message ->
-                // Handle click on message
-            }
-            messageListView.setMessageLongClickListener { message ->
-                // Handle long click on message
-            }
-            messageListView.setAttachmentClickListener { message, attachment ->
-                // Handle long click on attachment
-            }
-            messageListView.setUserClickListener { user ->
-                // Handle click on user avatar
-            }
-        }
-
-        fun handlers() {
-            messageListView.setMessageEditHandler { message ->
-                // Handle edit message
-            }
-            messageListView.setMessageDeleteHandler { message ->
-                // Handle delete message
-            }
-            messageListView.setAttachmentDownloadHandler { attachment ->
-                // Handle attachment download
-            }
-        }
-
-        fun displayNewMessage() {
-            val messageItem = MessageListItem.MessageItem(
-                message = Message(text = "Lorem ipsum dolor"),
-                positions = listOf(MessageListItem.Position.TOP),
-                isMine = true
-            )
-
-            val messageItemListWrapper = MessageListItemWrapper(listOf(messageItem))
-            messageListView.displayNewMessages(messageItemListWrapper)
-        }
-
-        fun attachmentReply() {
-            messageListView.setAttachmentReplyOptionClickHandler { resultItem ->
-                resultItem.messageId
-                // Handle reply to attachment
-            }
-
-            messageListView.setAttachmentShowInChatOptionClickHandler { resultItem ->
-                resultItem.messageId
-                // Handle show in chat
-            }
-
-            messageListView.setDownloadOptionHandler { resultItem ->
-                resultItem.assetUrl
-                // Handle download the attachment
-            }
-
-            messageListView.setAttachmentDeleteOptionClickHandler { resultItem ->
-                resultItem.assetUrl
-                resultItem.imageUrl
-                // Handle delete
-            }
-        }
-    }
-
-    class MessageListItemViewHolderFactoryExtended : MessageListItemViewHolderFactory() {
-        override fun createViewHolder(
-            parentView: ViewGroup,
-            viewType: Int,
-        ): BaseMessageItemViewHolder<out MessageListItem> {
-            // Create a new type of view holder here, if needed
-            return super.createViewHolder(parentView, viewType)
-        }
-    }
-
-    /**
-     * @see <a href="https://getstream.io/nessy/docs/chat_docs/android_chat_ux/combining_view_models">Combining Views and View Models</a>
-     */
-    class CombiningViewsAndViewModels : Fragment() {
-        lateinit var messageListView: MessageListView
-        lateinit var messageListHeaderView: MessageListHeaderView
-        lateinit var messageListViewModel: MessageListViewModel
-        lateinit var messageListHeaderViewModel: MessageListHeaderViewModel
-        lateinit var messageInputViewModel: MessageInputViewModel
-
-        fun handlingThreads() {
-            messageListViewModel.mode.observe(viewLifecycleOwner) { mode ->
-                when (mode) {
-                    is MessageListViewModel.Mode.Thread -> {
-                        // Handle entering thread mode
-                        messageListHeaderViewModel.setActiveThread(mode.parentMessage)
-                        messageInputViewModel.setActiveThread(mode.parentMessage)
-                    }
-                    MessageListViewModel.Mode.Normal -> {
-                        // Handle leaving thread mode
-                        messageListHeaderViewModel.resetThread()
-                        messageInputViewModel.resetThread()
-                    }
-                }
-            }
-        }
-
-        fun editingMessage() {
-            messageListView.setMessageEditHandler(messageInputViewModel::postMessageToEdit)
-        }
-
-        fun handlingBackButtonClicks() {
-            messageListHeaderView.setBackButtonClickListener {
-                messageListViewModel.onEvent(MessageListViewModel.Event.BackButtonPressed)
-            }
-        }
-    }
-
-    /**
-     * @see <a href="https://getstream.io/chat/docs/android/android_offline/?language=kotlin">Android Offline</a>
-     */
-    class AndroidOffline : Fragment() {
-
-        // TODO: ChatDomain docs will be removed in scope of https://github.com/GetStream/stream-chat-android/issues/3034
-        // fun initializeChatDomainWithCustomRetryPolicy() {
-        //     val chatClient = ChatClient.Builder("apiKey", requireContext()).build()
-        //     val chatDomain = ChatDomain.Builder(requireContext(), chatClient)
-        //         .retryPolicy(object : RetryPolicy {
-        //             override fun shouldRetry(client: ChatClient, attempt: Int, error: ChatError): Boolean {
-        //                 return attempt < 3
-        //             }
-        //
-        //             override fun retryTimeout(client: ChatClient, attempt: Int, error: ChatError): Int {
-        //                 return 1000 * attempt
-        //             }
-        //         })
-        //         .build()
-        // }
-
-        // fun watchChannel() {
-        //     val chatDomain = ChatDomain.instance()
-        //
-        //     chatDomain.watchChannel(cid = "messaging:123", messageLimit = 0)
-        //         .enqueue { result ->
-        //             if (result.isSuccess) {
-        //                 val channelController = result.data()
-        //
-        //                 // LiveData objects to observe
-        //                 channelController.messages
-        //                 channelController.reads
-        //                 channelController.typing
-        //             }
-        //         }
-        // }
-
-        fun loadMoreMessages() {
-            val chatClient = ChatClient.instance()
-
-            // TODO: Review docs (https://github.com/GetStream/stream-chat-android/issues/2976)
-            @Suppress("DEPRECATION_ERROR")
-            chatClient.loadOlderMessages("messaging:123", 10)
-                .enqueue { result ->
-                    if (result.isSuccess) {
-                        val channel = result.data()
-                    }
-                }
-        }
-
-        fun sendMessage() {
-            val chatClient = ChatClient.instance()
-            val message = Message(text = "Hello world")
-
-            chatClient.sendMessage("messaging", "1234", message)
-                .enqueue { result ->
-                    if (result.isSuccess) {
-                        val message = result.data()
-                    }
-                }
-        }
-
-        fun queryChannels() {
-            val chatClient = ChatClient.instance()
-            val members = listOf("thierry")
-            val filter = Filters.and(
-                Filters.eq("type", "messaging"),
-                Filters.`in`("members", members),
-            )
-            val sort = QuerySort<Channel>()
-
-            chatClient.queryChannels(QueryChannelsRequest(filter = filter, querySort = sort, limit = 30))
-                .enqueue { result ->
-                    if (result.isSuccess) {
-                        val channels = result.data()
-                    }
-                }
-        }
-
-        // fun unreadCount() {
-        //     val chatDomain = ChatDomain.instance()
-        //
-        //     // LiveData objects to observe
-        //     val totalUnreadCount = chatDomain.totalUnreadCount
-        //     val unreadChannelCount = chatDomain.channelUnreadCount
-        // }
-
-        fun messagesFromThread() {
-            val chatClient = ChatClient.instance()
-
-            chatClient.getReplies(messageId = "messageId", limit = 30).enqueue { result ->
-                if (result.isSuccess) {
-                    val data = result.data()
-                }
-            }
-        }
-
-        fun loadMoreFromThread() {
-            val chatClient = ChatClient.instance()
-            val messageLimit = 1
-
-            chatClient.getRepliesMore("parentId", "firstId", messageLimit)
-                .enqueue { result ->
-                    if (result.isSuccess) {
-                        val messages: List<Message> = result.data()
-                    }
-                }
-        }
-    }
-
-    /**
-=======
->>>>>>> 02c57a0c
      * @see <a href="https://getstream.io/nessy/docs/chat_docs/events/event_listening?language=kotlin">Listening for events</a>
      */
     class SyncHistory() : Fragment() {
@@ -801,21 +49,6 @@
             val readState: List<ChannelUserRead> = channel.read
         }
 
-<<<<<<< HEAD
-        // fun unreadCountInfoChatDomain() {
-        //     // Get channel
-        //     val channel = ChatDomain.instance()
-        //         .watchChannel(cid = "messaging:123", messageLimit = 0)
-        //         .execute()
-        //         .data()
-        //         .toChannel()
-        //
-        //     // readState is the list of read states for each user on the channel
-        //     val readState: List<ChannelUserRead> = channel.read
-        // }
-
-=======
->>>>>>> 02c57a0c
         fun unreadCountForCurrentUser() {
             // Get channel
             val queryChannelRequest = QueryChannelRequest().withState()
@@ -832,7 +65,6 @@
             val unreadCount: Int? = channel.unreadCount
         }
 
-<<<<<<< HEAD
         // fun unreadCountForCurrentUserChatDomain() {
         //     // Get channel controller
         //     val channelController = ChatDomain.instance()
@@ -844,8 +76,6 @@
         //     val unreadCount: LiveData<Int?> = channelController.unreadCount
         // }
 
-=======
->>>>>>> 02c57a0c
         fun markAllRead() {
             ChatClient.instance().markAllRead().enqueue { result ->
                 if (result.isSuccess) {
