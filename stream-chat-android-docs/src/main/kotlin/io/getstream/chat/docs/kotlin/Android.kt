package io.getstream.chat.docs.kotlin

import android.graphics.Bitmap
import android.graphics.Typeface
import android.graphics.drawable.BitmapDrawable
import android.util.Log
import android.view.Gravity
import android.view.LayoutInflater
import android.view.ViewGroup
import android.widget.FrameLayout
import android.widget.ProgressBar
import android.widget.TextView
import androidx.core.content.ContextCompat
import androidx.fragment.app.Fragment
import androidx.fragment.app.viewModels
import coil.imageLoader
import coil.request.ImageRequest
import coil.transform.BlurTransformation
import com.getstream.sdk.chat.adapter.MessageListItem
import com.getstream.sdk.chat.navigation.ChatNavigationHandler
import com.getstream.sdk.chat.utils.DateFormatter
import com.getstream.sdk.chat.view.messages.MessageListItemWrapper
import com.getstream.sdk.chat.viewmodel.MessageInputViewModel
import com.getstream.sdk.chat.viewmodel.messages.MessageListViewModel
import io.getstream.chat.android.client.ChatClient
import io.getstream.chat.android.client.api.models.QueryChannelRequest
import io.getstream.chat.android.client.api.models.QueryChannelsRequest
import io.getstream.chat.android.client.api.models.QuerySort
import io.getstream.chat.android.client.events.ChatEvent
import io.getstream.chat.android.client.models.Attachment
import io.getstream.chat.android.client.models.Channel
import io.getstream.chat.android.client.models.ChannelUserRead
import io.getstream.chat.android.client.models.Filters
import io.getstream.chat.android.client.models.Message
import io.getstream.chat.android.client.models.User
import io.getstream.chat.android.livedata.ChatDomain
import io.getstream.chat.android.offline.extensions.loadOlderMessages
import io.getstream.chat.android.ui.ChatUI
import io.getstream.chat.android.ui.R
import io.getstream.chat.android.ui.StyleTransformer
import io.getstream.chat.android.ui.TransformStyle
import io.getstream.chat.android.ui.avatar.AvatarBitmapFactory
import io.getstream.chat.android.ui.avatar.AvatarStyle
import io.getstream.chat.android.ui.channel.list.ChannelListView
import io.getstream.chat.android.ui.channel.list.adapter.ChannelListItem
import io.getstream.chat.android.ui.channel.list.adapter.viewholder.BaseChannelListItemViewHolder
import io.getstream.chat.android.ui.channel.list.adapter.viewholder.ChannelListItemViewHolderFactory
import io.getstream.chat.android.ui.channel.list.header.ChannelListHeaderView
import io.getstream.chat.android.ui.channel.list.header.viewmodel.ChannelListHeaderViewModel
import io.getstream.chat.android.ui.channel.list.header.viewmodel.bindView
import io.getstream.chat.android.ui.channel.list.viewmodel.ChannelListViewModel
import io.getstream.chat.android.ui.channel.list.viewmodel.bindView
import io.getstream.chat.android.ui.channel.list.viewmodel.factory.ChannelListViewModelFactory
import io.getstream.chat.android.ui.common.ChannelNameFormatter
import io.getstream.chat.android.ui.common.navigation.ChatNavigator
import io.getstream.chat.android.ui.common.style.ChatFonts
import io.getstream.chat.android.ui.common.style.TextStyle
import io.getstream.chat.android.ui.gallery.AttachmentGalleryDestination
import io.getstream.chat.android.ui.gallery.AttachmentGalleryItem
import io.getstream.chat.android.ui.message.input.MessageInputView
import io.getstream.chat.android.ui.message.input.attachment.selected.internal.BaseSelectedCustomAttachmentViewHolder
import io.getstream.chat.android.ui.message.input.attachment.selected.internal.SelectedCustomAttachmentViewHolderFactory
import io.getstream.chat.android.ui.message.input.transliteration.DefaultStreamTransliterator
import io.getstream.chat.android.ui.message.input.viewmodel.bindView
import io.getstream.chat.android.ui.message.list.MessageListView
import io.getstream.chat.android.ui.message.list.adapter.BaseMessageItemViewHolder
import io.getstream.chat.android.ui.message.list.adapter.MessageListItemViewHolderFactory
import io.getstream.chat.android.ui.message.list.header.MessageListHeaderView
import io.getstream.chat.android.ui.message.list.header.viewmodel.MessageListHeaderViewModel
import io.getstream.chat.android.ui.message.list.header.viewmodel.bindView
import io.getstream.chat.android.ui.message.list.viewmodel.bindView
import io.getstream.chat.android.ui.message.list.viewmodel.factory.MessageListViewModelFactory
import io.getstream.chat.android.ui.search.SearchInputView
import io.getstream.chat.android.ui.search.list.SearchResultListView
import io.getstream.chat.android.ui.search.list.viewmodel.SearchViewModel
import io.getstream.chat.android.ui.search.list.viewmodel.bindView
import io.getstream.chat.android.ui.suggestion.list.adapter.SuggestionListItem
import io.getstream.chat.android.ui.suggestion.list.adapter.SuggestionListItemViewHolderFactory
import io.getstream.chat.android.ui.suggestion.list.adapter.viewholder.BaseSuggestionItemViewHolder
import io.getstream.chat.android.ui.transformer.ChatMessageTextTransformer
import io.getstream.chat.docs.databinding.CustomAttachmentItemBinding
import org.threeten.bp.LocalDateTime
import org.threeten.bp.LocalTime
import org.threeten.bp.format.DateTimeFormatter
import java.io.File
import java.util.Date

class Android {

    /**
     * @see <a href="https://getstream.io/chat/docs/android/channel_list_header_view">Channel List Header View</a>
     */
    class ChannelListHeader(private val channelListHeaderView: ChannelListHeaderView) : Fragment() {
        fun bindingWithViewModel() {
            // Get ViewModel
            val viewModel: ChannelListHeaderViewModel by viewModels()
            // Bind it with ChannelListHeaderView
            viewModel.bindView(channelListHeaderView, viewLifecycleOwner)
        }
    }

    /**
     * @see <a href="https://getstream.io/chat/docs/android/channel_list_view/">Channel List View</a>
     */
    class ChannelList(private val channelListView: ChannelListView) : Fragment() {

        fun bindingWithViewModel() {
            // Get ViewModel
            val viewModel: ChannelListViewModel by viewModels {
                ChannelListViewModelFactory(
                    filter = Filters.and(
                        Filters.eq("type", "messaging"),
                        Filters.`in`("members", listOf(ChatDomain.instance().user.value!!.id)),
                    ),
                    sort = ChannelListViewModel.DEFAULT_SORT,
                    limit = 30,
                )
            }
            // Bind it with ChannelListView
            viewModel.bindView(channelListView, viewLifecycleOwner)
        }

        fun handlingChannelActions() {
            channelListView.setChannelInfoClickListener { channel ->
                // Handle Channel Info Click
            }

            channelListView.setUserClickListener { user ->
                // Handle Member Click
            }
        }

        fun handlingUserInteractions() {
            channelListView.setChannelItemClickListener { channel ->
                // Handle Channel Click
            }

            channelListView.setChannelLongClickListener { channel ->
                // Handle Channel Click
                true
            }
        }

        fun customizingDefaultViews() {
            // Create loading view and layout params
            val loadingView = ProgressBar(context)
            val layoutParams = FrameLayout.LayoutParams(
                FrameLayout.LayoutParams.WRAP_CONTENT,
                FrameLayout.LayoutParams.WRAP_CONTENT,
                Gravity.CENTER
            )
            channelListView.setEmptyStateView(loadingView, layoutParams)

            // Create empty state view and use default layout params
            val emptyStateView = TextView(context).apply {
                text = "No channels available"
            }
            channelListView.setEmptyStateView(emptyStateView)

            // Set custom item separator drawable
            channelListView.setItemSeparator(R.drawable.stream_ui_divider)

            // Add separator to the last item
            channelListView.setShouldDrawItemSeparatorOnLastItem(true)
        }

        fun customViewHolderFactory() {
            class CustomChannelListItemViewHolderFactory : ChannelListItemViewHolderFactory() {
                override fun getItemViewType(item: ChannelListItem): Int {
                    // Override together with createViewHolder() to introduce different view holder types
                    return super.getItemViewType(item)
                }

                override fun createViewHolder(parentView: ViewGroup, viewType: Int): BaseChannelListItemViewHolder {
                    // Override to create custom create view holder logic
                    return super.createViewHolder(parentView, viewType)
                }

                override fun createChannelViewHolder(parentView: ViewGroup): BaseChannelListItemViewHolder {
                    // Create custom channel view holder
                    return super.createChannelViewHolder(parentView)
                }

                override fun createLoadingMoreViewHolder(parentView: ViewGroup): BaseChannelListItemViewHolder {
                    // Create custom loading more view holder
                    return super.createLoadingMoreViewHolder(parentView)
                }
            }

            // Create custom view holder factory
            val customFactory = CustomChannelListItemViewHolderFactory()

            // Set custom view holder factory
            channelListView.setViewHolderFactory(customFactory)
        }

        fun otherCustomizations() {
            TransformStyle.channelListStyleTransformer = StyleTransformer { defaultViewStyle ->
                // Modify default view style
                defaultViewStyle.copy(optionsEnabled = false)
            }
        }
    }

    /**
     * @see <a href="https://getstream.io/chat/docs/android/message_input_view_neo">Message Input View</a>
     */
    class MessageInput(private val messageInputView: MessageInputView) : Fragment() {

        fun bindingWithViewModel() {
            // Get ViewModel
            val factory: MessageListViewModelFactory = MessageListViewModelFactory(cid = "channelType:channelId")
            val viewModel: MessageInputViewModel by viewModels { factory }
            // Bind it with MessageInputView
            viewModel.bindView(messageInputView, viewLifecycleOwner)
        }

        fun handlingUserInteractions() {
            messageInputView.setOnSendButtonClickListener {
                // Handle send button click
            }
            messageInputView.setTypingListener(
                object : MessageInputView.TypingListener {
                    override fun onKeystroke() {
                        // Handle keystroke case
                    }

                    override fun onStopTyping() {
                        // Handle stop typing case
                    }
                }
            )
        }

        fun customMaxMessageLengthHandler() {
            messageInputView.setMaxMessageLengthHandler { messageText, messageLength, maxMessageLength, maxMessageLengthExceeded ->
                // Handle max-length error if needed
            }
        }

        fun customSuggestionListviewHolderFactory() {
            val customViewHolderFactory: SuggestionListItemViewHolderFactory = CustomSuggestionListViewHolderFactory()
            messageInputView.setSuggestionListViewHolderFactory(customViewHolderFactory)
        }

        fun transliterationSupport(users: List<User>) {
            val defaultUserLookupHandler = MessageInputView.DefaultUserLookupHandler(
                users,
                DefaultStreamTransliterator("Cyrl-Latn")
            )
            messageInputView.setUserLookupHandler(defaultUserLookupHandler)
        }

        fun customMessageHandler() {
            messageInputView.setSendMessageHandler(
                object : MessageInputView.MessageSendHandler {
                    override fun sendMessage(messageText: String, messageReplyTo: Message?) {
                        // Handle send message
                    }

                    override fun sendMessageWithAttachments(
                        message: String,
                        attachmentsWithMimeTypes: List<Pair<File, String?>>,
                        messageReplyTo: Message?,
                    ) {
                        // Handle message with attachments
                    }

                    override fun sendMessageWithCustomAttachments(
                        message: String,
                        attachments: List<Attachment>,
                        messageReplyTo: Message?,
                    ) {
                        // Handle message with custom attachments
                    }

                    override fun sendToThreadWithAttachments(
                        parentMessage: Message,
                        message: String,
                        alsoSendToChannel: Boolean,
                        attachmentsWithMimeTypes: List<Pair<File, String?>>,
                    ) {
                        // Handle message to thread with attachments
                    }

                    override fun sendToThreadWithCustomAttachments(
                        parentMessage: Message,
                        message: String,
                        alsoSendToChannel: Boolean,
                        attachmentsWithMimeTypes: List<Attachment>,
                    ) {
                        // Handle message to thread with custom attachments
                    }

                    override fun sendToThread(parentMessage: Message, messageText: String, alsoSendToChannel: Boolean) {
                        // Handle message to thread
                    }

                    override fun editMessage(oldMessage: Message, newMessageText: String) {
                        // Handle edit message
                    }

                    override fun dismissReply() {
                        // Handle dismiss reply
                    }
                }
            )
        }

        fun customAttachments() {
            val attachments = listOf(Attachment(title = "A"), Attachment(title = "B"))
            messageInputView.submitCustomAttachments(attachments, MyCustomAttachmentFactory())
        }

        class CustomSuggestionListViewHolderFactory : SuggestionListItemViewHolderFactory() {

            override fun createCommandViewHolder(
                parentView: ViewGroup,
            ): BaseSuggestionItemViewHolder<SuggestionListItem.CommandItem> {
                // Create custom command view holder here
                return super.createCommandViewHolder(parentView)
            }

            override fun createMentionViewHolder(
                parentView: ViewGroup,
            ): BaseSuggestionItemViewHolder<SuggestionListItem.MentionItem> {
                // Create custom mention view holder here
                return super.createMentionViewHolder(parentView)
            }
        }

        class MyCustomViewHolder(
            parentView: ViewGroup,
            private val binding: CustomAttachmentItemBinding = CustomAttachmentItemBinding.inflate(
                LayoutInflater.from(parentView.context),
                parentView,
                false
            ),
        ) : BaseSelectedCustomAttachmentViewHolder(binding.root) {
            override fun bind(attachment: Attachment, onAttachmentCancelled: (Attachment) -> Unit) {
                binding.textView.text = attachment.title
                binding.deleteButton.setOnClickListener {
                    onAttachmentCancelled(attachment)
                }
            }
        }

        class MyCustomAttachmentFactory : SelectedCustomAttachmentViewHolderFactory {
            override fun createAttachmentViewHolder(
                attachments: List<Attachment>,
                parent: ViewGroup,
            ): MyCustomViewHolder {
                return MyCustomViewHolder(parent)
            }
        }
    }

    /**
     * @see <a href="https://getstream.io/chat/docs/android/message_list_header_view">Message List Header View</a>
     */
    class MessageListHeader(private val messageListHeaderView: MessageListHeaderView) : Fragment() {

        fun bindingWithViewModel() {
            // Get ViewModel
            val factory: MessageListViewModelFactory = MessageListViewModelFactory(cid = "channelType:channelId")
            val viewModel: MessageListHeaderViewModel by viewModels { factory }
            // Bind it with MessageListHeaderView
            viewModel.bindView(messageListHeaderView, viewLifecycleOwner)
        }

        fun handlingUserInteractions() {
            messageListHeaderView.setAvatarClickListener {
                // Handle avatar click
            }
            messageListHeaderView.setTitleClickListener {
                // Handle title click
            }
        }
    }

    /**
     * @see <a href="https://getstream.io/nessy/docs/chat_docs/android_chat_ux/search_input_view">Search Input View</a>
     */
    class SearchInput : Fragment() {
        lateinit var searchInputView: SearchInputView

        fun listeningForSearchQueryChanges() {
            searchInputView.setContinuousInputChangedListener {
                // Search query changed
            }
            searchInputView.setDebouncedInputChangedListener {
                // Search query changed and has been stable for a short while
            }
            searchInputView.setSearchStartedListener {
                // Search is triggered
            }

            // Update the current search query programmatically
            searchInputView.setQuery("query")
            // Clear the current search query programmatically
            searchInputView.clear()
        }
    }

    /**
     * @see <a href="https://getstream.io/nessy/docs/chat_docs/android_chat_ux/search_result_list_view">Search Result List View</a>
     */
    class SearchResultList : Fragment() {
        lateinit var searchInputView: SearchInputView
        lateinit var searchResultListView: SearchResultListView

        fun bindingWithViewModel() {
            // Get ViewModel
            val viewModel: SearchViewModel by viewModels()
            // Bind it with SearchResultListView
            viewModel.bindView(searchResultListView, viewLifecycleOwner)
            // Notify ViewModel when search is triggered
            searchInputView.setSearchStartedListener {
                viewModel.setQuery(it)
            }
        }
    }

    /**
     * @see <a href="https://getstream.io/nessy/docs/chat_docs/android_chat_ux/attachmentgallery">Attachment Gallery Activity</a>
     */
    class AttachmentGalleryActivity : Fragment() {

        fun navigateTo() {
            val destination = AttachmentGalleryDestination(
                requireContext(),
                attachmentReplyOptionHandler = { resultItem ->
                    // Handle reply
                },
                attachmentShowInChatOptionHandler = { resultItem ->
                    // Handle show image in chat
                },
                attachmentDownloadOptionHandler = { resultItem ->
                    // Handle download image
                },
                attachmentDeleteOptionClickHandler = { resultItem ->
                    // Handle delete image
                },
            )

            activity?.activityResultRegistry?.let(destination::register)
            val attachmentGalleryItems: List<AttachmentGalleryItem> = listOf()
            destination.setData(attachmentGalleryItems, 0)

            ChatUI.navigator.navigate(destination)
        }
    }

    /**
     * @see <a href="https://getstream.io/nessy/docs/chat_docs/android_chat_ux/message_list_view_new">Message List View</a>
     */
    class MessageListViewDocs : Fragment() {
        private lateinit var messageListView: MessageListView
        private val viewModel: MessageListViewModel by viewModels()

        fun emptyState() {
            // When there's no results, show empty state
            messageListView.showEmptyStateView()
        }

        fun loadingView() {
            // When loading information, show loading view
            messageListView.showLoadingView()
        }

        fun viewHolderFactory() {
            val newViewHolderFactory: MessageListItemViewHolderFactory = MessageListItemViewHolderFactoryExtended()
            messageListView.setMessageViewHolderFactory(newViewHolderFactory)
        }

        fun messageClick() {
            messageListView.setMessageClickListener { message ->
                // Handle message click
            }
        }

        fun messageLongClick() {
            messageListView.setMessageLongClickListener { message ->
                // Handle message long click
            }
        }

        fun dateFormatter() {
            messageListView.setMessageDateFormatter(
                object : DateFormatter {
                    override fun formatDate(localDateTime: LocalDateTime?): String {
                        // Provide a way to format Date
                        return DateTimeFormatter.ofPattern("dd/MM/yyyy").format(localDateTime)
                    }

                    override fun formatTime(localTime: LocalTime?): String {
                        // Provide a way to format Time.
                        return DateTimeFormatter.ofPattern("HH:mm").format(localTime)
                    }
                }
            )
        }

        fun avatarPredicate() {
            messageListView.setShowAvatarPredicate { messageItem ->
                messageItem.positions.contains(MessageListItem.Position.BOTTOM) && messageItem.isTheirs
            }
        }

        fun customMessagesFilter() {
            messageListView.setMessageListItemPredicate { messageList ->
                // Boolean logic here
                true
            }
        }

        fun usingTransformStyle() {
            TransformStyle.messageListStyleTransformer = StyleTransformer { defaultMessageListViewStyle ->
                // Modify default MessageListView style
                defaultMessageListViewStyle.copy()
            }

            TransformStyle.messageListItemStyleTransformer = StyleTransformer { defaultMessageListItemStyle ->
                // Modify default MessageListItem style
                defaultMessageListItemStyle.copy()
            }
        }

        fun setNewMessageBehaviour() {
            messageListView.setNewMessagesBehaviour(MessageListView.NewMessagesBehaviour.COUNT_UPDATE)
        }

        fun setEndRegionReachedHandler() {
            messageListView.setEndRegionReachedHandler {
                // Handle pagination and include new logic

                // Option to log the event and use the viewModel
                viewModel.onEvent(MessageListViewModel.Event.EndRegionReached)
                Log.e("LogTag", "On load more")
            }
        }

        fun bindWithViewModel() {
            // Get ViewModel
            val factory: MessageListViewModelFactory = MessageListViewModelFactory(cid = "channelType:channelId")
            val viewModel: MessageListViewModel by viewModels { factory }
            // Bind it with MessageListView
            viewModel.bindView(messageListView, viewLifecycleOwner)
        }

        fun handlingUserInteractions() {
            messageListView.setMessageClickListener { message ->
                // Handle click on message
            }
            messageListView.setMessageLongClickListener { message ->
                // Handle long click on message
            }
            messageListView.setAttachmentClickListener { message, attachment ->
                // Handle long click on attachment
            }
            messageListView.setUserClickListener { user ->
                // Handle click on user avatar
            }
        }

        fun handlers() {
            messageListView.setMessageEditHandler { message ->
                // Handle edit message
            }
            messageListView.setMessageDeleteHandler { message ->
                // Handle delete message
            }
            messageListView.setAttachmentDownloadHandler { attachment ->
                // Handle attachment download
            }
        }

        fun displayNewMessage() {
            val messageItem = MessageListItem.MessageItem(
                message = Message(text = "Lorem ipsum dolor"),
                positions = listOf(MessageListItem.Position.TOP),
                isMine = true
            )

            val messageItemListWrapper = MessageListItemWrapper(listOf(messageItem))
            messageListView.displayNewMessages(messageItemListWrapper)
        }

        fun attachmentReply() {
            messageListView.setAttachmentReplyOptionClickHandler { resultItem ->
                resultItem.messageId
                // Handle reply to attachment
            }

            messageListView.setAttachmentShowInChatOptionClickHandler { resultItem ->
                resultItem.messageId
                // Handle show in chat
            }

            messageListView.setDownloadOptionHandler { resultItem ->
                resultItem.assetUrl
                // Handle download the attachment
            }

            messageListView.setAttachmentDeleteOptionClickHandler { resultItem ->
                resultItem.assetUrl
                resultItem.imageUrl
                // Handle delete
            }
        }
    }

    class MessageListItemViewHolderFactoryExtended : MessageListItemViewHolderFactory() {
        override fun createViewHolder(
            parentView: ViewGroup,
            viewType: Int,
        ): BaseMessageItemViewHolder<out MessageListItem> {
            // Create a new type of view holder here, if needed
            return super.createViewHolder(parentView, viewType)
        }
    }

    /**
     * @see <a href="https://getstream.io/nessy/docs/chat_docs/android_chat_ux/combining_view_models">Combining Views and View Models</a>
     */
    class CombiningViewsAndViewModels : Fragment() {
        lateinit var messageListView: MessageListView
        lateinit var messageListHeaderView: MessageListHeaderView
        lateinit var messageListViewModel: MessageListViewModel
        lateinit var messageListHeaderViewModel: MessageListHeaderViewModel
        lateinit var messageInputViewModel: MessageInputViewModel

        fun handlingThreads() {
            messageListViewModel.mode.observe(viewLifecycleOwner) { mode ->
                when (mode) {
                    is MessageListViewModel.Mode.Thread -> {
                        // Handle entering thread mode
                        messageListHeaderViewModel.setActiveThread(mode.parentMessage)
                        messageInputViewModel.setActiveThread(mode.parentMessage)
                    }
                    MessageListViewModel.Mode.Normal -> {
                        // Handle leaving thread mode
                        messageListHeaderViewModel.resetThread()
                        messageInputViewModel.resetThread()
                    }
                }
            }
        }

        fun editingMessage() {
            messageListView.setMessageEditHandler(messageInputViewModel::postMessageToEdit)
        }

        fun handlingBackButtonClicks() {
            messageListHeaderView.setBackButtonClickListener {
                messageListViewModel.onEvent(MessageListViewModel.Event.BackButtonPressed)
            }
        }
    }

    /**
     * @see <a href="https://getstream.io/chat/docs/android/android_offline/?language=kotlin">Android Offline</a>
     */
    class AndroidOffline : Fragment() {

        fun initializeChatDomain() {
            val chatClient = ChatClient.Builder("apiKey", requireContext()).build()
            val chatDomain = ChatDomain.Builder(requireContext(), chatClient)
                .userPresenceEnabled()
                .build()
        }

        fun getChatDomainInstance() {
            val chatDomain = ChatDomain.instance()
        }

        // TODO: ChatDomain docs will be removed in scope of https://github.com/GetStream/stream-chat-android/issues/3034
        // fun initializeChatDomainWithCustomRetryPolicy() {
        //     val chatClient = ChatClient.Builder("apiKey", requireContext()).build()
        //     val chatDomain = ChatDomain.Builder(requireContext(), chatClient)
        //         .retryPolicy(object : RetryPolicy {
        //             override fun shouldRetry(client: ChatClient, attempt: Int, error: ChatError): Boolean {
        //                 return attempt < 3
        //             }
        //
        //             override fun retryTimeout(client: ChatClient, attempt: Int, error: ChatError): Int {
        //                 return 1000 * attempt
        //             }
        //         })
        //         .build()
        // }

        // fun watchChannel() {
        //     val chatDomain = ChatDomain.instance()
        //
        //     chatDomain.watchChannel(cid = "messaging:123", messageLimit = 0)
        //         .enqueue { result ->
        //             if (result.isSuccess) {
        //                 val channelController = result.data()
        //
        //                 // LiveData objects to observe
        //                 channelController.messages
        //                 channelController.reads
        //                 channelController.typing
        //             }
        //         }
        // }

        fun loadMoreMessages() {
            val chatClient = ChatClient.instance()

            // TODO: Review docs (https://github.com/GetStream/stream-chat-android/issues/2976)
            @Suppress("DEPRECATION_ERROR")
            chatClient.loadOlderMessages("messaging:123", 10)
                .enqueue { result ->
                    if (result.isSuccess) {
                        val channel = result.data()
                    }
                }
        }

        fun sendMessage() {
            val chatClient = ChatClient.instance()
            val message = Message(text = "Hello world")

            chatClient.sendMessage("messaging", "1234", message)
                .enqueue { result ->
                    if (result.isSuccess) {
                        val message = result.data()
                    }
                }
        }

        fun queryChannels() {
            val chatClient = ChatClient.instance()
            val members = listOf("thierry")
            val filter = Filters.and(
                Filters.eq("type", "messaging"),
                Filters.`in`("members", members),
            )
            val sort = QuerySort<Channel>()

            chatClient.queryChannels(QueryChannelsRequest(filter = filter, querySort = sort, limit = 30))
                .enqueue { result ->
                    if (result.isSuccess) {
                        val channels = result.data()
                    }
                }
        }

        fun unreadCount() {
            val chatDomain = ChatDomain.instance()

            // LiveData objects to observe
            val totalUnreadCount = chatDomain.totalUnreadCount
            val unreadChannelCount = chatDomain.channelUnreadCount
        }

<<<<<<< HEAD
        // fun messagesFromThread() {
        //     val chatDomain = ChatDomain.instance()
        //
        //     chatDomain.getThread(cid = "cid", parentId = "parentId").enqueue { result ->
        //         if (result.isSuccess) {
        //             val threadController = result.data()
        //
        //             // LiveData objects to observe
        //             threadController.messages
        //             threadController.loadingOlderMessages
        //             threadController.endOfOlderMessages
        //         }
        //     }
        // }

        // fun loadMoreFromThread() {
        //     val chatDomain = ChatDomain.instance()
        //
        //     chatDomain.threadLoadMore(cid = "cid", parentId = "parentId", messageLimit = 1)
        //         .enqueue { result ->
        //             if (result.isSuccess) {
        //                 val messages: List<Message> = result.data()
        //             }
        //         }
        // }
=======
        fun messagesFromThread() {
            val chatClient = ChatClient.instance()

            chatClient.getReplies(messageId = "messageId", limit = 30).enqueue { result ->
                if (result.isSuccess) {
                    val data = result.data()
                }
            }
        }

        fun loadMoreFromThread() {
            val chatClient = ChatClient.instance()
            val messageLimit = 1

            chatClient.getRepliesMore("parentId", "firstId", messageLimit)
                .enqueue { result ->
                    if (result.isSuccess) {
                        val messages: List<Message> = result.data()
                    }
                }
        }
>>>>>>> e82d3536
    }

    /**
     * @see <a href="https://getstream.io/nessy/docs/chat_docs/events/event_listening?language=kotlin">Listening for events</a>
     */
    class SyncHistory() : Fragment() {

        fun getSyncHistory(chatClient: ChatClient) {
            val cidList: List<String> = listOf("messaging:123")
            val lastSeenExample = Date()

            chatClient.getSyncHistory(cidList, lastSeenExample).enqueue { result ->
                if (result.isSuccess) {
                    val events: List<ChatEvent> = result.data()
                } else {
                    // Handle result.error()
                }
            }
        }
    }

    /**
     * @see <a href="https://getstream.io/chat/docs/android/unread_channel/?language=kotlin">Channels</a>
     */
    class UnreadCount : Fragment() {

        fun unreadCountInfo() {
            // Get channel
            val queryChannelRequest = QueryChannelRequest().withState()

            val channel = ChatClient.instance().queryChannel(
                channelType = "channel-type",
                channelId = "channel-id",
                request = queryChannelRequest
            )
                .execute()
                .data()

            // readState is the list of read states for each user on the channel
            val readState: List<ChannelUserRead> = channel.read
        }

        // fun unreadCountInfoChatDomain() {
        //     // Get channel
        //     val channel = ChatDomain.instance()
        //         .watchChannel(cid = "messaging:123", messageLimit = 0)
        //         .execute()
        //         .data()
        //         .toChannel()
        //
        //     // readState is the list of read states for each user on the channel
        //     val readState: List<ChannelUserRead> = channel.read
        // }

        fun unreadCountForCurrentUser() {
            // Get channel
            val queryChannelRequest = QueryChannelRequest().withState()

            val channel = ChatClient.instance().queryChannel(
                channelType = "channel-type",
                channelId = "channel-id",
                request = queryChannelRequest
            )
                .execute()
                .data()

            // Unread count for current user
            val unreadCount: Int? = channel.unreadCount
        }

        // fun unreadCountForCurrentUserChatDomain() {
        //     // Get channel controller
        //     val channelController = ChatDomain.instance()
        //         .watchChannel(cid = "messaging:123", messageLimit = 0)
        //         .execute()
        //         .data()
        //
        //     // Unread count for current user
        //     val unreadCount: LiveData<Int?> = channelController.unreadCount
        // }

        fun markAllRead() {
            ChatClient.instance().markAllRead().enqueue { result ->
                if (result.isSuccess) {
                    // Handle success
                } else {
                    // Handle failure
                }
            }
        }
    }

    /**
     * @see <a href="https://getstream.io/nessy/docs/chat_docs/android_chat_ux/message_input_view?language=kotlin">Message Input View</a>
     */
    class TransformStyleMessageInput() : Fragment() {

        fun messageInputCustomisation() {
            TransformStyle.messageInputStyleTransformer = StyleTransformer { viewStyle ->
                viewStyle.copy(
                    messageInputTextStyle = viewStyle.messageInputTextStyle.copy(
                        color = ContextCompat.getColor(
                            requireContext(),
                            R.color.stream_ui_white,
                        ),
                    )
                )
            }
        }
    }

    class Navigation() {

        fun customizeNavigation() {
            val navigationHandler: ChatNavigationHandler = ChatNavigationHandler { destination ->
                // Some custom action here!
                true
            }

            ChatUI.navigator = ChatNavigator(navigationHandler)
        }
    }

    class FontCustomization {

        fun customizeFonts() {
            val fonts: ChatFonts = object : ChatFonts {
                override fun setFont(textStyle: TextStyle, textView: TextView) {
                    textStyle.apply(textView)
                }

                override fun setFont(textStyle: TextStyle, textView: TextView, defaultTypeface: Typeface) {
                    textStyle.apply(textView)
                }

                override fun getFont(textStyle: TextStyle): Typeface? = textStyle.font
            }

            ChatUI.fonts = fonts
        }
    }

    class MarkdownCustomization {
        fun customizeMarkdown() {
            val markdown = ChatMessageTextTransformer { textView, messageItem ->
                // parse markdown the the new text and apply it.
                textView.text = applyMarkdown(messageItem.message.text)
            }

            ChatUI.messageTextTransformer = markdown
        }

        private fun applyMarkdown(text: String): String = text
    }

    class BitmapFactoryCustomization : Fragment() {
        fun bitmapFactoryCustomization() {
            val context = requireContext()

            ChatUI.avatarBitmapFactory = object : AvatarBitmapFactory(context) {
                override suspend fun createUserBitmap(user: User, style: AvatarStyle, avatarSize: Int): Bitmap? {
                    val imageResult = context.imageLoader.execute(
                        ImageRequest.Builder(context)
                            .data(user.image)
                            .apply {
                                if (!user.online) {
                                    transformations(BlurTransformation(context))
                                }
                            }
                            .build()
                    )

                    return (imageResult.drawable as? BitmapDrawable)?.bitmap
                }
            }
        }
    }

    class ChannelNameFormatterCustomization {

        fun channelNameFormatterCustomization() {
            ChatUI.channelNameFormatter = ChannelNameFormatter { channel, currentUser ->
                channel.name
            }
        }
    }

    class DateFormatterCustomization {

        fun dateFormatterCustomization() {
            ChatUI.dateFormatter = object : DateFormatter {
                private val dateFormatter = DateTimeFormatter.ofPattern("yy MM dd")
                private val dateTimeFormatter = DateTimeFormatter.ofPattern("HH:mm")

                override fun formatDate(localDateTime: LocalDateTime?): String {
                    localDateTime ?: return ""
                    return dateFormatter.format(localDateTime)
                }

                override fun formatTime(localTime: LocalTime?): String {
                    localTime ?: return ""
                    return dateTimeFormatter.format(localTime)
                }
            }
        }
    }
}<|MERGE_RESOLUTION|>--- conflicted
+++ resolved
@@ -756,33 +756,6 @@
             val unreadChannelCount = chatDomain.channelUnreadCount
         }
 
-<<<<<<< HEAD
-        // fun messagesFromThread() {
-        //     val chatDomain = ChatDomain.instance()
-        //
-        //     chatDomain.getThread(cid = "cid", parentId = "parentId").enqueue { result ->
-        //         if (result.isSuccess) {
-        //             val threadController = result.data()
-        //
-        //             // LiveData objects to observe
-        //             threadController.messages
-        //             threadController.loadingOlderMessages
-        //             threadController.endOfOlderMessages
-        //         }
-        //     }
-        // }
-
-        // fun loadMoreFromThread() {
-        //     val chatDomain = ChatDomain.instance()
-        //
-        //     chatDomain.threadLoadMore(cid = "cid", parentId = "parentId", messageLimit = 1)
-        //         .enqueue { result ->
-        //             if (result.isSuccess) {
-        //                 val messages: List<Message> = result.data()
-        //             }
-        //         }
-        // }
-=======
         fun messagesFromThread() {
             val chatClient = ChatClient.instance()
 
@@ -804,7 +777,6 @@
                     }
                 }
         }
->>>>>>> e82d3536
     }
 
     /**
