package io.getstream.chat.android.livedata.controller

import androidx.lifecycle.LiveData
import androidx.lifecycle.MutableLiveData
import androidx.lifecycle.Transformations
import io.getstream.chat.android.client.ChatClient
import io.getstream.chat.android.client.api.models.QuerySort
import io.getstream.chat.android.client.errors.ChatError
import io.getstream.chat.android.client.events.ChatEvent
import io.getstream.chat.android.client.events.CidEvent
import io.getstream.chat.android.client.events.MarkAllReadEvent
import io.getstream.chat.android.client.events.NotificationAddedToChannelEvent
import io.getstream.chat.android.client.events.UserStartWatchingEvent
import io.getstream.chat.android.client.events.UserStopWatchingEvent
import io.getstream.chat.android.client.logger.ChatLogger
import io.getstream.chat.android.client.models.Channel
import io.getstream.chat.android.client.utils.FilterObject
import io.getstream.chat.android.client.utils.Result
import io.getstream.chat.android.livedata.ChatDomainImpl
import io.getstream.chat.android.livedata.entity.ChannelConfigEntity
import io.getstream.chat.android.livedata.request.QueryChannelsPaginationRequest
import io.getstream.chat.android.livedata.request.toQueryChannelsRequest
import kotlinx.coroutines.async
import kotlinx.coroutines.launch

private const val MESSAGE_LIMIT = 10
private const val MEMBER_LIMIT = 30
private const val INITIAL_CHANNEL_OFFSET = 0
private const val CHANNEL_LIMIT = 30

internal class QueryChannelsControllerImpl(
    override val filter: FilterObject,
    override val sort: QuerySort<Channel>,
    private val client: ChatClient,
    private val domainImpl: ChatDomainImpl
) : QueryChannelsController {
    override var newChannelEventFilter: (Channel, FilterObject) -> Boolean = { _, _ -> true }
    override var recoveryNeeded: Boolean = false

    val queryChannelsSpec: QueryChannelsSpec = QueryChannelsSpec(filter, sort)

    private val _endOfChannels = MutableLiveData(false)
    override val endOfChannels: LiveData<Boolean> = _endOfChannels

    private val _channels = MutableLiveData<Map<String, Channel>>()

    // Keep the channel list locally sorted
    override var channels: LiveData<List<Channel>> =
        Transformations.map(_channels) { cMap -> cMap.values.sortedWith(sort.comparator) }

    private val logger = ChatLogger.get("ChatDomain QueryChannelsController")

    private val _loading = MutableLiveData(false)
    override val loading: LiveData<Boolean> = _loading

    private val _loadingMore = MutableLiveData(false)
    override val loadingMore: LiveData<Boolean> = _loadingMore

    fun loadMoreRequest(
        channelLimit: Int = CHANNEL_LIMIT,
        messageLimit: Int = MESSAGE_LIMIT,
        memberLimit: Int = MEMBER_LIMIT
    ): QueryChannelsPaginationRequest {
        val channels = _channels.value ?: mapOf()
        return QueryChannelsPaginationRequest(
            sort,
            channels.size,
            channelLimit,
            messageLimit,
            memberLimit
        )
    }

    /**
     * Members of a channel receive the
     *
     * @see NotificationAddedToChannelEvent
     *
     * We allow you to specify a newChannelEventFilter callback to determine if this query matches the given channel
     */
    internal suspend fun addChannelIfFilterMatches(
        channel: Channel
    ) {
        if (newChannelEventFilter(channel, filter)) {
            val channelControllerImpl = domainImpl.channel(channel)
            channelControllerImpl.updateLiveDataFromChannel(channel)
            addToQueryResult(listOf(channel.cid))
        }
    }

    internal suspend fun handleEvents(events: List<ChatEvent>) {
        for (event in events) {
            handleEvent(event)
        }
    }

    internal suspend fun handleEvent(event: ChatEvent) {
        if (event is NotificationAddedToChannelEvent) {
            // this is the only event that adds channels to the query
            addChannelIfFilterMatches(event.channel)
        }

        if (event is MarkAllReadEvent) {
            refreshAllChannels()
        }

        if (event is CidEvent) {
            // skip events that are typically not impacting the query channels overview
            if (event is UserStartWatchingEvent || event is UserStopWatchingEvent) {
                return
            }
            // update the info for that channel from the channel repo
            logger.logI("received channel event $event")

            // refresh the channels
            // Careful, it's easy to have a race condition here.
            //
            // The reason is that we are on the IO thread and update ChannelController using postValue()
            //  ChannelController.toChannel() can read the old version of the data using livedata.value
            // Solutions:
            // - suspend/wait for a few seconds (yuck, lets not do that)
            // - post the refresh on a livedata object with only channel ids, and transform that into channels (this ensures it will get called after postValue completes)
            // - run the refresh channel call below on the UI thread instead of IO thread
            domainImpl.scope.launch(domainImpl.dispatcherIO) {
                refreshChannel(event.cid)
            }
        }
    }

    suspend fun loadMore(
        channelLimit: Int = CHANNEL_LIMIT,
        messageLimit: Int = MESSAGE_LIMIT
    ): Result<List<Channel>> {
        val pagination = loadMoreRequest(channelLimit, messageLimit)
        return runQuery(pagination)
    }

    suspend fun query(
        channelLimit: Int = CHANNEL_LIMIT,
        messageLimit: Int = MESSAGE_LIMIT,
        memberLimit: Int = MEMBER_LIMIT
    ): Result<List<Channel>> {
        return runQuery(
            QueryChannelsPaginationRequest(
                sort,
                INITIAL_CHANNEL_OFFSET,
                channelLimit,
                messageLimit,
                memberLimit
            )
        )
    }

    suspend fun runQueryOffline(pagination: QueryChannelsPaginationRequest): List<Channel>? {
        val query = domainImpl.repos.queryChannels.selectByFilterAndQuerySort(queryChannelsSpec)
            ?: return null

        return domainImpl.selectAndEnrichChannels(query.cids.toList(), pagination).also {
            logger.logI("found ${it.size} channels in offline storage")
        }
    }

    suspend fun runQueryOnline(pagination: QueryChannelsPaginationRequest): Result<List<Channel>> {
        val request = pagination.toQueryChannelsRequest(filter, domainImpl.userPresence)
        // next run the actual query
        val response = client.queryChannels(request).execute()

        if (response.isSuccess) {
            recoveryNeeded = false

            // store the results in the database
            val channelsResponse = response.data()
            if (channelsResponse.size < pagination.channelLimit) {
                _endOfChannels.postValue(true)
            }
            // first things first, store the configs
            val configEntities = channelsResponse.associateBy { it.type }.values.map {
                ChannelConfigEntity(
                    it.type,
                    it.config
                )
            }
            domainImpl.repos.configs.insert(configEntities)
            logger.logI("api call returned ${channelsResponse.size} channels")
            updateQueryChannelsSpec(channelsResponse, pagination.isFirstPage)
            domainImpl.repos.queryChannels.insert(queryChannelsSpec)
            domainImpl.storeStateForChannels(channelsResponse)
        } else {
            recoveryNeeded = true
            domainImpl.addError(response.error())
        }
        return response
    }

    private fun updateQueryChannelsSpec(channels: List<Channel>, isFirstPage: Boolean) {
        val newCids = channels.map(Channel::cid)
        queryChannelsSpec.cids =
            if (isFirstPage) newCids else (queryChannelsSpec.cids + newCids).distinct()
    }

    suspend fun runQuery(pagination: QueryChannelsPaginationRequest): Result<List<Channel>> {
        val loader = if (pagination.isFirstPage) {
            _loading
        } else {
            _loadingMore
        }
        if (loader.value == true) {
            logger.logI("Another query channels request is in progress. Ignoring this request.")
            return Result(
                null,
                ChatError("Another query channels request is in progress. Ignoring this request.")
            )
        }
        loader.postValue(true)
        // start by getting the query results from offline storage

        val queryOfflineJob = domainImpl.scopeIO.async { runQueryOffline(pagination) }
        // start the query online job before waiting for the query offline job
        val queryOnlineJob = if (domainImpl.isOnline()) {
<<<<<<< HEAD
            domainImpl.scopeIO.async { runQueryOnline(pagination) }
        } else { null }
        val channels = queryOfflineJob.await()
=======
            domainImpl.scope.async { runQueryOnline(pagination) }
        } else {
            null
        }
        val channels = queryOfflineJob.await().also { offlineChannels ->
            updateChannelsAndQueryResults(
                offlineChannels,
                pagination.isFirstPage
            )
        }
>>>>>>> 42a0fed3

        // we could either wait till we are online
        // or mark ourselves as needing recovery and trigger recovery
        val output: Result<List<Channel>> = if (queryOnlineJob != null) {
            queryOnlineJob.await().also { result ->
                if (result.isSuccess) {
                    updateChannelsAndQueryResults(
                        result.data(),
                        pagination.isFirstPage
                    )
                }
            }
        } else {
            recoveryNeeded = true
            channels?.let { Result(it) }
                ?: Result(error = ChatError(message = "Channels Query wasn't run online and the offline storage is empty"))
        }
        loader.postValue(false)
        return output
    }

    /**
     * Updates the state on the channelController based on the channel object we received
     * This is used for both the online and offline query flow
     *
     * @param channels the list of channels to update
     * @param isFirstPage if it's the first page we set/replace the list of results. if it's not the first page we add to the list
     *
     */
    internal suspend fun updateChannelsAndQueryResults(
        channels: List<Channel>?,
        isFirstPage: Boolean
    ) {
        if (channels != null) {
            val cIds = channels.map { it.cid }
            // initialize channel repos for all of these channels
            for (c in channels) {
                val channelController = domainImpl.channel(c)
                channelController.updateLiveDataFromChannel(c)
            }
            // if it's the first page, we replace the current results
            if (isFirstPage) {
                setQueryResult(cIds)
            } else {
                addToQueryResult(cIds)
            }
        }
    }

    /**
     * refreshes a single channel
     * Note that this only refreshes channels that are already matching with the query
     * It retrieves the data from the current channelController object
     *
     * @param cId the channel to update
     *
     * If you want to add to the list of channels use the addToQueryResult method
     *
     * @see addToQueryResult
     */
    fun refreshChannel(cId: String) {
        refreshChannels(listOf(cId))
    }

    /**
     * Refreshes all channels returned in this query.
     * Supports use cases like marking all channels as read.
     */
    private fun refreshAllChannels() {
        refreshChannels(queryChannelsSpec.cids)
    }

    /**
     * Refreshes multiple channels on this query
     * Note that it retrieves the data from the current channelController object
     *
     * @param cIds the channels to refresh
     * @see ChannelController
     */
    private fun refreshChannels(cIds: List<String>) {
        val cIdsInQuery = queryChannelsSpec.cids.intersect(cIds)
        val newChannels = cIdsInQuery.map { domainImpl.channel(it).toChannel() }
        val existingChannelMap = _channels.value?.toMutableMap() ?: mutableMapOf()

        newChannels.forEach { channel ->
            existingChannelMap[channel.cid] = channel
        }

        _channels.postValue(existingChannelMap)
    }

    /**
     * Adds the list of channels to the current query.
     * Channels are sorted based on the specified QuerySort
     * Triggers a refresh of these channels based on the current state on the ChannelController
     *
     * @param cIds the list of channel ids to add to the query result
     *
     * @see QuerySort
     * @see ChannelController
     */
    private fun addToQueryResult(cIds: List<String>) {
        queryChannelsSpec.cids = (queryChannelsSpec.cids + cIds).distinct()
        refreshChannels(cIds)
    }

    /**
     * Replaces the existing list of results for this query with a new list of channels
     * Channels are sorted based on the specified QuerySort
     * Triggers a refresh of these channels based on the current state on the ChannelController
     *
     * @param cIds the new list of channels
     * @see QuerySort
     * @see ChannelController
     */
    private fun setQueryResult(cIds: List<String>) {
        // If you query for page 1 we remove the old data
        queryChannelsSpec.cids = cIds
        refreshChannels(cIds)
    }
}<|MERGE_RESOLUTION|>--- conflicted
+++ resolved
@@ -217,12 +217,8 @@
         val queryOfflineJob = domainImpl.scopeIO.async { runQueryOffline(pagination) }
         // start the query online job before waiting for the query offline job
         val queryOnlineJob = if (domainImpl.isOnline()) {
-<<<<<<< HEAD
+
             domainImpl.scopeIO.async { runQueryOnline(pagination) }
-        } else { null }
-        val channels = queryOfflineJob.await()
-=======
-            domainImpl.scope.async { runQueryOnline(pagination) }
         } else {
             null
         }
@@ -232,7 +228,6 @@
                 pagination.isFirstPage
             )
         }
->>>>>>> 42a0fed3
 
         // we could either wait till we are online
         // or mark ourselves as needing recovery and trigger recovery
