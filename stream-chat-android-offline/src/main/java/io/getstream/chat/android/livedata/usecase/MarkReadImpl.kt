--- conflicted
+++ resolved
@@ -23,11 +23,6 @@
     override operator fun invoke(cid: String): Call<Boolean> {
         val channelController = domainImpl.channel(validateCid(cid))
 
-<<<<<<< HEAD
-        val channelController = domainImpl.channel(cid)
-        return CoroutineCall(domainImpl.scopeIO) {
-            channelController.markRead()
-=======
         return CoroutineCall(domainImpl.scope) {
             channelController.markRead().let { markedRead ->
                 if (markedRead) {
@@ -38,7 +33,6 @@
 
                 Result(markedRead, null)
             }
->>>>>>> 42a0fed3
         }
     }
 }