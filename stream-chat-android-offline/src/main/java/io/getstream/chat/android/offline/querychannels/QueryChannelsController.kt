package io.getstream.chat.android.offline.querychannels

import io.getstream.chat.android.client.ChatClient
import io.getstream.chat.android.client.api.models.FilterObject
import io.getstream.chat.android.client.api.models.QuerySort
import io.getstream.chat.android.client.errors.ChatError
import io.getstream.chat.android.client.events.ChannelUpdatedByUserEvent
import io.getstream.chat.android.client.events.ChannelUpdatedEvent
import io.getstream.chat.android.client.events.ChatEvent
import io.getstream.chat.android.client.events.CidEvent
import io.getstream.chat.android.client.events.MarkAllReadEvent
import io.getstream.chat.android.client.events.NotificationAddedToChannelEvent
import io.getstream.chat.android.client.events.NotificationChannelMutesUpdatedEvent
import io.getstream.chat.android.client.events.NotificationMessageNewEvent
import io.getstream.chat.android.client.events.UserPresenceChangedEvent
import io.getstream.chat.android.client.events.UserStartWatchingEvent
import io.getstream.chat.android.client.events.UserStopWatchingEvent
import io.getstream.chat.android.client.logger.ChatLogger
import io.getstream.chat.android.client.models.Channel
import io.getstream.chat.android.client.models.ChannelMute
import io.getstream.chat.android.client.models.User
import io.getstream.chat.android.client.utils.Result
import io.getstream.chat.android.livedata.controller.QueryChannelsController
import io.getstream.chat.android.livedata.controller.QueryChannelsSpec
import io.getstream.chat.android.livedata.extensions.users
import io.getstream.chat.android.livedata.model.ChannelConfig
import io.getstream.chat.android.livedata.request.QueryChannelsPaginationRequest
import io.getstream.chat.android.livedata.request.toQueryChannelsRequest
import io.getstream.chat.android.livedata.utils.filter
import io.getstream.chat.android.offline.ChatDomain
import io.getstream.chat.android.offline.ChatDomainImpl
import kotlinx.coroutines.async
import kotlinx.coroutines.flow.MutableStateFlow
import kotlinx.coroutines.flow.SharingStarted
import kotlinx.coroutines.flow.StateFlow
import kotlinx.coroutines.flow.combine
import kotlinx.coroutines.flow.map
import kotlinx.coroutines.flow.stateIn
import kotlinx.coroutines.launch

private const val MESSAGE_LIMIT = 10
private const val MEMBER_LIMIT = 30
private const val INITIAL_CHANNEL_OFFSET = 0
private const val CHANNEL_LIMIT = 30

public class QueryChannelsController internal constructor(
    public val filter: FilterObject,
    public val sort: QuerySort<Channel>,
    private val client: ChatClient,
    private val domainImpl: ChatDomainImpl,
) {

    internal constructor(
        filter: FilterObject,
        sort: QuerySort<Channel>,
        client: ChatClient,
        domain: ChatDomain,
    ) : this(filter, sort, client, domain as ChatDomainImpl)

    public var newChannelEventFilter: (Channel, FilterObject) -> Boolean =
        { channel, filterObject -> filterObject.filter(channel) }
    public var recoveryNeeded: Boolean = false

    internal val queryChannelsSpec: QueryChannelsSpec = QueryChannelsSpec(filter, sort)

    private val _channels = MutableStateFlow<Map<String, Channel>>(emptyMap())
    private val _loading = MutableStateFlow(false)
    private val _loadingMore = MutableStateFlow(false)
    private val _endOfChannels = MutableStateFlow(false)
    private val _sortedChannels = _channels.map { it.values.sortedWith(sort.comparator) }
        .stateIn(domainImpl.scope, SharingStarted.Eagerly, emptyList())
    private val _mutedChannelIds = MutableStateFlow<List<String>>(emptyList())

    public val loading: StateFlow<Boolean> = _loading
    public val loadingMore: StateFlow<Boolean> = _loadingMore
    public val endOfChannels: StateFlow<Boolean> = _endOfChannels
    public val channels: StateFlow<List<Channel>> = _sortedChannels
    public val mutedChannelIds: StateFlow<List<String>> = _mutedChannelIds

    public val channelsState: StateFlow<QueryChannelsController.ChannelsState> =
        _loading.combine(_sortedChannels) { loading: Boolean, channels: List<Channel> ->
            when {
                loading -> QueryChannelsController.ChannelsState.Loading
                channels.isEmpty() -> QueryChannelsController.ChannelsState.OfflineNoResults
                else -> QueryChannelsController.ChannelsState.Result(channels)
            }
        }.stateIn(domainImpl.scope, SharingStarted.Eagerly, QueryChannelsController.ChannelsState.NoQueryActive)

    private val logger = ChatLogger.get("ChatDomain QueryChannelsController")

    internal fun loadMoreRequest(
        channelLimit: Int = CHANNEL_LIMIT,
        messageLimit: Int = MESSAGE_LIMIT,
        memberLimit: Int = MEMBER_LIMIT,
    ): QueryChannelsPaginationRequest {
        return QueryChannelsPaginationRequest(
            sort,
            _channels.value.size,
            channelLimit,
            messageLimit,
            memberLimit
        )
    }

    /**
     * Members of a channel receive the NotificationAddedToChannelEvent
     *
     * @see NotificationAddedToChannelEvent
     *
     * We allow you to specify a newChannelEventFilter callback to determine if this query matches the given channel
     */
    internal fun addChannelIfFilterMatches(channel: Channel) {
        if (newChannelEventFilter(channel, filter)) {
            val channelControllerImpl = domainImpl.channel(channel)
            channelControllerImpl.updateDataFromChannel(channel)
            addToQueryResult(listOf(channel.cid))
        }
    }

    /**
     * Adds the list of channels to the current query.
     * Channels are sorted based on the specified QuerySort
     * Triggers a refresh of these channels based on the current state on the ChannelController
     *
     * @param cIds the list of channel ids to add to the query result
     *
     * @see QuerySort
     * @see ChannelController
     */
    internal fun addToQueryResult(cIds: List<String>) {
        queryChannelsSpec.cids = (queryChannelsSpec.cids + cIds).distinct()
        refreshChannels(cIds)
    }

    internal fun handleEvents(events: List<ChatEvent>) {
        for (event in events) {
            handleEvent(event)
        }
    }

    internal fun handleEvent(event: ChatEvent) {
<<<<<<< HEAD
        if (event is NotificationAddedToChannelEvent) {
            // this is the only event that adds channels to the query
            addChannelIfFilterMatches(event.channel)
        } else if (event is NotificationMessageNewEvent) {
            // It is necessary to add the channel only if it is not already present
            val channel = event.channel

            if (!queryChannelsSpec.cids.contains(channel.cid) && newChannelEventFilter(channel, filter)) {
                val channelControllerImpl = domainImpl.channel(channel)
                channelControllerImpl.updateDataFromChannel(channel)
=======
        when (event) {
            is NotificationAddedToChannelEvent -> addChannelIfFilterMatches(event.channel)
            is ChannelUpdatedEvent -> {
                if (!queryChannelsSpec.cids.contains(event.channel.cid)) {
                    addChannelIfFilterMatches(event.channel)
                }
            }
            is ChannelUpdatedByUserEvent -> {
                if (!queryChannelsSpec.cids.contains(event.channel.cid)) {
                    addChannelIfFilterMatches(event.channel)
                }
            }
            is NotificationMessageNewEvent -> {
                if (!queryChannelsSpec.cids.contains(event.channel.cid)) {
                    addChannelIfFilterMatches(event.channel)
                }
>>>>>>> 73ca79b8
            }
        }

        if (event is MarkAllReadEvent) {
            refreshAllChannels()
        }

        if (event is NotificationChannelMutesUpdatedEvent) {
            _mutedChannelIds.value = event.me.channelMutes.toChannelsId()
        }

        if (event is CidEvent) {
            // skip events that are typically not impacting the query channels overview
            if (event is UserStartWatchingEvent || event is UserStopWatchingEvent) {
                return
            }
            // update the info for that channel from the channel repo
            logger.logI("received channel event $event")

            // refresh the channels
            // Careful, it's easy to have a race condition here.
            //
            // The reason is that we are on the IO thread and update ChannelController using postValue()
            //  ChannelController.toChannel() can read the old version of the data using livedata.value
            // Solutions:
            // - suspend/wait for a few seconds (yuck, lets not do that)
            // - post the refresh on a livedata object with only channel ids, and transform that into channels (this ensures it will get called after postValue completes)
            // - run the refresh channel call below on the UI thread instead of IO thread
            domainImpl.scope.launch {
                refreshChannel(event.cid)
            }
        }

        if (event is UserPresenceChangedEvent) {
            refreshMembersStateForUser(event.user)
        }
    }

    /**
     * Refreshes all channels returned in this query.
     * Supports use cases like marking all channels as read.
     */
    private fun refreshAllChannels() {
        refreshChannels(queryChannelsSpec.cids)
    }

    /**
     * refreshes a single channel
     * Note that this only refreshes channels that are already matching with the query
     * It retrieves the data from the current channelController object
     *
     * @param cId the channel to update
     *
     * If you want to add to the list of channels use the addToQueryResult method
     *
     * @see addToQueryResult
     */
    public fun refreshChannel(cId: String) {
        refreshChannels(listOf(cId))
    }

    private fun refreshMembersStateForUser(newUser: User) {
        val userId = newUser.id

        val affectedChannels = _channels.value
            .filter { (_, channel) -> channel.users().any { it.id == userId } }
            .mapValues { (_, channel) ->
                channel.copy(
                    members = channel.members.map { member ->
                        member.copy(user = member.user.takeUnless { it.id == userId } ?: newUser)
                    }
                )
            }

        _channels.value += affectedChannels
    }

    /**
     * Refreshes multiple channels on this query
     * Note that it retrieves the data from the current channelController object
     *
     * @param cIds the channels to refresh
     * @see ChannelController
     */
    internal fun refreshChannels(cIds: List<String>) {
        val cIdsInQuery = queryChannelsSpec.cids.intersect(cIds)

        // update the channels
        val newChannels = cIdsInQuery.map { domainImpl.channel(it).toChannel() }

        val existingChannelMap = _channels.value.toMutableMap()

        newChannels.forEach { channel ->
            if (newChannelEventFilter(channel, filter)) {
                existingChannelMap[channel.cid] = channel
            } else {
                domainImpl.scope.launch {
                    removeChannel(channel.cid)
                }
            }
        }

        _channels.value = existingChannelMap
    }

    internal suspend fun loadMore(
        channelLimit: Int = CHANNEL_LIMIT,
        messageLimit: Int = MESSAGE_LIMIT,
    ): Result<List<Channel>> {
        val pagination = loadMoreRequest(channelLimit, messageLimit)
        return runQuery(pagination)
    }

    internal suspend fun removeChannel(cid: String) {
        // Remove from queryChannelsSpec
        if (queryChannelsSpec.cids.contains(cid)) {
            queryChannelsSpec.cids = queryChannelsSpec.cids - cid
            domainImpl.repos.insertQueryChannels(queryChannelsSpec)
            // Remove from channel repository
            domainImpl.repos.deleteChannel(cid)

            _channels.value = _channels.value - cid
        }
    }

    internal suspend fun runQuery(pagination: QueryChannelsPaginationRequest): Result<List<Channel>> {
        val loading = if (pagination.isFirstPage) {
            _loading
        } else {
            _loadingMore
        }

        if (loading.value) {
            logger.logI("Another query channels request is in progress. Ignoring this request.")
            return Result(
                ChatError("Another query channels request is in progress. Ignoring this request.")
            )
        }

        loading.value = true

        // start by getting the query results from offline storage
        val queryOfflineJob = domainImpl.scope.async { runQueryOffline(pagination) }

        // start the query online job before waiting for the query offline job
        val queryOnlineJob = domainImpl.scope.async { runQueryOnline(pagination) }

        val channels = queryOfflineJob.await()?.also { offlineChannels ->
            updateChannelsAndQueryResults(offlineChannels, pagination.isFirstPage)
            loading.value = offlineChannels.isEmpty()
        }

        val output: Result<List<Channel>> = queryOnlineJob.await().let { onlineResult ->
            if (onlineResult.isSuccess) {
                onlineResult.also { updateChannelsAndQueryResults(it.data(), pagination.isFirstPage) }
            } else {
                channels?.let(::Result) ?: onlineResult
            }
        }

        loading.value = false
        return output
    }

    public suspend fun query(
        channelLimit: Int = CHANNEL_LIMIT,
        messageLimit: Int = MESSAGE_LIMIT,
        memberLimit: Int = MEMBER_LIMIT,
    ): Result<List<Channel>> {
        return runQuery(
            QueryChannelsPaginationRequest(
                sort,
                INITIAL_CHANNEL_OFFSET,
                channelLimit,
                messageLimit,
                memberLimit,
            )
        )
    }

    /**
     * Updates the state on the channelController based on the channel object we received
     * This is used for both the online and offline query flow
     *
     * @param channels the list of channels to update
     * @param isFirstPage if it's the first page we set/replace the list of results. if it's not the first page we add to the list
     *
     */
    internal fun updateChannelsAndQueryResults(
        channels: List<Channel>?,
        isFirstPage: Boolean,
    ) {
        if (channels != null) {
            val cIds = channels.map { it.cid }
            // initialize channel repos for all of these channels
            for (c in channels) {
                val channelController = domainImpl.channel(c)
                channelController.updateDataFromChannel(c)
            }
            // if it's the first page, we replace the current results
            if (isFirstPage) {
                setQueryResult(cIds)
            } else {
                addToQueryResult(cIds)
            }
        }
    }

    internal suspend fun runQueryOnline(pagination: QueryChannelsPaginationRequest): Result<List<Channel>> {
        val request = pagination.toQueryChannelsRequest(filter, domainImpl.userPresence)
        // next run the actual query
        val response = client.queryChannels(request).execute()

        if (response.isSuccess) {
            recoveryNeeded = false

            // store the results in the database
            val channelsResponse = response.data().toSet()
            if (channelsResponse.size < pagination.channelLimit) {
                _endOfChannels.value = true
            }
            // first things first, store the configs
            val channelConfigs = channelsResponse.map { ChannelConfig(it.type, it.config) }
            domainImpl.repos.insertChannelConfigs(channelConfigs)
            logger.logI("api call returned ${channelsResponse.size} channels")
            updateQueryChannelsSpec(channelsResponse, pagination.isFirstPage)
            domainImpl.repos.insertQueryChannels(queryChannelsSpec)
            domainImpl.storeStateForChannels(channelsResponse)
        } else {
            logger.logI("Query with filter $filter failed, marking it as recovery needed")
            recoveryNeeded = true
            domainImpl.addError(response.error())
        }
        return response
    }

    internal fun updateQueryChannelsSpec(channels: Collection<Channel>, isFirstPage: Boolean) {
        val newCids = channels.map(Channel::cid)
        queryChannelsSpec.cids =
            if (isFirstPage) newCids else (queryChannelsSpec.cids + newCids).distinct()
    }

    internal suspend fun runQueryOffline(pagination: QueryChannelsPaginationRequest): List<Channel>? {
        val query = domainImpl.repos.selectById(queryChannelsSpec.id)
            ?: return null

        return domainImpl.selectAndEnrichChannels(query.cids.toList(), pagination).also {
            logger.logI("found ${it.size} channels in offline storage")
        }
    }

    /**
     * Replaces the existing list of results for this query with a new list of channels
     * Channels are sorted based on the specified QuerySort
     * Triggers a refresh of these channels based on the current state on the ChannelController
     *
     * @param cIds the new list of channels
     * @see QuerySort
     * @see ChannelController
     */
    private fun setQueryResult(cIds: List<String>) {
        // If you query for page 1 we remove the old data
        queryChannelsSpec.cids = cIds
        refreshChannels(cIds)
    }

    private fun List<ChannelMute>.toChannelsId() = map { channelMute -> channelMute.channel.id }
}<|MERGE_RESOLUTION|>--- conflicted
+++ resolved
@@ -139,18 +139,6 @@
     }
 
     internal fun handleEvent(event: ChatEvent) {
-<<<<<<< HEAD
-        if (event is NotificationAddedToChannelEvent) {
-            // this is the only event that adds channels to the query
-            addChannelIfFilterMatches(event.channel)
-        } else if (event is NotificationMessageNewEvent) {
-            // It is necessary to add the channel only if it is not already present
-            val channel = event.channel
-
-            if (!queryChannelsSpec.cids.contains(channel.cid) && newChannelEventFilter(channel, filter)) {
-                val channelControllerImpl = domainImpl.channel(channel)
-                channelControllerImpl.updateDataFromChannel(channel)
-=======
         when (event) {
             is NotificationAddedToChannelEvent -> addChannelIfFilterMatches(event.channel)
             is ChannelUpdatedEvent -> {
@@ -167,7 +155,6 @@
                 if (!queryChannelsSpec.cids.contains(event.channel.cid)) {
                     addChannelIfFilterMatches(event.channel)
                 }
->>>>>>> 73ca79b8
             }
         }
 
