package io.getstream.chat.android.offline.message.attachment

import android.webkit.MimeTypeMap
import io.getstream.chat.android.client.ChatClient
import io.getstream.chat.android.client.call.await
import io.getstream.chat.android.client.models.Attachment
import io.getstream.chat.android.client.uploader.StreamCdnImageMimeTypes
import io.getstream.chat.android.client.utils.ProgressCallback
import io.getstream.chat.android.client.utils.Result
import java.io.File

internal class AttachmentUploader(
    private val client: ChatClient = ChatClient.instance(),
) {

    internal suspend fun uploadAttachment(
        channelType: String,
        channelId: String,
        attachment: Attachment,
<<<<<<< HEAD
        attachmentTransformer: ((at: Attachment, file: File) -> Attachment)? = null,
        progressCallback: ProgressCallback? = null
=======
>>>>>>> a13bb93c
    ): Result<Attachment> {
        val file = checkNotNull(attachment.upload) { "An attachment needs to have a non null attachment.upload value" }

        val mimeType: String? = MimeTypeMap.getSingleton().getMimeTypeFromExtension(file.extension)
            ?: attachment.mimeType
        val attachmentType = mimeType.toAttachmentType()

        val result = if (attachmentType == AttachmentType.IMAGE) {
            client.sendImage(channelType, channelId, file, progressCallback).await()
        } else {
            client.sendFile(channelType, channelId, file, progressCallback).await()
        }
        return if (result.isSuccess) {
            val augmentedAttachment = attachment.augmentAttachmentOnSuccess(
                file = file,
                mimeType = mimeType ?: "",
                attachmentType = attachmentType,
                url = result.data()
<<<<<<< HEAD
            ).let {
                // allow the user to change the format of the attachment
                if (attachmentTransformer != null) {
                    attachmentTransformer(it, file)
                } else {
                    it
                }
            }
            augmentedAttachment.uploadState = Attachment.UploadState.Success
            progressCallback?.onSuccess(augmentedAttachment.url)
=======
            )
            progressTracker?.setComplete(true)
>>>>>>> a13bb93c
            Result(augmentedAttachment)
        } else {
            attachment.uploadState = Attachment.UploadState.Failed(result.error())
            progressCallback?.onError(result.error())
            Result(result.error())
        }
    }

    private fun Attachment.augmentAttachmentOnSuccess(
        file: File,
        mimeType: String,
        attachmentType: AttachmentType,
        url: String,
    ): Attachment {
        return copy(
            name = file.name,
            fileSize = file.length().toInt(),
            mimeType = mimeType,
            url = url,
            uploadState = Attachment.UploadState.Success,
        ).apply {
            // If attachment type was not set, set it based on this value
            // determined by the MIME type guessed from the file's extension
            if (type == null) {
                type = attachmentType.toString()
            }
            if (attachmentType == AttachmentType.IMAGE) {
                imageUrl = url
            } else {
                assetUrl = url
            }
        }
    }

    private fun String?.toAttachmentType(): AttachmentType {
        if (this == null) {
            return AttachmentType.FILE
        }
        return when {
            StreamCdnImageMimeTypes.isImageMimeTypeSupported(this) -> AttachmentType.IMAGE
            this.contains("video") -> AttachmentType.VIDEO
            else -> AttachmentType.FILE
        }
    }

    private enum class AttachmentType(private val value: String) {
        IMAGE("image"),
        VIDEO("video"),
        FILE("file");

        override fun toString(): String {
            return value
        }
    }
}<|MERGE_RESOLUTION|>--- conflicted
+++ resolved
@@ -17,11 +17,7 @@
         channelType: String,
         channelId: String,
         attachment: Attachment,
-<<<<<<< HEAD
-        attachmentTransformer: ((at: Attachment, file: File) -> Attachment)? = null,
-        progressCallback: ProgressCallback? = null
-=======
->>>>>>> a13bb93c
+        progressCallback: ProgressCallback? = null,
     ): Result<Attachment> {
         val file = checkNotNull(attachment.upload) { "An attachment needs to have a non null attachment.upload value" }
 
@@ -40,21 +36,9 @@
                 mimeType = mimeType ?: "",
                 attachmentType = attachmentType,
                 url = result.data()
-<<<<<<< HEAD
-            ).let {
-                // allow the user to change the format of the attachment
-                if (attachmentTransformer != null) {
-                    attachmentTransformer(it, file)
-                } else {
-                    it
-                }
-            }
+            )
             augmentedAttachment.uploadState = Attachment.UploadState.Success
             progressCallback?.onSuccess(augmentedAttachment.url)
-=======
-            )
-            progressTracker?.setComplete(true)
->>>>>>> a13bb93c
             Result(augmentedAttachment)
         } else {
             attachment.uploadState = Attachment.UploadState.Failed(result.error())
