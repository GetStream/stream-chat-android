--- conflicted
+++ resolved
@@ -180,11 +180,8 @@
             messageTextUpdatedAt = messageTextUpdatedAt,
             poll = pollId?.let { getPoll(it) },
             restrictedVisibility = restrictedVisibility,
-<<<<<<< HEAD
+            channelInfo = channelInfo?.toModel(),
             reminder = reminder?.toModel(),
-=======
-            channelInfo = channelInfo?.toModel(),
->>>>>>> a4fa51f6
         )
     }
 }
