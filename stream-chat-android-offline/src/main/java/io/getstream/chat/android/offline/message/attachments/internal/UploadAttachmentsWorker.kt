/*
 * Copyright (c) 2014-2022 Stream.io Inc. All rights reserved.
 *
 * Licensed under the Stream License;
 * you may not use this file except in compliance with the License.
 * You may obtain a copy of the License at
 *
 *    https://github.com/GetStream/stream-chat-android/blob/main/LICENSE
 *
 * Unless required by applicable law or agreed to in writing, software
 * distributed under the License is distributed on an "AS IS" BASIS,
 * WITHOUT WARRANTIES OR CONDITIONS OF ANY KIND, either express or implied.
 * See the License for the specific language governing permissions and
 * limitations under the License.
 */

package io.getstream.chat.android.offline.message.attachments.internal

import io.getstream.chat.android.client.ChatClient
import io.getstream.chat.android.client.channel.state.ChannelStateLogic
import io.getstream.chat.android.client.errors.ChatError
import io.getstream.chat.android.client.models.Attachment
import io.getstream.chat.android.client.models.Message
import io.getstream.chat.android.client.persistance.repository.MessageRepository
import io.getstream.chat.android.client.utils.ProgressCallback
import io.getstream.chat.android.client.utils.Result
import io.getstream.chat.android.client.utils.SyncStatus
import io.getstream.chat.android.client.utils.recover
import io.getstream.chat.android.offline.plugin.logic.channel.internal.ChannelLogic
<<<<<<< HEAD

internal class UploadAttachmentsWorker(
    private val stateLogic: ChannelStateLogic,
=======
import io.getstream.chat.android.offline.plugin.state.channel.ChannelState
import io.getstream.chat.android.offline.plugin.state.channel.internal.ChannelMutableState
import io.getstream.chat.android.offline.plugin.state.channel.internal.toMutableState

internal class UploadAttachmentsWorker(
    private val channelType: String,
    private val channelId: String,
    private val channelLogic: ChannelLogic,
    private val channelState: ChannelState,
>>>>>>> c21f33e1
    private val messageRepository: MessageRepository,
    private val chatClient: ChatClient,
    private val attachmentUploader: AttachmentUploader = AttachmentUploader(chatClient),
) {

    suspend fun uploadAttachmentsForMessage(
        messageId: String,
    ): Result<Unit> {
        val message = messageRepository.selectMessage(messageId)

        return try {
            chatClient.apply {
                if (getCurrentUser() == null) {
                    if (!chatClient.containsStoredCredentials()) {
                        return Result.error(ChatError("Could not set user"))
                    }

                    chatClient.setUserWithoutConnectingIfNeeded()
                }
            }

            if (message == null) {
                Result.success(Unit)
            } else {
                val hasPendingAttachment = message.attachments.any { attachment ->
                    attachment.uploadState is Attachment.UploadState.InProgress ||
                        attachment.uploadState is Attachment.UploadState.Idle
                }

                if (!hasPendingAttachment) {
                    return Result.success(Unit)
                }

<<<<<<< HEAD
                val attachments = uploadAttachments(message, channelType, channelId)
                updateMessages(message, channelType, channelId)
=======
                val attachments = uploadAttachments(message)

                updateMessages(message)
>>>>>>> c21f33e1

                if (attachments.all { it.uploadState == Attachment.UploadState.Success }) {
                    Result.success(Unit)
                } else {
                    Result.error(ChatError())
                }
            }
        } catch (e: Exception) {
            message?.let { updateMessages(it) }
            Result.error(e)
        }
    }

    private suspend fun uploadAttachments(
        message: Message,
    ): List<Attachment> {
        return try {
            message.attachments.map { attachment ->
                if (attachment.uploadState != Attachment.UploadState.Success) {
                    attachmentUploader.uploadAttachment(
                        channelType,
                        channelId,
                        attachment,
<<<<<<< HEAD
                        // ProgressCallbackImpl(
                        //     message.id,
                        //     attachment.uploadId!!,
                        //     logic.channel(channelType, channelId)
                        // )
=======
                        ProgressCallbackImpl(
                            message.id,
                            attachment.uploadId!!,
                            channelState.toMutableState()
                        )
>>>>>>> c21f33e1
                    )
                        .recover { error -> attachment.apply { uploadState = Attachment.UploadState.Failed(error) } }
                        .data()
                } else {
                    attachment
                }
            }.toMutableList()
        } catch (e: Exception) {
            e.printStackTrace()
            message.attachments.map {
                if (it.uploadState != Attachment.UploadState.Success) {
                    it.uploadState = Attachment.UploadState.Failed(ChatError(e.message, e))
                }
                it
            }.toMutableList()
        }.also { attachments ->
            message.attachments = attachments
            // TODO refactor this place. A lot of side effects happening here.
            //  We should extract it to entity that will handle logic of uploading only.
        }
    }

    private suspend fun updateMessages(
        message: Message,
    ) {
        if (message.attachments.any { attachment -> attachment.uploadState is Attachment.UploadState.Failed }) {
            message.syncStatus = SyncStatus.FAILED_PERMANENTLY
        }
<<<<<<< HEAD

        stateLogic.upsertMessage(message)

=======
        channelLogic.upsertMessage(message)
>>>>>>> c21f33e1
        // RepositoryFacade::insertMessage is implemented as upsert, therefore we need to delete the message first
        messageRepository.deleteChannelMessage(message)
        messageRepository.insertMessage(message)
    }

    private class ProgressCallbackImpl(
        private val messageId: String,
        private val uploadId: String,
        private val mutableState: ChannelMutableState
    ) :
        ProgressCallback {
        override fun onSuccess(url: String?) {
<<<<<<< HEAD
            // channel.updateAttachmentUploadState(messageId, uploadId, Attachment.UploadState.Success)
        }

        override fun onError(error: ChatError) {
            // channel.updateAttachmentUploadState(messageId, uploadId, Attachment.UploadState.Failed(error))
        }

        override fun onProgress(bytesUploaded: Long, totalBytes: Long) {
            // channel.updateAttachmentUploadState(
            //     messageId,
            //     uploadId,
            //     Attachment.UploadState.InProgress(bytesUploaded, totalBytes)
            // )
=======
            updateAttachmentUploadState(messageId, uploadId, Attachment.UploadState.Success)
        }

        override fun onError(error: ChatError) {
            updateAttachmentUploadState(messageId, uploadId, Attachment.UploadState.Failed(error))
        }

        override fun onProgress(bytesUploaded: Long, totalBytes: Long) {
            updateAttachmentUploadState(
                messageId,
                uploadId,
                Attachment.UploadState.InProgress(bytesUploaded, totalBytes)
            )
>>>>>>> c21f33e1
        }

        private fun updateAttachmentUploadState(messageId: String, uploadId: String, newState: Attachment.UploadState) {
            val message = mutableState.messageList.value.firstOrNull { it.id == messageId }
            if (message != null) {
                val newAttachments = message.attachments.map { attachment ->
                    if (attachment.uploadId == uploadId) {
                        attachment.copy(uploadState = newState)
                    } else {
                        attachment
                    }
                }
                val updatedMessage = message.copy(attachments = newAttachments.toMutableList())
                val newMessages =
                    mutableState.messageList.value.associateBy(Message::id) + (updatedMessage.id to updatedMessage)
                mutableState._messages.value = newMessages
            }
        }
    }
}<|MERGE_RESOLUTION|>--- conflicted
+++ resolved
@@ -27,11 +27,6 @@
 import io.getstream.chat.android.client.utils.SyncStatus
 import io.getstream.chat.android.client.utils.recover
 import io.getstream.chat.android.offline.plugin.logic.channel.internal.ChannelLogic
-<<<<<<< HEAD
-
-internal class UploadAttachmentsWorker(
-    private val stateLogic: ChannelStateLogic,
-=======
 import io.getstream.chat.android.offline.plugin.state.channel.ChannelState
 import io.getstream.chat.android.offline.plugin.state.channel.internal.ChannelMutableState
 import io.getstream.chat.android.offline.plugin.state.channel.internal.toMutableState
@@ -39,9 +34,7 @@
 internal class UploadAttachmentsWorker(
     private val channelType: String,
     private val channelId: String,
-    private val channelLogic: ChannelLogic,
-    private val channelState: ChannelState,
->>>>>>> c21f33e1
+    private val stateLogic: ChannelStateLogic,
     private val messageRepository: MessageRepository,
     private val chatClient: ChatClient,
     private val attachmentUploader: AttachmentUploader = AttachmentUploader(chatClient),
@@ -75,14 +68,8 @@
                     return Result.success(Unit)
                 }
 
-<<<<<<< HEAD
                 val attachments = uploadAttachments(message, channelType, channelId)
                 updateMessages(message, channelType, channelId)
-=======
-                val attachments = uploadAttachments(message)
-
-                updateMessages(message)
->>>>>>> c21f33e1
 
                 if (attachments.all { it.uploadState == Attachment.UploadState.Success }) {
                     Result.success(Unit)
@@ -106,19 +93,11 @@
                         channelType,
                         channelId,
                         attachment,
-<<<<<<< HEAD
-                        // ProgressCallbackImpl(
-                        //     message.id,
-                        //     attachment.uploadId!!,
-                        //     logic.channel(channelType, channelId)
-                        // )
-=======
                         ProgressCallbackImpl(
                             message.id,
                             attachment.uploadId!!,
                             channelState.toMutableState()
                         )
->>>>>>> c21f33e1
                     )
                         .recover { error -> attachment.apply { uploadState = Attachment.UploadState.Failed(error) } }
                         .data()
@@ -147,13 +126,7 @@
         if (message.attachments.any { attachment -> attachment.uploadState is Attachment.UploadState.Failed }) {
             message.syncStatus = SyncStatus.FAILED_PERMANENTLY
         }
-<<<<<<< HEAD
-
         stateLogic.upsertMessage(message)
-
-=======
-        channelLogic.upsertMessage(message)
->>>>>>> c21f33e1
         // RepositoryFacade::insertMessage is implemented as upsert, therefore we need to delete the message first
         messageRepository.deleteChannelMessage(message)
         messageRepository.insertMessage(message)
@@ -166,21 +139,6 @@
     ) :
         ProgressCallback {
         override fun onSuccess(url: String?) {
-<<<<<<< HEAD
-            // channel.updateAttachmentUploadState(messageId, uploadId, Attachment.UploadState.Success)
-        }
-
-        override fun onError(error: ChatError) {
-            // channel.updateAttachmentUploadState(messageId, uploadId, Attachment.UploadState.Failed(error))
-        }
-
-        override fun onProgress(bytesUploaded: Long, totalBytes: Long) {
-            // channel.updateAttachmentUploadState(
-            //     messageId,
-            //     uploadId,
-            //     Attachment.UploadState.InProgress(bytesUploaded, totalBytes)
-            // )
-=======
             updateAttachmentUploadState(messageId, uploadId, Attachment.UploadState.Success)
         }
 
@@ -194,7 +152,6 @@
                 uploadId,
                 Attachment.UploadState.InProgress(bytesUploaded, totalBytes)
             )
->>>>>>> c21f33e1
         }
 
         private fun updateAttachmentUploadState(messageId: String, uploadId: String, newState: Attachment.UploadState) {
