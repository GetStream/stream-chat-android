package io.getstream.chat.android.offline

import android.annotation.SuppressLint
import android.content.Context
import android.os.Handler
import android.os.Looper
import android.util.Log
import androidx.annotation.CheckResult
import androidx.annotation.VisibleForTesting
import io.getstream.chat.android.client.ChatClient
import io.getstream.chat.android.client.call.Call
import io.getstream.chat.android.client.errors.ChatError
import io.getstream.chat.android.client.models.Channel
import io.getstream.chat.android.client.models.ChannelMute
import io.getstream.chat.android.client.models.Config
import io.getstream.chat.android.client.models.Message
import io.getstream.chat.android.client.models.Mute
import io.getstream.chat.android.client.models.Reaction
import io.getstream.chat.android.client.models.TypingEvent
import io.getstream.chat.android.client.models.User
import io.getstream.chat.android.core.internal.InternalStreamChatApi
import io.getstream.chat.android.offline.experimental.global.GlobalMutableState
import io.getstream.chat.android.offline.model.ConnectionState
<<<<<<< HEAD
import io.getstream.chat.android.offline.querychannels.QueryChannelsController
=======
>>>>>>> e82d3536
import io.getstream.chat.android.offline.utils.Event
import kotlinx.coroutines.flow.StateFlow

/**
 * The ChatDomain is the main entry point for all flow & offline operations on chat.
 */
public sealed interface ChatDomain {

    /** The current user on the chatDomain object */
    public val user: StateFlow<User?>

    /** if we want to track user presence */
    public var userPresence: Boolean

    /** if the client connection has been initialized */
    public val initialized: StateFlow<Boolean>

    /**
     * StateFlow<ConnectionState> that indicates if we are currently online, connecting of offline.
     */
    public val connectionState: StateFlow<ConnectionState>

    /**
     * The total unread message count for the current user.
     * Depending on your app you'll want to show this or the channelUnreadCount
     */
    public val totalUnreadCount: StateFlow<Int>

    /**
     * the number of unread channels for the current user
     */
    public val channelUnreadCount: StateFlow<Int>

    /**
     * The error event state flow object is triggered when errors in the underlying components occur.
     * The following example shows how to observe these errors
     *
     *  repo.errorEvent.collect {
     *       // create a toast
     *   }
     */
    public val errorEvents: StateFlow<Event<ChatError>>

    /**
     * list of users that you've muted
     */
    public val muted: StateFlow<List<Mute>>

    /**
     * List of channels you've muted
     */
    public val channelMutes: StateFlow<List<ChannelMute>>

    /**
     * if the current user is banned or not
     */
    public val banned: StateFlow<Boolean>

    /**
     * Updates about currently typing users in active channels. See [TypingEvent].
     */
    public val typingUpdates: StateFlow<TypingEvent>

    @InternalStreamChatApi
    public suspend fun disconnect()
    public fun isOnline(): Boolean
    public fun isOffline(): Boolean
    public fun isConnecting(): Boolean
    public fun isInitialized(): Boolean
    public fun getChannelConfig(channelType: String): Config
    public fun getVersion(): String

    /**
<<<<<<< HEAD
     * Queries offline storage and the API for channels matching the filter.
     *
     * @param filter The filter object.
     * @param sort How to sort the channels (default is last_message_at).
     * @param limit The number of channels to retrieve.
     * @param messageLimit How many messages to retrieve per channel.
     * @param memberLimit The number of members per channel.
     *
     * @return Executable async [Call] responsible for obtaining [QueryChannelsController].
     *
     * @see io.getstream.chat.android.offline.querychannels.QueryChannelsController
     * @see io.getstream.chat.android.client.utils.FilterObject
     * @see io.getstream.chat.android.client.api.models.QuerySort
     * @see <a href="https://getstream.io/chat/docs/query_channels/?language=kotlin">Filter syntax</a>
     */
    @CheckResult
    public fun queryChannels(
        filter: FilterObject,
        sort: QuerySort<Channel>,
        limit: Int = 30,
        messageLimit: Int = 1,
        memberLimit: Int = 30,
    ): Call<QueryChannelsController>

    /**
     * Load more channels for this query.
     *
     * @param filter The filter for querying channels, see https://getstream.io/chat/docs/query_channels/?language=kotlin.
     * @param sort The sort for the channels, by default will sort on last_message_at.
     * @param limit The number of channels to retrieve.
     * @param messageLimit How many messages to fetch per channel.
     * @param memberLimit The number of members per channel.
     *
     * @return Executable async [Call] responsible for loading more channels.
     *
     * @see io.getstream.chat.android.client.api.models.FilterObject
     * @see io.getstream.chat.android.client.api.models.QuerySort
     * @see <a href="https://getstream.io/chat/docs/query_channels/?language=kotlin">Filter syntax</a>
     */
    @CheckResult
    public fun queryChannelsLoadMore(
        filter: FilterObject,
        sort: QuerySort<Channel>,
        limit: Int,
        messageLimit: Int,
        memberLimit: Int,
    ): Call<List<Channel>>

    /**
     * Load more channels for this query.
     *
     * @param filter The filter for querying channels, see https://getstream.io/chat/docs/query_channels/?language=kotlin.
     * @param sort The sort for the channels, by default will sort on last_message_at.
     * @param messageLimit How many messages to fetch per channel.
     *
     * @return Executable async [Call] responsible for loading more channels.
     *
     * @see io.getstream.chat.android.client.api.models.FilterObject
     * @see io.getstream.chat.android.client.api.models.QuerySort
     * @see <a href="https://getstream.io/chat/docs/query_channels/?language=kotlin">Filter syntax</a>
     */
    @CheckResult
    public fun queryChannelsLoadMore(
        filter: FilterObject,
        sort: QuerySort<Channel>,
        messageLimit: Int,
    ): Call<List<Channel>>

    /**
     * Load more channels for this query.
     *
     * @param filter The filter for querying channels, see https://getstream.io/chat/docs/query_channels/?language=kotlin.
     * @param sort The sort for the channels, by default will sort on last_message_at.
     *
     * @return Executable async [Call] responsible for loading more channels.
     *
     * @see io.getstream.chat.android.client.api.models.FilterObject
     * @see io.getstream.chat.android.client.api.models.QuerySort
     * @see <a href="https://getstream.io/chat/docs/query_channels/?language=kotlin">Filter syntax</a>
     */
    @CheckResult
    public fun queryChannelsLoadMore(filter: FilterObject, sort: QuerySort<Channel>): Call<List<Channel>>
=======
     * Returns a ChannelController for given cid.
     *
     * @param cid The full channel id. ie messaging:123.
     *
     * @return Executable async [Call] responsible for obtaining [ChannelController].
     *
     * @see io.getstream.chat.android.offline.channel.ChannelController
     */
    @CheckResult
    public fun getChannelController(cid: String): Call<ChannelController>

    /**
     * Watches the given channel and returns a ChannelController.
     *
     * @param cid The full channel id. ie messaging:123.
     * @param messageLimit How many messages to load on the first request.
     *
     * @return Executable async [Call] responsible for obtaining [ChannelController].
     *
     * @see io.getstream.chat.android.offline.channel.ChannelController
     */
    @CheckResult
    public fun watchChannel(cid: String, messageLimit: Int): Call<ChannelController>

    /**
     * Loads newer messages for the channel.
     *
     * @param cid The full channel id i. e. messaging:123.
     * @param messageLimit How many new messages to load.
     *
     * @return Executable async [Call] responsible for loading new messages in a channel.
     */
    @CheckResult
    public fun loadNewerMessages(cid: String, messageLimit: Int): Call<Channel>

    /**
     * Loads message for a given message id and channel id.
     *
     * @param cid The full channel id i. e. messaging:123.
     * @param messageId The id of the message.
     * @param olderMessagesOffset How many new messages to load before the requested message.
     * @param newerMessagesOffset How many new messages to load after the requested message.
     *
     * @return Executable async [Call] responsible for loading a message.
     */
    @CheckResult
    public fun loadMessageById(
        cid: String,
        messageId: String,
        olderMessagesOffset: Int,
        newerMessagesOffset: Int,
    ): Call<Message>
>>>>>>> e82d3536

    /**
     * Performs giphy shuffle operation. Removes the original "ephemeral" message from local storage.
     * Returns new "ephemeral" message with new giphy url.
     * API call to remove the message is retried according to the retry policy specified on the chatDomain
     *
     * @param message The message to send.
     *
     * @return Executable async [Call] responsible for shuffling Giphy image.
     *
     * @see io.getstream.chat.android.offline.utils.RetryPolicy
     */
    @CheckResult
    public fun shuffleGiphy(message: Message): Call<Message>

    /**
     * Sends selected giphy message to the channel. Removes the original "ephemeral" message from local storage.
     * Returns new "ephemeral" message with new giphy url.
     * API call to remove the message is retried according to the retry policy specified on the chatDomain
     *
     * @param message The message to send.
     *
     * @return Executable async [Call] responsible for sending Giphy.
     *
     * @see io.getstream.chat.android.offline.utils.RetryPolicy
     */
    @CheckResult
    public fun sendGiphy(message: Message): Call<Message>

    /**
     * Sends the reaction. Immediately adds the reaction to local storage and updates the reaction fields on the related message.
     * API call to send the reaction is retried according to the retry policy specified on the chatDomain.
     *
     * @param cid The full channel id i. e. messaging:123.
     * @param reaction The reaction to add.
     * @param enforceUnique If set to true, new reaction will replace all reactions the user has on this message.
     *
     * @return Executable async [Call] responsible for sending a reaction.
     *
     * @see io.getstream.chat.android.offline.utils.RetryPolicy
     */
    @CheckResult
    public fun sendReaction(cid: String, reaction: Reaction, enforceUnique: Boolean): Call<Reaction>

    /**
     * Deletes the specified reaction, request is retried according to the retry policy specified on the chatDomain.
     *
     * @param cid The full channel id, ie messaging:123.
     * @param reaction The reaction to mark as deleted.
     *
     * @return Executable async [Call] responsible for deleting reaction.
     *
     * @see io.getstream.chat.android.offline.utils.RetryPolicy
     */
    @CheckResult
    public fun deleteReaction(cid: String, reaction: Reaction): Call<Message>

    /**
     * Marks all messages of the specified channel as read.
     *
     * @param cid The full channel id i. e. messaging:123.
     *
     * @return Executable async [Call] which completes with [Result] having data equal to true if the mark read event
     * was sent or false if there was no need to mark read (i. e. the messages are already marked as read).
     */
    @CheckResult
    public fun markRead(cid: String): Call<Boolean>

    /**
     * Marks all messages on a channel as read.
     *
     * @return Executable async [Call] responsible for marking all messages as read.
     */
    @CheckResult
    public fun markAllRead(): Call<Boolean>

    /**
     * Hides the channel with the specified id.
     *
     * @param cid The full channel id i. e. messaging:123.
     * @param keepHistory Boolean, if you want to keep the history of this channel or not.
     *
     * @return Executable async [Call] responsible for hiding a channel.
     *
     * @see <a href="https://getstream.io/chat/docs/channel_delete/?language=kotlin">Hiding a channel</a>
     */
    @CheckResult
    public fun hideChannel(cid: String, keepHistory: Boolean): Call<Unit>

    public data class Builder(
        private val appContext: Context,
        private val client: ChatClient,
    ) {

        public constructor(client: ChatClient, appContext: Context) : this(appContext, client)

        private var handler: Handler = Handler(Looper.getMainLooper())

        private var userPresence: Boolean = false
        private var storageEnabled: Boolean = true
        private var recoveryEnabled: Boolean = true
        private var backgroundSyncEnabled: Boolean = true
        private var globalMutableState = GlobalMutableState.getOrCreate()

        @VisibleForTesting
        internal fun handler(handler: Handler) = apply {
            this.handler = handler
        }

        public fun enableBackgroundSync(): Builder {
            backgroundSyncEnabled = true
            return this
        }

        public fun disableBackgroundSync(): Builder {
            backgroundSyncEnabled = false
            return this
        }

        public fun offlineDisabled(): Builder {
            this.storageEnabled = false
            return this
        }

        public fun recoveryEnabled(): Builder {
            this.recoveryEnabled = true
            return this
        }

        public fun recoveryDisabled(): Builder {
            this.recoveryEnabled = false
            return this
        }

        public fun userPresenceEnabled(): Builder {
            this.userPresence = true
            return this
        }

        public fun userPresenceDisabled(): Builder {
            this.userPresence = false
            return this
        }

        internal fun globalMutableState(globalMutableState: GlobalMutableState): Builder = apply {
            this.globalMutableState = globalMutableState
        }

        public fun build(): ChatDomain {
            instance?.run {
                Log.e(
                    "Chat",
                    "[ERROR] You have just re-initialized ChatDomain, old configuration has been overridden [ERROR]"
                )
            }
            instance = buildImpl()
            return instance()
        }

        @SuppressLint("VisibleForTests")
        internal fun buildImpl(): ChatDomainImpl {
            return ChatDomainImpl(
                client,
                handler,
                recoveryEnabled,
                userPresence,
                backgroundSyncEnabled,
                appContext,
                globalState = globalMutableState
            )
        }
    }

    public companion object {
        @VisibleForTesting
        internal var instance: ChatDomain? = null

        @JvmStatic
        public fun instance(): ChatDomain = instance
            ?: throw IllegalStateException("ChatDomain.Builder::build() must be called before obtaining ChatDomain instance")

        public val isInitialized: Boolean
            get() = instance != null
    }
}<|MERGE_RESOLUTION|>--- conflicted
+++ resolved
@@ -21,10 +21,7 @@
 import io.getstream.chat.android.core.internal.InternalStreamChatApi
 import io.getstream.chat.android.offline.experimental.global.GlobalMutableState
 import io.getstream.chat.android.offline.model.ConnectionState
-<<<<<<< HEAD
 import io.getstream.chat.android.offline.querychannels.QueryChannelsController
-=======
->>>>>>> e82d3536
 import io.getstream.chat.android.offline.utils.Event
 import kotlinx.coroutines.flow.StateFlow
 
@@ -97,144 +94,6 @@
     public fun getChannelConfig(channelType: String): Config
     public fun getVersion(): String
 
-    /**
-<<<<<<< HEAD
-     * Queries offline storage and the API for channels matching the filter.
-     *
-     * @param filter The filter object.
-     * @param sort How to sort the channels (default is last_message_at).
-     * @param limit The number of channels to retrieve.
-     * @param messageLimit How many messages to retrieve per channel.
-     * @param memberLimit The number of members per channel.
-     *
-     * @return Executable async [Call] responsible for obtaining [QueryChannelsController].
-     *
-     * @see io.getstream.chat.android.offline.querychannels.QueryChannelsController
-     * @see io.getstream.chat.android.client.utils.FilterObject
-     * @see io.getstream.chat.android.client.api.models.QuerySort
-     * @see <a href="https://getstream.io/chat/docs/query_channels/?language=kotlin">Filter syntax</a>
-     */
-    @CheckResult
-    public fun queryChannels(
-        filter: FilterObject,
-        sort: QuerySort<Channel>,
-        limit: Int = 30,
-        messageLimit: Int = 1,
-        memberLimit: Int = 30,
-    ): Call<QueryChannelsController>
-
-    /**
-     * Load more channels for this query.
-     *
-     * @param filter The filter for querying channels, see https://getstream.io/chat/docs/query_channels/?language=kotlin.
-     * @param sort The sort for the channels, by default will sort on last_message_at.
-     * @param limit The number of channels to retrieve.
-     * @param messageLimit How many messages to fetch per channel.
-     * @param memberLimit The number of members per channel.
-     *
-     * @return Executable async [Call] responsible for loading more channels.
-     *
-     * @see io.getstream.chat.android.client.api.models.FilterObject
-     * @see io.getstream.chat.android.client.api.models.QuerySort
-     * @see <a href="https://getstream.io/chat/docs/query_channels/?language=kotlin">Filter syntax</a>
-     */
-    @CheckResult
-    public fun queryChannelsLoadMore(
-        filter: FilterObject,
-        sort: QuerySort<Channel>,
-        limit: Int,
-        messageLimit: Int,
-        memberLimit: Int,
-    ): Call<List<Channel>>
-
-    /**
-     * Load more channels for this query.
-     *
-     * @param filter The filter for querying channels, see https://getstream.io/chat/docs/query_channels/?language=kotlin.
-     * @param sort The sort for the channels, by default will sort on last_message_at.
-     * @param messageLimit How many messages to fetch per channel.
-     *
-     * @return Executable async [Call] responsible for loading more channels.
-     *
-     * @see io.getstream.chat.android.client.api.models.FilterObject
-     * @see io.getstream.chat.android.client.api.models.QuerySort
-     * @see <a href="https://getstream.io/chat/docs/query_channels/?language=kotlin">Filter syntax</a>
-     */
-    @CheckResult
-    public fun queryChannelsLoadMore(
-        filter: FilterObject,
-        sort: QuerySort<Channel>,
-        messageLimit: Int,
-    ): Call<List<Channel>>
-
-    /**
-     * Load more channels for this query.
-     *
-     * @param filter The filter for querying channels, see https://getstream.io/chat/docs/query_channels/?language=kotlin.
-     * @param sort The sort for the channels, by default will sort on last_message_at.
-     *
-     * @return Executable async [Call] responsible for loading more channels.
-     *
-     * @see io.getstream.chat.android.client.api.models.FilterObject
-     * @see io.getstream.chat.android.client.api.models.QuerySort
-     * @see <a href="https://getstream.io/chat/docs/query_channels/?language=kotlin">Filter syntax</a>
-     */
-    @CheckResult
-    public fun queryChannelsLoadMore(filter: FilterObject, sort: QuerySort<Channel>): Call<List<Channel>>
-=======
-     * Returns a ChannelController for given cid.
-     *
-     * @param cid The full channel id. ie messaging:123.
-     *
-     * @return Executable async [Call] responsible for obtaining [ChannelController].
-     *
-     * @see io.getstream.chat.android.offline.channel.ChannelController
-     */
-    @CheckResult
-    public fun getChannelController(cid: String): Call<ChannelController>
-
-    /**
-     * Watches the given channel and returns a ChannelController.
-     *
-     * @param cid The full channel id. ie messaging:123.
-     * @param messageLimit How many messages to load on the first request.
-     *
-     * @return Executable async [Call] responsible for obtaining [ChannelController].
-     *
-     * @see io.getstream.chat.android.offline.channel.ChannelController
-     */
-    @CheckResult
-    public fun watchChannel(cid: String, messageLimit: Int): Call<ChannelController>
-
-    /**
-     * Loads newer messages for the channel.
-     *
-     * @param cid The full channel id i. e. messaging:123.
-     * @param messageLimit How many new messages to load.
-     *
-     * @return Executable async [Call] responsible for loading new messages in a channel.
-     */
-    @CheckResult
-    public fun loadNewerMessages(cid: String, messageLimit: Int): Call<Channel>
-
-    /**
-     * Loads message for a given message id and channel id.
-     *
-     * @param cid The full channel id i. e. messaging:123.
-     * @param messageId The id of the message.
-     * @param olderMessagesOffset How many new messages to load before the requested message.
-     * @param newerMessagesOffset How many new messages to load after the requested message.
-     *
-     * @return Executable async [Call] responsible for loading a message.
-     */
-    @CheckResult
-    public fun loadMessageById(
-        cid: String,
-        messageId: String,
-        olderMessagesOffset: Int,
-        newerMessagesOffset: Int,
-    ): Call<Message>
->>>>>>> e82d3536
 
     /**
      * Performs giphy shuffle operation. Removes the original "ephemeral" message from local storage.
