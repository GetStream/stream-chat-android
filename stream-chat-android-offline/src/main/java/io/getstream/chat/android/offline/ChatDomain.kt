--- conflicted
+++ resolved
@@ -24,11 +24,8 @@
 import io.getstream.chat.android.core.ExperimentalStreamChatApi
 import io.getstream.chat.android.core.internal.InternalStreamChatApi
 import io.getstream.chat.android.offline.channel.ChannelController
-<<<<<<< HEAD
 import io.getstream.chat.android.offline.experimental.plugin.OfflinePlugin
-=======
 import io.getstream.chat.android.offline.message.attachment.UploadAttachmentsNetworkType
->>>>>>> 1fdc020b
 import io.getstream.chat.android.offline.querychannels.QueryChannelsController
 import io.getstream.chat.android.offline.repository.database.ChatDatabase
 import io.getstream.chat.android.offline.thread.ThreadController
@@ -652,6 +649,7 @@
                     .let(::OfflinePlugin)
         }
 
+        @OptIn(ExperimentalStreamChatApi::class)
         internal fun buildImpl(): ChatDomainImpl {
             val handler = Handler(Looper.getMainLooper())
             return ChatDomainImpl(
@@ -663,11 +661,8 @@
                 userPresence,
                 backgroundSyncEnabled,
                 appContext,
-<<<<<<< HEAD
-                offlinePlugin = getPlugin()
-=======
-                uploadAttachmentsNetworkType,
->>>>>>> 1fdc020b
+                offlinePlugin = getPlugin(),
+                uploadAttachmentsNetworkType = uploadAttachmentsNetworkType,
             )
         }
     }
