--- conflicted
+++ resolved
@@ -47,12 +47,9 @@
 import io.getstream.chat.android.offline.plugin.listener.internal.EditMessageListenerDatabase
 import io.getstream.chat.android.offline.plugin.listener.internal.HideChannelListenerComposite
 import io.getstream.chat.android.offline.plugin.listener.internal.HideChannelListenerDatabase
-<<<<<<< HEAD
-import io.getstream.chat.android.offline.plugin.listener.internal.NoOpThreadQueryStateListener
-=======
 import io.getstream.chat.android.offline.plugin.listener.internal.QueryChannelListenerComposite
 import io.getstream.chat.android.offline.plugin.listener.internal.QueryChannelListenerDatabase
->>>>>>> a3e81b6e
+import io.getstream.chat.android.offline.plugin.listener.internal.NoOpThreadQueryStateListener
 import io.getstream.chat.android.offline.plugin.listener.internal.QueryMembersListenerDatabase
 import io.getstream.chat.android.offline.plugin.listener.internal.SendMessageListenerComposite
 import io.getstream.chat.android.offline.plugin.listener.internal.SendMessageListenerDatabase
@@ -179,13 +176,8 @@
         return OfflinePlugin(
             activeUser = user,
             queryChannelsListener = statePlugin,
-<<<<<<< HEAD
-            queryChannelListener = statePlugin,
+            queryChannelListener = queryChannelListener,
             threadQueryListener = NoOpThreadQueryStateListener(),
-=======
-            queryChannelListener = queryChannelListener,
-            threadQueryListener = statePlugin,
->>>>>>> a3e81b6e
             channelMarkReadListener = statePlugin,
             editMessageListener = editMessageListener,
             hideChannelListener = hideChannelListener,
