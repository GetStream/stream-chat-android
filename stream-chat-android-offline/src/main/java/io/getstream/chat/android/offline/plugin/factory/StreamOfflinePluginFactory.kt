--- conflicted
+++ resolved
@@ -59,11 +59,7 @@
     override fun createRepositoryFactory(user: User): RepositoryFactory {
         logger.i { "[createRepositoryFactory] user.id: '${user.id}'" }
         return DatabaseRepositoryFactory(
-<<<<<<< HEAD
-            database = createDatabase(scope, appContext, user, config.persistenceEnabled),
-=======
             database = createDatabase(appContext, user),
->>>>>>> 20886fa8
             currentUser = user,
         )
     }
