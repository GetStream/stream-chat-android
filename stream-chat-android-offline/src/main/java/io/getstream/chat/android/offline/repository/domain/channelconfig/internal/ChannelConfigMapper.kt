--- conflicted
+++ resolved
@@ -43,11 +43,8 @@
             automod = automod,
             automodBehavior = automodBehavior,
             blocklistBehavior = blocklistBehavior,
-<<<<<<< HEAD
+            messageRemindersEnabled = messageRemindersEnabled,
             markMessagesPending = markMessagesPending,
-=======
-            messageRemindersEnabled = messageRemindersEnabled,
->>>>>>> a7a95402
         )
     },
     commands = config.commands.map { it.toEntity(type) },
@@ -77,11 +74,8 @@
             automodBehavior = automodBehavior,
             blocklistBehavior = blocklistBehavior,
             commands = commands.map(CommandInnerEntity::toModel),
-<<<<<<< HEAD
+            messageRemindersEnabled = messageRemindersEnabled,
             markMessagesPending = markMessagesPending,
-=======
-            messageRemindersEnabled = messageRemindersEnabled,
->>>>>>> a7a95402
         )
     },
 )
