package io.getstream.chat.android.offline.message.attachment

import io.getstream.chat.android.client.ChatClient
import io.getstream.chat.android.client.errors.ChatError
import io.getstream.chat.android.client.extensions.uploadId
import io.getstream.chat.android.client.models.Attachment
import io.getstream.chat.android.client.models.Message
import io.getstream.chat.android.client.utils.ProgressCallback
import io.getstream.chat.android.client.utils.Result
import io.getstream.chat.android.client.utils.SyncStatus
import io.getstream.chat.android.client.utils.recover
import io.getstream.chat.android.offline.experimental.channel.logic.ChannelLogic
import io.getstream.chat.android.offline.experimental.plugin.logic.LogicRegistry
import io.getstream.chat.android.offline.repository.RepositoryFacade

internal class UploadAttachmentsWorker(
    private val logic: LogicRegistry,
    private val repos: RepositoryFacade,
    private val chatClient: ChatClient,
    private val attachmentUploader: AttachmentUploader = AttachmentUploader(chatClient),
) {

    suspend fun uploadAttachmentsForMessage(
        channelType: String,
        channelId: String,
        messageId: String,
    ): Result<Unit> {
        return try {
            chatClient.apply {
                if (getCurrentUser() == null) {
                    if (!chatClient.containsStoredCredentials()) {
                        return Result.error(ChatError("Could not set user"))
                    }

                    chatClient.setUserWithoutConnectingIfNeeded()
                }
            }

            val message = repos.selectMessage(messageId)

            if (message == null) {
                Result.success(Unit)
            } else {
                val hasPendingAttachment = message.attachments.any { attachment ->
                    attachment.uploadState is Attachment.UploadState.InProgress ||
                        attachment.uploadState is Attachment.UploadState.Idle
                }

                if (!hasPendingAttachment) {
                    return Result.success(Unit)
                }

<<<<<<< HEAD
                // Todo: Change this to ActiveEntitiesManager
                val attachments = domainImpl.activeEntitiesManager
                    .channel(channelType, channelId)
                    .uploadAttachments(message)
=======
                val attachments = uploadAttachments(
                    message,
                    channelType,
                    channelId
                )
>>>>>>> e8a8bc11

                if (attachments.all { it.uploadState == Attachment.UploadState.Success }) {
                    Result.success(Unit)
                } else {
                    Result.error(ChatError())
                }
            }
        } catch (e: Exception) {
            Result.error(e)
        }
    }

    private suspend fun uploadAttachments(
        message: Message,
        channelType: String,
        channelId: String,
    ): List<Attachment> {
        return try {
            message.attachments.map { attachment ->
                if (attachment.uploadState != Attachment.UploadState.Success) {
                    attachmentUploader.uploadAttachment(
                        channelType,
                        channelId,
                        attachment,
                        ProgressCallbackImpl(
                            message.id,
                            attachment.uploadId!!,
                            logic.channel(channelType, channelId)
                        )
                    )
                        .recover { error -> attachment.apply { uploadState = Attachment.UploadState.Failed(error) } }
                        .data()
                } else {
                    attachment
                }
            }.toMutableList()
        } catch (e: Exception) {
            e.printStackTrace()
            message.attachments.map {
                if (it.uploadState != Attachment.UploadState.Success) {
                    it.uploadState = Attachment.UploadState.Failed(ChatError(e.message, e))
                }
                it
            }.toMutableList()
        }.also { attachments ->
            message.attachments = attachments
            // TODO refactor this place. A lot of side effects happening here.
            //  We should extract it to entity that will handle logic of uploading only.
            if (message.attachments.any { attachment -> attachment.uploadState is Attachment.UploadState.Failed }) {
                message.syncStatus = SyncStatus.FAILED_PERMANENTLY
            }
            // RepositoryFacade::insertMessage is implemented as upsert, therefore we need to delete the message first
            repos.deleteChannelMessage(message)
            repos.insertMessage(message)
            logic.channel(channelType, channelId).upsertMessage(message)
        }
    }

    private class ProgressCallbackImpl(
        private val messageId: String,
        private val uploadId: String,
        private val channel: ChannelLogic,
    ) :
        ProgressCallback {
        override fun onSuccess(url: String?) {
            channel.updateAttachmentUploadState(messageId, uploadId, Attachment.UploadState.Success)
        }

        override fun onError(error: ChatError) {
            channel.updateAttachmentUploadState(messageId, uploadId, Attachment.UploadState.Failed(error))
        }

        override fun onProgress(bytesUploaded: Long, totalBytes: Long) {
            channel.updateAttachmentUploadState(
                messageId,
                uploadId,
                Attachment.UploadState.InProgress(bytesUploaded, totalBytes)
            )
        }
    }
}<|MERGE_RESOLUTION|>--- conflicted
+++ resolved
@@ -50,18 +50,11 @@
                     return Result.success(Unit)
                 }
 
-<<<<<<< HEAD
-                // Todo: Change this to ActiveEntitiesManager
-                val attachments = domainImpl.activeEntitiesManager
-                    .channel(channelType, channelId)
-                    .uploadAttachments(message)
-=======
                 val attachments = uploadAttachments(
                     message,
                     channelType,
                     channelId
                 )
->>>>>>> e8a8bc11
 
                 if (attachments.all { it.uploadState == Attachment.UploadState.Success }) {
                     Result.success(Unit)
