--- conflicted
+++ resolved
@@ -1,12 +1,9 @@
 package io.getstream.chat.android.livedata.usecase
 
 import io.getstream.chat.android.client.api.models.QuerySort
-<<<<<<< HEAD
 import io.getstream.chat.android.client.call.Call
 import io.getstream.chat.android.client.call.CoroutineCall
-=======
 import io.getstream.chat.android.client.models.Channel
->>>>>>> be46f616
 import io.getstream.chat.android.client.utils.FilterObject
 import io.getstream.chat.android.client.utils.Result
 import io.getstream.chat.android.livedata.ChatDomainImpl
@@ -29,19 +26,11 @@
      * @see io.getstream.chat.android.client.api.models.QuerySort
      * @see <a href="https://getstream.io/chat/docs/query_channels/?language=kotlin">Filter syntax</a>
      */
-<<<<<<< HEAD
-    public operator fun invoke(filter: FilterObject, sort: QuerySort, limit: Int = 30, messageLimit: Int = 1): Call<QueryChannelsController>
+    public operator fun invoke(filter: FilterObject, sort: QuerySort<Channel>, limit: Int = 30, messageLimit: Int = 1): Call<QueryChannelsController>
 }
 
 internal class QueryChannelsImpl(private val domainImpl: ChatDomainImpl) : QueryChannels {
-    override operator fun invoke(filter: FilterObject, sort: QuerySort, limit: Int, messageLimit: Int): Call<QueryChannelsController> {
-=======
-    public operator fun invoke(filter: FilterObject, sort: QuerySort<Channel>, limit: Int = 30, messageLimit: Int = 1): Call2<QueryChannelsController>
-}
-
-internal class QueryChannelsImpl(private val domainImpl: ChatDomainImpl) : QueryChannels {
-    override operator fun invoke(filter: FilterObject, sort: QuerySort<Channel>, limit: Int, messageLimit: Int): Call2<QueryChannelsController> {
->>>>>>> be46f616
+    override operator fun invoke(filter: FilterObject, sort: QuerySort<Channel>, limit: Int, messageLimit: Int): Call<QueryChannelsController> {
         val queryChannelsControllerImpl = domainImpl.queryChannels(filter, sort)
         return CoroutineCall(domainImpl.scope) {
             if (limit > 0) {
