--- conflicted
+++ resolved
@@ -29,11 +29,8 @@
 import io.getstream.chat.android.offline.experimental.channel.thread.state.ThreadMutableState
 import io.getstream.chat.android.offline.experimental.global.GlobalState
 import io.getstream.chat.android.offline.message.attachment.AttachmentUploader
-<<<<<<< HEAD
 import io.getstream.chat.android.offline.message.isEphemeral
 import io.getstream.chat.android.offline.repository.RepositoryFacade
-=======
->>>>>>> 588f1568
 import io.getstream.chat.android.offline.request.QueryChannelPaginationRequest
 import io.getstream.chat.android.offline.thread.ThreadController
 import kotlinx.coroutines.CoroutineScope
@@ -119,104 +116,6 @@
             ).also { scope.launch { it.loadOlderMessages() } }
         }
 
-<<<<<<< HEAD
-    internal suspend fun keystroke(parentId: String?): Result<Boolean> {
-        if (!mutableState._channelConfig.value.typingEventsEnabled) return Result(false)
-        lastKeystrokeAt = Date()
-        if (lastStartTypingEvent == null || lastKeystrokeAt!!.time - lastStartTypingEvent!!.time > 3000) {
-            lastStartTypingEvent = lastKeystrokeAt
-
-            val channelClient = client.channel(channelType = channelType, channelId = channelId)
-            val result = if (parentId != null) {
-                channelClient.keystroke(parentId)
-            } else {
-                channelClient.keystroke()
-            }.await()
-            return result.map { true.also { keystrokeParentMessageId = parentId } }
-        }
-        return Result(false)
-    }
-
-    internal suspend fun stopTyping(parentId: String?): Result<Boolean> {
-        if (!mutableState._channelConfig.value.typingEventsEnabled) return Result(false)
-        if (lastStartTypingEvent != null) {
-            lastStartTypingEvent = null
-            lastKeystrokeAt = null
-
-            val channelClient = client.channel(channelType = channelType, channelId = channelId)
-            val result = if (parentId != null) {
-                channelClient.stopTyping(parentId)
-            } else {
-                channelClient.stopTyping()
-            }.await()
-
-            return result.map { true.also { keystrokeParentMessageId = null } }
-        }
-        return Result(false)
-    }
-
-    /**
-     * Marks the channel as read by the current user
-     *
-     * @return whether the channel was marked as read or not
-     */
-    internal fun markRead(): Boolean {
-        if (!mutableState._channelConfig.value.readEventsEnabled) {
-            return false
-        }
-
-        // throttle the mark read
-        val messages = mutableState.sortedMessages.value
-
-        if (messages.isEmpty()) {
-            logger.logI("No messages; nothing to mark read.")
-            return false
-        }
-
-        return messages.last().createdAt
-            .let { lastMessageDate ->
-                val shouldUpdate =
-                    lastMarkReadEvent == null || lastMessageDate?.after(lastMarkReadEvent) == true
-
-                if (!shouldUpdate) {
-                    logger.logI("Last message date [$lastMessageDate] is not after last read event [$lastMarkReadEvent]; no need to update.")
-                    return false
-                }
-
-                lastMarkReadEvent = lastMessageDate
-
-                // update live data with new read
-                globalState.user.value?.let { currentUser ->
-                    updateRead(ChannelUserRead(currentUser, lastMarkReadEvent))
-                }
-
-                shouldUpdate
-            }
-    }
-
-    internal suspend fun hide(clearHistory: Boolean): Result<Unit> {
-        channelLogic.setHidden(true)
-        val result = channelClient.hide(clearHistory).await()
-        if (result.isSuccess) {
-            if (clearHistory) {
-                val now = Date()
-                mutableState.hideMessagesBefore = now
-                channelLogic.removeMessagesBefore(now)
-                repos.deleteChannelMessagesBefore(cid, now)
-                repos.setHiddenForChannel(cid, true, now)
-            } else {
-                repos.setHiddenForChannel(cid, true)
-            }
-        }
-        return result
-    }
-
-    internal suspend fun show(): Result<Unit> {
-        return channelClient.show().await()
-    }
-
-=======
->>>>>>> 588f1568
     /** Leave the channel action. Fires an API request. */
     internal suspend fun leave(): Result<Unit> {
         val result = globalState.user.value?.let { currentUser ->
@@ -339,20 +238,6 @@
         }
     }
 
-<<<<<<< HEAD
-    /**
-     * Cancels ephemeral Message.
-     * Removes message from the offline storage and memory and notifies about update.
-     */
-    internal suspend fun cancelEphemeralMessage(message: Message): Result<Boolean> {
-        require(message.isEphemeral()) { "Only ephemeral message can be canceled" }
-        repos.deleteChannelMessage(message)
-        removeLocalMessage(message)
-        return Result(true)
-    }
-
-=======
->>>>>>> 588f1568
     internal suspend fun sendImage(file: File): Result<String> {
         return client.sendImage(channelType, channelId, file).await()
     }
