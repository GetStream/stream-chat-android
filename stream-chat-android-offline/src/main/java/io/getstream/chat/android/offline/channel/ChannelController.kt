--- conflicted
+++ resolved
@@ -375,16 +375,12 @@
     }
 
     internal suspend fun leave(): Result<Unit> {
-<<<<<<< HEAD
         val currentUser = domainImpl.user.value
 
         val result = currentUser?.let { user ->
-            channelClient.removeMembers(user.id).execute()
+            channelClient.removeMembers(user.id).await()
         }
             ?: Result(ChatError("Current user is not set, then it is not possible to leave channel. Please set User for ChatDomain."))
-=======
-        val result = channelClient.removeMembers(domainImpl.currentUser.id).await()
->>>>>>> 976a2c3c
 
         return if (result.isSuccess) {
             // Remove from query controllers
@@ -579,6 +575,7 @@
      * - If we're online do the send message request
      * - If the request fails we retry according to the retry policy set on the repo
      */
+
     internal suspend fun sendMessage(
         message: Message,
         attachmentTransformer: ((at: Attachment, file: File) -> Attachment)? = null,
@@ -826,7 +823,6 @@
         }
         if (enforceUnique && currentUser != null) {
             // remove all user's reactions to the message
-
             domainImpl.repos.updateReactionsForMessageByDeletedDate(
                 userId = currentUser.id,
                 messageId = reaction.messageId,
