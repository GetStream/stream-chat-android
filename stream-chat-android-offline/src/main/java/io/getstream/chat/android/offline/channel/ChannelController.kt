package io.getstream.chat.android.offline.channel

import androidx.annotation.VisibleForTesting
import io.getstream.chat.android.client.ChatClient
import io.getstream.chat.android.client.api.models.WatchChannelRequest
import io.getstream.chat.android.client.call.await
import io.getstream.chat.android.client.errors.ChatError
import io.getstream.chat.android.client.events.ChatEvent
import io.getstream.chat.android.client.extensions.isPermanent
import io.getstream.chat.android.client.extensions.retry
import io.getstream.chat.android.client.logger.ChatLogger
import io.getstream.chat.android.client.models.Channel
import io.getstream.chat.android.client.models.ChannelUserRead
import io.getstream.chat.android.client.models.Config
import io.getstream.chat.android.client.models.Member
import io.getstream.chat.android.client.models.Message
import io.getstream.chat.android.client.models.TypingEvent
import io.getstream.chat.android.client.models.User
import io.getstream.chat.android.client.utils.Result
import io.getstream.chat.android.client.utils.SyncStatus
import io.getstream.chat.android.offline.ChatDomainImpl
import io.getstream.chat.android.offline.experimental.channel.logic.ChannelLogic
import io.getstream.chat.android.offline.experimental.channel.state.ChannelMutableState
import io.getstream.chat.android.offline.experimental.channel.thread.logic.ThreadLogic
import io.getstream.chat.android.offline.experimental.channel.thread.state.ThreadMutableState
import io.getstream.chat.android.offline.experimental.global.GlobalState
import io.getstream.chat.android.offline.message.attachment.AttachmentUploader
import io.getstream.chat.android.offline.repository.RepositoryFacade
import io.getstream.chat.android.offline.request.QueryChannelPaginationRequest
import io.getstream.chat.android.offline.thread.ThreadController
import kotlinx.coroutines.CoroutineScope
import kotlinx.coroutines.Job
import kotlinx.coroutines.async
import kotlinx.coroutines.cancelAndJoin
import kotlinx.coroutines.flow.SharingStarted
import kotlinx.coroutines.flow.StateFlow
import kotlinx.coroutines.flow.map
import kotlinx.coroutines.flow.stateIn
import kotlinx.coroutines.launch
import java.io.File
import java.util.Calendar
import java.util.Date
import java.util.concurrent.ConcurrentHashMap

public class ChannelController internal constructor(
    private val mutableState: ChannelMutableState,
    private val channelLogic: ChannelLogic,
    private val client: ChatClient,
    @VisibleForTesting
    private val userPresence: Boolean,
    private val attachmentUploader: AttachmentUploader = AttachmentUploader(client),
    private val repos: RepositoryFacade,
    private val scope: CoroutineScope,
    private val globalState: GlobalState
) {
    public val channelType: String by mutableState::channelType
    public val channelId: String by mutableState::channelId
    public val cid: String by mutableState::cid

    private val editJobs = mutableMapOf<String, Job>()

    private var lastStartTypingEvent: Date? by mutableState::lastStartTypingEvent
    private val channelClient = client.channel(channelType, channelId)

    private var keystrokeParentMessageId: String? by mutableState::keystrokeParentMessageId

    private val logger = ChatLogger.get("ChatDomain ChannelController")

    private val threadControllerMap: ConcurrentHashMap<String, ThreadController> = ConcurrentHashMap()

    internal val unfilteredMessages by mutableState::messageList
    internal val hideMessagesBefore by mutableState::hideMessagesBefore

    public val messages: StateFlow<List<Message>> = mutableState.messages
    public val repliedMessage: StateFlow<Message?> = mutableState.repliedMessage
    public val messagesState: StateFlow<MessagesState> = mutableState.messagesState.map {
        when (it) {
            io.getstream.chat.android.offline.experimental.channel.state.MessagesState.Loading -> MessagesState.Loading
            io.getstream.chat.android.offline.experimental.channel.state.MessagesState.NoQueryActive -> MessagesState.NoQueryActive
            io.getstream.chat.android.offline.experimental.channel.state.MessagesState.OfflineNoResults -> MessagesState.OfflineNoResults
            is io.getstream.chat.android.offline.experimental.channel.state.MessagesState.Result -> MessagesState.Result(
                it.messages
            )
        }
    }.stateIn(scope, SharingStarted.Eagerly, MessagesState.NoQueryActive)
    public val oldMessages: StateFlow<List<Message>> by mutableState::oldMessages
    public val watcherCount: StateFlow<Int> by mutableState::watcherCount
    public val watchers: StateFlow<List<User>> by mutableState::watchers
    public val typing: StateFlow<TypingEvent> by mutableState::typing
    public val reads: StateFlow<List<ChannelUserRead>> by mutableState::reads
    public val read: StateFlow<ChannelUserRead?> by mutableState::read
    public val unreadCount: StateFlow<Int?> by mutableState::unreadCount
    public val members: StateFlow<List<Member>> by mutableState::members
    public val channelData: StateFlow<ChannelData> by mutableState::channelData
    public val hidden: StateFlow<Boolean> by mutableState::hidden
    public val muted: StateFlow<Boolean> by mutableState::muted
    public val loading: StateFlow<Boolean> by mutableState::loading
    public val loadingOlderMessages: StateFlow<Boolean> by mutableState::loadingOlderMessages
    public val loadingNewerMessages: StateFlow<Boolean> by mutableState::loadingNewerMessages
    public val endOfOlderMessages: StateFlow<Boolean> by mutableState::endOfOlderMessages
    public val endOfNewerMessages: StateFlow<Boolean> by mutableState::endOfNewerMessages
    public val channelConfig: StateFlow<Config> by mutableState::_channelConfig
    public val recoveryNeeded: Boolean by mutableState::recoveryNeeded

    internal fun getThread(threadState: ThreadMutableState, threadLogic: ThreadLogic): ThreadController =
        threadControllerMap.getOrPut(threadState.parentId) {
            ThreadController(
                threadState,
                threadLogic,
                client
            ).also { scope.launch { it.loadOlderMessages() } }
        }

    /** Leave the channel action. Fires an API request. */
    internal suspend fun leave(): Result<Unit> {
        val result = globalState.user.value?.let { currentUser ->
            channelClient.removeMembers(currentUser.id).await()
        }

        return if (result?.isSuccess == true) {
            Result(Unit)
        } else {
            Result(result?.error() ?: ChatError("Current user null"))
        }
    }

    internal suspend fun watch(limit: Int = 30) {
        // Otherwise it's too easy for devs to create UI bugs which DDOS our API
        if (mutableState._loading.value) {
            logger.logI("Another request to watch this channel is in progress. Ignoring this request.")
            return
        }
        runChannelQuery(QueryChannelPaginationRequest(limit).toWatchChannelRequest(userPresence))
    }

    /** Loads a list of messages before the oldest message in the current list. */
    internal suspend fun loadOlderMessages(limit: Int = 30): Result<Channel> {
        return runChannelQuery(channelLogic.olderWatchChannelRequest(limit = limit, baseMessageId = null))
    }

    /** Loads a list of messages after the newest message in the current list. */
    internal suspend fun loadNewerMessages(limit: Int = 30): Result<Channel> {
        return runChannelQuery(channelLogic.newerWatchChannelRequest(limit = limit, baseMessageId = null))
    }

    /** Loads a list of messages before the message with particular message id. */
    private suspend fun loadOlderMessages(messageId: String, limit: Int): Result<Channel> {
        return runChannelQuery(channelLogic.olderWatchChannelRequest(limit = limit, baseMessageId = messageId))
    }

    /** Loads a list of messages after the message with particular message id. */
    private suspend fun loadNewerMessages(messageId: String, limit: Int): Result<Channel> {
        return runChannelQuery(channelLogic.newerWatchChannelRequest(limit = limit, baseMessageId = messageId))
    }

    private suspend fun runChannelQuery(request: WatchChannelRequest): Result<Channel> {
        val preconditionResult = channelLogic.onQueryChannelPrecondition(channelType, channelId, request)
        if (preconditionResult.isError) {
            return Result.error(preconditionResult.error())
        }

        val offlineChannel = channelLogic.runChannelQueryOffline(request)

        val onlineResult = client.queryChannelInternal(channelType, channelId, request).await().also { result ->
            channelLogic.onQueryChannelResult(result, channelType, channelId, request)
        }

        return when {
            onlineResult.isSuccess -> onlineResult
            offlineChannel != null -> Result.success(offlineChannel)
            else -> onlineResult
        }
    }

    internal suspend fun sendMessage(message: Message): Result<Message> = channelClient.sendMessage(message).await()

    internal suspend fun retrySendMessage(message: Message): Result<Message> =
        channelClient.sendMessage(message, true).await()

<<<<<<< HEAD
    internal suspend fun uploadAttachments(
        message: Message,
    ): List<Attachment> {
        return try {
            message.attachments.map { attachment ->
                if (attachment.uploadState != Attachment.UploadState.Success) {
                    attachmentUploader.uploadAttachment(
                        channelType,
                        channelId,
                        attachment,
                        ProgressCallbackImpl(message.id, attachment.uploadId!!)
                    )
                        .recover { error -> attachment.apply { uploadState = Attachment.UploadState.Failed(error) } }
                        .data()
                } else {
                    attachment
                }
            }.toMutableList()
        } catch (e: Exception) {
            message.attachments.map {
                if (it.uploadState != Attachment.UploadState.Success) {
                    it.uploadState = Attachment.UploadState.Failed(ChatError(e.message, e))
                }
                it
            }.toMutableList()
        }.also { attachments ->
            message.attachments = attachments
            // TODO refactor this place. A lot of side effects happening here.
            //  We should extract it to entity that will handle logic of uploading only.
            if (message.attachments.any { attachment -> attachment.uploadState is Attachment.UploadState.Failed }) {
                message.syncStatus = SyncStatus.FAILED_PERMANENTLY
            }
            // RepositoryFacade::insertMessage is implemented as upsert, therefore we need to delete the message first
            repos.deleteChannelMessage(message)
            repos.insertMessage(message)
            upsertMessage(message)
        }
    }

    private fun updateAttachmentUploadState(messageId: String, uploadId: String, newState: Attachment.UploadState) {
        val message = mutableState.messageList.value.firstOrNull { it.id == messageId }
        if (message != null) {
            val newAttachments = message.attachments.map { attachment ->
                if (attachment.uploadId == uploadId) {
                    attachment.copy(uploadState = newState)
                } else {
                    attachment
                }
            }
            val updatedMessage = message.copy(attachments = newAttachments.toMutableList())
            val newMessages =
                mutableState.messageList.value.associateBy(Message::id) + (updatedMessage.id to updatedMessage)
            mutableState._messages.value = newMessages
        }
    }

=======
>>>>>>> e8a8bc11
    internal suspend fun sendImage(file: File): Result<String> {
        return client.sendImage(channelType, channelId, file).await()
    }

    internal suspend fun sendFile(file: File): Result<String> {
        return client.sendFile(channelType, channelId, file).await()
    }

    // This one needs to be public for flows such as running a message action

    internal fun upsertMessage(message: Message) {
        channelLogic.upsertMessages(listOf(message))
    }

    public fun getMessage(messageId: String): Message? = channelLogic.getMessage(messageId)

    public fun clean() {
        scope.launch {
            // cleanup your own typing state
            val now = Date()
            if (lastStartTypingEvent != null && now.time - lastStartTypingEvent!!.time > 5000) {
                channelClient.stopTyping(keystrokeParentMessageId)
            }

            // Cleanup typing events that are older than 15 seconds
            var copy = mutableState._typing.value
            var changed = false
            val calendar = Calendar.getInstance()
            calendar.add(Calendar.SECOND, -15)
            val old = calendar.time
            for ((userId, typing) in copy.toList()) {
                if (typing.createdAt.before(old)) {
                    copy = copy - userId
                    changed = true
                }
            }
            if (changed) {
                mutableState._typing.value = copy
            }
        }
    }

    internal fun setTyping(userId: String, event: ChatEvent?) = channelLogic.setTyping(userId, event)

    internal fun handleEvents(events: List<ChatEvent>) = channelLogic.handleEvents(events)

    internal fun handleEvent(event: ChatEvent) = channelLogic.handleEvent(event)

    internal fun updateDataFromChannel(c: Channel) = channelLogic.updateDataFromChannel(c)

    /**
     * Edits the specified message. Local storage is updated immediately.
     * The API request is retried according to the retry policy specified on the chatDomain.
     *
     * @param message The message to edit.
     *
     * @return Executable async [Call] responsible for editing a message.
     *
     * @see io.getstream.chat.android.livedata.utils.RetryPolicy
     */
    @Deprecated(
        message = "ChatDomain.editMessage is deprecated. Use function ChatClient::updateMessage instead",
        replaceWith = ReplaceWith(
            expression = "ChatClient.instance().updateMessage(message)",
            imports = arrayOf("io.getstream.chat.android.client.ChatClient")
        ),
        level = DeprecationLevel.WARNING
    )
    internal suspend fun editMessage(message: Message): Result<Message> {
        // TODO: should we rename edit message into update message to be similar to llc?
        val online = globalState.isOnline()
        val messageToBeEdited = message.copy(
            updatedLocallyAt = Date(),
            syncStatus = if (!online) SyncStatus.SYNC_NEEDED else SyncStatus.IN_PROGRESS
        )

        // Update flow
        upsertMessage(messageToBeEdited)

        // Update Room State
        repos.insertMessage(messageToBeEdited)

        if (online) {
            // updating a message should cancel prior runnables editing the same message...
            // cancel previous message jobs
            editJobs[message.id]?.cancelAndJoin()
            // TODO: Will be removed after migrating ChatDomain
            val job = scope.async {
                client.updateMessageInternal(messageToBeEdited).retry(scope, client.retryPolicy).await()
            }
            editJobs[message.id] = job
            val result = job.await()
            if (result.isSuccess) {
                val editedMessage = result.data()
                editedMessage.syncStatus = SyncStatus.COMPLETED
                upsertMessage(editedMessage)
                repos.insertMessage(editedMessage)

                return Result(editedMessage)
            } else {
                val failedMessage = messageToBeEdited.copy(
                    syncStatus = if (result.error().isPermanent()) {
                        SyncStatus.FAILED_PERMANENTLY
                    } else {
                        SyncStatus.SYNC_NEEDED
                    },
                    updatedLocallyAt = Date(),
                )

                upsertMessage(failedMessage)
                repos.insertMessage(failedMessage)
                return Result(result.error())
            }
        }
        return Result(messageToBeEdited)
    }

    public fun toChannel(): Channel = mutableState.toChannel()

    internal suspend fun loadMessageById(
        messageId: String,
        newerMessagesOffset: Int,
        olderMessagesOffset: Int,
    ): Result<Message> {
        val message = client.getMessage(messageId).await()
            .takeIf { it.isSuccess }
            ?.data()
            ?: repos.selectMessage(messageId)
            ?: return Result(ChatError("Error while fetching message from backend. Message id: $messageId"))
        channelLogic.storeMessageLocally(listOf(message))
        upsertMessage(message)
        loadOlderMessages(messageId, newerMessagesOffset)
        loadNewerMessages(messageId, olderMessagesOffset)
        return Result(message)
    }

    internal fun replyMessage(repliedMessage: Message?) {
        mutableState._repliedMessage.value = repliedMessage
    }

    public sealed class MessagesState {
        /** The ChannelController is initialized but no query is currently running.
         * If you know that a query will be started you typically want to display a loading icon.
         */
        public object NoQueryActive : MessagesState()

        /** Indicates we are loading the first page of results.
         * We are in this state if ChannelController.loading is true
         * For seeing if we're loading more results have a look at loadingNewerMessages and loadingOlderMessages
         *
         * @see loading
         * @see loadingNewerMessages
         * @see loadingOlderMessages
         */
        public object Loading : MessagesState()

        /** If we are offline and don't have channels stored in offline storage, typically displayed as an error condition. */
        public object OfflineNoResults : MessagesState()

        /** The list of messages, loaded either from offline storage or an API call.
         * Observe chatDomain.online to know if results are currently up to date
         * @see ChatDomainImpl.connectionState
         */
        public data class Result(val messages: List<Message>) : MessagesState()
    }
}<|MERGE_RESOLUTION|>--- conflicted
+++ resolved
@@ -177,65 +177,6 @@
     internal suspend fun retrySendMessage(message: Message): Result<Message> =
         channelClient.sendMessage(message, true).await()
 
-<<<<<<< HEAD
-    internal suspend fun uploadAttachments(
-        message: Message,
-    ): List<Attachment> {
-        return try {
-            message.attachments.map { attachment ->
-                if (attachment.uploadState != Attachment.UploadState.Success) {
-                    attachmentUploader.uploadAttachment(
-                        channelType,
-                        channelId,
-                        attachment,
-                        ProgressCallbackImpl(message.id, attachment.uploadId!!)
-                    )
-                        .recover { error -> attachment.apply { uploadState = Attachment.UploadState.Failed(error) } }
-                        .data()
-                } else {
-                    attachment
-                }
-            }.toMutableList()
-        } catch (e: Exception) {
-            message.attachments.map {
-                if (it.uploadState != Attachment.UploadState.Success) {
-                    it.uploadState = Attachment.UploadState.Failed(ChatError(e.message, e))
-                }
-                it
-            }.toMutableList()
-        }.also { attachments ->
-            message.attachments = attachments
-            // TODO refactor this place. A lot of side effects happening here.
-            //  We should extract it to entity that will handle logic of uploading only.
-            if (message.attachments.any { attachment -> attachment.uploadState is Attachment.UploadState.Failed }) {
-                message.syncStatus = SyncStatus.FAILED_PERMANENTLY
-            }
-            // RepositoryFacade::insertMessage is implemented as upsert, therefore we need to delete the message first
-            repos.deleteChannelMessage(message)
-            repos.insertMessage(message)
-            upsertMessage(message)
-        }
-    }
-
-    private fun updateAttachmentUploadState(messageId: String, uploadId: String, newState: Attachment.UploadState) {
-        val message = mutableState.messageList.value.firstOrNull { it.id == messageId }
-        if (message != null) {
-            val newAttachments = message.attachments.map { attachment ->
-                if (attachment.uploadId == uploadId) {
-                    attachment.copy(uploadState = newState)
-                } else {
-                    attachment
-                }
-            }
-            val updatedMessage = message.copy(attachments = newAttachments.toMutableList())
-            val newMessages =
-                mutableState.messageList.value.associateBy(Message::id) + (updatedMessage.id to updatedMessage)
-            mutableState._messages.value = newMessages
-        }
-    }
-
-=======
->>>>>>> e8a8bc11
     internal suspend fun sendImage(file: File): Result<String> {
         return client.sendImage(channelType, channelId, file).await()
     }
