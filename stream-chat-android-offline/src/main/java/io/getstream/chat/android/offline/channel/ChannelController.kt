package io.getstream.chat.android.offline.channel

import androidx.annotation.VisibleForTesting
import io.getstream.chat.android.client.ChatClient
import io.getstream.chat.android.client.api.models.WatchChannelRequest
import io.getstream.chat.android.client.call.await
import io.getstream.chat.android.client.errors.ChatError
import io.getstream.chat.android.client.events.ChatEvent
import io.getstream.chat.android.client.extensions.isPermanent
import io.getstream.chat.android.client.extensions.retry
import io.getstream.chat.android.client.logger.ChatLogger
import io.getstream.chat.android.client.models.Channel
import io.getstream.chat.android.client.models.ChannelUserRead
import io.getstream.chat.android.client.models.Config
import io.getstream.chat.android.client.models.Member
import io.getstream.chat.android.client.models.Message
import io.getstream.chat.android.client.models.TypingEvent
import io.getstream.chat.android.client.models.User
import io.getstream.chat.android.client.utils.Result
import io.getstream.chat.android.client.utils.SyncStatus
import io.getstream.chat.android.offline.ChatDomainImpl
import io.getstream.chat.android.offline.experimental.channel.logic.ChannelLogic
import io.getstream.chat.android.offline.experimental.channel.state.ChannelMutableState
import io.getstream.chat.android.offline.request.QueryChannelPaginationRequest
import kotlinx.coroutines.Job
import kotlinx.coroutines.async
import kotlinx.coroutines.cancelAndJoin
import kotlinx.coroutines.flow.SharingStarted
import kotlinx.coroutines.flow.StateFlow
import kotlinx.coroutines.flow.map
import kotlinx.coroutines.flow.stateIn
import kotlinx.coroutines.launch
import java.io.File
import java.util.Calendar
import java.util.Date

public class ChannelController internal constructor(
    private val mutableState: ChannelMutableState,
    private val channelLogic: ChannelLogic,
    private val client: ChatClient,
    @VisibleForTesting
    internal val domainImpl: ChatDomainImpl,
) {
    public val channelType: String by mutableState::channelType
    public val channelId: String by mutableState::channelId
    public val cid: String by mutableState::cid

    private val editJobs = mutableMapOf<String, Job>()

    private var lastStartTypingEvent: Date? by mutableState::lastStartTypingEvent
    private val channelClient = client.channel(channelType, channelId)

    private var keystrokeParentMessageId: String? by mutableState::keystrokeParentMessageId

    private val logger = ChatLogger.get("ChatDomain ChannelController")

<<<<<<< HEAD
    private val threadControllerMap: ConcurrentHashMap<String, ThreadController> = ConcurrentHashMap()
=======
    internal val unfilteredMessages by mutableState::messageList
    internal val hideMessagesBefore by mutableState::hideMessagesBefore
>>>>>>> e82d3536

    public val messages: StateFlow<List<Message>> = mutableState.messages
    public val repliedMessage: StateFlow<Message?> = mutableState.repliedMessage
    public val messagesState: StateFlow<MessagesState> = mutableState.messagesState.map {
        when (it) {
            io.getstream.chat.android.offline.experimental.channel.state.MessagesState.Loading -> MessagesState.Loading
            io.getstream.chat.android.offline.experimental.channel.state.MessagesState.NoQueryActive -> MessagesState.NoQueryActive
            io.getstream.chat.android.offline.experimental.channel.state.MessagesState.OfflineNoResults -> MessagesState.OfflineNoResults
            is io.getstream.chat.android.offline.experimental.channel.state.MessagesState.Result -> MessagesState.Result(
                it.messages
            )
        }
    }.stateIn(domainImpl.scope, SharingStarted.Eagerly, MessagesState.NoQueryActive)
    public val oldMessages: StateFlow<List<Message>> by mutableState::oldMessages
    public val watcherCount: StateFlow<Int> by mutableState::watcherCount
    public val watchers: StateFlow<List<User>> by mutableState::watchers
    public val typing: StateFlow<TypingEvent> by mutableState::typing
    public val reads: StateFlow<List<ChannelUserRead>> by mutableState::reads
    public val read: StateFlow<ChannelUserRead?> by mutableState::read
    public val unreadCount: StateFlow<Int?> by mutableState::unreadCount
    public val members: StateFlow<List<Member>> by mutableState::members
    public val channelData: StateFlow<ChannelData> by mutableState::channelData
    public val hidden: StateFlow<Boolean> by mutableState::hidden
    public val muted: StateFlow<Boolean> by mutableState::muted
    public val loading: StateFlow<Boolean> by mutableState::loading
    public val loadingOlderMessages: StateFlow<Boolean> by mutableState::loadingOlderMessages
    public val loadingNewerMessages: StateFlow<Boolean> by mutableState::loadingNewerMessages
    public val endOfOlderMessages: StateFlow<Boolean> by mutableState::endOfOlderMessages
    public val endOfNewerMessages: StateFlow<Boolean> by mutableState::endOfNewerMessages
    public val channelConfig: StateFlow<Config> by mutableState::_channelConfig
    public val recoveryNeeded: Boolean by mutableState::recoveryNeeded

    /** Leave the channel action. Fires an API request. */
    internal suspend fun leave(): Result<Unit> {
        val result = domainImpl.user.value?.let { currentUser ->
            channelClient.removeMembers(currentUser.id).await()
        }

        return if (result?.isSuccess == true) {
            Result(Unit)
        } else {
            Result(result?.error() ?: ChatError("Current user null"))
        }
    }

    internal suspend fun watch(limit: Int = 30) {
        // Otherwise it's too easy for devs to create UI bugs which DDOS our API
        if (mutableState._loading.value) {
            logger.logI("Another request to watch this channel is in progress. Ignoring this request.")
            return
        }
        runChannelQuery(QueryChannelPaginationRequest(limit).toWatchChannelRequest(domainImpl.userPresence))
    }

    /** Loads a list of messages before the oldest message in the current list. */
    internal suspend fun loadOlderMessages(limit: Int = 30): Result<Channel> {
        return runChannelQuery(channelLogic.olderWatchChannelRequest(limit = limit, baseMessageId = null))
    }

    /** Loads a list of messages after the newest message in the current list. */
    internal suspend fun loadNewerMessages(limit: Int = 30): Result<Channel> {
        return runChannelQuery(channelLogic.newerWatchChannelRequest(limit = limit, baseMessageId = null))
    }

    /** Loads a list of messages before the message with particular message id. */
    private suspend fun loadOlderMessages(messageId: String, limit: Int): Result<Channel> {
        return runChannelQuery(channelLogic.olderWatchChannelRequest(limit = limit, baseMessageId = messageId))
    }

    /** Loads a list of messages after the message with particular message id. */
    private suspend fun loadNewerMessages(messageId: String, limit: Int): Result<Channel> {
        return runChannelQuery(channelLogic.newerWatchChannelRequest(limit = limit, baseMessageId = messageId))
    }

    private suspend fun runChannelQuery(request: WatchChannelRequest): Result<Channel> {
        val preconditionResult = channelLogic.onQueryChannelPrecondition(channelType, channelId, request)
        if (preconditionResult.isError) {
            return Result.error(preconditionResult.error())
        }

        val offlineChannel = channelLogic.runChannelQueryOffline(request)

        val onlineResult = client.queryChannelInternal(channelType, channelId, request).await().also { result ->
            channelLogic.onQueryChannelResult(result, channelType, channelId, request)
        }

        return when {
            onlineResult.isSuccess -> onlineResult
            offlineChannel != null -> Result.success(offlineChannel)
            else -> onlineResult
        }
    }

    internal suspend fun sendMessage(message: Message): Result<Message> = channelClient.sendMessage(message).await()

    internal suspend fun retrySendMessage(message: Message): Result<Message> =
        channelClient.sendMessage(message, true).await()

    internal suspend fun sendImage(file: File): Result<String> {
        return client.sendImage(channelType, channelId, file).await()
    }

    internal suspend fun sendFile(file: File): Result<String> {
        return client.sendFile(channelType, channelId, file).await()
    }

    // This one needs to be public for flows such as running a message action

    internal fun upsertMessage(message: Message) {
        channelLogic.upsertMessages(listOf(message))
    }

    public fun getMessage(messageId: String): Message? = channelLogic.getMessage(messageId)

    public fun clean() {
        domainImpl.scope.launch {
            // cleanup your own typing state
            val now = Date()
            if (lastStartTypingEvent != null && now.time - lastStartTypingEvent!!.time > 5000) {
                channelClient.stopTyping(keystrokeParentMessageId)
            }

            // Cleanup typing events that are older than 15 seconds
            var copy = mutableState._typing.value
            var changed = false
            val calendar = Calendar.getInstance()
            calendar.add(Calendar.SECOND, -15)
            val old = calendar.time
            for ((userId, typing) in copy.toList()) {
                if (typing.createdAt.before(old)) {
                    copy = copy - userId
                    changed = true
                }
            }
            if (changed) {
                mutableState._typing.value = copy
            }
        }
    }

    internal fun setTyping(userId: String, event: ChatEvent?) = channelLogic.setTyping(userId, event)

    internal fun handleEvents(events: List<ChatEvent>) = channelLogic.handleEvents(events)

    internal fun handleEvent(event: ChatEvent) = channelLogic.handleEvent(event)

    internal fun updateDataFromChannel(c: Channel) = channelLogic.updateDataFromChannel(c)

    /**
     * Edits the specified message. Local storage is updated immediately.
     * The API request is retried according to the retry policy specified on the chatDomain.
     *
     * @param message The message to edit.
     *
     * @return Executable async [Call] responsible for editing a message.
     *
     * @see io.getstream.chat.android.livedata.utils.RetryPolicy
     */
    @Deprecated(
        message = "ChatDomain.editMessage is deprecated. Use function ChatClient::updateMessage instead",
        replaceWith = ReplaceWith(
            expression = "ChatClient.instance().updateMessage(message)",
            imports = arrayOf("io.getstream.chat.android.client.ChatClient")
        ),
        level = DeprecationLevel.WARNING
    )
    internal suspend fun editMessage(message: Message): Result<Message> {
        // TODO: should we rename edit message into update message to be similar to llc?
        val online = domainImpl.isOnline()
        val messageToBeEdited = message.copy(
            updatedLocallyAt = Date(),
            syncStatus = if (!online) SyncStatus.SYNC_NEEDED else SyncStatus.IN_PROGRESS
        )

        // Update flow
        upsertMessage(messageToBeEdited)

        // Update Room State
        domainImpl.repos.insertMessage(messageToBeEdited)

        if (online) {
            // updating a message should cancel prior runnables editing the same message...
            // cancel previous message jobs
            editJobs[message.id]?.cancelAndJoin()
            // TODO: Will be removed after migrating ChatDomain
            val job = domainImpl.scope.async {
                client.updateMessageInternal(messageToBeEdited).retry(domainImpl.scope, client.retryPolicy).await()
            }
            editJobs[message.id] = job
            val result = job.await()
            if (result.isSuccess) {
                val editedMessage = result.data()
                editedMessage.syncStatus = SyncStatus.COMPLETED
                upsertMessage(editedMessage)
                domainImpl.repos.insertMessage(editedMessage)

                return Result(editedMessage)
            } else {
                val failedMessage = messageToBeEdited.copy(
                    syncStatus = if (result.error().isPermanent()) {
                        SyncStatus.FAILED_PERMANENTLY
                    } else {
                        SyncStatus.SYNC_NEEDED
                    },
                    updatedLocallyAt = Date(),
                )

                upsertMessage(failedMessage)
                domainImpl.repos.insertMessage(failedMessage)
                return Result(result.error())
            }
        }
        return Result(messageToBeEdited)
    }

    public fun toChannel(): Channel = mutableState.toChannel()

    internal suspend fun loadMessageById(
        messageId: String,
        newerMessagesOffset: Int,
        olderMessagesOffset: Int,
    ): Result<Message> {
        val message = client.getMessage(messageId).await()
            .takeIf { it.isSuccess }
            ?.data()
            ?: domainImpl.repos.selectMessage(messageId)
            ?: return Result(ChatError("Error while fetching message from backend. Message id: $messageId"))
        channelLogic.storeMessageLocally(listOf(message))
        upsertMessage(message)
        loadOlderMessages(messageId, newerMessagesOffset)
        loadNewerMessages(messageId, olderMessagesOffset)
        return Result(message)
    }

    internal fun replyMessage(repliedMessage: Message?) {
        mutableState._repliedMessage.value = repliedMessage
    }

    public sealed class MessagesState {
        /** The ChannelController is initialized but no query is currently running.
         * If you know that a query will be started you typically want to display a loading icon.
         */
        public object NoQueryActive : MessagesState()

        /** Indicates we are loading the first page of results.
         * We are in this state if ChannelController.loading is true
         * For seeing if we're loading more results have a look at loadingNewerMessages and loadingOlderMessages
         *
         * @see loading
         * @see loadingNewerMessages
         * @see loadingOlderMessages
         */
        public object Loading : MessagesState()

        /** If we are offline and don't have channels stored in offline storage, typically displayed as an error condition. */
        public object OfflineNoResults : MessagesState()

        /** The list of messages, loaded either from offline storage or an API call.
         * Observe chatDomain.online to know if results are currently up to date
         * @see ChatDomainImpl.connectionState
         */
        public data class Result(val messages: List<Message>) : MessagesState()
    }
}<|MERGE_RESOLUTION|>--- conflicted
+++ resolved
@@ -54,12 +54,7 @@
 
     private val logger = ChatLogger.get("ChatDomain ChannelController")
 
-<<<<<<< HEAD
-    private val threadControllerMap: ConcurrentHashMap<String, ThreadController> = ConcurrentHashMap()
-=======
-    internal val unfilteredMessages by mutableState::messageList
     internal val hideMessagesBefore by mutableState::hideMessagesBefore
->>>>>>> e82d3536
 
     public val messages: StateFlow<List<Message>> = mutableState.messages
     public val repliedMessage: StateFlow<Message?> = mutableState.repliedMessage
