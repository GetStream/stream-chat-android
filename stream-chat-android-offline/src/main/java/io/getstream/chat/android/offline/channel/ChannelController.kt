--- conflicted
+++ resolved
@@ -53,6 +53,7 @@
 import io.getstream.chat.android.client.events.UserStopWatchingEvent
 import io.getstream.chat.android.client.events.UserUpdatedEvent
 import io.getstream.chat.android.client.extensions.enrichWithCid
+import io.getstream.chat.android.client.extensions.uploadId
 import io.getstream.chat.android.client.logger.ChatLogger
 import io.getstream.chat.android.client.models.Attachment
 import io.getstream.chat.android.client.models.Channel
@@ -579,80 +580,6 @@
     internal suspend fun retrySendMessage(message: Message): Result<Message> =
         messageSendingService.sendMessage(message)
 
-<<<<<<< HEAD
-    @Deprecated(
-        message = "Don't use sendMessage with attachmentTransformer. It's better to implement custom attachment uploading mechanism for additional transformation",
-        replaceWith = ReplaceWith("sendMessage(message: Message)")
-    )
-    private suspend fun sendMessage(
-        message: Message,
-        attachmentTransformer: ((at: Attachment, file: File) -> Attachment),
-    ): Result<Message> {
-        val newMessage = message.copy()
-        newMessage.user = domainImpl.user.value ?: return Result(ChatError("Current user null"))
-
-        val online = domainImpl.isOnline()
-        val hasAttachments = newMessage.attachments.isNotEmpty()
-
-        // set defaults for id, cid and created at
-        if (newMessage.id.isEmpty()) {
-            newMessage.id = domainImpl.generateMessageId()
-        }
-        if (newMessage.cid.isEmpty()) {
-            newMessage.enrichWithCid(cid)
-        }
-
-        newMessage.attachments.forEach { attachment ->
-            attachment.uploadId = generateUploadId()
-            attachment.uploadState = Attachment.UploadState.Idle
-        }
-
-        newMessage.type = getMessageType(message)
-        newMessage.createdLocallyAt = newMessage.createdAt ?: newMessage.createdLocallyAt ?: Date()
-        newMessage.syncStatus = if (online) SyncStatus.IN_PROGRESS else SyncStatus.SYNC_NEEDED
-
-        var uploadStatusMessage: Message? = null
-
-        if (hasAttachments) {
-            uploadStatusMessage = newMessage
-        }
-
-        // Update flow in channel controller
-        upsertMessage(newMessage)
-        // TODO: an event broadcasting feature for LOCAL/offline events on the LLC would be a cleaner approach
-        // Update flow for currently running queries
-        for (query in domainImpl.getActiveQueries()) {
-            query.refreshChannel(cid)
-        }
-
-        // we insert early to ensure we don't lose messages
-        domainImpl.repos.insertMessage(newMessage)
-        domainImpl.repos.updateLastMessageForChannel(newMessage.cid, newMessage)
-
-        return if (online) {
-            // upload attachments
-            if (hasAttachments) {
-                logger.logI("Uploading attachments for message with id ${newMessage.id} and text ${newMessage.text}")
-
-                newMessage.attachments = uploadAttachments(newMessage, attachmentTransformer).toMutableList()
-
-                uploadStatusMessage?.let { cancelEphemeralMessage(it) }
-            }
-
-            newMessage.type = "regular"
-
-            logger.logI("Starting to send message with id ${newMessage.id} and text ${newMessage.text}")
-            domainImpl.runAndRetry { channelClient.sendMessage(newMessage) }
-                .mapSuspend(::handleSendMessageSuccess)
-                .recoverSuspend { handleSendMessageFail(newMessage, it) }
-        } else {
-            logger.logI("Chat is offline, postponing send message with id ${newMessage.id} and text ${newMessage.text}")
-            Result(newMessage)
-        }
-    }
-
-=======
->>>>>>> a13bb93c
     internal suspend fun uploadAttachments(
         message: Message,
     ): List<Attachment> {
@@ -660,18 +587,12 @@
             message.attachments.filter { it.uploadState != Attachment.UploadState.Success }
                 .map { attachment ->
                     AttachmentUploader(client)
-<<<<<<< HEAD
                         .uploadAttachment(
                             channelType,
                             channelId,
                             attachment,
-                            attachmentTransformer,
                             ProgressCallbackImpl(message.id, attachment.uploadId!!)
-                        )
-=======
-                        .uploadAttachment(channelType, channelId, attachment)
->>>>>>> a13bb93c
-                        .recover { error -> attachment.apply { uploadState = Attachment.UploadState.Failed(error) } }
+                        ).recover { error -> attachment.apply { uploadState = Attachment.UploadState.Failed(error) } }
                         .data()
                 }.toMutableList()
         } catch (e: Exception) {
