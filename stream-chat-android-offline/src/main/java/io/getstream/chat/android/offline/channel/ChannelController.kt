package io.getstream.chat.android.offline.channel

import androidx.annotation.VisibleForTesting
import io.getstream.chat.android.client.ChatClient
import io.getstream.chat.android.client.api.models.WatchChannelRequest
import io.getstream.chat.android.client.call.await
import io.getstream.chat.android.client.errors.ChatError
import io.getstream.chat.android.client.events.ChatEvent
import io.getstream.chat.android.client.extensions.enrichWithCid
import io.getstream.chat.android.client.extensions.isPermanent
import io.getstream.chat.android.client.extensions.retry
import io.getstream.chat.android.client.extensions.uploadId
import io.getstream.chat.android.client.logger.ChatLogger
import io.getstream.chat.android.client.models.Attachment
import io.getstream.chat.android.client.models.Channel
import io.getstream.chat.android.client.models.ChannelUserRead
import io.getstream.chat.android.client.models.Config
import io.getstream.chat.android.client.models.Member
import io.getstream.chat.android.client.models.Message
import io.getstream.chat.android.client.models.TypingEvent
import io.getstream.chat.android.client.models.User
import io.getstream.chat.android.client.utils.ProgressCallback
import io.getstream.chat.android.client.utils.Result
import io.getstream.chat.android.client.utils.SyncStatus
import io.getstream.chat.android.client.utils.map
import io.getstream.chat.android.client.utils.recover
import io.getstream.chat.android.core.ExperimentalStreamChatApi
import io.getstream.chat.android.offline.ChatDomainImpl
import io.getstream.chat.android.offline.experimental.channel.logic.ChannelLogic
import io.getstream.chat.android.offline.experimental.channel.state.ChannelMutableState
import io.getstream.chat.android.offline.experimental.channel.thread.logic.ThreadLogic
import io.getstream.chat.android.offline.experimental.channel.thread.state.ThreadMutableState
<<<<<<< HEAD
import io.getstream.chat.android.offline.experimental.global.GlobalMutableState
import io.getstream.chat.android.offline.experimental.plugin.logic.LogicRegistry
import io.getstream.chat.android.offline.extensions.addMyReaction
=======
>>>>>>> 169e2816
import io.getstream.chat.android.offline.message.MessageSendingService
import io.getstream.chat.android.offline.message.MessageSendingServiceFactory
import io.getstream.chat.android.offline.message.attachment.AttachmentUploader
import io.getstream.chat.android.offline.message.isEphemeral
import io.getstream.chat.android.offline.request.QueryChannelPaginationRequest
import io.getstream.chat.android.offline.thread.ThreadController
import kotlinx.coroutines.Job
import kotlinx.coroutines.async
import kotlinx.coroutines.cancelAndJoin
import kotlinx.coroutines.flow.SharingStarted
import kotlinx.coroutines.flow.StateFlow
import kotlinx.coroutines.flow.map
import kotlinx.coroutines.flow.stateIn
import kotlinx.coroutines.launch
import java.io.File
import java.util.Calendar
import java.util.Date
import java.util.concurrent.ConcurrentHashMap

@OptIn(ExperimentalStreamChatApi::class)
public class ChannelController internal constructor(
    private val mutableState: ChannelMutableState,
    private val channelLogic: ChannelLogic,
    private val client: ChatClient,
    @VisibleForTesting
    internal val domainImpl: ChatDomainImpl,
    private val attachmentUploader: AttachmentUploader = AttachmentUploader(client),
) {
    public val channelType: String by mutableState::channelType
    public val channelId: String by mutableState::channelId
    public val cid: String by mutableState::cid

    private val editJobs = mutableMapOf<String, Job>()

    private var lastMarkReadEvent: Date? by mutableState::lastMarkReadEvent
    private var lastKeystrokeAt: Date? by mutableState::lastKeystrokeAt
    private var lastStartTypingEvent: Date? by mutableState::lastStartTypingEvent
    private val channelClient = client.channel(channelType, channelId)

    private var keystrokeParentMessageId: String? = null

    private val logger = ChatLogger.get("ChatDomain ChannelController")

    private val threadControllerMap: ConcurrentHashMap<String, ThreadController> = ConcurrentHashMap()

    private val messageSendingService: MessageSendingService =
        MessageSendingServiceFactory.getOrCreateService(
            LogicRegistry.get(),
            GlobalMutableState.get(),
            channelType,
            channelId,
            domainImpl.scope,
            domainImpl.repos,
            domainImpl.appContext,
            client
        )

    internal val unfilteredMessages by mutableState::messageList
    internal val hideMessagesBefore by mutableState::hideMessagesBefore

    public val messages: StateFlow<List<Message>> = mutableState.messages
    public val repliedMessage: StateFlow<Message?> = mutableState.repliedMessage
    public val messagesState: StateFlow<MessagesState> = mutableState.messagesState.map {
        when (it) {
            io.getstream.chat.android.offline.experimental.channel.state.MessagesState.Loading -> MessagesState.Loading
            io.getstream.chat.android.offline.experimental.channel.state.MessagesState.NoQueryActive -> MessagesState.NoQueryActive
            io.getstream.chat.android.offline.experimental.channel.state.MessagesState.OfflineNoResults -> MessagesState.OfflineNoResults
            is io.getstream.chat.android.offline.experimental.channel.state.MessagesState.Result -> MessagesState.Result(
                it.messages
            )
        }
    }.stateIn(domainImpl.scope, SharingStarted.Eagerly, MessagesState.NoQueryActive)
    public val oldMessages: StateFlow<List<Message>> by mutableState::oldMessages
    public val watcherCount: StateFlow<Int> by mutableState::watcherCount
    public val watchers: StateFlow<List<User>> by mutableState::watchers
    public val typing: StateFlow<TypingEvent> by mutableState::typing
    public val reads: StateFlow<List<ChannelUserRead>> by mutableState::reads
    public val read: StateFlow<ChannelUserRead?> by mutableState::read
    public val unreadCount: StateFlow<Int?> by mutableState::unreadCount
    public val members: StateFlow<List<Member>> by mutableState::members
    public val channelData: StateFlow<ChannelData> by mutableState::channelData
    public val hidden: StateFlow<Boolean> by mutableState::hidden
    public val muted: StateFlow<Boolean> by mutableState::muted
    public val loading: StateFlow<Boolean> by mutableState::loading
    public val loadingOlderMessages: StateFlow<Boolean> by mutableState::loadingOlderMessages
    public val loadingNewerMessages: StateFlow<Boolean> by mutableState::loadingNewerMessages
    public val endOfOlderMessages: StateFlow<Boolean> by mutableState::endOfOlderMessages
    public val endOfNewerMessages: StateFlow<Boolean> by mutableState::endOfNewerMessages
    public val channelConfig: StateFlow<Config> by mutableState::channelConfig
    public val recoveryNeeded: Boolean by mutableState::recoveryNeeded

    internal fun getThread(threadState: ThreadMutableState, threadLogic: ThreadLogic): ThreadController =
        threadControllerMap.getOrPut(threadState.parentId) {
            ThreadController(
                threadState,
                threadLogic,
                client
            ).also { domainImpl.scope.launch { it.loadOlderMessages() } }
        }

    internal suspend fun keystroke(parentId: String?): Result<Boolean> {
        if (!mutableState.channelConfig.value.typingEventsEnabled) return Result(false)
        lastKeystrokeAt = Date()
        if (lastStartTypingEvent == null || lastKeystrokeAt!!.time - lastStartTypingEvent!!.time > 3000) {
            lastStartTypingEvent = lastKeystrokeAt

            val channelClient = client.channel(channelType = channelType, channelId = channelId)
            val result = if (parentId != null) {
                channelClient.keystroke(parentId)
            } else {
                channelClient.keystroke()
            }.await()
            return result.map { true.also { keystrokeParentMessageId = parentId } }
        }
        return Result(false)
    }

    internal suspend fun stopTyping(parentId: String?): Result<Boolean> {
        if (!mutableState.channelConfig.value.typingEventsEnabled) return Result(false)
        if (lastStartTypingEvent != null) {
            lastStartTypingEvent = null
            lastKeystrokeAt = null

            val channelClient = client.channel(channelType = channelType, channelId = channelId)
            val result = if (parentId != null) {
                channelClient.stopTyping(parentId)
            } else {
                channelClient.stopTyping()
            }.await()

            return result.map { true.also { keystrokeParentMessageId = null } }
        }
        return Result(false)
    }

    /**
     * Marks the channel as read by the current user
     *
     * @return whether the channel was marked as read or not
     */
    internal fun markRead(): Boolean {
        if (!mutableState.channelConfig.value.readEventsEnabled) {
            return false
        }

        // throttle the mark read
        val messages = mutableState.sortedMessages.value

        if (messages.isEmpty()) {
            logger.logI("No messages; nothing to mark read.")
            return false
        }

        return messages.last().createdAt
            .let { lastMessageDate ->
                val shouldUpdate =
                    lastMarkReadEvent == null || lastMessageDate?.after(lastMarkReadEvent) == true

                if (!shouldUpdate) {
                    logger.logI("Last message date [$lastMessageDate] is not after last read event [$lastMarkReadEvent]; no need to update.")
                    return false
                }

                lastMarkReadEvent = lastMessageDate

                // update live data with new read
                domainImpl.user.value?.let { currentUser ->
                    updateRead(ChannelUserRead(currentUser, lastMarkReadEvent))
                }

                shouldUpdate
            }
    }

    internal suspend fun hide(clearHistory: Boolean): Result<Unit> {
        channelLogic.setHidden(true)
        val result = channelClient.hide(clearHistory).await()
        if (result.isSuccess) {
            if (clearHistory) {
                val now = Date()
                mutableState.hideMessagesBefore = now
                channelLogic.removeMessagesBefore(now)
                domainImpl.repos.deleteChannelMessagesBefore(cid, now)
                domainImpl.repos.setHiddenForChannel(cid, true, now)
            } else {
                domainImpl.repos.setHiddenForChannel(cid, true)
            }
        }
        return result
    }

    internal suspend fun show(): Result<Unit> {
        return channelClient.show().await()
    }

    /** Leave the channel action. Fires an API request. */
    internal suspend fun leave(): Result<Unit> {
        val result = domainImpl.user.value?.let { currentUser ->
            channelClient.removeMembers(currentUser.id).await()
        }

        return if (result?.isSuccess == true) {
            Result(Unit)
        } else {
            Result(result?.error() ?: ChatError("Current user null"))
        }
    }

    internal suspend fun watch(limit: Int = 30) {
        // Otherwise it's too easy for devs to create UI bugs which DDOS our API
        if (mutableState._loading.value) {
            logger.logI("Another request to watch this channel is in progress. Ignoring this request.")
            return
        }
        runChannelQuery(QueryChannelPaginationRequest(limit).toWatchChannelRequest(domainImpl.userPresence))
    }

    /** Loads a list of messages before the oldest message in the current list. */
    internal suspend fun loadOlderMessages(limit: Int = 30): Result<Channel> {
        return runChannelQuery(channelLogic.olderWatchChannelRequest(limit = limit, baseMessageId = null))
    }

    /** Loads a list of messages after the newest message in the current list. */
    internal suspend fun loadNewerMessages(limit: Int = 30): Result<Channel> {
        return runChannelQuery(channelLogic.newerWatchChannelRequest(limit = limit, baseMessageId = null))
    }

    /** Loads a list of messages before the message with particular message id. */
    private suspend fun loadOlderMessages(messageId: String, limit: Int): Result<Channel> {
        return runChannelQuery(channelLogic.olderWatchChannelRequest(limit = limit, baseMessageId = messageId))
    }

    /** Loads a list of messages after the message with particular message id. */
    private suspend fun loadNewerMessages(messageId: String, limit: Int): Result<Channel> {
        return runChannelQuery(channelLogic.newerWatchChannelRequest(limit = limit, baseMessageId = messageId))
    }

    private suspend fun runChannelQuery(request: WatchChannelRequest): Result<Channel> {
        val preconditionResult = channelLogic.onQueryChannelPrecondition(channelType, channelId, request)
        if (preconditionResult.isError) {
            return Result.error(preconditionResult.error())
        }

        val offlineChannel = channelLogic.runChannelQueryOffline(request)

        val onlineResult = client.queryChannelInternal(channelType, channelId, request).await().also { result ->
            channelLogic.onQueryChannelResult(result, channelType, channelId, request)
        }

        return when {
            onlineResult.isSuccess -> onlineResult
            offlineChannel != null -> Result.success(offlineChannel)
            else -> onlineResult
        }
    }

    internal suspend fun sendMessage(message: Message): Result<Message> = messageSendingService.sendNewMessage(message)

    internal suspend fun retrySendMessage(message: Message): Result<Message> =
        messageSendingService.sendMessage(message)

    internal suspend fun uploadAttachments(
        message: Message,
    ): List<Attachment> {
        return try {
            message.attachments.map { attachment ->
                if (attachment.uploadState != Attachment.UploadState.Success) {
                    attachmentUploader.uploadAttachment(
                        channelType,
                        channelId,
                        attachment,
                        ProgressCallbackImpl(message.id, attachment.uploadId!!)
                    )
                        .recover { error -> attachment.apply { uploadState = Attachment.UploadState.Failed(error) } }
                        .data()
                } else {
                    attachment
                }
            }.toMutableList()
        } catch (e: Exception) {
            message.attachments.map {
                if (it.uploadState != Attachment.UploadState.Success) {
                    it.uploadState = Attachment.UploadState.Failed(ChatError(e.message, e))
                }
                it
            }.toMutableList()
        }.also { attachments ->
            message.attachments = attachments
            // TODO refactor this place. A lot of side effects happening here.
            //  We should extract it to entity that will handle logic of uploading only.
            if (message.attachments.any { attachment -> attachment.uploadState is Attachment.UploadState.Failed }) {
                message.syncStatus = SyncStatus.FAILED_PERMANENTLY
            }
            // RepositoryFacade::insertMessage is implemented as upsert, therefore we need to delete the message first
            domainImpl.repos.deleteChannelMessage(message)
            domainImpl.repos.insertMessage(message)
            upsertMessage(message)
        }
    }

    private fun updateAttachmentUploadState(messageId: String, uploadId: String, newState: Attachment.UploadState) {
        val message = mutableState.messageList.value.firstOrNull { it.id == messageId }
        if (message != null) {
            val newAttachments = message.attachments.map { attachment ->
                if (attachment.uploadId == uploadId) {
                    attachment.copy(uploadState = newState)
                } else {
                    attachment
                }
            }
            val updatedMessage = message.copy(attachments = newAttachments.toMutableList())
            val newMessages =
                mutableState.messageList.value.associateBy(Message::id) + (updatedMessage.id to updatedMessage)
            mutableState._messages.value = newMessages
        }
    }

    internal suspend fun handleSendMessageSuccess(processedMessage: Message): Message {
        // Don't update latest message with this id if it is already synced.
        val latestUpdatedMessage = domainImpl.repos.selectMessage(processedMessage.id) ?: processedMessage
        if (latestUpdatedMessage.syncStatus == SyncStatus.COMPLETED) {
            return latestUpdatedMessage
        }
        return latestUpdatedMessage.enrichWithCid(cid)
            .copy(syncStatus = SyncStatus.COMPLETED)
            .also { domainImpl.repos.insertMessage(it) }
            .also { upsertMessage(it) }
    }

    internal suspend fun handleSendMessageFail(message: Message, error: ChatError): Message {
        logger.logE(
            "Failed to send message with id ${message.id} and text ${message.text}: $error",
            error
        )
        // Don't update latest message with this id if it is already synced.
        val latestUpdatedMessage = domainImpl.repos.selectMessage(message.id) ?: message
        if (latestUpdatedMessage.syncStatus == SyncStatus.COMPLETED) {
            return latestUpdatedMessage
        }
        return message.copy(
            syncStatus = if (error.isPermanent()) {
                SyncStatus.FAILED_PERMANENTLY
            } else {
                SyncStatus.SYNC_NEEDED
            },
            updatedLocallyAt = Date(),
        )
            .also { domainImpl.repos.insertMessage(it) }
            .also { upsertMessage(it) }
    }

    /**
     * Cancels ephemeral Message.
     * Removes message from the offline storage and memory and notifies about update.
     */
    internal suspend fun cancelEphemeralMessage(message: Message): Result<Boolean> {
        require(message.isEphemeral()) { "Only ephemeral message can be canceled" }
        domainImpl.repos.deleteChannelMessage(message)
        removeLocalMessage(message)
        return Result(true)
    }

    internal suspend fun sendImage(file: File): Result<String> {
        return client.sendImage(channelType, channelId, file).await()
    }

    internal suspend fun sendFile(file: File): Result<String> {
        return client.sendFile(channelType, channelId, file).await()
    }

<<<<<<< HEAD
    /**
     * sendReaction posts the reaction on local storage
     * message reaction count should increase, latest reactions and own_reactions should be updated
     *
     * If you're online we make the API call to sync to the server
     * If the request fails we retry according to the retry policy set on the repo
     */
    internal suspend fun sendReaction(reaction: Reaction, enforceUnique: Boolean): Result<Reaction> {
        val currentUser = domainImpl.user.value ?: return Result(ChatError("Current user null in Chatdomain"))

        reaction.apply {
            user = currentUser
            userId = currentUser.id
            syncStatus = SyncStatus.IN_PROGRESS
            this.enforceUnique = enforceUnique
        }
        val online = domainImpl.isOnline()
        // insert the message into local storage

        if (!online) {
            reaction.syncStatus = SyncStatus.SYNC_NEEDED
        }
        if (enforceUnique) {
            // remove all user's reactions to the message
            domainImpl.repos.updateReactionsForMessageByDeletedDate(
                userId = currentUser.id,
                messageId = reaction.messageId,
                deletedAt = Date()
            )
        }
        // update flow
        val currentMessage = getMessage(reaction.messageId)?.copy()
        currentMessage?.let {
            it.addMyReaction(reaction, enforceUnique = enforceUnique)
            upsertMessage(it)
            domainImpl.repos.insertMessage(it)
        }

        if (online) {
            // TODO: Will be removed after migrating ChatDomain
            val result =
                client.sendReaction(reaction, enforceUnique).retry(domainImpl.scope, client.retryPolicy).await()
            return if (result.isSuccess) {
                reaction.syncStatus = SyncStatus.COMPLETED
                domainImpl.repos.insertReaction(reaction)
                Result(result.data())
            } else {
                logger.logE(
                    "Failed to send reaction of type ${reaction.type} on messge ${reaction.messageId}",
                    result.error()
                )

                if (result.error().isPermanent()) {
                    reaction.syncStatus = SyncStatus.FAILED_PERMANENTLY
                } else {
                    reaction.syncStatus = SyncStatus.SYNC_NEEDED
                }
                domainImpl.repos.insertReaction(reaction)
                Result(result.error())
            }
        }
        return Result(reaction)
    }

=======
>>>>>>> 169e2816
    // This one needs to be public for flows such as running a message action

    internal fun upsertMessage(message: Message) {
        channelLogic.upsertMessages(listOf(message))
    }

    public fun getMessage(messageId: String): Message? = channelLogic.getMessage(messageId)

    internal fun removeLocalMessage(message: Message) {
        channelLogic.removeLocalMessage(message)
    }

    public fun clean() {
        domainImpl.scope.launch {
            // cleanup your own typing state
            val now = Date()
            if (lastStartTypingEvent != null && now.time - lastStartTypingEvent!!.time > 5000) {
                stopTyping(keystrokeParentMessageId)
            }

            // Cleanup typing events that are older than 15 seconds
            var copy = mutableState._typing.value
            var changed = false
            val calendar = Calendar.getInstance()
            calendar.add(Calendar.SECOND, -15)
            val old = calendar.time
            for ((userId, typing) in copy.toList()) {
                if (typing.createdAt.before(old)) {
                    copy = copy - userId
                    changed = true
                }
            }
            if (changed) {
                mutableState._typing.value = copy
            }
        }
    }

    internal fun setTyping(userId: String, event: ChatEvent?) = channelLogic.setTyping(userId, event)

    internal fun handleEvents(events: List<ChatEvent>) = channelLogic.handleEvents(events)

    internal fun handleEvent(event: ChatEvent) = channelLogic.handleEvent(event)

    private fun updateRead(read: ChannelUserRead) = channelLogic.updateReads(listOf(read))

    internal fun updateDataFromChannel(c: Channel) = channelLogic.updateDataFromChannel(c)

    /**
     * Edits the specified message. Local storage is updated immediately.
     * The API request is retried according to the retry policy specified on the chatDomain.
     *
     * @param message The message to edit.
     *
     * @return Executable async [Call] responsible for editing a message.
     *
     * @see io.getstream.chat.android.livedata.utils.RetryPolicy
     */
    @Deprecated(
        message = "ChatDomain.editMessage is deprecated. Use function ChatClient::updateMessage instead",
        replaceWith = ReplaceWith(
            expression = "ChatClient.instance().updateMessage(message)",
            imports = arrayOf("io.getstream.chat.android.client.ChatClient")
        ),
        level = DeprecationLevel.WARNING
    )
    internal suspend fun editMessage(message: Message): Result<Message> {
        // TODO: should we rename edit message into update message to be similar to llc?
        val online = domainImpl.isOnline()
        val messageToBeEdited = message.copy(
            updatedLocallyAt = Date(),
            syncStatus = if (!online) SyncStatus.SYNC_NEEDED else SyncStatus.IN_PROGRESS
        )

        // Update flow
        upsertMessage(messageToBeEdited)

        // Update Room State
        domainImpl.repos.insertMessage(messageToBeEdited)

        if (online) {
            // updating a message should cancel prior runnables editing the same message...
            // cancel previous message jobs
            editJobs[message.id]?.cancelAndJoin()
            // TODO: Will be removed after migrating ChatDomain
            val job = domainImpl.scope.async {
                client.updateMessageInternal(messageToBeEdited).retry(domainImpl.scope, client.retryPolicy).await()
            }
            editJobs[message.id] = job
            val result = job.await()
            if (result.isSuccess) {
                val editedMessage = result.data()
                editedMessage.syncStatus = SyncStatus.COMPLETED
                upsertMessage(editedMessage)
                domainImpl.repos.insertMessage(editedMessage)

                return Result(editedMessage)
            } else {
                val failedMessage = messageToBeEdited.copy(
                    syncStatus = if (result.error().isPermanent()) {
                        SyncStatus.FAILED_PERMANENTLY
                    } else {
                        SyncStatus.SYNC_NEEDED
                    },
                    updatedLocallyAt = Date(),
                )

                upsertMessage(failedMessage)
                domainImpl.repos.insertMessage(failedMessage)
                return Result(result.error())
            }
        }
        return Result(messageToBeEdited)
    }

    internal suspend fun deleteMessage(message: Message, hard: Boolean = false): Result<Message> {
        val online = domainImpl.isOnline()
        val messageToBeDeleted = message.copy(deletedAt = Date())
        messageToBeDeleted.syncStatus = if (!online) SyncStatus.SYNC_NEEDED else SyncStatus.IN_PROGRESS

        // Update flow
        upsertMessage(messageToBeDeleted)

        // Update Room State
        domainImpl.repos.insertMessage(messageToBeDeleted)

        if (online) {
            // TODO: Will be removed after migrating ChatDomain
            val result =
                client.deleteMessage(messageToBeDeleted.id, hard).retry(domainImpl.scope, client.retryPolicy).await()
            if (result.isSuccess) {
                val deletedMessage = result.data()
                deletedMessage.syncStatus = SyncStatus.COMPLETED
                upsertMessage(deletedMessage)
                domainImpl.repos.insertMessage(deletedMessage)
                return Result(deletedMessage)
            } else {
                val failureMessage = messageToBeDeleted.copy(
                    syncStatus = if (result.error().isPermanent()) {
                        SyncStatus.FAILED_PERMANENTLY
                    } else {
                        SyncStatus.SYNC_NEEDED
                    }
                )
                upsertMessage(failureMessage)
                domainImpl.repos.insertMessage(failureMessage)
                return Result(result.error())
            }
        }
        return Result(messageToBeDeleted)
    }

    public fun toChannel(): Channel = mutableState.toChannel()

    internal suspend fun loadMessageById(
        messageId: String,
        newerMessagesOffset: Int,
        olderMessagesOffset: Int,
    ): Result<Message> {
        val message = client.getMessage(messageId).await()
            .takeIf { it.isSuccess }
            ?.data()
            ?: domainImpl.repos.selectMessage(messageId)
            ?: return Result(ChatError("Error while fetching message from backend. Message id: $messageId"))
        channelLogic.storeMessageLocally(listOf(message))
        upsertMessage(message)
        loadOlderMessages(messageId, newerMessagesOffset)
        loadNewerMessages(messageId, olderMessagesOffset)
        return Result(message)
    }

    internal fun replyMessage(repliedMessage: Message?) {
        mutableState._repliedMessage.value = repliedMessage
    }

    internal fun cancelJobs() = messageSendingService.cancelJobs()

    public sealed class MessagesState {
        /** The ChannelController is initialized but no query is currently running.
         * If you know that a query will be started you typically want to display a loading icon.
         */
        public object NoQueryActive : MessagesState()

        /** Indicates we are loading the first page of results.
         * We are in this state if ChannelController.loading is true
         * For seeing if we're loading more results have a look at loadingNewerMessages and loadingOlderMessages
         *
         * @see loading
         * @see loadingNewerMessages
         * @see loadingOlderMessages
         */
        public object Loading : MessagesState()

        /** If we are offline and don't have channels stored in offline storage, typically displayed as an error condition. */
        public object OfflineNoResults : MessagesState()

        /** The list of messages, loaded either from offline storage or an API call.
         * Observe chatDomain.online to know if results are currently up to date
         * @see ChatDomainImpl.connectionState
         */
        public data class Result(val messages: List<Message>) : MessagesState()
    }

    internal inner class ProgressCallbackImpl(private val messageId: String, private val uploadId: String) :
        ProgressCallback {
        override fun onSuccess(url: String?) {
            updateAttachmentUploadState(messageId, uploadId, Attachment.UploadState.Success)
        }

        override fun onError(error: ChatError) {
            updateAttachmentUploadState(messageId, uploadId, Attachment.UploadState.Failed(error))
        }

        override fun onProgress(bytesUploaded: Long, totalBytes: Long) {
            updateAttachmentUploadState(
                messageId,
                uploadId,
                Attachment.UploadState.InProgress(bytesUploaded, totalBytes)
            )
        }
    }
}<|MERGE_RESOLUTION|>--- conflicted
+++ resolved
@@ -30,12 +30,8 @@
 import io.getstream.chat.android.offline.experimental.channel.state.ChannelMutableState
 import io.getstream.chat.android.offline.experimental.channel.thread.logic.ThreadLogic
 import io.getstream.chat.android.offline.experimental.channel.thread.state.ThreadMutableState
-<<<<<<< HEAD
 import io.getstream.chat.android.offline.experimental.global.GlobalMutableState
 import io.getstream.chat.android.offline.experimental.plugin.logic.LogicRegistry
-import io.getstream.chat.android.offline.extensions.addMyReaction
-=======
->>>>>>> 169e2816
 import io.getstream.chat.android.offline.message.MessageSendingService
 import io.getstream.chat.android.offline.message.MessageSendingServiceFactory
 import io.getstream.chat.android.offline.message.attachment.AttachmentUploader
@@ -406,73 +402,6 @@
         return client.sendFile(channelType, channelId, file).await()
     }
 
-<<<<<<< HEAD
-    /**
-     * sendReaction posts the reaction on local storage
-     * message reaction count should increase, latest reactions and own_reactions should be updated
-     *
-     * If you're online we make the API call to sync to the server
-     * If the request fails we retry according to the retry policy set on the repo
-     */
-    internal suspend fun sendReaction(reaction: Reaction, enforceUnique: Boolean): Result<Reaction> {
-        val currentUser = domainImpl.user.value ?: return Result(ChatError("Current user null in Chatdomain"))
-
-        reaction.apply {
-            user = currentUser
-            userId = currentUser.id
-            syncStatus = SyncStatus.IN_PROGRESS
-            this.enforceUnique = enforceUnique
-        }
-        val online = domainImpl.isOnline()
-        // insert the message into local storage
-
-        if (!online) {
-            reaction.syncStatus = SyncStatus.SYNC_NEEDED
-        }
-        if (enforceUnique) {
-            // remove all user's reactions to the message
-            domainImpl.repos.updateReactionsForMessageByDeletedDate(
-                userId = currentUser.id,
-                messageId = reaction.messageId,
-                deletedAt = Date()
-            )
-        }
-        // update flow
-        val currentMessage = getMessage(reaction.messageId)?.copy()
-        currentMessage?.let {
-            it.addMyReaction(reaction, enforceUnique = enforceUnique)
-            upsertMessage(it)
-            domainImpl.repos.insertMessage(it)
-        }
-
-        if (online) {
-            // TODO: Will be removed after migrating ChatDomain
-            val result =
-                client.sendReaction(reaction, enforceUnique).retry(domainImpl.scope, client.retryPolicy).await()
-            return if (result.isSuccess) {
-                reaction.syncStatus = SyncStatus.COMPLETED
-                domainImpl.repos.insertReaction(reaction)
-                Result(result.data())
-            } else {
-                logger.logE(
-                    "Failed to send reaction of type ${reaction.type} on messge ${reaction.messageId}",
-                    result.error()
-                )
-
-                if (result.error().isPermanent()) {
-                    reaction.syncStatus = SyncStatus.FAILED_PERMANENTLY
-                } else {
-                    reaction.syncStatus = SyncStatus.SYNC_NEEDED
-                }
-                domainImpl.repos.insertReaction(reaction)
-                Result(result.error())
-            }
-        }
-        return Result(reaction)
-    }
-
-=======
->>>>>>> 169e2816
     // This one needs to be public for flows such as running a message action
 
     internal fun upsertMessage(message: Message) {
