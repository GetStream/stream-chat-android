package io.getstream.chat.android.offline.experimental.plugin.factory

import android.content.Context
import io.getstream.chat.android.client.ChatClient
import io.getstream.chat.android.client.experimental.plugin.Plugin
import io.getstream.chat.android.client.experimental.plugin.factory.PluginFactory
import io.getstream.chat.android.client.models.User
import io.getstream.chat.android.client.setup.InitializationCoordinator
import io.getstream.chat.android.core.internal.coroutines.DispatcherProvider
import io.getstream.chat.android.livedata.ChatDomain
import io.getstream.chat.android.offline.ChatDomainImpl
import io.getstream.chat.android.offline.channel.ChannelMarkReadHelper
import io.getstream.chat.android.offline.event.EventHandlerImpl
import io.getstream.chat.android.offline.event.EventHandlerProvider
import io.getstream.chat.android.offline.experimental.global.GlobalMutableState
import io.getstream.chat.android.offline.experimental.interceptor.DefaultInterceptor
import io.getstream.chat.android.offline.experimental.interceptor.SendMessageInterceptorImpl
import io.getstream.chat.android.offline.experimental.plugin.OfflinePlugin
import io.getstream.chat.android.offline.experimental.plugin.configuration.Config
import io.getstream.chat.android.offline.experimental.plugin.listener.ChannelMarkReadListenerImpl
import io.getstream.chat.android.offline.experimental.plugin.listener.DeleteMessageListenerImpl
import io.getstream.chat.android.offline.experimental.plugin.listener.DeleteReactionListenerImpl
import io.getstream.chat.android.offline.experimental.plugin.listener.EditMessageListenerImpl
import io.getstream.chat.android.offline.experimental.plugin.listener.HideChannelListenerImpl
import io.getstream.chat.android.offline.experimental.plugin.listener.MarkAllReadListenerImpl
import io.getstream.chat.android.offline.experimental.plugin.listener.QueryChannelListenerImpl
import io.getstream.chat.android.offline.experimental.plugin.listener.QueryChannelsListenerImpl
import io.getstream.chat.android.offline.experimental.plugin.listener.QueryMembersListenerImpl
import io.getstream.chat.android.offline.experimental.plugin.listener.SendGiphyListenerImpl
import io.getstream.chat.android.offline.experimental.plugin.listener.SendMessageListenerImpl
import io.getstream.chat.android.offline.experimental.plugin.listener.SendReactionListenerImpl
import io.getstream.chat.android.offline.experimental.plugin.listener.ShuffleGiphyListenerImpl
import io.getstream.chat.android.offline.experimental.plugin.listener.ThreadQueryListenerImpl
import io.getstream.chat.android.offline.experimental.plugin.listener.TypingEventListenerImpl
import io.getstream.chat.android.offline.experimental.plugin.logic.LogicRegistry
import io.getstream.chat.android.offline.experimental.plugin.state.StateRegistry
<<<<<<< HEAD
import io.getstream.chat.android.offline.experimental.sync.ActiveEntitiesManager
import io.getstream.chat.android.offline.experimental.sync.SyncManager
import io.getstream.chat.android.offline.message.MessageSendingServiceFactory
=======
>>>>>>> e8a8bc11
import io.getstream.chat.android.offline.repository.creation.builder.RepositoryFacadeBuilder
import kotlinx.coroutines.CoroutineScope
import kotlinx.coroutines.SupervisorJob
import kotlinx.coroutines.flow.MutableStateFlow
import kotlinx.coroutines.launch

/**
 * Implementation of [PluginFactory] that provides [OfflinePlugin].
 *
 * @param config [Config] Configuration of persistance of the SDK.
 * @param appContext [Context]
 */
public class StreamOfflinePluginFactory(
    private val config: Config,
    private val appContext: Context,
) : PluginFactory {

    /**
     * Creates a [Plugin]
     *
     * @return The [Plugin] instance.
     */
    override fun get(user: User): Plugin = createOfflinePlugin(user)

    /**
     * Creates the [OfflinePlugin] and initialized its dependencies. This method must be called after the user is set in the SDK.
     */
    private fun createOfflinePlugin(user: User): OfflinePlugin {
        val chatClient = ChatClient.instance()
        val globalState = GlobalMutableState.getOrCreate()
        globalState.clearState()

        if (!ChatDomain.isInitialized) {
            ChatDomain.Builder(appContext, chatClient).apply {
                if (config.backgroundSyncEnabled) enableBackgroundSync() else disableBackgroundSync()
                if (config.userPresence) userPresenceEnabled() else userPresenceDisabled()
                recoveryEnabled()
            }.build()
        }

        val chatDomainImpl = (io.getstream.chat.android.offline.ChatDomain.instance as ChatDomainImpl)
        chatDomainImpl.setUser(user)
        chatDomainImpl.userConnected(user)

        val job = SupervisorJob()
        val scope = CoroutineScope(job + DispatcherProvider.IO)

        val repos = RepositoryFacadeBuilder {
            context(appContext)
            scope(scope)
            defaultConfig(
                io.getstream.chat.android.client.models.Config(
                    connectEventsEnabled = true,
                    muteEnabled = true
                )
            )
            currentUser(user)
            setOfflineEnabled(config.persistenceEnabled)
        }.build()

        chatDomainImpl.repos = repos

        val userStateFlow = MutableStateFlow(ChatClient.instance().getCurrentUser())
        val stateRegistry = StateRegistry.getOrCreate(job, scope, userStateFlow, repos, repos.observeLatestUsers())
        val logic = LogicRegistry.getOrCreate(stateRegistry)

        val sendMessageInterceptor = SendMessageInterceptorImpl(
            context = appContext,
            logic = logic,
            globalState = globalState,
            repos = repos,
            scope = scope,
            networkType = config.uploadAttachmentsNetworkType
        )
        val defaultInterceptor = DefaultInterceptor(
            sendMessageInterceptor = sendMessageInterceptor
        )

        val channelMarkReadHelper = ChannelMarkReadHelper(
            chatClient = chatClient,
            logic = logic,
            state = stateRegistry,
            globalState = globalState,
        )

        chatClient.addInterceptor(defaultInterceptor)

        val activeEntitiesManager = ActiveEntitiesManager(
            chatClient = chatClient,
            logic = logic,
            stateRegistry = stateRegistry,
            scope = scope,
            userPresence = true, // Todo fix that later!!
            repos = repos,
            globalState = globalState,
        )

        val syncManager = SyncManager(
            chatClient = chatClient,
            globalState = globalState,
            repos = repos,
            activeEntitiesManager = activeEntitiesManager
        )

        val eventHandler = EventHandlerImpl(
            recoveryEnabled = true,
            client = chatClient,
            logic = logic,
            state = stateRegistry,
            mutableGlobalState = globalState,
            repos = repos,
            syncManager = syncManager,
            activeEntitiesManager = activeEntitiesManager
        )

        logic.activeEntitiesManager = activeEntitiesManager

        chatDomainImpl.activeEntitiesManager = activeEntitiesManager
        EventHandlerProvider.set(eventHandler)

        InitializationCoordinator.getOrCreate().run {
            addUserConnectedListener {
                chatDomainImpl.userConnected(user)
                // chatClient.
                eventHandler.startListening(scope)
            }

            addUserDisconnectedListener {
                sendMessageInterceptor.cancelJobs() // Clear all jobs that are observing attachments.
                stateRegistry.clear()
                logic.clear()
                globalState.clearState()
<<<<<<< HEAD
                MessageSendingServiceFactory.getAllServices().forEach { it.cancelJobs() }
                scope.launch { syncManager.storeSyncState() }
                eventHandler.stopListening()
                eventHandler.clear()
=======
>>>>>>> e8a8bc11
            }
        }

        return OfflinePlugin(
            queryChannelsListener = QueryChannelsListenerImpl(logic),
            queryChannelListener = QueryChannelListenerImpl(logic),
            threadQueryListener = ThreadQueryListenerImpl(logic),
            channelMarkReadListener = ChannelMarkReadListenerImpl(channelMarkReadHelper),
            editMessageListener = EditMessageListenerImpl(logic, globalState),
            hideChannelListener = HideChannelListenerImpl(logic, repos),
            markAllReadListener = MarkAllReadListenerImpl(logic, stateRegistry.scope, channelMarkReadHelper),
            deleteReactionListener = DeleteReactionListenerImpl(logic, globalState, repos),
            sendReactionListener = SendReactionListenerImpl(logic, globalState, repos),
            deleteMessageListener = DeleteMessageListenerImpl(logic, globalState, repos),
            sendMessageListener = SendMessageListenerImpl(logic, repos),
            sendGiphyListener = SendGiphyListenerImpl(logic),
            shuffleGiphyListener = ShuffleGiphyListenerImpl(logic),
            queryMembersListener = QueryMembersListenerImpl(repos),
            typingEventListener = TypingEventListenerImpl(stateRegistry),
        )
    }
}<|MERGE_RESOLUTION|>--- conflicted
+++ resolved
@@ -34,12 +34,8 @@
 import io.getstream.chat.android.offline.experimental.plugin.listener.TypingEventListenerImpl
 import io.getstream.chat.android.offline.experimental.plugin.logic.LogicRegistry
 import io.getstream.chat.android.offline.experimental.plugin.state.StateRegistry
-<<<<<<< HEAD
 import io.getstream.chat.android.offline.experimental.sync.ActiveEntitiesManager
 import io.getstream.chat.android.offline.experimental.sync.SyncManager
-import io.getstream.chat.android.offline.message.MessageSendingServiceFactory
-=======
->>>>>>> e8a8bc11
 import io.getstream.chat.android.offline.repository.creation.builder.RepositoryFacadeBuilder
 import kotlinx.coroutines.CoroutineScope
 import kotlinx.coroutines.SupervisorJob
@@ -172,13 +168,9 @@
                 stateRegistry.clear()
                 logic.clear()
                 globalState.clearState()
-<<<<<<< HEAD
-                MessageSendingServiceFactory.getAllServices().forEach { it.cancelJobs() }
                 scope.launch { syncManager.storeSyncState() }
                 eventHandler.stopListening()
                 eventHandler.clear()
-=======
->>>>>>> e8a8bc11
             }
         }
 
