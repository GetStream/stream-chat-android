package io.getstream.chat.android.offline.experimental.plugin.factory

import android.content.Context
import io.getstream.chat.android.client.ChatClient
import io.getstream.chat.android.client.experimental.plugin.Plugin
import io.getstream.chat.android.client.experimental.plugin.factory.PluginFactory
import io.getstream.chat.android.client.models.User
import io.getstream.chat.android.client.setup.InitializationCoordinator
import io.getstream.chat.android.core.ExperimentalStreamChatApi
import io.getstream.chat.android.core.internal.coroutines.DispatcherProvider
import io.getstream.chat.android.livedata.ChatDomain
import io.getstream.chat.android.offline.ChatDomainImpl
import io.getstream.chat.android.offline.experimental.global.GlobalMutableState
import io.getstream.chat.android.offline.experimental.plugin.OfflinePlugin
import io.getstream.chat.android.offline.experimental.plugin.configuration.Config
import io.getstream.chat.android.offline.experimental.plugin.listener.ChannelMarkReadListenerImpl
import io.getstream.chat.android.offline.experimental.plugin.listener.DeleteMessageListenerImpl
import io.getstream.chat.android.offline.experimental.plugin.listener.DeleteReactionListenerImpl
import io.getstream.chat.android.offline.experimental.plugin.listener.EditMessageListenerImpl
import io.getstream.chat.android.offline.experimental.plugin.listener.GetMessageListenerImpl
import io.getstream.chat.android.offline.experimental.plugin.listener.HideChannelListenerImpl
import io.getstream.chat.android.offline.experimental.plugin.listener.MarkAllReadListenerImpl
import io.getstream.chat.android.offline.experimental.plugin.listener.QueryChannelListenerImpl
import io.getstream.chat.android.offline.experimental.plugin.listener.QueryChannelsListenerImpl
import io.getstream.chat.android.offline.experimental.plugin.listener.QueryMembersListenerImpl
import io.getstream.chat.android.offline.experimental.plugin.listener.SendReactionListenerImpl
import io.getstream.chat.android.offline.experimental.plugin.listener.ThreadQueryListenerImpl
import io.getstream.chat.android.offline.experimental.plugin.logic.LogicRegistry
import io.getstream.chat.android.offline.experimental.plugin.state.StateRegistry
import io.getstream.chat.android.offline.repository.creation.builder.RepositoryFacadeBuilder
import kotlinx.coroutines.CoroutineScope
import kotlinx.coroutines.flow.MutableStateFlow

@ExperimentalStreamChatApi
/**
 * Implementation of [PluginFactory] that provides [OfflinePlugin].
 *
 * @param config [Config] Configuration of persistance of the SDK.
 * @param appContext [Context]
 */
public class StreamOfflinePluginFactory(
    private val config: Config,
    private val appContext: Context,
) : PluginFactory {

    /**
     * Creates a [Plugin]
     *
     * @return The [Plugin] instance.
     */
    override fun get(user: User): Plugin = createOfflinePlugin(user)

    /**
     * Creates the [OfflinePlugin] and initialized its dependencies. This method must be called after the user is set in the SDK.
     */
    private fun createOfflinePlugin(user: User): OfflinePlugin {
        val chatClient = ChatClient.instance()
        val globalStateRegistry = GlobalMutableState.getOrCreate()
        globalStateRegistry.clearState()

        if (!ChatDomain.isInitialized) {
            ChatDomain.Builder(appContext, chatClient).apply {
                if (config.backgroundSyncEnabled) enableBackgroundSync() else disableBackgroundSync()
                if (config.userPresence) userPresenceEnabled() else userPresenceDisabled()
                recoveryEnabled()
            }.build()
        }

        val chatDomainImpl = (io.getstream.chat.android.offline.ChatDomain.instance as ChatDomainImpl)
        chatDomainImpl.setUser(user)
        chatDomainImpl.userConnected(user)

        val scope = CoroutineScope(DispatcherProvider.IO)

        val repos = RepositoryFacadeBuilder {
            context(appContext)
            scope(scope)
            defaultConfig(
                io.getstream.chat.android.client.models.Config(
                    connectEventsEnabled = true,
                    muteEnabled = true
                )
            )
            currentUser(user)
            setOfflineEnabled(config.persistenceEnabled)
        }.build()

        chatDomainImpl.repos = repos

        val userStateFlow = MutableStateFlow(ChatClient.instance().getCurrentUser())
        val stateRegistry = StateRegistry.getOrCreate(scope, userStateFlow, repos, repos.observeLatestUsers())
        val logic = LogicRegistry.getOrCreate(stateRegistry)

        InitializationCoordinator.getOrCreate().run {
            addUserConnectedListener(chatDomainImpl::userConnected)

            addUserDisconnectedListener {
                stateRegistry.clear()
                logic.clear()
                globalStateRegistry.clearState()
            }
        }

        return OfflinePlugin(
            queryChannelsListener = QueryChannelsListenerImpl(logic),
            queryChannelListener = QueryChannelListenerImpl(logic),
            threadQueryListener = ThreadQueryListenerImpl(logic),
            channelMarkReadListener = ChannelMarkReadListenerImpl(logic),
            editMessageListener = EditMessageListenerImpl(logic, globalStateRegistry),
            getMessageListener = GetMessageListenerImpl(logic),
            hideChannelListener = HideChannelListenerImpl(logic),
            markAllReadListener = MarkAllReadListenerImpl(logic),
            deleteReactionListener = DeleteReactionListenerImpl(logic, globalStateRegistry, repos),
            sendReactionListener = SendReactionListenerImpl(logic, globalStateRegistry, repos),
<<<<<<< HEAD
            queryMembersListener = QueryMembersListenerImpl(repos),
=======
            deleteMessageListener = DeleteMessageListenerImpl(logic, globalStateRegistry, repos)
>>>>>>> bfe57b6a
        )
    }
}<|MERGE_RESOLUTION|>--- conflicted
+++ resolved
@@ -112,11 +112,8 @@
             markAllReadListener = MarkAllReadListenerImpl(logic),
             deleteReactionListener = DeleteReactionListenerImpl(logic, globalStateRegistry, repos),
             sendReactionListener = SendReactionListenerImpl(logic, globalStateRegistry, repos),
-<<<<<<< HEAD
+            deleteMessageListener = DeleteMessageListenerImpl(logic, globalStateRegistry, repos),
             queryMembersListener = QueryMembersListenerImpl(repos),
-=======
-            deleteMessageListener = DeleteMessageListenerImpl(logic, globalStateRegistry, repos)
->>>>>>> bfe57b6a
         )
     }
 }