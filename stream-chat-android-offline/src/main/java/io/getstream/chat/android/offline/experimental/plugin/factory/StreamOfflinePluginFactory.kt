package io.getstream.chat.android.offline.experimental.plugin.factory

import android.content.Context
import io.getstream.chat.android.client.ChatClient
import io.getstream.chat.android.client.experimental.plugin.Plugin
import io.getstream.chat.android.client.experimental.plugin.factory.PluginFactory
import io.getstream.chat.android.client.models.User
import io.getstream.chat.android.client.setup.InitializationCoordinator
import io.getstream.chat.android.core.ExperimentalStreamChatApi
import io.getstream.chat.android.core.internal.coroutines.DispatcherProvider
import io.getstream.chat.android.livedata.ChatDomain
import io.getstream.chat.android.offline.ChatDomainImpl
import io.getstream.chat.android.offline.experimental.global.GlobalMutableState
import io.getstream.chat.android.offline.experimental.plugin.OfflinePlugin
import io.getstream.chat.android.offline.experimental.plugin.configuration.Config
import io.getstream.chat.android.offline.experimental.plugin.listener.ChannelMarkReadListenerImpl
import io.getstream.chat.android.offline.experimental.plugin.listener.DeleteReactionListenerImpl
import io.getstream.chat.android.offline.experimental.plugin.listener.EditMessageListenerImpl
import io.getstream.chat.android.offline.experimental.plugin.listener.GetMessageListenerImpl
import io.getstream.chat.android.offline.experimental.plugin.listener.HideChannelListenerImpl
import io.getstream.chat.android.offline.experimental.plugin.listener.MarkAllReadListenerImpl
import io.getstream.chat.android.offline.experimental.plugin.listener.QueryChannelListenerImpl
import io.getstream.chat.android.offline.experimental.plugin.listener.QueryChannelsListenerImpl
import io.getstream.chat.android.offline.experimental.plugin.listener.SendReactionListenerImpl
import io.getstream.chat.android.offline.experimental.plugin.listener.ThreadQueryListenerImpl
import io.getstream.chat.android.offline.experimental.plugin.logic.LogicRegistry
import io.getstream.chat.android.offline.experimental.plugin.state.StateRegistry
import io.getstream.chat.android.offline.repository.creation.builder.RepositoryFacadeBuilder
import kotlinx.coroutines.CoroutineScope
import kotlinx.coroutines.flow.MutableStateFlow

@ExperimentalStreamChatApi
/**
 * Implementation of [PluginFactory] that provides [OfflinePlugin].
 *
 * @param config [Config] Configuration of persistance of the SDK.
 * @param appContext [Context]
 */
public class StreamOfflinePluginFactory(
    private val config: Config,
    private val appContext: Context,
) : PluginFactory {

    /**
     * Creates a [Plugin]
     *
     * @return The [Plugin] instance.
     */
    override fun get(user: User): Plugin = createOfflinePlugin(user)

    /**
     * Creates the [OfflinePlugin] and initialized its dependencies. This method must be called after the user is set in the SDK.
     */
    private fun createOfflinePlugin(user: User): OfflinePlugin {
        val chatClient = ChatClient.instance()
        val globalStateRegistry = GlobalMutableState.getOrCreate()
        globalStateRegistry.clearState()

        if (!ChatDomain.isInitialized) {
            ChatDomain.Builder(appContext, chatClient).apply {
                if (config.backgroundSyncEnabled) enableBackgroundSync() else disableBackgroundSync()
                if (config.userPresence) userPresenceEnabled() else userPresenceDisabled()
                recoveryEnabled()
            }.build()
        }

        val chatDomainImpl = (io.getstream.chat.android.offline.ChatDomain.instance as ChatDomainImpl)
        chatDomainImpl.setUser(user)
        chatDomainImpl.userConnected(user)

        val scope = CoroutineScope(DispatcherProvider.IO)

        val repos = RepositoryFacadeBuilder {
            context(appContext)
            scope(scope)
            defaultConfig(
                io.getstream.chat.android.client.models.Config(
                    connectEventsEnabled = true,
                    muteEnabled = true
                )
            )
            currentUser(user)
            setOfflineEnabled(config.persistenceEnabled)
        }.build()

        chatDomainImpl.repos = repos

        val userStateFlow = MutableStateFlow(ChatClient.instance().getCurrentUser())
        val stateRegistry = StateRegistry.getOrCreate(scope, userStateFlow, repos, repos.observeLatestUsers())
        val logic = LogicRegistry.getOrCreate(stateRegistry)

        InitializationCoordinator.getOrCreate().run {
            addUserConnectedListener(chatDomainImpl::userConnected)

            addUserDisconnectedListener {
                stateRegistry.clear()
                logic.clear()
                globalStateRegistry.clearState()
            }
        }

        return OfflinePlugin(
            queryChannelsListener = QueryChannelsListenerImpl(logic),
            queryChannelListener = QueryChannelListenerImpl(logic),
            threadQueryListener = ThreadQueryListenerImpl(logic),
            channelMarkReadListener = ChannelMarkReadListenerImpl(logic),
            editMessageListener = EditMessageListenerImpl(logic, globalStateRegistry),
            getMessageListener = GetMessageListenerImpl(logic),
            hideChannelListener = HideChannelListenerImpl(logic),
            markAllReadListener = MarkAllReadListenerImpl(logic),
<<<<<<< HEAD
            deleteReactionListener = DeleteReactionListenerImpl(
                logic = logic,
                globalState = globalStateRegistry,
                repos = repos,
            )
=======
            deleteReactionListener = DeleteReactionListenerImpl(logic, globalStateRegistry, chatDomainImpl.repos),
            sendReactionListener = SendReactionListenerImpl(logic, globalStateRegistry, chatDomainImpl.repos),
>>>>>>> 5ae01829
        )
    }
}<|MERGE_RESOLUTION|>--- conflicted
+++ resolved
@@ -108,16 +108,8 @@
             getMessageListener = GetMessageListenerImpl(logic),
             hideChannelListener = HideChannelListenerImpl(logic),
             markAllReadListener = MarkAllReadListenerImpl(logic),
-<<<<<<< HEAD
-            deleteReactionListener = DeleteReactionListenerImpl(
-                logic = logic,
-                globalState = globalStateRegistry,
-                repos = repos,
-            )
-=======
-            deleteReactionListener = DeleteReactionListenerImpl(logic, globalStateRegistry, chatDomainImpl.repos),
-            sendReactionListener = SendReactionListenerImpl(logic, globalStateRegistry, chatDomainImpl.repos),
->>>>>>> 5ae01829
+            deleteReactionListener = DeleteReactionListenerImpl(logic, globalStateRegistry, repos),
+            sendReactionListener = SendReactionListenerImpl(logic, globalStateRegistry, repos),
         )
     }
 }