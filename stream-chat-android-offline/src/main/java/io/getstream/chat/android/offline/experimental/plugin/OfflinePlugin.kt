--- conflicted
+++ resolved
@@ -9,11 +9,8 @@
 import io.getstream.chat.android.client.experimental.plugin.Plugin
 import io.getstream.chat.android.client.experimental.plugin.listeners.ChannelMarkReadListener
 import io.getstream.chat.android.client.experimental.plugin.listeners.EditMessageListener
-<<<<<<< HEAD
+import io.getstream.chat.android.client.experimental.plugin.listeners.GetMessageListener
 import io.getstream.chat.android.client.experimental.plugin.listeners.HideChannelListener
-=======
-import io.getstream.chat.android.client.experimental.plugin.listeners.GetMessageListener
->>>>>>> 54d28d77
 import io.getstream.chat.android.client.experimental.plugin.listeners.QueryChannelListener
 import io.getstream.chat.android.client.experimental.plugin.listeners.QueryChannelsListener
 import io.getstream.chat.android.client.experimental.plugin.listeners.ThreadQueryListener
@@ -51,11 +48,8 @@
     ThreadQueryListener,
     ChannelMarkReadListener,
     EditMessageListener,
-<<<<<<< HEAD
+    GetMessageListener,
     HideChannelListener {
-=======
-    GetMessageListener {
->>>>>>> 54d28d77
 
     internal constructor() : this(Config())
 
@@ -199,7 +193,7 @@
         cid: String,
         messageId: String,
         olderMessagesOffset: Int,
-        newerMessagesOffset: Int
+        newerMessagesOffset: Int,
     ): Result<Message> = cid.cidToTypeAndId().let { (channelType, channelId) ->
         logic.channel(channelType, channelId)
             .onGetMessageError(cid, messageId, olderMessagesOffset, newerMessagesOffset)
@@ -257,7 +251,7 @@
     override suspend fun onHideChannelPrecondition(
         channelType: String,
         channelId: String,
-        clearHistory: Boolean
+        clearHistory: Boolean,
     ): Result<Unit> =
         logic.channel(channelType, channelId).onHideChannelPrecondition(channelType, channelId, clearHistory)
 
