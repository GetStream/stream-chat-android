--- conflicted
+++ resolved
@@ -9,28 +9,8 @@
 import io.getstream.chat.android.client.experimental.plugin.listeners.QueryChannelListener
 import io.getstream.chat.android.client.experimental.plugin.listeners.QueryChannelsListener
 import io.getstream.chat.android.client.experimental.plugin.listeners.ThreadQueryListener
-<<<<<<< HEAD
-import io.getstream.chat.android.client.extensions.cidToTypeAndId
-import io.getstream.chat.android.client.extensions.isPermanent
-import io.getstream.chat.android.client.models.Channel
-import io.getstream.chat.android.client.models.Message
-import io.getstream.chat.android.client.utils.Result
-import io.getstream.chat.android.client.utils.SyncStatus
 import io.getstream.chat.android.core.ExperimentalStreamChatApi
 import io.getstream.chat.android.core.internal.InternalStreamChatApi
-import io.getstream.chat.android.livedata.ChatDomain
-import io.getstream.chat.android.offline.ChatDomainImpl
-import io.getstream.chat.android.offline.experimental.channel.logic.ChannelLogic
-import io.getstream.chat.android.offline.experimental.global.GlobalMutableState
-import io.getstream.chat.android.offline.experimental.global.GlobalState
-import io.getstream.chat.android.offline.experimental.plugin.logic.LogicRegistry
-import io.getstream.chat.android.offline.experimental.plugin.state.StateRegistry
-import kotlinx.coroutines.awaitAll
-import java.util.Date
-=======
-import io.getstream.chat.android.core.ExperimentalStreamChatApi
-import io.getstream.chat.android.core.internal.InternalStreamChatApi
->>>>>>> eab9f48a
 
 /**
  * Implementation of [Plugin] that brings support for the offline feature. This class work as a delegator of calls for one
@@ -68,212 +48,7 @@
 
     override val name: String = MODULE_NAME
 
-<<<<<<< HEAD
-    override fun init(appContext: Context, chatClient: ChatClient) {
-        ChatDomain.Builder(appContext, chatClient).apply {
-            if (config.backgroundSyncEnabled) enableBackgroundSync() else disableBackgroundSync()
-            if (config.persistenceEnabled) offlineEnabled() else offlineDisabled()
-            if (config.userPresence) userPresenceEnabled() else userPresenceDisabled()
-            recoveryEnabled()
-        }.build()
-
-        initState(io.getstream.chat.android.offline.ChatDomain.instance as ChatDomainImpl, chatClient)
-    }
-
-    @VisibleForTesting
-    internal fun initState(chatDomainImpl: ChatDomainImpl, chatClient: ChatClient) {
-        state = StateRegistry(chatDomainImpl, chatClient)
-        logic = LogicRegistry(state)
-    }
-
-    /**
-     * Method called when a message edit request happens. This method should be used to update messages locally and
-     * update the cache.
-     *
-     * @param message [Message].
-     */
-    override suspend fun onMessageEditRequest(message: Message) {
-        val (channelType, channelId) = message.cid.cidToTypeAndId()
-        val channelLogic = logic.channel(channelType, channelId)
-
-        val isOnline = globalState.isOnline()
-        val messagesToEdit = message.updateMessageOnlineState(isOnline).let(::listOf)
-
-        updateAndSaveMessages(messagesToEdit, channelLogic)
-    }
-
-    /**
-     * Method called when an edition in a message returns from the API.
-     *
-     * @param result the result of the API call.
-     */
-    override suspend fun onMessageEditResult(originalMessage: Message, result: Result<Message>) {
-        if (result.isSuccess) {
-            val message = result.data()
-            val channelLogic = channelLogicForMessage(message)
-            val messages = message.copy(syncStatus = SyncStatus.COMPLETED).let(::listOf)
-
-            updateAndSaveMessages(messages, channelLogic)
-        } else {
-            val channelLogic = channelLogicForMessage(originalMessage)
-            val failedMessage = originalMessage.updateFailedMessage(result.error()).let(::listOf)
-
-            updateAndSaveMessages(failedMessage, channelLogic)
-        }
-    }
-
-    override suspend fun onQueryChannelsRequest(request: QueryChannelsRequest): Unit =
-        logic.queryChannels(request).onQueryChannelsRequest(request)
-
-    override suspend fun onQueryChannelsResult(result: Result<List<Channel>>, request: QueryChannelsRequest): Unit =
-        logic.queryChannels(request).onQueryChannelsResult(result, request)
-
-    override suspend fun onQueryChannelPrecondition(
-        channelType: String,
-        channelId: String,
-        request: QueryChannelRequest,
-    ): Result<Unit> = logic.channel(channelType, channelId).onQueryChannelPrecondition(channelType, channelId, request)
-
-    override suspend fun onQueryChannelRequest(
-        channelType: String,
-        channelId: String,
-        request: QueryChannelRequest,
-    ): Unit = logic.channel(channelType, channelId).onQueryChannelRequest(channelType, channelId, request)
-
-    override suspend fun onQueryChannelResult(
-        result: Result<Channel>,
-        channelType: String,
-        channelId: String,
-        request: QueryChannelRequest,
-    ): Unit = logic.channel(channelType, channelId).onQueryChannelResult(result, channelType, channelId, request)
-
-    override fun onGetRepliesPrecondition(messageId: String, limit: Int): Result<Unit> =
-        logic.thread(messageId).onGetRepliesPrecondition(messageId, limit)
-
-    override fun onGetRepliesRequest(messageId: String, limit: Int): Unit =
-        logic.thread(messageId).onGetRepliesRequest(messageId, limit)
-
-    override fun onGetRepliesResult(result: Result<List<Message>>, messageId: String, limit: Int): Unit =
-        logic.thread(messageId).onGetRepliesResult(result, messageId, limit)
-
-    override fun onGetRepliesMorePrecondition(messageId: String, firstId: String, limit: Int): Result<Unit> =
-        logic.thread(messageId).onGetRepliesMorePrecondition(messageId, firstId, limit)
-
-    override fun onGetRepliesMoreRequest(messageId: String, firstId: String, limit: Int): Unit =
-        logic.thread(messageId).onGetRepliesMoreRequest(messageId, firstId, limit)
-
-    override fun onGetRepliesMoreResult(
-        result: Result<List<Message>>,
-        messageId: String,
-        firstId: String,
-        limit: Int,
-    ): Unit = logic.thread(messageId).onGetRepliesMoreResult(result, messageId, firstId, limit)
-
-    override suspend fun onChannelMarkReadPrecondition(channelType: String, channelId: String): Result<Unit> =
-        logic.channel(channelType, channelId).onChannelMarkReadPrecondition(channelType, channelId)
-
-    override suspend fun onMarkAllReadRequest() {
-        logic.getActiveChannelsLogic().map { channel ->
-            channel.markReadAsync()
-        }.awaitAll()
-    }
-
-    override suspend fun onGetMessageResult(
-        result: Result<Message>,
-        cid: String,
-        messageId: String,
-        olderMessagesOffset: Int,
-        newerMessagesOffset: Int,
-    ): Unit = cid.cidToTypeAndId().let { (channelType, channelId) ->
-        logic.channel(channelType, channelId)
-            .onGetMessageResult(result, cid, messageId, olderMessagesOffset, newerMessagesOffset)
-    }
-
-    override suspend fun onGetMessageError(
-        cid: String,
-        messageId: String,
-        olderMessagesOffset: Int,
-        newerMessagesOffset: Int,
-    ): Result<Message> = cid.cidToTypeAndId().let { (channelType, channelId) ->
-        logic.channel(channelType, channelId)
-            .onGetMessageError(cid, messageId, olderMessagesOffset, newerMessagesOffset)
-    }
-
-    /**
-     * Updates the messages locally and saves it at database.
-     *
-     * @param messages The list of messages to be updated in the SDK and to be saved in database.
-     * @param channelLogic [ChannelLogic].
-     */
-    private suspend fun updateAndSaveMessages(messages: List<Message>, channelLogic: ChannelLogic) {
-        channelLogic.upsertMessages(messages)
-        channelLogic.storeMessageLocally(messages)
-    }
-
-    /**
-     * Gets the channel logic for the channel of a message.
-     *
-     * @param message [Message].
-     */
-    private fun channelLogicForMessage(message: Message): ChannelLogic {
-        val (channelType, channelId) = message.cid.cidToTypeAndId()
-        return logic.channel(channelType, channelId)
-    }
-
-    /**
-     * Update the online state of a message.
-     *
-     * @param isOnline [Boolean].
-     */
-    private fun Message.updateMessageOnlineState(isOnline: Boolean): Message {
-        return this.copy(
-            syncStatus = if (isOnline) SyncStatus.IN_PROGRESS else SyncStatus.SYNC_NEEDED,
-            updatedLocallyAt = Date()
-        )
-    }
-
-    /**
-     * Updates a message that whose request (Edition/Delete/Reaction update...) has failed.
-     *
-     * @param chatError [ChatError].
-     */
-    private fun Message.updateFailedMessage(chatError: ChatError): Message {
-        return this.copy(
-            syncStatus = if (chatError.isPermanent()) {
-                SyncStatus.FAILED_PERMANENTLY
-            } else {
-                SyncStatus.SYNC_NEEDED
-            },
-            updatedLocallyAt = Date(),
-        )
-    }
-
-    override suspend fun onHideChannelPrecondition(
-        channelType: String,
-        channelId: String,
-        clearHistory: Boolean,
-    ): Result<Unit> =
-        logic.channel(channelType, channelId).onHideChannelPrecondition(channelType, channelId, clearHistory)
-
-    override suspend fun onHideChannelRequest(channelType: String, channelId: String, clearHistory: Boolean): Unit =
-        logic.channel(channelType, channelId).onHideChannelRequest(channelType, channelId, clearHistory)
-
-    override suspend fun onHideChannelResult(
-        result: Result<Unit>,
-        channelType: String,
-        channelId: String,
-        clearHistory: Boolean,
-    ): Unit = logic.channel(channelType, channelId).onHideChannelResult(result, channelType, channelId, clearHistory)
-
-    internal fun clear() {
-        logic.clear()
-        state.clear()
-    }
-
-    public companion object {
-=======
     private companion object {
->>>>>>> eab9f48a
         /**
          * Name of this plugin module.
          */
