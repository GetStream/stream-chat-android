--- conflicted
+++ resolved
@@ -8,11 +8,8 @@
 import io.getstream.chat.android.client.errors.ChatError
 import io.getstream.chat.android.client.experimental.plugin.Plugin
 import io.getstream.chat.android.client.experimental.plugin.listeners.ChannelMarkReadListener
-<<<<<<< HEAD
+import io.getstream.chat.android.client.experimental.plugin.listeners.EditMessageListener
 import io.getstream.chat.android.client.experimental.plugin.listeners.HideChannelListener
-=======
-import io.getstream.chat.android.client.experimental.plugin.listeners.EditMessageListener
->>>>>>> 453f1363
 import io.getstream.chat.android.client.experimental.plugin.listeners.QueryChannelListener
 import io.getstream.chat.android.client.experimental.plugin.listeners.QueryChannelsListener
 import io.getstream.chat.android.client.experimental.plugin.listeners.ThreadQueryListener
@@ -49,20 +46,27 @@
     QueryChannelListener,
     ThreadQueryListener,
     ChannelMarkReadListener,
-<<<<<<< HEAD
+    EditMessageListener,
     HideChannelListener {
-=======
-    EditMessageListener {
->>>>>>> 453f1363
 
     internal constructor() : this(Config())
 
+    /**
+     * [StateRegistry] which contains all states of this plugin.
+     */
     // TODO make it val and stateless when remove QueryChannelsMutableState::defaultChannelEventsHandler
     public lateinit var state: StateRegistry
         private set
+
+    /**
+     * [LogicRegistry] which contains all the logic to handle side effects.
+     */
     internal lateinit var logic: LogicRegistry
         private set
 
+    /**
+     * Global state of this plugin.
+     */
     // TODO: Move to StateRegistry when we remove ChatDomain.
     public val globalState: GlobalState = GlobalMutableState()
 
@@ -172,17 +176,6 @@
     override suspend fun onChannelMarkReadPrecondition(channelType: String, channelId: String): Result<Unit> =
         logic.channel(channelType, channelId).onChannelMarkReadPrecondition(channelType, channelId)
 
-<<<<<<< HEAD
-    override suspend fun onHideChannelRequest(channelType: String, channelId: String, clearHistory: Boolean): Unit =
-        logic.channel(channelType, channelId).onHideChannelRequest(channelType, channelId, clearHistory)
-
-    override suspend fun onHideChannelResult(
-        result: Result<Unit>,
-        channelType: String,
-        channelId: String,
-        clearHistory: Boolean,
-    ): Unit = logic.channel(channelType, channelId).onHideChannelResult(result, channelType, channelId, clearHistory)
-=======
     /**
      * Updates the messages locally and saves it at database.
      *
@@ -231,7 +224,16 @@
             updatedLocallyAt = Date(),
         )
     }
->>>>>>> 453f1363
+
+    override suspend fun onHideChannelRequest(channelType: String, channelId: String, clearHistory: Boolean): Unit =
+        logic.channel(channelType, channelId).onHideChannelRequest(channelType, channelId, clearHistory)
+
+    override suspend fun onHideChannelResult(
+        result: Result<Unit>,
+        channelType: String,
+        channelId: String,
+        clearHistory: Boolean,
+    ): Unit = logic.channel(channelType, channelId).onHideChannelResult(result, channelType, channelId, clearHistory)
 
     internal fun clear() {
         logic.clear()
@@ -239,6 +241,9 @@
     }
 
     public companion object {
+        /**
+         * Name of this plugin module.
+         */
         public const val MODULE_NAME: String = "Offline"
     }
 }