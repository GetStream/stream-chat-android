package io.getstream.chat.android.livedata

import android.content.Context
import android.util.Log
import androidx.annotation.CheckResult
import androidx.lifecycle.LiveData
import io.getstream.chat.android.client.ChatClient
import io.getstream.chat.android.client.call.Call
import io.getstream.chat.android.client.errors.ChatError
import io.getstream.chat.android.client.models.Channel
import io.getstream.chat.android.client.models.ChannelMute
import io.getstream.chat.android.client.models.Config
import io.getstream.chat.android.client.models.Message
import io.getstream.chat.android.client.models.Mute
import io.getstream.chat.android.client.models.Reaction
import io.getstream.chat.android.client.models.TypingEvent
import io.getstream.chat.android.client.models.User
<<<<<<< HEAD
import io.getstream.chat.android.livedata.controller.QueryChannelsController
=======
import io.getstream.chat.android.livedata.controller.ChannelController
>>>>>>> e82d3536
import io.getstream.chat.android.livedata.utils.Event
import io.getstream.chat.android.offline.model.ConnectionState
import io.getstream.chat.android.offline.ChatDomain as OfflineChatDomain
import io.getstream.chat.android.offline.ChatDomain.Builder as OfflineChatDomainBuilder

/**
 * The ChatDomain is the main entry point for all livedata & offline operations on chat.
 */
public sealed interface ChatDomain {

    /** The current user on the chatDomain object */
    public val user: LiveData<User?>

    /** if we want to track user presence */
    public var userPresence: Boolean

    /** if the client connection has been initialized */
    public val initialized: LiveData<Boolean>

    /**
     * LiveData<ConnectionState> that indicates if we are currently online, connecting or offline
     */
    public val connectionState: LiveData<ConnectionState>

    /**
     * The total unread message count for the current user.
     * Depending on your app you'll want to show this or the channelUnreadCount
     */
    public val totalUnreadCount: LiveData<Int>

    /**
     * the number of unread channels for the current user
     */
    public val channelUnreadCount: LiveData<Int>

    /**
     * The error event livedata object is triggered when errors in the underlying components occure.
     * The following example shows how to observe these errors
     *
     *  repo.errorEvent.observe(this, EventObserver {
     *       // create a toast
     *   })
     *
     */
    public val errorEvents: LiveData<Event<ChatError>>

    /**
     * list of users that you've muted
     */
    public val muted: LiveData<List<Mute>>

    /**
     * List of channels you've muted
     */
    public val channelMutes: LiveData<List<ChannelMute>>

    /**
     * if the current user is banned or not
     */
    public val banned: LiveData<Boolean>

    /**
     * Updates about currently typing users in active channels. See [TypingEvent].
     */
    public val typingUpdates: LiveData<TypingEvent>

    public fun isOnline(): Boolean
    public fun isOffline(): Boolean
    public fun isInitialized(): Boolean
    public fun getChannelConfig(channelType: String): Config
    public fun getVersion(): String

    // region use-case functions

    /**
<<<<<<< HEAD
     * Queries offline storage and the API for channels matching the filter.
     *
     * @param filter The filter object.
     * @param sort How to sort the channels (default is last_message_at).
     * @param limit The number of channels to retrieve.
     * @param messageLimit How many messages to retrieve per channel.
     *
     * @return Executable async [Call] responsible for obtaining [QueryChannelsController].
     *
     * @see io.getstream.chat.android.livedata.controller.QueryChannelsController
     * @see io.getstream.chat.android.client.utils.FilterObject
     * @see io.getstream.chat.android.client.api.models.QuerySort
     * @see <a href="https://getstream.io/chat/docs/query_channels/?language=kotlin">Filter syntax</a>
     */
    @CheckResult
    public fun queryChannels(
        filter: FilterObject,
        sort: QuerySort<Channel>,
        limit: Int = 30,
        messageLimit: Int = 1,
    ): Call<QueryChannelsController>

    /**
     * Load more channels for this query.
     *
     * @param filter the filter for querying channels, see https://getstream.io/chat/docs/query_channels/?language=kotlin.
     * @param sort the sort for the channels, by default will sort on last_message_at.
     * @param limit the number of channels to retrieve
     * @param messageLimit how many messages to fetch per channel.
     * @param memberLimit The number of members per channel.
     *
     * @return Executable async [Call] responsible for loading more channels.
     *
     * @see io.getstream.chat.android.client.api.models.FilterObject
     * @see io.getstream.chat.android.client.api.models.QuerySort
     * @see <a href="https://getstream.io/chat/docs/query_channels/?language=kotlin">Filter syntax</a>
     */
    @CheckResult
    public fun queryChannelsLoadMore(
        filter: FilterObject,
        sort: QuerySort<Channel>,
        limit: Int,
        messageLimit: Int,
        memberLimit: Int,
    ): Call<List<Channel>>

    /**
     * Load more channels for this query
     *
     * @param filter The filter for querying channels, see https://getstream.io/chat/docs/query_channels/?language=kotlin.
     * @param sort The sort for the channels, by default will sort on last_message_at.
     * @param messageLimit How many messages to fetch per channel.
     *
     * @return Executable async [Call] responsible for loading more channels.
     *
     * @see io.getstream.chat.android.client.api.models.FilterObject
     * @see io.getstream.chat.android.client.api.models.QuerySort
     * @see <a href="https://getstream.io/chat/docs/query_channels/?language=kotlin">Filter syntax</a>
     */
    @CheckResult
    public fun queryChannelsLoadMore(
        filter: FilterObject,
        sort: QuerySort<Channel>,
        messageLimit: Int,
    ): Call<List<Channel>>

    /**
     * Load more channels for this query.
     *
     * @param filter The filter for querying channels, see https://getstream.io/chat/docs/query_channels/?language=kotlin.
     * @param sort The sort for the channels, by default will sort on last_message_at.
     *
     * @return Executable async [Call] responsible for loading more channels.
     *
     * @see io.getstream.chat.android.client.api.models.FilterObject
     * @see io.getstream.chat.android.client.api.models.QuerySort
     * @see <a href="https://getstream.io/chat/docs/query_channels/?language=kotlin">Filter syntax</a>
     */
    @CheckResult
    public fun queryChannelsLoadMore(filter: FilterObject, sort: QuerySort<Channel>): Call<List<Channel>>
=======
     * Loads newer messages for the channel.
     *
     * @param cid The full channel id i. e. messaging:123.
     * @param messageLimit How many new messages to load.
     *
     * @return Executable async [Call] responsible for loading new messages in a channel.
     */
    @CheckResult
    public fun loadNewerMessages(cid: String, messageLimit: Int): Call<Channel>

    /**
     * Loads message for a given message id and channel id
     *
     * @param cid The full channel id i. e. messaging:123.
     * @param messageId The id of the message.
     * @param olderMessagesOffset How many new messages to load before the requested message.
     * @param newerMessagesOffset How many new messages to load after the requested message.
     *
     * @return Executable async [Call] responsible for loading a message.
     */
    @CheckResult
    public fun loadMessageById(
        cid: String,
        messageId: String,
        olderMessagesOffset: Int,
        newerMessagesOffset: Int,
    ): Call<Message>
>>>>>>> e82d3536

    // updating channel data

    /**
     * Performs giphy shuffle operation. Removes the original "ephemeral" message from local storage.
     * Returns new "ephemeral" message with new giphy url.
     * API call to remove the message is retried according to the retry policy specified on the chatDomain.
     *
     * @param message The message to send.
     *
     * @return Executable async [Call] responsible for shuffling Giphy image.
     *
     * @see io.getstream.chat.android.livedata.utils.RetryPolicy
     */
    @CheckResult
    public fun shuffleGiphy(message: Message): Call<Message>

    /**
     * Sends selected giphy message to the channel. Removes the original "ephemeral" message from local storage.
     * Returns new "ephemeral" message with new giphy url.
     * API call to remove the message is retried according to the retry policy specified on the chatDomain.
     *
     * @param message The message to send.
     *
     * @return Executable async [Call] responsible for sending Giphy.
     *
     * @see io.getstream.chat.android.livedata.utils.RetryPolicy
     */
    @CheckResult
    public fun sendGiphy(message: Message): Call<Message>

    /**
     * Sends the reaction. Immediately adds the reaction to local storage and updates the reaction fields on the related message.
     * API call to send the reaction is retried according to the retry policy specified on the chatDomain.
     *
     * @param cid The full channel id i. e. messaging:123.
     * @param reaction The reaction to add.
     * @param enforceUnique If set to true, new reaction will replace all reactions the user has on this message.
     *
     * @return Executable async [Call] responsible for sending a reaction.
     *
     * @see io.getstream.chat.android.livedata.utils.RetryPolicy
     */
    @CheckResult
    public fun sendReaction(cid: String, reaction: Reaction, enforceUnique: Boolean): Call<Reaction>

    /**
     * Marks all messages of the specified channel as read.
     *
     * @param cid The full channel id i. e. messaging:123.
     *
     * @return Executable async [Call] which completes with [Result] having data equal to true if the mark read event
     * was sent or false if there was no need to mark read (i. e. the messages are already marked as read).
     */
    @CheckResult
    public fun markRead(cid: String): Call<Boolean>

    /**
     * Deletes the specified reaction, request is retried according to the retry policy specified on the chatDomain.
     *
     * @param cid The full channel id, ie messaging:123.
     * @param reaction The reaction to mark as deleted.
     *
     * @return Executable async [Call] responsible for deleting reaction.
     *
     * @see io.getstream.chat.android.livedata.utils.RetryPolicy
     */
    @CheckResult
    public fun deleteReaction(cid: String, reaction: Reaction): Call<Message>

    // end region

    public data class Builder(
        private val appContext: Context,
        private val client: ChatClient,
    ) {

        public constructor(client: ChatClient, appContext: Context) : this(appContext, client)

        private val offlineChatDomainBuilder: OfflineChatDomainBuilder = OfflineChatDomainBuilder(appContext, client)

        public fun enableBackgroundSync(): Builder = apply {
            offlineChatDomainBuilder.enableBackgroundSync()
        }

        public fun disableBackgroundSync(): Builder = apply {
            offlineChatDomainBuilder.disableBackgroundSync()
        }

        public fun recoveryEnabled(): Builder = apply {
            offlineChatDomainBuilder.recoveryEnabled()
        }

        public fun recoveryDisabled(): Builder = apply {
            offlineChatDomainBuilder.recoveryDisabled()
        }

        public fun userPresenceEnabled(): Builder = apply {
            offlineChatDomainBuilder.userPresenceEnabled()
        }

        public fun userPresenceDisabled(): Builder = apply {
            offlineChatDomainBuilder.userPresenceDisabled()
        }

        public fun build(): ChatDomain {
            instance?.run {
                Log.e(
                    "Chat",
                    "[ERROR] You have just re-initialized ChatDomain, old configuration has been overridden [ERROR]"
                )
            }
            val offlineChatDomain = offlineChatDomainBuilder.build()
            instance = buildImpl(offlineChatDomain)

            return instance()
        }

        internal fun buildImpl(offlineChatDomainBuilder: OfflineChatDomain): ChatDomainImpl {
            return ChatDomainImpl(offlineChatDomainBuilder)
        }
    }

    public companion object {
        private var instance: ChatDomain? = null

        @JvmStatic
        public fun instance(): ChatDomain = instance
            ?: throw IllegalStateException("ChatDomain.Builder::build() must be called before obtaining ChatDomain instance")

        public val isInitialized: Boolean
            get() = instance != null
    }
}<|MERGE_RESOLUTION|>--- conflicted
+++ resolved
@@ -7,7 +7,6 @@
 import io.getstream.chat.android.client.ChatClient
 import io.getstream.chat.android.client.call.Call
 import io.getstream.chat.android.client.errors.ChatError
-import io.getstream.chat.android.client.models.Channel
 import io.getstream.chat.android.client.models.ChannelMute
 import io.getstream.chat.android.client.models.Config
 import io.getstream.chat.android.client.models.Message
@@ -15,11 +14,6 @@
 import io.getstream.chat.android.client.models.Reaction
 import io.getstream.chat.android.client.models.TypingEvent
 import io.getstream.chat.android.client.models.User
-<<<<<<< HEAD
-import io.getstream.chat.android.livedata.controller.QueryChannelsController
-=======
-import io.getstream.chat.android.livedata.controller.ChannelController
->>>>>>> e82d3536
 import io.getstream.chat.android.livedata.utils.Event
 import io.getstream.chat.android.offline.model.ConnectionState
 import io.getstream.chat.android.offline.ChatDomain as OfflineChatDomain
@@ -93,118 +87,6 @@
     public fun getVersion(): String
 
     // region use-case functions
-
-    /**
-<<<<<<< HEAD
-     * Queries offline storage and the API for channels matching the filter.
-     *
-     * @param filter The filter object.
-     * @param sort How to sort the channels (default is last_message_at).
-     * @param limit The number of channels to retrieve.
-     * @param messageLimit How many messages to retrieve per channel.
-     *
-     * @return Executable async [Call] responsible for obtaining [QueryChannelsController].
-     *
-     * @see io.getstream.chat.android.livedata.controller.QueryChannelsController
-     * @see io.getstream.chat.android.client.utils.FilterObject
-     * @see io.getstream.chat.android.client.api.models.QuerySort
-     * @see <a href="https://getstream.io/chat/docs/query_channels/?language=kotlin">Filter syntax</a>
-     */
-    @CheckResult
-    public fun queryChannels(
-        filter: FilterObject,
-        sort: QuerySort<Channel>,
-        limit: Int = 30,
-        messageLimit: Int = 1,
-    ): Call<QueryChannelsController>
-
-    /**
-     * Load more channels for this query.
-     *
-     * @param filter the filter for querying channels, see https://getstream.io/chat/docs/query_channels/?language=kotlin.
-     * @param sort the sort for the channels, by default will sort on last_message_at.
-     * @param limit the number of channels to retrieve
-     * @param messageLimit how many messages to fetch per channel.
-     * @param memberLimit The number of members per channel.
-     *
-     * @return Executable async [Call] responsible for loading more channels.
-     *
-     * @see io.getstream.chat.android.client.api.models.FilterObject
-     * @see io.getstream.chat.android.client.api.models.QuerySort
-     * @see <a href="https://getstream.io/chat/docs/query_channels/?language=kotlin">Filter syntax</a>
-     */
-    @CheckResult
-    public fun queryChannelsLoadMore(
-        filter: FilterObject,
-        sort: QuerySort<Channel>,
-        limit: Int,
-        messageLimit: Int,
-        memberLimit: Int,
-    ): Call<List<Channel>>
-
-    /**
-     * Load more channels for this query
-     *
-     * @param filter The filter for querying channels, see https://getstream.io/chat/docs/query_channels/?language=kotlin.
-     * @param sort The sort for the channels, by default will sort on last_message_at.
-     * @param messageLimit How many messages to fetch per channel.
-     *
-     * @return Executable async [Call] responsible for loading more channels.
-     *
-     * @see io.getstream.chat.android.client.api.models.FilterObject
-     * @see io.getstream.chat.android.client.api.models.QuerySort
-     * @see <a href="https://getstream.io/chat/docs/query_channels/?language=kotlin">Filter syntax</a>
-     */
-    @CheckResult
-    public fun queryChannelsLoadMore(
-        filter: FilterObject,
-        sort: QuerySort<Channel>,
-        messageLimit: Int,
-    ): Call<List<Channel>>
-
-    /**
-     * Load more channels for this query.
-     *
-     * @param filter The filter for querying channels, see https://getstream.io/chat/docs/query_channels/?language=kotlin.
-     * @param sort The sort for the channels, by default will sort on last_message_at.
-     *
-     * @return Executable async [Call] responsible for loading more channels.
-     *
-     * @see io.getstream.chat.android.client.api.models.FilterObject
-     * @see io.getstream.chat.android.client.api.models.QuerySort
-     * @see <a href="https://getstream.io/chat/docs/query_channels/?language=kotlin">Filter syntax</a>
-     */
-    @CheckResult
-    public fun queryChannelsLoadMore(filter: FilterObject, sort: QuerySort<Channel>): Call<List<Channel>>
-=======
-     * Loads newer messages for the channel.
-     *
-     * @param cid The full channel id i. e. messaging:123.
-     * @param messageLimit How many new messages to load.
-     *
-     * @return Executable async [Call] responsible for loading new messages in a channel.
-     */
-    @CheckResult
-    public fun loadNewerMessages(cid: String, messageLimit: Int): Call<Channel>
-
-    /**
-     * Loads message for a given message id and channel id
-     *
-     * @param cid The full channel id i. e. messaging:123.
-     * @param messageId The id of the message.
-     * @param olderMessagesOffset How many new messages to load before the requested message.
-     * @param newerMessagesOffset How many new messages to load after the requested message.
-     *
-     * @return Executable async [Call] responsible for loading a message.
-     */
-    @CheckResult
-    public fun loadMessageById(
-        cid: String,
-        messageId: String,
-        olderMessagesOffset: Int,
-        newerMessagesOffset: Int,
-    ): Call<Message>
->>>>>>> e82d3536
 
     // updating channel data
 
