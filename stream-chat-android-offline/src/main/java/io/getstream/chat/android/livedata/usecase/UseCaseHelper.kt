--- conflicted
+++ resolved
@@ -39,24 +39,16 @@
     /**
      * Returns a livedata object for the total number of unread messages
      */
-<<<<<<< HEAD
+    @Suppress("DEPRECATION_ERROR")
     public val getTotalUnreadCount: GetTotalUnreadCount =
         GetTotalUnreadCountImpl(offlineUseCaseHelper.getTotalUnreadCount)
-=======
-    @Suppress("DEPRECATION_ERROR")
-    public val getTotalUnreadCount: GetTotalUnreadCount = GetTotalUnreadCountImpl(chatDomainImpl)
->>>>>>> 9a4f4942
 
     /**
      * Returns a livedata object for the number of channels with unread messages
      */
-<<<<<<< HEAD
+    @Suppress("DEPRECATION_ERROR")
     public val getUnreadChannelCount: GetUnreadChannelCount =
         GetUnreadChannelCountImpl(offlineUseCaseHelper.getUnreadChannelCount)
-=======
-    @Suppress("DEPRECATION_ERROR")
-    public val getUnreadChannelCount: GetUnreadChannelCount = GetUnreadChannelCountImpl(chatDomainImpl)
->>>>>>> 9a4f4942
 
     // loading more
     /**
@@ -119,16 +111,6 @@
     public val sendGiphy: SendGiphy = SendGiphyImpl(offlineUseCaseHelper.sendGiphy)
 
     /**
-<<<<<<< HEAD
-     * Send a message with attachments.
-     */
-    @Suppress("DEPRECATION_ERROR")
-    public val sendMessageWithAttachments: SendMessageWithAttachments =
-        SendMessageWithAttachmentsImpl(offlineUseCaseHelper.sendMessageWithAttachments)
-
-    /**
-=======
->>>>>>> 9a4f4942
      * Edit a message. This message is immediately updated in local storage.
      * The API call to edit the message is retried using the retry policy
      */
