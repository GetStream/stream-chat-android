package io.getstream.chat.android.offline.experimental.channel.logic

import io.getstream.chat.android.client.ChatClient
import io.getstream.chat.android.client.api.models.Pagination
import io.getstream.chat.android.client.api.models.QueryChannelRequest
import io.getstream.chat.android.client.api.models.WatchChannelRequest
import io.getstream.chat.android.client.call.await
import io.getstream.chat.android.client.errors.ChatError
import io.getstream.chat.android.client.events.ChannelDeletedEvent
import io.getstream.chat.android.client.events.ChannelHiddenEvent
import io.getstream.chat.android.client.events.ChannelTruncatedEvent
import io.getstream.chat.android.client.events.ChannelUpdatedByUserEvent
import io.getstream.chat.android.client.events.ChannelUpdatedEvent
import io.getstream.chat.android.client.events.ChannelUserBannedEvent
import io.getstream.chat.android.client.events.ChannelUserUnbannedEvent
import io.getstream.chat.android.client.events.ChannelVisibleEvent
import io.getstream.chat.android.client.events.ChatEvent
import io.getstream.chat.android.client.events.ConnectedEvent
import io.getstream.chat.android.client.events.ConnectingEvent
import io.getstream.chat.android.client.events.DisconnectedEvent
import io.getstream.chat.android.client.events.ErrorEvent
import io.getstream.chat.android.client.events.GlobalUserBannedEvent
import io.getstream.chat.android.client.events.GlobalUserUnbannedEvent
import io.getstream.chat.android.client.events.HealthEvent
import io.getstream.chat.android.client.events.MarkAllReadEvent
import io.getstream.chat.android.client.events.MemberAddedEvent
import io.getstream.chat.android.client.events.MemberRemovedEvent
import io.getstream.chat.android.client.events.MemberUpdatedEvent
import io.getstream.chat.android.client.events.MessageDeletedEvent
import io.getstream.chat.android.client.events.MessageReadEvent
import io.getstream.chat.android.client.events.MessageUpdatedEvent
import io.getstream.chat.android.client.events.NewMessageEvent
import io.getstream.chat.android.client.events.NotificationAddedToChannelEvent
import io.getstream.chat.android.client.events.NotificationChannelDeletedEvent
import io.getstream.chat.android.client.events.NotificationChannelMutesUpdatedEvent
import io.getstream.chat.android.client.events.NotificationChannelTruncatedEvent
import io.getstream.chat.android.client.events.NotificationInviteAcceptedEvent
import io.getstream.chat.android.client.events.NotificationInviteRejectedEvent
import io.getstream.chat.android.client.events.NotificationInvitedEvent
import io.getstream.chat.android.client.events.NotificationMarkReadEvent
import io.getstream.chat.android.client.events.NotificationMessageNewEvent
import io.getstream.chat.android.client.events.NotificationMutesUpdatedEvent
import io.getstream.chat.android.client.events.NotificationRemovedFromChannelEvent
import io.getstream.chat.android.client.events.ReactionDeletedEvent
import io.getstream.chat.android.client.events.ReactionNewEvent
import io.getstream.chat.android.client.events.ReactionUpdateEvent
import io.getstream.chat.android.client.events.TypingStartEvent
import io.getstream.chat.android.client.events.TypingStopEvent
import io.getstream.chat.android.client.events.UnknownEvent
import io.getstream.chat.android.client.events.UserDeletedEvent
import io.getstream.chat.android.client.events.UserPresenceChangedEvent
import io.getstream.chat.android.client.events.UserStartWatchingEvent
import io.getstream.chat.android.client.events.UserStopWatchingEvent
import io.getstream.chat.android.client.events.UserUpdatedEvent
import io.getstream.chat.android.client.experimental.plugin.listeners.ChannelMarkReadListener
<<<<<<< HEAD
import io.getstream.chat.android.client.experimental.plugin.listeners.HideChannelListener
=======
import io.getstream.chat.android.client.experimental.plugin.listeners.GetMessageListener
>>>>>>> 54d28d77
import io.getstream.chat.android.client.experimental.plugin.listeners.QueryChannelListener
import io.getstream.chat.android.client.logger.ChatLogger
import io.getstream.chat.android.client.models.Channel
import io.getstream.chat.android.client.models.ChannelUserRead
import io.getstream.chat.android.client.models.Member
import io.getstream.chat.android.client.models.Message
import io.getstream.chat.android.client.models.User
import io.getstream.chat.android.client.utils.Result
import io.getstream.chat.android.client.utils.SyncStatus
import io.getstream.chat.android.client.utils.onError
import io.getstream.chat.android.client.utils.onSuccess
import io.getstream.chat.android.client.utils.onSuccessSuspend
import io.getstream.chat.android.core.ExperimentalStreamChatApi
import io.getstream.chat.android.offline.ChatDomainImpl
import io.getstream.chat.android.offline.channel.ChannelData
import io.getstream.chat.android.offline.experimental.channel.state.ChannelMutableState
import io.getstream.chat.android.offline.extensions.inOffsetWith
import io.getstream.chat.android.offline.extensions.isPermanent
import io.getstream.chat.android.offline.extensions.needsMarkRead
import io.getstream.chat.android.offline.message.NEVER
import io.getstream.chat.android.offline.message.attachment.AttachmentUrlValidator
import io.getstream.chat.android.offline.message.shouldIncrementUnreadCount
import io.getstream.chat.android.offline.message.wasCreatedAfter
import io.getstream.chat.android.offline.message.wasCreatedBeforeOrAt
import io.getstream.chat.android.offline.model.ChannelConfig
import io.getstream.chat.android.offline.request.QueryChannelPaginationRequest
import io.getstream.chat.android.offline.utils.toCid
import java.util.Date
import kotlin.math.max

@ExperimentalStreamChatApi
internal class ChannelLogic(
    private val mutableState: ChannelMutableState,
    private val chatDomainImpl: ChatDomainImpl,
    private val attachmentUrlValidator: AttachmentUrlValidator = AttachmentUrlValidator(),
<<<<<<< HEAD
) : QueryChannelListener, ChannelMarkReadListener, HideChannelListener {
=======
) : QueryChannelListener, ChannelMarkReadListener, GetMessageListener {
>>>>>>> 54d28d77

    private val logger = ChatLogger.get("Query channel request")

    private fun loadingStateByRequest(request: QueryChannelRequest) = when {
        request.isFilteringNewerMessages() -> mutableState._loadingNewerMessages
        request.filteringOlderMessages() -> mutableState._loadingOlderMessages
        else -> mutableState._loading
    }

    override suspend fun onQueryChannelPrecondition(
        channelType: String,
        channelId: String,
        request: QueryChannelRequest,
    ): Result<Unit> {
        val loader = loadingStateByRequest(request)
        return if (loader.value) {
            logger.logI("Another request to load messages is in progress. Ignoring this request.")
            Result.error(ChatError("Another request to load messages is in progress. Ignoring this request."))
        } else {
            Result.success(Unit)
        }
    }

    override suspend fun onQueryChannelRequest(channelType: String, channelId: String, request: QueryChannelRequest) {
        runChannelQueryOffline(request)
    }

    override suspend fun onQueryChannelResult(
        result: Result<Channel>,
        channelType: String,
        channelId: String,
        request: QueryChannelRequest,
    ) {
        result.onSuccessSuspend { channel ->
            // first thing here needs to be updating configs otherwise we have a race with receiving events
            chatDomainImpl.repos.insertChannelConfig(ChannelConfig(channel.type, channel.config))
            chatDomainImpl.storeStateForChannel(channel)
        }
            .onSuccess { channel ->
                mutableState.recoveryNeeded = false
                if (request.messagesLimit() > channel.messages.size) {
                    if (request.isFilteringNewerMessages()) {
                        mutableState._endOfNewerMessages.value = true
                    } else {
                        mutableState._endOfOlderMessages.value = true
                    }
                }
                updateDataFromChannel(channel)
                loadingStateByRequest(request).value = false
            }
            .onError { error ->
                if (error.isPermanent()) {
                    logger.logW("Permanent failure calling channel.watch for channel ${mutableState.cid}, with error $error")
                } else {
                    logger.logW("Temporary failure calling channel.watch for channel ${mutableState.cid}. Marking the channel as needing recovery. Error was $error")
                    mutableState.recoveryNeeded = true
                }
                chatDomainImpl.addError(error)
            }
    }

<<<<<<< HEAD
    override suspend fun onHideChannelPrecondition(
        channelType: String,
        channelId: String,
        clearHistory: Boolean,
    ): Result<Unit> {
        return try {
            Pair(channelType, channelId).toCid()
            Result.success(Unit)
        } catch (e: Exception) {
            Result.error(ChatError("CID is not valid"))
        }
    }

    override suspend fun onHideChannelRequest(channelType: String, channelId: String, clearHistory: Boolean) =
        setHidden(true)

    override suspend fun onHideChannelResult(
        result: Result<Unit>,
        channelType: String,
        channelId: String,
        clearHistory: Boolean,
    ) {
        if (result.isSuccess) {
            val cid = Pair(channelType, channelId).toCid()
            if (clearHistory) {
                val now = Date()
                mutableState.hideMessagesBefore = now
                removeMessagesBefore(now)
                chatDomainImpl.repos.deleteChannelMessagesBefore(cid, now)
                chatDomainImpl.repos.setHiddenForChannel(cid, true, now)
            } else {
                chatDomainImpl.repos.setHiddenForChannel(cid, true)
            }
        } else {
            // Hides the channel if request fails.
            setHidden(false)
=======
    override suspend fun onGetMessageResult(
        result: Result<Message>,
        cid: String,
        messageId: String,
        olderMessagesOffset: Int,
        newerMessagesOffset: Int,
    ) {
        if (result.isSuccess) {
            result.data().let { message ->
                upsertMessages(listOf(message))
                loadOlderMessages(messageId, newerMessagesOffset)
                loadNewerMessages(messageId, olderMessagesOffset)
            }
        }
    }

    override suspend fun onGetMessageError(
        cid: String,
        messageId: String,
        olderMessagesOffset: Int,
        newerMessagesOffset: Int,
    ): Result<Message> {
        return chatDomainImpl.repos.selectMessage(messageId)?.let { message ->
            Result(message)
        } ?: Result(ChatError("Error while fetching message from backend. Message id: $messageId"))
    }

    /**
     * Loads a list of messages after the newest message in the current list.
     *
     * @param messageId Id of message after which to fetch messages.
     * @param limit Number of messages to fetch after this message.
     *
     * @return [Result] of [Channel] with fetched messages.
     */
    private suspend fun loadNewerMessages(messageId: String, limit: Int): Result<Channel> {
        return runChannelQuery(newerWatchChannelRequest(limit = limit, baseMessageId = messageId))
    }

    /**
     * Loads a list of messages before the message with particular message id.
     *
     * @param messageId Id of message before which to fetch messages.
     * @param limit Number of messages to fetch before this message.
     *
     * @return [Result] of [Channel] with fetched messages.
     */
    private suspend fun loadOlderMessages(messageId: String, limit: Int): Result<Channel> {
        return runChannelQuery(olderWatchChannelRequest(limit = limit, baseMessageId = messageId))
    }

    private suspend fun runChannelQuery(request: WatchChannelRequest): Result<Channel> {
        val preconditionResult = onQueryChannelPrecondition(mutableState.channelType, mutableState.channelId, request)
        if (preconditionResult.isError) {
            return Result.error(preconditionResult.error())
        }

        val offlineChannel = runChannelQueryOffline(request)

        val onlineResult =
            ChatClient.instance().queryChannelInternal(mutableState.channelType, mutableState.channelId, request)
                .await().also { result ->
                    onQueryChannelResult(result, mutableState.channelType, mutableState.channelId, request)
                }

        return when {
            onlineResult.isSuccess -> onlineResult
            offlineChannel != null -> Result.success(offlineChannel)
            else -> onlineResult
>>>>>>> 54d28d77
        }
    }

    override suspend fun onChannelMarkReadPrecondition(channelType: String, channelId: String): Result<Unit> =
        if (ChatClient.instance().needsMarkRead("$channelType:$channelId"))
            Result.success(Unit)
        else Result.error(ChatError("Can not mark channel as read with channel id: $channelId"))

    internal suspend fun runChannelQueryOffline(request: QueryChannelRequest): Channel? {
        val loader = loadingStateByRequest(request)
        loader.value = true
        return chatDomainImpl.selectAndEnrichChannel(mutableState.cid, request)?.also { channel ->
            logger.logI("Loaded channel ${channel.cid} from offline storage with ${channel.messages.size} messages")
            if (request.filteringOlderMessages()) {
                updateOldMessagesFromLocalChannel(channel)
            } else {
                updateDataFromLocalChannel(channel)
            }
            loader.value = false
        }
    }

    private fun updateDataFromLocalChannel(localChannel: Channel) {
        localChannel.hidden?.let(::setHidden)
        mutableState.hideMessagesBefore = localChannel.hiddenMessagesBefore
        updateDataFromChannel(localChannel)
    }

    private fun updateOldMessagesFromLocalChannel(localChannel: Channel) {
        localChannel.hidden?.let(::setHidden)
        mutableState.hideMessagesBefore = localChannel.hiddenMessagesBefore
        updateOldMessagesFromChannel(localChannel)
    }

    internal fun setHidden(hidden: Boolean) {
        mutableState._hidden.value = hidden
    }

    private fun updateOldMessagesFromChannel(c: Channel) {
        // Update all the flow objects based on the channel
        updateChannelData(c)
        setWatcherCount(c.watcherCount)
        updateReads(c.read)

        // there are some edge cases here, this code adds to the members, watchers and messages
        // this means that if the offline sync went out of sync things go wrong
        setMembers(c.members)
        setWatchers(c.watchers)
        upsertOldMessages(c.messages)
    }

    private fun upsertOldMessages(messages: List<Message>) {
        mutableState._oldMessages.value = parseMessages(messages)
    }

    internal fun updateDataFromChannel(c: Channel) {
        // Update all the flow objects based on the channel
        updateChannelData(c)
        setWatcherCount(c.watcherCount)

        mutableState._read.value?.lastMessageSeenDate = c.lastMessageAt

        updateReads(c.read)

        // there are some edge cases here, this code adds to the members, watchers and messages
        // this means that if the offline sync went out of sync things go wrong
        setMembers(c.members)
        setWatchers(c.watchers)
        upsertMessages(c.messages)
        mutableState.lastMessageAt.value = c.lastMessageAt
        mutableState.channelConfig.value = c.config
    }

    internal fun upsertMessages(messages: List<Message>) {
        val newMessages = parseMessages(messages)
        updateLastMessageAtByNewMessages(newMessages.values)
        mutableState._messages.value = newMessages
    }

    /**
     * Store the messages in the local cache.
     *
     * @param messages The messages to be stored. Check [Message].
     */
    internal suspend fun storeMessageLocally(messages: List<Message>) {
        chatDomainImpl.repos.insertMessages(messages)
    }

    private fun upsertMessage(message: Message) = upsertMessages(listOf(message))

    internal fun setWatcherCount(watcherCount: Int) {
        if (watcherCount != mutableState._watcherCount.value) {
            mutableState._watcherCount.value = watcherCount
        }
    }

    private fun setMembers(members: List<Member>) {
        mutableState._members.value = (mutableState._members.value + members.associateBy(Member::getUserId))
    }

    internal fun updateChannelData(channel: Channel) {
        mutableState._channelData.value = (ChannelData(channel))
    }

    private fun setWatchers(watchers: List<User>) {
        mutableState._watchers.value = (mutableState._watchers.value + watchers.associateBy { it.id })
    }

    /**
     * Increments the unread count of the Channel if necessary.
     *
     * @param message [Message].
     */
    internal fun incrementUnreadCountIfNecessary(message: Message) {
        val currentUserId = chatDomainImpl.user.value?.id

        if (currentUserId?.let {
            message.shouldIncrementUnreadCount(
                    it,
                    mutableState._read.value?.lastMessageSeenDate
                )
        } == true
        ) {
            val newUnreadCount = mutableState._unreadCount.value + 1
            mutableState._unreadCount.value = newUnreadCount
            mutableState._read.value = mutableState._read
                .value
                ?.copy(unreadMessages = newUnreadCount, lastMessageSeenDate = message.createdAt)
            mutableState._reads.value = mutableState._reads.value.apply {
                this[currentUserId]?.unreadMessages = newUnreadCount
                this[currentUserId]?.lastMessageSeenDate = message.createdAt
            }
        }
    }

    internal fun updateReads(reads: List<ChannelUserRead>) {
        chatDomainImpl.user.value?.let { currentUser ->
            val currentUserId = currentUser.id
            val previousUserIdToReadMap = mutableState._reads.value
            val incomingUserIdToReadMap = reads.associateBy(ChannelUserRead::getUserId).toMutableMap()

            /**
             * It's possible that the data coming back from the online channel query has a last read date that's
             * before what we've last pushed to the UI. We want to ignore this, as it will cause an unread state
             * to show in the channel list.
             */
            incomingUserIdToReadMap[currentUserId]?.let { incomingUserRead ->
                incomingUserRead.lastMessageSeenDate = mutableState._read.value?.lastMessageSeenDate

                // the previous last Read date that is most current
                val previousLastRead =
                    mutableState._read.value?.lastRead ?: previousUserIdToReadMap[currentUserId]?.lastRead

                // Use AFTER to determine if the incoming read is more current.
                // This prevents updates if it's BEFORE or EQUAL TO the previous Read.
                val shouldUpdateByIncoming = previousLastRead == null || incomingUserRead.lastRead?.inOffsetWith(
                    previousLastRead,
                    OFFSET_EVENT_TIME
                ) == true

                if (shouldUpdateByIncoming) {
                    mutableState._read.value = incomingUserRead

                    mutableState._unreadCount.value = incomingUserRead.unreadMessages
                } else {
                    // if the previous Read was more current, replace the item in the update map
                    incomingUserIdToReadMap[currentUserId] = ChannelUserRead(currentUser, previousLastRead)
                }
            }

            // always post the newly updated map
            mutableState._reads.value = (previousUserIdToReadMap + incomingUserIdToReadMap)
        }
    }

    private fun updateRead(read: ChannelUserRead) = updateReads(listOf(read))

    /**
     * Updates [ChannelMutableState._messages] with new messages.
     * The message will by only updated if its creation/update date is newer than the one stored in the StateFlow.
     *
     * @param messages The list of messages to update.
     */
    private fun parseMessages(messages: List<Message>): Map<String, Message> {
        val currentMessages = mutableState._messages.value
        return currentMessages + attachmentUrlValidator.updateValidAttachmentsUrl(messages, currentMessages)
            .filter { newMessage -> isMessageNewerThanCurrent(currentMessages[newMessage.id], newMessage) }
            .associateBy(Message::id)
    }

    private fun isMessageNewerThanCurrent(currentMessage: Message?, newMessage: Message): Boolean {
        return if (newMessage.syncStatus == SyncStatus.COMPLETED) {
            currentMessage?.lastUpdateTime() ?: NEVER.time <= newMessage.lastUpdateTime()
        } else {
            currentMessage?.lastLocalUpdateTime() ?: NEVER.time <= newMessage.lastLocalUpdateTime()
        }
    }

    private fun updateLastMessageAtByNewMessages(newMessages: Collection<Message>) {
        if (newMessages.isEmpty()) {
            return
        }
        val newLastMessageAt =
            newMessages.mapNotNull { it.createdAt ?: it.createdLocallyAt }.maxOfOrNull(Date::getTime) ?: return
        mutableState.lastMessageAt.value = when (val currentLastMessageAt = mutableState.lastMessageAt.value) {
            null -> Date(newLastMessageAt)
            else -> max(currentLastMessageAt.time, newLastMessageAt).let(::Date)
        }
    }

    private fun Message.lastUpdateTime(): Long = listOfNotNull(
        createdAt,
        updatedAt,
        deletedAt,
    ).map { it.time }
        .maxOrNull()
        ?: NEVER.time

    private fun Message.lastLocalUpdateTime(): Long = listOfNotNull(
        createdLocallyAt,
        updatedLocallyAt,
        deletedAt,
    ).map { it.time }
        .maxOrNull()
        ?: NEVER.time

    /**
     * Returns instance of [WatchChannelRequest] to obtain older messages of a channel.
     *
     * @param limit Message limit in this request.
     * @param baseMessageId Message id of the last available message. Request will fetch messages older than this.
     */
    internal fun olderWatchChannelRequest(limit: Int, baseMessageId: String?): WatchChannelRequest =
        watchChannelRequest(Pagination.LESS_THAN, limit, baseMessageId)

    /**
     * Returns instance of [WatchChannelRequest] to obtain newer messages of a channel.
     *
     * @param limit Message limit in this request.
     * @param baseMessageId Message id of the last available message. Request will fetch messages newer than this.
     */
    internal fun newerWatchChannelRequest(limit: Int, baseMessageId: String?): WatchChannelRequest =
        watchChannelRequest(Pagination.GREATER_THAN, limit, baseMessageId)

    /**
     * Creates instance of [WatchChannelRequest] according to [Pagination].
     *
     * @param pagination Pagination parameter which defines should we request older/newer messages.
     * @param limit Message limit in this request.
     * @param baseMessageId Message id of the last available. Can be null then it calculates the last available message.
     */
    private fun watchChannelRequest(pagination: Pagination, limit: Int, baseMessageId: String?): WatchChannelRequest {
        val messageId = baseMessageId ?: getLoadMoreBaseMessageId(pagination)
        return QueryChannelPaginationRequest(limit).apply {
            messageId?.let {
                messageFilterDirection = pagination
                messageFilterValue = it
            }
        }.toWatchChannelRequest(chatDomainImpl.userPresence)
    }

    /**
     * Calculates base messageId for [WatchChannelRequest] depending on [Pagination] when requesting more messages.
     *
     * @param direction [Pagination] instance which shows direction of pagination.
     */
    private fun getLoadMoreBaseMessageId(direction: Pagination): String? {
        val messages = mutableState.sortedMessages.value.takeUnless(Collection<Message>::isEmpty) ?: return null
        return when (direction) {
            Pagination.GREATER_THAN_OR_EQUAL,
            Pagination.GREATER_THAN,
            -> messages.last().id
            Pagination.LESS_THAN,
            Pagination.LESS_THAN_OR_EQUAL,
            -> messages.first().id
        }
    }

    /**
     * Remove a local message from the current list.
     *
     * @param message The [Message] to remove.
     */
    internal fun removeLocalMessage(message: Message) {
        mutableState._messages.value = mutableState._messages.value - message.id
    }

    /**
     * Removes messages before the given date and optionally adds a system message
     * that was coming with the event.
     *
     * @param date The date used for generating result.
     * @param systemMessage The system message to display.
     */
    // TODO: Make private after removing ChannelController
    internal fun removeMessagesBefore(
        date: Date,
        systemMessage: Message? = null,
    ) {
        val messages = mutableState._messages.value.filter { it.value.wasCreatedAfter(date) }

        if (systemMessage == null) {
            mutableState._messages.value = messages
        } else {
            mutableState._messages.value = messages + listOf(systemMessage).associateBy(Message::id)
            updateLastMessageAtByNewMessages(listOf(systemMessage))
        }
    }

    private fun upsertEventMessage(message: Message) {
        // make sure we don't lose ownReactions
        getMessage(message.id)?.let {
            message.ownReactions = it.ownReactions
        }
        upsertMessages(listOf(message))
    }

    /**
     * Returns message stored in [ChannelMutableState] if exists and wasn't hidden.
     *
     * @param messageId The id of the message.
     *
     * @return [Message] if exists and wasn't hidden, null otherwise.
     */
    internal fun getMessage(messageId: String): Message? {
        val copy = mutableState.messageList.value
        var message = copy.firstOrNull { it.id == messageId }

        if (mutableState.hideMessagesBefore != null) {
            if (message != null && message.wasCreatedBeforeOrAt(mutableState.hideMessagesBefore)) {
                message = null
            }
        }

        return message
    }

    private fun deleteMember(userId: String) {
        mutableState._members.value = mutableState._members.value - userId
    }

    private fun upsertMembers(members: List<Member>) {
        mutableState._members.value = mutableState._members.value + members.associateBy { it.user.id }
    }

    private fun upsertMember(member: Member) {
        upsertMembers(listOf(member))
    }

    private fun upsertUserPresence(user: User) {
        val userId = user.id
        // members and watchers have users
        val members = mutableState.members.value
        val watchers = mutableState.watchers.value
        val member = members.firstOrNull { it.getUserId() == userId }?.copy()
        val watcher = watchers.firstOrNull { it.id == userId }
        if (member != null) {
            member.user = user
            upsertMember(member)
        }
        if (watcher != null) {
            upsertWatcher(user)
        }
    }

    private fun upsertWatcher(user: User) {
        mutableState._watchers.value = mutableState._watchers.value + mapOf(user.id to user)
    }

    private fun deleteWatcher(user: User) {
        mutableState._watchers.value = mutableState._watchers.value - user.id
    }

    private fun upsertUser(user: User) {
        upsertUserPresence(user)
        // channels have users
        val userId = user.id
        val channelData = mutableState._channelData.value
        if (channelData != null) {
            if (channelData.createdBy.id == userId) {
                channelData.createdBy = user
            }
        }

        // updating messages is harder
        // user updates don't happen frequently, it's probably ok for this update to be sluggish
        // if it turns out to be slow we can do a simple reverse index from user -> message
        val messages = mutableState.messageList.value
        val changedMessages = mutableListOf<Message>()
        for (message in messages) {
            var changed = false
            if (message.user.id == userId) {
                message.user = user
                changed = true
            }
            for (reaction in message.ownReactions) {
                if (reaction.user!!.id == userId) {
                    reaction.user = user
                    changed = true
                }
            }
            for (reaction in message.latestReactions) {
                if (reaction.user!!.id == userId) {
                    reaction.user = user
                    changed = true
                }
            }
            if (changed) changedMessages.add(message)
        }
        if (changedMessages.isNotEmpty()) {
            upsertMessages(changedMessages)
        }
    }

    internal fun setTyping(userId: String, event: ChatEvent?) {
        val copy = mutableState._typing.value.toMutableMap()
        if (event == null) {
            copy.remove(userId)
        } else {
            copy[userId] = event
        }
        chatDomainImpl.user.value?.id.let(copy::remove)
        mutableState._typing.value = copy.toMap()
    }

    /**
     * Handles events received from the socket.
     *
     * @see [handleEvent]
     */
    internal fun handleEvents(events: List<ChatEvent>) {
        for (event in events) {
            handleEvent(event)
        }
    }

    /**
     * Handles event received from the socket.
     * Responsible for synchronizing [ChannelMutableState].
     */
    internal fun handleEvent(event: ChatEvent) {
        when (event) {
            is NewMessageEvent -> {
                upsertEventMessage(event.message)
                incrementUnreadCountIfNecessary(event.message)
                setHidden(false)
            }
            is MessageUpdatedEvent -> {
                event.message.apply {
                    replyTo = mutableState.messageList.value.firstOrNull { it.id == replyMessageId }
                }.let(::upsertEventMessage)

                setHidden(false)
            }
            is MessageDeletedEvent -> {
                if (event.hardDelete) {
                    removeLocalMessage(event.message)
                } else {
                    upsertEventMessage(event.message)
                }
                setHidden(false)
            }
            is NotificationMessageNewEvent -> {
                upsertEventMessage(event.message)
                incrementUnreadCountIfNecessary(event.message)
                setHidden(false)
            }
            is ReactionNewEvent -> {
                upsertMessage(event.message)
            }
            is ReactionUpdateEvent -> {
                upsertMessage(event.message)
            }
            is ReactionDeletedEvent -> {
                upsertMessage(event.message)
            }
            is MemberRemovedEvent -> {
                deleteMember(event.user.id)
            }
            is MemberAddedEvent -> {
                upsertMember(event.member)
            }
            is MemberUpdatedEvent -> {
                upsertMember(event.member)
            }
            is NotificationAddedToChannelEvent -> {
                upsertMembers(event.channel.members)
            }
            is UserPresenceChangedEvent -> {
                upsertUserPresence(event.user)
            }
            is UserUpdatedEvent -> {
                upsertUser(event.user)
            }
            is UserStartWatchingEvent -> {
                upsertWatcher(event.user)
                setWatcherCount(event.watcherCount)
            }
            is UserStopWatchingEvent -> {
                deleteWatcher(event.user)
                setWatcherCount(event.watcherCount)
            }
            is ChannelUpdatedEvent -> {
                updateChannelData(event.channel)
            }
            is ChannelUpdatedByUserEvent -> {
                updateChannelData(event.channel)
            }
            is ChannelHiddenEvent -> {
                setHidden(true)
            }
            is ChannelVisibleEvent -> {
                setHidden(false)
            }
            is ChannelDeletedEvent -> {
                removeMessagesBefore(event.createdAt)
                mutableState._channelData.value = mutableState.channelData.value.copy(deletedAt = event.createdAt)
            }
            is ChannelTruncatedEvent -> {
                removeMessagesBefore(event.createdAt, event.message)
            }
            is NotificationChannelTruncatedEvent -> {
                removeMessagesBefore(event.createdAt)
            }
            is TypingStopEvent -> {
                setTyping(event.user.id, null)
            }
            is TypingStartEvent -> {
                setTyping(event.user.id, event)
            }
            is MessageReadEvent -> {
                updateRead(ChannelUserRead(event.user, event.createdAt))
            }
            is NotificationMarkReadEvent -> {
                updateRead(ChannelUserRead(event.user, event.createdAt))
            }
            is MarkAllReadEvent -> {
                updateRead(ChannelUserRead(event.user, event.createdAt))
            }
            is NotificationInviteAcceptedEvent -> {
                upsertMember(event.member)
                updateChannelData(event.channel)
            }
            is NotificationInviteRejectedEvent -> {
                upsertMember(event.member)
                updateChannelData(event.channel)
            }
            is NotificationChannelMutesUpdatedEvent -> {
                mutableState._muted.value = event.me.channelMutes.any { mute ->
                    mute.channel.cid == mutableState.cid
                }
            }
            is ChannelUserBannedEvent,
            is ChannelUserUnbannedEvent,
            is NotificationChannelDeletedEvent,
            is NotificationInvitedEvent,
            is NotificationRemovedFromChannelEvent,
            is ConnectedEvent,
            is ConnectingEvent,
            is DisconnectedEvent,
            is ErrorEvent,
            is GlobalUserBannedEvent,
            is GlobalUserUnbannedEvent,
            is HealthEvent,
            is NotificationMutesUpdatedEvent,
            is UnknownEvent,
            is UserDeletedEvent,
            -> Unit // Ignore these events
        }
    }

    private companion object {
        private const val OFFSET_EVENT_TIME = 5L
    }
}<|MERGE_RESOLUTION|>--- conflicted
+++ resolved
@@ -53,11 +53,8 @@
 import io.getstream.chat.android.client.events.UserStopWatchingEvent
 import io.getstream.chat.android.client.events.UserUpdatedEvent
 import io.getstream.chat.android.client.experimental.plugin.listeners.ChannelMarkReadListener
-<<<<<<< HEAD
+import io.getstream.chat.android.client.experimental.plugin.listeners.GetMessageListener
 import io.getstream.chat.android.client.experimental.plugin.listeners.HideChannelListener
-=======
-import io.getstream.chat.android.client.experimental.plugin.listeners.GetMessageListener
->>>>>>> 54d28d77
 import io.getstream.chat.android.client.experimental.plugin.listeners.QueryChannelListener
 import io.getstream.chat.android.client.logger.ChatLogger
 import io.getstream.chat.android.client.models.Channel
@@ -93,11 +90,7 @@
     private val mutableState: ChannelMutableState,
     private val chatDomainImpl: ChatDomainImpl,
     private val attachmentUrlValidator: AttachmentUrlValidator = AttachmentUrlValidator(),
-<<<<<<< HEAD
-) : QueryChannelListener, ChannelMarkReadListener, HideChannelListener {
-=======
-) : QueryChannelListener, ChannelMarkReadListener, GetMessageListener {
->>>>>>> 54d28d77
+) : QueryChannelListener, ChannelMarkReadListener, GetMessageListener, HideChannelListener {
 
     private val logger = ChatLogger.get("Query channel request")
 
@@ -159,7 +152,6 @@
             }
     }
 
-<<<<<<< HEAD
     override suspend fun onHideChannelPrecondition(
         channelType: String,
         channelId: String,
@@ -196,7 +188,9 @@
         } else {
             // Hides the channel if request fails.
             setHidden(false)
-=======
+        }
+    }
+
     override suspend fun onGetMessageResult(
         result: Result<Message>,
         cid: String,
@@ -266,7 +260,6 @@
             onlineResult.isSuccess -> onlineResult
             offlineChannel != null -> Result.success(offlineChannel)
             else -> onlineResult
->>>>>>> 54d28d77
         }
     }
 
