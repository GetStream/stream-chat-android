--- conflicted
+++ resolved
@@ -6,9 +6,6 @@
 import io.getstream.chat.android.client.api.models.WatchChannelRequest
 import io.getstream.chat.android.client.call.await
 import io.getstream.chat.android.client.errors.ChatError
-<<<<<<< HEAD
-import io.getstream.chat.android.client.experimental.plugin.listeners.GetMessageListener
-=======
 import io.getstream.chat.android.client.events.ChannelDeletedEvent
 import io.getstream.chat.android.client.events.ChannelHiddenEvent
 import io.getstream.chat.android.client.events.ChannelTruncatedEvent
@@ -56,7 +53,7 @@
 import io.getstream.chat.android.client.events.UserStopWatchingEvent
 import io.getstream.chat.android.client.events.UserUpdatedEvent
 import io.getstream.chat.android.client.experimental.plugin.listeners.ChannelMarkReadListener
->>>>>>> 97c16d79
+import io.getstream.chat.android.client.experimental.plugin.listeners.GetMessageListener
 import io.getstream.chat.android.client.experimental.plugin.listeners.QueryChannelListener
 import io.getstream.chat.android.client.logger.ChatLogger
 import io.getstream.chat.android.client.models.Channel
@@ -91,11 +88,7 @@
     private val mutableState: ChannelMutableState,
     private val chatDomainImpl: ChatDomainImpl,
     private val attachmentUrlValidator: AttachmentUrlValidator = AttachmentUrlValidator(),
-<<<<<<< HEAD
-) : QueryChannelListener, GetMessageListener {
-=======
-) : QueryChannelListener, ChannelMarkReadListener {
->>>>>>> 97c16d79
+) : QueryChannelListener, ChannelMarkReadListener, GetMessageListener {
 
     private val logger = ChatLogger.get("Query channel request")
 
@@ -157,7 +150,6 @@
             }
     }
 
-<<<<<<< HEAD
     override suspend fun onGetMessageResult(
         result: Result<Message>,
         cid: String,
@@ -201,12 +193,11 @@
             else -> onlineResult
         }
     }
-=======
+
     override suspend fun onChannelMarkReadPrecondition(channelType: String, channelId: String): Result<Unit> =
         if (ChatClient.instance().needsMarkRead("$channelType:$channelId"))
             Result.success(Unit)
         else Result.error(ChatError("Can not mark channel as read with channel id: $channelId"))
->>>>>>> 97c16d79
 
     internal suspend fun runChannelQueryOffline(request: QueryChannelRequest): Channel? {
         val loader = loadingStateByRequest(request)
