package io.getstream.chat.android.offline.experimental.channel.logic

import io.getstream.chat.android.client.ChatClient
import io.getstream.chat.android.client.api.models.Pagination
import io.getstream.chat.android.client.api.models.QueryChannelRequest
import io.getstream.chat.android.client.api.models.WatchChannelRequest
import io.getstream.chat.android.client.errors.ChatError
import io.getstream.chat.android.client.events.ChannelDeletedEvent
import io.getstream.chat.android.client.events.ChannelHiddenEvent
import io.getstream.chat.android.client.events.ChannelTruncatedEvent
import io.getstream.chat.android.client.events.ChannelUpdatedByUserEvent
import io.getstream.chat.android.client.events.ChannelUpdatedEvent
import io.getstream.chat.android.client.events.ChannelUserBannedEvent
import io.getstream.chat.android.client.events.ChannelUserUnbannedEvent
import io.getstream.chat.android.client.events.ChannelVisibleEvent
import io.getstream.chat.android.client.events.ChatEvent
import io.getstream.chat.android.client.events.ConnectedEvent
import io.getstream.chat.android.client.events.ConnectingEvent
import io.getstream.chat.android.client.events.DisconnectedEvent
import io.getstream.chat.android.client.events.ErrorEvent
import io.getstream.chat.android.client.events.GlobalUserBannedEvent
import io.getstream.chat.android.client.events.GlobalUserUnbannedEvent
import io.getstream.chat.android.client.events.HealthEvent
import io.getstream.chat.android.client.events.MarkAllReadEvent
import io.getstream.chat.android.client.events.MemberAddedEvent
import io.getstream.chat.android.client.events.MemberRemovedEvent
import io.getstream.chat.android.client.events.MemberUpdatedEvent
import io.getstream.chat.android.client.events.MessageDeletedEvent
import io.getstream.chat.android.client.events.MessageReadEvent
import io.getstream.chat.android.client.events.MessageUpdatedEvent
import io.getstream.chat.android.client.events.NewMessageEvent
import io.getstream.chat.android.client.events.NotificationAddedToChannelEvent
import io.getstream.chat.android.client.events.NotificationChannelDeletedEvent
import io.getstream.chat.android.client.events.NotificationChannelMutesUpdatedEvent
import io.getstream.chat.android.client.events.NotificationChannelTruncatedEvent
import io.getstream.chat.android.client.events.NotificationInviteAcceptedEvent
import io.getstream.chat.android.client.events.NotificationInviteRejectedEvent
import io.getstream.chat.android.client.events.NotificationInvitedEvent
import io.getstream.chat.android.client.events.NotificationMarkReadEvent
import io.getstream.chat.android.client.events.NotificationMessageNewEvent
import io.getstream.chat.android.client.events.NotificationMutesUpdatedEvent
import io.getstream.chat.android.client.events.NotificationRemovedFromChannelEvent
import io.getstream.chat.android.client.events.ReactionDeletedEvent
import io.getstream.chat.android.client.events.ReactionNewEvent
import io.getstream.chat.android.client.events.ReactionUpdateEvent
import io.getstream.chat.android.client.events.TypingStartEvent
import io.getstream.chat.android.client.events.TypingStopEvent
import io.getstream.chat.android.client.events.UnknownEvent
import io.getstream.chat.android.client.events.UserDeletedEvent
import io.getstream.chat.android.client.events.UserPresenceChangedEvent
import io.getstream.chat.android.client.events.UserStartWatchingEvent
import io.getstream.chat.android.client.events.UserStopWatchingEvent
import io.getstream.chat.android.client.events.UserUpdatedEvent
import io.getstream.chat.android.client.experimental.plugin.listeners.ChannelMarkReadListener
import io.getstream.chat.android.client.experimental.plugin.listeners.QueryChannelListener
import io.getstream.chat.android.client.logger.ChatLogger
import io.getstream.chat.android.client.models.Channel
import io.getstream.chat.android.client.models.ChannelUserRead
import io.getstream.chat.android.client.models.Member
import io.getstream.chat.android.client.models.Message
import io.getstream.chat.android.client.models.User
import io.getstream.chat.android.client.utils.Result
import io.getstream.chat.android.client.utils.SyncStatus
import io.getstream.chat.android.client.utils.onError
import io.getstream.chat.android.client.utils.onSuccess
import io.getstream.chat.android.client.utils.onSuccessSuspend
import io.getstream.chat.android.core.ExperimentalStreamChatApi
import io.getstream.chat.android.offline.ChatDomainImpl
import io.getstream.chat.android.offline.channel.ChannelData
import io.getstream.chat.android.offline.experimental.channel.state.ChannelMutableState
import io.getstream.chat.android.offline.extensions.inOffsetWith
import io.getstream.chat.android.offline.extensions.isPermanent
import io.getstream.chat.android.offline.extensions.needsMarkRead
import io.getstream.chat.android.offline.message.NEVER
import io.getstream.chat.android.offline.message.attachment.AttachmentUrlValidator
import io.getstream.chat.android.offline.message.shouldIncrementUnreadCount
import io.getstream.chat.android.offline.message.wasCreatedAfter
import io.getstream.chat.android.offline.message.wasCreatedBeforeOrAt
import io.getstream.chat.android.offline.model.ChannelConfig
import io.getstream.chat.android.offline.request.QueryChannelPaginationRequest
import java.util.Date
import kotlin.math.max

@ExperimentalStreamChatApi
internal class ChannelLogic(
    private val mutableState: ChannelMutableState,
    private val chatDomainImpl: ChatDomainImpl,
    private val attachmentUrlValidator: AttachmentUrlValidator = AttachmentUrlValidator(),
) : QueryChannelListener, ChannelMarkReadListener {

    private val logger = ChatLogger.get("Query channel request")

    private fun loadingStateByRequest(request: QueryChannelRequest) = when {
        request.isFilteringNewerMessages() -> mutableState._loadingNewerMessages
        request.filteringOlderMessages() -> mutableState._loadingOlderMessages
        else -> mutableState._loading
    }

    override suspend fun onQueryChannelPrecondition(
        channelType: String,
        channelId: String,
        request: QueryChannelRequest,
    ): Result<Unit> {
        val loader = loadingStateByRequest(request)
        return if (loader.value) {
            logger.logI("Another request to load messages is in progress. Ignoring this request.")
            Result.error(ChatError("Another request to load messages is in progress. Ignoring this request."))
        } else {
            Result.success(Unit)
        }
    }

    override suspend fun onQueryChannelRequest(channelType: String, channelId: String, request: QueryChannelRequest) {
        runChannelQueryOffline(request)
    }

    override suspend fun onQueryChannelResult(
        result: Result<Channel>,
        channelType: String,
        channelId: String,
        request: QueryChannelRequest,
    ) {
        result.onSuccessSuspend { channel ->
            // first thing here needs to be updating configs otherwise we have a race with receiving events
            chatDomainImpl.repos.insertChannelConfig(ChannelConfig(channel.type, channel.config))
            chatDomainImpl.storeStateForChannel(channel)
        }
            .onSuccess { channel ->
                mutableState.recoveryNeeded = false
                if (request.messagesLimit() > channel.messages.size) {
                    if (request.isFilteringNewerMessages()) {
                        mutableState._endOfNewerMessages.value = true
                    } else {
                        mutableState._endOfOlderMessages.value = true
                    }
                }
                updateDataFromChannel(channel)
                loadingStateByRequest(request).value = false
            }
            .onError { error ->
                if (error.isPermanent()) {
                    logger.logW("Permanent failure calling channel.watch for channel ${mutableState.cid}, with error $error")
                } else {
                    logger.logW("Temporary failure calling channel.watch for channel ${mutableState.cid}. Marking the channel as needing recovery. Error was $error")
                    mutableState.recoveryNeeded = true
                }
                chatDomainImpl.addError(error)
            }
    }

    override suspend fun onChannelMarkReadPrecondition(channelType: String, channelId: String): Result<Unit> =
        if (ChatClient.instance().needsMarkRead("$channelType:$channelId"))
            Result.success(Unit)
        else Result.error(ChatError("Can not mark channel as read with channel id: $channelId"))

    internal suspend fun runChannelQueryOffline(request: QueryChannelRequest): Channel? {
        val loader = loadingStateByRequest(request)
        loader.value = true
        return chatDomainImpl.selectAndEnrichChannel(mutableState.cid, request)?.also { channel ->
            logger.logI("Loaded channel ${channel.cid} from offline storage with ${channel.messages.size} messages")
            if (request.filteringOlderMessages()) {
                updateOldMessagesFromLocalChannel(channel)
            } else {
                updateDataFromLocalChannel(channel)
            }
            loader.value = false
        }
    }

    private fun updateDataFromLocalChannel(localChannel: Channel) {
        localChannel.hidden?.let(::setHidden)
        mutableState.hideMessagesBefore = localChannel.hiddenMessagesBefore
        updateDataFromChannel(localChannel)
    }

    private fun updateOldMessagesFromLocalChannel(localChannel: Channel) {
        localChannel.hidden?.let(::setHidden)
        mutableState.hideMessagesBefore = localChannel.hiddenMessagesBefore
        updateOldMessagesFromChannel(localChannel)
    }

    internal fun setHidden(hidden: Boolean) {
        mutableState._hidden.value = hidden
    }

    private fun updateOldMessagesFromChannel(c: Channel) {
        // Update all the flow objects based on the channel
        updateChannelData(c)
        setWatcherCount(c.watcherCount)
        updateReads(c.read)

        // there are some edge cases here, this code adds to the members, watchers and messages
        // this means that if the offline sync went out of sync things go wrong
        setMembers(c.members)
        setWatchers(c.watchers)
        upsertOldMessages(c.messages)
    }

    private fun upsertOldMessages(messages: List<Message>) {
        mutableState._oldMessages.value = parseMessages(messages)
    }

    internal fun updateDataFromChannel(c: Channel) {
        // Update all the flow objects based on the channel
        updateChannelData(c)
        setWatcherCount(c.watcherCount)

        mutableState._read.value?.lastMessageSeenDate = c.lastMessageAt

        updateReads(c.read)

        // there are some edge cases here, this code adds to the members, watchers and messages
        // this means that if the offline sync went out of sync things go wrong
        setMembers(c.members)
        setWatchers(c.watchers)
        upsertMessages(c.messages)
        mutableState.lastMessageAt.value = c.lastMessageAt
        mutableState.channelConfig.value = c.config
    }

    internal fun upsertMessages(messages: List<Message>) {
        val newMessages = parseMessages(messages)
        updateLastMessageAtByNewMessages(newMessages.values)
        mutableState._messages.value = newMessages
    }

    private fun upsertMessage(message: Message) = upsertMessages(listOf(message))

    internal fun setWatcherCount(watcherCount: Int) {
        if (watcherCount != mutableState._watcherCount.value) {
            mutableState._watcherCount.value = watcherCount
        }
    }

    private fun setMembers(members: List<Member>) {
        mutableState._members.value = (mutableState._members.value + members.associateBy(Member::getUserId))
    }

    internal fun updateChannelData(channel: Channel) {
        mutableState._channelData.value = (ChannelData(channel))
    }

    private fun setWatchers(watchers: List<User>) {
        mutableState._watchers.value = (mutableState._watchers.value + watchers.associateBy { it.id })
    }

    /**
     * Increments the unread count of the Channel if necessary.
     *
     * @param message [Message].
     */
    internal fun incrementUnreadCountIfNecessary(message: Message) {
        val currentUserId = chatDomainImpl.user.value?.id

        if (currentUserId?.let { message.shouldIncrementUnreadCount(it, mutableState._read.value?.lastMessageSeenDate) } == true) {
            val newUnreadCount = mutableState._unreadCount.value + 1
            mutableState._unreadCount.value = newUnreadCount
            mutableState._read.value = mutableState._read
                .value
                ?.copy(unreadMessages = newUnreadCount, lastMessageSeenDate = message.createdAt)
            mutableState._reads.value = mutableState._reads.value.apply {
                this[currentUserId]?.unreadMessages = newUnreadCount
                this[currentUserId]?.lastMessageSeenDate = message.createdAt
            }
        }
    }

    internal fun updateReads(reads: List<ChannelUserRead>) {
        chatDomainImpl.user.value?.let { currentUser ->
            val currentUserId = currentUser.id
            val previousUserIdToReadMap = mutableState._reads.value
            val incomingUserIdToReadMap = reads.associateBy(ChannelUserRead::getUserId).toMutableMap()

            /**
             * It's possible that the data coming back from the online channel query has a last read date that's
             * before what we've last pushed to the UI. We want to ignore this, as it will cause an unread state
             * to show in the channel list.
             */
            incomingUserIdToReadMap[currentUserId]?.let { incomingUserRead ->
                incomingUserRead.lastMessageSeenDate = mutableState._read.value?.lastMessageSeenDate

                // the previous last Read date that is most current
                val previousLastRead =
                    mutableState._read.value?.lastRead ?: previousUserIdToReadMap[currentUserId]?.lastRead

                // Use AFTER to determine if the incoming read is more current.
                // This prevents updates if it's BEFORE or EQUAL TO the previous Read.
                val shouldUpdateByIncoming = previousLastRead == null || incomingUserRead.lastRead?.inOffsetWith(
                    previousLastRead,
                    OFFSET_EVENT_TIME
                ) == true

                if (shouldUpdateByIncoming) {
                    mutableState._read.value = incomingUserRead

                    mutableState._unreadCount.value = incomingUserRead.unreadMessages
                } else {
                    // if the previous Read was more current, replace the item in the update map
                    incomingUserIdToReadMap[currentUserId] = ChannelUserRead(currentUser, previousLastRead)
                }
            }

            // always post the newly updated map
            mutableState._reads.value = (previousUserIdToReadMap + incomingUserIdToReadMap)
        }
    }

<<<<<<< HEAD
    private fun updateRead(read: ChannelUserRead) = updateReads(listOf(read))

=======
    /**
     * Updates [ChannelMutableState._messages] with new messages.
     * The message will by only updated if its creation/update date is newer than the one stored in the StateFlow.
     *
     * @param messages The list of messages to update.
     */
>>>>>>> ad1c0ae7
    private fun parseMessages(messages: List<Message>): Map<String, Message> {
        val currentMessages = mutableState._messages.value
        return currentMessages + attachmentUrlValidator.updateValidAttachmentsUrl(messages, currentMessages)
            .filter { newMessage -> isMessageNewerThanCurrent(currentMessages[newMessage.id], newMessage) }
            .associateBy(Message::id)
    }

    private fun isMessageNewerThanCurrent(currentMessage: Message?, newMessage: Message): Boolean {
        return if (newMessage.syncStatus == SyncStatus.COMPLETED) {
            currentMessage?.lastUpdateTime() ?: NEVER.time <= newMessage.lastUpdateTime()
        } else {
            currentMessage?.lastLocalUpdateTime() ?: NEVER.time <= newMessage.lastLocalUpdateTime()
        }
    }

    private fun updateLastMessageAtByNewMessages(newMessages: Collection<Message>) {
        if (newMessages.isEmpty()) {
            return
        }
        val newLastMessageAt =
            newMessages.mapNotNull { it.createdAt ?: it.createdLocallyAt }.maxOfOrNull(Date::getTime) ?: return
        mutableState.lastMessageAt.value = when (val currentLastMessageAt = mutableState.lastMessageAt.value) {
            null -> Date(newLastMessageAt)
            else -> max(currentLastMessageAt.time, newLastMessageAt).let(::Date)
        }
    }

    private fun Message.lastUpdateTime(): Long = listOfNotNull(
        createdAt,
        updatedAt,
        deletedAt,
    ).map { it.time }
        .maxOrNull()
        ?: NEVER.time

    private fun Message.lastLocalUpdateTime(): Long = listOfNotNull(
        createdLocallyAt,
        updatedLocallyAt,
        deletedAt,
    ).map { it.time }
        .maxOrNull()
        ?: NEVER.time

    /**
     * Returns instance of [WatchChannelRequest] to obtain older messages of a channel.
     *
     * @param limit Message limit in this request.
     * @param baseMessageId Message id of the last available message. Request will fetch messages older than this.
     */
    internal fun olderWatchChannelRequest(limit: Int, baseMessageId: String?): WatchChannelRequest =
        watchChannelRequest(Pagination.LESS_THAN, limit, baseMessageId)

    /**
     * Returns instance of [WatchChannelRequest] to obtain newer messages of a channel.
     *
     * @param limit Message limit in this request.
     * @param baseMessageId Message id of the last available message. Request will fetch messages newer than this.
     */
    internal fun newerWatchChannelRequest(limit: Int, baseMessageId: String?): WatchChannelRequest =
        watchChannelRequest(Pagination.GREATER_THAN, limit, baseMessageId)

    /**
     * Creates instance of [WatchChannelRequest] according to [Pagination].
     *
     * @param pagination Pagination parameter which defines should we request older/newer messages.
     * @param limit Message limit in this request.
     * @param baseMessageId Message id of the last available. Can be null then it calculates the last available message.
     */
    private fun watchChannelRequest(pagination: Pagination, limit: Int, baseMessageId: String?): WatchChannelRequest {
        val messageId = baseMessageId ?: getLoadMoreBaseMessageId(pagination)
        return QueryChannelPaginationRequest(limit).apply {
            messageId?.let {
                messageFilterDirection = pagination
                messageFilterValue = it
            }
        }.toWatchChannelRequest(chatDomainImpl.userPresence)
    }

    /**
     * Calculates base messageId for [WatchChannelRequest] depending on [Pagination] when requesting more messages.
     *
     * @param direction [Pagination] instance which shows direction of pagination.
     */
    private fun getLoadMoreBaseMessageId(direction: Pagination): String? {
        val messages = mutableState.sortedMessages.value.takeUnless(Collection<Message>::isEmpty) ?: return null
        return when (direction) {
            Pagination.GREATER_THAN_OR_EQUAL,
            Pagination.GREATER_THAN,
            -> messages.last().id
            Pagination.LESS_THAN,
            Pagination.LESS_THAN_OR_EQUAL,
            -> messages.first().id
        }
    }

    /**
     * Remove a local message from the current list.
     *
     * @param message The [Message] to remove.
     */
    internal fun removeLocalMessage(message: Message) {
        mutableState._messages.value = mutableState._messages.value - message.id
    }

    /**
     * Removes messages before the given date and optionally adds a system message
     * that was coming with the event.
     *
     * @param date The date used for generating result.
     * @param systemMessage The system message to display.
     */
    // TODO: Make private after removing ChannelController
    internal fun removeMessagesBefore(
        date: Date,
        systemMessage: Message? = null,
    ) {
        val messages = mutableState._messages.value.filter { it.value.wasCreatedAfter(date) }

        if (systemMessage == null) {
            mutableState._messages.value = messages
        } else {
            mutableState._messages.value = messages + listOf(systemMessage).associateBy(Message::id)
            updateLastMessageAtByNewMessages(listOf(systemMessage))
        }
    }

    private fun upsertEventMessage(message: Message) {
        // make sure we don't lose ownReactions
        getMessage(message.id)?.let {
            message.ownReactions = it.ownReactions
        }
        upsertMessages(listOf(message))
    }

    /**
     * Returns message stored in [ChannelMutableState] if exists and wasn't hidden.
     *
     * @param messageId The id of the message.
     *
     * @return [Message] if exists and wasn't hidden, null otherwise.
     */
    internal fun getMessage(messageId: String): Message? {
        val copy = mutableState.messageList.value
        var message = copy.firstOrNull { it.id == messageId }

        if (mutableState.hideMessagesBefore != null) {
            if (message != null && message.wasCreatedBeforeOrAt(mutableState.hideMessagesBefore)) {
                message = null
            }
        }

        return message
    }

    private fun deleteMember(userId: String) {
        mutableState._members.value = mutableState._members.value - userId
    }

    private fun upsertMembers(members: List<Member>) {
        mutableState._members.value = mutableState._members.value + members.associateBy { it.user.id }
    }

    // TODO: Make private after removing ChannelController
    internal fun upsertMember(member: Member) {
        upsertMembers(listOf(member))
    }

    private fun upsertUserPresence(user: User) {
        val userId = user.id
        // members and watchers have users
        val members = mutableState.members.value
        val watchers = mutableState.watchers.value
        val member = members.firstOrNull { it.getUserId() == userId }?.copy()
        val watcher = watchers.firstOrNull { it.id == userId }
        if (member != null) {
            member.user = user
            upsertMember(member)
        }
        if (watcher != null) {
            upsertWatcher(user)
        }
    }

    private fun upsertWatcher(user: User) {
        mutableState._watchers.value = mutableState._watchers.value + mapOf(user.id to user)
    }

    private fun deleteWatcher(user: User) {
        mutableState._watchers.value = mutableState._watchers.value - user.id
    }

    private fun upsertUser(user: User) {
        upsertUserPresence(user)
        // channels have users
        val userId = user.id
        val channelData = mutableState._channelData.value
        if (channelData != null) {
            if (channelData.createdBy.id == userId) {
                channelData.createdBy = user
            }
        }

        // updating messages is harder
        // user updates don't happen frequently, it's probably ok for this update to be sluggish
        // if it turns out to be slow we can do a simple reverse index from user -> message
        val messages = mutableState.messageList.value
        val changedMessages = mutableListOf<Message>()
        for (message in messages) {
            var changed = false
            if (message.user.id == userId) {
                message.user = user
                changed = true
            }
            for (reaction in message.ownReactions) {
                if (reaction.user!!.id == userId) {
                    reaction.user = user
                    changed = true
                }
            }
            for (reaction in message.latestReactions) {
                if (reaction.user!!.id == userId) {
                    reaction.user = user
                    changed = true
                }
            }
            if (changed) changedMessages.add(message)
        }
        if (changedMessages.isNotEmpty()) {
            upsertMessages(changedMessages)
        }
    }

    internal fun setTyping(userId: String, event: ChatEvent?) {
        val copy = mutableState._typing.value.toMutableMap()
        if (event == null) {
            copy.remove(userId)
        } else {
            copy[userId] = event
        }
        chatDomainImpl.user.value?.id.let(copy::remove)
        mutableState._typing.value = copy.toMap()
    }

    /**
     * Handles events received from the socket.
     *
     * @see [handleEvent]
     */
    internal fun handleEvents(events: List<ChatEvent>) {
        for (event in events) {
            handleEvent(event)
        }
    }

    /**
     * Handles event received from the socket.
     * Responsible for synchronizing [ChannelMutableState].
     */
    internal fun handleEvent(event: ChatEvent) {
        when (event) {
            is NewMessageEvent -> {
                upsertEventMessage(event.message)
                incrementUnreadCountIfNecessary(event.message)
                setHidden(false)
            }
            is MessageUpdatedEvent -> {
                event.message.apply {
                    replyTo = mutableState.messageList.value.firstOrNull { it.id == replyMessageId }
                }.let(::upsertEventMessage)

                setHidden(false)
            }
            is MessageDeletedEvent -> {
                if (event.hardDelete) {
                    removeLocalMessage(event.message)
                } else {
                    upsertEventMessage(event.message)
                }
                setHidden(false)
            }
            is NotificationMessageNewEvent -> {
                upsertEventMessage(event.message)
                incrementUnreadCountIfNecessary(event.message)
                setHidden(false)
            }
            is ReactionNewEvent -> {
                upsertMessage(event.message)
            }
            is ReactionUpdateEvent -> {
                upsertMessage(event.message)
            }
            is ReactionDeletedEvent -> {
                upsertMessage(event.message)
            }
            is MemberRemovedEvent -> {
                deleteMember(event.user.id)
            }
            is MemberAddedEvent -> {
                upsertMember(event.member)
            }
            is MemberUpdatedEvent -> {
                upsertMember(event.member)
            }
            is NotificationAddedToChannelEvent -> {
                upsertMembers(event.channel.members)
            }
            is UserPresenceChangedEvent -> {
                upsertUserPresence(event.user)
            }
            is UserUpdatedEvent -> {
                upsertUser(event.user)
            }
            is UserStartWatchingEvent -> {
                upsertWatcher(event.user)
                setWatcherCount(event.watcherCount)
            }
            is UserStopWatchingEvent -> {
                deleteWatcher(event.user)
                setWatcherCount(event.watcherCount)
            }
            is ChannelUpdatedEvent -> {
                updateChannelData(event.channel)
            }
            is ChannelUpdatedByUserEvent -> {
                updateChannelData(event.channel)
            }
            is ChannelHiddenEvent -> {
                setHidden(true)
            }
            is ChannelVisibleEvent -> {
                setHidden(false)
            }
            is ChannelDeletedEvent -> {
                removeMessagesBefore(event.createdAt)
                mutableState._channelData.value = mutableState.channelData.value.copy(deletedAt = event.createdAt)
            }
            is ChannelTruncatedEvent -> {
                removeMessagesBefore(event.createdAt, event.message)
            }
            is NotificationChannelTruncatedEvent -> {
                removeMessagesBefore(event.createdAt)
            }
            is TypingStopEvent -> {
                setTyping(event.user.id, null)
            }
            is TypingStartEvent -> {
                setTyping(event.user.id, event)
            }
            is MessageReadEvent -> {
                updateRead(ChannelUserRead(event.user, event.createdAt))
            }
            is NotificationMarkReadEvent -> {
                updateRead(ChannelUserRead(event.user, event.createdAt))
            }
            is MarkAllReadEvent -> {
                updateRead(ChannelUserRead(event.user, event.createdAt))
            }
            is NotificationInviteAcceptedEvent -> {
                upsertMember(event.member)
                updateChannelData(event.channel)
            }
            is NotificationInviteRejectedEvent -> {
                upsertMember(event.member)
                updateChannelData(event.channel)
            }
            is NotificationChannelMutesUpdatedEvent -> {
                mutableState._muted.value = event.me.channelMutes.any { mute ->
                    mute.channel.cid == mutableState.cid
                }
            }
            is ChannelUserBannedEvent,
            is ChannelUserUnbannedEvent,
            is NotificationChannelDeletedEvent,
            is NotificationInvitedEvent,
            is NotificationRemovedFromChannelEvent,
            is ConnectedEvent,
            is ConnectingEvent,
            is DisconnectedEvent,
            is ErrorEvent,
            is GlobalUserBannedEvent,
            is GlobalUserUnbannedEvent,
            is HealthEvent,
            is NotificationMutesUpdatedEvent,
            is UnknownEvent,
            is UserDeletedEvent,
            -> Unit // Ignore these events
        }
    }

    private companion object {
        private const val OFFSET_EVENT_TIME = 5L
    }
}<|MERGE_RESOLUTION|>--- conflicted
+++ resolved
@@ -305,17 +305,14 @@
         }
     }
 
-<<<<<<< HEAD
     private fun updateRead(read: ChannelUserRead) = updateReads(listOf(read))
 
-=======
     /**
      * Updates [ChannelMutableState._messages] with new messages.
      * The message will by only updated if its creation/update date is newer than the one stored in the StateFlow.
      *
      * @param messages The list of messages to update.
      */
->>>>>>> ad1c0ae7
     private fun parseMessages(messages: List<Message>): Map<String, Message> {
         val currentMessages = mutableState._messages.value
         return currentMessages + attachmentUrlValidator.updateValidAttachmentsUrl(messages, currentMessages)
