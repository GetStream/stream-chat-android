package io.getstream.chat.android.offline.experimental.channel.logic

import io.getstream.chat.android.client.ChatClient
import io.getstream.chat.android.client.api.models.Pagination
import io.getstream.chat.android.client.api.models.QueryChannelRequest
import io.getstream.chat.android.client.api.models.WatchChannelRequest
import io.getstream.chat.android.client.errors.ChatError
import io.getstream.chat.android.client.events.ChannelDeletedEvent
import io.getstream.chat.android.client.events.ChannelHiddenEvent
import io.getstream.chat.android.client.events.ChannelTruncatedEvent
import io.getstream.chat.android.client.events.ChannelUpdatedByUserEvent
import io.getstream.chat.android.client.events.ChannelUpdatedEvent
import io.getstream.chat.android.client.events.ChannelUserBannedEvent
import io.getstream.chat.android.client.events.ChannelUserUnbannedEvent
import io.getstream.chat.android.client.events.ChannelVisibleEvent
import io.getstream.chat.android.client.events.ChatEvent
import io.getstream.chat.android.client.events.ConnectedEvent
import io.getstream.chat.android.client.events.ConnectingEvent
import io.getstream.chat.android.client.events.DisconnectedEvent
import io.getstream.chat.android.client.events.ErrorEvent
import io.getstream.chat.android.client.events.GlobalUserBannedEvent
import io.getstream.chat.android.client.events.GlobalUserUnbannedEvent
import io.getstream.chat.android.client.events.HealthEvent
import io.getstream.chat.android.client.events.MarkAllReadEvent
import io.getstream.chat.android.client.events.MemberAddedEvent
import io.getstream.chat.android.client.events.MemberRemovedEvent
import io.getstream.chat.android.client.events.MemberUpdatedEvent
import io.getstream.chat.android.client.events.MessageDeletedEvent
import io.getstream.chat.android.client.events.MessageReadEvent
import io.getstream.chat.android.client.events.MessageUpdatedEvent
import io.getstream.chat.android.client.events.NewMessageEvent
import io.getstream.chat.android.client.events.NotificationAddedToChannelEvent
import io.getstream.chat.android.client.events.NotificationChannelDeletedEvent
import io.getstream.chat.android.client.events.NotificationChannelMutesUpdatedEvent
import io.getstream.chat.android.client.events.NotificationChannelTruncatedEvent
import io.getstream.chat.android.client.events.NotificationInviteAcceptedEvent
import io.getstream.chat.android.client.events.NotificationInviteRejectedEvent
import io.getstream.chat.android.client.events.NotificationInvitedEvent
import io.getstream.chat.android.client.events.NotificationMarkReadEvent
import io.getstream.chat.android.client.events.NotificationMessageNewEvent
import io.getstream.chat.android.client.events.NotificationMutesUpdatedEvent
import io.getstream.chat.android.client.events.NotificationRemovedFromChannelEvent
import io.getstream.chat.android.client.events.ReactionDeletedEvent
import io.getstream.chat.android.client.events.ReactionNewEvent
import io.getstream.chat.android.client.events.ReactionUpdateEvent
import io.getstream.chat.android.client.events.TypingStartEvent
import io.getstream.chat.android.client.events.TypingStopEvent
import io.getstream.chat.android.client.events.UnknownEvent
import io.getstream.chat.android.client.events.UserDeletedEvent
import io.getstream.chat.android.client.events.UserPresenceChangedEvent
import io.getstream.chat.android.client.events.UserStartWatchingEvent
import io.getstream.chat.android.client.events.UserStopWatchingEvent
import io.getstream.chat.android.client.events.UserUpdatedEvent
import io.getstream.chat.android.client.experimental.plugin.listeners.ChannelMarkReadListener
import io.getstream.chat.android.client.experimental.plugin.listeners.HideChannelListener
import io.getstream.chat.android.client.experimental.plugin.listeners.QueryChannelListener
import io.getstream.chat.android.client.extensions.toCid
import io.getstream.chat.android.client.logger.ChatLogger
import io.getstream.chat.android.client.models.Channel
import io.getstream.chat.android.client.models.ChannelUserRead
import io.getstream.chat.android.client.models.Member
import io.getstream.chat.android.client.models.Message
import io.getstream.chat.android.client.models.User
import io.getstream.chat.android.client.utils.Result
import io.getstream.chat.android.client.utils.SyncStatus
import io.getstream.chat.android.client.utils.onError
import io.getstream.chat.android.client.utils.onSuccess
import io.getstream.chat.android.client.utils.onSuccessSuspend
import io.getstream.chat.android.core.ExperimentalStreamChatApi
import io.getstream.chat.android.offline.ChatDomainImpl
import io.getstream.chat.android.offline.channel.ChannelData
import io.getstream.chat.android.offline.experimental.channel.state.ChannelMutableState
import io.getstream.chat.android.offline.extensions.inOffsetWith
import io.getstream.chat.android.offline.extensions.isPermanent
import io.getstream.chat.android.offline.extensions.needsMarkRead
import io.getstream.chat.android.offline.message.NEVER
import io.getstream.chat.android.offline.message.attachment.AttachmentUrlValidator
import io.getstream.chat.android.offline.message.shouldIncrementUnreadCount
import io.getstream.chat.android.offline.message.wasCreatedAfter
<<<<<<< HEAD
=======
import io.getstream.chat.android.offline.message.wasCreatedBeforeOrAt
>>>>>>> da6be177
import io.getstream.chat.android.offline.model.ChannelConfig
import io.getstream.chat.android.offline.request.QueryChannelPaginationRequest
import java.util.Date
import kotlin.math.max

@ExperimentalStreamChatApi
internal class ChannelLogic(
    private val mutableState: ChannelMutableState,
    private val chatDomainImpl: ChatDomainImpl,
    private val attachmentUrlValidator: AttachmentUrlValidator = AttachmentUrlValidator(),
) : QueryChannelListener, ChannelMarkReadListener, HideChannelListener {

    private val logger = ChatLogger.get("Query channel request")

    private fun loadingStateByRequest(request: QueryChannelRequest) = when {
        request.isFilteringNewerMessages() -> mutableState._loadingNewerMessages
        request.filteringOlderMessages() -> mutableState._loadingOlderMessages
        else -> mutableState._loading
    }

    override suspend fun onQueryChannelPrecondition(
        channelType: String,
        channelId: String,
        request: QueryChannelRequest,
    ): Result<Unit> {
        val loader = loadingStateByRequest(request)
        return if (loader.value) {
            logger.logI("Another request to load messages is in progress. Ignoring this request.")
            Result.error(ChatError("Another request to load messages is in progress. Ignoring this request."))
        } else {
            Result.success(Unit)
        }
    }

    override suspend fun onQueryChannelRequest(channelType: String, channelId: String, request: QueryChannelRequest) {
        runChannelQueryOffline(request)
    }

    override suspend fun onQueryChannelResult(
        result: Result<Channel>,
        channelType: String,
        channelId: String,
        request: QueryChannelRequest,
    ) {
        result.onSuccessSuspend { channel ->
            // first thing here needs to be updating configs otherwise we have a race with receiving events
            chatDomainImpl.repos.insertChannelConfig(ChannelConfig(channel.type, channel.config))
            chatDomainImpl.storeStateForChannel(channel)
        }
            .onSuccess { channel ->
                mutableState.recoveryNeeded = false
                if (request.messagesLimit() > channel.messages.size) {
                    if (request.isFilteringNewerMessages()) {
                        mutableState._endOfNewerMessages.value = true
                    } else {
                        mutableState._endOfOlderMessages.value = true
                    }
                }
                updateDataFromChannel(channel)
                loadingStateByRequest(request).value = false
            }
            .onError { error ->
                if (error.isPermanent()) {
                    logger.logW("Permanent failure calling channel.watch for channel ${mutableState.cid}, with error $error")
                } else {
                    logger.logW("Temporary failure calling channel.watch for channel ${mutableState.cid}. Marking the channel as needing recovery. Error was $error")
                    mutableState.recoveryNeeded = true
                }
                chatDomainImpl.addError(error)
            }
    }

    override suspend fun onHideChannelRequest(channelType: String, channelId: String, clearHistory: Boolean) = setHidden(true)

    /**
     * Removes messages before the given date and optionally adds a system message
     * that was coming with the event.
     *
     * @param date The date used for generating result.
     * @param systemMessage The system message to display.
     */
    private fun removeMessagesBefore(
        date: Date,
        systemMessage: Message? = null,
    ) {
        val messages = mutableState._messages.value.filter { it.value.wasCreatedAfter(date) }

        if (systemMessage == null) {
            mutableState._messages.value = messages
        } else {
            mutableState._messages.value = messages + listOf(systemMessage).associateBy(Message::id)
            updateLastMessageAtByNewMessages(listOf(systemMessage))
        }
    }

    override suspend fun onHideChannelResult(
        result: Result<Unit>,
        channelType: String,
        channelId: String,
        clearHistory: Boolean,
    ) {
        if (result.isSuccess) {
            val cid = Pair(channelType, channelId).toCid()
            if (clearHistory) {
                val now = Date()
                mutableState.hideMessagesBefore = now
                removeMessagesBefore(now)
                chatDomainImpl.repos.deleteChannelMessagesBefore(cid, now)
                chatDomainImpl.repos.setHiddenForChannel(cid, true, now)
            } else {
                chatDomainImpl.repos.setHiddenForChannel(cid, true)
            }
        }
    }

    override suspend fun onChannelMarkReadPrecondition(channelType: String, channelId: String): Result<Unit> =
        if (ChatClient.instance().needsMarkRead("$channelType:$channelId"))
            Result.success(Unit)
        else Result.error(ChatError("Can not mark channel as read with channel id: $channelId"))

    internal suspend fun runChannelQueryOffline(request: QueryChannelRequest): Channel? {
        val loader = loadingStateByRequest(request)
        loader.value = true
        return chatDomainImpl.selectAndEnrichChannel(mutableState.cid, request)?.also { channel ->
            logger.logI("Loaded channel ${channel.cid} from offline storage with ${channel.messages.size} messages")
            if (request.filteringOlderMessages()) {
                updateOldMessagesFromLocalChannel(channel)
            } else {
                updateDataFromLocalChannel(channel)
            }
            loader.value = false
        }
    }

    private fun updateDataFromLocalChannel(localChannel: Channel) {
        localChannel.hidden?.let(::setHidden)
        mutableState.hideMessagesBefore = localChannel.hiddenMessagesBefore
        updateDataFromChannel(localChannel)
    }

    private fun updateOldMessagesFromLocalChannel(localChannel: Channel) {
        localChannel.hidden?.let(::setHidden)
        mutableState.hideMessagesBefore = localChannel.hiddenMessagesBefore
        updateOldMessagesFromChannel(localChannel)
    }

    internal fun setHidden(hidden: Boolean) {
        mutableState._hidden.value = hidden
    }

    private fun updateOldMessagesFromChannel(c: Channel) {
        // Update all the flow objects based on the channel
        updateChannelData(c)
        setWatcherCount(c.watcherCount)
        updateReads(c.read)

        // there are some edge cases here, this code adds to the members, watchers and messages
        // this means that if the offline sync went out of sync things go wrong
        setMembers(c.members)
        setWatchers(c.watchers)
        upsertOldMessages(c.messages)
    }

    private fun upsertOldMessages(messages: List<Message>) {
        mutableState._oldMessages.value = parseMessages(messages)
    }

    internal fun updateDataFromChannel(c: Channel) {
        // Update all the flow objects based on the channel
        updateChannelData(c)
        setWatcherCount(c.watcherCount)

        mutableState._read.value?.lastMessageSeenDate = c.lastMessageAt

        updateReads(c.read)

        // there are some edge cases here, this code adds to the members, watchers and messages
        // this means that if the offline sync went out of sync things go wrong
        setMembers(c.members)
        setWatchers(c.watchers)
        upsertMessages(c.messages)
        mutableState.lastMessageAt.value = c.lastMessageAt
        mutableState.channelConfig.value = c.config
    }

    internal fun upsertMessages(messages: List<Message>) {
        val newMessages = parseMessages(messages)
        updateLastMessageAtByNewMessages(newMessages.values)
        mutableState._messages.value = newMessages
    }

    private fun upsertMessage(message: Message) = upsertMessages(listOf(message))

    internal fun setWatcherCount(watcherCount: Int) {
        if (watcherCount != mutableState._watcherCount.value) {
            mutableState._watcherCount.value = watcherCount
        }
    }

    private fun setMembers(members: List<Member>) {
        mutableState._members.value = (mutableState._members.value + members.associateBy(Member::getUserId))
    }

    internal fun updateChannelData(channel: Channel) {
        mutableState._channelData.value = (ChannelData(channel))
    }

    private fun setWatchers(watchers: List<User>) {
        mutableState._watchers.value = (mutableState._watchers.value + watchers.associateBy { it.id })
    }

    /**
     * Increments the unread count of the Channel if necessary.
     *
     * @param message [Message].
     */
    internal fun incrementUnreadCountIfNecessary(message: Message) {
        val currentUserId = chatDomainImpl.user.value?.id

        if (currentUserId?.let {
            message.shouldIncrementUnreadCount(
                    it,
                    mutableState._read.value?.lastMessageSeenDate
                )
        } == true
        ) {
            val newUnreadCount = mutableState._unreadCount.value + 1
            mutableState._unreadCount.value = newUnreadCount
            mutableState._read.value = mutableState._read
                .value
                ?.copy(unreadMessages = newUnreadCount, lastMessageSeenDate = message.createdAt)
            mutableState._reads.value = mutableState._reads.value.apply {
                this[currentUserId]?.unreadMessages = newUnreadCount
                this[currentUserId]?.lastMessageSeenDate = message.createdAt
            }
        }
    }

    internal fun updateReads(reads: List<ChannelUserRead>) {
        chatDomainImpl.user.value?.let { currentUser ->
            val currentUserId = currentUser.id
            val previousUserIdToReadMap = mutableState._reads.value
            val incomingUserIdToReadMap = reads.associateBy(ChannelUserRead::getUserId).toMutableMap()

            /**
             * It's possible that the data coming back from the online channel query has a last read date that's
             * before what we've last pushed to the UI. We want to ignore this, as it will cause an unread state
             * to show in the channel list.
             */
            incomingUserIdToReadMap[currentUserId]?.let { incomingUserRead ->
                incomingUserRead.lastMessageSeenDate = mutableState._read.value?.lastMessageSeenDate

                // the previous last Read date that is most current
                val previousLastRead =
                    mutableState._read.value?.lastRead ?: previousUserIdToReadMap[currentUserId]?.lastRead

                // Use AFTER to determine if the incoming read is more current.
                // This prevents updates if it's BEFORE or EQUAL TO the previous Read.
                val shouldUpdateByIncoming = previousLastRead == null || incomingUserRead.lastRead?.inOffsetWith(
                    previousLastRead,
                    OFFSET_EVENT_TIME
                ) == true

                if (shouldUpdateByIncoming) {
                    mutableState._read.value = incomingUserRead

                    mutableState._unreadCount.value = incomingUserRead.unreadMessages
                } else {
                    // if the previous Read was more current, replace the item in the update map
                    incomingUserIdToReadMap[currentUserId] = ChannelUserRead(currentUser, previousLastRead)
                }
            }

            // always post the newly updated map
            mutableState._reads.value = (previousUserIdToReadMap + incomingUserIdToReadMap)
        }
    }

    private fun updateRead(read: ChannelUserRead) = updateReads(listOf(read))

    /**
     * Updates [ChannelMutableState._messages] with new messages.
     * The message will by only updated if its creation/update date is newer than the one stored in the StateFlow.
     *
     * @param messages The list of messages to update.
     */
    private fun parseMessages(messages: List<Message>): Map<String, Message> {
        val currentMessages = mutableState._messages.value
        return currentMessages + attachmentUrlValidator.updateValidAttachmentsUrl(messages, currentMessages)
            .filter { newMessage -> isMessageNewerThanCurrent(currentMessages[newMessage.id], newMessage) }
            .associateBy(Message::id)
    }

    private fun isMessageNewerThanCurrent(currentMessage: Message?, newMessage: Message): Boolean {
        return if (newMessage.syncStatus == SyncStatus.COMPLETED) {
            currentMessage?.lastUpdateTime() ?: NEVER.time <= newMessage.lastUpdateTime()
        } else {
            currentMessage?.lastLocalUpdateTime() ?: NEVER.time <= newMessage.lastLocalUpdateTime()
        }
    }

    private fun updateLastMessageAtByNewMessages(newMessages: Collection<Message>) {
        if (newMessages.isEmpty()) {
            return
        }
        val newLastMessageAt =
            newMessages.mapNotNull { it.createdAt ?: it.createdLocallyAt }.maxOfOrNull(Date::getTime) ?: return
        mutableState.lastMessageAt.value = when (val currentLastMessageAt = mutableState.lastMessageAt.value) {
            null -> Date(newLastMessageAt)
            else -> max(currentLastMessageAt.time, newLastMessageAt).let(::Date)
        }
    }

    private fun Message.lastUpdateTime(): Long = listOfNotNull(
        createdAt,
        updatedAt,
        deletedAt,
    ).map { it.time }
        .maxOrNull()
        ?: NEVER.time

    private fun Message.lastLocalUpdateTime(): Long = listOfNotNull(
        createdLocallyAt,
        updatedLocallyAt,
        deletedAt,
    ).map { it.time }
        .maxOrNull()
        ?: NEVER.time

    /**
     * Returns instance of [WatchChannelRequest] to obtain older messages of a channel.
     *
     * @param limit Message limit in this request.
     * @param baseMessageId Message id of the last available message. Request will fetch messages older than this.
     */
    internal fun olderWatchChannelRequest(limit: Int, baseMessageId: String?): WatchChannelRequest =
        watchChannelRequest(Pagination.LESS_THAN, limit, baseMessageId)

    /**
     * Returns instance of [WatchChannelRequest] to obtain newer messages of a channel.
     *
     * @param limit Message limit in this request.
     * @param baseMessageId Message id of the last available message. Request will fetch messages newer than this.
     */
    internal fun newerWatchChannelRequest(limit: Int, baseMessageId: String?): WatchChannelRequest =
        watchChannelRequest(Pagination.GREATER_THAN, limit, baseMessageId)

    /**
     * Creates instance of [WatchChannelRequest] according to [Pagination].
     *
     * @param pagination Pagination parameter which defines should we request older/newer messages.
     * @param limit Message limit in this request.
     * @param baseMessageId Message id of the last available. Can be null then it calculates the last available message.
     */
    private fun watchChannelRequest(pagination: Pagination, limit: Int, baseMessageId: String?): WatchChannelRequest {
        val messageId = baseMessageId ?: getLoadMoreBaseMessageId(pagination)
        return QueryChannelPaginationRequest(limit).apply {
            messageId?.let {
                messageFilterDirection = pagination
                messageFilterValue = it
            }
        }.toWatchChannelRequest(chatDomainImpl.userPresence)
    }

    /**
     * Calculates base messageId for [WatchChannelRequest] depending on [Pagination] when requesting more messages.
     *
     * @param direction [Pagination] instance which shows direction of pagination.
     */
    private fun getLoadMoreBaseMessageId(direction: Pagination): String? {
        val messages = mutableState.sortedMessages.value.takeUnless(Collection<Message>::isEmpty) ?: return null
        return when (direction) {
            Pagination.GREATER_THAN_OR_EQUAL,
            Pagination.GREATER_THAN,
            -> messages.last().id
            Pagination.LESS_THAN,
            Pagination.LESS_THAN_OR_EQUAL,
            -> messages.first().id
        }
    }

    /**
     * Remove a local message from the current list.
     *
     * @param message The [Message] to remove.
     */
    internal fun removeLocalMessage(message: Message) {
        mutableState._messages.value = mutableState._messages.value - message.id
    }

    /**
     * Removes messages before the given date and optionally adds a system message
     * that was coming with the event.
     *
     * @param date The date used for generating result.
     * @param systemMessage The system message to display.
     */
    // TODO: Make private after removing ChannelController
    internal fun removeMessagesBefore(
        date: Date,
        systemMessage: Message? = null,
    ) {
        val messages = mutableState._messages.value.filter { it.value.wasCreatedAfter(date) }

        if (systemMessage == null) {
            mutableState._messages.value = messages
        } else {
            mutableState._messages.value = messages + listOf(systemMessage).associateBy(Message::id)
            updateLastMessageAtByNewMessages(listOf(systemMessage))
        }
    }

    private fun upsertEventMessage(message: Message) {
        // make sure we don't lose ownReactions
        getMessage(message.id)?.let {
            message.ownReactions = it.ownReactions
        }
        upsertMessages(listOf(message))
    }

    /**
     * Returns message stored in [ChannelMutableState] if exists and wasn't hidden.
     *
     * @param messageId The id of the message.
     *
     * @return [Message] if exists and wasn't hidden, null otherwise.
     */
    internal fun getMessage(messageId: String): Message? {
        val copy = mutableState.messageList.value
        var message = copy.firstOrNull { it.id == messageId }

        if (mutableState.hideMessagesBefore != null) {
            if (message != null && message.wasCreatedBeforeOrAt(mutableState.hideMessagesBefore)) {
                message = null
            }
        }

        return message
    }

    private fun deleteMember(userId: String) {
        mutableState._members.value = mutableState._members.value - userId
    }

    private fun upsertMembers(members: List<Member>) {
        mutableState._members.value = mutableState._members.value + members.associateBy { it.user.id }
    }

    // TODO: Make private after removing ChannelController
    internal fun upsertMember(member: Member) {
        upsertMembers(listOf(member))
    }

    private fun upsertUserPresence(user: User) {
        val userId = user.id
        // members and watchers have users
        val members = mutableState.members.value
        val watchers = mutableState.watchers.value
        val member = members.firstOrNull { it.getUserId() == userId }?.copy()
        val watcher = watchers.firstOrNull { it.id == userId }
        if (member != null) {
            member.user = user
            upsertMember(member)
        }
        if (watcher != null) {
            upsertWatcher(user)
        }
    }

    private fun upsertWatcher(user: User) {
        mutableState._watchers.value = mutableState._watchers.value + mapOf(user.id to user)
    }

    private fun deleteWatcher(user: User) {
        mutableState._watchers.value = mutableState._watchers.value - user.id
    }

    private fun upsertUser(user: User) {
        upsertUserPresence(user)
        // channels have users
        val userId = user.id
        val channelData = mutableState._channelData.value
        if (channelData != null) {
            if (channelData.createdBy.id == userId) {
                channelData.createdBy = user
            }
        }

        // updating messages is harder
        // user updates don't happen frequently, it's probably ok for this update to be sluggish
        // if it turns out to be slow we can do a simple reverse index from user -> message
        val messages = mutableState.messageList.value
        val changedMessages = mutableListOf<Message>()
        for (message in messages) {
            var changed = false
            if (message.user.id == userId) {
                message.user = user
                changed = true
            }
            for (reaction in message.ownReactions) {
                if (reaction.user!!.id == userId) {
                    reaction.user = user
                    changed = true
                }
            }
            for (reaction in message.latestReactions) {
                if (reaction.user!!.id == userId) {
                    reaction.user = user
                    changed = true
                }
            }
            if (changed) changedMessages.add(message)
        }
        if (changedMessages.isNotEmpty()) {
            upsertMessages(changedMessages)
        }
    }

    internal fun setTyping(userId: String, event: ChatEvent?) {
        val copy = mutableState._typing.value.toMutableMap()
        if (event == null) {
            copy.remove(userId)
        } else {
            copy[userId] = event
        }
        chatDomainImpl.user.value?.id.let(copy::remove)
        mutableState._typing.value = copy.toMap()
    }

    /**
     * Handles events received from the socket.
     *
     * @see [handleEvent]
     */
    internal fun handleEvents(events: List<ChatEvent>) {
        for (event in events) {
            handleEvent(event)
        }
    }

    /**
     * Handles event received from the socket.
     * Responsible for synchronizing [ChannelMutableState].
     */
    internal fun handleEvent(event: ChatEvent) {
        when (event) {
            is NewMessageEvent -> {
                upsertEventMessage(event.message)
                incrementUnreadCountIfNecessary(event.message)
                setHidden(false)
            }
            is MessageUpdatedEvent -> {
                event.message.apply {
                    replyTo = mutableState.messageList.value.firstOrNull { it.id == replyMessageId }
                }.let(::upsertEventMessage)

                setHidden(false)
            }
            is MessageDeletedEvent -> {
                if (event.hardDelete) {
                    removeLocalMessage(event.message)
                } else {
                    upsertEventMessage(event.message)
                }
                setHidden(false)
            }
            is NotificationMessageNewEvent -> {
                upsertEventMessage(event.message)
                incrementUnreadCountIfNecessary(event.message)
                setHidden(false)
            }
            is ReactionNewEvent -> {
                upsertMessage(event.message)
            }
            is ReactionUpdateEvent -> {
                upsertMessage(event.message)
            }
            is ReactionDeletedEvent -> {
                upsertMessage(event.message)
            }
            is MemberRemovedEvent -> {
                deleteMember(event.user.id)
            }
            is MemberAddedEvent -> {
                upsertMember(event.member)
            }
            is MemberUpdatedEvent -> {
                upsertMember(event.member)
            }
            is NotificationAddedToChannelEvent -> {
                upsertMembers(event.channel.members)
            }
            is UserPresenceChangedEvent -> {
                upsertUserPresence(event.user)
            }
            is UserUpdatedEvent -> {
                upsertUser(event.user)
            }
            is UserStartWatchingEvent -> {
                upsertWatcher(event.user)
                setWatcherCount(event.watcherCount)
            }
            is UserStopWatchingEvent -> {
                deleteWatcher(event.user)
                setWatcherCount(event.watcherCount)
            }
            is ChannelUpdatedEvent -> {
                updateChannelData(event.channel)
            }
            is ChannelUpdatedByUserEvent -> {
                updateChannelData(event.channel)
            }
            is ChannelHiddenEvent -> {
                setHidden(true)
            }
            is ChannelVisibleEvent -> {
                setHidden(false)
            }
            is ChannelDeletedEvent -> {
                removeMessagesBefore(event.createdAt)
                mutableState._channelData.value = mutableState.channelData.value.copy(deletedAt = event.createdAt)
            }
            is ChannelTruncatedEvent -> {
                removeMessagesBefore(event.createdAt, event.message)
            }
            is NotificationChannelTruncatedEvent -> {
                removeMessagesBefore(event.createdAt)
            }
            is TypingStopEvent -> {
                setTyping(event.user.id, null)
            }
            is TypingStartEvent -> {
                setTyping(event.user.id, event)
            }
            is MessageReadEvent -> {
                updateRead(ChannelUserRead(event.user, event.createdAt))
            }
            is NotificationMarkReadEvent -> {
                updateRead(ChannelUserRead(event.user, event.createdAt))
            }
            is MarkAllReadEvent -> {
                updateRead(ChannelUserRead(event.user, event.createdAt))
            }
            is NotificationInviteAcceptedEvent -> {
                upsertMember(event.member)
                updateChannelData(event.channel)
            }
            is NotificationInviteRejectedEvent -> {
                upsertMember(event.member)
                updateChannelData(event.channel)
            }
            is NotificationChannelMutesUpdatedEvent -> {
                mutableState._muted.value = event.me.channelMutes.any { mute ->
                    mute.channel.cid == mutableState.cid
                }
            }
            is ChannelUserBannedEvent,
            is ChannelUserUnbannedEvent,
            is NotificationChannelDeletedEvent,
            is NotificationInvitedEvent,
            is NotificationRemovedFromChannelEvent,
            is ConnectedEvent,
            is ConnectingEvent,
            is DisconnectedEvent,
            is ErrorEvent,
            is GlobalUserBannedEvent,
            is GlobalUserUnbannedEvent,
            is HealthEvent,
            is NotificationMutesUpdatedEvent,
            is UnknownEvent,
            is UserDeletedEvent,
            -> Unit // Ignore these events
        }
    }

    private companion object {
        private const val OFFSET_EVENT_TIME = 5L
    }
}<|MERGE_RESOLUTION|>--- conflicted
+++ resolved
@@ -77,10 +77,7 @@
 import io.getstream.chat.android.offline.message.attachment.AttachmentUrlValidator
 import io.getstream.chat.android.offline.message.shouldIncrementUnreadCount
 import io.getstream.chat.android.offline.message.wasCreatedAfter
-<<<<<<< HEAD
-=======
 import io.getstream.chat.android.offline.message.wasCreatedBeforeOrAt
->>>>>>> da6be177
 import io.getstream.chat.android.offline.model.ChannelConfig
 import io.getstream.chat.android.offline.request.QueryChannelPaginationRequest
 import java.util.Date
@@ -154,27 +151,6 @@
     }
 
     override suspend fun onHideChannelRequest(channelType: String, channelId: String, clearHistory: Boolean) = setHidden(true)
-
-    /**
-     * Removes messages before the given date and optionally adds a system message
-     * that was coming with the event.
-     *
-     * @param date The date used for generating result.
-     * @param systemMessage The system message to display.
-     */
-    private fun removeMessagesBefore(
-        date: Date,
-        systemMessage: Message? = null,
-    ) {
-        val messages = mutableState._messages.value.filter { it.value.wasCreatedAfter(date) }
-
-        if (systemMessage == null) {
-            mutableState._messages.value = messages
-        } else {
-            mutableState._messages.value = messages + listOf(systemMessage).associateBy(Message::id)
-            updateLastMessageAtByNewMessages(listOf(systemMessage))
-        }
-    }
 
     override suspend fun onHideChannelResult(
         result: Result<Unit>,
