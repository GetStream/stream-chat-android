--- conflicted
+++ resolved
@@ -8,11 +8,6 @@
 import io.getstream.chat.android.client.BuildConfig.STREAM_CHAT_VERSION
 import io.getstream.chat.android.client.ChatClient
 import io.getstream.chat.android.client.api.models.FilterObject
-<<<<<<< HEAD
-import io.getstream.chat.android.client.api.models.QueryChannelsRequest
-=======
-import io.getstream.chat.android.client.api.models.QueryChannelRequest
->>>>>>> aa68af47
 import io.getstream.chat.android.client.api.models.QuerySort
 import io.getstream.chat.android.client.call.Call
 import io.getstream.chat.android.client.call.CoroutineCall
@@ -45,7 +40,6 @@
 import io.getstream.chat.android.offline.model.ChannelConfig
 import io.getstream.chat.android.offline.querychannels.QueryChannelsController
 import io.getstream.chat.android.offline.repository.RepositoryFacade
-import io.getstream.chat.android.offline.request.QueryChannelsPaginationRequest
 import io.getstream.chat.android.offline.service.sync.OfflineSyncFirebaseMessagingHandler
 import io.getstream.chat.android.offline.thread.ThreadController
 import io.getstream.chat.android.offline.usecase.EditMessage
@@ -201,50 +195,6 @@
         mainHandler.postDelayed(cleanTask, 5000)
     }
 
-<<<<<<< HEAD
-    fun isActiveChannel(cid: String): Boolean {
-        return activeChannelMapImpl.containsKey(cid)
-    }
-
-    fun getActiveChannelCids(): List<String> {
-        return activeChannelMapImpl.keys().toList()
-    }
-
-    @VisibleForTesting
-    fun addActiveChannel(cid: String, channelController: ChannelController) {
-        activeChannelMapImpl[cid] = channelController
-    }
-
-    fun setChannelUnreadCount(newCount: Int) {
-        globalState._channelUnreadCount.value = newCount
-    }
-
-    fun setBanned(newBanned: Boolean) {
-        globalState._banned.value = newBanned
-    }
-
-    /**
-     * Start listening to chat events and keep the room database in sync
-     */
-    private fun startListening() {
-        if (eventSubscription.isDisposed) {
-            eventSubscription = client.subscribe {
-                eventHandler.handleEvents(listOf(it))
-            }
-        }
-    }
-
-    /**
-     * Stop listening to chat events
-     */
-    private fun stopListening() {
-        eventSubscription.dispose()
-=======
-    fun addError(error: ChatError) {
-        globalState._errorEvent.value = Event(error)
->>>>>>> aa68af47
-    }
-
     internal fun channel(c: Channel): ChannelController {
         return channel(c.type, c.id)
     }
@@ -309,264 +259,6 @@
             val logic = logic.queryChannels(filter, sort)
             QueryChannelsController(domainImpl = this, mutableState = mutableState, queryChannelsLogic = logic)
         }
-
-<<<<<<< HEAD
-    private suspend fun queryEvents(cids: List<String>): Result<List<ChatEvent>> =
-        client.getSyncHistory(cids, syncStateFlow.value?.lastSyncedAt ?: Date()).await()
-
-    /**
-     * replay events for all active channels
-     * ensures that the cid you provide is active
-     *
-     * @param cid ensures that the channel with this id is active
-     */
-    internal suspend fun replayEvents(cid: String? = null): Result<List<ChatEvent>> {
-        // wait for the active channel info to load
-        initJob?.join()
-        // make a list of all channel ids
-        val cids = activeChannelMapImpl.keys().toList().toMutableList()
-        cid?.let {
-            channel(it)
-            cids.add(it)
-        }
-
-        return replayEventsForChannels(cids)
-    }
-
-    private suspend fun replayEventsForChannels(cids: List<String>): Result<List<ChatEvent>> {
-        val now = Date()
-
-        return if (cids.isNotEmpty()) {
-            queryEvents(cids).also { resultChatEvent ->
-                if (resultChatEvent.isSuccess) {
-                    eventHandler.handleEventsInternal(resultChatEvent.data(), isFromSync = true)
-                    updateLastSyncDate(now)
-                }
-            }
-        } else {
-            Result(emptyList())
-        }
-    }
-
-    /**
-     * Updates [SyncState.lastSyncedAt] exposed via [syncStateFlow] with a given date.
-     *
-     * @param date The new last sync date.
-     */
-    private fun updateLastSyncDate(date: Date) {
-        syncStateFlow.value?.let { syncStateFlow.value = it.copy(lastSyncedAt = date) }
-    }
-
-    /**
-     * There are several scenarios in which we need to recover events
-     * - Connection is lost and comes back (everything should be considered stale, so use recover all)
-     * - App goes to the background and comes back (everything should be considered stale, so use recover all)
-     * - We run a queryChannels or channel.watch call and encounter an offline state/or API error (should recover just that query or channel)
-     * - A reaction, message or channel fails to be created. We should retry this every health check (30 seconds or so)
-     *
-     * Calling connectionRecovered triggers:
-     * - queryChannels for the active query (at most 3) that need recovery
-     * - queryChannels for any channels that need recovery
-     * - channel.watch for channels that are not returned by the server
-     * - event recovery for those channels
-     * - API calls to create local channels, messages and reactions
-     */
-// TODO: Move this to another place. Probably to ChatClient.
-    suspend fun connectionRecovered(recoverAll: Boolean = false) {
-        // 0. ensure load is complete
-        initJob?.join()
-
-        val online = isOnline()
-
-        // 1. Retry any failed requests first (synchronous)
-        if (online) {
-            retryFailedEntities()
-        }
-
-        // 2. update the results for queries that are actively being shown right now (synchronous)
-        val updatedChannelIds = mutableSetOf<String>()
-        val queriesToRetry = activeQueryMapImpl.values
-            .toList()
-            .filter { it.recoveryNeeded.value || recoverAll }
-            .take(3)
-        for (queryChannelController in queriesToRetry) {
-            val pagination = QueryChannelsPaginationRequest(
-                queryChannelController.sort,
-                INITIAL_CHANNEL_OFFSET,
-                CHANNEL_LIMIT,
-                MESSAGE_LIMIT,
-                MEMBER_LIMIT
-            )
-            val response = queryChannelController.runQueryOnline(pagination)
-            if (response.isSuccess) {
-                queryChannelController.updateOnlineChannels(response.data(), true)
-                updatedChannelIds.addAll(response.data().map { it.cid })
-            }
-        }
-        // 3. update the data for all channels that are being show right now...
-        // exclude ones we just updated
-        // (synchronous)
-        val cids: List<String> = activeChannelMapImpl
-            .entries
-            .asSequence()
-            .filter { it.value.recoveryNeeded || recoverAll }
-            .filterNot { updatedChannelIds.contains(it.key) }
-            .take(30)
-            .map { it.key }
-            .toList()
-
-        logger.logI("recovery called: recoverAll: $recoverAll, online: $online retrying ${queriesToRetry.size} queries and ${cids.size} channels")
-
-        var missingChannelIds = listOf<String>()
-        if (cids.isNotEmpty() && online) {
-            val filter = `in`("cid", cids)
-            val request = QueryChannelsRequest(filter, 0, 30)
-            val result = client.queryChannelsInternal(request).await()
-            if (result.isSuccess) {
-                val channels = result.data()
-                val foundChannelIds = channels.map { it.id }
-                for (c in channels) {
-                    val channelController = this.channel(c)
-                    channelController.updateDataFromChannel(c)
-                }
-                missingChannelIds = cids.filterNot { foundChannelIds.contains(it) }
-                storeStateForChannels(channels)
-            }
-            // create channels that are not present on the API
-            for (c in missingChannelIds) {
-                val channelController = this.channel(c)
-                channelController.watch()
-            }
-        }
-        // 4. recover missing events
-        val activeChannelCids = getActiveChannelCids()
-        if (activeChannelCids.isNotEmpty()) {
-            replayEventsForChannels(activeChannelCids)
-        } else {
-            // Last sync date is being updated after replaying events for active channels.
-            // We should also update it if we don't have active channels but sync was completed.
-            updateLastSyncDate(Date())
-        }
-    }
-
-    internal suspend fun retryFailedEntities() {
-        entitiesRetryMutex.withLock {
-            // retry channels, messages and reactions in that order..
-            val channels = retryChannels()
-            val messages = retryMessages()
-            val reactions = retryReactions()
-            logger.logI("Retried ${channels.size} channel entities, ${messages.size} messages and ${reactions.size} reaction entities")
-        }
-    }
-
-    @VisibleForTesting
-    internal suspend fun retryChannels(): List<Channel> {
-        return repos.selectChannelsSyncNeeded().onEach { channel ->
-            client.createChannel(
-                channel.type,
-                channel.id,
-                channel.members.map(UserEntity::getUserId),
-                channel.extraData
-            ).await()
-        }
-    }
-
-    @VisibleForTesting
-    internal suspend fun retryMessages(): List<Message> {
-        return retryMessagesWithSyncedAttachments() + retryMessagesWithPendingAttachments()
-    }
-
-    /**
-     * Retries messages with [SyncStatus.AWAITING_ATTACHMENTS] status.
-     */
-    private suspend fun retryMessagesWithPendingAttachments(): List<Message> {
-        val retriedMessages = repos.selectMessageBySyncState(SyncStatus.AWAITING_ATTACHMENTS)
-
-        val (failedMessages, needToBeSync) = retriedMessages.partition { message ->
-            message.attachments.any { it.uploadState is Attachment.UploadState.Failed }
-        }
-
-        failedMessages.forEach { markMessageAsFailed(it) }
-
-        needToBeSync.forEach { message -> channel(message.cid).retrySendMessage(message) }
-
-        return retriedMessages
-    }
-
-    /**
-     * Retries messages with [SyncStatus.SYNC_NEEDED] status.
-     * Messages to retry should have all attachments synchronized or don't have them at all.
-     *
-     * @throws IllegalArgumentException when message contains non-synchronized attachments
-     */
-    private suspend fun retryMessagesWithSyncedAttachments(): List<Message> {
-        val (messages, nonCorrectStateMessages) = repos.selectMessageBySyncState(SyncStatus.SYNC_NEEDED).partition {
-            it.attachments.all { attachment -> attachment.uploadState === Attachment.UploadState.Success }
-        }
-        if (nonCorrectStateMessages.isNotEmpty()) {
-            val message = nonCorrectStateMessages.first()
-            val attachmentUploadState =
-                message.attachments.firstOrNull { it.uploadState != Attachment.UploadState.Success }
-                    ?: Attachment.UploadState.Success
-            logger.logE(
-                "Logical error. Messages with non-synchronized attachments should have another sync status!" +
-                    "\nMessage has ${message.syncStatus} syncStatus, while attachment has $attachmentUploadState upload state"
-            )
-        }
-
-        messages.forEach { message ->
-            val channelClient = client.channel(message.cid)
-
-            when {
-                message.deletedAt != null -> {
-                    logger.logD("Deleting message: ${message.id}")
-                    channelClient.deleteMessage(message.id).await()
-                }
-                message.updatedLocallyAt != null -> {
-                    logger.logD("Updating message: ${message.id}")
-                    client.updateMessage(message).await()
-                }
-                else -> {
-                    logger.logD("Sending message: ${message.id}")
-                    val result = channelClient.sendMessageInternal(message).await()
-
-                    if (result.isSuccess) {
-                        repos.insertMessage(message.copy(syncStatus = SyncStatus.COMPLETED))
-                    } else if (result.isError && result.error().isPermanent()) {
-                        markMessageAsFailed(message)
-                    }
-                }
-            }
-        }
-
-        return messages
-    }
-
-    private suspend fun markMessageAsFailed(message: Message) =
-        repos.insertMessage(message.copy(syncStatus = SyncStatus.FAILED_PERMANENTLY, updatedLocallyAt = Date()))
-
-    @VisibleForTesting
-    internal suspend fun retryReactions(): List<Reaction> {
-        return repos.selectReactionsBySyncStatus(SyncStatus.SYNC_NEEDED).onEach { reaction ->
-            val result = if (reaction.deletedAt != null) {
-                client.deleteReaction(reaction.messageId, reaction.type).await()
-            } else {
-                client.sendReaction(reaction, reaction.enforceUnique).await()
-            }
-
-            if (result.isSuccess) {
-                reaction.syncStatus = SyncStatus.COMPLETED
-                repos.insertReaction(reaction)
-            } else if (result.error().isPermanent()) {
-                reaction.syncStatus = SyncStatus.FAILED_PERMANENTLY
-                repos.insertReaction(reaction)
-            }
-        }
-=======
-    suspend fun storeStateForChannel(channel: Channel) {
-        return storeStateForChannels(listOf(channel))
->>>>>>> aa68af47
-    }
 
     suspend fun storeStateForChannels(channelsResponse: Collection<Channel>) {
         val users = mutableMapOf<String, User>()
