--- conflicted
+++ resolved
@@ -688,13 +688,7 @@
                 }
                 else -> {
                     logger.logD("Sending message: ${message.id}")
-<<<<<<< HEAD
-                    channelClient.sendMessageInternal(message).await()
-                }
-            }
-=======
-                    val result = channelClient.sendMessage(message).await()
->>>>>>> bfe57b6a
+                    val result = channelClient.sendMessageInternal(message).await()
 
                     if (result.isSuccess) {
                         repos.insertMessage(message.copy(syncStatus = SyncStatus.COMPLETED))
