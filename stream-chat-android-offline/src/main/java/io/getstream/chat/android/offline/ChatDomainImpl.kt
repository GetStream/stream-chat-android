--- conflicted
+++ resolved
@@ -19,17 +19,11 @@
 import io.getstream.chat.android.client.models.TypingEvent
 import io.getstream.chat.android.client.models.User
 import io.getstream.chat.android.client.setup.InitializationCoordinator
-<<<<<<< HEAD
+import io.getstream.chat.android.client.utils.Result
 import io.getstream.chat.android.client.utils.map
-=======
-import io.getstream.chat.android.client.utils.Result
->>>>>>> e82d3536
 import io.getstream.chat.android.core.internal.coroutines.DispatcherProvider
 import io.getstream.chat.android.offline.event.EventHandlerImpl
-<<<<<<< HEAD
-=======
 import io.getstream.chat.android.offline.experimental.channel.state.toMutableState
->>>>>>> e82d3536
 import io.getstream.chat.android.offline.experimental.global.GlobalMutableState
 import io.getstream.chat.android.offline.experimental.global.GlobalState
 import io.getstream.chat.android.offline.experimental.plugin.logic.LogicRegistry
@@ -39,15 +33,6 @@
 import io.getstream.chat.android.offline.model.ChannelConfig
 import io.getstream.chat.android.offline.repository.RepositoryFacade
 import io.getstream.chat.android.offline.service.sync.OfflineSyncFirebaseMessagingHandler
-<<<<<<< HEAD
-import io.getstream.chat.android.offline.usecase.QueryChannels
-=======
-import io.getstream.chat.android.offline.usecase.EditMessage
-import io.getstream.chat.android.offline.usecase.GetChannelController
-import io.getstream.chat.android.offline.usecase.LoadNewerMessages
-import io.getstream.chat.android.offline.usecase.WatchChannel
-import io.getstream.chat.android.offline.utils.validateCid
->>>>>>> e82d3536
 import kotlinx.coroutines.CoroutineScope
 import kotlinx.coroutines.SupervisorJob
 import kotlinx.coroutines.cancelChildren
@@ -132,11 +117,6 @@
         private set
 
     private fun clearConnectionState() {
-<<<<<<< HEAD
-        activeQueryMapImpl.clear()
-=======
-        activeChannelMapImpl.clear()
->>>>>>> e82d3536
         latestUsers = MutableStateFlow(emptyMap())
     }
 
@@ -164,11 +144,6 @@
         job.cancelChildren()
         clearConnectionState()
         offlineSyncFirebaseMessagingHandler.cancel(appContext)
-<<<<<<< HEAD
-        activeQueryMapImpl.clear()
-=======
-        activeChannelMapImpl.clear()
->>>>>>> e82d3536
         logic.clear()
         state.clear()
     }
@@ -227,84 +202,6 @@
 
 // region use-case functions
 
-<<<<<<< HEAD
-    override fun queryChannels(
-        filter: FilterObject,
-        sort: QuerySort<Channel>,
-        limit: Int,
-        messageLimit: Int,
-        memberLimit: Int,
-    ): Call<QueryChannelsController> = QueryChannels(this).invoke(filter, sort, limit, messageLimit, memberLimit)
-
-    override fun queryChannelsLoadMore(
-        filter: FilterObject,
-        sort: QuerySort<Channel>,
-        limit: Int,
-        messageLimit: Int,
-        memberLimit: Int,
-    ): Call<List<Channel>> {
-        return CoroutineCall(scope) {
-            val queryChannelsController = queryChannels(filter, sort)
-            val oldChannels = queryChannelsController.channels.value
-            val pagination = queryChannelsController.loadMoreRequest(
-                channelLimit = limit,
-                messageLimit = messageLimit,
-                memberLimit = memberLimit,
-            )
-            queryChannelsController.runQuery(pagination).map { it - oldChannels.toSet() }
-        }
-    }
-
-    override fun queryChannelsLoadMore(
-        filter: FilterObject,
-        sort: QuerySort<Channel>,
-        messageLimit: Int,
-    ): Call<List<Channel>> = queryChannelsLoadMore(
-        filter = filter,
-        sort = sort,
-        limit = CHANNEL_LIMIT,
-        messageLimit = messageLimit,
-        memberLimit = MEMBER_LIMIT,
-    )
-
-    override fun queryChannelsLoadMore(
-        filter: FilterObject,
-        sort: QuerySort<Channel>,
-    ): Call<List<Channel>> = queryChannelsLoadMore(
-        filter = filter,
-        sort = sort,
-        limit = CHANNEL_LIMIT,
-        messageLimit = MESSAGE_LIMIT,
-        memberLimit = MEMBER_LIMIT,
-    )
-
-=======
-    override fun getChannelController(cid: String): Call<ChannelController> = GetChannelController(this).invoke(cid)
-
-    override fun watchChannel(cid: String, messageLimit: Int): Call<ChannelController> =
-        WatchChannel(this).invoke(cid, messageLimit)
-
-    override fun loadNewerMessages(cid: String, messageLimit: Int): Call<Channel> =
-        LoadNewerMessages(this).invoke(cid, messageLimit)
-
-    override fun loadMessageById(
-        cid: String,
-        messageId: String,
-        olderMessagesOffset: Int,
-        newerMessagesOffset: Int,
-    ): Call<Message> {
-        return CoroutineCall(scope) {
-            try {
-                validateCid(cid)
-                val channelController = channel(cid)
-                channelController.loadMessageById(messageId, newerMessagesOffset, olderMessagesOffset)
-            } catch (e: IllegalArgumentException) {
-                Result(ChatError(e.message))
-            }
-        }
-    }
-
->>>>>>> e82d3536
     /**
      * Performs giphy shuffle operation. Removes the original "ephemeral" message from local storage.
      * Returns new "ephemeral" message with new giphy url.
