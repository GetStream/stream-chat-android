package io.getstream.chat.android.offline

import android.content.Context
import android.os.Handler
import androidx.annotation.CheckResult
import androidx.annotation.VisibleForTesting
import io.getstream.chat.android.client.BuildConfig
import io.getstream.chat.android.client.BuildConfig.STREAM_CHAT_VERSION
import io.getstream.chat.android.client.ChatClient
import io.getstream.chat.android.client.api.models.FilterObject
import io.getstream.chat.android.client.api.models.QueryChannelRequest
import io.getstream.chat.android.client.api.models.QuerySort
import io.getstream.chat.android.client.call.Call
import io.getstream.chat.android.client.call.CoroutineCall
import io.getstream.chat.android.client.call.await
import io.getstream.chat.android.client.call.toUnitCall
import io.getstream.chat.android.client.errors.ChatError
import io.getstream.chat.android.client.events.ChatEvent
import io.getstream.chat.android.client.extensions.cidToTypeAndId
import io.getstream.chat.android.client.extensions.enrichWithCid
import io.getstream.chat.android.client.extensions.isPermanent
import io.getstream.chat.android.client.logger.ChatLogger
import io.getstream.chat.android.client.models.Attachment
import io.getstream.chat.android.client.models.Channel
import io.getstream.chat.android.client.models.Config
<<<<<<< HEAD
import io.getstream.chat.android.client.models.Member
=======
import io.getstream.chat.android.client.models.Filters.`in`
>>>>>>> 56cba9e5
import io.getstream.chat.android.client.models.Message
import io.getstream.chat.android.client.models.Reaction
import io.getstream.chat.android.client.models.TypingEvent
import io.getstream.chat.android.client.models.User
import io.getstream.chat.android.client.models.UserEntity
import io.getstream.chat.android.client.setup.InitializationCoordinator
import io.getstream.chat.android.client.utils.Result
import io.getstream.chat.android.client.utils.SyncStatus
import io.getstream.chat.android.client.utils.map
import io.getstream.chat.android.client.utils.observable.Disposable
import io.getstream.chat.android.core.ExperimentalStreamChatApi
import io.getstream.chat.android.core.internal.coroutines.DispatcherProvider
import io.getstream.chat.android.offline.channel.ChannelController
import io.getstream.chat.android.offline.event.EventHandlerImpl
import io.getstream.chat.android.offline.experimental.channel.state.toMutableState
import io.getstream.chat.android.offline.experimental.channel.thread.state.toMutableState
import io.getstream.chat.android.offline.experimental.global.GlobalMutableState
import io.getstream.chat.android.offline.experimental.global.GlobalState
import io.getstream.chat.android.offline.experimental.plugin.logic.LogicRegistry
import io.getstream.chat.android.offline.experimental.plugin.state.StateRegistry
import io.getstream.chat.android.offline.experimental.querychannels.state.toMutableState
import io.getstream.chat.android.offline.extensions.applyPagination
import io.getstream.chat.android.offline.extensions.cancelMessage
import io.getstream.chat.android.offline.extensions.createChannel
import io.getstream.chat.android.offline.extensions.users
import io.getstream.chat.android.offline.message.attachment.UploadAttachmentsNetworkType
import io.getstream.chat.android.offline.message.users
import io.getstream.chat.android.offline.model.ChannelConfig
import io.getstream.chat.android.offline.model.ConnectionState
import io.getstream.chat.android.offline.model.SyncState
import io.getstream.chat.android.offline.querychannels.QueryChannelsController
import io.getstream.chat.android.offline.repository.RepositoryFacade
import io.getstream.chat.android.offline.request.AnyChannelPaginationRequest
import io.getstream.chat.android.offline.request.QueryChannelsPaginationRequest
import io.getstream.chat.android.offline.request.toAnyChannelPaginationRequest
import io.getstream.chat.android.offline.service.sync.OfflineSyncFirebaseMessagingHandler
import io.getstream.chat.android.offline.thread.ThreadController
import io.getstream.chat.android.offline.usecase.EditMessage
import io.getstream.chat.android.offline.usecase.GetChannelController
import io.getstream.chat.android.offline.usecase.HideChannel
import io.getstream.chat.android.offline.usecase.LeaveChannel
import io.getstream.chat.android.offline.usecase.LoadNewerMessages
import io.getstream.chat.android.offline.usecase.MarkAllRead
import io.getstream.chat.android.offline.usecase.MarkRead
import io.getstream.chat.android.offline.usecase.QueryChannels
import io.getstream.chat.android.offline.usecase.ShowChannel
import io.getstream.chat.android.offline.usecase.WatchChannel
import io.getstream.chat.android.offline.utils.Event
import io.getstream.chat.android.offline.utils.validateCid
import kotlinx.coroutines.CoroutineScope
import kotlinx.coroutines.Deferred
import kotlinx.coroutines.SupervisorJob
import kotlinx.coroutines.cancelChildren
import kotlinx.coroutines.flow.MutableStateFlow
import kotlinx.coroutines.flow.StateFlow
import kotlinx.coroutines.flow.emitAll
import kotlinx.coroutines.launch
import kotlinx.coroutines.sync.Mutex
import kotlinx.coroutines.sync.withLock
import java.util.Date
import java.util.InputMismatchException
import java.util.UUID
import java.util.concurrent.ConcurrentHashMap

private const val MESSAGE_LIMIT = 30
private const val MEMBER_LIMIT = 30
private const val INITIAL_CHANNEL_OFFSET = 0
private const val CHANNEL_LIMIT = 30

/**
 * The Chat Domain exposes StateFlow objects to make it easier to build your chat UI.
 * It intercepts the various low level events to ensure data stays in sync.
 * Offline storage is handled using Room
 *
 * A different Room database is used for different users. That's why it's mandatory to specify the user id when
 * initializing the ChatRepository
 *
 * chatDomain.channel(type, id) returns a controller object with channel specific state flow objects
 * chatDomain.queryChannels(query) returns a state flow object for the specific queryChannels query
 *
 * chatDomain.online state flow object indicates if you're online or not
 * chatDomain.totalUnreadCount state flow object returns the current unread count for this user
 * chatDomain.muted the list of muted users
 * chatDomain.banned if the current user is banned or not
 * chatDomain.channelUnreadCount state flow object returns the number of unread channels for this user
 * chatDomain.errorEvents events for errors that happen while interacting with the chat
 *
 */
@OptIn(ExperimentalStreamChatApi::class)
internal class ChatDomainImpl internal constructor(
    internal var client: ChatClient,
    @VisibleForTesting
    private val mainHandler: Handler,
    internal var recoveryEnabled: Boolean = true,
    override var userPresence: Boolean = false,
    internal var backgroundSyncEnabled: Boolean = false,
    internal var appContext: Context,
    internal val uploadAttachmentsNetworkType: UploadAttachmentsNetworkType = UploadAttachmentsNetworkType.NOT_ROAMING,
    private val globalState: GlobalMutableState = GlobalMutableState.getOrCreate(),
) : ChatDomain, GlobalState by globalState {
    internal constructor(
        client: ChatClient,
        handler: Handler,
        recoveryEnabled: Boolean,
        userPresence: Boolean,
        backgroundSyncEnabled: Boolean,
        appContext: Context,
        globalState: GlobalMutableState = GlobalMutableState.getOrCreate(),
    ) : this(
        client = client,
        mainHandler = handler,
        recoveryEnabled = recoveryEnabled,
        userPresence = userPresence,
        backgroundSyncEnabled = backgroundSyncEnabled,
        appContext = appContext,
        globalState = globalState,
    )

    private val state: StateRegistry by lazy {
        StateRegistry.getOrCreate(scope, user, repos, repos.observeLatestUsers())
    }
    private val logic: LogicRegistry by lazy { LogicRegistry.getOrCreate(state) }

    // Synchronizing ::retryFailedEntities execution since it is called from multiple places. The shared resource is DB.stream_chat_message table.
    private val entitiesRetryMutex = Mutex()

    internal val job = SupervisorJob()
    internal var scope = CoroutineScope(job + DispatcherProvider.IO)

    @VisibleForTesting
    val defaultConfig: Config = Config(connectEventsEnabled = true, muteEnabled = true)

    /*
     * It is necessary to initialize `RepositoryFacade` lazily to give time to the real RepositoryFacade to be set
     * instead of using `createNoOpRepos()`, otherwise the SDK will create a in memory Room's database which will be later
     * replaced with the real database. This creates a resource leak because, when the second database is created, the first one is
     * not closed by room.
     */

    internal lateinit var repos: RepositoryFacade

    /** the event subscription */
    private var eventSubscription: Disposable = EMPTY_DISPOSABLE

    /** stores the mapping from cid to ChannelController */
    private val activeChannelMapImpl: ConcurrentHashMap<String, ChannelController> = ConcurrentHashMap()
    private val activeQueryMapImpl: ConcurrentHashMap<String, QueryChannelsController> = ConcurrentHashMap()

    override val typingUpdates: StateFlow<TypingEvent> = globalState.typingUpdates

    private var _eventHandler: EventHandlerImpl? = null

    private var _eventHandler: EventHandlerImpl? = null

    @VisibleForTesting
    // Todo: Move this dependency to constructor
    internal var eventHandler: EventHandlerImpl
<<<<<<< HEAD
        get() = _eventHandler ?: throw IllegalArgumentException("EventHandlerImpl was not initialized yet")
=======
        get() = _eventHandler ?: EventHandlerImpl(this, client, globalState, scope, repos)
            .also { eventHandler ->
                _eventHandler = eventHandler
            }
>>>>>>> 56cba9e5
        set(value) {
            _eventHandler = value
        }

    private var logger = ChatLogger.get("Domain")

    private val cleanTask = object : Runnable {
        override fun run() {
            clean()
            mainHandler.postDelayed(this, 1000)
        }
    }
    private val syncStateFlow: MutableStateFlow<SyncState?> = MutableStateFlow(null)
    internal var initJob: Deferred<*>? = null

    private val offlineSyncFirebaseMessagingHandler = OfflineSyncFirebaseMessagingHandler()

    /** State flow of latest cached users. Usually it has size of 100 as max size of LRU cache in [UserRepository].*/
    internal var latestUsers: StateFlow<Map<String, User>> = MutableStateFlow(emptyMap())
        private set

    private fun clearUnreadCountState() {
        globalState._totalUnreadCount.value = 0
        globalState._channelUnreadCount.value = 0
    }

    private fun clearConnectionState() {
        globalState._initialized.value = false
        globalState._connectionState.value = ConnectionState.OFFLINE
        globalState._banned.value = false
        globalState._mutedUsers.value = emptyList()
        latestUsers = MutableStateFlow(emptyMap())
    }

    internal fun setUser(user: User) {
        globalState._user.value = user
        // load channel configs from Room into memory
    }

    internal fun userConnected(user: User) {
        clearConnectionState()
        clearUnreadCountState()

        if (client.isSocketConnected()) {
            globalState._connectionState.value = ConnectionState.CONNECTED
        }
        initClean()
    }

    init {
        logger.logI("Initializing ChatDomain with version " + getVersion())

        // if the user is already defined, just call setUser ourselves
        val current = client.getCurrentUser()
        if (current != null) {
            setUser(current)
        }

        if (backgroundSyncEnabled) {
            client.setPushNotificationReceivedListener { channelType, channelId ->
                offlineSyncFirebaseMessagingHandler.syncMessages(appContext, "$channelType:$channelId")
            }
        }

        InitializationCoordinator.getOrCreate().addUserDisconnectedListener {
            scope.launch {
                disconnect()
            }
        }
    }

    internal suspend fun updateCurrentUser(me: User) {
        if (me.id != user.value?.id) {
            throw InputMismatchException("received connect event for user with id ${me.id} while chat domain is configured for user with id ${user.value?.id}. create a new ChatDomain when connecting a different user.")
        }
        globalState._user.value = me
        repos.insertCurrentUser(me)
        globalState._mutedUsers.value = me.mutes
        globalState._channelMutes.value = me.channelMutes
        globalState._totalUnreadCount.value = me.totalUnreadCount
        setChannelUnreadCount(me.unreadChannels)
        setBanned(me.banned)
    }

    override suspend fun disconnect() {
        job.cancelChildren()
        stopClean()
        clearConnectionState()
        offlineSyncFirebaseMessagingHandler.cancel(appContext)
        logic.clear()
        state.clear()
    }

    override fun getVersion(): String {
        return STREAM_CHAT_VERSION + "-" + BuildConfig.BUILD_TYPE
    }

    private fun stopClean() {
        mainHandler.removeCallbacks(cleanTask)
    }

    private fun initClean() {
        mainHandler.postDelayed(cleanTask, 5000)
    }

    fun addError(error: ChatError) {
        globalState._errorEvent.value = Event(error)
    }

    fun getActiveChannelCids(): List<String> {
        return activeChannelMapImpl.keys().toList()
    }

    @VisibleForTesting
    fun addActiveChannel(cid: String, channelController: ChannelController) {
        activeChannelMapImpl[cid] = channelController
    }

    fun setChannelUnreadCount(newCount: Int) {
        globalState._channelUnreadCount.value = newCount
    }

    fun setBanned(newBanned: Boolean) {
        globalState._banned.value = newBanned
    }

    fun setTotalUnreadCount(newCount: Int) {
        globalState._totalUnreadCount.value = newCount
    }

    internal fun channel(cid: String): ChannelController {
        val (channelType, channelId) = cid.cidToTypeAndId()
        return channel(channelType, channelId)
    }

    /**
     * @return [Channel] object from repository if exists, null otherwise.
     */
    internal suspend fun getCachedChannel(cid: String): Channel? {
        return repos.selectChannelWithoutMessages(cid)
    }

    internal fun channel(
        channelType: String,
        channelId: String,
    ): ChannelController {
        val cid = "%s:%s".format(channelType, channelId)
        if (!activeChannelMapImpl.containsKey(cid)) {
            val channelController = ChannelController(
                mutableState = state.channel(channelType, channelId).toMutableState(),
                channelLogic = logic.channel(channelType, channelId),
                client = client,
                userPresence = userPresence,
                repos = repos,
                scope = scope,
                globalState = globalState
            )
            activeChannelMapImpl[cid] = channelController
            addTypingChannel(channelController)
        }
        return activeChannelMapImpl.getValue(cid)
    }

    internal fun allActiveChannels(): List<ChannelController> =
        activeChannelMapImpl.values.toList()

    fun generateMessageId(): String {
        return user.value!!.id + "-" + UUID.randomUUID().toString()
    }

    private fun addTypingChannel(channelController: ChannelController) {
        scope.launch { globalState._typingChannels.emitAll(channelController.typing) }
    }

    override fun isOnline(): Boolean = globalState.isOnline()

    override fun isOffline(): Boolean = globalState.isOffline()

    override fun isConnecting(): Boolean = globalState.isConnecting()

    override fun isInitialized(): Boolean = globalState.isInitialized()

    override fun getActiveQueries(): List<QueryChannelsController> {
        return activeQueryMapImpl.values.toList()
    }

    /**
     * queryChannels
     * - first read the current results from Room
     * - if we are online make the API call to update results
     */
    fun queryChannels(
        filter: FilterObject,
        sort: QuerySort<Channel>,
    ): QueryChannelsController =
        activeQueryMapImpl.getOrPut("${filter.hashCode()}-${sort.hashCode()}") {
            val mutableState = state.queryChannels(filter, sort).toMutableState()
            val logic = logic.queryChannels(filter, sort)
            QueryChannelsController(domainImpl = this, mutableState = mutableState, queryChannelsLogic = logic)
        }

    private suspend fun queryEvents(cids: List<String>): Result<List<ChatEvent>> =
        client.getSyncHistory(cids, syncStateFlow.value?.lastSyncedAt ?: Date()).await()

    /**
     * Updates [SyncState.lastSyncedAt] exposed via [syncStateFlow] with a given date.
     *
     * @param date The new last sync date.
     */
    private fun updateLastSyncDate(date: Date) {
        syncStateFlow.value?.let { syncStateFlow.value = it.copy(lastSyncedAt = date) }
    }

<<<<<<< HEAD
=======
    /**
     * There are several scenarios in which we need to recover events
     * - Connection is lost and comes back (everything should be considered stale, so use recover all)
     * - App goes to the background and comes back (everything should be considered stale, so use recover all)
     * - We run a queryChannels or channel.watch call and encounter an offline state/or API error (should recover just that query or channel)
     * - A reaction, message or channel fails to be created. We should retry this every health check (30 seconds or so)
     *
     * Calling connectionRecovered triggers:
     * - queryChannels for the active query (at most 3) that need recovery
     * - queryChannels for any channels that need recovery
     * - channel.watch for channels that are not returned by the server
     * - event recovery for those channels
     * - API calls to create local channels, messages and reactions
     */
// TODO: Move this to another place. Probably to ChatClient.
    suspend fun connectionRecovered(recoverAll: Boolean = false) {
        // 0. ensure load is complete
        initJob?.join()

        val online = isOnline()

        // 1. Retry any failed requests first (synchronous)
        if (online) {
            retryFailedEntities()
        }

        // 2. update the results for queries that are actively being shown right now (synchronous)
        val updatedChannelIds = mutableSetOf<String>()
        val queriesToRetry = activeQueryMapImpl.values
            .toList()
            .filter { it.recoveryNeeded.value || recoverAll }
            .take(3)
        for (queryChannelController in queriesToRetry) {
            val pagination = QueryChannelsPaginationRequest(
                queryChannelController.sort,
                INITIAL_CHANNEL_OFFSET,
                CHANNEL_LIMIT,
                MESSAGE_LIMIT,
                MEMBER_LIMIT
            )
            val response = queryChannelController.runQueryOnline(pagination)
            if (response.isSuccess) {
                queryChannelController.updateOnlineChannels(response.data(), true)
                updatedChannelIds.addAll(response.data().map { it.cid })
            }
        }
        // 3. update the data for all channels that are being show right now...
        // exclude ones we just updated
        // (synchronous)
        val cids: List<String> = activeChannelMapImpl
            .entries
            .asSequence()
            .filter { it.value.recoveryNeeded || recoverAll }
            .filterNot { updatedChannelIds.contains(it.key) }
            .take(30)
            .map { it.key }
            .toList()

        logger.logI("recovery called: recoverAll: $recoverAll, online: $online retrying ${queriesToRetry.size} queries and ${cids.size} channels")

        var missingChannelIds = listOf<String>()
        if (cids.isNotEmpty() && online) {
            val filter = `in`("cid", cids)
            val request = QueryChannelsRequest(filter, 0, 30)
            val result = client.queryChannelsInternal(request).await()
            if (result.isSuccess) {
                val channels = result.data()
                val foundChannelIds = channels.map { it.id }
                for (c in channels) {
                    val channelController = this.channel(c)
                    channelController.updateDataFromChannel(c)
                }
                missingChannelIds = cids.filterNot { foundChannelIds.contains(it) }
                storeStateForChannels(channels)
            }
            // create channels that are not present on the API
            for (c in missingChannelIds) {
                val channelController = this.channel(c)
                channelController.watch()
            }
        }
        // 4. recover missing events
        val activeChannelCids = getActiveChannelCids()
        if (activeChannelCids.isNotEmpty()) {
            replayEventsForChannels(activeChannelCids)
        } else {
            // Last sync date is being updated after replaying events for active channels.
            // We should also update it if we don't have active channels but sync was completed.
            updateLastSyncDate(Date())
        }
    }

>>>>>>> 56cba9e5
    internal suspend fun retryFailedEntities() {
        entitiesRetryMutex.withLock {
            // retry channels, messages and reactions in that order..
            val channels = retryChannels()
            val messages = retryMessages()
            val reactions = retryReactions()
            logger.logI("Retried ${channels.size} channel entities, ${messages.size} messages and ${reactions.size} reaction entities")
        }
    }

    @VisibleForTesting
    internal suspend fun retryChannels(): List<Channel> {
        return repos.selectChannelsSyncNeeded().onEach { channel ->
            val result = client.createChannel(
                channel.type,
                channel.id,
                channel.members.map(UserEntity::getUserId),
                channel.extraData
            ).await()

            when {
                result.isSuccess -> {
                    channel.syncStatus = SyncStatus.COMPLETED
                    repos.insertChannel(channel)
                }
                result.isError && result.error().isPermanent() -> {
                    channel.syncStatus = SyncStatus.FAILED_PERMANENTLY
                    repos.insertChannel(channel)
                }
            }
        }
    }

    @VisibleForTesting
    internal suspend fun retryMessages(): List<Message> {
        return retryMessagesWithSyncedAttachments() + retryMessagesWithPendingAttachments()
    }

    /**
     * Retries messages with [SyncStatus.AWAITING_ATTACHMENTS] status.
     */
    private suspend fun retryMessagesWithPendingAttachments(): List<Message> {
        val retriedMessages = repos.selectMessageBySyncState(SyncStatus.AWAITING_ATTACHMENTS)

        val (failedMessages, needToBeSync) = retriedMessages.partition { message ->
            message.attachments.any { it.uploadState is Attachment.UploadState.Failed }
        }

        failedMessages.forEach { markMessageAsFailed(it) }

        needToBeSync.forEach { message -> channel(message.cid).retrySendMessage(message) }

        return retriedMessages
    }

    /**
     * Retries messages with [SyncStatus.SYNC_NEEDED] status.
     * Messages to retry should have all attachments synchronized or don't have them at all.
     *
     * @throws IllegalArgumentException when message contains non-synchronized attachments
     */
    private suspend fun retryMessagesWithSyncedAttachments(): List<Message> {
        val (messages, nonCorrectStateMessages) = repos.selectMessageBySyncState(SyncStatus.SYNC_NEEDED).partition {
            it.attachments.all { attachment -> attachment.uploadState === Attachment.UploadState.Success }
        }
        if (nonCorrectStateMessages.isNotEmpty()) {
            val message = nonCorrectStateMessages.first()
            val attachmentUploadState =
                message.attachments.firstOrNull { it.uploadState != Attachment.UploadState.Success }
                    ?: Attachment.UploadState.Success
            logger.logE(
                "Logical error. Messages with non-synchronized attachments should have another sync status!" +
                    "\nMessage has ${message.syncStatus} syncStatus, while attachment has $attachmentUploadState upload state"
            )
        }

        messages.forEach { message ->
            val channelClient = client.channel(message.cid)

            when {
                message.deletedAt != null -> {
                    logger.logD("Deleting message: ${message.id}")
                    channelClient.deleteMessage(message.id).await()
                }
                message.updatedLocallyAt != null -> {
                    logger.logD("Updating message: ${message.id}")
                    client.updateMessage(message).await()
                }
                else -> {
                    logger.logD("Sending message: ${message.id}")
                    val result = channelClient.sendMessageInternal(message).await()

                    if (result.isSuccess) {
                        repos.insertMessage(message.copy(syncStatus = SyncStatus.COMPLETED))
                    } else if (result.isError && result.error().isPermanent()) {
                        markMessageAsFailed(message)
                    }
                }
            }
        }

        return messages
    }

    private suspend fun markMessageAsFailed(message: Message) =
        repos.insertMessage(message.copy(syncStatus = SyncStatus.FAILED_PERMANENTLY, updatedLocallyAt = Date()))

    @VisibleForTesting
    internal suspend fun retryReactions(): List<Reaction> {
        return repos.selectReactionsBySyncStatus(SyncStatus.SYNC_NEEDED).onEach { reaction ->
            val result = if (reaction.deletedAt != null) {
                client.deleteReaction(reaction.messageId, reaction.type).await()
            } else {
                client.sendReaction(reaction, reaction.enforceUnique).await()
            }

            if (result.isSuccess) {
                reaction.syncStatus = SyncStatus.COMPLETED
                repos.insertReaction(reaction)
            } else if (result.error().isPermanent()) {
                reaction.syncStatus = SyncStatus.FAILED_PERMANENTLY
                repos.insertReaction(reaction)
            }
        }
    }

    suspend fun storeStateForChannel(channel: Channel) {
        return storeStateForChannels(listOf(channel))
    }

    suspend fun storeStateForChannels(channelsResponse: Collection<Channel>) {
        val users = mutableMapOf<String, User>()
        val configs: MutableCollection<ChannelConfig> = mutableSetOf()
        // start by gathering all the users
        val messages = mutableListOf<Message>()
        for (channel in channelsResponse) {
            users.putAll(channel.users().associateBy { it.id })
            configs += ChannelConfig(channel.type, channel.config)

            channel.messages.forEach { message ->
                message.enrichWithCid(channel.cid)
                users.putAll(message.users().associateBy { it.id })
            }

            messages.addAll(channel.messages)
        }

        repos.storeStateForChannels(
            configs = configs,
            users = users.values.toList(),
            channels = channelsResponse,
            messages = messages
        )

        logger.logI("storeStateForChannels stored ${channelsResponse.size} channels, ${configs.size} configs, ${users.size} users and ${messages.size} messages")
    }

    suspend fun selectAndEnrichChannel(
        channelId: String,
        pagination: QueryChannelRequest,
    ): Channel? = selectAndEnrichChannels(listOf(channelId), pagination.toAnyChannelPaginationRequest()).getOrNull(0)

    suspend fun selectAndEnrichChannels(
        channelIds: List<String>,
        pagination: QueryChannelsPaginationRequest,
    ): List<Channel> = selectAndEnrichChannels(channelIds, pagination.toAnyChannelPaginationRequest())

    private suspend fun selectAndEnrichChannels(
        channelIds: List<String>,
        pagination: AnyChannelPaginationRequest,
    ): List<Channel> = repos.selectChannels(channelIds, pagination).applyPagination(pagination)

    override fun clean() {
        for (channelController in activeChannelMapImpl.values.toList()) {
            channelController.clean()
        }
    }

    override fun getChannelConfig(channelType: String): Config =
        repos.selectChannelConfig(channelType)?.config ?: defaultConfig

// region use-case functions

    override fun getChannelController(cid: String): Call<ChannelController> = GetChannelController(this).invoke(cid)

    override fun watchChannel(cid: String, messageLimit: Int): Call<ChannelController> =
        WatchChannel(this).invoke(cid, messageLimit)

    override fun queryChannels(
        filter: FilterObject,
        sort: QuerySort<Channel>,
        limit: Int,
        messageLimit: Int,
        memberLimit: Int,
    ): Call<QueryChannelsController> = QueryChannels(this).invoke(filter, sort, limit, messageLimit, memberLimit)

    /**
     * Returns a thread controller for the given channel and message id.
     *
     * @param cid The full channel id. ie messaging:123.
     * @param parentId The message id for the parent of this thread.
     *
     * @see io.getstream.chat.android.offline.thread.ThreadController
     */
    @CheckResult
    override fun getThread(cid: String, parentId: String): Call<ThreadController> {
        validateCid(cid)
        return CoroutineCall(scope) {
            Result.success(
                channel(cid).getThread(
                    state.thread(parentId).toMutableState(),
                    logic.thread(parentId)
                )
            )
        }
    }

    override fun loadNewerMessages(cid: String, messageLimit: Int): Call<Channel> =
        LoadNewerMessages(this).invoke(cid, messageLimit)

    override fun loadMessageById(
        cid: String,
        messageId: String,
        olderMessagesOffset: Int,
        newerMessagesOffset: Int,
    ): Call<Message> {
        return CoroutineCall(scope) {
            try {
                validateCid(cid)
                val channelController = channel(cid)
                channelController.loadMessageById(messageId, newerMessagesOffset, olderMessagesOffset)
            } catch (e: IllegalArgumentException) {
                Result(ChatError(e.message))
            }
        }
    }

    override fun queryChannelsLoadMore(
        filter: FilterObject,
        sort: QuerySort<Channel>,
        limit: Int,
        messageLimit: Int,
        memberLimit: Int,
    ): Call<List<Channel>> {
        return CoroutineCall(scope) {
            val queryChannelsController = queryChannels(filter, sort)
            val oldChannels = queryChannelsController.channels.value
            val pagination = queryChannelsController.loadMoreRequest(
                channelLimit = limit,
                messageLimit = messageLimit,
                memberLimit = memberLimit,
            )
            queryChannelsController.runQuery(pagination).map { it - oldChannels.toSet() }
        }
    }

    override fun queryChannelsLoadMore(
        filter: FilterObject,
        sort: QuerySort<Channel>,
        messageLimit: Int,
    ): Call<List<Channel>> = queryChannelsLoadMore(
        filter = filter,
        sort = sort,
        limit = CHANNEL_LIMIT,
        messageLimit = messageLimit,
        memberLimit = MEMBER_LIMIT,
    )

    override fun queryChannelsLoadMore(
        filter: FilterObject,
        sort: QuerySort<Channel>,
    ): Call<List<Channel>> = queryChannelsLoadMore(
        filter = filter,
        sort = sort,
        limit = CHANNEL_LIMIT,
        messageLimit = MESSAGE_LIMIT,
        memberLimit = MEMBER_LIMIT,
    )

    /**
     * Loads more messages for the specified thread.
     *
     * @param cid The full channel id i. e. messaging:123.
     * @param parentId The parentId of the thread.
     * @param messageLimit How many new messages to load.
     */
    override fun threadLoadMore(cid: String, parentId: String, messageLimit: Int): Call<List<Message>> {
        validateCid(cid)
        require(parentId.isNotEmpty()) { "parentId can't be empty" }

        return CoroutineCall(scope) {
            val threadController = getThread(cid, parentId).execute().data()
            threadController.loadOlderMessages(messageLimit)
        }
    }

    override fun createChannel(channel: Channel): Call<Channel> = client.createChannel(channel)

    override fun cancelMessage(message: Message): Call<Boolean> = client.cancelMessage(message)

    /**
     * Performs giphy shuffle operation. Removes the original "ephemeral" message from local storage.
     * Returns new "ephemeral" message with new giphy url.
     * API call to remove the message is retried according to the retry policy specified on the chatDomain
     *
     * @param message The message to send.
     * @see io.getstream.chat.android.offline.utils.RetryPolicy
     */
    override fun shuffleGiphy(message: Message): Call<Message> = client.shuffleGiphy(message)

    /**
     * Sends selected giphy message to the channel. Removes the original "ephemeral" message from local storage.
     * Returns new "ephemeral" message with new giphy url.
     * API call to remove the message is retried according to the retry policy specified on the chatDomain.
     *
     * @param message The message to send.
     * @see io.getstream.chat.android.offline.utils.RetryPolicy
     */
    override fun sendGiphy(message: Message): Call<Message> = client.sendGiphy(message)

    @Deprecated(
        message = "ChatDomain.editMessage is deprecated. Use function ChatClient::updateMessage instead",
        replaceWith = ReplaceWith(
            expression = "ChatClient.instance().updateMessage(message)",
            imports = arrayOf("io.getstream.chat.android.client.ChatClient")
        ),
        level = DeprecationLevel.WARNING
    )
    override fun editMessage(message: Message): Call<Message> = EditMessage(this).invoke(message)

    override fun sendReaction(cid: String, reaction: Reaction, enforceUnique: Boolean): Call<Reaction> =
        client.sendReaction(reaction = reaction, enforceUnique = enforceUnique, cid = cid)

    override fun deleteReaction(cid: String, reaction: Reaction): Call<Message> =
        client.deleteReaction(cid = cid, messageId = reaction.messageId, reactionType = reaction.type)

    override fun markRead(cid: String): Call<Boolean> = MarkRead(this).invoke(cid)

    override fun markAllRead(): Call<Boolean> = MarkAllRead(this).invoke()

    override fun hideChannel(cid: String, keepHistory: Boolean): Call<Unit> =
        HideChannel(this).invoke(cid, keepHistory)

    override fun showChannel(cid: String): Call<Unit> = ShowChannel(this).invoke(cid)

    override fun leaveChannel(cid: String): Call<Unit> = LeaveChannel(this).invoke(cid)

    override fun deleteChannel(cid: String): Call<Unit> = client.channel(cid).delete().toUnitCall()

// end region

    companion object {
        val EMPTY_DISPOSABLE = object : Disposable {
            override val isDisposed: Boolean = true
            override fun dispose() {}
        }
    }
}<|MERGE_RESOLUTION|>--- conflicted
+++ resolved
@@ -23,11 +23,8 @@
 import io.getstream.chat.android.client.models.Attachment
 import io.getstream.chat.android.client.models.Channel
 import io.getstream.chat.android.client.models.Config
-<<<<<<< HEAD
 import io.getstream.chat.android.client.models.Member
-=======
 import io.getstream.chat.android.client.models.Filters.`in`
->>>>>>> 56cba9e5
 import io.getstream.chat.android.client.models.Message
 import io.getstream.chat.android.client.models.Reaction
 import io.getstream.chat.android.client.models.TypingEvent
@@ -180,19 +177,10 @@
 
     private var _eventHandler: EventHandlerImpl? = null
 
-    private var _eventHandler: EventHandlerImpl? = null
-
     @VisibleForTesting
     // Todo: Move this dependency to constructor
     internal var eventHandler: EventHandlerImpl
-<<<<<<< HEAD
         get() = _eventHandler ?: throw IllegalArgumentException("EventHandlerImpl was not initialized yet")
-=======
-        get() = _eventHandler ?: EventHandlerImpl(this, client, globalState, scope, repos)
-            .also { eventHandler ->
-                _eventHandler = eventHandler
-            }
->>>>>>> 56cba9e5
         set(value) {
             _eventHandler = value
         }
@@ -406,101 +394,6 @@
         syncStateFlow.value?.let { syncStateFlow.value = it.copy(lastSyncedAt = date) }
     }
 
-<<<<<<< HEAD
-=======
-    /**
-     * There are several scenarios in which we need to recover events
-     * - Connection is lost and comes back (everything should be considered stale, so use recover all)
-     * - App goes to the background and comes back (everything should be considered stale, so use recover all)
-     * - We run a queryChannels or channel.watch call and encounter an offline state/or API error (should recover just that query or channel)
-     * - A reaction, message or channel fails to be created. We should retry this every health check (30 seconds or so)
-     *
-     * Calling connectionRecovered triggers:
-     * - queryChannels for the active query (at most 3) that need recovery
-     * - queryChannels for any channels that need recovery
-     * - channel.watch for channels that are not returned by the server
-     * - event recovery for those channels
-     * - API calls to create local channels, messages and reactions
-     */
-// TODO: Move this to another place. Probably to ChatClient.
-    suspend fun connectionRecovered(recoverAll: Boolean = false) {
-        // 0. ensure load is complete
-        initJob?.join()
-
-        val online = isOnline()
-
-        // 1. Retry any failed requests first (synchronous)
-        if (online) {
-            retryFailedEntities()
-        }
-
-        // 2. update the results for queries that are actively being shown right now (synchronous)
-        val updatedChannelIds = mutableSetOf<String>()
-        val queriesToRetry = activeQueryMapImpl.values
-            .toList()
-            .filter { it.recoveryNeeded.value || recoverAll }
-            .take(3)
-        for (queryChannelController in queriesToRetry) {
-            val pagination = QueryChannelsPaginationRequest(
-                queryChannelController.sort,
-                INITIAL_CHANNEL_OFFSET,
-                CHANNEL_LIMIT,
-                MESSAGE_LIMIT,
-                MEMBER_LIMIT
-            )
-            val response = queryChannelController.runQueryOnline(pagination)
-            if (response.isSuccess) {
-                queryChannelController.updateOnlineChannels(response.data(), true)
-                updatedChannelIds.addAll(response.data().map { it.cid })
-            }
-        }
-        // 3. update the data for all channels that are being show right now...
-        // exclude ones we just updated
-        // (synchronous)
-        val cids: List<String> = activeChannelMapImpl
-            .entries
-            .asSequence()
-            .filter { it.value.recoveryNeeded || recoverAll }
-            .filterNot { updatedChannelIds.contains(it.key) }
-            .take(30)
-            .map { it.key }
-            .toList()
-
-        logger.logI("recovery called: recoverAll: $recoverAll, online: $online retrying ${queriesToRetry.size} queries and ${cids.size} channels")
-
-        var missingChannelIds = listOf<String>()
-        if (cids.isNotEmpty() && online) {
-            val filter = `in`("cid", cids)
-            val request = QueryChannelsRequest(filter, 0, 30)
-            val result = client.queryChannelsInternal(request).await()
-            if (result.isSuccess) {
-                val channels = result.data()
-                val foundChannelIds = channels.map { it.id }
-                for (c in channels) {
-                    val channelController = this.channel(c)
-                    channelController.updateDataFromChannel(c)
-                }
-                missingChannelIds = cids.filterNot { foundChannelIds.contains(it) }
-                storeStateForChannels(channels)
-            }
-            // create channels that are not present on the API
-            for (c in missingChannelIds) {
-                val channelController = this.channel(c)
-                channelController.watch()
-            }
-        }
-        // 4. recover missing events
-        val activeChannelCids = getActiveChannelCids()
-        if (activeChannelCids.isNotEmpty()) {
-            replayEventsForChannels(activeChannelCids)
-        } else {
-            // Last sync date is being updated after replaying events for active channels.
-            // We should also update it if we don't have active channels but sync was completed.
-            updateLastSyncDate(Date())
-        }
-    }
-
->>>>>>> 56cba9e5
     internal suspend fun retryFailedEntities() {
         entitiesRetryMutex.withLock {
             // retry channels, messages and reactions in that order..
