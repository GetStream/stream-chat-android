--- conflicted
+++ resolved
@@ -122,16 +122,9 @@
         appContext
     )
 
-<<<<<<< HEAD
-    internal var dispatcherMain: CoroutineDispatcher
-    internal var dispatcherIO: CoroutineDispatcher
     private val _initialized = MutableStateFlow(false)
     private val _online = MutableStateFlow(false)
 
-=======
-    private val _initialized = MutableLiveData(false)
-    private val _online = MutableLiveData(false)
->>>>>>> e8ff283c
     private val _totalUnreadCount = MutableLiveData<Int>()
     private val _channelUnreadCount = MutableLiveData<Int>()
     private val _errorEvent = MutableLiveData<Event<ChatError>>()
