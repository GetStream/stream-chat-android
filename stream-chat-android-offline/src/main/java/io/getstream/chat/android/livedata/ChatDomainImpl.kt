package io.getstream.chat.android.livedata

import android.content.Context
import android.os.Build
import android.os.Handler
import androidx.annotation.VisibleForTesting
import androidx.lifecycle.LiveData
import androidx.lifecycle.MediatorLiveData
import androidx.lifecycle.asLiveData
import io.getstream.chat.android.client.BuildConfig.STREAM_CHAT_VERSION
import io.getstream.chat.android.client.ChatClient
import io.getstream.chat.android.client.api.models.FilterObject
import io.getstream.chat.android.client.api.models.QueryChannelsRequest
import io.getstream.chat.android.client.api.models.QuerySort
import io.getstream.chat.android.client.call.Call
import io.getstream.chat.android.client.call.CoroutineCall
import io.getstream.chat.android.client.call.await
import io.getstream.chat.android.client.errors.ChatError
import io.getstream.chat.android.client.events.ChatEvent
import io.getstream.chat.android.client.events.ConnectedEvent
import io.getstream.chat.android.client.events.MarkAllReadEvent
import io.getstream.chat.android.client.extensions.enrichWithCid
import io.getstream.chat.android.client.logger.ChatLogger
import io.getstream.chat.android.client.models.Attachment
import io.getstream.chat.android.client.models.Channel
import io.getstream.chat.android.client.models.Config
import io.getstream.chat.android.client.models.Filters.`in`
import io.getstream.chat.android.client.models.Member
import io.getstream.chat.android.client.models.Message
import io.getstream.chat.android.client.models.Mute
import io.getstream.chat.android.client.models.Reaction
import io.getstream.chat.android.client.models.TypingEvent
import io.getstream.chat.android.client.models.User
import io.getstream.chat.android.client.models.UserEntity
import io.getstream.chat.android.client.parser.StreamGson
import io.getstream.chat.android.client.socket.SocketListener
import io.getstream.chat.android.client.utils.Result
import io.getstream.chat.android.client.utils.SyncStatus
import io.getstream.chat.android.client.utils.observable.Disposable
import io.getstream.chat.android.core.internal.coroutines.DispatcherProvider
import io.getstream.chat.android.livedata.controller.ChannelController
import io.getstream.chat.android.livedata.controller.ChannelControllerImpl
import io.getstream.chat.android.livedata.controller.QueryChannelsController
import io.getstream.chat.android.livedata.controller.QueryChannelsControllerImpl
import io.getstream.chat.android.livedata.controller.ThreadController
import io.getstream.chat.android.livedata.extensions.applyPagination
import io.getstream.chat.android.livedata.extensions.isPermanent
import io.getstream.chat.android.livedata.extensions.users
import io.getstream.chat.android.livedata.model.ChannelConfig
import io.getstream.chat.android.livedata.model.SyncState
import io.getstream.chat.android.livedata.repository.RepositoryFacade
import io.getstream.chat.android.livedata.repository.builder.RepositoryFacadeBuilder
import io.getstream.chat.android.livedata.repository.database.ChatDatabase
import io.getstream.chat.android.livedata.request.AnyChannelPaginationRequest
import io.getstream.chat.android.livedata.request.QueryChannelPaginationRequest
import io.getstream.chat.android.livedata.request.QueryChannelsPaginationRequest
import io.getstream.chat.android.livedata.request.toAnyChannelPaginationRequest
import io.getstream.chat.android.livedata.service.sync.BackgroundSyncConfig
import io.getstream.chat.android.livedata.service.sync.SyncProvider
import io.getstream.chat.android.livedata.usecase.UseCaseHelper
import io.getstream.chat.android.livedata.utils.DefaultRetryPolicy
import io.getstream.chat.android.livedata.utils.Event
import io.getstream.chat.android.livedata.utils.RetryPolicy
import io.getstream.chat.android.livedata.utils.validateCid
import kotlinx.coroutines.CoroutineScope
import kotlinx.coroutines.Deferred
import kotlinx.coroutines.SupervisorJob
import kotlinx.coroutines.async
import kotlinx.coroutines.cancelChildren
import kotlinx.coroutines.delay
import kotlinx.coroutines.flow.MutableStateFlow
import kotlinx.coroutines.flow.filterNotNull
import kotlinx.coroutines.launch
import java.io.File
import java.util.Date
import java.util.InputMismatchException
import java.util.UUID
import java.util.concurrent.ConcurrentHashMap

private val CHANNEL_CID_REGEX = Regex("^!?[\\w-]+:!?[\\w-]+$")
private const val MESSAGE_LIMIT = 30
private const val MEMBER_LIMIT = 30
private const val INITIAL_CHANNEL_OFFSET = 0
private const val CHANNEL_LIMIT = 30

internal val gson = StreamGson.gson

/**
 * The Chat Domain exposes livedata objects to make it easier to build your chat UI.
 * It intercepts the various low level events to ensure data stays in sync.
 * Offline storage is handled using Room
 *
 * A different Room database is used for different users. That's why it's mandatory to specify the user id when
 * initializing the ChatRepository
 *
 * chatDomain.channel(type, id) returns a controller object with channel specific livedata objects
 * chatDomain.queryChannels(query) returns a livedata object for the specific queryChannels query
 *
 * chatDomain.online livedata object indicates if you're online or not
 * chatDomain.totalUnreadCount livedata object returns the current unread count for this user
 * chatDomain.muted the list of muted users
 * chatDomain.banned if the current user is banned or not
 * chatDomain.channelUnreadCount livedata object returns the number of unread channels for this user
 * chatDomain.errorEvents events for errors that happen while interacting with the chat
 *
 */
internal class ChatDomainImpl internal constructor(
    internal var client: ChatClient,
    // the new behaviour for ChatDomain is to follow the ChatClient.setUser
    // the userOverwrite field is here for backwards compatibility
    internal var userOverwrite: User? = null,
    internal var db: ChatDatabase? = null,
    private val mainHandler: Handler,
    override var offlineEnabled: Boolean = true,
    internal var recoveryEnabled: Boolean = true,
    override var userPresence: Boolean = false,
    internal var backgroundSyncEnabled: Boolean = false,
    internal var appContext: Context,
) :
    ChatDomain {
    internal constructor(
        client: ChatClient,
        handler: Handler,
        offlineEnabled: Boolean,
        recoveryEnabled: Boolean,
        userPresence: Boolean,
        backgroundSyncEnabled: Boolean,
        appContext: Context,
    ) : this(
        client,
        null,
        null,
        handler,
        offlineEnabled,
        recoveryEnabled,
        userPresence,
        backgroundSyncEnabled,
        appContext
    )

    private val _initialized = MutableStateFlow(false)
    private val _online = MutableStateFlow(false)

    private val _totalUnreadCount = MutableStateFlow(0)
    private val _channelUnreadCount = MutableStateFlow(0)
    private val _errorEvent = MutableStateFlow<Event<ChatError>?>(null)
    private val _banned = MutableStateFlow(false)
    private val _mutedUsers = MutableStateFlow<List<Mute>>(emptyList())
    private val _typingChannels = MediatorLiveData<TypingEvent>()
    private val useCaseProvider: UseCaseHelper = UseCaseHelper(this)

    override lateinit var currentUser: User
    lateinit var database: ChatDatabase
    private val syncModule by lazy { SyncProvider(appContext) }

    /** a helper object which lists all the initialized use cases for the chat domain */
    override val useCases: UseCaseHelper = UseCaseHelper(this)

    @VisibleForTesting
    val defaultConfig: Config = Config(isConnectEvents = true, isMutes = true)

    /** if the client connection has been initialized */
    override val initialized: LiveData<Boolean> = _initialized.asLiveData()

    /**
     * LiveData<Boolean> that indicates if we are currently online
     */
    override val online: LiveData<Boolean> = _online.asLiveData()

    /**
     * The total unread message count for the current user.
     * Depending on your app you'll want to show this or the channelUnreadCount
     */
    override val totalUnreadCount: LiveData<Int> = _totalUnreadCount.asLiveData()

    /**
     * the number of unread channels for the current user
     */
    override val channelUnreadCount: LiveData<Int> = _channelUnreadCount.asLiveData()

    /**
     * list of users that you've muted
     */
    override val muted: LiveData<List<Mute>> = _mutedUsers.asLiveData()

    /**
     * if the current user is banned or not
     */
    override val banned: LiveData<Boolean> = _banned.asLiveData()

    /**
     * The error event livedata object is triggered when errors in the underlying components occur.
     * The following example shows how to observe these errors
     *
     *  channelController.errorEvent.observe(this) {
     *       // create a toast
     *   })
     *
     */
    override val errorEvents: LiveData<Event<ChatError>> = _errorEvent.filterNotNull().asLiveData()

    /** the event subscription */
    private var eventSubscription: Disposable = EMPTY_DISPOSABLE

    /** stores the mapping from cid to ChannelController */
    private val activeChannelMapImpl: ConcurrentHashMap<String, ChannelControllerImpl> = ConcurrentHashMap()

    override val typingUpdates: LiveData<TypingEvent> = _typingChannels

    private val activeQueryMapImpl: ConcurrentHashMap<String, QueryChannelsControllerImpl> = ConcurrentHashMap()

    @VisibleForTesting
    internal var eventHandler: EventHandlerImpl = EventHandlerImpl(this)

    private var logger = ChatLogger.get("Domain")
    private val cleanTask = object : Runnable {
        override fun run() {
            clean()
            mainHandler.postDelayed(this, 1000)
        }
    }

    internal lateinit var repos: RepositoryFacade
    private val syncStateFlow: MutableStateFlow<SyncState?> = MutableStateFlow(null)
    internal var initJob: Deferred<SyncState?>? = null

    /** The retry policy for retrying failed requests */
    override var retryPolicy: RetryPolicy = DefaultRetryPolicy()

    private fun clearState() {
        _initialized.value = false
        _online.value = false
        _totalUnreadCount.value = 0
        _channelUnreadCount.value = 0
        _banned.value = false
        _mutedUsers.value = emptyList()
        activeChannelMapImpl.clear()
        activeQueryMapImpl.clear()
    }

    private fun isTestRunner(): Boolean {
        return Build.FINGERPRINT.toLowerCase().contains("robolectric")
    }

    internal fun setUser(user: User) {
        clearState()

        currentUser = user

        repos = RepositoryFacadeBuilder {
            context(appContext)
            database(db)
            currentUser(currentUser)
            scope(scope)
            defaultConfig(defaultConfig)
            setOfflineEnabled(offlineEnabled)
        }
            .build()

        // load channel configs from Room into memory
        initJob = scope.async {
            // fetch the configs for channels
            repos.cacheChannelConfigs()

            // load the current user from the db
            val syncState = repos.selectSyncState(currentUser.id) ?: SyncState(currentUser.id)
            // set active channels and recover
            // restore channels
            syncState.activeChannelIds.forEach(::channel)
            // restore queries
            repos.selectQueriesChannelsByIds(syncState.activeQueryIds)
                .forEach { spec -> queryChannels(spec.filter, spec.sort) }

            // retrieve the last time the user marked all as read and handle it as an event
            syncState.markedAllReadAt
                ?.let { MarkAllReadEvent(user = currentUser, createdAt = it) }
                ?.let { eventHandler.handleEvent(it) }

            syncState.also { syncStateFlow.value = it }
        }

        if (client.isSocketConnected()) {
            setOnline()
        }
        startListening()
        initClean()
    }

    internal val job = SupervisorJob()
    internal var scope = CoroutineScope(job + DispatcherProvider.IO)

    init {
        logger.logI("Initializing ChatDomain with version " + getVersion())

        // if the user is already defined, just call setUser ourselves
        val current = userOverwrite ?: client.getCurrentUser()
        if (current != null) {
            setUser(current)
        }
        // past behaviour was to set the user on the chat domain
        // the new syntax is to automatically pick up changes from the client
        if (userOverwrite == null) {
            // listen to future user changes
            client.preSetUserListeners.add {
                setUser(it)
            }
            // disconnect if the low level client disconnects
            client.disconnectListeners.add {
                scope.launch {
                    disconnect()
                }
            }
        }
        storeBgSyncDataWhenUserConnects()
    }

    internal suspend fun updateCurrentUser(me: User) {
        if (me.id != currentUser.id) {
            throw InputMismatchException("received connect event for user with id ${me.id} while chat domain is configured for user with id ${currentUser.id}. create a new chatdomain when connecting a different user.")
        }
        currentUser = me
        repos.insertCurrentUser(me)
        _mutedUsers.value = me.mutes
        setTotalUnreadCount(me.totalUnreadCount)
        setChannelUnreadCount(me.unreadChannels)

        setBanned(me.banned)
    }

    internal suspend fun storeSyncState(): SyncState? {
        syncStateFlow.value?.let { _syncState ->
            val newSyncState = _syncState.copy(
                activeChannelIds = activeChannelMapImpl.keys().toList(),
                activeQueryIds = activeQueryMapImpl.values.map { it.queryChannelsSpec.id }
            )
            repos.insertSyncState(newSyncState)
            syncStateFlow.value = newSyncState
        }

        return syncStateFlow.value
    }

    override suspend fun disconnect() {
        storeSyncState()
        job.cancelChildren()
        stopListening()
        stopClean()
    }

    override fun getVersion(): String {
        return STREAM_CHAT_VERSION + "-" + BuildConfig.BUILD_TYPE
    }

    private fun stopClean() {
        mainHandler.removeCallbacks(cleanTask)
    }

    private fun initClean() {
        mainHandler.postDelayed(cleanTask, 5000)
    }

    suspend fun <T : Any> runAndRetry(runnable: () -> Call<T>): Result<T> {
        var attempt = 1
        var result: Result<T>

        while (true) {
            result = runnable().execute()
            if (result.isSuccess || result.error().isPermanent()) {
                break
            } else {
                // retry logic
                val shouldRetry = retryPolicy.shouldRetry(client, attempt, result.error())
                val timeout = retryPolicy.retryTimeout(client, attempt, result.error())

                if (shouldRetry) {
                    // temporary failure, continue
                    logger.logI("API call failed (attempt $attempt), retrying in $timeout seconds. Error was ${result.error()}")
                    delay(timeout.toLong())
                    attempt += 1
                } else {
                    logger.logI("API call failed (attempt $attempt). Giving up for now, will retry when connection recovers. Error was ${result.error()}")
                    break
                }
            }
        }
        // permanent failure case return
        return result
    }

<<<<<<< HEAD
    internal suspend fun createNewChannel(c: Channel): Result<Channel> =
=======
    override fun createDistinctChannel(
        channelType: String,
        members: List<String>,
        extraData: Map<String, Any>,
    ): Call<Channel> {
        return CoroutineCall(scope) {
            client.createChannel(channelType, members, extraData).execute().also {
                if (it.isSuccess) {
                    repos.insertChannel(it.data())
                }
            }
        }
    }

    suspend fun createChannel(c: Channel): Result<Channel> =
>>>>>>> 853d8b5c
        try {
            val online = isOnline()
            c.createdAt = c.createdAt ?: Date()
            c.syncStatus = if (online) {
                SyncStatus.IN_PROGRESS
            } else {
                SyncStatus.SYNC_NEEDED
            }
            if (c.createdBy != currentUser) {
                c.createdBy = currentUser
            }

            // update livedata
            val channelController = channel(c.cid)
            channelController.updateLiveDataFromChannel(c)

            // Update Room State
            repos.insertChannel(c)

            // Add to query controllers
            for (query in activeQueryMapImpl.values) {
                query.addChannelIfFilterMatches(c)
            }

            // make the API call and follow retry policy
            if (online) {
                val runnable = {
                    val members = c.members.map { it.getUserId() }
                    client.createChannel(c.type, c.id, members, c.extraData)
                }
                val result = runAndRetry(runnable)
                if (result.isSuccess) {
                    c.syncStatus = SyncStatus.COMPLETED
                    repos.insertChannel(c)
                    Result(result.data())
                } else {
                    if (result.error().isPermanent()) {
                        c.syncStatus = SyncStatus.FAILED_PERMANENTLY
                    } else {
                        c.syncStatus = SyncStatus.SYNC_NEEDED
                    }
                    repos.insertChannel(c)
                    Result(result.error())
                }
            } else {
                Result(c)
            }
        } catch (e: IllegalStateException) {
            Result(ChatError(cause = e))
        }

    fun addError(error: ChatError) {
        _errorEvent.value = Event(error)
    }

    fun isActiveChannel(cid: String): Boolean {
        return activeChannelMapImpl.containsKey(cid)
    }

    fun setChannelUnreadCount(newCount: Int) {
        _channelUnreadCount.value = newCount
    }

    fun setBanned(newBanned: Boolean) {
        _banned.value = newBanned
    }

    fun setTotalUnreadCount(newCount: Int) {
        _totalUnreadCount.value = newCount
    }

    override fun removeMembers(cid: String, vararg userIds: String): Call<Channel> {
        validateCid(cid)
        val channelController = channel(cid)
        return CoroutineCall(scope) {
            channelController.removeMembers(*userIds)
        }
    }

    private fun storeBgSyncDataWhenUserConnects() {
        client.addSocketListener(
            object : SocketListener() {
                override fun onConnected(event: ConnectedEvent) {
                    storeBgSyncData()
                    client.removeSocketListener(this)
                }
            }
        )
    }

    private fun storeBgSyncData() {
        if (backgroundSyncEnabled && !isTestRunner()) {
            val config = BackgroundSyncConfig(client.config.apiKey, currentUser.id, client.getCurrentToken() ?: "")
            if (config.isValid()) {
                syncModule.encryptedBackgroundSyncConfigStore.apply {
                    put(config)
                }
            }
        }
    }

    /**
     * Start listening to chat events and keep the room database in sync
     */
    private fun startListening() {
        if (eventSubscription.isDisposed) {
            eventSubscription = client.subscribe {
                eventHandler.handleEvents(listOf(it))
            }
        }
    }

    /**
     * Stop listening to chat events
     */
    private fun stopListening() {
        eventSubscription.dispose()
    }

    internal fun channel(c: Channel): ChannelControllerImpl {
        return channel(c.type, c.id)
    }

    internal fun channel(cid: String): ChannelControllerImpl {
        if (!CHANNEL_CID_REGEX.matches(cid)) {
            throw IllegalArgumentException("Received invalid cid, expected format messaging:123, got $cid")
        }
        val parts = cid.split(":")
        return channel(parts[0], parts[1])
    }

    internal fun channel(
        channelType: String,
        channelId: String,
    ): ChannelControllerImpl {
        val cid = "%s:%s".format(channelType, channelId)
        if (!activeChannelMapImpl.containsKey(cid)) {
            val channelController =
                ChannelControllerImpl(
                    channelType,
                    channelId,
                    client,
                    this
                )
            activeChannelMapImpl[cid] = channelController
            scope.launch(DispatcherProvider.Main) {
                addTypingChannel(channelController)
            }
        }
        return activeChannelMapImpl.getValue(cid)
    }

    internal fun allActiveChannels(): List<ChannelControllerImpl> =
        activeChannelMapImpl.values.toList()

    fun generateMessageId(): String {
        return currentUser.id + "-" + UUID.randomUUID().toString()
    }

    private fun addTypingChannel(channelController: ChannelControllerImpl) {
        _typingChannels.addSource(channelController.typing, _typingChannels::postValue)
    }

    internal fun setOffline() {
        _online.value = false
    }

    internal fun setOnline() {
        _online.value = true
    }

    internal fun setInitialized() {
        _initialized.value = true
    }

    override fun isOnline(): Boolean = _online.value

    override fun isOffline(): Boolean = !_online.value

    override fun isInitialized(): Boolean {
        return _initialized.value
    }

    override fun getActiveQueries(): List<QueryChannelsControllerImpl> {
        return activeQueryMapImpl.values.toList()
    }

    /**
     * queryChannels
     * - first read the current results from Room
     * - if we are online make the API call to update results
     */
    fun queryChannels(
        filter: FilterObject,
        sort: QuerySort<Channel>,
    ): QueryChannelsControllerImpl =
        activeQueryMapImpl.getOrPut("${filter.hashCode()}-${sort.hashCode()}") {
            QueryChannelsControllerImpl(
                filter,
                sort,
                client,
                this
            )
        }

    private fun queryEvents(cids: List<String>): Result<List<ChatEvent>> =
        client.getSyncHistory(cids, syncStateFlow.value?.lastSyncedAt ?: Date()).execute()

    /**
     * replay events for all active channels
     * ensures that the cid you provide is active
     *
     * @param cid ensures that the channel with this id is active
     */
    internal suspend fun replayEvents(cid: String? = null): Result<List<ChatEvent>> {
        // wait for the active channel info to load
        initJob?.join()
        // make a list of all channel ids
        val cids = activeChannelMapImpl.keys().toList().toMutableList()
        cid?.let {
            channel(it)
            cids.add(it)
        }

        return replayEventsForChannels(cids)
    }

    private suspend fun replayEventsForChannels(cids: List<String>): Result<List<ChatEvent>> {
        val now = Date()

        return if (cids.isNotEmpty()) {
            queryEvents(cids).also { resultChatEvent ->
                if (resultChatEvent.isSuccess) {
                    eventHandler.updateOfflineStorageFromEvents(resultChatEvent.data())
                    syncStateFlow.value?.let { syncStateFlow.value = it.copy(lastSyncedAt = now) }
                }
            }
        } else {
            Result(emptyList())
        }
    }

    /**
     * There are several scenarios in which we need to recover events
     * - Connection is lost and comes back (everything should be considered stale, so use recover all)
     * - App goes to the background and comes back (everything should be considered stale, so use recover all)
     * - We run a queryChannels or channel.watch call and encounter an offline state/or API error (should recover just that query or channel)
     * - A reaction, message or channel fails to be created. We should retry this every health check (30 seconds or so)
     *
     * Calling connectionRecovered triggers:
     * - queryChannels for the active query (at most 3) that need recovery
     * - queryChannels for any channels that need recovery
     * - channel.watch for channels that are not returned by the server
     * - event recovery for those channels
     * - API calls to create local channels, messages and reactions
     */
    suspend fun connectionRecovered(recoverAll: Boolean = false) {
        // 0 ensure load is complete
        initJob?.join()

        // 1 update the results for queries that are actively being shown right now
        val updatedChannelIds = mutableSetOf<String>()
        val queriesToRetry = activeQueryMapImpl.values
            .toList()
            .filter { it.recoveryNeeded || recoverAll }
            .take(3)
        for (queryChannelController in queriesToRetry) {
            val pagination = QueryChannelsPaginationRequest(
                QuerySort<Channel>(),
                INITIAL_CHANNEL_OFFSET,
                CHANNEL_LIMIT,
                MESSAGE_LIMIT,
                MEMBER_LIMIT
            )
            val response = queryChannelController.runQueryOnline(pagination)
            if (response.isSuccess) {
                queryChannelController.updateChannelsAndQueryResults(response.data(), pagination.isFirstPage)
                updatedChannelIds.addAll(response.data().map { it.cid })
            }
        }
        // 2 update the data for all channels that are being show right now...
        // exclude ones we just updated
        val cids: List<String> = activeChannelMapImpl
            .entries
            .asSequence()
            .filter { it.value.recoveryNeeded || recoverAll }
            .filterNot { updatedChannelIds.contains(it.key) }
            .take(30)
            .map { it.key }
            .toList()

        val online = isOnline()
        logger.logI("recovery called: recoverAll: $recoverAll, online: $online retrying ${queriesToRetry.size} queries and ${cids.size} channels")

        var missingChannelIds = listOf<String>()
        if (cids.isNotEmpty() && online) {
            val filter = `in`("cid", cids)
            val request = QueryChannelsRequest(filter, 0, 30)
            val result = client.queryChannels(request).execute()
            if (result.isSuccess) {
                val channels = result.data()
                val foundChannelIds = channels.map { it.id }
                for (c in channels) {
                    val channelController = this.channel(c)
                    channelController.updateLiveDataFromChannel(c)
                }
                missingChannelIds = cids.filterNot { foundChannelIds.contains(it) }
                storeStateForChannels(channels)
            }
            // create channels that are not present on the API
            for (c in missingChannelIds) {
                val channelController = this.channel(c)
                channelController.watch()
            }
            // 3 recover events
            replayEventsForChannels(cids)
        }

        // 4 retry any failed requests
        if (online) {
            retryFailedEntities()
        }
    }

    internal suspend fun retryFailedEntities() {
        delay(1000)
        // retry channels, messages and reactions in that order..
        val channels = retryChannels()
        val messages = retryMessages()
        val reactions = retryReactions()
        logger.logI("Retried ${channels.size} channel entities, ${messages.size} messages and ${reactions.size} reaction entities")
    }

    @VisibleForTesting
    internal suspend fun retryChannels(): List<Channel> {
        return repos.selectChannelsSyncNeeded().onEach { channel ->
            val result = client.createChannel(
                channel.type,
                channel.id,
                channel.members.map(UserEntity::getUserId),
                channel.extraData
            ).await()

            when {
                result.isSuccess -> {
                    channel.syncStatus = SyncStatus.COMPLETED
                    repos.insertChannel(channel)
                }
                result.isError && result.error().isPermanent() -> {
                    channel.syncStatus = SyncStatus.FAILED_PERMANENTLY
                    repos.insertChannel(channel)
                }
            }
        }
    }

    @VisibleForTesting
    internal suspend fun retryMessages(): List<Message> {
        val messages = repos.selectMessagesSyncNeeded()
        for (message in messages) {
            val channelClient = client.channel(message.cid)
            // support sending, deleting and editing messages here
            val result = when {
                message.deletedAt != null -> channelClient.deleteMessage(message.id).execute()
                message.updatedAt != null || message.updatedLocallyAt != null -> {
                    client.updateMessage(message).execute()
                }
                else -> channelClient.sendMessage(message).execute()
            }

            if (result.isSuccess) {
                // TODO: 1.1 image upload support
                repos.insertMessage(message.copy(syncStatus = SyncStatus.COMPLETED))
            } else if (result.isError && result.error().isPermanent()) {
                repos.insertMessage(message.copy(syncStatus = SyncStatus.FAILED_PERMANENTLY))
            }
        }

        return messages
    }

    @VisibleForTesting
    internal suspend fun retryReactions(): List<Reaction> {
        return repos.selectReactionsSyncNeeded().onEach { reaction ->
            val result = if (reaction.deletedAt != null) {
                client.deleteReaction(reaction.messageId, reaction.type).execute()
            } else {
                client.sendReaction(reaction, reaction.enforceUnique).execute()
            }

            if (result.isSuccess) {
                reaction.syncStatus = SyncStatus.COMPLETED
                repos.insertReaction(reaction)
            } else if (result.error().isPermanent()) {
                reaction.syncStatus = SyncStatus.FAILED_PERMANENTLY
                repos.insertReaction(reaction)
            }
        }
    }

    suspend fun storeStateForChannel(channel: Channel) {
        return storeStateForChannels(listOf(channel))
    }

    suspend fun storeStateForChannels(channelsResponse: Collection<Channel>) {
        val users = mutableMapOf<String, User>()
        val configs: MutableCollection<ChannelConfig> = mutableSetOf()
        // start by gathering all the users
        val messages = mutableListOf<Message>()
        for (channel in channelsResponse) {

            users.putAll(channel.users().associateBy { it.id })
            configs += ChannelConfig(channel.type, channel.config)

            channel.messages.forEach { message ->
                message.enrichWithCid(channel.cid)
                users.putAll(message.users().associateBy { it.id })
            }

            messages.addAll(channel.messages)
        }

        repos.storeStateForChannels(
            configs = configs,
            users = users.values.toList(),
            channels = channelsResponse,
            messages = messages
        )

        logger.logI("storeStateForChannels stored ${channelsResponse.size} channels, ${configs.size} configs, ${users.size} users and ${messages.size} messages")
    }

    suspend fun selectAndEnrichChannel(
        channelId: String,
        pagination: QueryChannelPaginationRequest,
    ): Channel? {
        return selectAndEnrichChannels(listOf(channelId), pagination.toAnyChannelPaginationRequest()).getOrNull(0)
    }

    suspend fun selectAndEnrichChannel(
        channelId: String,
        pagination: QueryChannelsPaginationRequest,
    ): Channel? {
        return selectAndEnrichChannels(listOf(channelId), pagination.toAnyChannelPaginationRequest()).getOrNull(0)
    }

    suspend fun selectAndEnrichChannels(
        channelIds: List<String>,
        pagination: QueryChannelsPaginationRequest,
    ): List<Channel> {
        return selectAndEnrichChannels(channelIds, pagination.toAnyChannelPaginationRequest())
    }

    private suspend fun selectAndEnrichChannels(
        channelIds: List<String>,
        pagination: AnyChannelPaginationRequest,
    ): List<Channel> {
        return repos.selectChannels(channelIds, pagination).applyPagination(pagination)
    }

    override fun clean() {
        for (channelController in activeChannelMapImpl.values.toList()) {
            channelController.clean()
        }
    }

    override fun getChannelConfig(channelType: String): Config {
        return repos.selectChannelConfig(channelType)?.config ?: defaultConfig
    }

    // region use-case functions
    override fun replayEventsForActiveChannels(cid: String): Call<List<ChatEvent>> =
        useCaseProvider.replayEventsForActiveChannels.invoke(cid)

    override fun getChannelController(cid: String): Call<ChannelController> =
        useCaseProvider.getChannelController.invoke(cid)

    override fun watchChannel(cid: String, messageLimit: Int): Call<ChannelController> =
        useCaseProvider.watchChannel.invoke(cid, messageLimit)

    override fun queryChannels(
        filter: FilterObject,
        sort: QuerySort<Channel>,
        limit: Int,
        messageLimit: Int,
    ): Call<QueryChannelsController> = useCaseProvider.queryChannels.invoke(filter, sort, limit, messageLimit)

    override fun getThread(cid: String, parentId: String): Call<ThreadController> =
        useCaseProvider.getThread.invoke(cid, parentId)

    override fun loadOlderMessages(cid: String, messageLimit: Int): Call<Channel> =
        useCaseProvider.loadOlderMessages.invoke(cid, messageLimit)

    override fun loadNewerMessages(cid: String, messageLimit: Int): Call<Channel> =
        useCaseProvider.loadNewerMessages.invoke(cid, messageLimit)

    override fun loadMessageById(
        cid: String,
        messageId: String,
        olderMessagesOffset: Int,
        newerMessagesOffset: Int,
    ): Call<Message> = useCaseProvider.loadMessageById.invoke(cid, messageId, olderMessagesOffset, newerMessagesOffset)

    override fun queryChannelsLoadMore(
        filter: FilterObject,
        sort: QuerySort<Channel>,
        limit: Int,
        messageLimit: Int,
    ): Call<List<Channel>> = useCaseProvider.queryChannelsLoadMore.invoke(filter, sort, limit, messageLimit)

    override fun queryChannelsLoadMore(
        filter: FilterObject,
        sort: QuerySort<Channel>,
        messageLimit: Int,
    ): Call<List<Channel>> = useCaseProvider.queryChannelsLoadMore.invoke(filter, sort, messageLimit)

    override fun queryChannelsLoadMore(
        filter: FilterObject,
        sort: QuerySort<Channel>,
    ): Call<List<Channel>> = useCaseProvider.queryChannelsLoadMore.invoke(filter, sort)

    override fun threadLoadMore(cid: String, parentId: String, messageLimit: Int): Call<List<Message>> =
        useCaseProvider.threadLoadMore.invoke(cid, parentId, messageLimit)

    override fun createChannel(channel: Channel): Call<Channel> = useCaseProvider.createChannel.invoke(channel)

    override fun sendMessage(message: Message): Call<Message> = useCaseProvider.sendMessage.invoke(message)

    override fun sendMessage(
        message: Message,
        attachmentTransformer: ((at: Attachment, file: File) -> Attachment)?,
    ): Call<Message> = useCaseProvider.sendMessage.invoke(message, attachmentTransformer)

    override fun cancelMessage(message: Message): Call<Boolean> = useCaseProvider.cancelMessage.invoke(message)

    override fun shuffleGiphy(message: Message): Call<Message> = useCaseProvider.shuffleGiphy.invoke(message)

    override fun sendGiphy(message: Message): Call<Message> = useCaseProvider.sendGiphy.invoke(message)

    override fun editMessage(message: Message): Call<Message> = useCaseProvider.editMessage.invoke(message)

    override fun deleteMessage(message: Message): Call<Message> = useCaseProvider.deleteMessage.invoke(message)

    override fun sendReaction(cid: String, reaction: Reaction, enforceUnique: Boolean): Call<Reaction> =
        useCaseProvider.sendReaction.invoke(cid, reaction, enforceUnique)

    override fun deleteReaction(cid: String, reaction: Reaction): Call<Message> =
        useCaseProvider.deleteReaction.invoke(cid, reaction)

    override fun keystroke(cid: String, parentId: String?): Call<Boolean> =
        useCaseProvider.keystroke.invoke(cid, parentId)

    override fun stopTyping(cid: String, parentId: String?): Call<Boolean> =
        useCaseProvider.stopTyping.invoke(cid, parentId)

    override fun markRead(cid: String): Call<Boolean> = useCaseProvider.markRead.invoke(cid)

    override fun markAllRead(): Call<Boolean> = useCaseProvider.markAllRead.invoke()

    override fun hideChannel(cid: String, keepHistory: Boolean): Call<Unit> =
        useCaseProvider.hideChannel.invoke(cid, keepHistory)

    override fun showChannel(cid: String): Call<Unit> = useCaseProvider.showChannel.invoke(cid)

    override fun leaveChannel(cid: String): Call<Unit> = useCaseProvider.leaveChannel.invoke(cid)

    override fun deleteChannel(cid: String): Call<Unit> = useCaseProvider.deleteChannel.invoke(cid)

    override fun setMessageForReply(cid: String, message: Message?): Call<Unit> =
        useCaseProvider.setMessageForReply.invoke(cid, message)

    override fun downloadAttachment(attachment: Attachment): Call<Unit> =
        useCaseProvider.downloadAttachment.invoke(attachment)

    override fun searchUsersByName(
        querySearch: String,
        offset: Int,
        userLimit: Int,
        userPresence: Boolean,
    ): Call<List<User>> = useCaseProvider.searchUsersByName.invoke(querySearch, offset, userLimit, userPresence)

    override fun queryMembers(
        cid: String,
        offset: Int,
        limit: Int,
        filter: FilterObject,
        sort: QuerySort<Member>,
        members: List<Member>,
    ): Call<List<Member>> = useCaseProvider.queryMembers.invoke(cid, offset, limit, filter, sort, members)

    // end region

    companion object {
        val EMPTY_DISPOSABLE = object : Disposable {
            override val isDisposed: Boolean = true
            override fun dispose() {}
        }
    }
}<|MERGE_RESOLUTION|>--- conflicted
+++ resolved
@@ -387,25 +387,7 @@
         return result
     }
 
-<<<<<<< HEAD
     internal suspend fun createNewChannel(c: Channel): Result<Channel> =
-=======
-    override fun createDistinctChannel(
-        channelType: String,
-        members: List<String>,
-        extraData: Map<String, Any>,
-    ): Call<Channel> {
-        return CoroutineCall(scope) {
-            client.createChannel(channelType, members, extraData).execute().also {
-                if (it.isSuccess) {
-                    repos.insertChannel(it.data())
-                }
-            }
-        }
-    }
-
-    suspend fun createChannel(c: Channel): Result<Channel> =
->>>>>>> 853d8b5c
         try {
             val online = isOnline()
             c.createdAt = c.createdAt ?: Date()
@@ -996,6 +978,19 @@
         members: List<Member>,
     ): Call<List<Member>> = useCaseProvider.queryMembers.invoke(cid, offset, limit, filter, sort, members)
 
+    override fun createDistinctChannel(
+        channelType: String,
+        members: List<String>,
+        extraData: Map<String, Any>,
+    ): Call<Channel> {
+        return CoroutineCall(scope) {
+            client.createChannel(channelType, members, extraData).execute().also {
+                if (it.isSuccess) {
+                    repos.insertChannel(it.data())
+                }
+            }
+        }
+    }
     // end region
 
     companion object {
