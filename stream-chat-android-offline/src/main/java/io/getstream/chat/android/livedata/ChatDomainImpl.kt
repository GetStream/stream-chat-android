--- conflicted
+++ resolved
@@ -124,14 +124,11 @@
         backgroundSyncEnabled,
         appContext
     )
-<<<<<<< HEAD
 
     internal var dispatcherMain: CoroutineDispatcher
     internal var dispatcherIO: CoroutineDispatcher
     private val _initialized = MutableStateFlow(false)
     private val _online = MutableStateFlow(false)
-=======
->>>>>>> 42a0fed3
 
     private val _totalUnreadCount = MutableLiveData<Int>()
     private val _channelUnreadCount = MutableLiveData<Int>()
