/*
 * Copyright (c) 2014-2022 Stream.io Inc. All rights reserved.
 *
 * Licensed under the Stream License;
 * you may not use this file except in compliance with the License.
 * You may obtain a copy of the License at
 *
 *    https://github.com/GetStream/stream-chat-android/blob/main/LICENSE
 *
 * Unless required by applicable law or agreed to in writing, software
 * distributed under the License is distributed on an "AS IS" BASIS,
 * WITHOUT WARRANTIES OR CONDITIONS OF ANY KIND, either express or implied.
 * See the License for the specific language governing permissions and
 * limitations under the License.
 */

package io.getstream.chat.android.offline.message.attachments.internal

import android.content.Context
import androidx.work.Constraints
import androidx.work.CoroutineWorker
import androidx.work.ExistingWorkPolicy
import androidx.work.OneTimeWorkRequestBuilder
import androidx.work.WorkManager
import androidx.work.WorkerParameters
import androidx.work.workDataOf
import io.getstream.chat.android.client.ChatClient
import io.getstream.chat.android.client.persistance.repository.MessageRepository
import io.getstream.chat.android.client.persistance.repository.factory.RepositoryProvider
import io.getstream.chat.android.offline.model.message.attachments.UploadAttachmentsNetworkType
import io.getstream.chat.android.offline.plugin.logic.internal.LogicRegistry
import io.getstream.chat.android.offline.plugin.state.StateRegistry
import java.util.UUID

internal class UploadAttachmentsAndroidWorker(
    appContext: Context,
    workerParams: WorkerParameters,
) : CoroutineWorker(appContext, workerParams) {

    override suspend fun doWork(): Result {
        val channelType: String = inputData.getString(DATA_CHANNEL_TYPE)!!
        val channelId: String = inputData.getString(DATA_CHANNEL_ID)!!
        val messageId = inputData.getString(DATA_MESSAGE_ID)!!

        val chatClient = ChatClient.instance()
        val repositoryProvider = RepositoryProvider.get()

        return UploadAttachmentsWorker(
<<<<<<< HEAD
            LogicRegistry.get().channel(channelType, channelId).stateLogic(),
            repositoryProvider.get(MessageRepository::class.java),
            chatClient
=======
            channelType = channelType,
            channelId = channelId,
            channelLogic = LogicRegistry.get().channel(channelType, channelId),
            channelState = StateRegistry.get().channel(channelType, channelId),
            messageRepository = repositoryProvider.get(MessageRepository::class.java),
            chatClient = chatClient
>>>>>>> c21f33e1
        ).uploadAttachmentsForMessage(
            messageId
        ).let { result ->
            if (result.isSuccess) Result.success() else Result.failure()
        }
    }

    companion object {
        private const val DATA_MESSAGE_ID = "message_id"
        private const val DATA_CHANNEL_TYPE = "channel_type"
        private const val DATA_CHANNEL_ID = "channel_id"

        fun start(
            context: Context,
            channelType: String,
            channelId: String,
            messageId: String,
            networkType: UploadAttachmentsNetworkType,
        ): UUID {
            val uploadAttachmentsWorkRequest = OneTimeWorkRequestBuilder<UploadAttachmentsAndroidWorker>()
                .setConstraints(Constraints.Builder().setRequiredNetworkType(networkType.toNetworkType()).build())
                .setInputData(
                    workDataOf(
                        DATA_CHANNEL_ID to channelId,
                        DATA_CHANNEL_TYPE to channelType,
                        DATA_MESSAGE_ID to messageId,
                    )
                )
                .build()

            WorkManager.getInstance(context).enqueueUniqueWork(
                "$channelId$messageId",
                ExistingWorkPolicy.KEEP,
                uploadAttachmentsWorkRequest
            )
            return uploadAttachmentsWorkRequest.id
        }

        /**
         * Stops the ongoing work if there is any.
         *
         * @param context Context of the application.
         * @param workId UUID of the enqueued work.
         */
        fun stop(context: Context, workId: UUID) {
            WorkManager.getInstance(context).cancelWorkById(workId)
        }
    }
}<|MERGE_RESOLUTION|>--- conflicted
+++ resolved
@@ -46,18 +46,12 @@
         val repositoryProvider = RepositoryProvider.get()
 
         return UploadAttachmentsWorker(
-<<<<<<< HEAD
-            LogicRegistry.get().channel(channelType, channelId).stateLogic(),
-            repositoryProvider.get(MessageRepository::class.java),
-            chatClient
-=======
             channelType = channelType,
             channelId = channelId,
             channelLogic = LogicRegistry.get().channel(channelType, channelId),
             channelState = StateRegistry.get().channel(channelType, channelId),
             messageRepository = repositoryProvider.get(MessageRepository::class.java),
             chatClient = chatClient
->>>>>>> c21f33e1
         ).uploadAttachmentsForMessage(
             messageId
         ).let { result ->
