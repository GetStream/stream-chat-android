--- conflicted
+++ resolved
@@ -261,17 +261,7 @@
     }
 
     private suspend fun runChannelQuery(request: WatchChannelRequest): Result<Channel> {
-<<<<<<< HEAD
-        val preconditionResult = onQueryChannelPrecondition(mutableState.channelType, mutableState.channelId, request)
-        if (preconditionResult.isError) {
-            return Result.error(preconditionResult.error())
-        }
-
-        // Newer messages don't use database to avoid pagination problems
-        val offlineChannel = if (!request.isFilteringNewerMessages()) runChannelQueryOffline(request) else null
-=======
         val offlineChannel = runChannelQueryOffline(request)
->>>>>>> fb40a4e0
 
         val onlineResult =
             ChatClient.instance().queryChannelInternal(mutableState.channelType, mutableState.channelId, request)
