/*
 * Copyright (c) 2014-2022 Stream.io Inc. All rights reserved.
 *
 * Licensed under the Stream License;
 * you may not use this file except in compliance with the License.
 * You may obtain a copy of the License at
 *
 *    https://github.com/GetStream/stream-chat-android/blob/main/LICENSE
 *
 * Unless required by applicable law or agreed to in writing, software
 * distributed under the License is distributed on an "AS IS" BASIS,
 * WITHOUT WARRANTIES OR CONDITIONS OF ANY KIND, either express or implied.
 * See the License for the specific language governing permissions and
 * limitations under the License.
 */

package io.getstream.chat.android.offline.plugin.logic.channel.internal

import io.getstream.chat.android.client.ChatClient
import io.getstream.chat.android.client.api.models.Pagination
import io.getstream.chat.android.client.api.models.QueryChannelRequest
import io.getstream.chat.android.client.api.models.WatchChannelRequest
import io.getstream.chat.android.client.call.await
import io.getstream.chat.android.offline.plugin.state.ChannelMutableState
import io.getstream.chat.android.offline.plugin.state.ChannelState
import io.getstream.chat.android.client.events.ChannelDeletedEvent
import io.getstream.chat.android.client.events.ChannelHiddenEvent
import io.getstream.chat.android.client.events.ChannelTruncatedEvent
import io.getstream.chat.android.client.events.ChannelUpdatedByUserEvent
import io.getstream.chat.android.client.events.ChannelUpdatedEvent
import io.getstream.chat.android.client.events.ChannelUserBannedEvent
import io.getstream.chat.android.client.events.ChannelUserUnbannedEvent
import io.getstream.chat.android.client.events.ChannelVisibleEvent
import io.getstream.chat.android.client.events.ChatEvent
import io.getstream.chat.android.client.events.ConnectedEvent
import io.getstream.chat.android.client.events.ConnectingEvent
import io.getstream.chat.android.client.events.DisconnectedEvent
import io.getstream.chat.android.client.events.ErrorEvent
import io.getstream.chat.android.client.events.GlobalUserBannedEvent
import io.getstream.chat.android.client.events.GlobalUserUnbannedEvent
import io.getstream.chat.android.client.events.HealthEvent
import io.getstream.chat.android.client.events.MarkAllReadEvent
import io.getstream.chat.android.client.events.MemberAddedEvent
import io.getstream.chat.android.client.events.MemberRemovedEvent
import io.getstream.chat.android.client.events.MemberUpdatedEvent
import io.getstream.chat.android.client.events.MessageDeletedEvent
import io.getstream.chat.android.client.events.MessageReadEvent
import io.getstream.chat.android.client.events.MessageUpdatedEvent
import io.getstream.chat.android.client.events.NewMessageEvent
import io.getstream.chat.android.client.events.NotificationAddedToChannelEvent
import io.getstream.chat.android.client.events.NotificationChannelDeletedEvent
import io.getstream.chat.android.client.events.NotificationChannelMutesUpdatedEvent
import io.getstream.chat.android.client.events.NotificationChannelTruncatedEvent
import io.getstream.chat.android.client.events.NotificationInviteAcceptedEvent
import io.getstream.chat.android.client.events.NotificationInviteRejectedEvent
import io.getstream.chat.android.client.events.NotificationInvitedEvent
import io.getstream.chat.android.client.events.NotificationMarkReadEvent
import io.getstream.chat.android.client.events.NotificationMessageNewEvent
import io.getstream.chat.android.client.events.NotificationMutesUpdatedEvent
import io.getstream.chat.android.client.events.NotificationRemovedFromChannelEvent
import io.getstream.chat.android.client.events.ReactionDeletedEvent
import io.getstream.chat.android.client.events.ReactionNewEvent
import io.getstream.chat.android.client.events.ReactionUpdateEvent
import io.getstream.chat.android.client.events.TypingStartEvent
import io.getstream.chat.android.client.events.TypingStopEvent
import io.getstream.chat.android.client.events.UnknownEvent
import io.getstream.chat.android.client.events.UserDeletedEvent
import io.getstream.chat.android.client.events.UserPresenceChangedEvent
import io.getstream.chat.android.client.events.UserStartWatchingEvent
import io.getstream.chat.android.client.events.UserStopWatchingEvent
import io.getstream.chat.android.client.events.UserUpdatedEvent
import io.getstream.chat.android.client.extensions.enrichWithCid
import io.getstream.chat.android.client.extensions.internal.applyPagination
import io.getstream.chat.android.client.extensions.internal.users
import io.getstream.chat.android.client.extensions.internal.wasCreatedBeforeOrAt
import io.getstream.chat.android.client.logger.ChatLogger
import io.getstream.chat.android.client.models.Channel
import io.getstream.chat.android.client.models.ChannelConfig
import io.getstream.chat.android.client.models.ChannelUserRead
import io.getstream.chat.android.client.models.Message
import io.getstream.chat.android.client.models.User
import io.getstream.chat.android.client.plugin.listeners.QueryChannelListener
import io.getstream.chat.android.client.query.pagination.AnyChannelPaginationRequest
import io.getstream.chat.android.client.utils.Result
import io.getstream.chat.android.client.utils.onError
import io.getstream.chat.android.client.utils.onSuccess
import io.getstream.chat.android.client.utils.onSuccessSuspend
import io.getstream.chat.android.offline.model.querychannels.pagination.internal.QueryChannelPaginationRequest
import io.getstream.chat.android.offline.model.querychannels.pagination.internal.toAnyChannelPaginationRequest
import io.getstream.chat.android.offline.plugin.state.channel.internal.ChannelMutableStateImpl
import io.getstream.chat.android.offline.repository.builder.internal.RepositoryFacade
<<<<<<< HEAD
=======
import io.getstream.chat.android.offline.utils.Event
import io.getstream.chat.android.offline.utils.internal.isChannelMutedForCurrentUser
import io.getstream.logging.StreamLog
>>>>>>> ef636c5e
import java.util.Date

/**
 * This class contains all the logic to manipulate and modify the state of the corresponding channel.
 *
 * @property mutableState [ChannelMutableStateImpl] Mutable state instance of the channel.
 * @property repos [RepositoryFacade] that interact with data sources.
 * @property userPresence [Boolean] true if user presence is enabled, false otherwise.
 */
@Suppress("TooManyFunctions", "LargeClass")
internal class ChannelLogic(
    private val repos: RepositoryFacade,
    private val userPresence: Boolean,
    private val channelStateLogic: ChannelStateLogic,
) : QueryChannelListener {

    private val mutableState: ChannelMutableState = channelStateLogic.writeChannelState()
    private val logger = ChatLogger.get("Query channel request")

    val cid: String
        get() = mutableState.cid

    override suspend fun onQueryChannelPrecondition(
        channelType: String,
        channelId: String,
        request: QueryChannelRequest,
    ): Result<Unit> {
        return Result(Unit)
    }

    override suspend fun onQueryChannelRequest(channelType: String, channelId: String, request: QueryChannelRequest) {
        val isChannelMuted = globalMutableState.channelMutes.value.any { it.channel.cid == cid }
        StreamLog.d(TAG) { "[onQueryChannelRequest] isChannelMuted: $isChannelMuted, cid: $cid" }
        mutableState._muted.value = isChannelMuted

        /* It is not possible to guarantee that the next page of newer messages is the same of backend,
         * so we force the backend usage */
        if (!request.isFilteringNewerMessages()) {
            runChannelQueryOffline(request)
        }
    }

    override suspend fun onQueryChannelResult(
        result: Result<Channel>,
        channelType: String,
        channelId: String,
        request: QueryChannelRequest,
    ) {
        result.onSuccessSuspend { channel ->
            StreamLog.v(TAG) { "[onQueryChannelResult] isSuccess: ${result.isSuccess}" }
            // first thing here needs to be updating configs otherwise we have a race with receiving events
            repos.insertChannelConfig(ChannelConfig(channel.type, channel.config))
            storeStateForChannel(channel)
        }
            .onSuccess { channel -> channelStateLogic.propagateChannelQuery(channel, request) }
            .onError(channelStateLogic::propagateQueryError)
    }

    private suspend fun storeStateForChannel(channel: Channel) {
        val users = channel.users().associateBy { it.id }.toMutableMap()
        val configs: MutableCollection<ChannelConfig> = mutableSetOf(ChannelConfig(channel.type, channel.config))
        channel.messages.forEach { message ->
            message.enrichWithCid(channel.cid)
            users.putAll(message.users().associateBy { it.id })
        }
        repos.storeStateForChannels(
            configs = configs,
            users = users.values.toList(),
            channels = listOf(channel),
            messages = channel.messages
        )
    }

    /**
     * Returns the state of Channel. Useful to check how it the state of the channel of the [ChannelLogic]
     *
     * @return [ChannelState]
     */
    internal fun state(): ChannelState = mutableState

    internal fun stateLogic(): ChannelStateLogic {
        return channelStateLogic
    }

    /**
     * Starts to watch this channel.
     *
     * @param messagesLimit The limit of messages inside the channel that should be requested.
     * @param userPresence Flag to determine if the SDK is going to receive UserPresenceChanged events. Used by the SDK to indicate if the user is online or not.
     */
    internal suspend fun watch(messagesLimit: Int = 30, userPresence: Boolean) {
        // Otherwise it's too easy for devs to create UI bugs which DDOS our API
        if (mutableState._loading.value) {
            logger.logI("Another request to watch this channel is in progress. Ignoring this request.")
            return
        }
        runChannelQuery(QueryChannelPaginationRequest(messagesLimit).toWatchChannelRequest(userPresence))
    }

    /**
     * Loads a list of messages after the newest message in the current list.
     *
     * @param messageId Id of message after which to fetch messages.
     * @param limit Number of messages to fetch after this message.
     *
     * @return [Result] of [Channel] with fetched messages.
     */
    internal suspend fun loadNewerMessages(messageId: String, limit: Int): Result<Channel> {
        return runChannelQuery(newerWatchChannelRequest(limit = limit, baseMessageId = messageId))
    }

    /**
     * Loads a list of messages before the message with particular message id.
     *
     * @param messageLimit Number of messages to fetch before this message.
     * @param baseMessageId Id of message before which to fetch messages. Last available message will be calculated if the parameter is null.
     *
     * @return [Result] of [Channel] with fetched messages.
     */
    internal suspend fun loadOlderMessages(messageLimit: Int, baseMessageId: String? = null): Result<Channel> {
        return runChannelQuery(olderWatchChannelRequest(limit = messageLimit, baseMessageId = baseMessageId))
    }

    internal suspend fun loadMessagesAroundId(aroundMessageId: String): Result<Channel> {
        return runChannelQuery(aroundIdWatchChannelRequest(aroundMessageId))
    }

    private suspend fun runChannelQuery(request: WatchChannelRequest): Result<Channel> {
        val offlineChannel = runChannelQueryOffline(request)

        val onlineResult =
            ChatClient.instance().queryChannelInternal(mutableState.channelType, mutableState.channelId, request)
                .await().also { result ->
                    onQueryChannelResult(result, mutableState.channelType, mutableState.channelId, request)
                }

        return when {
            onlineResult.isSuccess -> onlineResult
            offlineChannel != null -> Result.success(offlineChannel)
            else -> onlineResult
        }
    }

    private suspend fun runChannelQueryOffline(request: QueryChannelRequest): Channel? {
        return selectAndEnrichChannel(mutableState.cid, request)?.also { channel ->
            logger.logI("Loaded channel ${channel.cid} from offline storage with ${channel.messages.size} messages")
            if (request.filteringOlderMessages()) {
                updateOldMessagesFromLocalChannel(channel)
            } else {
                updateDataFromLocalChannel(channel)
            }
        }
    }

    private fun updateDataFromLocalChannel(localChannel: Channel) {
        localChannel.hidden?.let(channelStateLogic::setHidden)
        mutableState.hideMessagesBefore = localChannel.hiddenMessagesBefore
        updateDataFromChannel(localChannel, scrollUpdate = true)
    }

    private fun updateOldMessagesFromLocalChannel(localChannel: Channel) {
        localChannel.hidden?.let(channelStateLogic::setHidden)
        channelStateLogic.updateOldMessagesFromChannel(localChannel)
    }

    private suspend fun selectAndEnrichChannel(
        channelId: String,
        pagination: QueryChannelRequest,
    ): Channel? = selectAndEnrichChannels(listOf(channelId), pagination.toAnyChannelPaginationRequest()).getOrNull(0)

    private suspend fun selectAndEnrichChannels(
        channelIds: List<String>,
        pagination: AnyChannelPaginationRequest,
    ): List<Channel> = repos.selectChannels(channelIds, pagination).applyPagination(pagination)

    internal fun setHidden(hidden: Boolean) {
        channelStateLogic.setHidden(hidden)
    }

    internal fun updateDataFromChannel(
        c: Channel,
        shouldRefreshMessages: Boolean = false,
        scrollUpdate: Boolean = false,
    ) {
        channelStateLogic.updateDataFromChannel(c, shouldRefreshMessages, scrollUpdate)
    }

    /**
     * Updates the messages locally and saves it at database.
     *
     * @param messages The list of messages to be updated in the SDK and to be saved in database.
     */
    internal suspend fun updateAndSaveMessages(messages: List<Message>) {
        channelStateLogic.upsertMessages(messages)
        storeMessageLocally(messages)
    }

    /**
     * Store the messages in the local cache.
     *
     * @param messages The messages to be stored. Check [Message].
     */
    internal suspend fun storeMessageLocally(messages: List<Message>) {
        repos.insertMessages(messages)
    }

<<<<<<< HEAD
    internal fun upsertMessage(message: Message) = channelStateLogic.upsertMessages(listOf(message))
=======
    internal fun upsertMessage(message: Message) = upsertMessages(listOf(message))

    private fun setWatcherCount(watcherCount: Int) {
        if (watcherCount != mutableState._watcherCount.value) {
            mutableState._watcherCount.value = watcherCount
        }
    }

    private fun setMembers(members: List<Member>) {
        mutableState._members.value = (mutableState._members.value + members.associateBy(Member::getUserId))
    }

    private fun updateChannelData(channel: Channel) {
        val currentOwnCapabilities = mutableState._channelData.value?.ownCapabilities ?: emptySet()
        mutableState._channelData.value = ChannelData(channel, currentOwnCapabilities)
    }

    private fun setWatchers(watchers: List<User>) {
        mutableState._watchers.value = (mutableState._watchers.value + watchers.associateBy { it.id })
    }

    /**
     * Increments the unread count of the Channel if necessary.
     *
     * @param message [Message].
     */
    private fun incrementUnreadCountIfNecessary(message: Message) {
        val user = globalMutableState.user.value ?: return
        val currentUserId = user.id

        /* Only one thread can access this logic per time. If two messages pass the shouldIncrementUnreadCount at the
         * same time, one increment can be lost.
         */
        synchronized(this) {
            val readState = mutableState._read.value?.copy() ?: ChannelUserRead(user)
            val unreadCount: Int = readState.unreadMessages
            val lastMessageSeenDate = readState.lastMessageSeenDate

            val shouldIncrementUnreadCount =
                message.shouldIncrementUnreadCount(
                    currentUserId = currentUserId,
                    lastMessageAtDate = lastMessageSeenDate,
                    isChannelMuted = isChannelMutedForCurrentUser(mutableState.cid)
                )

            if (shouldIncrementUnreadCount) {
                logger.logD(
                    "It is necessary to increment the unread count for channel: " +
                        "${mutableState._channelData.value?.channelId}. The last seen message was " +
                        "at: $lastMessageSeenDate. " +
                        "New unread count: ${unreadCount + 1}"
                )

                mutableState._read.value = readState.apply {
                    this.unreadMessages = unreadCount + 1
                    this.lastMessageSeenDate = message.createdAt
                }
                mutableState._reads.value = mutableState._reads.value.apply {
                    this[currentUserId]?.lastMessageSeenDate = message.createdAt
                    this[currentUserId]?.unreadMessages = unreadCount + 1
                }
                mutableState._unreadCount.value = unreadCount + 1
            }
        }
    }

    internal fun updateReads(reads: List<ChannelUserRead>) {
        globalMutableState.user.value?.let { currentUser ->
            val currentUserId = currentUser.id
            val previousUserIdToReadMap = mutableState._reads.value
            val incomingUserIdToReadMap = reads.associateBy(ChannelUserRead::getUserId).toMutableMap()

            /**
             * It's possible that the data coming back from the online channel query has a last read date that's
             * before what we've last pushed to the UI. We want to ignore this, as it will cause an unread state
             * to show in the channel list.
             */
            incomingUserIdToReadMap[currentUserId]?.let { incomingUserRead ->
                incomingUserRead.lastMessageSeenDate = mutableState._read.value?.lastMessageSeenDate

                // the previous last Read date that is most current
                val previousLastRead =
                    mutableState._read.value?.lastRead ?: previousUserIdToReadMap[currentUserId]?.lastRead

                // Use AFTER to determine if the incoming read is more current.
                // This prevents updates if it's BEFORE or EQUAL TO the previous Read.
                val shouldUpdateByIncoming = previousLastRead == null || incomingUserRead.lastRead?.inOffsetWith(
                    previousLastRead,
                    OFFSET_EVENT_TIME
                ) == true

                if (shouldUpdateByIncoming) {
                    mutableState._read.value = incomingUserRead
                    mutableState._unreadCount.value = incomingUserRead.unreadMessages
                } else {
                    // if the previous Read was more current, replace the item in the update map
                    incomingUserIdToReadMap[currentUserId] = ChannelUserRead(currentUser, previousLastRead)
                }
            }
>>>>>>> ef636c5e

    internal fun upsertMessages(messages: List<Message>) {
        channelStateLogic.upsertMessages(messages)
    }

    /**
     * Returns instance of [WatchChannelRequest] to obtain older messages of a channel.
     *
     * @param limit Message limit in this request.
     * @param baseMessageId Message id of the last available message. Request will fetch messages older than this.
     */
    private fun olderWatchChannelRequest(limit: Int, baseMessageId: String?): WatchChannelRequest =
        watchChannelRequest(Pagination.LESS_THAN, limit, baseMessageId)

    /**
     * Returns instance of [WatchChannelRequest] to obtain newer messages of a channel.
     *
     * @param limit Message limit in this request.
     * @param baseMessageId Message id of the last available message. Request will fetch messages newer than this.
     */
    private fun newerWatchChannelRequest(limit: Int, baseMessageId: String?): WatchChannelRequest =
        watchChannelRequest(Pagination.GREATER_THAN, limit, baseMessageId)

    private fun aroundIdWatchChannelRequest(aroundMessageId: String): WatchChannelRequest {
        return QueryChannelPaginationRequest().apply {
            messageFilterDirection = Pagination.AROUND_ID
            messageFilterValue = aroundMessageId
        }.toWatchChannelRequest(userPresence)
    }

    /**
     * Creates instance of [WatchChannelRequest] according to [Pagination].
     *
     * @param pagination Pagination parameter which defines should we request older/newer messages.
     * @param limit Message limit in this request.
     * @param baseMessageId Message id of the last available. Can be null then it calculates the last available message.
     */
    private fun watchChannelRequest(pagination: Pagination, limit: Int, baseMessageId: String?): WatchChannelRequest {
        val messageId = baseMessageId ?: getLoadMoreBaseMessageId(pagination)
        return QueryChannelPaginationRequest(limit).apply {
            messageId?.let {
                messageFilterDirection = pagination
                messageFilterValue = it
            }
        }.toWatchChannelRequest(userPresence)
    }

    /**
     * Calculates base messageId for [WatchChannelRequest] depending on [Pagination] when requesting more messages.
     *
     * @param direction [Pagination] instance which shows direction of pagination.
     */
    private fun getLoadMoreBaseMessageId(direction: Pagination): String? {
        val messages = mutableState.sortedMessages.value.takeUnless(Collection<Message>::isEmpty) ?: return null
        return when (direction) {
            Pagination.GREATER_THAN_OR_EQUAL,
            Pagination.GREATER_THAN,
            -> messages.last().id
            Pagination.LESS_THAN,
            Pagination.LESS_THAN_OR_EQUAL,
            Pagination.AROUND_ID,
            -> messages.first().id
        }
    }

    /**
     * Remove a local message from the current list.
     *
     * @param message The [Message] to remove.
     */
    internal fun removeLocalMessage(message: Message) {
        channelStateLogic.removeLocalMessage(message)
    }

    /**
     * Removes messages before the given date and optionally adds a system message
     * that was coming with the event.
     *
     * @param date The date used for generating result.
     * @param systemMessage The system message to display.
     */
    internal fun removeMessagesBefore(date: Date, systemMessage: Message? = null) {
        channelStateLogic.removeMessagesBefore(date, systemMessage)
    }

    /**
     * Hides the messages created before the given date.
     *
     * @param date The date used for generating result.
     */
    internal fun hideMessagesBefore(date: Date) {
        channelStateLogic.hideMessagesBefore(date)
    }

    private fun upsertEventMessage(message: Message) {
        // make sure we don't lose ownReactions
        getMessage(message.id)?.let {
            message.ownReactions = it.ownReactions
        }

        channelStateLogic.upsertMessages(listOf(message))
    }

    /**
     * Returns message stored in [ChannelMutableStateImpl] if exists and wasn't hidden.
     *
     * @param messageId The id of the message.
     *
     * @return [Message] if exists and wasn't hidden, null otherwise.
     */
    internal fun getMessage(messageId: String): Message? {
        val copy = mutableState.messageList.value
        var message = copy.firstOrNull { it.id == messageId }

        if (mutableState.hideMessagesBefore != null) {
            if (message != null && message.wasCreatedBeforeOrAt(mutableState.hideMessagesBefore)) {
                message = null
            }
        }

        return message
    }

    private fun upsertUserPresence(user: User) {
        val userId = user.id
        // members and watchers have users
        val members = mutableState.members.value
        val watchers = mutableState.watchers.value
        val member = members.firstOrNull { it.getUserId() == userId }?.copy()
        val watcher = watchers.firstOrNull { it.id == userId }
        if (member != null) {
            member.user = user
            channelStateLogic.upsertMember(member)
        }
        if (watcher != null) {
            channelStateLogic.upsertWatcher(user)
        }
    }

    internal fun updateReads(reads: List<ChannelUserRead>) {
        channelStateLogic.updateReads(reads)
    }

    private fun upsertUser(user: User) {
        upsertUserPresence(user)
        // channels have users
        val userId = user.id
        val channelData = mutableState._channelData.value
        if (channelData != null) {
            if (channelData.createdBy.id == userId) {
                channelData.createdBy = user
            }
        }

        // updating messages is harder
        // user updates don't happen frequently, it's probably ok for this update to be sluggish
        // if it turns out to be slow we can do a simple reverse index from user -> message
        val messages = mutableState.messageList.value
        val changedMessages = mutableListOf<Message>()
        for (message in messages) {
            var changed = false
            if (message.user.id == userId) {
                message.user = user
                changed = true
            }
            for (reaction in message.ownReactions) {
                if (reaction.user!!.id == userId) {
                    reaction.user = user
                    changed = true
                }
            }
            for (reaction in message.latestReactions) {
                if (reaction.user!!.id == userId) {
                    reaction.user = user
                    changed = true
                }
            }
            if (changed) changedMessages.add(message)
        }
        if (changedMessages.isNotEmpty()) {
            channelStateLogic.upsertMessages(changedMessages)
        }
    }

    /**
     * Handles events received from the socket.
     *
     * @see [handleEvent]
     */
    internal fun handleEvents(events: List<ChatEvent>) {
        for (event in events) {
            handleEvent(event)
        }
    }

    /**
     * Handles event received from the socket.
     * Responsible for synchronizing [ChannelMutableStateImpl].
     */
    internal fun handleEvent(event: ChatEvent) {
        StreamLog.d("Channel-Logic") { "[handleEvent] cid: $cid, event: $event" }
        when (event) {
            is NewMessageEvent -> {
                if (!mutableState.insideSearch.value) {
                    upsertEventMessage(event.message)
                }
                channelStateLogic.incrementUnreadCountIfNecessary(event.message)
                channelStateLogic.setHidden(false)
            }
            is MessageUpdatedEvent -> {
                event.message.apply {
                    replyTo = mutableState.messageList.value.firstOrNull { it.id == replyMessageId }
                }.let(::upsertEventMessage)

                channelStateLogic.setHidden(false)
            }
            is MessageDeletedEvent -> {
                if (event.hardDelete) {
                    removeLocalMessage(event.message)
                } else {
                    upsertEventMessage(event.message)
                }
                channelStateLogic.setHidden(false)
            }
            is NotificationMessageNewEvent -> {
                if (!mutableState.insideSearch.value) {
                    upsertEventMessage(event.message)
                }
                channelStateLogic.incrementUnreadCountIfNecessary(event.message)
                channelStateLogic.setHidden(false)
            }
            is ReactionNewEvent -> {
                upsertMessage(event.message)
            }
            is ReactionUpdateEvent -> {
                upsertMessage(event.message)
            }
            is ReactionDeletedEvent -> {
                upsertMessage(event.message)
            }
            is MemberRemovedEvent -> {
                channelStateLogic.deleteMember(event.user.id)
            }
            is NotificationRemovedFromChannelEvent -> {
                channelStateLogic.deleteMember(event.member.user.id)
            }
            is MemberAddedEvent -> {
                channelStateLogic.upsertMember(event.member)
            }
            is MemberUpdatedEvent -> {
                channelStateLogic.upsertMember(event.member)
            }
            is NotificationAddedToChannelEvent -> {
                channelStateLogic.upsertMembers(event.channel.members)
            }
            is UserPresenceChangedEvent -> {
                upsertUserPresence(event.user)
            }
            is UserUpdatedEvent -> {
                upsertUser(event.user)
            }
            is UserStartWatchingEvent -> {
                channelStateLogic.upsertWatcher(event.user)
                channelStateLogic.setWatcherCount(event.watcherCount)
            }
            is UserStopWatchingEvent -> {
                channelStateLogic.deleteWatcher(event.user)
                channelStateLogic.setWatcherCount(event.watcherCount)
            }
            is ChannelUpdatedEvent -> {
                channelStateLogic.updateChannelData(event.channel)
            }
            is ChannelUpdatedByUserEvent -> {
                channelStateLogic.updateChannelData(event.channel)
            }
            is ChannelHiddenEvent -> {
                channelStateLogic.setHidden(true)
            }
            is ChannelVisibleEvent -> {
                channelStateLogic.setHidden(false)
            }
            is ChannelDeletedEvent -> {
                removeMessagesBefore(event.createdAt)
                channelStateLogic.deleteChannel(event.createdAt)
            }
            is ChannelTruncatedEvent -> {
                removeMessagesBefore(event.createdAt, event.message)
            }
            is NotificationChannelTruncatedEvent -> {
                removeMessagesBefore(event.createdAt)
            }
            is TypingStopEvent -> {
                channelStateLogic.setTyping(event.user.id, null)
            }
            is TypingStartEvent -> {
                channelStateLogic.setTyping(event.user.id, event)
            }
            is MessageReadEvent -> {
                channelStateLogic.updateRead(ChannelUserRead(event.user, event.createdAt))
            }
            is NotificationMarkReadEvent -> {
                channelStateLogic.updateRead(ChannelUserRead(event.user, event.createdAt))
            }
            is MarkAllReadEvent -> {
                channelStateLogic.updateRead(ChannelUserRead(event.user, event.createdAt))
            }
            is NotificationInviteAcceptedEvent -> {
                channelStateLogic.upsertMember(event.member)
                channelStateLogic.updateChannelData(event.channel)
            }
            is NotificationInviteRejectedEvent -> {
                channelStateLogic.upsertMember(event.member)
                channelStateLogic.updateChannelData(event.channel)
            }
            is NotificationChannelMutesUpdatedEvent -> {
                event.me.channelMutes.any { mute ->
                    mute.channel.cid == mutableState.cid
                }.let(channelStateLogic::updateMute)
            }
            is ChannelUserBannedEvent,
            is ChannelUserUnbannedEvent,
            is NotificationChannelDeletedEvent,
            is NotificationInvitedEvent,
            is ConnectedEvent,
            is ConnectingEvent,
            is DisconnectedEvent,
            is ErrorEvent,
            is GlobalUserBannedEvent,
            is GlobalUserUnbannedEvent,
            is HealthEvent,
            is NotificationMutesUpdatedEvent,
            is UnknownEvent,
            is UserDeletedEvent,
            -> Unit // Ignore these events
        }
    }

    fun toChannel(): Channel = mutableState.toChannel()

    internal fun replyMessage(repliedMessage: Message?) {
<<<<<<< HEAD
        channelStateLogic.replyMessage(repliedMessage)
=======
        mutableState._repliedMessage.value = repliedMessage
    }

    private companion object {
        private const val TAG = "Channel-Logic"
        private const val OFFSET_EVENT_TIME = 5L
>>>>>>> ef636c5e
    }
}<|MERGE_RESOLUTION|>--- conflicted
+++ resolved
@@ -89,12 +89,7 @@
 import io.getstream.chat.android.offline.model.querychannels.pagination.internal.toAnyChannelPaginationRequest
 import io.getstream.chat.android.offline.plugin.state.channel.internal.ChannelMutableStateImpl
 import io.getstream.chat.android.offline.repository.builder.internal.RepositoryFacade
-<<<<<<< HEAD
-=======
-import io.getstream.chat.android.offline.utils.Event
-import io.getstream.chat.android.offline.utils.internal.isChannelMutedForCurrentUser
 import io.getstream.logging.StreamLog
->>>>>>> ef636c5e
 import java.util.Date
 
 /**
@@ -301,109 +296,7 @@
         repos.insertMessages(messages)
     }
 
-<<<<<<< HEAD
     internal fun upsertMessage(message: Message) = channelStateLogic.upsertMessages(listOf(message))
-=======
-    internal fun upsertMessage(message: Message) = upsertMessages(listOf(message))
-
-    private fun setWatcherCount(watcherCount: Int) {
-        if (watcherCount != mutableState._watcherCount.value) {
-            mutableState._watcherCount.value = watcherCount
-        }
-    }
-
-    private fun setMembers(members: List<Member>) {
-        mutableState._members.value = (mutableState._members.value + members.associateBy(Member::getUserId))
-    }
-
-    private fun updateChannelData(channel: Channel) {
-        val currentOwnCapabilities = mutableState._channelData.value?.ownCapabilities ?: emptySet()
-        mutableState._channelData.value = ChannelData(channel, currentOwnCapabilities)
-    }
-
-    private fun setWatchers(watchers: List<User>) {
-        mutableState._watchers.value = (mutableState._watchers.value + watchers.associateBy { it.id })
-    }
-
-    /**
-     * Increments the unread count of the Channel if necessary.
-     *
-     * @param message [Message].
-     */
-    private fun incrementUnreadCountIfNecessary(message: Message) {
-        val user = globalMutableState.user.value ?: return
-        val currentUserId = user.id
-
-        /* Only one thread can access this logic per time. If two messages pass the shouldIncrementUnreadCount at the
-         * same time, one increment can be lost.
-         */
-        synchronized(this) {
-            val readState = mutableState._read.value?.copy() ?: ChannelUserRead(user)
-            val unreadCount: Int = readState.unreadMessages
-            val lastMessageSeenDate = readState.lastMessageSeenDate
-
-            val shouldIncrementUnreadCount =
-                message.shouldIncrementUnreadCount(
-                    currentUserId = currentUserId,
-                    lastMessageAtDate = lastMessageSeenDate,
-                    isChannelMuted = isChannelMutedForCurrentUser(mutableState.cid)
-                )
-
-            if (shouldIncrementUnreadCount) {
-                logger.logD(
-                    "It is necessary to increment the unread count for channel: " +
-                        "${mutableState._channelData.value?.channelId}. The last seen message was " +
-                        "at: $lastMessageSeenDate. " +
-                        "New unread count: ${unreadCount + 1}"
-                )
-
-                mutableState._read.value = readState.apply {
-                    this.unreadMessages = unreadCount + 1
-                    this.lastMessageSeenDate = message.createdAt
-                }
-                mutableState._reads.value = mutableState._reads.value.apply {
-                    this[currentUserId]?.lastMessageSeenDate = message.createdAt
-                    this[currentUserId]?.unreadMessages = unreadCount + 1
-                }
-                mutableState._unreadCount.value = unreadCount + 1
-            }
-        }
-    }
-
-    internal fun updateReads(reads: List<ChannelUserRead>) {
-        globalMutableState.user.value?.let { currentUser ->
-            val currentUserId = currentUser.id
-            val previousUserIdToReadMap = mutableState._reads.value
-            val incomingUserIdToReadMap = reads.associateBy(ChannelUserRead::getUserId).toMutableMap()
-
-            /**
-             * It's possible that the data coming back from the online channel query has a last read date that's
-             * before what we've last pushed to the UI. We want to ignore this, as it will cause an unread state
-             * to show in the channel list.
-             */
-            incomingUserIdToReadMap[currentUserId]?.let { incomingUserRead ->
-                incomingUserRead.lastMessageSeenDate = mutableState._read.value?.lastMessageSeenDate
-
-                // the previous last Read date that is most current
-                val previousLastRead =
-                    mutableState._read.value?.lastRead ?: previousUserIdToReadMap[currentUserId]?.lastRead
-
-                // Use AFTER to determine if the incoming read is more current.
-                // This prevents updates if it's BEFORE or EQUAL TO the previous Read.
-                val shouldUpdateByIncoming = previousLastRead == null || incomingUserRead.lastRead?.inOffsetWith(
-                    previousLastRead,
-                    OFFSET_EVENT_TIME
-                ) == true
-
-                if (shouldUpdateByIncoming) {
-                    mutableState._read.value = incomingUserRead
-                    mutableState._unreadCount.value = incomingUserRead.unreadMessages
-                } else {
-                    // if the previous Read was more current, replace the item in the update map
-                    incomingUserIdToReadMap[currentUserId] = ChannelUserRead(currentUser, previousLastRead)
-                }
-            }
->>>>>>> ef636c5e
 
     internal fun upsertMessages(messages: List<Message>) {
         channelStateLogic.upsertMessages(messages)
@@ -744,15 +637,10 @@
     fun toChannel(): Channel = mutableState.toChannel()
 
     internal fun replyMessage(repliedMessage: Message?) {
-<<<<<<< HEAD
         channelStateLogic.replyMessage(repliedMessage)
-=======
-        mutableState._repliedMessage.value = repliedMessage
     }
 
     private companion object {
         private const val TAG = "Channel-Logic"
-        private const val OFFSET_EVENT_TIME = 5L
->>>>>>> ef636c5e
     }
 }