--- conflicted
+++ resolved
@@ -21,11 +21,8 @@
 import io.getstream.chat.android.client.api.models.QueryChannelRequest
 import io.getstream.chat.android.client.api.models.WatchChannelRequest
 import io.getstream.chat.android.client.call.await
-<<<<<<< HEAD
 import io.getstream.chat.android.client.channel.state.ChannelState
 import io.getstream.chat.android.client.errors.ChatError
-=======
->>>>>>> c21f33e1
 import io.getstream.chat.android.client.events.ChannelDeletedEvent
 import io.getstream.chat.android.client.events.ChannelHiddenEvent
 import io.getstream.chat.android.client.events.ChannelTruncatedEvent
@@ -76,10 +73,7 @@
 import io.getstream.chat.android.client.extensions.internal.applyPagination
 import io.getstream.chat.android.client.extensions.internal.users
 import io.getstream.chat.android.client.extensions.internal.wasCreatedBeforeOrAt
-<<<<<<< HEAD
-=======
 import io.getstream.chat.android.client.extensions.isPermanent
->>>>>>> c21f33e1
 import io.getstream.chat.android.client.logger.ChatLogger
 import io.getstream.chat.android.client.models.Channel
 import io.getstream.chat.android.client.models.ChannelConfig
@@ -306,133 +300,7 @@
         repos.insertMessages(messages)
     }
 
-<<<<<<< HEAD
     internal fun upsertMessage(message: Message) = channelStateLogic.upsertMessages(listOf(message))
-=======
-    internal fun upsertMessage(message: Message) = upsertMessages(listOf(message))
-
-    private fun setWatcherCount(watcherCount: Int) {
-        if (watcherCount != mutableState._watcherCount.value) {
-            mutableState._watcherCount.value = watcherCount
-        }
-    }
-
-    private fun setMembers(members: List<Member>) {
-        mutableState._members.value = (mutableState._members.value + members.associateBy(Member::getUserId))
-    }
-
-    private fun updateChannelData(channel: Channel) {
-        val currentOwnCapabilities = mutableState._channelData.value?.ownCapabilities ?: emptySet()
-        mutableState._channelData.value = ChannelData(channel, currentOwnCapabilities)
-    }
-
-    private fun setWatchers(watchers: List<User>) {
-        mutableState._watchers.value = (mutableState._watchers.value + watchers.associateBy { it.id })
-    }
-
-    /**
-     * Increments the unread count of the Channel if necessary.
-     *
-     * @param message [Message].
-     */
-    private fun incrementUnreadCountIfNecessary(message: Message) {
-        val currentUserId = globalMutableState.user.value?.id ?: return
-
-        /* Only one thread can access this logic per time. If two messages pass the shouldIncrementUnreadCount at the
-         * same time, one increment can be lost.
-         */
-        synchronized(this) {
-            val readState = mutableState._read.value?.copy()
-            val unreadCount: Int = readState?.unreadMessages ?: 0
-            val lastMessageSeenDate = readState?.lastMessageSeenDate
-
-            val shouldIncrementUnreadCount =
-                message.shouldIncrementUnreadCount(
-                    currentUserId = currentUserId,
-                    lastMessageAtDate = lastMessageSeenDate,
-                    isChannelMuted = isChannelMutedForCurrentUser(mutableState.cid)
-                )
-
-            if (shouldIncrementUnreadCount) {
-                logger.logD(
-                    "It is necessary to increment the unread count for channel: " +
-                        "${mutableState._channelData.value?.channelId}. The last seen message was " +
-                        "at: $lastMessageSeenDate. " +
-                        "New unread count: ${unreadCount + 1}"
-                )
-
-                mutableState._read.value = readState.apply { this?.unreadMessages = unreadCount + 1 }
-                mutableState._reads.value = mutableState._reads.value.apply {
-                    this[currentUserId]?.lastMessageSeenDate = message.createdAt
-                    this[currentUserId]?.unreadMessages = unreadCount + 1
-                }
-                mutableState._unreadCount.value = unreadCount + 1
-            }
-        }
-    }
-
-    internal fun updateReads(reads: List<ChannelUserRead>) {
-        globalMutableState.user.value?.let { currentUser ->
-            val currentUserId = currentUser.id
-            val previousUserIdToReadMap = mutableState._reads.value
-            val incomingUserIdToReadMap = reads.associateBy(ChannelUserRead::getUserId).toMutableMap()
-
-            /**
-             * It's possible that the data coming back from the online channel query has a last read date that's
-             * before what we've last pushed to the UI. We want to ignore this, as it will cause an unread state
-             * to show in the channel list.
-             */
-            incomingUserIdToReadMap[currentUserId]?.let { incomingUserRead ->
-                incomingUserRead.lastMessageSeenDate = mutableState._read.value?.lastMessageSeenDate
-
-                // the previous last Read date that is most current
-                val previousLastRead =
-                    mutableState._read.value?.lastRead ?: previousUserIdToReadMap[currentUserId]?.lastRead
-
-                // Use AFTER to determine if the incoming read is more current.
-                // This prevents updates if it's BEFORE or EQUAL TO the previous Read.
-                val shouldUpdateByIncoming = previousLastRead == null || incomingUserRead.lastRead?.inOffsetWith(
-                    previousLastRead,
-                    OFFSET_EVENT_TIME
-                ) == true
-
-                if (shouldUpdateByIncoming) {
-                    mutableState._read.value = incomingUserRead
-                    mutableState._unreadCount.value = incomingUserRead.unreadMessages
-                } else {
-                    // if the previous Read was more current, replace the item in the update map
-                    incomingUserIdToReadMap[currentUserId] = ChannelUserRead(currentUser, previousLastRead)
-                }
-            }
-
-            // always post the newly updated map
-            mutableState._reads.value = (previousUserIdToReadMap + incomingUserIdToReadMap)
-        }
-    }
-
-    private fun updateRead(read: ChannelUserRead) = updateReads(listOf(read))
-
-    /**
-     * Updates [ChannelMutableState._messages] with new messages.
-     * The message will by only updated if its creation/update date is newer than the one stored in the StateFlow.
-     *
-     * @param messages The list of messages to update.
-     */
-    private fun parseMessages(messages: List<Message>): Map<String, Message> {
-        val currentMessages = mutableState._messages.value
-        return currentMessages + attachmentUrlValidator.updateValidAttachmentsUrl(messages, currentMessages)
-            .filter { newMessage -> isMessageNewerThanCurrent(currentMessages[newMessage.id], newMessage) }
-            .associateBy(Message::id)
-    }
-
-    private fun isMessageNewerThanCurrent(currentMessage: Message?, newMessage: Message): Boolean {
-        return if (newMessage.syncStatus == SyncStatus.COMPLETED) {
-            currentMessage?.lastUpdateTime() ?: NEVER.time <= newMessage.lastUpdateTime()
-        } else {
-            currentMessage?.lastLocalUpdateTime() ?: NEVER.time <= newMessage.lastLocalUpdateTime()
-        }
-    }
->>>>>>> c21f33e1
 
     internal fun upsertMessages(messages: List<Message>) {
         channelStateLogic.upsertMessages(messages)
@@ -608,20 +476,6 @@
         }
     }
 
-<<<<<<< HEAD
-=======
-    private fun setTyping(userId: String, event: ChatEvent?) {
-        val copy = mutableState._typing.value.toMutableMap()
-        if (event == null) {
-            copy.remove(userId)
-        } else {
-            copy[userId] = event
-        }
-        globalMutableState.user.value?.id.let(copy::remove)
-        mutableState._typing.value = copy.toMap()
-    }
-
->>>>>>> c21f33e1
     /**
      * Handles events received from the socket.
      *
@@ -775,14 +629,10 @@
     fun toChannel(): Channel = mutableState.toChannel()
 
     internal fun replyMessage(repliedMessage: Message?) {
-<<<<<<< HEAD
         channelStateLogic.replyMessage(repliedMessage)
-=======
-        mutableState._repliedMessage.value = repliedMessage
     }
 
     private companion object {
         private const val OFFSET_EVENT_TIME = 5L
->>>>>>> c21f33e1
     }
 }