package io.getstream.chat.android.livedata.controller

import NEVER
import android.webkit.MimeTypeMap
import androidx.lifecycle.LiveData
import androidx.lifecycle.Transformations
import androidx.lifecycle.asLiveData
import io.getstream.chat.android.client.ChatClient
import io.getstream.chat.android.client.api.models.Pagination
import io.getstream.chat.android.client.api.models.SendActionRequest
import io.getstream.chat.android.client.errors.ChatError
import io.getstream.chat.android.client.events.ChannelDeletedEvent
import io.getstream.chat.android.client.events.ChannelHiddenEvent
import io.getstream.chat.android.client.events.ChannelTruncatedEvent
import io.getstream.chat.android.client.events.ChannelUpdatedEvent
import io.getstream.chat.android.client.events.ChannelVisibleEvent
import io.getstream.chat.android.client.events.ChatEvent
import io.getstream.chat.android.client.events.MarkAllReadEvent
import io.getstream.chat.android.client.events.MemberAddedEvent
import io.getstream.chat.android.client.events.MemberRemovedEvent
import io.getstream.chat.android.client.events.MemberUpdatedEvent
import io.getstream.chat.android.client.events.MessageDeletedEvent
import io.getstream.chat.android.client.events.MessageReadEvent
import io.getstream.chat.android.client.events.MessageUpdatedEvent
import io.getstream.chat.android.client.events.NewMessageEvent
import io.getstream.chat.android.client.events.NotificationAddedToChannelEvent
import io.getstream.chat.android.client.events.NotificationChannelTruncatedEvent
import io.getstream.chat.android.client.events.NotificationMarkReadEvent
import io.getstream.chat.android.client.events.NotificationMessageNewEvent
import io.getstream.chat.android.client.events.ReactionDeletedEvent
import io.getstream.chat.android.client.events.ReactionNewEvent
import io.getstream.chat.android.client.events.TypingStartEvent
import io.getstream.chat.android.client.events.TypingStopEvent
import io.getstream.chat.android.client.events.UserPresenceChangedEvent
import io.getstream.chat.android.client.events.UserStartWatchingEvent
import io.getstream.chat.android.client.events.UserStopWatchingEvent
import io.getstream.chat.android.client.events.UserUpdatedEvent
import io.getstream.chat.android.client.logger.ChatLogger
import io.getstream.chat.android.client.models.Attachment
import io.getstream.chat.android.client.models.Channel
import io.getstream.chat.android.client.models.ChannelUserRead
import io.getstream.chat.android.client.models.Config
import io.getstream.chat.android.client.models.EventType
import io.getstream.chat.android.client.models.Member
import io.getstream.chat.android.client.models.Message
import io.getstream.chat.android.client.models.Reaction
import io.getstream.chat.android.client.models.User
import io.getstream.chat.android.client.utils.Result
import io.getstream.chat.android.client.utils.SyncStatus
import io.getstream.chat.android.livedata.ChannelData
import io.getstream.chat.android.livedata.ChatDomainImpl
import io.getstream.chat.android.livedata.controller.helper.MessageHelper
import io.getstream.chat.android.livedata.entity.ChannelConfigEntity
import io.getstream.chat.android.livedata.entity.ReactionEntity
import io.getstream.chat.android.livedata.extensions.addReaction
import io.getstream.chat.android.livedata.extensions.isImageMimetype
import io.getstream.chat.android.livedata.extensions.isPermanent
import io.getstream.chat.android.livedata.extensions.removeReaction
import io.getstream.chat.android.livedata.repository.MessageRepository
import io.getstream.chat.android.livedata.request.QueryChannelPaginationRequest
import io.getstream.chat.android.livedata.utils.ChannelUnreadCountLiveData
import io.getstream.chat.android.livedata.utils.computeUnreadCount
import kotlinx.coroutines.Job
import kotlinx.coroutines.async
import kotlinx.coroutines.cancelAndJoin
import kotlinx.coroutines.flow.MutableStateFlow
import kotlinx.coroutines.flow.map
import kotlinx.coroutines.launch
import wasCreatedAfter
import wasCreatedBeforeOrAt
import java.io.File
import java.util.Calendar
import java.util.Date
import java.util.concurrent.ConcurrentHashMap
import kotlin.collections.set

private const val KEY_MESSAGE_ACTION = "image_action"
private const val MESSAGE_ACTION_SHUFFLE = "shuffle"
private const val MESSAGE_ACTION_SEND = "send"

internal class ChannelControllerImpl(
    override val channelType: String,
    override val channelId: String,
    val client: ChatClient,
    val domainImpl: ChatDomainImpl
) :
    ChannelController {
    private val editJobs = mutableMapOf<String, Job>()
<<<<<<< HEAD
    private val _messages = MutableStateFlow<Map<String, Message>?>(null)
    private val _watcherCount = MutableStateFlow<Int>(0)
    private val _typing = MutableStateFlow<Map<String, ChatEvent>>(emptyMap())
    private val _reads = MutableStateFlow<Map<String, ChannelUserRead>>(emptyMap())
    private val _read = MutableStateFlow<ChannelUserRead?>(null)
    private val _endOfNewerMessages = MutableStateFlow(false)
    private val _endOfOlderMessages = MutableStateFlow(false)
    private val _loading = MutableStateFlow(false)
    private val _hidden = MutableStateFlow(false)
    private val _muted = MutableStateFlow(false)
    private val _watchers = MutableStateFlow<Map<String, User>>(emptyMap())
    private val _members = MutableStateFlow<Map<String, Member>>(emptyMap())
    private val _loadingOlderMessages = MutableStateFlow(false)
    private val _loadingNewerMessages = MutableStateFlow(false)
    private val _channelData = MutableStateFlow<ChannelData?>(null)
    private val _oldMessages = MutableStateFlow<Map<String, Message>?>(emptyMap())
=======
    private val _messages = MutableLiveData<Map<String, Message>>()
    private val _watcherCount = MutableLiveData<Int>()
    private val _typing = MutableLiveData<Map<String, ChatEvent>>()
    private val _reads = MutableLiveData<Map<String, ChannelUserRead>>()
    private val _read = MutableLiveData<ChannelUserRead>()
    private val _endOfNewerMessages = MutableLiveData(false)
    private val _endOfOlderMessages = MutableLiveData(false)
    private val _loading = MutableLiveData(false)
    private val _hidden = MutableLiveData(false)
    private val _muted = MutableLiveData(false)
    private val _watchers = MutableLiveData<Map<String, User>>(mapOf())
    private val _members = MutableLiveData<Map<String, Member>>()
    private val _loadingOlderMessages = MutableLiveData(false)
    private val _loadingNewerMessages = MutableLiveData(false)
    private val _channelData = MutableLiveData<ChannelData>()
    private val _oldMessages = MutableLiveData<Map<String, Message>>()
    private val lastMessageAt = MutableLiveData<Date?>()

>>>>>>> e8ff283c
    internal var hideMessagesBefore: Date? = null
    val unfilteredMessages: LiveData<List<Message>?> = _messages.map {
        if (it == null) { null } else { it.values.toList() }
    }.asLiveData()

    /** a list of messages sorted by message.createdAt */
    override val messages: LiveData<List<Message>> = messagesTransformation(_messages)

    override val oldMessages: LiveData<List<Message>> = messagesTransformation(_oldMessages)

    private fun messagesTransformation(messages: MutableStateFlow<Map<String, Message>?>): LiveData<List<Message>> {
        return Transformations.map(messages.asLiveData()) { messageMap ->
            if (messageMap == null) { null } else {
                messageMap.values
                    .asSequence()
                    .filter { it.parentId == null || it.showInChannel }
                    .filter { hideMessagesBefore == null || it.wasCreatedAfter(hideMessagesBefore) }
                    .sortedBy { it.createdAt ?: it.createdLocallyAt }
                    .toList()
                    .map { it.copy() }
            }
        }
    }

    /** the number of people currently watching the channel */
    override val watcherCount: LiveData<Int> = _watcherCount.asLiveData()

    /** the list of users currently watching this channel */
    override val watchers: LiveData<List<User>> = Transformations.map(_watchers.asLiveData()) {
        it.values.sortedBy { user -> user.createdAt }
    }

    /** who is currently typing (current user is excluded from this) */
    override val typing: LiveData<List<User>> = Transformations.map(_typing.asLiveData()) {
        it.values
            .sortedBy { event -> event.createdAt }
            .mapNotNull { event ->
                (event as? TypingStartEvent)?.user
                    ?: (event as? TypingStopEvent)?.user
            }
    }

    /** how far every user in this channel has read */
    override val reads: LiveData<List<ChannelUserRead>> = Transformations.map(_reads.asLiveData()) {
        it.values.sortedBy { userRead -> userRead.lastRead }
    }

    /** read status for the current user */
    override val read: LiveData<ChannelUserRead?> = _read.asLiveData()

    /**
     * unread count for this channel, calculated based on read state (this works even if you're offline)
     */
    override val unreadCount: LiveData<Int> =
        ChannelUnreadCountLiveData(
            domainImpl.currentUser,
            read,
            messages
        )

    /** the list of members of this channel */
    override val members: LiveData<List<Member>> = Transformations.map(_members.asLiveData()) {
        it.values.sortedBy { member -> member.createdAt }
    }

    /** LiveData object with the channel data */
    override val channelData: LiveData<ChannelData?> = _channelData.asLiveData()

    /** if the channel is currently hidden */
    override val hidden: LiveData<Boolean> = _hidden.asLiveData()

    /** if the channel is currently muted */
    override val muted: LiveData<Boolean> = _muted.asLiveData()

    /** if we are currently loading */
    override val loading: LiveData<Boolean> = _loading.asLiveData()

    /** if we are currently loading older messages */
    override val loadingOlderMessages: LiveData<Boolean> = _loadingOlderMessages.asLiveData()

    /** if we are currently loading newer messages */
    override val loadingNewerMessages: LiveData<Boolean> = _loadingNewerMessages.asLiveData()

    /** set to true if there are no more older messages to load */
    override val endOfOlderMessages: LiveData<Boolean> = _endOfOlderMessages.asLiveData()

    /** set to true if there are no more newer messages to load */
    override val endOfNewerMessages: LiveData<Boolean> = _endOfNewerMessages.asLiveData()

    override var recoveryNeeded: Boolean = false
    private var lastMarkReadEvent: Date? = null
    private var lastKeystrokeAt: Date? = null
    private var lastStartTypingEvent: Date? = null
    private val channelClient = client.channel(channelType, channelId)
    override val cid = "%s:%s".format(channelType, channelId)

    private val logger = ChatLogger.get("ChatDomain ChannelController")

    private val threadControllerMap: ConcurrentHashMap<String, ThreadControllerImpl> =
        ConcurrentHashMap()
    private val messageHelper = MessageHelper()

    fun getThread(threadId: String): ThreadControllerImpl = threadControllerMap.getOrPut(threadId) {
        ThreadControllerImpl(threadId, this, client, domainImpl)
            .also { domainImpl.scope.launch { it.watch() } }
    }

    private fun getConfig(): Config {
        return domainImpl.getChannelConfig(channelType)
    }

    fun keystroke(): Result<Boolean> {
        if (!getConfig().isTypingEvents) return Result(false, null)
        lastKeystrokeAt = Date()
        if (lastStartTypingEvent == null || lastKeystrokeAt!!.time - lastStartTypingEvent!!.time > 3000) {
            lastStartTypingEvent = lastKeystrokeAt
            val result = client.sendEvent(EventType.TYPING_START, channelType, channelId).execute()
            return if (result.isSuccess) {
                Result(result.isSuccess, null)
            } else {
                Result(result.isSuccess, null)
            }
        }
        return Result(false, null)
    }

    fun stopTyping(): Result<Boolean> {
        if (!getConfig().isTypingEvents) return Result(false, null)
        if (lastStartTypingEvent != null) {
            lastStartTypingEvent = null
            lastKeystrokeAt = null
            val result = client.sendEvent(EventType.TYPING_STOP, channelType, channelId).execute()
            return if (result.isSuccess) {
                Result(result.isSuccess, null)
            } else {
                Result(null, result.error())
            }
        }
        return Result(false, null)
    }

    /**
     * Marks the channel as read by the current user
     *
     * @return whether the channel was marked as read or not
     */
    internal suspend fun markRead(): Boolean {
        if (!getConfig().isReadEvents) {
            return false
        }

        // throttle the mark read
        val messages = sortedMessages()

        if (messages.isEmpty()) {
            logger.logI("No messages; nothing to mark read.")
            return false
        }

        return messages
            .last()
            .let { it.createdAt ?: it.createdLocallyAt }
            .let { lastMessageDate ->
                val shouldUpdate =
                    lastMarkReadEvent == null || lastMessageDate?.after(lastMarkReadEvent) == true

                if (!shouldUpdate) {
                    logger.logI("Last message date [$lastMessageDate] is not after last read event [$lastMarkReadEvent]; no need to update.")
                    return false
                }

                lastMarkReadEvent = lastMessageDate

                // update live data with new read
                updateRead(ChannelUserRead(domainImpl.currentUser, lastMarkReadEvent))

                shouldUpdate
            }
    }

    private fun sortedMessages(): List<Message> {
        // sorted ascending order, so the oldest messages are at the beginning of the list
        var messages = emptyList<Message>()
        _messages.value?.let { mapOfMessages ->
            messages = mapOfMessages.values
                .sortedBy { it.createdAt ?: it.createdLocallyAt }
                .filter { hideMessagesBefore == null || it.wasCreatedAfter(hideMessagesBefore) }
        }
        return messages
    }

    private suspend fun removeMessagesBefore(date: Date) {
        val copy = _messages.value ?: mutableMapOf()
        // start off empty
        _messages.value = mutableMapOf()
        // call upsert with the messages that are recent
        val recentMessages = copy.values.filter { it.wasCreatedAfter(date) }
        upsertMessages(recentMessages)
    }

    suspend fun hide(clearHistory: Boolean): Result<Unit> {
        setHidden(true)
        val result = channelClient.hide(clearHistory).execute()
        if (result.isSuccess) {
            val channelEntity = domainImpl.repos.channels.select(cid)
            channelEntity?.let {
                it.hidden = true
                if (clearHistory) {
                    val now = Date()
                    it.hideMessagesBefore = now
                    hideMessagesBefore = now
                    removeMessagesBefore(now)
                    domainImpl.repos.messages.deleteChannelMessagesBefore(cid, now)
                }
                domainImpl.repos.channels.insert(it)
            }
        }
        return result
    }

    suspend fun show(): Result<Unit> {
        setHidden(false)
        val result = channelClient.show().execute()
        if (result.isSuccess) {
            val channelEntity = domainImpl.repos.channels.select(cid)
            channelEntity?.let {
                it.hidden = false
                domainImpl.repos.channels.insert(it)
            }
        }
        return result
    }

    suspend fun watch(limit: Int = 30) {
        // Otherwise it's too easy for devs to create UI bugs which DDOS our API
        if (_loading.value == true) {
            logger.logI("Another request to watch this channel is in progress. Ignoring this request.")
            return
        }
        _loading.value = true
        val pagination = QueryChannelPaginationRequest(limit)
        runChannelQuery(pagination)

        _loading.value = false
    }

    fun loadMoreMessagesRequest(
        limit: Int = 30,
        direction: Pagination
    ): QueryChannelPaginationRequest {
        val messages = sortedMessages()
        val request = QueryChannelPaginationRequest(limit)
        if (messages.isNotEmpty()) {
            val messageId: String = when (direction) {
                Pagination.GREATER_THAN_OR_EQUAL, Pagination.GREATER_THAN -> {
                    messages.last().id
                }
                Pagination.LESS_THAN, Pagination.LESS_THAN_OR_EQUAL -> {
                    messages.first().id
                }
            }
            request.apply {
                messageFilterDirection = direction
                messageFilterValue = messageId
            }
        }

        return request
    }

    suspend fun loadOlderMessages(limit: Int = 30): Result<Channel> {
        if (_loadingOlderMessages.value == true) {
            logger.logI("Another request to load older messages is in progress. Ignoring this request.")
            return Result(
                null,
                ChatError("Another request to load older messages is in progress. Ignoring this request.")
            )
        }
        _loadingOlderMessages.value = true
        val pagination = loadMoreMessagesRequest(limit, Pagination.LESS_THAN)
        val result = runChannelQuery(pagination)
        _loadingOlderMessages.value = false
        return result
    }

    suspend fun loadNewerMessages(limit: Int = 30): Result<Channel> {
        if (_loadingNewerMessages.value) {
            logger.logI("Another request to load newer messages is in progress. Ignoring this request.")
            return Result(
                null,
                ChatError("Another request to load newer messages is in progress. Ignoring this request.")
            )
        }
        _loadingNewerMessages.value = true
        val pagination = loadMoreMessagesRequest(limit, Pagination.GREATER_THAN)
        val result = runChannelQuery(pagination)
        _loadingNewerMessages.value = false
        return result
    }

    suspend fun runChannelQuery(pagination: QueryChannelPaginationRequest): Result<Channel> {
        // first we load the data from room and update the messages and channel livedata
<<<<<<< HEAD
        val queryOfflineJob = domainImpl.scopeIO.async { runChannelQueryOffline(pagination) }
=======
        val queryOfflineJob = domainImpl.scope.async { runChannelQueryOffline(pagination) }
>>>>>>> e8ff283c

        // start the online query before queryOfflineJob.await
        val queryOnlineJob = if (domainImpl.isOnline()) {
            domainImpl.scope.async { runChannelQueryOnline(pagination) }
        } else {
            null
        }
        val localChannel = queryOfflineJob.await()
        if (localChannel != null) {
            if (pagination.messageFilterDirection == Pagination.LESS_THAN) {
                updateOldMessagesFromLocalChannel(localChannel)
            } else {
                updateLiveDataFromLocalChannel(localChannel)
            }
        }

        // if we are online we we run the actual API call
        return if (queryOnlineJob != null) {
            val response = queryOnlineJob.await()
            if (response.isSuccess) {
                updateLiveDataFromChannel(response.data())
            }
            response
        } else {
            // if we are not offline we mark it as needing recovery
            recoveryNeeded = true
            Result(localChannel, null)
        }
    }

    suspend fun runChannelQueryOffline(pagination: QueryChannelPaginationRequest): Channel? {
        val selectedChannel = domainImpl.selectAndEnrichChannel(cid, pagination)

        selectedChannel?.also { channel ->
            channel.config = domainImpl.getChannelConfig(channel.type)
            _loading.value = false
            logger.logI("Loaded channel ${channel.cid} from offline storage with ${channel.messages.size} messages")
        }

        return selectedChannel
    }

    suspend fun runChannelQueryOnline(pagination: QueryChannelPaginationRequest): Result<Channel> {
        val request = pagination.toQueryChannelRequest(domainImpl.userPresence)
        val response = channelClient.watch(request).execute()

        if (response.isSuccess) {
            recoveryNeeded = false
            val channelResponse = response.data()
            if (pagination.messageLimit > channelResponse.messages.size) {
                if (request.isFilteringNewerMessages()) {
                    _endOfNewerMessages.value = true
                } else {
                    _endOfOlderMessages.value = true
                }
            }
            // first thing here needs to be updating configs otherwise we have a race with receiving events
            val configEntities = ChannelConfigEntity(channelResponse.type, channelResponse.config)
            domainImpl.repos.configs.insert(listOf(configEntities))

            domainImpl.storeStateForChannel(channelResponse)
        } else {
            recoveryNeeded = true
            domainImpl.addError(response.error())
        }
        return response
    }

    /**
     * - Generate an ID
     * - Insert the message into offline storage with sync status set to Sync Needed
     * - If we're online do the send message request
     * - If the request fails we retry according to the retry policy set on the repo
     */

    suspend fun sendMessage(
        message: Message,
        attachmentTransformer: ((at: Attachment, file: File) -> Attachment)? = null
    ): Result<Message> {
        val online = domainImpl.isOnline()
        val newMessage = message.copy()

        // set defaults for id, cid and created at
        if (newMessage.id.isEmpty()) {
            newMessage.id = domainImpl.generateMessageId()
        }
        if (newMessage.cid.isEmpty()) {
            newMessage.cid = cid
        }

        newMessage.user = domainImpl.currentUser
        // TODO: type should be a sealed/class or enum at the client level
        newMessage.type = if (newMessage.text.startsWith("/")) {
            "ephemeral"
        } else {
            "regular"
        }
        newMessage.createdLocallyAt = newMessage.createdAt ?: newMessage.createdLocallyAt ?: Date()
        newMessage.syncStatus = SyncStatus.IN_PROGRESS
        if (!online) {
            newMessage.syncStatus = SyncStatus.SYNC_NEEDED
        }

        // TODO remove usage of MessageEntity
        val messageEntity = MessageRepository.toEntity(newMessage)

        // Update livedata in channel controller
        upsertMessage(newMessage)
        // TODO: an event broadcasting feature for LOCAL/offline events on the LLC would be a cleaner approach
        // Update livedata for currently running queries
        for (query in domainImpl.getActiveQueries()) {
            query.refreshChannel(cid)
        }

        // we insert early to ensure we don't lose messages
        domainImpl.repos.messages.insert(newMessage)

        val channelStateEntity = domainImpl.repos.channels.select(newMessage.cid)
        channelStateEntity?.let {
            // update channel lastMessage at and lastMessageAt
            it.updateLastMessage(messageEntity)
            domainImpl.repos.channels.insert(it)
        }

        return if (online) {
            // upload attachments
            logger.logI("Uploading attachments for message with id ${newMessage.id} and text ${newMessage.text}")
            newMessage.attachments = newMessage.attachments.map {
                var attachment: Attachment = it
                if (it.upload != null) {
                    val result = uploadAttachment(it, attachmentTransformer)
                    if (result.isSuccess) {
                        attachment = result.data()
                    }
                }
                attachment
            }.toMutableList()

            logger.logI("Starting to send message with id ${newMessage.id} and text ${newMessage.text}")

            val result = domainImpl.runAndRetry { channelClient.sendMessage(newMessage) }
            if (result.isSuccess) {
                val processedMessage: Message = result.data()
                processedMessage.apply {
                    syncStatus = SyncStatus.COMPLETED
                    domainImpl.repos.messages.insert(this)
                }

                upsertMessage(processedMessage)
                Result(processedMessage, null)
            } else {

                logger.logE(
                    "Failed to send message with id ${newMessage.id} and text ${newMessage.text}: ${result.error()}",
                    result.error()
                )

                if (result.error().isPermanent()) {
                    newMessage.syncStatus = SyncStatus.FAILED_PERMANENTLY
                } else {
                    newMessage.syncStatus = SyncStatus.SYNC_NEEDED
                }
                upsertMessage(newMessage)
                domainImpl.repos.messages.insert(newMessage)
                Result(newMessage, result.error())
            }
        } else {
            logger.logI("Chat is offline, postponing send message with id ${newMessage.id} and text ${newMessage.text}")
            Result(newMessage, null)
        }
    }

    /**
     * Upload the attachment.upload file for the given attachment
     * Structure of the resulting attachment object can be adjusted using the attachmentTransformer
     */
    internal suspend fun uploadAttachment(
        attachment: Attachment,
        attachmentTransformer: ((at: Attachment, file: File) -> Attachment)? = null
    ): Result<Attachment> {
        val file =
            checkNotNull(attachment.upload) { "upload file shouldn't be called on attachment without a attachment.upload" }
        val mimeType = MimeTypeMap.getSingleton().getMimeTypeFromExtension(file.extension)
        val attachmentType = if (mimeType.isImageMimetype()) {
            TYPE_IMAGE
        } else {
            TYPE_FILE
        }
        val pathResult = if (attachmentType == TYPE_IMAGE) {
            sendImage(file)
        } else {
            sendFile(file)
        }
        val url = if (pathResult.isError) null else pathResult.data()
        val uploadState =
            if (pathResult.isError) Attachment.UploadState.Failed(pathResult.error()) else Attachment.UploadState.Success

        var newAttachment = attachment.copy(
            name = file.name,
            fileSize = file.length().toInt(),
            mimeType = mimeType ?: "",
            url = url,
            uploadState = uploadState,
            type = attachmentType
        ).apply {
            url?.let {
                if (attachmentType == TYPE_IMAGE) {
                    imageUrl = it
                } else {
                    assetUrl = it
                }
            }
        }

        // allow the user to change the format of the attachment
        if (attachmentTransformer != null) {
            newAttachment = attachmentTransformer(newAttachment, file)
        }

        return Result(newAttachment, if (pathResult.isError) pathResult.error() else null)
    }

    /**
     * Cancels ephemeral Message.
     * Removes message from the offline storage and memory and notifies about update.
     */
    suspend fun cancelMessage(message: Message): Result<Boolean> {
        if ("ephemeral" != message.type) {
            throw IllegalArgumentException("Only ephemeral message can be canceled")
        }

        domainImpl.repos.messages.deleteChannelMessage(message)
        removeLocalMessage(message)
        return Result(true)
    }

    suspend fun sendGiphy(message: Message): Result<Message> {
        val request = SendActionRequest(
            message.cid,
            message.id,
            message.type,
            mapOf(KEY_MESSAGE_ACTION to MESSAGE_ACTION_SEND)
        )
        val result = domainImpl.runAndRetry { channelClient.sendAction(request) }
        removeLocalMessage(message)
        return if (result.isSuccess) {
            Result(result.data())
        } else {
            Result(result.error())
        }
    }

    suspend fun shuffleGiphy(message: Message): Result<Message> {
        val request = SendActionRequest(
            message.cid,
            message.id,
            message.type,
            mapOf(KEY_MESSAGE_ACTION to MESSAGE_ACTION_SHUFFLE)
        )
        val result = domainImpl.runAndRetry { channelClient.sendAction(request) }
        removeLocalMessage(message)
        return if (result.isSuccess) {
            val processedMessage: Message = result.data()
            processedMessage.apply {
                syncStatus = SyncStatus.COMPLETED
                domainImpl.repos.messages.insert(this)
            }
            upsertMessage(processedMessage)
            Result(processedMessage)
        } else {
            Result(result.error())
        }
    }

    suspend fun sendImage(file: File): Result<String> {
        return client.sendImage(channelType, channelId, file).execute()
    }

    suspend fun sendFile(file: File): Result<String> {
        return client.sendFile(channelType, channelId, file).execute()
    }

    /**
     * sendReaction posts the reaction on local storage
     * message reaction count should increase, latest reactions and own_reactions should be updated
     *
     * If you're online we make the API call to sync to the server
     * If the request fails we retry according to the retry policy set on the repo
     */
    suspend fun sendReaction(reaction: Reaction): Result<Reaction> {
        reaction.user = domainImpl.currentUser
        val online = domainImpl.isOnline()
        // insert the message into local storage

        reaction.syncStatus = SyncStatus.IN_PROGRESS
        if (!online) {
            reaction.syncStatus = SyncStatus.SYNC_NEEDED
        }
        domainImpl.repos.reactions.insertReaction(reaction)
        // update livedata
        val currentMessage = getMessage(reaction.messageId)
        currentMessage?.let {
            it.addReaction(reaction, true)
            upsertMessage(it)
            domainImpl.repos.messages.insert(it)
        }

        if (online) {
            val runnable = {
                client.sendReaction(reaction)
            }
            val result = domainImpl.runAndRetry(runnable)
            return if (result.isSuccess) {
                reaction.syncStatus = SyncStatus.COMPLETED
                domainImpl.repos.reactions.insertReaction(reaction)
                Result(result.data(), null)
            } else {
                logger.logE(
                    "Failed to send reaction of type ${reaction.type} on messge ${reaction.messageId}",
                    result.error()
                )

                if (result.error().isPermanent()) {
                    reaction.syncStatus = SyncStatus.FAILED_PERMANENTLY
                } else {
                    reaction.syncStatus = SyncStatus.SYNC_NEEDED
                }
                domainImpl.repos.reactions.insertReaction(reaction)
                Result(null, result.error())
            }
        }
        return Result(reaction, null)
    }

    suspend fun deleteReaction(reaction: Reaction): Result<Message> {
        val online = domainImpl.isOnline()
        reaction.user = domainImpl.currentUser
        reaction.syncStatus = SyncStatus.IN_PROGRESS
        if (!online) {
            reaction.syncStatus = SyncStatus.SYNC_NEEDED
        }

        val reactionEntity = ReactionEntity(reaction)
        reactionEntity.deletedAt = Date()
        domainImpl.repos.reactions.insert(reactionEntity)

        // update livedata
        val currentMessage = getMessage(reaction.messageId)
        currentMessage?.let {
            it.removeReaction(reaction, true)
            upsertMessage(it)
            domainImpl.repos.messages.insert(it)
        }

        if (online) {
            val runnable = {
                client.deleteReaction(reaction.messageId, reaction.type)
            }
            val result = domainImpl.runAndRetry(runnable)
            return if (result.isSuccess) {
                reaction.syncStatus = SyncStatus.COMPLETED
                domainImpl.repos.reactions.insertReaction(reaction)
                Result(result.data(), null)
            } else {
                if (result.error().isPermanent()) {
                    reaction.syncStatus = SyncStatus.FAILED_PERMANENTLY
                } else {
                    reaction.syncStatus = SyncStatus.SYNC_NEEDED
                }
                domainImpl.repos.reactions.insertReaction(reaction)
                Result(null, result.error())
            }
        }
        return Result(currentMessage, null)
    }

    private suspend fun setWatcherCount(watcherCount: Int) {
        if (watcherCount != _watcherCount.value) {
            _watcherCount.value = watcherCount
        }
    }

    // This one needs to be public for flows such as running a message action

    internal suspend fun upsertMessage(message: Message) {
        upsertMessages(listOf(message))
    }

    private suspend fun upsertEventMessage(message: Message) {
        // make sure we don't lose ownReactions
        getMessage(message.id)?.let {
            message.ownReactions = it.ownReactions
        }
        upsertMessages(listOf(message))
    }

    override fun getMessage(messageId: String): Message? {
        val copy = _messages.value ?: emptyMap()
        var message = copy[messageId]

        if (hideMessagesBefore != null) {
            if (message != null && message.wasCreatedBeforeOrAt(hideMessagesBefore)) {
                message = null
            }
        }

        return message
    }

    private fun parseMessages(messages: List<Message>): Map<String, Message> {
        val copy = _messages.value ?: emptyMap()
        val newMessages = messageHelper.updateValidAttachmentsUrl(messages, copy)
        // filter out old events
        val freshMessages = mutableListOf<Message>()
        for (message in newMessages) {
            val oldMessage = copy[message.id]
            var outdated = false
            if (oldMessage != null) {
                val oldTime =
                    oldMessage.updatedAt?.time ?: oldMessage.updatedLocallyAt?.time ?: NEVER.time
                val newTime =
                    message.updatedAt?.time ?: message.updatedLocallyAt?.time ?: NEVER.time
                outdated = oldTime > newTime
            }
            if (!outdated) {
                freshMessages.add(message)
            } else {
                val oldDate = oldMessage?.updatedAt
                logger.logW("Skipping outdated message update for message with text ${message.text}. Old message date is $oldDate new message date id ${message.updatedAt}")
            }
        }

        // return all the fresh messages
        return copy + messages.map { it.copy() }.associateBy(Message::id)
    }

    private suspend fun upsertMessages(messages: List<Message>) {
        val newMessages = parseMessages(messages)
        _messages.value = newMessages
    }

    private fun upsertOldMessages(messages: List<Message>) {
        val parsedMessages = parseMessages(messages)
        _oldMessages.value = parsedMessages
    }

    private fun removeLocalMessage(message: Message) {
        val messages = _messages.value ?: emptyMap()
        _messages.value = messages - message.id
    }

    override fun clean() {
        // cleanup your own typing state
        val now = Date()
        if (lastStartTypingEvent != null && now.time - lastStartTypingEvent!!.time > 5000) {
            stopTyping()
        }

        // Cleanup typing events that are older than 15 seconds
        var copy = _typing.value ?: mapOf()
        var changed = false
        val calendar = Calendar.getInstance()
        calendar.add(Calendar.SECOND, -15)
        val old = calendar.time
        for ((userId, typing) in copy.toList()) {
            if (typing.createdAt.before(old)) {
                copy = copy - userId
                changed = true
            }
        }
        if (changed) {
            _typing.value = copy
        }
    }

    fun setTyping(userId: String, event: ChatEvent?) {
        val copy = _typing.value.toMutableMap()
        if (event == null) {
            copy.remove(userId)
        } else {
            copy[userId] = event
        }
        copy.remove(domainImpl.currentUser.id)
        _typing.value = copy.toMap()
    }

    private fun setHidden(hidden: Boolean) {
        _hidden.value = hidden
    }

    internal suspend fun handleEvents(events: List<ChatEvent>) {
        // livedata actually batches many frequent updates after each other
        // we might not need a more optimized handleEvents implementation.. TBD.
        for (event in events) {
            handleEvent(event)
        }
    }

    fun isHidden(): Boolean {
        return _hidden.value
    }

    internal suspend fun handleEvent(event: ChatEvent) {
        when (event) {
            is NewMessageEvent -> {
                upsertEventMessage(event.message)
                setHidden(false)
            }
            is MessageUpdatedEvent -> {
                upsertEventMessage(event.message)
                setHidden(false)
            }
            is MessageDeletedEvent -> {
                upsertEventMessage(event.message)
                setHidden(false)
            }
            is NotificationMessageNewEvent -> {
                upsertEventMessage(event.message)
                setHidden(false)
                event.watcherCount?.let { setWatcherCount(it) }
            }
            is ReactionNewEvent -> {
                upsertEventMessage(event.message)
            }
            is ReactionDeletedEvent -> {
                upsertEventMessage(event.message)
            }
            is MemberRemovedEvent -> {
                deleteMember(event.user.id)
            }
            is MemberAddedEvent -> {
                upsertMember(event.member)
            }
            is MemberUpdatedEvent -> {
                upsertMember(event.member)
            }
            is NotificationAddedToChannelEvent -> {
                upsertMembers(event.channel.members)
            }

            is UserPresenceChangedEvent -> {
                upsertUserPresence(event.user)
            }

            is UserUpdatedEvent -> {
                upsertUser(event.user)
            }

            is UserStartWatchingEvent -> {
                upsertWatcher(event.user)
                setWatcherCount(event.watcherCount)
            }
            is UserStopWatchingEvent -> {
                deleteWatcher(event.user)
                setWatcherCount(event.watcherCount)
            }
            is ChannelUpdatedEvent -> {
                updateChannelData(event.channel)
            }
            is ChannelHiddenEvent -> {
                setHidden(true)
            }
            is ChannelVisibleEvent -> {
                setHidden(false)
            }
            is ChannelDeletedEvent -> {
                removeMessagesBefore(event.createdAt)
                val channelData = _channelData.value
                channelData?.let {
                    it.deletedAt = event.createdAt
                    _channelData.value = it
                }
            }
            is ChannelTruncatedEvent,
            is NotificationChannelTruncatedEvent -> {
                removeMessagesBefore(event.createdAt)
            }
            is TypingStopEvent -> {
                setTyping(event.user.id, null)
            }
            is TypingStartEvent -> {
                setTyping(event.user.id, event)
            }
            is MessageReadEvent -> {
                updateRead(ChannelUserRead(event.user, event.createdAt))
            }

            is NotificationMarkReadEvent -> {
                updateRead(ChannelUserRead(event.user, event.createdAt))
                event.watcherCount?.let { setWatcherCount(it) }
            }

            is MarkAllReadEvent -> {
                updateRead(ChannelUserRead(event.user, event.createdAt))
            }
        }
    }

    private fun upsertUserPresence(user: User) {
        val userId = user.id
        // members and watchers have users
        val members = _members.value ?: mutableMapOf()
        val watchers = _watchers.value ?: mutableMapOf()
        val member = members[userId]
        val watcher = watchers[userId]
        if (member != null) {
            member.user = user
            upsertMember(member)
        }
        if (watcher != null) {
            upsertWatcher(user)
        }
    }

    private suspend fun upsertUser(user: User) {
        upsertUserPresence(user)
        // channels have users
        val userId = user.id
        val channelData = _channelData.value
        if (channelData != null) {
            if (channelData.createdBy.id == userId) {
                channelData.createdBy = user
            }
        }

        // updating messages is harder
        // user updates don't happen frequently, it's probably ok for this update to be sluggish
        // if it turns out to be slow we can do a simple reverse index from user -> message
        val messages = _messages.value ?: mutableMapOf()
        val changedMessages = mutableListOf<Message>()
        for (message in messages.values) {
            var changed = false
            if (message.user.id == userId) {
                message.user = user
                changed = true
            }
            for (reaction in message.ownReactions) {
                if (reaction.user!!.id == userId) {
                    reaction.user = user
                    changed = true
                }
            }
            for (reaction in message.latestReactions) {
                if (reaction.user!!.id == userId) {
                    reaction.user = user
                    changed = true
                }
            }
            if (changed) changedMessages.add(message)
        }
        if (changedMessages.isNotEmpty()) {
            upsertMessages(changedMessages)
        }
    }

    private fun deleteWatcher(user: User) {
        _watchers.value = _watchers.value - user.id
    }

    private fun upsertWatcher(user: User) {
        _watchers.value = _watchers.value + mapOf(user.id to user)
    }

    private fun deleteMember(userId: String) {
        val copy = _members.value
        _members.value = copy - userId
    }

    fun upsertMembers(members: List<Member>) {
        val channelMembers = _members.value
        _members.value = channelMembers + members.associateBy { it.user.id }
    }

    fun upsertMember(member: Member) = upsertMembers(listOf(member))

    private suspend fun updateReads(reads: List<ChannelUserRead>) {
        val currentUserId = domainImpl.currentUser.id
        val previousUserIdToReadMap = _reads.value ?: mapOf()
        val incomingUserIdToReadMap = reads.associateBy(ChannelUserRead::getUserId).toMutableMap()

        /*
        It's possible that the data coming back from the online channel query has a last read date that's before
        what we've last pushed to the UI. We want to ignore this, as it will cause an unread state to show in the
        channel list.
         */

        incomingUserIdToReadMap[currentUserId]?.let { incomingRead ->
            // the previous last Read date that is most current
            val previousLastRead =
                _read.value?.lastRead ?: previousUserIdToReadMap[currentUserId]?.lastRead

            // Use AFTER to determine if the incoming read is more current.
            // This prevents updates if it's BEFORE or EQUAL TO the previous Read.
            val incomingReadMoreCurrent =
                previousLastRead == null || incomingRead.lastRead?.after(previousLastRead) == true

            if (!incomingReadMoreCurrent) {
                // if the previous Read was more current, replace the item in the update map
                incomingUserIdToReadMap[currentUserId] =
                    ChannelUserRead(domainImpl.currentUser, previousLastRead)
                return@let // no need to post the incoming read value to the UI if it isn't newer
            }

            _read.value = incomingRead
        }

        // always post the newly updated map
        _reads.value = (previousUserIdToReadMap + incomingUserIdToReadMap)
    }

    private suspend fun updateRead(
        read: ChannelUserRead
    ) {
        updateReads(listOf(read))
    }

    internal suspend fun updateLiveDataFromLocalChannel(localChannel: Channel) {
        localChannel.hidden?.let(::setHidden)
        hideMessagesBefore = localChannel.hiddenMessagesBefore
        updateLiveDataFromChannel(localChannel)
    }

    internal suspend fun updateOldMessagesFromLocalChannel(localChannel: Channel) {
        localChannel.hidden?.let(::setHidden)
        hideMessagesBefore = localChannel.hiddenMessagesBefore
        updateOldMessagesFromChannel(localChannel)
    }

    suspend fun updateLiveDataFromChannel(c: Channel) {
        // Update all the livedata objects based on the channel
        updateChannelData(c)
        setWatcherCount(c.watcherCount)
        updateReads(c.read)

        // there are some edge cases here, this code adds to the members, watchers and messages
        // this means that if the offline sync went out of sync things go wrong
        setMembers(c.members)
        setWatchers(c.watchers)
        upsertMessages(c.messages)
        lastMessageAt.setOnUi(c.lastMessageAt)
    }

    private suspend fun updateOldMessagesFromChannel(c: Channel) {
        // Update all the livedata objects based on the channel
        updateChannelData(c)
        setWatcherCount(c.watcherCount)
        updateReads(c.read)

        // there are some edge cases here, this code adds to the members, watchers and messages
        // this means that if the offline sync went out of sync things go wrong
        setMembers(c.members)
        setWatchers(c.watchers)
        upsertOldMessages(c.messages)
    }

    private fun setMembers(members: List<Member>) {
        val copy = _members.value
        _members.value = (copy + members.associateBy(Member::getUserId))
    }

    private fun updateChannelData(channel: Channel) {
        _channelData.value = (ChannelData(channel))
    }

    private fun setWatchers(watchers: List<User>) {
        _watchers.value = (_watchers.value + watchers.associateBy { it.id })
    }

    suspend fun editMessage(message: Message): Result<Message> {
        // TODO: should we rename edit message into update message to be similar to llc?
        val online = domainImpl.isOnline()
        var editedMessage = message.copy()

        // set message.updated at if it's null or older than now (prevents issues with incorrect clocks)
        editedMessage.apply {
            val now = Date()
            if (updatedAt == null || updatedAt!!.before(now)) {
                updatedAt = now
            }
        }

        editedMessage.syncStatus = if (!online) SyncStatus.SYNC_NEEDED else SyncStatus.IN_PROGRESS

        // Update livedata
        upsertMessage(editedMessage)

        // Update Room State
        domainImpl.repos.messages.insert(editedMessage)

        if (online) {
            val runnable = {
                client.updateMessage(editedMessage)
            }
            // updating a message should cancel prior runnables editing the same message...
            // cancel previous message jobs
            editJobs[message.id]?.cancelAndJoin()
            val job = domainImpl.scope.async { domainImpl.runAndRetry(runnable) }
            editJobs[message.id] = job
            val result = job.await()
            if (result.isSuccess) {
                editedMessage = result.data()
                editedMessage.syncStatus = SyncStatus.COMPLETED
                upsertMessage(editedMessage)
                domainImpl.repos.messages.insert(editedMessage)

                return Result(editedMessage, null)
            } else {
                editedMessage.syncStatus = if (result.error().isPermanent()) {
                    SyncStatus.FAILED_PERMANENTLY
                } else {
                    SyncStatus.SYNC_NEEDED
                }

                upsertMessage(editedMessage)
                domainImpl.repos.messages.insert(editedMessage)
                return Result(null, result.error())
            }
        }
        return Result(editedMessage, null)
    }

    suspend fun deleteMessage(message: Message): Result<Message> {
        val online = domainImpl.isOnline()
        message.deletedAt = Date()
        message.syncStatus = if (!online) SyncStatus.SYNC_NEEDED else SyncStatus.IN_PROGRESS

        // Update livedata
        upsertMessage(message)

        // Update Room State
        domainImpl.repos.messages.insert(message)

        if (online) {
            val runnable = {
                client.deleteMessage(message.id)
            }
            val result = domainImpl.runAndRetry(runnable)
            if (result.isSuccess) {
                message.syncStatus = SyncStatus.COMPLETED
                upsertMessage(message)
                domainImpl.repos.messages.insert(message)
                return Result(result.data(), null)
            } else {
                message.syncStatus = if (result.error().isPermanent()) {
                    SyncStatus.FAILED_PERMANENTLY
                } else {
                    SyncStatus.SYNC_NEEDED
                }

                upsertMessage(message)
                domainImpl.repos.messages.insert(message)
                return Result(null, result.error())
            }
        }
        return Result(message, null)
    }

    override fun toChannel(): Channel {
        // recreate a channel object from the various observables.
        val channelData = _channelData.value ?: ChannelData(channelType, channelId)

        val messages = sortedMessages()
        val members = _members.value.values.toList()
        val watchers = _watchers.value.values.toList()
        val reads = _reads.value.values.toList()
        val watcherCount = _watcherCount.value ?: 0

        val channel = channelData.toChannel(messages, members, reads, watchers, watcherCount)
        channel.config = getConfig()
        channel.unreadCount = computeUnreadCount(domainImpl.currentUser, _read.value, messages)
        channel.lastMessageAt =
            lastMessageAt.value ?: messages.lastOrNull()?.let { it.createdAt ?: it.createdLocallyAt }
        channel.hidden = _hidden.value

        return channel
    }

    companion object {
        private const val TYPE_IMAGE = "image"
        private const val TYPE_FILE = "file"
    }
}<|MERGE_RESOLUTION|>--- conflicted
+++ resolved
@@ -86,7 +86,7 @@
 ) :
     ChannelController {
     private val editJobs = mutableMapOf<String, Job>()
-<<<<<<< HEAD
+
     private val _messages = MutableStateFlow<Map<String, Message>?>(null)
     private val _watcherCount = MutableStateFlow<Int>(0)
     private val _typing = MutableStateFlow<Map<String, ChatEvent>>(emptyMap())
@@ -103,29 +103,11 @@
     private val _loadingNewerMessages = MutableStateFlow(false)
     private val _channelData = MutableStateFlow<ChannelData?>(null)
     private val _oldMessages = MutableStateFlow<Map<String, Message>?>(emptyMap())
-=======
-    private val _messages = MutableLiveData<Map<String, Message>>()
-    private val _watcherCount = MutableLiveData<Int>()
-    private val _typing = MutableLiveData<Map<String, ChatEvent>>()
-    private val _reads = MutableLiveData<Map<String, ChannelUserRead>>()
-    private val _read = MutableLiveData<ChannelUserRead>()
-    private val _endOfNewerMessages = MutableLiveData(false)
-    private val _endOfOlderMessages = MutableLiveData(false)
-    private val _loading = MutableLiveData(false)
-    private val _hidden = MutableLiveData(false)
-    private val _muted = MutableLiveData(false)
-    private val _watchers = MutableLiveData<Map<String, User>>(mapOf())
-    private val _members = MutableLiveData<Map<String, Member>>()
-    private val _loadingOlderMessages = MutableLiveData(false)
-    private val _loadingNewerMessages = MutableLiveData(false)
-    private val _channelData = MutableLiveData<ChannelData>()
-    private val _oldMessages = MutableLiveData<Map<String, Message>>()
-    private val lastMessageAt = MutableLiveData<Date?>()
-
->>>>>>> e8ff283c
+    private val lastMessageAt = MutableStateFlow<Date?>(null)
+
     internal var hideMessagesBefore: Date? = null
     val unfilteredMessages: LiveData<List<Message>?> = _messages.map {
-        if (it == null) { null } else { it.values.toList() }
+        it?.values?.toList()
     }.asLiveData()
 
     /** a list of messages sorted by message.createdAt */
@@ -425,11 +407,7 @@
 
     suspend fun runChannelQuery(pagination: QueryChannelPaginationRequest): Result<Channel> {
         // first we load the data from room and update the messages and channel livedata
-<<<<<<< HEAD
-        val queryOfflineJob = domainImpl.scopeIO.async { runChannelQueryOffline(pagination) }
-=======
         val queryOfflineJob = domainImpl.scope.async { runChannelQueryOffline(pagination) }
->>>>>>> e8ff283c
 
         // start the online query before queryOfflineJob.await
         val queryOnlineJob = if (domainImpl.isOnline()) {
