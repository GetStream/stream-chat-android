package io.getstream.chat.android.livedata.repository

import androidx.annotation.VisibleForTesting
import io.getstream.chat.android.client.models.Channel
import io.getstream.chat.android.client.models.Config
import io.getstream.chat.android.client.models.Message
import io.getstream.chat.android.client.models.Reaction
import io.getstream.chat.android.client.models.User
import io.getstream.chat.android.livedata.extensions.users
import io.getstream.chat.android.livedata.model.ChannelConfig
import io.getstream.chat.android.livedata.repository.mapper.toModel
import io.getstream.chat.android.livedata.request.AnyChannelPaginationRequest
import io.getstream.chat.android.livedata.request.isRequestingMoreThanLastMessage
import kotlinx.coroutines.CoroutineScope
import kotlinx.coroutines.async
import kotlinx.coroutines.awaitAll
import java.util.Date

internal class RepositoryHelper(
    factory: RepositoryFactory,
    private val scope: CoroutineScope,
) {
<<<<<<< HEAD
    val users = factory.createUserRepository()
    private val configsRepository = factory.createChannelConfigRepository()
=======
    private val userRepository = factory.createUserRepository()
    val configs = factory.createChannelConfigRepository()
>>>>>>> e0ea7b6f
    val channels = factory.createChannelRepository()
    val queryChannels = factory.createQueryChannelsRepository()
    val messages = factory.createMessageRepository()
    val reactions = factory.createReactionRepository()
    val syncState = factory.createSyncStateRepository()

    internal suspend fun selectChannels(
        channelIds: List<String>,
        defaultConfig: Config,
        pagination: AnyChannelPaginationRequest? = null,
    ): List<Channel> {
        // fetch the channel entities from room
        val channelEntities = channels.select(channelIds)
        val messagesMap = if (pagination?.isRequestingMoreThanLastMessage() != false) {
            // with postgres this could be optimized into a single query instead of N, not sure about sqlite on android
            // sqlite has window functions: https://sqlite.org/windowfunctions.html
            // but android runs a very dated version: https://developer.android.com/reference/android/database/sqlite/package-summary
            channelIds.map { cid ->
                scope.async {
                    cid to messages.selectMessagesForChannel(cid, pagination, ::selectUser)
                }
            }.awaitAll().toMap()
        } else {
            emptyMap()
        }

        // convert the channels
        return channelEntities.map { entity ->
            entity.toModel(::selectUser) { messages.select(it, ::selectUser) }.apply {
                config = configsRepository.select(type)?.config ?: defaultConfig
                messages = messagesMap[cid] ?: messages
            }
        }
    }

<<<<<<< HEAD
    internal suspend fun insertConfigChannel(configs: Collection<ChannelConfig>) {
        configsRepository.insert(configs)
    }

    internal suspend fun insertConfigChannel(config: ChannelConfig) {
        configsRepository.insert(config)
    }

    internal fun selectConfig(channelType: String): ChannelConfig? {
        return configsRepository.select(channelType)
    }

    internal suspend fun loadChannelConfig() {
        configsRepository.load()
    }

    @VisibleForTesting
    internal fun clearCache() {
        configsRepository.clearCache()
=======
    internal suspend fun updateCurrentUser(currentUser: User) {
        userRepository.insertMe(currentUser)
    }

    internal suspend fun insertUser(user: User) {
        userRepository.insertUser(user)
    }

    internal suspend fun insertManyUsers(users: List<User>) {
        userRepository.insert(users)
    }

    internal suspend fun selectCurrentUser(): User? {
        return userRepository.selectMe()
>>>>>>> e0ea7b6f
    }

    internal suspend fun selectMessageSyncNeeded(): List<Message> {
        return messages.selectSyncNeeded(::selectUser)
    }

    internal suspend fun selectMessages(messageIds: List<String>): List<Message> =
        messages.select(messageIds, ::selectUser)

    internal suspend fun selectUserReactionsToMessage(
        messageId: String,
        userId: String,
    ): List<Reaction> = reactions.selectUserReactionsToMessage(messageId, userId, ::selectUser)

    internal suspend fun updateReactionsForMessageByDeletedDate(userId: String, messageId: String, deletedAt: Date) =
        reactions.updateReactionsForMessageByDeletedDate(userId, messageId, deletedAt)

    @VisibleForTesting
    internal suspend fun selectUserReactionsToMessageByType(
        messageId: String,
        userId: String,
        type: String,
    ) = reactions.selectUserReactionsToMessageByType(messageId, userId, type, ::selectUser)

    internal suspend fun selectReactionSyncNeeded(): List<Reaction> = reactions.selectSyncNeeded(::selectUser)

    suspend fun insertChannel(channel: Channel) {
        insertChannels(listOf(channel))
    }

    suspend fun insertChannels(channels: Collection<Channel>) {
        this.channels.insertChannels(channels)
        userRepository.insert(channels.flatMap(Channel::users))
    }

    suspend fun removeChannel(cid: String) {
        channels.delete(cid)
    }

    private suspend fun selectUser(userId: String): User =
        userRepository.select(userId) ?: error("User with the userId: `$userId` has not been found")
}<|MERGE_RESOLUTION|>--- conflicted
+++ resolved
@@ -20,13 +20,8 @@
     factory: RepositoryFactory,
     private val scope: CoroutineScope,
 ) {
-<<<<<<< HEAD
-    val users = factory.createUserRepository()
+    private val userRepository = factory.createUserRepository()
     private val configsRepository = factory.createChannelConfigRepository()
-=======
-    private val userRepository = factory.createUserRepository()
-    val configs = factory.createChannelConfigRepository()
->>>>>>> e0ea7b6f
     val channels = factory.createChannelRepository()
     val queryChannels = factory.createQueryChannelsRepository()
     val messages = factory.createMessageRepository()
@@ -62,7 +57,22 @@
         }
     }
 
-<<<<<<< HEAD
+    internal suspend fun updateCurrentUser(currentUser: User) {
+        userRepository.insertMe(currentUser)
+    }
+
+    internal suspend fun insertUser(user: User) {
+        userRepository.insertUser(user)
+    }
+
+    internal suspend fun insertManyUsers(users: List<User>) {
+        userRepository.insert(users)
+    }
+
+    internal suspend fun selectCurrentUser(): User? {
+        return userRepository.selectMe()
+    }
+
     internal suspend fun insertConfigChannel(configs: Collection<ChannelConfig>) {
         configsRepository.insert(configs)
     }
@@ -82,22 +92,6 @@
     @VisibleForTesting
     internal fun clearCache() {
         configsRepository.clearCache()
-=======
-    internal suspend fun updateCurrentUser(currentUser: User) {
-        userRepository.insertMe(currentUser)
-    }
-
-    internal suspend fun insertUser(user: User) {
-        userRepository.insertUser(user)
-    }
-
-    internal suspend fun insertManyUsers(users: List<User>) {
-        userRepository.insert(users)
-    }
-
-    internal suspend fun selectCurrentUser(): User? {
-        return userRepository.selectMe()
->>>>>>> e0ea7b6f
     }
 
     internal suspend fun selectMessageSyncNeeded(): List<Message> {
