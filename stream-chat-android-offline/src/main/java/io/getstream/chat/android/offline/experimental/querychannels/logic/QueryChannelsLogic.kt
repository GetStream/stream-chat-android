--- conflicted
+++ resolved
@@ -104,17 +104,7 @@
      */
     internal suspend fun addChannel(channel: Channel) {
         addChannels(listOf(channel), repos)
-<<<<<<< HEAD
         client.logic.channel(channel.type, channel.id).updateDataFromChannel(channel)
-=======
-        val (type, id) = channel.cid.cidToTypeAndId()
-
-        if (ToggleService.isEnabled(ToggleService.TOGGLE_KEY_OFFLINE)) {
-            client.logic.channel(type, id).updateDataFromChannel(channel)
-        } else {
-            chatDomainImpl.channel(channel).updateDataFromChannel(channel)
-        }
->>>>>>> aa68af47
     }
 
     private suspend fun addChannels(channels: List<Channel>, queryChannelsRepository: QueryChannelsRepository) {
@@ -213,14 +203,7 @@
                 .let { removeChannels(it, repos) }
         }
         mutableState.channelsOffset.value += channels.size
-<<<<<<< HEAD
         channels.forEach { client.logic.channel(it.type, it.id).updateDataFromChannel(it) }
-=======
-        channels.forEach { channel ->
-            val (type, id) = channel.cid.cidToTypeAndId()
-            client.logic.channel(type, id).updateDataFromChannel(channel)
-        }
->>>>>>> aa68af47
         addChannels(channels, repos)
     }
 
