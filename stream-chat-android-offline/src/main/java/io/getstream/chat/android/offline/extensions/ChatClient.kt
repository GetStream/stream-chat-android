@file:JvmName("ChatClientExtensions")

package io.getstream.chat.android.offline.extensions

import androidx.annotation.CheckResult
import io.getstream.chat.android.client.ChatClient
import io.getstream.chat.android.client.call.Call
import io.getstream.chat.android.client.call.CoroutineCall
import io.getstream.chat.android.client.call.doOnResult
import io.getstream.chat.android.client.call.onErrorReturn
import io.getstream.chat.android.client.events.ChatEvent
import io.getstream.chat.android.client.experimental.plugin.listeners.GetMessageListener
import io.getstream.chat.android.client.models.Attachment
import io.getstream.chat.android.client.models.Channel
import io.getstream.chat.android.client.models.Message
import io.getstream.chat.android.client.utils.Result
import io.getstream.chat.android.offline.ChatDomain
import io.getstream.chat.android.offline.ChatDomainImpl
import io.getstream.chat.android.offline.channel.CreateChannelService
import io.getstream.chat.android.offline.experimental.extensions.logic
import io.getstream.chat.android.offline.usecase.DownloadAttachment
import io.getstream.chat.android.offline.utils.validateCid

/**
 * Returns the instance of [ChatDomainImpl] as cast of singleton [ChatDomain.instance] to the [ChatDomainImpl] class.
 */
private fun domainImpl(): ChatDomainImpl {
    return ChatDomain.instance as ChatDomainImpl
}

/**
 * Adds the provided channel to the active channels and replays events for all active channels.
 *
 * @return Executable async [Call] responsible for obtaining list of historical [ChatEvent] objects.
 */
@CheckResult
public fun ChatClient.replayEventsForActiveChannels(cid: String): Call<List<ChatEvent>> {
    validateCid(cid)

    val domainImpl = domainImpl()
    return CoroutineCall(logic.scope) {
        domainImpl.replayEvents(cid)
    }
}

/**
 * Set the reply state for the channel.
 *
 * @param cid CID of the channel where reply state is being set.
 * @param message The message we want reply to. The null value means dismiss reply state.
 *
 * @return Executable async [Call].
 */
@CheckResult
public fun ChatClient.setMessageForReply(cid: String, message: Message?): Call<Unit> {
    validateCid(cid)

    val chatDomain = domainImpl()
    val channelController = chatDomain.channel(cid)
    return CoroutineCall(logic.scope) {
        channelController.replyMessage(message)
        Result(Unit)
    }
}

/**
 * Downloads the selected attachment to the "Download" folder in the public external storage directory.
 *
 * @param attachment The attachment to download.
 *
 * @return Executable async [Call] downloading attachment.
 */
@CheckResult
public fun ChatClient.downloadAttachment(attachment: Attachment): Call<Unit> =
    DownloadAttachment(domainImpl()).invoke(attachment)

/**
<<<<<<< HEAD
 * Keystroke should be called whenever a user enters text into the message input.
 * It automatically calls stopTyping when the user stops typing after 5 seconds.
 *
 * @param cid The full channel id i. e. messaging:123.
 * @param parentId Set this field to `message.id` to indicate that typing event is happening in a thread.
 *
 * @return Executable async [Call] which completes with [Result] having data true when a typing event was sent, false if it wasn't sent.
 */
@CheckResult
public fun ChatClient.keystroke(cid: String, parentId: String? = null): Call<Boolean> {
    validateCid(cid)

    val chatDomain = domainImpl()
    val channelController = chatDomain.channel(cid)
    return CoroutineCall(logic.scope) {
        channelController.keystroke(parentId)
    }
}

/**
 * StopTyping should be called when the user submits the text and finishes typing.
 *
 * @param cid The full channel id i. e. messaging:123.
 * @param parentId Set this field to `message.id` to indicate that typing event is happening in a thread.
 *
 * @return Executable async [Call] which completes with [Result] having data equal true when a typing event was sent,
 * false if it wasn't sent.
 */
@CheckResult
public fun ChatClient.stopTyping(cid: String, parentId: String? = null): Call<Boolean> {
    validateCid(cid)

    val chatDomain = domainImpl()
    val channelController = chatDomain.channel(cid)
    return CoroutineCall(logic.scope) {
        channelController.stopTyping(parentId)
    }
}

/**
=======
>>>>>>> ecd3fdf9
 * Loads older messages for the channel.
 *
 * @param cid The full channel id i.e. "messaging:123".
 * @param messageLimit How many new messages to load.
 *
 * @return The channel wrapped in [Call]. This channel contains older requested messages.
 */
public fun ChatClient.loadOlderMessages(cid: String, messageLimit: Int): Call<Channel> {
    validateCid(cid)

    val domainImpl = domainImpl()
    val channelController = domainImpl.channel(cid)
    return CoroutineCall(logic.scope) {
        channelController.loadOlderMessages(messageLimit)
    }
}

/**
 *  Cancels the message of "ephemeral" type. Removes the message from local storage.
 * API call to remove the message is retried according to the retry policy specified on the chatDomain.
 *
 * @param message The `ephemeral` message to cancel.
 *
 * @return Executable async [Call] responsible for canceling ephemeral message.
 */
public fun ChatClient.cancelMessage(message: Message): Call<Boolean> {
    val cid = message.cid
    validateCid(cid)

    val domainImpl = domainImpl()
    val channelController = domainImpl.channel(cid)
    return CoroutineCall(logic.scope) {
        channelController.cancelEphemeralMessage(message)
    }
}

/**
 * Creates a new channel. Will retry according to the retry policy if it fails.
 *
 * @param channel The channel object.
 *
 * @return Executable async [Call] responsible for creating a channel.
 *
 * @see io.getstream.chat.android.offline.utils.RetryPolicy
 */
@CheckResult
public fun ChatClient.createChannel(channel: Channel): Call<Channel> {
    val domainImpl = domainImpl()
    return CoroutineCall(logic.scope) {
        CreateChannelService(
            scope = logic.scope,
            client = this@createChannel,
            repositoryFacade = domainImpl.repos,
            getChannelController = domainImpl::channel,
            activeQueries = domainImpl.getActiveQueries(),
        ).createChannel(channel, domainImpl.isOnline(), domainImpl.user.value)
    }
}

/**
 * Checks if channel needs to be marked read.
 *
 * @param cid The full channel id i.e. "messaging:123".
 *
 * @return True if channel is needed to be marked otherwise false.
 */
internal fun ChatClient.needsMarkRead(cid: String): Boolean {
    validateCid(cid)
    val channelController = domainImpl().channel(cid)

    return channelController.markRead()
}

/**
 * Loads message for a given message id and channel id.
 *
 * @param cid The full channel id i. e. messaging:123.
 * @param messageId The id of the message.
 * @param olderMessagesOffset How many new messages to load before the requested message.
 * @param newerMessagesOffset How many new messages to load after the requested message.
 *
 * @return Executable async [Call] responsible for loading a message.
 */
@CheckResult
public fun ChatClient.loadMessageById(
    cid: String,
    messageId: String,
    olderMessagesOffset: Int,
    newerMessagesOffset: Int,
): Call<Message> {
    val relevantPlugins = plugins.filterIsInstance<GetMessageListener>()
    return this.getMessage(messageId)
        .onErrorReturn(logic.scope) {
            relevantPlugins.first().onGetMessageError(cid, messageId, olderMessagesOffset, newerMessagesOffset)
        }
        .doOnResult(logic.scope) { result ->
            relevantPlugins.forEach {
                it.onGetMessageResult(
                    result,
                    cid,
                    messageId,
                    olderMessagesOffset,
                    newerMessagesOffset
                )
            }
        }
}<|MERGE_RESOLUTION|>--- conflicted
+++ resolved
@@ -75,49 +75,6 @@
     DownloadAttachment(domainImpl()).invoke(attachment)
 
 /**
-<<<<<<< HEAD
- * Keystroke should be called whenever a user enters text into the message input.
- * It automatically calls stopTyping when the user stops typing after 5 seconds.
- *
- * @param cid The full channel id i. e. messaging:123.
- * @param parentId Set this field to `message.id` to indicate that typing event is happening in a thread.
- *
- * @return Executable async [Call] which completes with [Result] having data true when a typing event was sent, false if it wasn't sent.
- */
-@CheckResult
-public fun ChatClient.keystroke(cid: String, parentId: String? = null): Call<Boolean> {
-    validateCid(cid)
-
-    val chatDomain = domainImpl()
-    val channelController = chatDomain.channel(cid)
-    return CoroutineCall(logic.scope) {
-        channelController.keystroke(parentId)
-    }
-}
-
-/**
- * StopTyping should be called when the user submits the text and finishes typing.
- *
- * @param cid The full channel id i. e. messaging:123.
- * @param parentId Set this field to `message.id` to indicate that typing event is happening in a thread.
- *
- * @return Executable async [Call] which completes with [Result] having data equal true when a typing event was sent,
- * false if it wasn't sent.
- */
-@CheckResult
-public fun ChatClient.stopTyping(cid: String, parentId: String? = null): Call<Boolean> {
-    validateCid(cid)
-
-    val chatDomain = domainImpl()
-    val channelController = chatDomain.channel(cid)
-    return CoroutineCall(logic.scope) {
-        channelController.stopTyping(parentId)
-    }
-}
-
-/**
-=======
->>>>>>> ecd3fdf9
  * Loads older messages for the channel.
  *
  * @param cid The full channel id i.e. "messaging:123".
