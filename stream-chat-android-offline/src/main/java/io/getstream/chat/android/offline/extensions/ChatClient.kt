--- conflicted
+++ resolved
@@ -37,49 +37,6 @@
 }
 
 /**
-<<<<<<< HEAD
- * Query members of a channel.
- *
- * @param cid CID of the Channel whose members we are querying.
- * @param offset Indicates how many items to exclude from the start of the result.
- * @param limit Indicates the maximum allowed number of items in the result.
- * @param filter Filter applied to online queries for advanced selection criteria.
- * @param sort The sort criteria applied to the result.
- * @param members
- *
- * @return Executable async [Call] querying members.
- */
-@JvmOverloads
-@CheckResult
-public fun ChatClient.requestMembers(
-    cid: String,
-    offset: Int = 0,
-    limit: Int = 0,
-    filter: FilterObject = NeutralFilterObject,
-    sort: QuerySort<Member> = QuerySort.desc(Member::createdAt),
-    members: List<Member> = emptyList(),
-): Call<List<Member>> = ChatDomain.instance().queryMembers(cid, offset, limit, filter, sort, members)
-=======
- * Perform api request with a search string as autocomplete if in online state. Otherwise performs search by name
- * in local database.
- *
- * @param querySearch Search string used as autocomplete.
- * @param offset Offset for paginated requests.
- * @param userLimit The page size in the request.
- * @param userPresence Presence flag to obtain additional info such as last active date.
- *
- * @return Executable async [Call] querying users.
- */
-@CheckResult
-public fun ChatClient.searchUsersByName(
-    querySearch: String,
-    offset: Int,
-    userLimit: Int,
-    userPresence: Boolean,
-): Call<List<User>> = ChatDomain.instance().searchUsersByName(querySearch, offset, userLimit, userPresence)
->>>>>>> 75370808
-
-/**
  * Adds the provided channel to the active channels and replays events for all active channels.
  *
  * @return Executable async [Call] responsible for obtaining list of historical [ChatEvent] objects.
