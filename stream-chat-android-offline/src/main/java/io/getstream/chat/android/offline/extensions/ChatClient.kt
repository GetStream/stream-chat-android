@file:JvmName("ChatClientExtensions")

package io.getstream.chat.android.offline.extensions

import androidx.annotation.CheckResult
import io.getstream.chat.android.client.ChatClient
import io.getstream.chat.android.client.api.models.FilterObject
import io.getstream.chat.android.client.api.models.NeutralFilterObject
import io.getstream.chat.android.client.api.models.QuerySort
import io.getstream.chat.android.client.call.Call
import io.getstream.chat.android.client.call.CoroutineCall
<<<<<<< HEAD
=======
import io.getstream.chat.android.client.events.ChatEvent
>>>>>>> 6451a115
import io.getstream.chat.android.client.models.Member
import io.getstream.chat.android.client.models.Message
import io.getstream.chat.android.client.models.User
import io.getstream.chat.android.client.utils.Result
import io.getstream.chat.android.offline.ChatDomain
import io.getstream.chat.android.offline.ChatDomainImpl
import io.getstream.chat.android.offline.utils.validateCid

/**
 * Query members of a channel.
 *
 * @param cid CID of the Channel whose members we are querying.
 * @param offset Indicates how many items to exclude from the start of the result.
 * @param limit Indicates the maximum allowed number of items in the result.
 * @param filter Filter applied to online queries for advanced selection criteria.
 * @param sort The sort criteria applied to the result.
 * @param members
 *
 * @return Executable async [Call] querying members.
 */
@JvmOverloads
@CheckResult
public fun ChatClient.requestMembers(
    cid: String,
    offset: Int = 0,
    limit: Int = 0,
    filter: FilterObject = NeutralFilterObject,
    sort: QuerySort<Member> = QuerySort.desc(Member::createdAt),
    members: List<Member> = emptyList(),
): Call<List<Member>> = ChatDomain.instance().queryMembers(cid, offset, limit, filter, sort, members)

/**
 * Perform api request with a search string as autocomplete if in online state. Otherwise performs search by name
 * in local database.
 *
 * @param querySearch Search string used as autocomplete.
 * @param offset Offset for paginated requests.
 * @param userLimit The page size in the request.
 * @param userPresence Presence flag to obtain additional info such as last active date.
 *
 * @return Executable async [Call] querying users.
 */
@CheckResult
public fun ChatClient.searchUsersByName(
    querySearch: String,
    offset: Int,
    userLimit: Int,
    userPresence: Boolean,
): Call<List<User>> = ChatDomain.instance().searchUsersByName(querySearch, offset, userLimit, userPresence)

/**
<<<<<<< HEAD
 * Set the reply state for the channel.
 *
 * @param cid CID of the channel where reply state is being set.
 * @param message The message we want reply to. The null value means dismiss reply state.
 *
 * @return Executable async [Call].
 */
@CheckResult
public fun ChatClient.setMessageForReply(cid: String, message: Message?): Call<Unit> {
    validateCid(cid)

    val chatDomain = ChatDomain.instance() as ChatDomainImpl
    val channelController = chatDomain.channel(cid)
    return CoroutineCall(chatDomain.scope) {
        channelController.replyMessage(message)
        Result(Unit)
=======
 * Adds the provided channel to the active channels and replays events for all active channels.
 *
 * @return Executable async [Call] responsible for obtaining list of historical [ChatEvent] objects.
 */
@CheckResult
public fun ChatClient.replayEventsForActiveChannels(cid: String): Call<List<ChatEvent>> {
    validateCid(cid)

    val domainImpl = ChatDomain.instance() as ChatDomainImpl
    return CoroutineCall(domainImpl.scope) {
        domainImpl.replayEvents(cid)
>>>>>>> 6451a115
    }
}<|MERGE_RESOLUTION|>--- conflicted
+++ resolved
@@ -9,10 +9,7 @@
 import io.getstream.chat.android.client.api.models.QuerySort
 import io.getstream.chat.android.client.call.Call
 import io.getstream.chat.android.client.call.CoroutineCall
-<<<<<<< HEAD
-=======
 import io.getstream.chat.android.client.events.ChatEvent
->>>>>>> 6451a115
 import io.getstream.chat.android.client.models.Member
 import io.getstream.chat.android.client.models.Message
 import io.getstream.chat.android.client.models.User
@@ -64,7 +61,21 @@
 ): Call<List<User>> = ChatDomain.instance().searchUsersByName(querySearch, offset, userLimit, userPresence)
 
 /**
-<<<<<<< HEAD
+ * Adds the provided channel to the active channels and replays events for all active channels.
+ *
+ * @return Executable async [Call] responsible for obtaining list of historical [ChatEvent] objects.
+ */
+@CheckResult
+public fun ChatClient.replayEventsForActiveChannels(cid: String): Call<List<ChatEvent>> {
+    validateCid(cid)
+
+    val domainImpl = ChatDomain.instance() as ChatDomainImpl
+    return CoroutineCall(domainImpl.scope) {
+        domainImpl.replayEvents(cid)
+    }
+}
+
+/**
  * Set the reply state for the channel.
  *
  * @param cid CID of the channel where reply state is being set.
@@ -81,18 +92,5 @@
     return CoroutineCall(chatDomain.scope) {
         channelController.replyMessage(message)
         Result(Unit)
-=======
- * Adds the provided channel to the active channels and replays events for all active channels.
- *
- * @return Executable async [Call] responsible for obtaining list of historical [ChatEvent] objects.
- */
-@CheckResult
-public fun ChatClient.replayEventsForActiveChannels(cid: String): Call<List<ChatEvent>> {
-    validateCid(cid)
-
-    val domainImpl = ChatDomain.instance() as ChatDomainImpl
-    return CoroutineCall(domainImpl.scope) {
-        domainImpl.replayEvents(cid)
->>>>>>> 6451a115
     }
 }