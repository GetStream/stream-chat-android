@file:JvmName("ChatClientExtensions")

package io.getstream.chat.android.offline.extensions

import androidx.annotation.CheckResult
import io.getstream.chat.android.client.ChatClient
import io.getstream.chat.android.client.api.models.FilterObject
import io.getstream.chat.android.client.api.models.NeutralFilterObject
import io.getstream.chat.android.client.api.models.QuerySort
import io.getstream.chat.android.client.call.Call
import io.getstream.chat.android.client.call.CoroutineCall
import io.getstream.chat.android.client.events.ChatEvent
import io.getstream.chat.android.client.models.Attachment
import io.getstream.chat.android.client.models.Member
import io.getstream.chat.android.client.models.Message
import io.getstream.chat.android.client.models.User
import io.getstream.chat.android.client.utils.Result
import io.getstream.chat.android.offline.ChatDomain
import io.getstream.chat.android.offline.ChatDomainImpl
import io.getstream.chat.android.offline.usecase.DownloadAttachment
import io.getstream.chat.android.offline.utils.validateCid

/**
 * Query members of a channel.
 *
 * @param cid CID of the Channel whose members we are querying.
 * @param offset Indicates how many items to exclude from the start of the result.
 * @param limit Indicates the maximum allowed number of items in the result.
 * @param filter Filter applied to online queries for advanced selection criteria.
 * @param sort The sort criteria applied to the result.
 * @param members
 *
 * @return Executable async [Call] querying members.
 */
@JvmOverloads
@CheckResult
public fun ChatClient.requestMembers(
    cid: String,
    offset: Int = 0,
    limit: Int = 0,
    filter: FilterObject = NeutralFilterObject,
    sort: QuerySort<Member> = QuerySort.desc(Member::createdAt),
    members: List<Member> = emptyList(),
): Call<List<Member>> = ChatDomain.instance().queryMembers(cid, offset, limit, filter, sort, members)

/**
 * Perform api request with a search string as autocomplete if in online state. Otherwise performs search by name
 * in local database.
 *
 * @param querySearch Search string used as autocomplete.
 * @param offset Offset for paginated requests.
 * @param userLimit The page size in the request.
 * @param userPresence Presence flag to obtain additional info such as last active date.
 *
 * @return Executable async [Call] querying users.
 */
@CheckResult
public fun ChatClient.searchUsersByName(
    querySearch: String,
    offset: Int,
    userLimit: Int,
    userPresence: Boolean,
): Call<List<User>> = ChatDomain.instance().searchUsersByName(querySearch, offset, userLimit, userPresence)

/**
 * Adds the provided channel to the active channels and replays events for all active channels.
 *
 * @return Executable async [Call] responsible for obtaining list of historical [ChatEvent] objects.
 */
@CheckResult
public fun ChatClient.replayEventsForActiveChannels(cid: String): Call<List<ChatEvent>> {
    validateCid(cid)

    val domainImpl = ChatDomain.instance() as ChatDomainImpl
    return CoroutineCall(domainImpl.scope) {
        domainImpl.replayEvents(cid)
    }
}

/**
<<<<<<< HEAD
 * Downloads the selected attachment to the "Download" folder in the public external storage directory.
 *
 * @param attachment The attachment to download.
 *
 * @return Executable async [Call] downloading attachment.
 */
@CheckResult
public fun ChatClient.downloadAttachment(attachment: Attachment): Call<Unit> =
    DownloadAttachment(ChatDomain.instance() as ChatDomainImpl).invoke(attachment)
=======
 * Set the reply state for the channel.
 *
 * @param cid CID of the channel where reply state is being set.
 * @param message The message we want reply to. The null value means dismiss reply state.
 *
 * @return Executable async [Call].
 */
@CheckResult
public fun ChatClient.setMessageForReply(cid: String, message: Message?): Call<Unit> {
    validateCid(cid)

    val chatDomain = ChatDomain.instance() as ChatDomainImpl
    val channelController = chatDomain.channel(cid)
    return CoroutineCall(chatDomain.scope) {
        channelController.replyMessage(message)
        Result(Unit)
    }
}
>>>>>>> e81fcd93
<|MERGE_RESOLUTION|>--- conflicted
+++ resolved
@@ -78,17 +78,6 @@
 }
 
 /**
-<<<<<<< HEAD
- * Downloads the selected attachment to the "Download" folder in the public external storage directory.
- *
- * @param attachment The attachment to download.
- *
- * @return Executable async [Call] downloading attachment.
- */
-@CheckResult
-public fun ChatClient.downloadAttachment(attachment: Attachment): Call<Unit> =
-    DownloadAttachment(ChatDomain.instance() as ChatDomainImpl).invoke(attachment)
-=======
  * Set the reply state for the channel.
  *
  * @param cid CID of the channel where reply state is being set.
@@ -107,4 +96,14 @@
         Result(Unit)
     }
 }
->>>>>>> e81fcd93
+
+/**
+ * Downloads the selected attachment to the "Download" folder in the public external storage directory.
+ *
+ * @param attachment The attachment to download.
+ *
+ * @return Executable async [Call] downloading attachment.
+ */
+@CheckResult
+public fun ChatClient.downloadAttachment(attachment: Attachment): Call<Unit> =
+    DownloadAttachment(ChatDomain.instance() as ChatDomainImpl).invoke(attachment)