package io.getstream.chat.android.offline.integration

import android.content.Context
import android.os.Handler
import android.util.Log
import androidx.annotation.CallSuper
import androidx.arch.core.executor.testing.InstantTaskExecutorRule
import androidx.test.core.app.ApplicationProvider.getApplicationContext
import androidx.work.Configuration
import androidx.work.testing.SynchronousExecutor
import androidx.work.testing.WorkManagerTestInitHelper
import com.google.common.truth.Truth
import com.nhaarman.mockitokotlin2.any
import com.nhaarman.mockitokotlin2.anyOrNull
import com.nhaarman.mockitokotlin2.doAnswer
import com.nhaarman.mockitokotlin2.doReturn
import com.nhaarman.mockitokotlin2.mock
import com.nhaarman.mockitokotlin2.whenever
import io.getstream.chat.android.client.ChatClient
import io.getstream.chat.android.client.ChatEventListener
import io.getstream.chat.android.client.api.models.FilterObject
import io.getstream.chat.android.client.api.models.QuerySort
import io.getstream.chat.android.client.api.models.WatchChannelRequest
import io.getstream.chat.android.client.channel.ChannelClient
import io.getstream.chat.android.client.events.ChatEvent
import io.getstream.chat.android.client.events.ConnectedEvent
import io.getstream.chat.android.client.events.DisconnectedEvent
import io.getstream.chat.android.client.models.ConnectionData
import io.getstream.chat.android.client.models.EventType
import io.getstream.chat.android.client.models.User
import io.getstream.chat.android.client.utils.Result
import io.getstream.chat.android.client.utils.observable.Disposable
import io.getstream.chat.android.offline.ChatDomain
import io.getstream.chat.android.offline.ChatDomainImpl
import io.getstream.chat.android.offline.channel.ChannelController
import io.getstream.chat.android.offline.createRoomDB
import io.getstream.chat.android.offline.model.ChannelConfig
import io.getstream.chat.android.offline.querychannels.QueryChannelsController
import io.getstream.chat.android.offline.querychannels.QueryChannelsSpec
import io.getstream.chat.android.offline.repository.database.ChatDatabase
import io.getstream.chat.android.offline.service.sync.OfflineSyncFirebaseMessagingHandler
import io.getstream.chat.android.offline.utils.NoRetryPolicy
import io.getstream.chat.android.offline.utils.TestDataHelper
import io.getstream.chat.android.offline.utils.TestLoggerHandler
import io.getstream.chat.android.offline.utils.waitForSetUser
import io.getstream.chat.android.test.TestCall
import io.getstream.chat.android.test.TestCoroutineRule
import io.getstream.chat.android.test.randomString
import kotlinx.coroutines.flow.collect
import kotlinx.coroutines.launch
import kotlinx.coroutines.runBlocking
import org.junit.After
import org.junit.Before
import org.junit.Rule
import java.util.Date

internal open class BaseDomainTest {
    lateinit var channelClientMock: ChannelClient
    lateinit var database: ChatDatabase
    lateinit var chatDomainImpl: ChatDomainImpl
    lateinit var chatDomain: ChatDomain
    lateinit var client: ChatClient
    lateinit var channelControllerImpl: ChannelController
    lateinit var db: ChatDatabase
    lateinit var queryControllerImpl: QueryChannelsController
    lateinit var query: QueryChannelsSpec
    lateinit var filter: FilterObject

    fun assertSuccess(result: Result<*>) {
        if (result.isError) {
            Truth.assertWithMessage(result.error().toString()).that(result.isError).isFalse()
        }
    }

    fun assertFailure(result: Result<*>) {
        if (!result.isError) {
            Truth.assertWithMessage(result.data().toString()).that(result.isError).isTrue()
        }
    }

    var data = TestDataHelper()

    @get:Rule
    val instantTaskExecutorRule = InstantTaskExecutorRule()

    @get:Rule
    val testCoroutines = TestCoroutineRule()

    fun setupWorkManager() {
        val config = Configuration.Builder()
            // Set log level to Log.DEBUG to make it easier to debug
            .setMinimumLoggingLevel(Log.DEBUG)
            // Use a SynchronousExecutor here to make it easier to write tests
            .setExecutor(SynchronousExecutor())
            .build()

        // Initialize WorkManager for instrumentation tests.
        WorkManagerTestInitHelper.initializeTestWorkManager(getApplicationContext(), config)
    }

    @Before
    @CallSuper
    open fun setup() {
        client = createDisconnectedMockClient()
        setupChatDomain(client, false)
    }

    @After
    open fun tearDown() = runBlocking {
        chatDomainImpl.disconnect()
        db.close()
    }

    fun createClient(): ChatClient {
        val logLevel = System.getenv("STREAM_LOG_LEVEL") ?: "ALL"
        return ChatClient.Builder(data.apiKey, getApplicationContext())
            .logLevel(logLevel)
            .loggerHandler(TestLoggerHandler())
            .build()
    }

    fun createDisconnectedMockClient(): ChatClient {

        val connectedEvent = DisconnectedEvent(EventType.CONNECTION_DISCONNECTED, Date()).apply {
        }

        val result = Result(listOf(data.channel1))
        channelClientMock = mock {
            on { sendMessage(any()) } doReturn TestCall(
                Result(data.message1)
            )
        }
        val events = listOf<ChatEvent>()
        val eventResults = Result(events)

        val client: ChatClient = mock {
            on { subscribe(any()) } doAnswer { invocation ->
                val listener = invocation.arguments[0] as ChatEventListener<ChatEvent>
                listener.onEvent(connectedEvent)
                object : Disposable {
                    override val isDisposed: Boolean = true
                    override fun dispose() {}
                }
            }
            on { getSyncHistory(any(), any()) } doReturn TestCall(eventResults)
            on { queryChannels(any()) } doReturn TestCall(result)
            on { channel(any(), any()) } doReturn channelClientMock
            on { channel(any()) } doReturn channelClientMock
            on { getSyncHistory(any(), anyOrNull()) } doReturn TestCall(data.syncHistoryResult)
            on {
                createChannel(
                    any(),
                    any<String>(),
                    any<Map<String, Any>>()
                )
            } doReturn TestCall(Result(data.channel1))
            on { sendReaction(any(), any<Boolean>()) } doReturn TestCall(
                Result(data.reaction1)
            )
            on(it.getCurrentUser()) doReturn data.user1
        }
        return client
    }

    fun createConnectedMockClient(): ChatClient {

        val connectedEvent = ConnectedEvent(EventType.HEALTH_CHECK, Date(), data.user1, data.connection1)

        val result = Result(listOf(data.channel1))
        channelClientMock = mock {
            on { query(any()) } doReturn TestCall(
                Result(data.channel1)
            )
            on { watch(any<WatchChannelRequest>()) } doReturn TestCall(
                Result(data.channel1)
            )
        }
        val events = listOf<ChatEvent>()
        val eventResults = Result(events)
        val client = mock<ChatClient> {
            on { subscribe(any()) } doAnswer { invocation ->
                val listener = invocation.arguments[0] as ChatEventListener<ChatEvent>
                listener.onEvent(connectedEvent)
                object : Disposable {
                    override val isDisposed: Boolean = true
                    override fun dispose() {}
                }
            }
            on { getSyncHistory(any(), any()) } doReturn TestCall(eventResults)
            on { queryChannels(any()) } doReturn TestCall(result)
            on { channel(any(), any()) } doReturn channelClientMock
            on { channel(any()) } doReturn channelClientMock
            on { sendReaction(any(), any<Boolean>()) } doReturn TestCall(
                Result(data.reaction1)
            )
            on(it.getCurrentUser()) doReturn data.user1
        }
        whenever(client.connectUser(any(), any<String>())) doAnswer {
            TestCall(Result(ConnectionData(it.arguments[0] as User, randomString())))
        }
        return client
    }

<<<<<<< HEAD
    fun createRoomDb(): ChatDatabase {
        return Room.inMemoryDatabaseBuilder(
            getApplicationContext(),
            ChatDatabase::class.java
        ).allowMainThreadQueries()
            .setTransactionExecutor(Executors.newSingleThreadExecutor())
            .build()
    }

=======
>>>>>>> 976a2c3c
    fun setupChatDomain(client: ChatClient, setUser: Boolean) = runBlocking {

        if (setUser) {
            waitForSetUser(client, data.user1, data.user1Token)
        }

<<<<<<< HEAD
        val offlineSyncFirebaseMessagingHandler: OfflineSyncFirebaseMessagingHandler = mock()

        db = createRoomDb()
=======
        db = createRoomDB(testCoroutines.dispatcher)
>>>>>>> 976a2c3c
        val context = getApplicationContext() as Context
        val handler: Handler = mock()
        val offlineEnabled = true
        val userPresence = true
        val recoveryEnabled = false
        val backgroundSyncEnabled = false
        chatDomainImpl = ChatDomainImpl(
            client,
            // data.user1,
            db,
            handler,
            offlineEnabled,
            userPresence,
            recoveryEnabled,
            backgroundSyncEnabled,
            context
        )
<<<<<<< HEAD

        chatDomainImpl.offlineSyncFirebaseMessagingHandler = offlineSyncFirebaseMessagingHandler

=======
        chatDomainImpl.scope = testCoroutines.scope
>>>>>>> 976a2c3c
        chatDomainImpl.retryPolicy = NoRetryPolicy()
        chatDomain = chatDomainImpl

        chatDomainImpl.scope.launch {
            chatDomainImpl.errorEvents.collect {
                println("error event$it")
            }
        }

        chatDomainImpl.repos.insertChannelConfig(ChannelConfig("messaging", data.config1))
        chatDomainImpl.repos.insertUsers(data.userMap.values.toList())
        channelControllerImpl = chatDomainImpl.channel(data.channel1.type, data.channel1.id)
        channelControllerImpl.updateDataFromChannel(data.channel1)

        query = QueryChannelsSpec(data.filter1, QuerySort())

        queryControllerImpl = chatDomainImpl.queryChannels(data.filter1, QuerySort())
    }
}<|MERGE_RESOLUTION|>--- conflicted
+++ resolved
@@ -201,31 +201,15 @@
         return client
     }
 
-<<<<<<< HEAD
-    fun createRoomDb(): ChatDatabase {
-        return Room.inMemoryDatabaseBuilder(
-            getApplicationContext(),
-            ChatDatabase::class.java
-        ).allowMainThreadQueries()
-            .setTransactionExecutor(Executors.newSingleThreadExecutor())
-            .build()
-    }
-
-=======
->>>>>>> 976a2c3c
     fun setupChatDomain(client: ChatClient, setUser: Boolean) = runBlocking {
 
         if (setUser) {
             waitForSetUser(client, data.user1, data.user1Token)
         }
 
-<<<<<<< HEAD
         val offlineSyncFirebaseMessagingHandler: OfflineSyncFirebaseMessagingHandler = mock()
 
-        db = createRoomDb()
-=======
         db = createRoomDB(testCoroutines.dispatcher)
->>>>>>> 976a2c3c
         val context = getApplicationContext() as Context
         val handler: Handler = mock()
         val offlineEnabled = true
@@ -243,13 +227,10 @@
             backgroundSyncEnabled,
             context
         )
-<<<<<<< HEAD
 
         chatDomainImpl.offlineSyncFirebaseMessagingHandler = offlineSyncFirebaseMessagingHandler
 
-=======
         chatDomainImpl.scope = testCoroutines.scope
->>>>>>> 976a2c3c
         chatDomainImpl.retryPolicy = NoRetryPolicy()
         chatDomain = chatDomainImpl
 
