package io.getstream.chat.android.offline.channel.controller

import io.getstream.chat.android.client.ChatClient
import io.getstream.chat.android.client.extensions.uploadId
import io.getstream.chat.android.client.models.Attachment
import io.getstream.chat.android.client.models.Message
import io.getstream.chat.android.client.utils.Result
import io.getstream.chat.android.client.utils.SyncStatus
<<<<<<< HEAD
import io.getstream.chat.android.offline.ChatDomainImpl
import io.getstream.chat.android.offline.channel.ChannelController
import io.getstream.chat.android.offline.experimental.channel.logic.ChannelLogic
import io.getstream.chat.android.offline.experimental.channel.state.ChannelMutableState
import io.getstream.chat.android.offline.experimental.global.GlobalMutableState
=======
import io.getstream.chat.android.offline.experimental.plugin.logic.LogicRegistry
>>>>>>> e8a8bc11
import io.getstream.chat.android.offline.message.attachment.AttachmentUploader
import io.getstream.chat.android.offline.message.attachment.UploadAttachmentsWorker
import io.getstream.chat.android.offline.randomAttachment
import io.getstream.chat.android.offline.randomMessage
import io.getstream.chat.android.offline.repository.RepositoryFacade
import io.getstream.chat.android.test.positiveRandomLong
import kotlinx.coroutines.ExperimentalCoroutinesApi
import kotlinx.coroutines.test.runBlockingTest
import org.amshove.kluent.`should be`
import org.amshove.kluent.shouldBeTrue
import org.junit.jupiter.api.Test
import org.mockito.kotlin.any
import org.mockito.kotlin.argThat
import org.mockito.kotlin.doAnswer
import org.mockito.kotlin.doReturn
import org.mockito.kotlin.doThrow
import org.mockito.kotlin.eq
import org.mockito.kotlin.mock
import org.mockito.kotlin.verify
import org.mockito.kotlin.whenever

@ExperimentalCoroutinesApi
internal class WhenUploadAttachmentsTests {

    private val channelType = "channelType"
    private val channelId = "channelId"

    private val attachmentsSent = mutableListOf(
        randomAttachment {
            this.uploadState = Attachment.UploadState.Success
        }
    )

    private val attachmentsPending = mutableListOf(
        randomAttachment {
            this.uploadState = Attachment.UploadState.InProgress(positiveRandomLong(30), positiveRandomLong(50) + 30)
        }
    )

    private val defaultMessageSentAttachments = randomMessage(
        attachments = attachmentsSent
    )

    private val defaultMessagePendingAttachments = randomMessage(
        attachments = attachmentsPending
    )

    @Test
    fun `when there's no attachment with pending status, there's no need to try to send attachments`() =
        runBlockingTest {
            val repositoryFacade = mock<RepositoryFacade> {
                on(it.selectMessage(defaultMessageSentAttachments.id)) doReturn defaultMessageSentAttachments
                on(it.selectMessage(defaultMessagePendingAttachments.id)) doReturn defaultMessagePendingAttachments
            }

            val sut = Fixture().givenRepository(repositoryFacade).get()
            val result = sut.uploadAttachmentsForMessage(
                channelType,
                channelId,
                defaultMessageSentAttachments.id,
            )

            result.isSuccess `should be` true
        }

    @Test
    fun `when there's a pending attachment, it should be uploaded`() = runBlockingTest {
        val repositoryFacade = mock<RepositoryFacade> {
            on(it.selectMessage(defaultMessageSentAttachments.id)) doReturn defaultMessageSentAttachments
            on(it.selectMessage(defaultMessagePendingAttachments.id)) doReturn defaultMessagePendingAttachments
        }

        val sut = Fixture().givenRepository(repositoryFacade).get()
        val result = sut.uploadAttachmentsForMessage(
            channelType,
            channelId,
            defaultMessagePendingAttachments.id,
        )

        // verify(sut).uploadAttachments(any())
    }

    @Test
    fun `when not all attachments have state as success, it should return error`() = runBlockingTest {
        val repositoryFacade = mock<RepositoryFacade> {
            on(it.selectMessage(defaultMessageSentAttachments.id)) doReturn defaultMessageSentAttachments
            on(it.selectMessage(defaultMessagePendingAttachments.id)) doReturn defaultMessagePendingAttachments
        }
        val result = Fixture().givenRepository(repositoryFacade).get()
            .uploadAttachmentsForMessage(
                channelType,
                channelId,
                defaultMessagePendingAttachments.id,
            )

        result.isError.shouldBeTrue()
    }

    @Test
    fun `when user can not be set, it should return an error`() = runBlockingTest {
        val result = Fixture().givenChatClientNoStoredCredentials().get()
            .uploadAttachmentsForMessage(
                channelType,
                channelId,
                defaultMessagePendingAttachments.id,
            )

        result.isError.shouldBeTrue()
    }

    @Test
    fun `Given exception when upload Should insert message with failed sync status to repo`() = runBlockingTest {
        val attachmentUploader = mock<AttachmentUploader> {
            on(it.uploadAttachment(any(), any(), any(), any())) doThrow IllegalStateException("Error")
        }
        val repository = mock<RepositoryFacade>()
        val message = randomMessage(
            id = "messageId123",
            attachments = mutableListOf(
                randomAttachment {
                    uploadState = Attachment.UploadState.Idle
                    uploadId = "uploadId123"
                }
            )
        )
        val sut =
            Fixture().givenAttachmentUploader(attachmentUploader).givenRepository(repository).givenMessage(message)
                .get()

        sut.uploadAttachmentsForMessage(channelType, channelId, message.id)

        verify(repository).insertMessage(
            argThat { id == "messageId123" && syncStatus == SyncStatus.FAILED_PERMANENTLY },
            eq(false)
        )
    }

    @Test
    fun `Given uploaded and not uploaded attachments And exception when upload Should insert message with 2 attachments`() =
        runBlockingTest {
            val attachmentUploader = mock<AttachmentUploader> {
                on(it.uploadAttachment(any(), any(), any(), any())) doThrow IllegalStateException("Error")
            }
            val repository = mock<RepositoryFacade>()
            val message = randomMessage(
                id = "messageId123",
                attachments = mutableListOf(
                    randomAttachment {
                        uploadState = Attachment.UploadState.Idle
                        uploadId = "uploadId1"
                    },
                    randomAttachment {
                        uploadState = Attachment.UploadState.Success
                        uploadId = "uploadId2"
                    }
                )
            )
            val sut =
                Fixture().givenAttachmentUploader(attachmentUploader).givenRepository(repository).givenMessage(message)
                    .get()

            sut.uploadAttachmentsForMessage(channelType, channelId, message.id)

            verify(repository).insertMessage(
                argThat {
                    attachments.run {
                        size == 2 &&
                            any { it.uploadId == "uploadId1" && it.uploadState is Attachment.UploadState.Failed } &&
                            any { it.uploadId == "uploadId2" && it.uploadState == Attachment.UploadState.Success }
                    }
                },
                eq(false)
            )
        }

    @Test
    fun `Given uploaded and not uploaded attachments And failure when upload Should insert message with 2 attachments`() =
        runBlockingTest {
            val attachmentUploader = mock<AttachmentUploader> {
                on(
                    it.uploadAttachment(
                        any(),
                        any(),
                        any(),
                        any()
                    )
                ) doReturn Result.error(IllegalArgumentException("Error:-)"))
            }
            val repository = mock<RepositoryFacade>()
            val message = randomMessage(
                id = "messageId123",
                attachments = mutableListOf(
                    randomAttachment {
                        uploadState = Attachment.UploadState.Idle
                        uploadId = "uploadId1"
                    },
                    randomAttachment {
                        uploadState = Attachment.UploadState.Success
                        uploadId = "uploadId2"
                    }
                )
            )
            val sut =
                Fixture().givenAttachmentUploader(attachmentUploader).givenRepository(repository).givenMessage(message)
                    .get()

            sut.uploadAttachmentsForMessage(channelType, channelId, message.id)

            verify(repository).insertMessage(
                argThat {
                    attachments.run {
                        size == 2 &&
                            any { it.uploadId == "uploadId1" && it.uploadState is Attachment.UploadState.Failed } &&
                            any { it.uploadId == "uploadId2" && it.uploadState == Attachment.UploadState.Success }
                    }
                },
                eq(false)
            )
        }

    @Test
    fun `Given uploaded and not uploaded attachments And upload succeed Should insert message with 2 uploaded attachments`() =
        runBlockingTest {
            val attachmentUploader = mock<AttachmentUploader> {
                on(it.uploadAttachment(any(), any(), any(), any())) doAnswer { invocation ->
                    val attachment = invocation.arguments[2] as Attachment
                    Result(attachment.copy(uploadState = Attachment.UploadState.Success))
                }
            }
            val repository = mock<RepositoryFacade>()
            val message = randomMessage(
                id = "messageId123",
                attachments = mutableListOf(
                    randomAttachment {
                        uploadState = Attachment.UploadState.Idle
                        uploadId = "uploadId1"
                    },
                    randomAttachment {
                        uploadState = Attachment.UploadState.Success
                        uploadId = "uploadId2"
                    }
                )
            )
            val sut =
                Fixture().givenAttachmentUploader(attachmentUploader).givenRepository(repository).givenMessage(message)
                    .get()

            sut.uploadAttachmentsForMessage(channelType, channelId, message.id)

            verify(repository).insertMessage(
                argThat {
                    attachments.run {
                        size == 2 &&
                            any { it.uploadId == "uploadId1" && it.uploadState is Attachment.UploadState.Success } &&
                            any { it.uploadId == "uploadId2" && it.uploadState == Attachment.UploadState.Success }
                    }
                },
                eq(false)
            )
        }

    private class Fixture {
        private var uploader: AttachmentUploader = mock()
        private var repos: RepositoryFacade = mock()
        private var logicRegistry: LogicRegistry = mock() {
            on(it.channel(any(), any())) doReturn mock()
        }

        private val chatClient = mock<ChatClient> {
            whenever(it.channel(any())) doReturn mock()
            whenever(it.containsStoredCredentials()) doReturn true
        }
        private lateinit var repos: RepositoryFacade

        fun givenAttachmentUploader(attachmentUploader: AttachmentUploader) = apply {
            uploader = attachmentUploader
        }

        fun givenRepository(repository: RepositoryFacade) = apply {
            repos = repository
<<<<<<< HEAD
            whenever(chatDomainImpl.repos) doReturn repository
        }

        fun get(): ChannelController {
            val mutableState = ChannelMutableState(
                "channelType",
                "channelId",
                scope,
                MutableStateFlow(randomUser()),
                MutableStateFlow(emptyMap())
            )
            return ChannelController(
                mutableState = mutableState,
                channelLogic = ChannelLogic(mutableState, chatDomainImpl),
                client = chatClient,
                userPresence = true,
                attachmentUploader = uploader,
                repos = repos,
                scope = scope,
                globalState = GlobalMutableState.create()
=======
        }

        suspend fun givenMessage(message: Message) = apply {
            whenever(repos.selectMessage(any())) doReturn message
        }

        fun givenChatClientNoStoredCredentials() = apply {
            whenever(chatClient.containsStoredCredentials()) doReturn false
        }

        fun get(): UploadAttachmentsWorker {
            return UploadAttachmentsWorker(
                logic = logicRegistry,
                repos = repos,
                chatClient = chatClient,
                attachmentUploader = uploader
>>>>>>> e8a8bc11
            )
        }
    }
}<|MERGE_RESOLUTION|>--- conflicted
+++ resolved
@@ -6,15 +6,7 @@
 import io.getstream.chat.android.client.models.Message
 import io.getstream.chat.android.client.utils.Result
 import io.getstream.chat.android.client.utils.SyncStatus
-<<<<<<< HEAD
-import io.getstream.chat.android.offline.ChatDomainImpl
-import io.getstream.chat.android.offline.channel.ChannelController
-import io.getstream.chat.android.offline.experimental.channel.logic.ChannelLogic
-import io.getstream.chat.android.offline.experimental.channel.state.ChannelMutableState
-import io.getstream.chat.android.offline.experimental.global.GlobalMutableState
-=======
 import io.getstream.chat.android.offline.experimental.plugin.logic.LogicRegistry
->>>>>>> e8a8bc11
 import io.getstream.chat.android.offline.message.attachment.AttachmentUploader
 import io.getstream.chat.android.offline.message.attachment.UploadAttachmentsWorker
 import io.getstream.chat.android.offline.randomAttachment
@@ -287,7 +279,6 @@
             whenever(it.channel(any())) doReturn mock()
             whenever(it.containsStoredCredentials()) doReturn true
         }
-        private lateinit var repos: RepositoryFacade
 
         fun givenAttachmentUploader(attachmentUploader: AttachmentUploader) = apply {
             uploader = attachmentUploader
@@ -295,28 +286,6 @@
 
         fun givenRepository(repository: RepositoryFacade) = apply {
             repos = repository
-<<<<<<< HEAD
-            whenever(chatDomainImpl.repos) doReturn repository
-        }
-
-        fun get(): ChannelController {
-            val mutableState = ChannelMutableState(
-                "channelType",
-                "channelId",
-                scope,
-                MutableStateFlow(randomUser()),
-                MutableStateFlow(emptyMap())
-            )
-            return ChannelController(
-                mutableState = mutableState,
-                channelLogic = ChannelLogic(mutableState, chatDomainImpl),
-                client = chatClient,
-                userPresence = true,
-                attachmentUploader = uploader,
-                repos = repos,
-                scope = scope,
-                globalState = GlobalMutableState.create()
-=======
         }
 
         suspend fun givenMessage(message: Message) = apply {
@@ -333,7 +302,6 @@
                 repos = repos,
                 chatClient = chatClient,
                 attachmentUploader = uploader
->>>>>>> e8a8bc11
             )
         }
     }
