--- conflicted
+++ resolved
@@ -216,21 +216,12 @@
             }
         )
 
-<<<<<<< HEAD
-        testIOScope.launch {
-            chatDomainImpl.repos.configs.insertConfigs(mutableMapOf("messaging" to data.config1))
-            channelControllerImpl = chatDomainImpl.channel(data.channel1.type, data.channel1.id)
-            channelControllerImpl.updateLiveDataFromChannel(data.channel1)
-        }
-
-=======
         chatDomainImpl.repos.configs.insertConfigs(mutableMapOf("messaging" to data.config1))
 
         channelControllerImpl = chatDomainImpl.channel(data.channel1.type, data.channel1.id)
 
         channelControllerImpl.updateLiveDataFromChannel(data.channel1)
 
->>>>>>> e8ff283c
         query = QueryChannelsSpec(data.filter1, QuerySort())
 
         queryControllerImpl = chatDomainImpl.queryChannels(data.filter1, QuerySort())
