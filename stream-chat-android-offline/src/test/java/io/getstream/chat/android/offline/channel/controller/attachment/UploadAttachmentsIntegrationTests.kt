--- conflicted
+++ resolved
@@ -96,13 +96,9 @@
 
     @Test
     fun `Given a message with attachments When upload fails Should store the correct upload state`(): Unit =
-<<<<<<< HEAD
-        runBlocking {
+        runTest {
             whenever(uploader!!.uploadAttachment(any(), any(), any(), any())) doThrow IllegalStateException("Error")
 
-=======
-        runTest {
->>>>>>> ef636c5e
             val attachments = randomAttachmentsWithFile().map {
                 it.copy(uploadState = Attachment.UploadState.Idle)
             }.toMutableList()
@@ -121,17 +117,13 @@
 
     @Test
     fun `Given a message with attachments When upload succeeds Should store the correct upload state`(): Unit =
-<<<<<<< HEAD
-        runBlocking {
+        runTest {
             whenever(uploader!!.uploadAttachment(any(), any(), any(), any()))
                 .doAnswer { invocation ->
                     val attachment = invocation.arguments[2] as Attachment
                     Result(attachment.copy(uploadState = Attachment.UploadState.Success))
                 }
 
-=======
-        runTest {
->>>>>>> ef636c5e
             val attachments = randomAttachmentsWithFile().map {
                 it.copy(uploadState = Attachment.UploadState.Idle)
             }.toMutableList()
