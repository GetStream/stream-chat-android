package io.getstream.chat.android.offline.channel.controller.attachment

import android.webkit.MimeTypeMap
import androidx.test.ext.junit.runners.AndroidJUnit4
import io.getstream.chat.android.client.ChatClient
import io.getstream.chat.android.client.errors.ChatError
import io.getstream.chat.android.client.models.Attachment
import io.getstream.chat.android.client.utils.Result
<<<<<<< HEAD
import io.getstream.chat.android.offline.ChatDomainImpl
import io.getstream.chat.android.offline.channel.ChannelController
import io.getstream.chat.android.offline.experimental.channel.logic.ChannelLogic
import io.getstream.chat.android.offline.experimental.channel.state.ChannelMutableState
import io.getstream.chat.android.offline.experimental.global.GlobalMutableState
=======
import io.getstream.chat.android.offline.experimental.plugin.logic.LogicRegistry
>>>>>>> e8a8bc11
import io.getstream.chat.android.offline.integration.BaseRepositoryFacadeIntegrationTest
import io.getstream.chat.android.offline.message.attachment.UploadAttachmentsWorker
import io.getstream.chat.android.offline.randomAttachmentsWithFile
import io.getstream.chat.android.offline.randomMessage
import io.getstream.chat.android.test.TestCall
import io.getstream.chat.android.test.randomString
import kotlinx.coroutines.runBlocking
import org.amshove.kluent.shouldBeEqualTo
import org.amshove.kluent.shouldBeTrue
import org.junit.Before
import org.junit.Test
import org.junit.runner.RunWith
import org.mockito.kotlin.any
import org.mockito.kotlin.anyOrNull
import org.mockito.kotlin.doReturn
import org.mockito.kotlin.eq
import org.mockito.kotlin.mock
import org.mockito.kotlin.same
import org.mockito.kotlin.whenever
import org.robolectric.Shadows
import java.io.File

@RunWith(AndroidJUnit4::class)
internal class UploadAttachmentsIntegrationTests : BaseRepositoryFacadeIntegrationTest() {

    private val chatClient: ChatClient = mock {
        on(it.containsStoredCredentials()) doReturn true
    }

    private val channelType: String = randomString()
    private val channelId: String = randomString()
    private lateinit var uploadAttachmentsWorker: UploadAttachmentsWorker

    private lateinit var logicRegistry: LogicRegistry

    @Before
    override fun setup() {
        super.setup()
        Shadows.shadowOf(MimeTypeMap.getSingleton())

        logicRegistry = mock {
            on(it.channel(any(), any())) doReturn mock()
        }

<<<<<<< HEAD
        val mutableState =
            ChannelMutableState(channelType, channelId, testCoroutines.scope, userFlow, MutableStateFlow(emptyMap()))
        channelController =
            ChannelController(
                mutableState,
                ChannelLogic(mutableState, domainImpl),
                chatClient,
                userPresence = true,
                repos = repositoryFacade,
                scope = testCoroutines.scope,
                globalState = GlobalMutableState.create()
            )
=======
        uploadAttachmentsWorker =
            UploadAttachmentsWorker(logicRegistry, repositoryFacade, chatClient)
>>>>>>> e8a8bc11
    }

    @Test
    fun `Given a message with attachments When upload fails Should store the correct upload state`(): Unit =
        runBlocking {
            val attachments = randomAttachmentsWithFile().map {
                it.copy(uploadState = Attachment.UploadState.Idle)
            }.toMutableList()
            val files: List<File> = attachments.map { it.upload!! }
            val message = randomMessage(attachments = attachments)
            mockFileUploadsFailure(files)

            repositoryFacade.insertMessage(message)

            uploadAttachmentsWorker.uploadAttachmentsForMessage(channelType, channelId, message.id)

            val persistedMessage = repositoryFacade.selectMessage(message.id)!!
            persistedMessage.attachments.size shouldBeEqualTo attachments.size
            persistedMessage.attachments.all { it.uploadState is Attachment.UploadState.Failed }.shouldBeTrue()
        }

    @Test
    fun `Given a message with attachments When upload succeeds Should store the correct upload state`(): Unit =
        runBlocking {
            val attachments = randomAttachmentsWithFile().map {
                it.copy(uploadState = Attachment.UploadState.Idle)
            }.toMutableList()
            val files: List<File> = attachments.map { it.upload!! }
            val message = randomMessage(attachments = attachments)
            mockFileUploadsSuccess(files)

            repositoryFacade.insertMessage(message)

            uploadAttachmentsWorker.uploadAttachmentsForMessage(channelType, channelId, message.id)

            val persistedMessage = repositoryFacade.selectMessage(message.id)!!
            persistedMessage.attachments.size shouldBeEqualTo attachments.size

            persistedMessage.attachments.all { it.uploadState == Attachment.UploadState.Success }.shouldBeTrue()
        }

    private fun mockFileUploadsFailure(files: List<File>) {
        for (file in files) {
            val result = Result<String>(ChatError())
            whenever(
                chatClient.sendFile(
                    eq(channelType),
                    eq(channelId),
                    same(file),
                    anyOrNull(),
                )
            ) doReturn TestCall(result)
            whenever(
                chatClient.sendImage(
                    eq(channelType),
                    eq(channelId),
                    same(file),
                    anyOrNull(),
                )
            ) doReturn TestCall(result)
        }
    }

    private fun mockFileUploadsSuccess(files: List<File>) {
        for (file in files) {
            val result = Result("file")
            whenever(
                chatClient.sendFile(
                    eq(channelType),
                    eq(channelId),
                    any(),
                    anyOrNull(),
                )
            ) doReturn TestCall(result)
            whenever(
                chatClient.sendImage(
                    eq(channelType),
                    eq(channelId),
                    any(),
                    anyOrNull(),
                )
            ) doReturn TestCall(result)
        }
    }
}<|MERGE_RESOLUTION|>--- conflicted
+++ resolved
@@ -6,15 +6,7 @@
 import io.getstream.chat.android.client.errors.ChatError
 import io.getstream.chat.android.client.models.Attachment
 import io.getstream.chat.android.client.utils.Result
-<<<<<<< HEAD
-import io.getstream.chat.android.offline.ChatDomainImpl
-import io.getstream.chat.android.offline.channel.ChannelController
-import io.getstream.chat.android.offline.experimental.channel.logic.ChannelLogic
-import io.getstream.chat.android.offline.experimental.channel.state.ChannelMutableState
-import io.getstream.chat.android.offline.experimental.global.GlobalMutableState
-=======
 import io.getstream.chat.android.offline.experimental.plugin.logic.LogicRegistry
->>>>>>> e8a8bc11
 import io.getstream.chat.android.offline.integration.BaseRepositoryFacadeIntegrationTest
 import io.getstream.chat.android.offline.message.attachment.UploadAttachmentsWorker
 import io.getstream.chat.android.offline.randomAttachmentsWithFile
@@ -59,23 +51,8 @@
             on(it.channel(any(), any())) doReturn mock()
         }
 
-<<<<<<< HEAD
-        val mutableState =
-            ChannelMutableState(channelType, channelId, testCoroutines.scope, userFlow, MutableStateFlow(emptyMap()))
-        channelController =
-            ChannelController(
-                mutableState,
-                ChannelLogic(mutableState, domainImpl),
-                chatClient,
-                userPresence = true,
-                repos = repositoryFacade,
-                scope = testCoroutines.scope,
-                globalState = GlobalMutableState.create()
-            )
-=======
         uploadAttachmentsWorker =
             UploadAttachmentsWorker(logicRegistry, repositoryFacade, chatClient)
->>>>>>> e8a8bc11
     }
 
     @Test
