--- conflicted
+++ resolved
@@ -196,26 +196,18 @@
     @Test
     fun `When a new message arrives in a new channel Should update the channels`() =
         runBlockingTest {
-<<<<<<< HEAD
-            val channelController: ChannelController = mock()
-=======
             val channel = randomChannel()
-            val channelController: ChannelControllerImpl = mock {
+            val channelController: ChannelController = mock {
                 on(mock.toChannel()) doReturn channel
             }
->>>>>>> 73ca79b8
             val queryController = Fixture()
                 .givenNewChannelControllerForChannel(channelController)
                 .get()
 
             queryController.handleEvent(randomNotificationMessageNewEvent(channel = channel))
 
-<<<<<<< HEAD
             verify(channelController).updateDataFromChannel(eq(channel))
-=======
-            verify(channelController).updateLiveDataFromChannel(eq(channel))
             Truth.assertThat(queryController.queryChannelsSpec.cids).contains(channel.cid)
->>>>>>> 73ca79b8
         }
 
     @Test
@@ -237,7 +229,7 @@
     fun `When a channel updated arrives Should add the channel when filter matches and it wasn't added yet`() =
         runBlockingTest {
             val channel = randomChannel()
-            val channelController: ChannelControllerImpl = mock {
+            val channelController: ChannelController = mock {
                 on(mock.toChannel()) doReturn channel
             }
             val queryController = Fixture()
@@ -253,7 +245,7 @@
     fun `When a channel updated by user arrives Should add the channel when filter matches and it wasn't added yet`() =
         runBlockingTest {
             val channel = randomChannel()
-            val channelController: ChannelControllerImpl = mock {
+            val channelController: ChannelController = mock {
                 on(mock.toChannel()) doReturn channel
             }
             val queryController = Fixture()
@@ -286,14 +278,9 @@
         whenever(chatDomainImpl.currentUser) doReturn currentUser!!
     }
 
-<<<<<<< HEAD
     fun givenNewChannelControllerForChannel(channelController: ChannelController = mock()): Fixture = apply {
         whenever(chatDomainImpl.channel(any<Channel>())) doReturn channelController
-=======
-    fun givenNewChannelControllerForChannel(channelControllerImpl: ChannelControllerImpl = mock()): Fixture = apply {
-        whenever(chatDomainImpl.channel(any<Channel>())) doReturn channelControllerImpl
-        whenever(chatDomainImpl.channel(any<String>())) doReturn channelControllerImpl
->>>>>>> 73ca79b8
+        whenever(chatDomainImpl.channel(any<String>())) doReturn channelController
     }
 
     fun givenFilterObject(filterObject: FilterObject): Fixture = apply {
