package io.getstream.chat.android.offline.usecase

import androidx.test.ext.junit.runners.AndroidJUnit4
import com.nhaarman.mockitokotlin2.any
import com.nhaarman.mockitokotlin2.doReturn
import com.nhaarman.mockitokotlin2.whenever
import io.getstream.chat.android.client.ChatClient
import io.getstream.chat.android.client.channel.ChannelClient
import io.getstream.chat.android.client.models.Message
import io.getstream.chat.android.client.utils.Result
import io.getstream.chat.android.offline.ChatDomain
import io.getstream.chat.android.offline.channel.ChannelController
import io.getstream.chat.android.offline.integration.BaseConnectedIntegrationTest.Companion.data
import io.getstream.chat.android.offline.integration.BaseConnectedMockedTest
import io.getstream.chat.android.test.TestCall
import org.amshove.kluent.`should be equal to`
import org.amshove.kluent.`should not be`
import org.junit.Test
import org.junit.runner.RunWith

@RunWith(AndroidJUnit4::class)
internal class DeleteMessageTest : BaseConnectedMockedTest() {

    @Test
    fun `Given a message was sent When deleting the message Should return the deleted message`() {
        coroutineTest {
            val message = data.createMessage()
            val channelController = Fixture(client, chatDomain)
                .givenMockedSendMessageResponse(channelClientMock, message)
                .givenMockedDeleteMessageResponse(message)
                .get()

<<<<<<< HEAD
            client.channel(data.channel1.cid).sendMessage(message).execute()
            chatDomain.deleteMessage(message).execute()
=======
            chatDomain.sendMessage(message).execute()
            client.deleteMessage(message.id).execute()
>>>>>>> bfe57b6a

            val deletedMessage = channelController.messages.value.last()

            deletedMessage.id `should be equal to` message.id
            deletedMessage.deletedAt `should not be` null
        }
    }

    private class Fixture(
        private val chatClient: ChatClient,
        private val chatDomain: ChatDomain,
    ) {

        fun givenMockedDeleteMessageResponse(message: Message) = apply {
            whenever(chatClient.deleteMessage(message.id)) doReturn TestCall(Result(message))
        }

        fun givenMockedSendMessageResponse(channelClient: ChannelClient, message: Message) = apply {
            whenever(channelClient.sendMessage(any())).thenReturn(TestCall(Result(message)))
        }

        fun get(): ChannelController {
            return chatDomain.watchChannel(data.channel1.cid, 10)
                .execute()
                .data()
        }
    }
}<|MERGE_RESOLUTION|>--- conflicted
+++ resolved
@@ -30,13 +30,8 @@
                 .givenMockedDeleteMessageResponse(message)
                 .get()
 
-<<<<<<< HEAD
             client.channel(data.channel1.cid).sendMessage(message).execute()
-            chatDomain.deleteMessage(message).execute()
-=======
-            chatDomain.sendMessage(message).execute()
             client.deleteMessage(message.id).execute()
->>>>>>> bfe57b6a
 
             val deletedMessage = channelController.messages.value.last()
 
