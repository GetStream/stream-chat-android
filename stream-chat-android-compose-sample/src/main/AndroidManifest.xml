--- conflicted
+++ resolved
@@ -89,14 +89,11 @@
             android:exported="false"
             android:windowSoftInputMode="adjustResize"
             />
-<<<<<<< HEAD
-        <activity android:name=".feature.reminders.MessageRemindersActivity" />
-=======
         <activity
             android:name=".feature.channel.draft.DraftChannelActivity"
             android:exported="false"
             android:windowSoftInputMode="adjustResize"
             />
->>>>>>> a58fb929
+        <activity android:name=".feature.reminders.MessageRemindersActivity" />
     </application>
 </manifest>