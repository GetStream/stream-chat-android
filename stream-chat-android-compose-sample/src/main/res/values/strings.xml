--- conflicted
+++ resolved
@@ -68,7 +68,9 @@
     <string name="app_bottom_bar_mentions">Mentions</string>
     <string name="app_bottom_bar_threads">Threads</string>
 
-<<<<<<< HEAD
+    <!-- Draft Channel -->
+    <string name="draft_channel_error">Failed to draft a channel</string>
+
     <!--  Navigation drawer  -->
     <string name="navigation_drawer_new_direct_message">New Direct Message</string>
     <string name="navigation_drawer_new_group_chat">Create a group</string>
@@ -109,8 +111,4 @@
     <string name="reminders_query_failed">Failed to load reminders</string>
     <string name="reminders_update_failed">Failed to update the reminder</string>
     <string name="reminders_delete_failed">Failed to delete the reminder</string>
-=======
-    <!-- Draft Channel -->
-    <string name="draft_channel_error">Failed to draft a channel</string>
->>>>>>> a58fb929
 </resources>