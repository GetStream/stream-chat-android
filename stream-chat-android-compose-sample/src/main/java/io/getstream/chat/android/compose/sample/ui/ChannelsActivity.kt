--- conflicted
+++ resolved
@@ -236,10 +236,7 @@
             MessagesActivity.createIntent(
                 context = this,
                 channelId = channel.cid,
-<<<<<<< HEAD
-=======
                 messageId = null
->>>>>>> 34b1abb6
             )
         )
     }
