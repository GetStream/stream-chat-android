/*
 * Copyright (c) 2014-2022 Stream.io Inc. All rights reserved.
 *
 * Licensed under the Stream License;
 * you may not use this file except in compliance with the License.
 * You may obtain a copy of the License at
 *
 *    https://github.com/GetStream/stream-chat-android/blob/main/LICENSE
 *
 * Unless required by applicable law or agreed to in writing, software
 * distributed under the License is distributed on an "AS IS" BASIS,
 * WITHOUT WARRANTIES OR CONDITIONS OF ANY KIND, either express or implied.
 * See the License for the specific language governing permissions and
 * limitations under the License.
 */

package io.getstream.chat.android.compose.sample.ui

import android.content.Context
import android.content.Intent
import android.os.Bundle
import androidx.appcompat.app.AppCompatActivity
import androidx.core.app.TaskStackBuilder
import io.getstream.chat.android.compose.sample.ChatApp
import io.getstream.chat.android.compose.sample.ChatHelper
import io.getstream.chat.android.compose.sample.ui.login.UserLoginActivity

/**
 * An Activity without UI responsible for startup routing. It navigates the user to
 * one of the following screens:
 *
 * - Login screen, if the user is not authenticated
 * - Channels screen, if the user is authenticated
 * - Messages screen, if the user is coming from a push notification
 */
class StartupActivity : AppCompatActivity() {

    override fun onCreate(savedInstanceState: Bundle?) {
        super.onCreate(savedInstanceState)

        val userCredentials = ChatApp.credentialsRepository.loadUserCredentials()
        if (userCredentials != null) {
            // Ensure that the user is connected
            ChatHelper.connectUser(userCredentials)

            if (intent.hasExtra(KEY_CHANNEL_ID)) {
                // Navigating from push, route to the messages screen
                val channelId = requireNotNull(intent.getStringExtra(KEY_CHANNEL_ID))
                val messageId = intent.getStringExtra(KEY_MESSAGE_ID)
<<<<<<< HEAD
                val parentMessageId = intent.getStringExtra(KEY_PARENT_MESSAGE_ID)

                TaskStackBuilder.create(this)
                    .addNextIntent(ChannelsActivity.createIntent(this))
                    .addNextIntent(MessagesActivity.createIntent(this, channelId, messageId, parentMessageId))
=======

                TaskStackBuilder.create(this)
                    .addNextIntent(ChannelsActivity.createIntent(this))
                    .addNextIntent(
                        MessagesActivity.createIntent(
                            context = this,
                            channelId = channelId,
                            messageId = messageId
                        )
                    )
>>>>>>> 2e2c55f6
                    .startActivities()
            } else {
                // Logged in, navigate to the channels screen
                startActivity(ChannelsActivity.createIntent(this))
            }
        } else {
            // Not logged in, start with the login screen
            startActivity(UserLoginActivity.createIntent(this))
        }
        finish()
    }

    companion object {
        private const val KEY_CHANNEL_ID = "channelId"
        private const val KEY_MESSAGE_ID = "messageId"
<<<<<<< HEAD
        private const val KEY_PARENT_MESSAGE_ID = "parentMessageId"
=======
>>>>>>> 2e2c55f6

        fun createIntent(
            context: Context,
            channelId: String,
            messageId: String?,
<<<<<<< HEAD
            parentMessageId: String?
        ): Intent {
            return Intent(context, StartupActivity::class.java).apply {
                putExtra(KEY_CHANNEL_ID, channelId)
                putExtra(KEY_MESSAGE_ID, messageId)
                putExtra(KEY_PARENT_MESSAGE_ID, parentMessageId)
=======
        ): Intent {
            return Intent(context, StartupActivity::class.java).apply {
                putExtra(KEY_CHANNEL_ID, channelId)
                if (messageId != null) {
                    putExtra(KEY_MESSAGE_ID, messageId)
                }
>>>>>>> 2e2c55f6
            }
        }
    }
}<|MERGE_RESOLUTION|>--- conflicted
+++ resolved
@@ -47,13 +47,7 @@
                 // Navigating from push, route to the messages screen
                 val channelId = requireNotNull(intent.getStringExtra(KEY_CHANNEL_ID))
                 val messageId = intent.getStringExtra(KEY_MESSAGE_ID)
-<<<<<<< HEAD
                 val parentMessageId = intent.getStringExtra(KEY_PARENT_MESSAGE_ID)
-
-                TaskStackBuilder.create(this)
-                    .addNextIntent(ChannelsActivity.createIntent(this))
-                    .addNextIntent(MessagesActivity.createIntent(this, channelId, messageId, parentMessageId))
-=======
 
                 TaskStackBuilder.create(this)
                     .addNextIntent(ChannelsActivity.createIntent(this))
@@ -61,10 +55,10 @@
                         MessagesActivity.createIntent(
                             context = this,
                             channelId = channelId,
-                            messageId = messageId
+                            messageId = messageId,
+                            parentMessageId = parentMessageId
                         )
                     )
->>>>>>> 2e2c55f6
                     .startActivities()
             } else {
                 // Logged in, navigate to the channels screen
@@ -80,30 +74,18 @@
     companion object {
         private const val KEY_CHANNEL_ID = "channelId"
         private const val KEY_MESSAGE_ID = "messageId"
-<<<<<<< HEAD
         private const val KEY_PARENT_MESSAGE_ID = "parentMessageId"
-=======
->>>>>>> 2e2c55f6
 
         fun createIntent(
             context: Context,
             channelId: String,
             messageId: String?,
-<<<<<<< HEAD
             parentMessageId: String?
         ): Intent {
             return Intent(context, StartupActivity::class.java).apply {
                 putExtra(KEY_CHANNEL_ID, channelId)
                 putExtra(KEY_MESSAGE_ID, messageId)
                 putExtra(KEY_PARENT_MESSAGE_ID, parentMessageId)
-=======
-        ): Intent {
-            return Intent(context, StartupActivity::class.java).apply {
-                putExtra(KEY_CHANNEL_ID, channelId)
-                if (messageId != null) {
-                    putExtra(KEY_MESSAGE_ID, messageId)
-                }
->>>>>>> 2e2c55f6
             }
         }
     }
