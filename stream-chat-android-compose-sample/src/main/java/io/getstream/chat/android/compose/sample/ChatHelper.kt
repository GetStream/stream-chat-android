--- conflicted
+++ resolved
@@ -54,18 +54,10 @@
         )
         val notificationHandler = NotificationHandlerFactory.createNotificationHandler(
             context = context,
-<<<<<<< HEAD
-            newMessageIntent = { messageId: String, channelType: String, channelId: String ->
-                StartupActivity.createIntent(
-                    context = context,
-                    channelId = "$channelType:$channelId",
-                    messageId = messageId
-=======
             newMessageIntent = { _: Message, channel: Channel ->
                 StartupActivity.createIntent(
                     context = context,
                     channelId = "${channel.type}:${channel.id}"
->>>>>>> b2fd30da
                 )
             }
         )
