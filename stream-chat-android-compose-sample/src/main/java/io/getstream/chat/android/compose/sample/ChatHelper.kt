/*
 * Copyright (c) 2014-2022 Stream.io Inc. All rights reserved.
 *
 * Licensed under the Stream License;
 * you may not use this file except in compliance with the License.
 * You may obtain a copy of the License at
 *
 *    https://github.com/GetStream/stream-chat-android/blob/main/LICENSE
 *
 * Unless required by applicable law or agreed to in writing, software
 * distributed under the License is distributed on an "AS IS" BASIS,
 * WITHOUT WARRANTIES OR CONDITIONS OF ANY KIND, either express or implied.
 * See the License for the specific language governing permissions and
 * limitations under the License.
 */

package io.getstream.chat.android.compose.sample

import android.content.Context
import android.util.Log
import io.getstream.android.push.firebase.FirebasePushDeviceGenerator
import io.getstream.chat.android.client.ChatClient
import io.getstream.chat.android.client.errors.ChatError
import io.getstream.chat.android.client.logger.ChatLogLevel
import io.getstream.chat.android.client.notifications.handler.NotificationConfig
import io.getstream.chat.android.client.notifications.handler.NotificationHandlerFactory
import io.getstream.chat.android.client.utils.Result
import io.getstream.chat.android.compose.sample.data.UserCredentials
import io.getstream.chat.android.compose.sample.ui.StartupActivity
import io.getstream.chat.android.models.Channel
import io.getstream.chat.android.models.Message
import io.getstream.chat.android.models.UploadAttachmentsNetworkType
import io.getstream.chat.android.offline.plugin.factory.StreamOfflinePluginFactory
import io.getstream.chat.android.state.extensions.globalState
import io.getstream.chat.android.state.plugin.config.StatePluginConfig
import io.getstream.chat.android.state.plugin.factory.StreamStatePluginFactory

/**
 * A helper class that is responsible for initializing the SDK and connecting/disconnecting
 * a user. Under the hood, it persists the user so that we are able to connect automatically
 * next time the app is launched.
 */
object ChatHelper {

    private const val TAG = "ChatHelper"

    /**
     * Initializes the SDK with the given API key.
     */
    fun initializeSdk(context: Context, apiKey: String) {
        Log.d(TAG, "[init] apiKey: $apiKey")
        val notificationConfig = NotificationConfig(
            pushDeviceGenerators = listOf(FirebasePushDeviceGenerator())
        )
        val notificationHandler = NotificationHandlerFactory.createNotificationHandler(
            context = context,
<<<<<<< HEAD
            newMessageIntent = { _: Message, channel: Channel ->
                StartupActivity.createIntent(
                    context = context,
                    channelId = "${channel.type}:${channel.id}"
=======
            newMessageIntent = { messageId: String, channelType: String, channelId: String ->
                StartupActivity.createIntent(
                    context = context,
                    channelId = "$channelType:$channelId",
                    messageId = messageId
>>>>>>> 34b1abb6
                )
            }
        )

        val offlinePlugin = StreamOfflinePluginFactory(context)

        val statePluginFactory = StreamStatePluginFactory(
            config = StatePluginConfig(
                backgroundSyncEnabled = true,
                userPresence = true,
            ),
            appContext = context
        )

        val logLevel = if (BuildConfig.DEBUG) ChatLogLevel.ALL else ChatLogLevel.NOTHING

        ChatClient.Builder(apiKey, context)
            .notifications(notificationConfig, notificationHandler)
            .withPlugins(offlinePlugin, statePluginFactory)
            .logLevel(logLevel)
            .uploadAttachmentsNetworkType(UploadAttachmentsNetworkType.NOT_ROAMING)
            .build()
    }

    /**
     * Initializes [ChatClient] with the given user and saves it to the persistent storage.
     */
    fun connectUser(
        userCredentials: UserCredentials,
        onSuccess: () -> Unit = {},
        onError: (ChatError) -> Unit = {},
    ) {
        ChatClient.instance().run {
            if (globalState.user.value == null) {
                connectUser(userCredentials.user, userCredentials.token)
                    .enqueue { result ->
                        when (result) {
                            is Result.Success -> {
                                ChatApp.credentialsRepository.saveUserCredentials(userCredentials)
                                onSuccess()
                            }
                            is Result.Failure -> onError(result.value)
                        }
                    }
            } else {
                onSuccess()
            }
        }
    }

    /**
     * Logs out the user and removes their credentials from the persistent storage.
     */
    suspend fun disconnectUser() {
        ChatApp.credentialsRepository.clearCredentials()

        ChatClient.instance().disconnect(false).await()
    }
}<|MERGE_RESOLUTION|>--- conflicted
+++ resolved
@@ -54,18 +54,11 @@
         )
         val notificationHandler = NotificationHandlerFactory.createNotificationHandler(
             context = context,
-<<<<<<< HEAD
-            newMessageIntent = { _: Message, channel: Channel ->
+            newMessageIntent = { message: Message, channel: Channel ->
                 StartupActivity.createIntent(
                     context = context,
-                    channelId = "${channel.type}:${channel.id}"
-=======
-            newMessageIntent = { messageId: String, channelType: String, channelId: String ->
-                StartupActivity.createIntent(
-                    context = context,
-                    channelId = "$channelType:$channelId",
-                    messageId = messageId
->>>>>>> 34b1abb6
+                    channelId = "${channel.type}:${channel.id}",
+                    messageId = message.id,
                 )
             }
         )
