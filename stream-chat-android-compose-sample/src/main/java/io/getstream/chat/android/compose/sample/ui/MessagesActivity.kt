--- conflicted
+++ resolved
@@ -161,14 +161,9 @@
                     onUserAvatarClick = { user ->
                         Log.i("MessagesActivity", "user avatar clicked: ${user.id}")
                     },
-<<<<<<< HEAD
                     onTapUserMention = { user ->
                         Log.i("MessagesActivity", "user mention tapped: ${user.id}")
                     },
-                    // TODO
-                    // statefulStreamMediaRecorder = statefulStreamMediaRecorder
-=======
->>>>>>> 559a57c0
                 )
 
                 // MyCustomUi()
