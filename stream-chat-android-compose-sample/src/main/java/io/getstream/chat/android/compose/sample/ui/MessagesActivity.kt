--- conflicted
+++ resolved
@@ -21,6 +21,7 @@
 import android.os.Bundle
 import androidx.activity.compose.setContent
 import androidx.activity.viewModels
+import androidx.compose.foundation.ExperimentalFoundationApi
 import androidx.compose.foundation.background
 import androidx.compose.foundation.clickable
 import androidx.compose.foundation.interaction.MutableInteractionSource
@@ -79,7 +80,6 @@
             context = this,
             channelId = requireNotNull(intent.getStringExtra(KEY_CHANNEL_ID)),
             deletedMessageVisibility = DeletedMessageVisibility.ALWAYS_VISIBLE,
-            messageId = intent.getStringExtra(KEY_MESSAGE_ID)
         )
     }
 
@@ -90,28 +90,15 @@
 
     override fun onCreate(savedInstanceState: Bundle?) {
         super.onCreate(savedInstanceState)
-<<<<<<< HEAD
-=======
-        val channelId = intent.getStringExtra(KEY_CHANNEL_ID) ?: return
-        val messageId = intent.getStringExtra(KEY_MESSAGE_ID)
->>>>>>> f3861fd2
 
         setContent {
             ChatTheme(dateFormatter = ChatApp.dateFormatter) {
                 MessagesScreen(
-<<<<<<< HEAD
                     viewModelFactory = factory,
                     onBackPressed = {
                         finish()
                     },
                     onHeaderTitleClick = {}
-=======
-                    channelId = channelId,
-                    onBackPressed = { finish() },
-                    onHeaderActionClick = {},
-                    messageId = messageId,
-                    navigateToThreadViaNotification = true
->>>>>>> f3861fd2
                 )
 
                 // MyCustomUi()
@@ -312,18 +299,10 @@
 
     companion object {
         private const val KEY_CHANNEL_ID = "channelId"
-        private const val KEY_MESSAGE_ID = "messageId"
-
-        fun createIntent(
-            context: Context,
-            channelId: String,
-            messageId: String?,
-        ): Intent {
+
+        fun createIntent(context: Context, channelId: String): Intent {
             return Intent(context, MessagesActivity::class.java).apply {
                 putExtra(KEY_CHANNEL_ID, channelId)
-                if (messageId != null) {
-                    putExtra(KEY_MESSAGE_ID, messageId)
-                }
             }
         }
     }
