--- conflicted
+++ resolved
@@ -40,13 +40,8 @@
     }
 
     override fun onViewCreated(view: View, savedInstanceState: Bundle?) {
-<<<<<<< HEAD
-        sdkVersion.text = getString(R.string.login_sdk_version_template, BuildConfig.STREAM_CHAT_UI_VERSION)
-        developmentUsers.setOnClickListener {
-=======
-        binding.sdkVersion.text = getString(R.string.login_sdk_version_template, BuildConfig.VERSION_NAME)
+        binding.sdkVersion.text = getString(R.string.login_sdk_version_template, BuildConfig.STREAM_CHAT_UI_VERSION)
         binding.developmentUsers.setOnClickListener {
->>>>>>> c848db61
             redirectToUsersScreen()
         }
         binding.loginButton.setOnClickListener {
