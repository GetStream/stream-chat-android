/*
 * Copyright (c) 2014-2022 Stream.io Inc. All rights reserved.
 *
 * Licensed under the Stream License;
 * you may not use this file except in compliance with the License.
 * You may obtain a copy of the License at
 *
 *    https://github.com/GetStream/stream-chat-android/blob/main/LICENSE
 *
 * Unless required by applicable law or agreed to in writing, software
 * distributed under the License is distributed on an "AS IS" BASIS,
 * WITHOUT WARRANTIES OR CONDITIONS OF ANY KIND, either express or implied.
 * See the License for the specific language governing permissions and
 * limitations under the License.
 */

package io.getstream.chat.android.common.composer

import com.getstream.sdk.chat.utils.AttachmentConstants
import com.getstream.sdk.chat.utils.extensions.containsLinks
import io.getstream.chat.android.client.ChatClient
import io.getstream.chat.android.client.call.Call
import io.getstream.chat.android.client.extensions.cidToTypeAndId
import io.getstream.chat.android.client.models.Attachment
import io.getstream.chat.android.client.models.Channel
import io.getstream.chat.android.client.models.ChannelCapabilities
import io.getstream.chat.android.client.models.Command
import io.getstream.chat.android.client.models.Message
import io.getstream.chat.android.client.models.User
import io.getstream.chat.android.common.state.Edit
import io.getstream.chat.android.common.state.MessageAction
import io.getstream.chat.android.common.state.MessageMode
import io.getstream.chat.android.common.state.Reply
import io.getstream.chat.android.common.state.ThreadReply
import io.getstream.chat.android.common.state.ValidationError
import io.getstream.chat.android.core.internal.InternalStreamChatApi
import io.getstream.chat.android.core.internal.coroutines.DispatcherProvider
import io.getstream.chat.android.offline.extensions.watchChannelAsState
import io.getstream.chat.android.offline.plugin.state.channel.ChannelState
import kotlinx.coroutines.CoroutineScope
import kotlinx.coroutines.Job
import kotlinx.coroutines.cancel
import kotlinx.coroutines.delay
import kotlinx.coroutines.flow.Flow
import kotlinx.coroutines.flow.MutableStateFlow
import kotlinx.coroutines.flow.SharingStarted
import kotlinx.coroutines.flow.StateFlow
import kotlinx.coroutines.flow.filterNotNull
import kotlinx.coroutines.flow.flatMapLatest
import kotlinx.coroutines.flow.launchIn
import kotlinx.coroutines.flow.map
import kotlinx.coroutines.flow.onEach
import kotlinx.coroutines.flow.stateIn
import kotlinx.coroutines.launch
import java.util.regex.Pattern

/**
 * Controller responsible for handling the composing and sending of messages.
 *
 * It acts as a central place for both the core business logic and state required to create and send messages, handle
 * attachments, message actions and more.
 *
 * If you require more state and business logic, compose this Controller with your code and apply the necessary changes.
 *
 * @param channelId The ID of the channel we're chatting in.
 * @param chatClient The client used to communicate to the API.
 * @param maxAttachmentCount The maximum number of attachments that can be sent in a single message.
 * @param maxAttachmentSize Tne maximum file size of each attachment in bytes. By default, 20mb for Stream CDN.
 */
@InternalStreamChatApi
@Suppress("TooManyFunctions")
public class MessageComposerController(
    private val channelId: String,
    private val chatClient: ChatClient = ChatClient.instance(),
    private val maxAttachmentCount: Int = AttachmentConstants.MAX_ATTACHMENTS_COUNT,
    private val maxAttachmentSize: Long = AttachmentConstants.MAX_UPLOAD_FILE_SIZE,
) {

    /**
     * Creates a [CoroutineScope] that allows us to cancel the ongoing work when the parent
     * ViewModel is disposed.
     *
     * We use the [DispatcherProvider.Immediate] variant here to make sure the UI updates don't go through the
     * process of dispatching events. This fixes several bugs where the input state breaks when deleting or typing
     * really fast.
     */
    private val scope = CoroutineScope(DispatcherProvider.Immediate)

    /**
     * Buffers typing updates.
     *
     * @see [TypingUpdateBuffer]
     */
    private val typingUpdateBuffer = TypingUpdateBuffer()

    /**
     * Holds information about the current state of the [Channel].
     */
    public val channelState: Flow<ChannelState> = chatClient.watchChannelAsState(
        cid = channelId,
        messageLimit = DefaultMessageLimit
    ).filterNotNull()

    /**
     * Holds information about the abilities the current user
     * is able to exercise in the given channel.
     *
     * e.g. send messages, delete messages, etc...
     * For a full list @see [io.getstream.chat.android.client.models.ChannelCapabilities].
     */
    public val ownCapabilities: StateFlow<Set<String>> = channelState.flatMapLatest { it.channelData }
        .map { it.ownCapabilities }
        .stateIn(
            scope = scope,
            started = SharingStarted.Eagerly,
            initialValue = setOf()
        )

    /**
     * Signals if the user's typing will send a typing update in the given channel.
     *
     * Spun off as an individual field so that we can avoid the expense of running [Set.contains]
     * on every typing update.
     *
     * [SharingStarted.Eagerly] because this [StateFlow] has no collectors, its value is only
     * ever read directly.
     */
    private val canSendTypingUpdates = ownCapabilities.map { it.contains(ChannelCapabilities.SEND_TYPING_EVENTS) }
        .stateIn(
            scope = scope,
            started = SharingStarted.Eagerly,
            initialValue = false
        )

    /**
     * Signals if the user is allowed to send links.
     *
     * Spun off as an individual field so that we can avoid the expense of running [Set.contains]
     * on every typing update.
     *
     * [SharingStarted.Eagerly] because this [StateFlow] has no collectors, its value is only
     * ever read directly.
     */
    private val canSendLinks = ownCapabilities.map { it.contains(ChannelCapabilities.SEND_LINKS) }
        .stateIn(
            scope = scope,
            started = SharingStarted.Eagerly,
            initialValue = false
        )

    /**
     * Full message composer state holding all the required information.
     */
    public val state: MutableStateFlow<MessageComposerState> = MutableStateFlow(MessageComposerState())

    /**
     * UI state of the current composer input.
     */
    public val input: MutableStateFlow<String> = MutableStateFlow("")

    /**
     * If the message will be shown in the channel after it is sent.
     */
    public val alsoSendToChannel: MutableStateFlow<Boolean> = MutableStateFlow(false)

    /**
     * Represents the remaining time until the user is allowed to send the next message.
     */
    public val cooldownTimer: MutableStateFlow<Int> = MutableStateFlow(0)

    /**
     * Represents the currently selected attachments, that are shown within the composer UI.
     */
    public val selectedAttachments: MutableStateFlow<List<Attachment>> = MutableStateFlow(emptyList())

    /**
     * Represents the list of validation errors for the current text input and the currently selected attachments.
     */
    public val validationErrors: MutableStateFlow<List<ValidationError>> = MutableStateFlow(emptyList())

    /**
     * Represents the list of users that can be used to autocomplete the current mention input.
     */
    public val mentionSuggestions: MutableStateFlow<List<User>> = MutableStateFlow(emptyList())

    /**
     * Represents the list of commands that can be executed for the channel.
     */
    public val commandSuggestions: MutableStateFlow<List<Command>> = MutableStateFlow(emptyList())

    /**
     * Represents the list of users in the channel.
     */
    private var users: List<User> = emptyList()

    /**
     * Represents the list of available commands in the channel.
     */
    private var commands: List<Command> = emptyList()

    /**
     * Represents the maximum allowed message length in the message input.
     */
    private var maxMessageLength: Int = DefaultMaxMessageLength

    /**
     * Represents the coroutine [Job] used to update the countdown
     */
    private var cooldownTimerJob: Job? = null

    /**
     * Represents the cooldown interval in seconds.
     *
     * When slow mode is enabled, users can only send messages every [cooldownInterval] time interval.
     */
    private var cooldownInterval: Int = 0

    /**
     * Current message mode, either [MessageMode.Normal] or [MessageMode.MessageThread]. Used to determine if we're
     * sending a thread reply or a regular message.
     */
    public val messageMode: MutableStateFlow<MessageMode> = MutableStateFlow(MessageMode.Normal)

    /**
     * Set of currently active message actions. These are used to display different UI in the composer,
     * as well as help us decorate the message with information, such as the quoted message id.
     */
    public val messageActions: MutableStateFlow<Set<MessageAction>> = MutableStateFlow(mutableSetOf())

    /**
     * Represents a Flow that holds the last active [MessageAction] that is either the [Edit] or [Reply] action.
     */
    public val lastActiveAction: Flow<MessageAction?>
        get() = messageActions.map { actions -> actions.lastOrNull { it is Edit || it is Reply } }

    /**
     * Gets the active [Edit] or [Reply] action, whichever is last, to show on the UI.
     */
    private val activeAction: MessageAction?
        get() = messageActions.value.lastOrNull { it is Edit || it is Reply }

    /**
     * Gives us information if the active action is Edit, for business logic purposes.
     */
    private val isInEditMode: Boolean
        get() = activeAction is Edit

    /**
     * Gets the parent message id if we are in thread mode, or null otherwise.
     */
    private val parentMessageId: String?
        get() = (messageMode.value as? MessageMode.MessageThread)?.parentMessage?.id

    /**
     * Gets the current text input in the message composer.
     */
    private val messageText: String
        get() = input.value

    /**
     * Gives us information if the composer is in the "thread" mode.
     */
    private val isInThread: Boolean
        get() = messageMode.value is MessageMode.MessageThread

    /**
     * Represents the selected mentions based on the message suggestion list.
     */
    private val selectedMentions: MutableSet<User> = mutableSetOf()

    /**
     * Sets up the data loading operations such as observing the maximum allowed message length.
     */
    init {
        channelState.flatMapLatest { it.channelConfig }.onEach {
            maxMessageLength = it.maxMessageLength
            commands = it.commands
        }.launchIn(scope)

        channelState.flatMapLatest { it.members }.onEach { members ->
            users = members.map { it.user }
        }.launchIn(scope)

        channelState.flatMapLatest { it.channelData }.onEach {
            cooldownInterval = it.cooldown
        }.launchIn(scope)

        setupComposerState()
    }

    /**
     * Sets up the observing operations for various composer states.
     */
    private fun setupComposerState() {
        input.onEach { input ->
            state.value = state.value.copy(inputValue = input)
        }.launchIn(scope)

        selectedAttachments.onEach { selectedAttachments ->
            state.value = state.value.copy(attachments = selectedAttachments)
        }.launchIn(scope)

        lastActiveAction.onEach { activeAction ->
            state.value = state.value.copy(action = activeAction)
        }.launchIn(scope)

        validationErrors.onEach { validationErrors ->
            state.value = state.value.copy(validationErrors = validationErrors)
        }.launchIn(scope)

        mentionSuggestions.onEach { mentionSuggestions ->
            state.value = state.value.copy(mentionSuggestions = mentionSuggestions)
        }.launchIn(scope)

        commandSuggestions.onEach { commandSuggestions ->
            state.value = state.value.copy(commandSuggestions = commandSuggestions)
        }.launchIn(scope)

        cooldownTimer.onEach { cooldownTimer ->
            state.value = state.value.copy(coolDownTime = cooldownTimer)
        }.launchIn(scope)

        messageMode.onEach { messageMode ->
            state.value = state.value.copy(messageMode = messageMode)
        }.launchIn(scope)

        alsoSendToChannel.onEach { alsoSendToChannel ->
            state.value = state.value.copy(alsoSendToChannel = alsoSendToChannel)
        }.launchIn(scope)

        ownCapabilities.onEach { ownCapabilities ->
            state.value = state.value.copy(ownCapabilities = ownCapabilities)
        }.launchIn(scope)
    }

    /**
     * Called when the input changes and the internal state needs to be updated.
     *
     * @param value Current state value.
     */
    public fun setMessageInput(value: String) {
        this.input.value = value

        if (canSendTypingUpdates.value) {
            typingUpdateBuffer.onTypingEvent()
        }
        handleMentionSuggestions()
        handleCommandSuggestions()
        handleValidationErrors()
    }

    /**
     * Called when the message mode changes and the internal state needs to be updated.
     *
     * This affects the business logic.
     *
     * @param messageMode The current message mode.
     */
    public fun setMessageMode(messageMode: MessageMode) {
        this.messageMode.value = messageMode
    }

    /**
     * Called when the "Also send as a direct message" checkbox is checked or unchecked.
     *
     * @param alsoSendToChannel If the message will be shown in the channel after it is sent.
     */
    public fun setAlsoSendToChannel(alsoSendToChannel: Boolean) {
        this.alsoSendToChannel.value = alsoSendToChannel
    }

    /**
     * Handles selected [messageAction]. We only have three actions we can react to in the composer:
     * - [ThreadReply] - We change the [messageMode] so we can send the message to a thread.
     * - [Reply] - We need to reply to a message and set up the reply UI.
     * - [Edit] - We need to change the [input] to the message we want to edit and change the UI to
     * match the editing action.
     *
     * @param messageAction The newly selected action.
     */
    public fun performMessageAction(messageAction: MessageAction) {
        when (messageAction) {
            is ThreadReply -> {
                setMessageMode(MessageMode.MessageThread(messageAction.message))
            }
            is Reply -> {
                messageActions.value = messageActions.value + messageAction
            }
            is Edit -> {
                input.value = messageAction.message.text
                selectedAttachments.value = messageAction.message.attachments
                messageActions.value = messageActions.value + messageAction
            }
            else -> {
                // no op, custom user action
            }
        }
    }

    /**
     * Dismisses all message actions from the UI and clears the input if [isInEditMode] is true.
     */
    public fun dismissMessageActions() {
        if (isInEditMode) {
            setMessageInput("")
            this.selectedAttachments.value = emptyList()
        }

        this.messageActions.value = emptySet()
    }

    /**
     * Stores the selected attachments from the attachment picker. These will be shown in the UI,
     * within the composer component. We upload and send these attachments once the user taps on the
     * send button.
     *
     * @param attachments The attachments to store and show in the composer.
     */
    public fun addSelectedAttachments(attachments: List<Attachment>) {
        val newAttachments = (selectedAttachments.value + attachments).distinctBy {
            if (it.name != null) {
                it.name
            } else {
                it
            }
        }
        selectedAttachments.value = newAttachments

        handleValidationErrors()
    }

    /**
     * Removes a selected attachment from the list, when the user taps on the cancel/delete button.
     *
     * This will update the UI to remove it from the composer component.
     *
     * @param attachment The attachment to remove.
     */
    public fun removeSelectedAttachment(attachment: Attachment) {
        selectedAttachments.value = selectedAttachments.value - attachment

        handleValidationErrors()
    }

    /**
     * Clears all the data from the input - both the current [input] value and the
     * [selectedAttachments].
     */
    public fun clearData() {
        input.value = ""
        selectedAttachments.value = emptyList()
        validationErrors.value = emptyList()
        alsoSendToChannel.value = false
    }

    /**
     * Sends a given message using our Stream API. Based on [isInEditMode], we either edit an existing
     * message, or we send a new message, using [ChatClient].
     *
     * It also dismisses any current message actions.
     *
     * @param message The message to send.
     */
    public fun sendMessage(message: Message) {
        val sendMessageCall = if (isInEditMode) {
            getEditMessageCall(message)
        } else {
            message.showInChannel = isInThread && alsoSendToChannel.value
            val (channelType, channelId) = message.cid.cidToTypeAndId()
            chatClient.sendMessage(channelType, channelId, message)
        }

        dismissMessageActions()
        clearData()
        handleCooldownTimer()

        sendMessageCall.enqueue()
    }

    /**
     * Builds a new [Message] to send to our API. If [isInEditMode] is true, we use the current
     * action's message and apply the given changes.
     *
     * If we're not editing a message, we fill in the required data for the message.
     *
     * @param message Message text.
     * @param attachments Message attachments.
     *
     * @return [Message] object, with all the data required to send it to the API.
     */
    public fun buildNewMessage(
        message: String,
        attachments: List<Attachment> = emptyList(),
    ): Message {
        val activeAction = activeAction

        val trimmedMessage = message.trim()
        val actionMessage = activeAction?.message ?: Message()
        val replyMessageId = (activeAction as? Reply)?.message?.id
        val mentions = filterMentions(selectedMentions, trimmedMessage)

        return if (isInEditMode) {
            actionMessage.copy(
                text = trimmedMessage,
                attachments = attachments.toMutableList(),
                mentionedUsersIds = mentions
            )
        } else {
            Message(
                cid = channelId,
                text = trimmedMessage,
                parentId = parentMessageId,
                replyMessageId = replyMessageId,
                attachments = attachments.toMutableList(),
                mentionedUsersIds = mentions
            )
        }
    }

    /**
     * Filters the current input and the mentions the user selected from the suggestion list. Removes any mentions which
     * are selected but no longer present in the input.
     *
     * @param selectedMentions The set of selected users from the suggestion list.
     * @param message The current message input.
     *
     * @return [MutableList] of user IDs of mentioned users.
     */
    private fun filterMentions(selectedMentions: Set<User>, message: String): MutableList<String> {
        val text = message.lowercase()

        val remainingMentions = selectedMentions.filter {
            text.contains("@${it.name.lowercase()}")
        }.map { it.id }

        this.selectedMentions.clear()
        return remainingMentions.toMutableList()
    }

    /**
     * Updates the UI state when leaving the thread, to switch back to the [MessageMode.Normal], by
     * calling [setMessageMode].
     *
     * It also dismisses any currently active message actions, such as [Edit] and [Reply], as the
     * user left the relevant thread.
     */
    public fun leaveThread() {
        setMessageMode(MessageMode.Normal)
        dismissMessageActions()
    }

    /**
     * Cancels any pending work when the parent ViewModel is about to be destroyed.
     */
    public fun onCleared() {
        typingUpdateBuffer.clearTypingUpdates()
        scope.cancel()
    }

    /**
     * Checks the current input for validation errors.
     */
    private fun handleValidationErrors() {
        validationErrors.value = mutableListOf<ValidationError>().apply {
            val message = input.value
            val messageLength = message.length

            if (messageLength > maxMessageLength) {
                add(
                    ValidationError.MessageLengthExceeded(
                        messageLength = messageLength,
                        maxMessageLength = maxMessageLength
                    )
                )
            }

            val attachmentCount = selectedAttachments.value.size
            if (attachmentCount > maxAttachmentCount) {
                add(
                    ValidationError.AttachmentCountExceeded(
                        attachmentCount = attachmentCount,
                        maxAttachmentCount = maxAttachmentCount
                    )
                )
            }

            val attachments: List<Attachment> = selectedAttachments.value
                .filter { it.fileSize > maxAttachmentSize }
            if (attachments.isNotEmpty()) {
                add(
                    ValidationError.AttachmentSizeExceeded(
                        attachments = attachments,
                        maxAttachmentSize = maxAttachmentSize
                    )
                )
            }
            if (!canSendLinks.value && message.containsLinks()) {
                add(
                    ValidationError.ContainsLinksWhenNotAllowed
                )
            }
        }
    }

    /**
     * Autocompletes the current text input with the mention from the selected user.
     *
     * @param user The user that is used to autocomplete the mention.
     */
    public fun selectMention(user: User) {
        val augmentedMessageText = "${messageText.substringBeforeLast("@")}@${user.name} "

        setMessageInput(augmentedMessageText)
        selectedMentions += user
    }

    /**
     * Switches the message composer to the command input mode.
     *
     * @param command The command that was selected.
     */
    public fun selectCommand(command: Command) {
        setMessageInput("/${command.name} ")
    }

    /**
     * Toggles the visibility of the command suggestion list popup.
     */
    public fun toggleCommandsVisibility() {
        val isHidden = commandSuggestions.value.isEmpty()

        commandSuggestions.value = if (isHidden) commands else emptyList()
    }

    /**
     * Shows the mention suggestion list popup if necessary.
     */
    private fun handleMentionSuggestions() {
        val containsMention = MentionPattern.matcher(messageText).find()

        mentionSuggestions.value = if (containsMention) {
            users.filter { it.name.contains(messageText.substringAfterLast("@"), true) }
        } else {
            emptyList()
        }
    }

    /**
     * Shows the command suggestion list popup if necessary.
     */
    private fun handleCommandSuggestions() {
        val containsCommand = CommandPattern.matcher(messageText).find()

        commandSuggestions.value = if (containsCommand) {
            val commandPattern = messageText.removePrefix("/")
            commands.filter { it.name.startsWith(commandPattern) }
        } else {
            emptyList()
        }
    }

    /**
     * Shows cooldown countdown timer instead of send button when slow mode is enabled.
     */
    private fun handleCooldownTimer() {
        if (cooldownInterval > 0) {
            cooldownTimerJob?.cancel()
            cooldownTimerJob = scope.launch {
                for (timeRemaining in cooldownInterval downTo 0) {
                    cooldownTimer.value = timeRemaining
                    delay(OneSecond)
                }
            }
        }
    }

    /**
     * Gets the edit message call using [ChatClient].
     *
     * @param message [Message]
     */
    private fun getEditMessageCall(message: Message): Call<Message> {
        return chatClient.updateMessage(message)
    }

    private companion object {
        /**
         * The default allowed number of characters in a message.
         */
        private const val DefaultMaxMessageLength: Int = 5000

        /**
         * The regex pattern used to check if the message ends with incomplete mention.
         */
        private val MentionPattern = Pattern.compile("^(.* )?@([a-zA-Z]+[0-9]*)*$", Pattern.MULTILINE)

        /**
         * The regex pattern used to check if the message ends with incomplete command.
         */
        private val CommandPattern = Pattern.compile("^/[a-z]*$")

        /**
         * The default limit for messages count in requests.
         */
        private const val DefaultMessageLimit: Int = 30

<<<<<<< HEAD
        private const val DefaultTypingUpdateIntervalMillis = 3000L
=======
        private const val DefaultTypingUpdateIntervalMillis = 2000L
        private const val OneSecond = 1000L
>>>>>>> 3cc78c51
    }

    /**
     * A class designed to buffer typing updates.
     * It works by sending the initial keystroke event and
     * delaying for [delayInterval] before sending a stop typing
     * event.
     *
     * Every subsequent keystroke will cancel the previous work
     * and reset the time before sending a stop typing event.
     *
     * @param delayInterval The interval between the sending the
     * keystroke event and the stop typing event.
     */
    private inner class TypingUpdateBuffer(private val delayInterval: Long = DefaultTypingUpdateIntervalMillis) {

        /**
         * If the user is currently typing or not.
         *
         * Sends out a typing related event on every value
         * change.
         */
        private var isTyping: Boolean = false
            set(value) {
                field = value
                handleTypingEvent(isTyping)
            }

        /**
         * Holds the currently running job.
         */
        var job: Job? = null

        /**
         * Used to send a stop typing event after a
         * set amount of time dictated by [delayInterval].
         */
        private suspend fun startTypingTimer() {
            delay(delayInterval)
            clearTypingUpdates()
        }

        /**
         * Sets the value of [isTyping] only if there is
         * a change in state in order to not create unnecessary events.
         *
         * It also resets the job to stop typing events after delay, debouncing keystrokes.
         */
        fun onTypingEvent() {
            if (!isTyping) {
                isTyping = true
            }
            job?.cancel()
            job = scope.launch { startTypingTimer() }
        }

        /**
         * Sets [isTyping] to false.
         *
         * Useful for clearing the state manually and in [onCleared].
         */
        fun clearTypingUpdates() {
            isTyping = false
        }

        /**
         * Sends the `typing.start` or `typing.stop` event depending on the [isTyping] parameter.
         *
         * The `typing.start` event is sent if more than 3 seconds passed since the last keystroke.
         * The `typing.stop` is automatically sent when the user stops typing for 5 seconds.
         *
         * @param isTyping If the user is currently typing.
         */
        private fun handleTypingEvent(isTyping: Boolean) {
            val (type, id) = channelId.cidToTypeAndId()
            if (isTyping) {
                chatClient.keystroke(type, id, parentMessageId)
            } else {
                chatClient.stopTyping(type, id, parentMessageId)
            }.enqueue()
        }
    }
}<|MERGE_RESOLUTION|>--- conflicted
+++ resolved
@@ -704,12 +704,8 @@
          */
         private const val DefaultMessageLimit: Int = 30
 
-<<<<<<< HEAD
         private const val DefaultTypingUpdateIntervalMillis = 3000L
-=======
-        private const val DefaultTypingUpdateIntervalMillis = 2000L
         private const val OneSecond = 1000L
->>>>>>> 3cc78c51
     }
 
     /**
