/*
 * Copyright (c) 2014-2022 Stream.io Inc. All rights reserved.
 *
 * Licensed under the Stream License;
 * you may not use this file except in compliance with the License.
 * You may obtain a copy of the License at
 *
 *    https://github.com/GetStream/stream-chat-android/blob/main/LICENSE
 *
 * Unless required by applicable law or agreed to in writing, software
 * distributed under the License is distributed on an "AS IS" BASIS,
 * WITHOUT WARRANTIES OR CONDITIONS OF ANY KIND, either express or implied.
 * See the License for the specific language governing permissions and
 * limitations under the License.
 */

package io.getstream.chat.android.ui.common.feature.messages.list

import androidx.annotation.VisibleForTesting
import io.getstream.chat.android.client.ChatClient
import io.getstream.chat.android.client.audio.AudioState
import io.getstream.chat.android.client.audio.audioHash
import io.getstream.chat.android.client.channel.state.ChannelState
import io.getstream.chat.android.client.errors.extractCause
import io.getstream.chat.android.client.extensions.cidToTypeAndId
import io.getstream.chat.android.client.extensions.getCreatedAtOrDefault
import io.getstream.chat.android.client.extensions.getCreatedAtOrNull
import io.getstream.chat.android.client.extensions.internal.wasCreatedAfter
import io.getstream.chat.android.client.setup.state.ClientState
import io.getstream.chat.android.client.utils.attachment.isAudioRecording
import io.getstream.chat.android.client.utils.message.isDeleted
import io.getstream.chat.android.client.utils.message.isError
import io.getstream.chat.android.client.utils.message.isGiphy
import io.getstream.chat.android.client.utils.message.isModerationBounce
import io.getstream.chat.android.client.utils.message.isModerationError
import io.getstream.chat.android.client.utils.message.isSystem
import io.getstream.chat.android.client.utils.message.isThreadStart
import io.getstream.chat.android.core.internal.InternalStreamChatApi
import io.getstream.chat.android.core.internal.coroutines.DispatcherProvider
import io.getstream.chat.android.core.internal.exhaustive
import io.getstream.chat.android.core.utils.Debouncer
import io.getstream.chat.android.core.utils.date.diff
import io.getstream.chat.android.models.Attachment
import io.getstream.chat.android.models.Channel
import io.getstream.chat.android.models.ChannelCapabilities
import io.getstream.chat.android.models.ChannelUserRead
import io.getstream.chat.android.models.ConnectionState
import io.getstream.chat.android.models.Flag
import io.getstream.chat.android.models.Member
import io.getstream.chat.android.models.Message
import io.getstream.chat.android.models.MessagesState
import io.getstream.chat.android.models.Option
import io.getstream.chat.android.models.Poll
import io.getstream.chat.android.models.Reaction
import io.getstream.chat.android.models.User
import io.getstream.chat.android.models.Vote
import io.getstream.chat.android.state.extensions.awaitRepliesAsState
import io.getstream.chat.android.state.extensions.cancelEphemeralMessage
import io.getstream.chat.android.state.extensions.getMessageUsingCache
import io.getstream.chat.android.state.extensions.getRepliesAsState
import io.getstream.chat.android.state.extensions.globalState
import io.getstream.chat.android.state.extensions.loadMessageById
import io.getstream.chat.android.state.extensions.loadMessagesAroundId
import io.getstream.chat.android.state.extensions.loadNewerMessages
import io.getstream.chat.android.state.extensions.loadNewestMessages
import io.getstream.chat.android.state.extensions.loadOlderMessages
import io.getstream.chat.android.state.plugin.state.channel.thread.ThreadState
import io.getstream.chat.android.ui.common.feature.messages.translations.MessageOriginalTranslationsStore
import io.getstream.chat.android.ui.common.helper.ClipboardHandler
import io.getstream.chat.android.ui.common.state.messages.BlockUser
import io.getstream.chat.android.ui.common.state.messages.Copy
import io.getstream.chat.android.ui.common.state.messages.Delete
import io.getstream.chat.android.ui.common.state.messages.MarkAsUnread
import io.getstream.chat.android.ui.common.state.messages.MessageAction
import io.getstream.chat.android.ui.common.state.messages.MessageMode
import io.getstream.chat.android.ui.common.state.messages.Pin
import io.getstream.chat.android.ui.common.state.messages.React
import io.getstream.chat.android.ui.common.state.messages.Reply
import io.getstream.chat.android.ui.common.state.messages.Resend
import io.getstream.chat.android.ui.common.state.messages.ThreadReply
import io.getstream.chat.android.ui.common.state.messages.UnblockUser
import io.getstream.chat.android.ui.common.state.messages.list.CancelGiphy
import io.getstream.chat.android.ui.common.state.messages.list.DateSeparatorItemState
import io.getstream.chat.android.ui.common.state.messages.list.DeletedMessageVisibility
import io.getstream.chat.android.ui.common.state.messages.list.EmptyThreadPlaceholderItemState
import io.getstream.chat.android.ui.common.state.messages.list.GiphyAction
import io.getstream.chat.android.ui.common.state.messages.list.HasMessageListItemState
import io.getstream.chat.android.ui.common.state.messages.list.MessageFocusRemoved
import io.getstream.chat.android.ui.common.state.messages.list.MessageFocused
import io.getstream.chat.android.ui.common.state.messages.list.MessageFooterVisibility
import io.getstream.chat.android.ui.common.state.messages.list.MessageItemState
import io.getstream.chat.android.ui.common.state.messages.list.MessageListItemState
import io.getstream.chat.android.ui.common.state.messages.list.MessageListState
import io.getstream.chat.android.ui.common.state.messages.list.MessagePosition
import io.getstream.chat.android.ui.common.state.messages.list.ModeratedMessageItemState
import io.getstream.chat.android.ui.common.state.messages.list.MyOwn
import io.getstream.chat.android.ui.common.state.messages.list.NewMessageState
import io.getstream.chat.android.ui.common.state.messages.list.Other
import io.getstream.chat.android.ui.common.state.messages.list.SelectedMessageFailedModerationState
import io.getstream.chat.android.ui.common.state.messages.list.SelectedMessageOptionsState
import io.getstream.chat.android.ui.common.state.messages.list.SelectedMessageReactionsPickerState
import io.getstream.chat.android.ui.common.state.messages.list.SelectedMessageReactionsState
import io.getstream.chat.android.ui.common.state.messages.list.SelectedMessageState
import io.getstream.chat.android.ui.common.state.messages.list.SendGiphy
import io.getstream.chat.android.ui.common.state.messages.list.ShuffleGiphy
import io.getstream.chat.android.ui.common.state.messages.list.StartOfTheChannelItemState
import io.getstream.chat.android.ui.common.state.messages.list.SystemMessageItemState
import io.getstream.chat.android.ui.common.state.messages.list.ThreadDateSeparatorItemState
import io.getstream.chat.android.ui.common.state.messages.list.Typing
import io.getstream.chat.android.ui.common.state.messages.list.TypingItemState
import io.getstream.chat.android.ui.common.state.messages.list.UnreadSeparatorItemState
import io.getstream.chat.android.ui.common.state.messages.list.lastItemOrNull
import io.getstream.chat.android.ui.common.state.messages.list.stringify
import io.getstream.chat.android.ui.common.state.messages.poll.PollSelectionType
import io.getstream.chat.android.ui.common.state.messages.poll.PollState
import io.getstream.chat.android.ui.common.state.messages.poll.SelectedPoll
import io.getstream.chat.android.ui.common.utils.extensions.onFirst
import io.getstream.chat.android.ui.common.utils.extensions.shouldShowMessageFooter
import io.getstream.log.TaggedLogger
import io.getstream.log.taggedLogger
import io.getstream.result.Error
import io.getstream.result.Result
import io.getstream.result.call.enqueue
import kotlinx.coroutines.CoroutineScope
import kotlinx.coroutines.ExperimentalCoroutinesApi
import kotlinx.coroutines.Job
import kotlinx.coroutines.cancel
import kotlinx.coroutines.delay
import kotlinx.coroutines.flow.MutableSharedFlow
import kotlinx.coroutines.flow.MutableStateFlow
import kotlinx.coroutines.flow.SharingStarted
import kotlinx.coroutines.flow.StateFlow
import kotlinx.coroutines.flow.catch
import kotlinx.coroutines.flow.combine
import kotlinx.coroutines.flow.distinctUntilChanged
import kotlinx.coroutines.flow.filterNotNull
import kotlinx.coroutines.flow.first
import kotlinx.coroutines.flow.flatMapLatest
import kotlinx.coroutines.flow.launchIn
import kotlinx.coroutines.flow.map
import kotlinx.coroutines.flow.onCompletion
import kotlinx.coroutines.flow.onEach
import kotlinx.coroutines.flow.onStart
import kotlinx.coroutines.flow.stateIn
import kotlinx.coroutines.flow.update
import kotlinx.coroutines.launch
import java.util.Date
import io.getstream.chat.android.ui.common.state.messages.Flag as FlagMessage

/**
 * Controller responsible for handling message list state. It acts as a central place for core business logic and state
 * required to show the message list, message thread and handling message actions.
 *
 * @param cid The channel id in the format messaging:123.
 * @param clipboardHandler [ClipboardHandler] used to copy messages.
 * @param threadLoadOrderOlderToNewer Determines the order in which the thread messages are loaded.
 * @param messageId The message id to which we want to scroll to when opening the message list.
 * @param parentMessageId The ID of the parent message for which we want to initially load the thread. (Must be supplied
 * if we want to scroll to a message inside a thread).
 * @param messageLimit The limit of messages being fetched with each page od data.
 * @param chatClient The client used to communicate with the API.
 * @param clientState The current state of the SDK.
 * @param channelState The state of the channel.
 * @param deletedMessageVisibility The [DeletedMessageVisibility] to be applied to the list.
 * @param showSystemMessages Determines if the system messages should be shown or not.
 * @param messageFooterVisibility Determines if and when the message footer is visible or not.
 * @param enforceUniqueReactions Determines whether the user can send only a single or multiple reactions to a message.
 * If it is true the new reaction will override the old reaction.
 * @param dateSeparatorHandler Determines the visibility of date separators inside the message list.
 * @param threadDateSeparatorHandler Determines the visibility of date separators inside the thread.
 * @param messagePositionHandler Determines the position of the message inside a group.
 * @param showDateSeparatorInEmptyThread Configures if we show a date separator when threads are empty.
 * Adds the separator item when the value is `true`.
 * @param showThreadSeparatorInEmptyThread Configures if we show a thread separator when threads are empty or not.
 * Adds the separator item when the value is `true`.
 */
public class MessageListController(
    private val cid: String,
    private val clipboardHandler: ClipboardHandler,
    public val threadLoadOrderOlderToNewer: Boolean,
    private val messageId: String? = null,
    private val parentMessageId: String? = null,
    public val messageLimit: Int = DEFAULT_MESSAGES_LIMIT,
    private val chatClient: ChatClient = ChatClient.instance(),
    private val clientState: ClientState = chatClient.clientState,
    public val channelState: StateFlow<ChannelState?>,
    private val deletedMessageVisibility: DeletedMessageVisibility = DeletedMessageVisibility.ALWAYS_VISIBLE,
    private val showSystemMessages: Boolean = true,
    private val messageFooterVisibility: MessageFooterVisibility = MessageFooterVisibility.WithTimeDifference(),
    private val enforceUniqueReactions: Boolean = true,
    private val dateSeparatorHandler: DateSeparatorHandler = DateSeparatorHandler.getDefaultDateSeparatorHandler(),
    private val threadDateSeparatorHandler: DateSeparatorHandler =
        DateSeparatorHandler.getDefaultThreadDateSeparatorHandler(),
    private val messagePositionHandler: MessagePositionHandler = MessagePositionHandler.defaultHandler(),
    private val showDateSeparatorInEmptyThread: Boolean = false,
    private val showThreadSeparatorInEmptyThread: Boolean = false,
) {

    /**
     * The logger used to print to errors, warnings, information and other things to log.
     */
    private val logger: TaggedLogger by taggedLogger("MessageListController")

    /**
     * Creates a [CoroutineScope] that allows us to cancel the ongoing work when the parent ViewModel is disposed.
     *
     * We use the [DispatcherProvider.Immediate] variant here to make sure the UI updates don't go through to process of
     * dispatching events.
     */
    private val scope = CoroutineScope(DispatcherProvider.Immediate)

    /**
     * Gives us information about the online state of the device.
     */
    public val connectionState: StateFlow<ConnectionState> = clientState.connectionState

    /**
     * Gives us information about the logged in user state.
     */
    public val user: StateFlow<User?> = clientState.user

    /**
     * Holds information about the unread label state.
     */
    public val unreadLabelState: MutableStateFlow<UnreadLabel?> = MutableStateFlow(null)
    private val showUnreadButtonState = MutableSharedFlow<Boolean>(extraBufferCapacity = 1)
    private val updateUnreadLabelState = MutableStateFlow(true)
<<<<<<< HEAD
    private val originalTranslationsStore by lazy { MessageOriginalTranslationsStore.forChannel(cid) }
=======
    private val messagesInOriginalLanguageIds = MutableStateFlow<Set<String>>(emptySet())
>>>>>>> 73312916

    /**
     * Holds information about the abilities the current user is able to exercise in the given channel.
     *
     * e.g. send messages, delete messages, etc...
     * For a full list @see [ChannelCapabilities].
     */
    @OptIn(ExperimentalCoroutinesApi::class)
    public val ownCapabilities: StateFlow<Set<String>> = channelState.filterNotNull()
        .flatMapLatest { it.channelData }
        .map { it.ownCapabilities }
        .stateIn(scope = scope, started = SharingStarted.Eagerly, initialValue = setOf())

    /**
     * The information for the current [Channel].
     */
    @OptIn(ExperimentalCoroutinesApi::class)
    public val channel: StateFlow<Channel> = channelState.filterNotNull()
        .flatMapLatest { state ->
            combine(
                state.channelData,
                state.members,
                state.membersCount,
                state.watcherCount,
                state.pinnedMessages,
            ) { _, _, _, _, _ ->
                state.toChannel()
            }
        }
        .onEach { channel ->
            chatClient.dismissChannelNotifications(
                channelType = channel.type,
                channelId = channel.id,
            )
        }
        .distinctUntilChanged()
        .stateIn(scope = scope, started = SharingStarted.Eagerly, Channel())

    /**
     * Holds the current [MessageMode] that's used for the messages list. [MessageMode.Normal] by default.
     */
    private val _mode: MutableStateFlow<MessageMode> = MutableStateFlow(MessageMode.Normal)
    public val mode: StateFlow<MessageMode> = _mode

    /**
     * Gives us information if the [MessageListController] was started for the purpose of showing a thread.
     */
    public val isStartedForThread: Boolean = parentMessageId != null

    /**
     * Gives us information if we're currently in the [MessageMode.MessageThread] mode.
     */
    public val isInThread: Boolean
        get() = _mode.value is MessageMode.MessageThread

    /**
     * Emits error events.
     */
    private val _errorEvents: MutableStateFlow<ErrorEvent?> = MutableStateFlow(null)
    public val errorEvents: StateFlow<ErrorEvent?> = _errorEvents

    // TODO separate unreads to message list unreads and thread unreads after
    //  https://github.com/GetStream/stream-chat-android/pull/4122 has been merged in
    public val unreadCount: StateFlow<Int> = channelState.filterNotNull()
        .flatMapLatest { it.unreadCount }
        .stateIn(scope = scope, started = SharingStarted.Eagerly, initialValue = 0)

    /**
     * The list of typing users.
     */
    public val typingUsers: StateFlow<List<User>> = channelState.filterNotNull()
        .flatMapLatest { it.typing }
        .map { it.users }
        .stateIn(scope = scope, started = SharingStarted.Eagerly, initialValue = emptyList())

    /**
     * Current state of the message list.
     */
    private val _messageListState: MutableStateFlow<MessageListState> =
        MutableStateFlow(MessageListState(isLoading = true))
    public val messageListState: StateFlow<MessageListState> = _messageListState

    /**
     * Current state of the poll.
     */
    private val _pollState: MutableStateFlow<PollState> =
        MutableStateFlow(PollState())
    public val pollState: StateFlow<PollState> = _pollState

    /**
     * Current state of the thread message list.
     */
    private val _threadListState: MutableStateFlow<MessageListState> =
        MutableStateFlow(MessageListState(isLoading = true))
    public val threadListState: StateFlow<MessageListState> = _threadListState

    /**
     * Current state of the message list depending on the [MessageMode] the list is in.
     */
    public val listState: StateFlow<MessageListState> = _mode.flatMapLatest {
        if (it is MessageMode.MessageThread) {
            _threadListState
        } else {
            _messageListState
        }
    }.stateIn(scope = scope, started = SharingStarted.Eagerly, initialValue = MessageListState(isLoading = true))

    /**
     * State of the list depending of the mode, thread or normal.
     */
    private val messagesState: MessageListState
        get() = if (isInThread) _threadListState.value else _messageListState.value

    /**
     * Represents the last loaded message in the list, for comparison when determining the [NewMessageState] for the
     * screen.
     */
    private var lastLoadedMessage: Message? = null

    /**
     * Represents the last loaded message in the thread, for comparison when determining the [NewMessageState] for the
     * screen.
     */
    private var lastLoadedThreadMessage: Message? = null

    /**
     * Set of currently active [MessageAction]s. Used to show things like edit, reply, delete and similar actions.
     */
    private val _messageActions: MutableStateFlow<Set<MessageAction>> = MutableStateFlow(emptySet())
    public val messageActions: StateFlow<Set<MessageAction>> = _messageActions

    /**
     * [MessagePositionHandler] that determines the message position inside the group.
     */
    private var _messagePositionHandler: MutableStateFlow<MessagePositionHandler> =
        MutableStateFlow(messagePositionHandler)

    /**
     * Evaluates whether and when date separators should be added to the message list.
     */
    private val _dateSeparatorHandler: MutableStateFlow<DateSeparatorHandler> = MutableStateFlow(dateSeparatorHandler)

    /**
     * Evaluates whether and when thread date separators should be added to the message list.
     */
    private val _threadDateSeparatorHandler: MutableStateFlow<DateSeparatorHandler> =
        MutableStateFlow(threadDateSeparatorHandler)

    /**
     * Determines whether we should show system messages or not.
     */
    private val _showSystemMessagesState: MutableStateFlow<Boolean> = MutableStateFlow(showSystemMessages)
    public val showSystemMessagesState: StateFlow<Boolean> = _showSystemMessagesState

    /**
     * Regulates the message footer visibility.
     */
    private val _messageFooterVisibilityState: MutableStateFlow<MessageFooterVisibility> =
        MutableStateFlow(messageFooterVisibility)
    public val messageFooterVisibilityState: StateFlow<MessageFooterVisibility> = _messageFooterVisibilityState

    /**
     * Regulates the visibility of deleted messages.
     */
    private val _deletedMessageVisibilityState: MutableStateFlow<DeletedMessageVisibility> =
        MutableStateFlow(deletedMessageVisibility)
    public val deletedMessageVisibilityState: StateFlow<DeletedMessageVisibility> = _deletedMessageVisibilityState

    /**
     * Represents the message we wish to scroll to.
     */
    private var focusedMessage: MutableStateFlow<Message?> = MutableStateFlow(null)

    /**
     * Holds the information of which message needs to be removed from focus.
     */
    private var removeFocusedMessageJob: Pair<String, Job>? = null

    /**
     * Whether the user is inside search or not.
     */
    public val isInsideSearch: StateFlow<Boolean> = channelState.filterNotNull()
        .flatMapLatest { it.insideSearch }
        .stateIn(scope = scope, started = SharingStarted.Eagerly, initialValue = false)

    /**
     * [Job] that's used to keep the thread data loading operations. We cancel it when the user goes
     * out of the thread state.
     */
    private var threadJob: Job? = null

    private val debouncer = Debouncer(debounceMs = 200L, scope = scope)

    @Volatile
    private var lastSeenChannelMessageId: String? = null

    @Volatile
    private var lastSeenThreadMessageId: String? = null

    @VisibleForTesting
    internal var lastSeenMessageId: String?
        get() = if (isInThread) lastSeenThreadMessageId else lastSeenChannelMessageId
        set(value) = if (isInThread) {
            lastSeenThreadMessageId = value
        } else {
            lastSeenChannelMessageId = value
        }

    /**
     * Starts observing the message list state.
     * If the controller was started for a the purpose of showing a thread (parentMessageId != null), it will load the
     * thread data initially.
     * If the controller was started with a messageId, the given message will be highlighted(focused).
     */
    init {
        logger.i { "<init> cid: $cid, messageId: $messageId, messageLimit: $messageLimit" }
        scope.launch {
            if (parentMessageId != null) {
                enterThreadSequential(parentMessageId)
            }
            observeMessagesListState()
            initialFocusMessage()
        }
    }

    /**
     * Start observing messages for a given channel, groups and filers them to be show on the ui.
     */
    @Suppress("MagicNumber")
    private fun observeMessagesListState() {
        channelState.filterNotNull().flatMapLatest { channelState ->
            val channel = channelState.toChannel()
            combine(
                channelState.messagesState,
                channelState.reads,
                _showSystemMessagesState,
                _dateSeparatorHandler,
                _deletedMessageVisibilityState,
                _messageFooterVisibilityState,
                _messagePositionHandler,
                typingUsers,
                focusedMessage,
                channelState.endOfNewerMessages,
                unreadLabelState,
                channelState.members,
                channelState.endOfOlderMessages,
<<<<<<< HEAD
                originalTranslationsStore.originalTextMessageIds,
=======
                messagesInOriginalLanguageIds,
>>>>>>> 73312916
            ) { data ->
                val state = data[0] as MessagesState
                val reads = data[1] as List<ChannelUserRead>
                val showSystemMessages = data[2] as Boolean
                val dateSeparatorHandler = data[3] as DateSeparatorHandler
                val deletedMessageVisibility = data[4] as DeletedMessageVisibility
                val messageFooterVisibility = data[5] as MessageFooterVisibility
                val messagePositionHandler = data[6] as MessagePositionHandler
                val typingUsers = data[7] as List<User>
                val focusedMessage = data[8] as Message?
                val endOfNewerMessages = data[9] as Boolean
                val unreadLabel = data[10] as UnreadLabel?
                val members = data[11] as List<Member>
                val endOfOlderMessages = data[12] as Boolean
                val messagesInOriginalLanguage = data[13] as Set<String>

                when (state) {
                    is MessagesState.Loading,
                    is MessagesState.NoQueryActive,
                    -> _messageListState.value.copy(isLoading = true)

                    is MessagesState.OfflineNoResults -> _messageListState.value.copy(
                        isLoading = false,
                        messageItems = emptyList(),
                    )
                    is MessagesState.Result -> _messageListState.value.copy(
                        isLoading = false,
                        messageItems = groupMessages(
                            messages = filterMessagesToShow(
                                messages = state.messages,
                                showSystemMessages = showSystemMessages,
                                deletedMessageVisibility = deletedMessageVisibility,
                            ),
                            isInThread = false,
                            reads = reads,
                            dateSeparatorHandler = dateSeparatorHandler,
                            deletedMessageVisibility = deletedMessageVisibility,
                            messageFooterVisibility = messageFooterVisibility,
                            messagePositionHandler = messagePositionHandler,
                            typingUsers = typingUsers,
                            focusedMessage = focusedMessage,
                            unreadLabel = unreadLabel,
                            members = members,
                            endOfOlderMessages = endOfOlderMessages,
                            channel = channel.copy(
                                members = members,
                                read = reads,
                            ),
                            ownCapabilities = channel.ownCapabilities,
                            messagesInOriginalLanguage = messagesInOriginalLanguage,
                        ),
                        endOfNewMessagesReached = endOfNewerMessages,
                    )
                }
            }.distinctUntilChanged()
        }.catch {
            it.cause?.printStackTrace()
            showEmptyState()
        }.onEach { newState ->
            updateMessageList(newState)
        }.launchIn(scope)

        channelState.filterNotNull().flatMapLatest { it.endOfOlderMessages }.onEach {
            updateEndOfOldMessagesReached(it)
        }.launchIn(scope)

        user.onEach {
            updateCurrentUser(it)
        }.launchIn(scope)

        // TODO separate unreads to message list unreads and thread unreads after
        //  https://github.com/GetStream/stream-chat-android/pull/4122 has been merged in
        unreadCount.onEach {
            updateUnreadCount(it)
        }.launchIn(scope)

        channelState.filterNotNull().flatMapLatest { it.loadingOlderMessages }.onEach {
            updateIsLoadingOlderMessages(it)
        }.launchIn(scope)

        channelState.filterNotNull().flatMapLatest { it.loadingNewerMessages }.onEach {
            updateIsLoadingNewerMessages(it)
        }.launchIn(scope)

        observeUnreadLabelState()
    }

    @Suppress("MagicNumber")
    private fun observeUnreadLabelState() {
        combine(
            showUnreadButtonState.onStart { emit(true) },
            updateUnreadLabelState,
            channelState.filterNotNull(),
            channelState.filterNotNull().flatMapLatest { it.read },
        ) { data ->
            val shouldShowButton = data[0] as Boolean
            val shouldUpdateLabelState = data[1] as Boolean
            val channel = data[2] as ChannelState
            val read = data[3] as ChannelUserRead?

            read
                ?.takeIf { shouldUpdateLabelState }
                ?.takeIf { !isStartedForThread }
                ?.takeIf {
                    val previousUnreadMessageId = unreadLabelState.value?.lastReadMessageId
                    it.lastReadMessageId != null && previousUnreadMessageId != it.lastReadMessageId
                }
                ?.let { channelUserRead ->
                    val unreadMessages = channel.messages.value
                        .fold(emptyList<Message>()) { acc, message ->
                            when {
                                channelUserRead.lastReadMessageId == message.id -> emptyList()
                                else -> acc + message
                            }
                        }
                    val unreadLabel = channelUserRead.lastReadMessageId
                        ?.takeUnless { unreadMessages.isEmpty() }
                        ?.takeUnless { unreadMessages.lastOrNull()?.id == it }
                        ?.let { lastReadMessageId ->
                            UnreadLabel(
                                unreadCount = channelUserRead.unreadMessages,
                                lastReadMessageId = lastReadMessageId,
                                buttonVisibility = shouldShowButton &&
                                    unreadMessages.any { !it.isDeleted() },
                            )
                        }
                    unreadLabelState.value = unreadLabel
                    updateUnreadLabelState.value = false
                }
        }.launchIn(scope)
    }

    /**
     * Disable the unread label button.
     */
    public fun disableUnreadLabelButton() {
        unreadLabelState.value = unreadLabelState.value?.copy(buttonVisibility = false)
    }

    /**
     * Scrolls to the first unread message in the channel.
     */
    public fun scrollToFirstUnreadMessage() {
        unreadLabelState.value?.let { unreadLabel ->
            val messages = messagesState.messageItems
                .filterIsInstance<MessageItemState>()
                .map { it.message }
            messages.firstOrNull { it.id == unreadLabel.lastReadMessageId }
                ?.let { messages.focusUnreadMessage(it.id) }
                ?: run {
                    scope.launch {
                        chatClient.loadMessagesAroundId(cid, unreadLabel.lastReadMessageId)
                            .await()
                            .onSuccess { channel -> channel.messages.focusUnreadMessage(unreadLabel.lastReadMessageId) }
                    }
                }
        }
        disableUnreadLabelButton()
    }

    private fun initialFocusMessage() {
        messageId ?: return // No initial focus if no message id is provided
        scope.launch {
            listState
                .onCompletion {
                    logger.v { "[initialFocusMessage] mode: ${_mode.value}" }
                    when {
                        _mode.value is MessageMode.Normal -> focusChannelMessage(messageId)
                        _mode.value is MessageMode.MessageThread && parentMessageId != null ->
                            focusThreadMessage(
                                threadMessageId = messageId,
                                parentMessageId = parentMessageId,
                            )
                    }
                }
                .first { it.messageItems.isNotEmpty() }
        }
    }

    private fun List<Message>.focusUnreadMessage(lastReadMessageId: String) {
        indexOfFirst { it.id == lastReadMessageId }
            .takeIf { it != -1 }
            ?.takeUnless { it >= size - 1 }
            ?.let { focusChannelMessage(get(it + 1).id) }
    }

    private fun updateMessageList(newState: MessageListState) {
        if (_messageListState.value.messageItems.isEmpty() &&
            !newState.endOfNewMessagesReached &&
            messageId == null
        ) {
            logger.w { "[updateMessageList] #messageList; rejected (N1)" }
            return
        }

        logger.d {
            "[updateMessageList] #messageList; first: " +
                "${newState.messageItems.filterIsInstance<HasMessageListItemState>().firstOrNull()?.stringify()}, " +
                "last: ${newState.messageItems.filterIsInstance<HasMessageListItemState>().lastOrNull()?.stringify()}"
        }

        val oldLastMessage = _messageListState.value.lastItemOrNull<HasMessageListItemState>()?.message
        val newLastMessage = newState.lastItemOrNull<HasMessageListItemState>()?.message

        val newMessageState = getNewMessageState(
            lastMessage = newLastMessage,
            lastLoadedMessage = lastLoadedMessage,
            typingItemState = newState.lastItemOrNull<TypingItemState>(),
        )
        logger.v {
            "[updateMessageList] #messageList; oldLastMessage: ${oldLastMessage?.text}, " +
                "newLastMessage: ${newLastMessage?.text}, newMessageState: $newMessageState"
        }
        setMessageListState(newState.copy(newMessageState = newMessageState))
        if (newMessageState != null) lastLoadedMessage = newLastMessage
    }

    private fun updateEndOfOldMessagesReached(endOfOldMessagesReached: Boolean) {
        logger.d { "[updateEndOfOldMessagesReached] #messageList; endOfOldMessagesReached: $endOfOldMessagesReached" }
        setMessageListState(_messageListState.value.copy(endOfOldMessagesReached = endOfOldMessagesReached))
    }

    private fun updateCurrentUser(currentUser: User?) {
        logger.d { "[updateCurrentUser] #messageList; currentUser.id: ${currentUser?.id}" }
        setMessageListState(_messageListState.value.copy(currentUser = currentUser))
    }

    private fun updateUnreadCount(unreadCount: Int) {
        logger.d { "[updateUnreadCount] #messageList; unreadCount: $unreadCount" }
        setMessageListState(_messageListState.value.copy(unreadCount = unreadCount))
    }

    private fun updateIsLoadingOlderMessages(isLoadingOlderMessages: Boolean) {
        logger.d { "[updateIsLoadingOlderMessages] #messageList; isLoadingOlderMessages: $isLoadingOlderMessages" }
        setMessageListState(_messageListState.value.copy(isLoadingOlderMessages = isLoadingOlderMessages))
    }

    private fun updateIsLoadingNewerMessages(isLoadingNewerMessages: Boolean) {
        logger.d { "[updateIsLoadingNewerMessages] #messageList; isLoadingNewerMessages: $isLoadingNewerMessages" }
        setMessageListState(_messageListState.value.copy(isLoadingNewerMessages = isLoadingNewerMessages))
    }

    private fun setMessageListState(newState: MessageListState) {
        logger.v { "[setMessageListState] #messageList; newState: ${newState.stringify()}" }
        _messageListState.value = newState
    }

    /**
     * Observes the currently active thread. In process, this
     * creates a [threadJob] that we can cancel once we leave the thread.
     *
     * @param threadId The message id with the thread we want to observe.
     * @param messages State flow source of thread messages.
     * @param endOfOlderMessages State flow which signals when end of older messages is reached.
     * @param reads State flow source of read states.
     * @param members State flow source of members.
     */
    @Suppress("MagicNumber", "LongMethod")
    private fun observeThreadMessagesState(
        threadId: String,
        messages: StateFlow<List<Message>>,
        endOfOlderMessages: StateFlow<Boolean>,
        reads: StateFlow<List<ChannelUserRead>>,
        members: StateFlow<List<Member>>,
    ) {
        threadJob = scope.launch {
            user.onEach {
                _threadListState.value = _threadListState.value.copy(currentUser = it)
            }.launchIn(this)

            endOfOlderMessages.onEach {
                _threadListState.value = _threadListState.value.copy(
                    endOfOldMessagesReached = it,
                    isLoadingOlderMessages = when {
                        it -> false
                        else -> _threadListState.value.isLoadingOlderMessages
                    },
                )
            }.launchIn(this)

            combine(
                messages,
                reads,
                _showSystemMessagesState,
                _threadDateSeparatorHandler,
                _deletedMessageVisibilityState,
                _messageFooterVisibilityState,
                _messagePositionHandler,
                typingUsers,
                focusedMessage,
                members,
                ownCapabilities,
<<<<<<< HEAD
                originalTranslationsStore.originalTextMessageIds,
=======
                messagesInOriginalLanguageIds,
>>>>>>> 73312916
            ) { data ->
                val messages = data[0] as List<Message>
                val reads = data[1] as List<ChannelUserRead>
                val showSystemMessages = data[2] as Boolean
                val dateSeparatorHandler = data[3] as DateSeparatorHandler
                val deletedMessageVisibility = data[4] as DeletedMessageVisibility
                val messageFooterVisibility = data[5] as MessageFooterVisibility
                val messagePositionHandler = data[6] as MessagePositionHandler
                val typingUsers = data[7] as List<User>
                val focusedMessage = data[8] as Message?
                val members = data[9] as List<Member>
                val ownCapabilities = data[10] as Set<String>
                val messagesInOriginalLanguage = data[11] as Set<String>

                _threadListState.value.copy(
                    isLoading = false,
                    messageItems = groupMessages(
                        messages = filterMessagesToShow(
                            messages = messages,
                            showSystemMessages = showSystemMessages,
                            deletedMessageVisibility = deletedMessageVisibility,
                        ),
                        isInThread = true,
                        reads = reads,
                        deletedMessageVisibility = deletedMessageVisibility,
                        dateSeparatorHandler = dateSeparatorHandler,
                        messageFooterVisibility = messageFooterVisibility,
                        messagePositionHandler = messagePositionHandler,
                        typingUsers = typingUsers,
                        focusedMessage = focusedMessage,
                        unreadLabel = null,
                        members = members,
                        endOfOlderMessages = false,
                        channel = null,
                        ownCapabilities = ownCapabilities,
                        messagesInOriginalLanguage = messagesInOriginalLanguage,
                    ),
                    parentMessageId = threadId,
                    endOfNewMessagesReached = true,
                )
            }.onFirst {
                // Set the last message in the list of message items as the last loaded thread message
                // when the thread is initially loaded.
                lastLoadedThreadMessage =
                    (it.messageItems.lastOrNull { it is MessageItemState } as? MessageItemState)?.message
            }.collect { newState ->
                val newLastMessage =
                    (newState.messageItems.lastOrNull { it is MessageItemState } as? MessageItemState)?.message

                val newMessageState = getNewMessageState(
                    lastMessage = newLastMessage,
                    lastLoadedMessage = lastLoadedThreadMessage,
                    typingItemState = newState.lastItemOrNull<TypingItemState>(),
                )

                _threadListState.value = newState.copy(newMessageState = newMessageState)
                if (newMessageState != null) lastLoadedThreadMessage = newLastMessage
            }
        }
    }

    /**
     * Takes in the available messages for a [Channel] and groups them based on the sender ID. We put the message in a
     * group, where the positions can be [MessagePosition.TOP], [MessagePosition.MIDDLE], [MessagePosition.BOTTOM] or
     * [MessagePosition.NONE] if the message isn't in a group.
     *
     * @param messages The messages we need to group.
     * @param isInThread If we are in inside a thread.
     * @param reads The list of read states.
     * @param deletedMessageVisibility Determines visibility of deleted messages.
     * @param dateSeparatorHandler Handler used to determine when the date separator should be visible.
     * @param messageFooterVisibility Determines when the message footer should be visible.
     * @param messagePositionHandler Determines the message position inside a group of messages.
     * @param typingUsers The list of the users currently typing.
     * @param focusedMessage The message we wish to scroll/focus in center of the screen.
     * @param unreadLabel The label that shows the unread count.
     * @param members The list of members in the channel.
     * @param endOfOlderMessages Whether we reached the end of older messages.
     * @param channel The channel we are currently in.
     * @param ownCapabilities The capabilities the current user has in the channel.
     *
     * @return A list of [MessageListItemState]s, each containing a position.
     */
    @Suppress("LongParameterList", "LongMethod")
    private fun groupMessages(
        messages: List<Message>,
        isInThread: Boolean,
        reads: List<ChannelUserRead>,
        deletedMessageVisibility: DeletedMessageVisibility,
        dateSeparatorHandler: DateSeparatorHandler,
        messageFooterVisibility: MessageFooterVisibility,
        messagePositionHandler: MessagePositionHandler,
        typingUsers: List<User>,
        focusedMessage: Message?,
        unreadLabel: UnreadLabel?,
        members: List<Member>,
        endOfOlderMessages: Boolean,
        channel: Channel?,
        ownCapabilities: Set<String>,
        messagesInOriginalLanguage: Set<String>,
    ): List<MessageListItemState> {
        val parentMessageId = (_mode.value as? MessageMode.MessageThread)?.parentMessage?.id
        val currentUser = user.value
        val groupedMessages = mutableListOf<MessageListItemState>()
        val membersMap = members.associateBy { it.user.id }
        val sortedReads = reads
            .filter { it.user.id != currentUser?.id && !it.belongsToFreshlyAddedMember(membersMap) }
            .sortedBy { it.lastRead }
        val lastRead = sortedReads.lastOrNull()?.lastRead

        val isThreadWithNoReplies = isInThread && messages.size == 1
        val isThreadWithReplies = isInThread && messages.size > 1
        val shouldAddDateSeparatorInEmptyThread = isThreadWithNoReplies && showDateSeparatorInEmptyThread
        val shouldAddThreadSeparator = isThreadWithReplies ||
            (isThreadWithNoReplies && showThreadSeparatorInEmptyThread)

        if (endOfOlderMessages && channel != null) {
            groupedMessages.add(StartOfTheChannelItemState(channel))
        }

        var unreadLabelAdded = false
        var lastReadMessageFound = false
        messages.forEachIndexed { index, message ->
            val user = message.user
            val previousMessage = messages.getOrNull(index - 1)
            val nextMessage = messages.getOrNull(index + 1)

            val hasDateSeparatorBefore = dateSeparatorHandler.shouldAddDateSeparator(previousMessage, message)
            val hasDateSeparatorAfter =
                nextMessage?.let { dateSeparatorHandler.shouldAddDateSeparator(message, it) } ?: false

            val position = messagePositionHandler.handleMessagePosition(
                previousMessage = previousMessage,
                message = message,
                nextMessage = nextMessage,
                isAfterDateSeparator = hasDateSeparatorBefore,
                isBeforeDateSeparator = hasDateSeparatorAfter,
                isInThread = isInThread,
            )

            val isLastMessageInGroup =
                position.contains(MessagePosition.BOTTOM) || position.contains(MessagePosition.NONE)

            val shouldShowFooter = messageFooterVisibility.shouldShowMessageFooter(
                message = message,
                isLastMessageInGroup = isLastMessageInGroup,
                nextMessage = nextMessage,
            )

            if (hasDateSeparatorBefore) {
                message.getCreatedAtOrNull()?.let { createdAt ->
                    groupedMessages.add(DateSeparatorItemState(createdAt))
                }
            }

            lastReadMessageFound = lastReadMessageFound || unreadLabel?.lastReadMessageId == previousMessage?.id

            unreadLabel
                ?.takeIf { lastReadMessageFound }
                ?.takeUnless { unreadLabelAdded }
                ?.takeUnless { message.isDeleted() }
                ?.let { unreadLabelAdded = groupedMessages.add(UnreadSeparatorItemState(it.unreadCount)) }

            if (message.isSystem()) {
                groupedMessages.add(SystemMessageItemState(message = message))
            } else if (message.isError() && !message.isModerationBounce()) {
                groupedMessages.add(ModeratedMessageItemState(message = message))
            } else {
                val isMessageRead = message.createdAt
                    ?.let { lastRead != null && it <= lastRead }
                    ?: false

                val messageReadBy = message.createdAt?.let { messageCreatedAt ->
                    sortedReads.filter { it.lastRead.after(messageCreatedAt) ?: false }
                } ?: emptyList()

                val isMessageFocused = message.id == focusedMessage?.id
                if (isMessageFocused) removeMessageFocus(message.id)

                groupedMessages.add(
                    MessageItemState(
                        message = message,
                        currentUser = currentUser,
                        groupPosition = position,
                        parentMessageId = parentMessageId,
                        isMine = user.id == currentUser?.id,
                        isInThread = isInThread,
                        isMessageRead = isMessageRead,
                        deletedMessageVisibility = deletedMessageVisibility,
                        showMessageFooter = shouldShowFooter,
                        messageReadBy = messageReadBy,
                        focusState = if (isMessageFocused) MessageFocused else null,
                        ownCapabilities = ownCapabilities,
                        showOriginalText = messagesInOriginalLanguage.contains(message.id),
                    ),
                )
            }

            if (index == 0 && shouldAddThreadSeparator) {
                groupedMessages.add(
                    ThreadDateSeparatorItemState(
                        date = message.getCreatedAtOrDefault(Date()),
                        replyCount = message.replyCount,
                    ),
                )
            }

            if (shouldAddDateSeparatorInEmptyThread) {
                message.getCreatedAtOrNull()?.let { createdAt ->
                    groupedMessages.add(DateSeparatorItemState(createdAt))
                }
            }

            if (isThreadWithNoReplies) {
                groupedMessages.add(EmptyThreadPlaceholderItemState)
            }
        }

        if (typingUsers.isNotEmpty()) {
            groupedMessages.add(TypingItemState(typingUsers))
        }

        return groupedMessages
    }

    /**
     * Checks if [ChannelUserRead] belongs to a freshly added member.
     *
     * It is used to determine if this member explicitly read this channel using [ChatClient.markRead].
     */
    private fun ChannelUserRead.belongsToFreshlyAddedMember(
        membersMap: Map<String, Member>,
    ): Boolean {
        val member = membersMap[user.id]
        val membershipAndLastReadDiff = member?.createdAt?.diff(lastRead)?.millis ?: Long.MAX_VALUE
        return membershipAndLastReadDiff < MEMBERSHIP_AND_LAST_READ_THRESHOLD_MS
    }

    /**
     * Used to filter messages which we should show to the current user.
     *
     * @param messages List of all messages.
     * @param showSystemMessages Whether we should show system messages or not.
     * @param deletedMessageVisibility The visibility of deleted messages. We filter them out if
     * [DeletedMessageVisibility.ALWAYS_HIDDEN].
     *
     * @return Filtered messages.
     */
    private fun filterMessagesToShow(
        messages: List<Message>,
        showSystemMessages: Boolean,
        deletedMessageVisibility: DeletedMessageVisibility,
    ): List<Message> {
        val currentUser = user.value

        return messages.filter { message ->
            val isDeletedMessage = message.isDeleted()
            val isSystemMessage = message.isSystem() || message.isError()

            when {
                isDeletedMessage -> when (deletedMessageVisibility) {
                    DeletedMessageVisibility.ALWAYS_VISIBLE -> true
                    DeletedMessageVisibility.VISIBLE_FOR_CURRENT_USER -> message.user.id == currentUser?.id
                    DeletedMessageVisibility.ALWAYS_HIDDEN -> false
                }

                isSystemMessage -> showSystemMessages
                else -> true
            }
        }
    }

    /**
     * Builds the [NewMessageState] for the UI, whenever the message state changes. This is used to
     * allow us to show the user a floating button giving them the option to scroll to the bottom
     * when needed.
     *
     * @param lastMessage The new last message in the list, used for comparison.
     * @param lastLoadedMessage The last currently loaded message, used for comparison.
     * @param typingItemState The typing item state, used to determine if the other user is currently typing.
     */
    private fun getNewMessageState(
        lastMessage: Message?,
        lastLoadedMessage: Message?,
        typingItemState: TypingItemState?,
    ): NewMessageState? {
        val lastLoadedMessageDate = lastLoadedMessage?.createdAt ?: lastLoadedMessage?.createdLocallyAt
        return when {
            typingItemState != null -> Typing
            lastMessage == null -> null
            lastLoadedMessage == null -> getNewMessageStateForMessage(lastMessage)
            lastMessage.wasCreatedAfter(lastLoadedMessageDate) &&
                (lastMessage.isGiphy() || lastLoadedMessage.id != lastMessage.id) -> {
                getNewMessageStateForMessage(lastMessage)
            }

            else -> getNewMessageStateForMessage(lastMessage)
        }
    }

    /**
     * @param message The message for which we want to determine the state for.
     *
     * @return Returns the [NewMessageState] depending whether the current user sent the message or not.
     */
    private fun getNewMessageStateForMessage(message: Message): NewMessageState {
        val currentUser = user.value
        return when (message.user.id == currentUser?.id) {
            true -> MyOwn(ts = message.getCreatedAtOrNull()?.time)
            else -> Other(ts = message.createdAt?.time)
        }
    }

    /**
     * When the user clicks the scroll to bottom button we need to take the user to the bottom of the newest
     * messages. If the messages are not loaded we need to load them first and then scroll to the bottom of the
     * list.
     *
     * @param messageLimit The size of the message list page to load.
     * @param scrollToBottom Handler that notifies when the message has been loaded.
     */
    public fun scrollToBottom(messageLimit: Int = this.messageLimit, scrollToBottom: () -> Unit) {
        if (isInThread || channelState.value?.endOfNewerMessages?.value == true) {
            scrollToBottom()
        } else {
            chatClient.loadNewestMessages(cid, messageLimit).enqueue { result ->
                when (result) {
                    is Result.Success -> scrollToBottom()
                    is Result.Failure ->
                        logger.e {
                            "Could not load newest messages. Message: ${result.value.message}. " +
                                "Cause: ${result.value.extractCause()}"
                        }
                }
            }
        }
    }

    /**
     * Loads newer messages of a channel following the currently newest loaded message. In case of threads this will
     * do nothing.
     *
     * @param baseMessageId The id of the most new [Message] inside the messages list.
     * @param messageLimit The size of the message list page to load.
     */
    public fun loadNewerMessages(baseMessageId: String, messageLimit: Int = this.messageLimit) {
        logger.d { "[loadNewerMessages] baseMessageId: $baseMessageId, messageLimit: $messageLimit" }
        if (clientState.isOffline) return
        _mode.value.run {
            when (this) {
                is MessageMode.Normal -> loadNewerChannelMessages(baseMessageId, messageLimit)
                is MessageMode.MessageThread -> loadNewerMessagesInThread(this)
            }
        }
    }

    private fun loadNewerChannelMessages(baseMessageId: String, messageLimit: Int = this.messageLimit) {
        if (channelState.value?.endOfNewerMessages?.value == true) {
            logger.d {
                "[loadNewerChannelMessages] rejected; endOfNewerMessages: " +
                    "${channelState.value?.endOfNewerMessages?.value}"
            }
            return
        }
        chatClient.loadNewerMessages(cid, baseMessageId, messageLimit).enqueue()
    }

    private fun loadNewerMessagesInThread(
        threadMode: MessageMode.MessageThread,
    ) {
        logger.d {
            "[loadNewerMessagesInThread] endOfNewerMessages: ${threadMode.threadState?.endOfNewerMessages?.value}"
        }
        if (threadMode.threadState?.endOfNewerMessages?.value == true ||
            threadMode.threadState?.loading?.value == true ||
            !threadLoadOrderOlderToNewer
        ) {
            logger.d {
                "[loadNewerMessagesInThread] rejected; " +
                    "endOfNewerMessages: ${threadMode.threadState?.endOfNewerMessages?.value}, " +
                    "loading: ${threadMode.threadState?.loading?.value}, " +
                    "threadLoadOrderOlderToNewer: $threadLoadOrderOlderToNewer"
            }
            return
        }
        logger.d {
            "[loadNewerMessagesInThread] loading newer messages:" +
                "parentId: ${threadMode.parentMessage.id}, " +
                "messageLimit: $messageLimit, " +
                "lastId = ${threadMode.threadState?.newestInThread?.value?.id}"
        }
        chatClient.getNewerReplies(
            parentId = threadMode.parentMessage.id,
            limit = messageLimit,
            lastId = threadMode.threadState?.newestInThread?.value?.id,
        ).enqueue()
    }

    /**
     * Loads more messages if we have reached the oldest message currently loaded.
     *
     * @param messageLimit The size of the message list page to load.
     */
    public fun loadOlderMessages(messageLimit: Int = this.messageLimit) {
        logger.d { "[loadOlderMessages] messageLimit: $messageLimit" }
        if (clientState.isOffline) return

        _mode.value.run {
            when (this) {
                is MessageMode.Normal -> {
                    if (channelState.value?.endOfOlderMessages?.value == true) return
                    chatClient.loadOlderMessages(cid, messageLimit).enqueue()
                }

                is MessageMode.MessageThread -> threadLoadMore(this)
            }
        }
    }

    /**
     * Loads older messages for the specified thread [MessageMode.MessageThread.parentMessage].
     *
     * @param threadMode Current thread mode containing information about the thread.
     * @param messageLimit The size of the message list page to load.
     */
    @Suppress("ComplexCondition")
    private fun threadLoadMore(threadMode: MessageMode.MessageThread, messageLimit: Int = this.messageLimit) {
        if (_threadListState.value.endOfOldMessagesReached ||
            _threadListState.value.isLoadingOlderMessages ||
            threadLoadOrderOlderToNewer ||
            threadMode.threadState?.oldestInThread?.value == null
        ) {
            return
        }

        _threadListState.value = _threadListState.value.copy(isLoadingOlderMessages = true)
        chatClient.getRepliesMore(
            messageId = threadMode.parentMessage.id,
            firstId = threadMode.threadState.oldestInThread.value?.id ?: threadMode.parentMessage.id,
            limit = messageLimit,
        ).enqueue {
            _threadListState.value = _threadListState.value.copy(isLoadingOlderMessages = false)
        }
    }

    /**
     * Open the thread for the given message.
     * If the message is a thread start, it will open the thread.
     * If the message is a reply, it will open the thread for the parent message.
     */
    public suspend fun openRelatedThread(message: Message) {
        when (message.isThreadStart()) {
            true -> enterThreadMode(message)
            else -> message.parentId?.let { enterThreadSequential(it) }
        }
    }

    /**
     *  Changes the current [_mode] to be [MessageMode.MessageThread] and uses [ChatClient] to get the [ThreadState] for
     *  the current thread.
     *
     * @param parentMessage The root [Message] which contains the thread we want to show.
     * @param messageLimit The size of the message list page to load.
     */
    public suspend fun enterThreadMode(parentMessage: Message, messageLimit: Int = this.messageLimit) {
        val channelState = channelState.value ?: return
        _messageActions.value = _messageActions.value + Reply(parentMessage)

        val state = chatClient.getRepliesAsState(parentMessage.id, messageLimit, threadLoadOrderOlderToNewer)

        _mode.value = MessageMode.MessageThread(parentMessage, state)
        observeThreadMessagesState(
            threadId = state.parentId,
            messages = state.messages,
            endOfOlderMessages = state.endOfOlderMessages,
            reads = channelState.reads,
            members = channelState.members,
        )
    }

    /**
<<<<<<< HEAD
     * Toggles between the translated and the original text of the message (if the message was auto-translated).
     *
     * @param messageId The ID of the message for which to toggle the original text.
     */
    public fun toggleOriginalText(messageId: String) {
        originalTranslationsStore.toggleOriginalText(messageId)
=======
     * Toggles between the translated and the original text of the message.
     */
    public fun toggleOriginalText(messageId: String) {
        messagesInOriginalLanguageIds.update { it ->
            if (it.contains(messageId)) {
                it - messageId
            } else {
                it + messageId
            }
        }
>>>>>>> 73312916
    }

    /**
     *  Changes the current [_mode] to be [Thread] with [ThreadState] and Loads thread data using ChatClient
     *  directly. The data is observed by using [ThreadState].
     *
     *  The difference between [enterThreadMode] and [enterThreadSequential] is that the latter makes a call to a
     *  [ChatClient] extension function which will return a [ThreadState] instance only once the API call had finished,
     *  while the former calls a different function which returns  a [ThreadState] instance immediately after the API
     *  request has fired, regardless of its completion state.
     *
     * @param parentMessage The message with the thread we want to observe.
     */
    private suspend fun enterThreadSequential(parentMessage: Message) {
        logger.v { "[enterThreadSequential] parentMessage(id: ${parentMessage.id}, text: ${parentMessage.text})" }
        val threadState = chatClient.awaitRepliesAsState(
            parentMessage.id,
            DEFAULT_MESSAGES_LIMIT,
            threadLoadOrderOlderToNewer,
        )
        val channelState = channelState.value ?: return

        _messageActions.value = _messageActions.value + Reply(parentMessage)
        _mode.value = MessageMode.MessageThread(parentMessage, threadState)

        observeThreadMessagesState(
            threadId = threadState.parentId,
            messages = threadState.messages,
            endOfOlderMessages = threadState.endOfOlderMessages,
            reads = channelState.reads,
            members = channelState.members,
        )
    }

    /**
     * Fetches the message with the given ID internally and then calls [lastLoadedThreadMessage].
     *
     * @param parentMessageId The ID of the message we are trying to fetch.
     */
    private suspend fun enterThreadSequential(parentMessageId: String) {
        logger.v { "[enterThreadSequential] parentMessageId: $parentMessageId" }
        val result = chatClient.getMessageUsingCache(parentMessageId).await()

        when (result) {
            is Result.Success -> {
                enterThreadSequential(result.value)
            }

            is Result.Failure ->
                logger.e {
                    "[enterThreadSequential] -> Could not get message: ${result.value.message}."
                }
        }
    }

    /**
     * Leaves the thread we're in and switches to [MessageMode.Normal].
     */
    public fun enterNormalMode() {
        _mode.value = MessageMode.Normal
        _threadListState.value = MessageListState()
        lastLoadedThreadMessage = null
        threadJob?.cancel()
    }

    /**
     * Loads a given [Message] with a single page around it.
     *
     * @param messageId The id of the [Message] we wish to load.
     * @param onResult Handler that notifies the result of the load action.
     */
    public fun loadMessageById(messageId: String, onResult: (Result<Message>) -> Unit = {}) {
        logger.d { "[loadMessageById] messageId: $messageId" }
        chatClient.loadMessageById(cid, messageId).enqueue { result ->
            onResult(result)
            if (result is Result.Failure) {
                val error = result.value
                logger.e {
                    "Could not load the message with id: $messageId inside channel: $cid. " +
                        "Error: ${error.extractCause()}. Message: ${error.message}"
                }
            }
        }
    }

    /**
     * Scrolls to the selected message. If the message is not currently in the list it will first load a page with the
     * message in the middle of it, add it to the list and then notify to scroll to the message.
     *
     * @param messageId The ID of the [Message] we wish to scroll to.
     * @param parentMessageId The ID of the parent [Message] if the message we want to scroll to is in a thread. If the
     * message we want to scroll to is not in a thread, you can pass in a null value.
     */
    public fun scrollToMessage(
        messageId: String,
        parentMessageId: String?,
    ) {
        focusMessage(messageId, parentMessageId)
    }

    /**
     * Sets the focused message to be the message with the given ID, after which it removes it from
     * focus with a delay.
     *
     * @param messageId The ID of the message.
     * @param parentMessageId The ID of the parent [Message] if the message we want to scroll to is in a thread. If the
     * message we want to scroll to is not in a thread, you can pass in a null value.
     */
    private fun focusMessage(
        messageId: String,
        parentMessageId: String?,
    ) {
        logger.v { "[focusMessage] messageId: $messageId, parentMessageId: $parentMessageId" }
        if (parentMessageId == null) {
            focusChannelMessage(messageId)
        } else {
            focusThreadMessage(
                threadMessageId = messageId,
                parentMessageId = parentMessageId,
            )
        }
    }

    /**
     * Loads the messages surrounding the target message we want to focus on and puts the target message in focus.
     *
     * @param messageId The ID of the message we want to focus
     */
    private fun focusChannelMessage(messageId: String) {
        logger.v { "[focusChannelMessage] messageId: $messageId" }
        val message = getMessageFromListStateById(messageId)

        if (message != null) {
            focusedMessage.value = message
        } else {
            loadMessageById(messageId) { result ->
                focusedMessage.value = when (result) {
                    is Result.Success -> result.value
                    is Result.Failure -> {
                        logger.e {
                            "[focusChannelMessage] -> Could not load message: ${result.value.message}."
                        }

                        null
                    }
                }
            }
        }
    }

    /**
     * Enters the thread if it has not already been entered and focuses on the given message.
     *
     * @param threadMessageId The ID of the thread message to be focused.
     * @param parentMessageId The ID of the parent message of the thread.
     */
    private fun focusThreadMessage(
        threadMessageId: String,
        parentMessageId: String,
    ) {
        scope.launch {
            val mode = _mode.value
            if (mode !is MessageMode.MessageThread || mode.parentMessage.id != parentMessageId) {
                enterThreadSequential(parentMessageId)
            }

            val threadMessageResult = chatClient.getMessageUsingCache(messageId = threadMessageId).await()

            focusedMessage.value = when (threadMessageResult) {
                is Result.Success -> threadMessageResult.value
                is Result.Failure -> {
                    logger.e {
                        "[focusThreadMessage] -> Could not focus thread parent: ${threadMessageResult.value.message}."
                    }

                    null
                }
            }
        }
    }

    /**
     * Removes the focus from the message with the given ID.
     *
     * @param messageId The ID of the message.
     */
    private fun removeMessageFocus(messageId: String) {
        if (removeFocusedMessageJob?.first != messageId) {
            removeFocusedMessageJob = messageId to scope.launch {
                delay(REMOVE_MESSAGE_FOCUS_DELAY)

                val messages = messagesState.messageItems.map {
                    if (it is MessageItemState && it.message.id == messageId) {
                        it.copy(focusState = MessageFocusRemoved)
                    } else {
                        it
                    }
                }
                setMessageListState(_messageListState.value.copy(messageItems = messages))

                if (focusedMessage.value?.id == messageId) {
                    focusedMessage.value = null
                    removeFocusedMessageJob = null
                }
            }
        }
    }

    /**
     * Triggered when the user long taps on and selects a message.
     *
     * @param message The selected message.
     */
    public fun selectMessage(message: Message?) {
        changeSelectMessageState(
            message?.let {
                val currentUserId = chatClient.getCurrentUser()?.id
                if (it.isModerationError(currentUserId)) {
                    SelectedMessageFailedModerationState(
                        message = it,
                        ownCapabilities = ownCapabilities.value,
                    )
                } else {
                    SelectedMessageOptionsState(
                        message = it,
                        ownCapabilities = ownCapabilities.value,
                    )
                }
            },
        )
    }

    /**
     * Triggered when the user taps on and selects message reactions.
     *
     * @param message The message that contains the reactions.
     */
    public fun selectReactions(message: Message?) {
        if (message != null) {
            changeSelectMessageState(
                SelectedMessageReactionsState(
                    message = message,
                    ownCapabilities = ownCapabilities.value,
                ),
            )
        }
    }

    /**
     * Triggered when the user taps the show more reactions button.
     *
     * @param message The selected message.
     */
    public fun selectExtendedReactions(message: Message?) {
        if (message != null) {
            changeSelectMessageState(
                SelectedMessageReactionsPickerState(
                    message = message,
                    ownCapabilities = ownCapabilities.value,
                ),
            )
        }
    }

    /**
     * Changes the state of [_threadListState] or [_messageListState] depending
     * on the thread mode.
     *
     * @param selectedMessageState The selected message state.
     */
    private fun changeSelectMessageState(selectedMessageState: SelectedMessageState?) {
        if (isInThread) {
            _threadListState.value = _threadListState.value.copy(selectedMessageState = selectedMessageState)
        } else {
            setMessageListState(_messageListState.value.copy(selectedMessageState = selectedMessageState))
        }
    }

    /**
     * Triggered when the user taps the show more options button on the poll message.
     *
     * @param selectedPoll The poll that holds the details to be drawn on the more options screen.
     */
    public fun displayPollMoreOptions(selectedPoll: SelectedPoll?) {
        _pollState.value = _pollState.value.copy(selectedPoll = selectedPoll)
    }

    /**
     * Triggered when the poll information has been changed and need to sync on the poll states.
     *
     * @param poll The poll that holds the details to be drawn on the more options screen.
     * @param message The message that contains the poll information.
     */
    public fun updatePollState(poll: Poll, message: Message, pollSelectionType: PollSelectionType) {
        _pollState.value = _pollState.value.copy(
            selectedPoll = SelectedPoll(
                poll = poll,
                message = message,
                pollSelectionType = pollSelectionType,
            ),
        )
    }

    /**
     * Triggered when the user selects a new message action, in the message overlay.
     *
     * We first remove the overlay, after which we consume the event and based on the type of the event,
     * we do different things, such as starting a thread & loading thread data, showing delete or flag
     * events and dialogs, copying the message, muting users and more.
     *
     * @param messageAction The action the user chose.
     */
    public suspend fun performMessageAction(messageAction: MessageAction) {
        removeOverlay()

        when (messageAction) {
            is Resend -> resendMessage(messageAction.message)
            is ThreadReply -> {
                enterThreadMode(messageAction.message)
            }

            is Delete, is FlagMessage -> {
                _messageActions.value = _messageActions.value + messageAction
            }

            is BlockUser -> blockUser(messageAction.message.user.id)
            is UnblockUser -> unblockUser(messageAction.message.user.id)
            is Copy -> copyMessage(messageAction.message)
            is React -> reactToMessage(messageAction.reaction, messageAction.message)
            is Pin -> updateMessagePin(messageAction.message)
            is MarkAsUnread -> markUnread(messageAction.message)
            else -> {
                // no op, custom user action
            }
        }
    }

    /**
     * Used to dismiss a specific message action, such as delete, reply, edit or something similar.
     *
     * @param messageAction The action to dismiss.
     */
    public fun dismissMessageAction(messageAction: MessageAction) {
        _messageActions.value = _messageActions.value - messageAction
    }

    /**
     * Dismisses all message actions, when we cancel them in the rest of the UI.
     */
    public fun dismissAllMessageActions() {
        _messageActions.value = emptySet()
    }

    /**
     * Copies the message content using the [ClipboardHandler] we provide. This can copy both
     * attachment and text messages.
     *
     * @param message Message with the content to copy.
     */
    private fun copyMessage(message: Message) {
        clipboardHandler.copyMessage(message)
    }

    /**
     * Resets the [MessagesState]s, to remove the message overlay, by setting 'selectedMessageState' to null.
     */
    public fun removeOverlay() {
        logger.v { "[removeOverlay] no args" }
        _threadListState.value = _threadListState.value.copy(selectedMessageState = null)
        setMessageListState(_messageListState.value.copy(selectedMessageState = null))
    }

    /**
     * Deletes the given [message].
     *
     * @param message Message to delete.
     * @param hard Whether we do a hard delete or not.
     */
    public fun deleteMessage(message: Message, hard: Boolean = false) {
        _messageActions.value = _messageActions.value - _messageActions.value.filterIsInstance<Delete>().toSet()
        removeOverlay()
        pauseRunningAudioRecordings(message)

        chatClient.deleteMessage(message.id, hard)
            .enqueue(
                onError = { error ->
                    logger.e {
                        "Could not delete message: ${error.message}, Hard: $hard. " +
                            "Cause: ${error.extractCause()}. If you're using OfflinePlugin, the message " +
                            "should be deleted in the database and it will be deleted in the backend when " +
                            "the SDK sync its information."
                    }
                },
            )
    }

    /**
     * Updates the last seen message so we can determine the unread count and mark messages as read.
     *
     * @param message The last seen [Message].
     */
    public fun updateLastSeenMessage(message: Message) {
        val lastLoadedMessage = if (isInThread) lastLoadedThreadMessage else lastLoadedMessage
        logger.d {
            "[updateLastSeenMessage] isInThread: $isInThread, message: ${message.id}('${message.text}'), " +
                "lastLoadedMessage: ${lastLoadedMessage?.id}('${lastLoadedMessage?.text}')"
        }
        if (message.id == lastLoadedMessage?.id) {
            logger.v { "[updateLastSeenMessage] matched(isInThread: $isInThread)" }
            markLastMessageRead()
        }
    }

    /**
     * Marks that the last message in the list as read. This also sets the unread count to 0.
     */
    public fun markLastMessageRead() {
        logger.v { "[markLastMessageRead] cid: $cid" }
        debouncer.submit {
            markLastMessageReadInternal()
        }
    }

    /**
     * Marks that the last message in the list as read. This also sets the unread count to 0.
     */
    private fun markLastMessageReadInternal() {
        val itemState = messagesState.messageItems.lastOrNull { messageItem ->
            messageItem is HasMessageListItemState
        } as? HasMessageListItemState
        val messageId = itemState?.message?.id
        val messageText = itemState?.message?.text
        logger.d { "[markLastMessageRead] cid: $cid, msgId($isInThread): $messageId, msgText: \"$messageText\"" }

        val lastSeenMessageId = this.lastSeenMessageId
        if (lastSeenMessageId == messageId) {
            logger.v { "[markLastMessageRead] cid: $cid; rejected[$isInThread] (already seen msgId): $messageId" }
            return
        }
        this.lastSeenMessageId = messageId

        if (isInThread) {
            markThreadAsRead()
        } else {
            markChannelAsRead()
        }
    }

    private fun markChannelAsRead() {
        val (channelType, channelId) = cid.cidToTypeAndId()
        chatClient.markRead(channelType, channelId).enqueue(
            onError = { error ->
                logger.e {
                    "Could not mark cid: $channelId as read. Error message: ${error.message}. " +
                        "Cause: ${error.extractCause()}"
                }
            },
        )
    }

    private fun markThreadAsRead() {
        val (channelType, channelId) = cid.cidToTypeAndId()
        val threadId = (_mode.value as? MessageMode.MessageThread)?.parentMessage?.id ?: return
        chatClient.markThreadRead(channelType, channelId, threadId).enqueue(
            onError = { error ->
                logger.e {
                    "Could not mark thread with id: $threadId as read. Error message: ${error.message}. " +
                        "Cause: ${error.extractCause()}"
                }
            },
        )
    }

    /**
     * Flags the selected message.
     *
     * @param message Message to be flagged.
     * @param reason The reason for flagging the message.
     * @param customData Additional data to send with the flag.
     * @param onResult Handler that notifies the result of the flag action.
     */
    public fun flagMessage(
        message: Message,
        reason: String?,
        customData: Map<String, String>,
        onResult: (Result<Flag>) -> Unit = {},
    ) {
        _messageActions.value = _messageActions.value - _messageActions.value.filterIsInstance<FlagMessage>().toSet()
        chatClient.flagMessage(
            message.id,
            reason,
            customData,
        ).enqueue { response ->
            onResult(response)
            if (response is Result.Failure) {
                val error = response.value
                onActionResult(error) {
                    ErrorEvent.FlagMessageError(it)
                }
            }
        }
    }

    /**
     * Marks the selected message as unread.
     *
     * @param message Message to mark as unread.
     * @param onResult Handler that notifies the result of the mark as unread action.
     */
    public fun markUnread(message: Message, onResult: (Result<Unit>) -> Unit = {}) {
        cid.cidToTypeAndId().let { (channelType, channelId) ->
            val call = when (val mode = mode.value) {
                is MessageMode.Normal -> {
                    chatClient.markUnread(channelType, channelId, messageId = message.id)
                }

                is MessageMode.MessageThread -> {
                    chatClient.markThreadUnread(channelType, channelId, mode.parentMessage.id, messageId = message.id)
                }
            }
            call.enqueue { response ->
                onResult(response)
                if (response is Result.Failure) {
                    onActionResult(response.value) {
                        ErrorEvent.MarkUnreadError(it)
                    }
                } else {
                    // Emit with shouldShowButton = false
                    showUnreadButtonState.tryEmit(false)
                    updateUnreadLabelState.value = true
                }
            }
        }
    }

    /**
     * Pins or unpins the message from the current channel based on its state.
     *
     * @param message The message to update the pin state of.
     */
    public fun updateMessagePin(message: Message) {
        if (message.pinned) {
            unpinMessage(message)
        } else {
            pinMessage(message)
        }
    }

    /**
     * Pins the message from the current channel.
     *
     * @param message The message to pin.
     */
    @JvmOverloads
    public fun pinMessage(message: Message, expiresAt: Date? = null) {
        logger.d { "[pinMessage] message.id: ${message.id}, message.text: ${message.text}, expiresAt: $expiresAt" }
        chatClient.pinMessage(message, expiresAt).enqueue(onError = { error ->
            onActionResult(error) {
                ErrorEvent.PinMessageError(it)
            }
        })
    }

    /**
     * Unpins the message from the current channel.
     *
     * @param message The message to unpin.
     */
    public fun unpinMessage(message: Message) {
        logger.d { "[unpinMessage] message.id: ${message.id}, message.text: ${message.text}" }
        chatClient.unpinMessage(message).enqueue(onError = { error ->
            onActionResult(error) {
                ErrorEvent.UnpinMessageError(it)
            }
        })
    }

    /**
     * Resends a failed message.
     *
     * @param message The [Message] to be resent.
     */
    public fun resendMessage(message: Message) {
        val (channelType, channelId) = message.cid.cidToTypeAndId()
        chatClient.sendMessage(channelType, channelId, message)
            .enqueue(onError = { error ->
                logger.e {
                    "(Retry) Could not send message: ${error.message}. " +
                        "Cause: ${error.extractCause()}"
                }
            })
    }

    /**
     * Mutes or unmutes a user for the current user based on the users mute state.
     *
     * @param user The [User] for which to toggle the mute state.
     */
    public fun updateUserMute(user: User) {
        val isUserMuted = chatClient.globalState.muted.value.any { it.target?.id == user.id }

        if (isUserMuted) {
            unmuteUser(user)
        } else {
            muteUser(user)
        }
    }

    /**
     * Mutes the given user.
     *
     * @param user The [User] we wish to mute.
     */
    public fun muteUser(user: User) {
        chatClient.muteUser(user.id).enqueue(onError = { error ->
            onActionResult(error) {
                ErrorEvent.MuteUserError(it)
            }
        })
    }

    /**
     * Unmutes the given user.
     *
     * @param user The [User] we wish to unmute.
     */
    public fun unmuteUser(user: User) {
        chatClient.unmuteUser(user.id).enqueue(onError = { error ->
            onActionResult(error) {
                ErrorEvent.UnmuteUserError(it)
            }
        })
    }

    /**
     * Cast a vote for a poll in a message.
     *
     * @param messageId The message id where the poll is.
     * @param pollId The poll id.
     * @param option The option to vote for.
     */
    public fun castVote(
        messageId: String,
        pollId: String,
        option: Option,
    ) {
        chatClient.castPollVote(
            messageId = messageId,
            pollId = pollId,
            option = option,
        ).enqueue(onError = { error ->
            onActionResult(error) {
                ErrorEvent.PollCastingVoteError(it)
            }
        })
    }

    /**
     * Cast an answer for a poll in a message.
     *
     * @param messageId The message id where the poll is.
     * @param pollId The poll id.
     * @param answer The answer to cast.
     */
    public fun castAnswer(
        messageId: String,
        pollId: String,
        answer: String,
    ) {
        chatClient.castPollAnswer(messageId, pollId, answer).enqueue()
    }

    /**
     * Remove a vote for a poll in a message.
     *
     * @param messageId The message id where the poll is.
     * @param pollId The poll id.
     * @param vote The vote that should be removed.
     */
    public fun removeVote(
        messageId: String,
        pollId: String,
        vote: Vote,
    ) {
        chatClient.removePollVote(
            messageId = messageId,
            pollId = pollId,
            vote = vote,
        ).enqueue(onError = { error ->
            onActionResult(error) {
                ErrorEvent.PollRemovingVoteError(it)
            }
        })
    }

    /**
     * Close a poll in a message.
     *
     * @param pollId The poll id.
     */
    public fun closePoll(pollId: String) {
        chatClient.closePoll(pollId = pollId)
            .enqueue(onError = { error ->
                onActionResult(error) {
                    ErrorEvent.PollCastingVoteError(it)
                }
            })
    }

    /**
     * Triggered when the user selects a reaction for the currently selected message. If the message already has that
     * reaction, from the current user, we remove it. Otherwise we add a new reaction.
     *
     * @param reaction The reaction to add or remove.
     * @param message The currently selected message.
     */
    public fun reactToMessage(reaction: Reaction, message: Message) {
        if (message.ownReactions.any { it.type == reaction.type }) {
            chatClient.deleteReaction(
                messageId = message.id,
                reactionType = reaction.type,
                cid = cid,
            ).enqueue(
                onError = { error ->
                    logger.e {
                        "Could not delete reaction for message with id: ${reaction.messageId} " +
                            "Error: ${error.message}. Cause: ${error.extractCause()}"
                    }
                },
            )
        } else {
            chatClient.sendReaction(
                enforceUnique = enforceUniqueReactions,
                reaction = reaction,
                cid = cid,
            ).enqueue(
                onError = { streamError ->
                    logger.e {
                        "Could not send reaction for message with id: ${reaction.messageId} " +
                            "Error: ${streamError.message}. Cause: ${streamError.extractCause()}"
                    }
                },
            )
        }
    }

    /**
     * Clears the messages list and shows a clear list state.
     */
    private fun showEmptyState() {
        logger.d { "[showEmptyState] no args" }
        setMessageListState(_messageListState.value.copy(isLoading = false, messageItems = emptyList()))
    }

    /**
     * Gets the message if it is inside the list.
     *
     * @param messageId The [Message] id we are looking for.
     *
     * @return The [Message] with the given id or null if the message is not in the list.
     */
    public fun getMessageFromListStateById(messageId: String): Message? {
        return (
            listState.value.messageItems.firstOrNull {
                it is MessageItemState && it.message.id == messageId
            } as? MessageItemState
            )?.message
    }

    /**
     * Clears the new messages state and drops the unread count to 0 after the user scrolls to the newest message.
     */
    public fun clearNewMessageState() {
        logger.d { "[clearNewMessageState] no args" }
        if (!messagesState.endOfNewMessagesReached) return
        _threadListState.value = _threadListState.value.copy(newMessageState = null, unreadCount = 0)
        setMessageListState(_messageListState.value.copy(newMessageState = null, unreadCount = 0))
    }

    /**
     * Mutes the given user inside this channel.
     *
     * @param userId The ID of the user to be muted.
     * @param timeout The period of time for which the user will be muted, expressed in minutes. A null value signifies
     * that the user will be muted for an indefinite time.
     */
    public fun muteUser(userId: String, timeout: Int? = null) {
        chatClient.muteUser(userId, timeout)
            .enqueue(onError = { streamError ->
                val errorMessage = streamError.message
                logger.e { errorMessage }
            })
    }

    /**
     * Unmutes the given user inside this channel.
     *
     * @param userId The ID of the user to be unmuted.
     */
    public fun unmuteUser(userId: String) {
        chatClient.unmuteUser(userId)
            .enqueue(onError = { streamError ->
                val errorMessage = streamError.message
                logger.e { errorMessage }
            })
    }

    /**
     * Bans the given user inside this channel.
     *
     * @param userId The ID of the user to be banned.
     * @param reason The reason for banning the user.
     * @param timeout The period of time for which the user will be banned, expressed in minutes. A null value signifies
     * that the user will be banned for an indefinite time.
     */
    public fun banUser(
        userId: String,
        reason: String? = null,
        timeout: Int? = null,
    ) {
        chatClient.channel(cid).banUser(userId, reason, timeout).enqueue(onError = { error ->
            onActionResult(error) {
                ErrorEvent.BlockUserError(it)
            }
        })
    }

    /**
     * Unbans the given user inside this channel.
     *
     * @param userId The ID of the user to be unbanned.
     */
    public fun unbanUser(userId: String) {
        chatClient.channel(cid).unbanUser(userId).enqueue(onError = { error ->
            onActionResult(error) {
                ErrorEvent.BlockUserError(it)
            }
        })
    }

    /**
     * Shadow bans the given user inside this channel.
     *
     * @param userId The ID of the user to be shadow banned.
     * @param reason The reason for shadow banning the user.
     * @param timeout The period of time for which the user will be shadow banned, expressed in minutes. A null value
     * signifies that the user will be shadow banned for an indefinite time.
     */
    public fun shadowBanUser(
        userId: String,
        reason: String? = null,
        timeout: Int? = null,
    ) {
        chatClient.channel(cid).shadowBanUser(userId, reason, timeout).enqueue(onError = { error ->
            onActionResult(error) {
                ErrorEvent.BlockUserError(it)
            }
        })
    }

    /**
     * Removes the shadow ban for the given user inside
     * this channel.
     *
     * @param userId The ID of the user for which the shadow ban is removed.
     */
    public fun removeShadowBanFromUser(userId: String) {
        chatClient.channel(cid).removeShadowBan(userId).enqueue(onError = { error ->
            onActionResult(error) {
                ErrorEvent.BlockUserError(it)
            }
        })
    }

    /**
     * Flags a user identified by the provided ID.
     *
     * @param userId The ID of the user to flag.
     * @param reason The reason for flagging the user.
     * @param customData Additional key-value data submitted with the request.
     */
    public fun flagUser(
        userId: String,
        reason: String? = null,
        customData: Map<String, String> = emptyMap(),
    ) {
        chatClient
            .flagUser(userId = userId, reason = reason, customData = customData)
            .enqueue(onError = { error ->
                onActionResult(error) { ErrorEvent.FlagUserError(it) }
            })
    }

    /**
     * Un-flags a user identified by the provided ID.
     *
     * @param userId The ID of the user to un-flag.
     */
    public fun unflagUser(userId: String) {
        chatClient
            .unflagUser(userId = userId)
            .enqueue(onError = { error ->
                onActionResult(error) { ErrorEvent.UnflagUserError(it) }
            })
    }

    /**
     * Block a user. Unlike ban the block is not channel related but rather directly to the user.
     *
     * @param userId the id of the user that will be blocked.
     */
    public fun blockUser(userId: String) {
        chatClient.blockUser(userId).enqueue(onError = { error ->
            onActionResult(error) {
                ErrorEvent.BlockUserError(it)
            }
        })
    }

    /**
     * Unblock a user.
     *
     * @param userId the id of the user that will be unblocked.
     */
    public fun unblockUser(userId: String) {
        chatClient.unblockUser(userId).enqueue(onError = { error ->
            onActionResult(error) {
                ErrorEvent.BlockUserError(it)
            }
        })
    }

    /**
     * Executes one of the actions for the given ephemeral giphy message.
     *
     * @param action The action to be executed.
     */
    public fun performGiphyAction(action: GiphyAction) {
        val message = action.message
        when (action) {
            is SendGiphy -> chatClient.sendGiphy(message)
            is ShuffleGiphy -> chatClient.shuffleGiphy(message)
            is CancelGiphy -> chatClient.cancelEphemeralMessage(message)
        }.exhaustive.enqueue(onError = { streamError ->
            logger.e {
                "Could not ${action::class.java.simpleName} giphy for message id: ${message.id}. " +
                    "Error: ${streamError.message}. Cause: ${streamError.extractCause()}"
            }
        })
    }

    /**
     * Removes a single [Attachment] from a [Message].
     *
     * @param messageId The [Message] id that contains the attachment.
     * @param attachmentToBeDeleted The [Attachment] to be deleted from the message.
     */
    public fun removeAttachment(messageId: String, attachmentToBeDeleted: Attachment) {
        logger.d { "[removeAttachment] messageId: $messageId, attachmentToBeDeleted: $attachmentToBeDeleted" }
        chatClient.loadMessageById(
            cid,
            messageId,
        ).enqueue { result ->
            when (result) {
                is Result.Success -> {
                    val message = result.value.copy(
                        attachments = result.value.attachments.filterNot { attachment ->
                            val imageUrl = attachmentToBeDeleted.imageUrl
                            val assetUrl = attachmentToBeDeleted.assetUrl
                            when {
                                assetUrl != null -> {
                                    attachment.assetUrl?.substringBefore("?") ==
                                        assetUrl.substringBefore("?")
                                }

                                imageUrl != null -> {
                                    attachment.imageUrl?.substringBefore("?") ==
                                        imageUrl.substringBefore("?")
                                }

                                else -> false
                            }
                        },
                    )

                    if (message.text.isBlank() && message.attachments.isEmpty()) {
                        chatClient.deleteMessage(messageId = messageId).enqueue(
                            onError = { streamError ->
                                logger.e {
                                    "Could not remove the attachment and delete the remaining blank message" +
                                        ": ${streamError.message}. Cause: ${streamError.extractCause()}"
                                }
                            },
                        )
                    } else {
                        chatClient.updateMessage(message).enqueue(
                            onError = { streamError ->
                                logger.e {
                                    "Could not edit message to remove its attachments: ${streamError.message}. " +
                                        "Cause: ${streamError.extractCause()}"
                                }
                            },
                        )
                    }
                }

                is Result.Failure -> logger.e { "Could not load message: ${result.value}" }
            }
        }
    }

    /**
     * Sets the [MessagePositionHandler] that determines the message position inside a group.
     *
     * @param messagePositionHandler The [MessagePositionHandler] to be used when grouping the list.
     */
    public fun setMessagePositionHandler(messagePositionHandler: MessagePositionHandler) {
        _messagePositionHandler.value = messagePositionHandler
    }

    /**
     * Sets the date separator handler which determines when to add date separators.
     * By default, a date separator will be added if the difference between two messages' dates is greater than 4h.
     *
     * @param dateSeparatorHandler The handler to use. If null, [_messageListState] won't contain date separators.
     */
    public fun setDateSeparatorHandler(dateSeparatorHandler: DateSeparatorHandler?) {
        _dateSeparatorHandler.value = dateSeparatorHandler ?: DateSeparatorHandler { _, _ -> false }
    }

    /**
     * Sets the thread date separator handler which determines when to add date separators inside the thread.
     * @see setDateSeparatorHandler
     *
     * @param threadDateSeparatorHandler The handler to use. If null, [_messageListState] won't contain date separators.
     */
    public fun setThreadDateSeparatorHandler(threadDateSeparatorHandler: DateSeparatorHandler?) {
        _threadDateSeparatorHandler.value = threadDateSeparatorHandler ?: DateSeparatorHandler { _, _ -> false }
    }

    /**
     * Sets the value used to determine if message footer content is shown.
     * @see MessageFooterVisibility
     *
     * @param messageFooterVisibility Changes the visibility of message footers.
     */
    public fun setMessageFooterVisibility(messageFooterVisibility: MessageFooterVisibility) {
        _messageFooterVisibilityState.value = messageFooterVisibility
    }

    /**
     * Sets the value used to filter deleted messages.
     * @see DeletedMessageVisibility
     *
     * @param deletedMessageVisibility Changes the visibility of deleted messages.
     */
    public fun setDeletedMessageVisibility(deletedMessageVisibility: DeletedMessageVisibility) {
        _deletedMessageVisibilityState.value = deletedMessageVisibility
    }

    /**
     * Sets whether the system messages should be visible.
     *
     * @param areSystemMessagesVisible Whether system messages should be visible or not.
     */
    public fun setSystemMessageVisibility(areSystemMessagesVisible: Boolean) {
        _showSystemMessagesState.value = areSystemMessagesVisible
    }

    /** Pauses any running audio recordings from the given [Message] */
    private fun pauseRunningAudioRecordings(message: Message) {
        val audioRecordingsIds = message.attachments
            .filter(Attachment::isAudioRecording)
            .map(Attachment::audioHash)
        val audioPlayer = chatClient.audioPlayer
        val isCurrentlyPlaying = audioPlayer.currentState == AudioState.PLAYING
        if (isCurrentlyPlaying && audioRecordingsIds.contains(audioPlayer.currentPlayingId)) {
            audioPlayer.pause()
        }
    }

    /**
     * Quality of life function that notifies the result of an action and logs any error in case the action has failed.
     *
     * @param error The [Error] thrown if the action fails.
     * @param onError Handler to wrap [Error] into [ErrorEvent] depending on action.
     */
    private fun onActionResult(
        error: Error,
        onError: (Error) -> ErrorEvent,
    ) {
        val errorMessage = error.message
        logger.e { errorMessage }
        _errorEvents.value = onError(error)
    }

    /**
     * Cancels any pending work when the parent ViewModel is about to be destroyed.
     */
    public fun onCleared() {
        // Clear any messages for which the original text was shown
        originalTranslationsStore.clear()
        scope.cancel()
    }

    /**
     * Updates the poll option for the given message and poll.
     *
     * @param message The message containing the poll.
     * @param poll The poll to update.
     * @param option The option to update.
     */
    public fun updatePollOption(
        message: Message,
        poll: Poll,
        option: Option,
    ) {
        scope.launch {
            (
                poll.ownVotes.firstOrNull { it.optionId == option.id }
                    ?.let { chatClient.removePollVote(message.id, poll.id, it) }
                    ?: chatClient.castPollVote(message.id, poll.id, option)
                ).await()
        }
    }

    /**
     * Closes the given poll.
     *
     * @param poll The poll to close.
     */
    public fun closePoll(poll: Poll) {
        scope.launch {
            chatClient.closePoll(poll.id).await()
        }
    }

    public fun addPollOption(poll: Poll, option: String) {
        scope.launch {
            chatClient.suggestPollOption(poll.id, option).await()
        }
    }

    /**
     * Pauses all running audio recording attachments.
     */
    public fun pauseAudioRecordingAttachments() {
        chatClient.audioPlayer.pause()
    }

    /**
     * A class designed for error event propagation.
     *
     * @param streamError Contains the original [Throwable] along with a message.
     */
    public sealed class ErrorEvent(public open val streamError: Error) {

        /**
         * When an error occurs while muting a user.
         *
         * @param streamError Contains the original [Throwable] along with a message.
         */
        public data class MuteUserError(override val streamError: Error) : ErrorEvent(streamError)

        /**
         * When an error occurs while unmuting a user.
         *
         * @param streamError Contains the original [Throwable] along with a message.
         */
        public data class UnmuteUserError(override val streamError: Error) : ErrorEvent(streamError)

        /**
         * When an error occurs while flagging a message.
         *
         * @param streamError Contains the original [Throwable] along with a message.
         */
        public data class FlagMessageError(override val streamError: Error) : ErrorEvent(streamError)

        /**
         * When an error occurs while marking a message as read.
         *
         * @param streamError Contains the original [Throwable] along with a message.
         */
        public data class MarkUnreadError(override val streamError: Error) : ErrorEvent(streamError)

        /**
         * When an error occurs while creating a poll.
         *
         * @param streamError Contains the original [Throwable] along with a message.
         */
        public data class PollCreationError(override val streamError: Error) : ErrorEvent(streamError)

        /**
         * When an error occurs while casting a vote.
         *
         * @param streamError Contains the original [Throwable] along with a message.
         */
        public data class PollCastingVoteError(override val streamError: Error) : ErrorEvent(streamError)

        /**
         * When an error occurs while removing a vote.
         *
         * @param streamError Contains the original [Throwable] along with a message.
         */
        public data class PollRemovingVoteError(override val streamError: Error) : ErrorEvent(streamError)

        /**
         * When an error occurs while closing a vote.
         *
         * @param streamError Contains the original [Throwable] along with a message.
         */
        public data class PollClosingError(override val streamError: Error) : ErrorEvent(streamError)

        /**
         * When an error occurs while blocking a user.
         *
         * @param streamError Contains the original [Throwable] along with a message.
         */
        public data class BlockUserError(override val streamError: Error) : ErrorEvent(streamError)

        /**
         * When an error occurs while unblocking a user.
         *
         * @param streamError Contains the original [Throwable] along with a message.
         */
        public data class UnblockUserError(override val streamError: Error) : ErrorEvent(streamError)

        /**
         * Error occurring during the operation of flagging a user.
         *
         * @param streamError Contains the original [Throwable] along with a message.
         */
        public data class FlagUserError(override val streamError: Error) : ErrorEvent(streamError)

        /**
         * Error occurring during the operation of un-flagging a user.
         *
         * @param streamError Contains the original [Throwable] along with a message.
         */
        public data class UnflagUserError(override val streamError: Error) : ErrorEvent(streamError)

        /**
         * When an error occurs while pinning a message.
         *
         * @param streamError Contains the original [Throwable] along with a message.
         */
        public data class PinMessageError(override val streamError: Error) : ErrorEvent(streamError)

        /**
         * When an error occurs while unpinning a message.
         *
         * @param streamError Contains the original [Throwable] along with a message.
         */
        public data class UnpinMessageError(override val streamError: Error) : ErrorEvent(streamError)
    }

    public data class UnreadLabel(
        val unreadCount: Int,
        val lastReadMessageId: String,
        val buttonVisibility: Boolean,
    )

    public companion object {
        /**
         * The default limit of messages to load.
         */
        @InternalStreamChatApi
        public const val DEFAULT_MESSAGES_LIMIT: Int = 30

        /**
         * Time after which the focus from message will be removed
         */
        internal const val REMOVE_MESSAGE_FOCUS_DELAY: Long = 2000

        /**
         * Threshold between [Member.createdAt] and corresponding [ChannelUserRead.lastRead] to determine if the member
         * was freshly added to the channel.
         * Meaning [ChannelUserRead] for this member has no relationship with the [ChatClient.markRead] invocation.
         */
        internal const val MEMBERSHIP_AND_LAST_READ_THRESHOLD_MS = 100L
    }
}<|MERGE_RESOLUTION|>--- conflicted
+++ resolved
@@ -225,11 +225,7 @@
     public val unreadLabelState: MutableStateFlow<UnreadLabel?> = MutableStateFlow(null)
     private val showUnreadButtonState = MutableSharedFlow<Boolean>(extraBufferCapacity = 1)
     private val updateUnreadLabelState = MutableStateFlow(true)
-<<<<<<< HEAD
     private val originalTranslationsStore by lazy { MessageOriginalTranslationsStore.forChannel(cid) }
-=======
-    private val messagesInOriginalLanguageIds = MutableStateFlow<Set<String>>(emptySet())
->>>>>>> 73312916
 
     /**
      * Holds information about the abilities the current user is able to exercise in the given channel.
@@ -476,11 +472,7 @@
                 unreadLabelState,
                 channelState.members,
                 channelState.endOfOlderMessages,
-<<<<<<< HEAD
                 originalTranslationsStore.originalTextMessageIds,
-=======
-                messagesInOriginalLanguageIds,
->>>>>>> 73312916
             ) { data ->
                 val state = data[0] as MessagesState
                 val reads = data[1] as List<ChannelUserRead>
@@ -773,11 +765,7 @@
                 focusedMessage,
                 members,
                 ownCapabilities,
-<<<<<<< HEAD
                 originalTranslationsStore.originalTextMessageIds,
-=======
-                messagesInOriginalLanguageIds,
->>>>>>> 73312916
             ) { data ->
                 val messages = data[0] as List<Message>
                 val reads = data[1] as List<ChannelUserRead>
@@ -1259,25 +1247,12 @@
     }
 
     /**
-<<<<<<< HEAD
      * Toggles between the translated and the original text of the message (if the message was auto-translated).
      *
      * @param messageId The ID of the message for which to toggle the original text.
      */
     public fun toggleOriginalText(messageId: String) {
         originalTranslationsStore.toggleOriginalText(messageId)
-=======
-     * Toggles between the translated and the original text of the message.
-     */
-    public fun toggleOriginalText(messageId: String) {
-        messagesInOriginalLanguageIds.update { it ->
-            if (it.contains(messageId)) {
-                it - messageId
-            } else {
-                it + messageId
-            }
-        }
->>>>>>> 73312916
     }
 
     /**
