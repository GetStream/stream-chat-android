--- conflicted
+++ resolved
@@ -12,14 +12,10 @@
  * @param action The currently active [MessageAction].
  * @param validationErrors The list of validation errors.
  * @param mentionSuggestions The list of users that can be used to autocomplete the mention.
-<<<<<<< HEAD
  * @param commandSuggestions The list of commands to be displayed in the command suggestion popup.
- * @param cooldownTimer The amount of time left until the user is allowed to send the next message.
+ * @param coolDownTimer The amount of time left until the user is allowed to send the next message.
  * @param messageMode The message mode that's currently active.
  * @param alsoSendToChannel If the message will be shown in the channel after it is sent.
-=======
- * @param coolDownTimer The amount of time left until the user is allowed to send the next message.
->>>>>>> 5e0dbda5
  */
 public data class MessageInputState(
     val inputValue: String = "",
@@ -27,12 +23,9 @@
     val action: MessageAction? = null,
     val validationErrors: List<ValidationError> = emptyList(),
     val mentionSuggestions: List<User> = emptyList(),
-<<<<<<< HEAD
+    val coolDownTimer: Int = 0,
     val commandSuggestions: List<Command> = emptyList(),
     val cooldownTimer: Int = 0,
     val messageMode: MessageMode = MessageMode.Normal,
     val alsoSendToChannel: Boolean = false,
-=======
-    val coolDownTimer: Int = 0,
->>>>>>> 5e0dbda5
 )