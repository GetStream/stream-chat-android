--- conflicted
+++ resolved
@@ -1,10 +1,7 @@
 package io.getstream.chat.android.common.state
 
 import io.getstream.chat.android.client.models.Attachment
-<<<<<<< HEAD
-=======
 import io.getstream.chat.android.client.models.Command
->>>>>>> 68113972
 import io.getstream.chat.android.client.models.User
 
 /**
@@ -15,12 +12,8 @@
  * @param action The currently active [MessageAction].
  * @param validationErrors The list of validation errors.
  * @param mentionSuggestions The list of users that can be used to autocomplete the mention.
-<<<<<<< HEAD
- * @param cooldownTimer The amount of time left until the user is allowed to send the next message.
-=======
  * @param commandSuggestions The list of commands to be displayed in the command suggestion popup.
  * @param coolDownTimer The amount of time left until the user is allowed to send the next message.
->>>>>>> 68113972
  * @param messageMode The message mode that's currently active.
  * @param alsoSendToChannel If the message will be shown in the channel after it is sent.
  */
@@ -30,12 +23,8 @@
     val action: MessageAction? = null,
     val validationErrors: List<ValidationError> = emptyList(),
     val mentionSuggestions: List<User> = emptyList(),
-<<<<<<< HEAD
-=======
     val coolDownTimer: Int = 0,
     val commandSuggestions: List<Command> = emptyList(),
->>>>>>> 68113972
-    val cooldownTimer: Int = 0,
     val messageMode: MessageMode = MessageMode.Normal,
     val alsoSendToChannel: Boolean = false,
 )