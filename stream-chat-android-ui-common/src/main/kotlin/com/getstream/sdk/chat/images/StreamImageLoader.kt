--- conflicted
+++ resolved
@@ -4,7 +4,6 @@
 import android.graphics.Bitmap
 import android.graphics.drawable.Drawable
 import android.net.Uri
-import android.view.ViewGroup
 import android.widget.ImageView
 import androidx.annotation.DrawableRes
 import androidx.annotation.Px
@@ -39,10 +38,6 @@
     public suspend fun loadAndResize(
         target: ImageView,
         data: Any?,
-<<<<<<< HEAD
-        container: ViewGroup,
-=======
->>>>>>> ebaf9829
         placeholderDrawable: Drawable? = null,
         transformation: ImageTransformation = ImageTransformation.None,
         onStart: () -> Unit = {},
