/*
 * Copyright (c) 2014-2022 Stream.io Inc. All rights reserved.
 *
 * Licensed under the Stream License;
 * you may not use this file except in compliance with the License.
 * You may obtain a copy of the License at
 *
 *    https://github.com/GetStream/stream-chat-android/blob/main/LICENSE
 *
 * Unless required by applicable law or agreed to in writing, software
 * distributed under the License is distributed on an "AS IS" BASIS,
 * WITHOUT WARRANTIES OR CONDITIONS OF ANY KIND, either express or implied.
 * See the License for the specific language governing permissions and
 * limitations under the License.
 */

package com.getstream.sdk.chat.viewmodel.messages

import androidx.annotation.UiThread
import androidx.lifecycle.LiveData
import androidx.lifecycle.MediatorLiveData
import androidx.lifecycle.Transformations
import com.getstream.sdk.chat.adapter.MessageListItem
import com.getstream.sdk.chat.utils.extensions.combineWith
import com.getstream.sdk.chat.utils.extensions.getCreatedAtOrThrow
import com.getstream.sdk.chat.utils.extensions.shouldShowMessageFooter
import com.getstream.sdk.chat.view.messages.MessageListItemWrapper
import io.getstream.chat.android.client.models.ChannelUserRead
import io.getstream.chat.android.client.models.Message
import io.getstream.chat.android.client.models.User
import io.getstream.chat.android.common.state.DeletedMessageVisibility
import io.getstream.chat.android.common.state.MessageFooterVisibility

/**
 * It's common for messaging UIs to interleave and group messages
 *
 * - subsequent messages from the same user are typically grouped
 * - read state is typically shown (either as part of the message or separately)
 * - date separators are common
 * - typing indicators are typically shown at the bottom
 *
 * The MessageListItemLiveData class merges the livedata objects for messages, read state and typing
 *
 * It improves upon the previous Java code in the sample app in a few ways
 * - Kotlin
 * - Typing indicators can be turned on/off
 * - Date separators can be turned off and are configurable
 * - Read state matches to the right message
 * - Leverages MediatorLiveData to improve handling of null values
 * - Efficient algorithm for updating read state
 * - Efficient code for updating typing state
 * - Makes the MessageListItem immutable to prevent future bugs
 * - Improved test coverage
 *
 * @param currentUser Lambda which lazily provides the user id who is currently authenticated.
 * @param messages A livedata object with the messages.
 * @param readsLd A livedata object with the read state per user.
 * @param typingLd A livedata object with the users who are currently typing.
 * @param isThread If we are in a thread or not. If in a thread, we add a thread seperator in position 1 of the
 * item list.
 * @param dateSeparatorHandler Function to compare previous and current message and return if we should insert a
 * date separator.
 *
 * Here's an example:
 *
 * MessageListItemLiveData(currentUser, messagesLd, readsLd, typingLd, false) { previous, message ->
 *   return if (previous==null) {
 *       true
 *   } else {
 *       (message.getCreatedAtOrThrow().time - previous.getCreatedAtOrThrow().time) > (60 * 60 * 3)
 *   }
 * }
 *
 * @param deletedMessageVisibility Controls when deleted messages are shown.
 * @param messageFooterVisibility Controls when the message footer is shown.
<<<<<<< HEAD
 * @param messagePositionHandlerProvider Provider for a handler to determine the position of a message within a group.
=======
 * @param endOfNewMessages Notifies when we have reached the end of new messages.
>>>>>>> 62289d15
 */

@Suppress("LongParameterList", "TooManyFunctions")
internal class MessageListItemLiveData(
    private val currentUser: LiveData<User?>,
    messages: LiveData<List<Message>>,
    private val readsLd: LiveData<List<ChannelUserRead>>,
    private val typingLd: LiveData<List<User>>? = null,
    private val isThread: Boolean = false,
    private val dateSeparatorHandler: MessageListViewModel.DateSeparatorHandler? = null,
    private val deletedMessageVisibility: LiveData<DeletedMessageVisibility>,
    private val messageFooterVisibility: LiveData<MessageFooterVisibility>,
<<<<<<< HEAD
    private val messagePositionHandlerProvider: () -> MessageListViewModel.MessagePositionHandler,
=======
    private val endOfNewMessages: LiveData<Boolean>,
>>>>>>> 62289d15
) : MediatorLiveData<MessageListItemWrapper>() {

    private var hasNewMessages: Boolean = false
    private var loadingMoreOlderItems: Boolean = false
    private var loadingMoreNewerItems: Boolean = false
    private var messageItemsBase = listOf<MessageListItem>()
    private var messageItemsWithReads = listOf<MessageListItem>()
    private var typingUsers = listOf<User>()
    private var typingItems = listOf<MessageListItem>()

    private var lastMessageID = ""

    init {
        configMessagesChange(messages, currentUser)
        configReadsChange(readsLd, currentUser)
        typingLd?.let { typing -> configTypingChange(typing, currentUser) }
    }

    /**
     * Emits a value from this [MediatorLiveData] class when either
     * the user gets updated, the deleted message visibility or
     * message footer visibility gets changed.
     */
    private fun configMessagesChange(messages: LiveData<List<Message>>, getCurrentUser: LiveData<User?>) {
        val messagesChange = getCurrentUser
            .combineWith(deletedMessageVisibility) { user, _ ->
                user
            }
            .combineWith(messageFooterVisibility) { user, _ ->
                user
            }
            .combineWith(endOfNewMessages) { user, _ ->
                user
            }
            .changeOnUserLoaded(messages) { changedMessages, currentUser ->
                if (currentUser != null) {
                    messagesChanged(
                        changedMessages,
                        currentUser.id
                    )
                } else null
            }

        addSource(messagesChange) { value ->
            if (value != null) {
                this.value = value
            }
        }
    }

    private fun configReadsChange(readsLd: LiveData<List<ChannelUserRead>>, getCurrentUser: LiveData<User?>) {
        val readChange = getCurrentUser.changeOnUserLoaded(readsLd) { changedReads, currentUser ->
            if (currentUser != null) {
                readsChanged(changedReads, currentUser.id)
            } else {
                null
            }
        }

        addSource(readChange) { value ->
            if (value != null) {
                this.value = value
            }
        }
    }

    private fun configTypingChange(typingLd: LiveData<List<User>>, getCurrentUser: LiveData<User?>) {
        val typingChange: LiveData<MessageListItemWrapper?> =
            getCurrentUser.changeOnUserLoaded(typingLd, ::handleTypingUsersChange)

        addSource(typingChange) { value ->
            value?.let { this.value = it }
        }
    }

    internal fun handleTypingUsersChange(typingUsers: List<User>, currentUser: User?): MessageListItemWrapper? {
        val newTypingUsers = typingUsers.filter { typingUser ->
            typingUser.id != currentUser?.id
        }

        return if (newTypingUsers != this.typingUsers) {
            typingChanged(newTypingUsers)
        } else {
            null
        }
    }

    @UiThread
    internal fun messagesChanged(messages: List<Message>, currentUserId: String): MessageListItemWrapper {
        messageItemsBase = groupMessages(messages, currentUserId)
        messageItemsWithReads = addReads(messageItemsBase, readsLd.value, currentUserId)
        return wrapMessages(buildItemsList(), hasNewMessages)
    }

    @UiThread
    internal fun readsChanged(reads: List<ChannelUserRead>, currentUserId: String): MessageListItemWrapper {
        messageItemsWithReads = addReads(messageItemsBase, reads, currentUserId)
        return wrapMessages(buildItemsList())
    }

    /**
     * Typing changes are the most common changes on the message list.
     * Note how they don't recompute the message list, but only add to the end.
     */
    @UiThread
    internal fun typingChanged(newTypingUsers: List<User>): MessageListItemWrapper {
        typingUsers = newTypingUsers
        typingItems = usersAsTypingItems(newTypingUsers)
        return wrapMessages(buildItemsList())
    }

    /**
     * Loading more indicator item should be added at the end of the items to indicate
     * a pending request for the next page of messages.
     */
    @UiThread
    internal fun loadingMoreNewMessagesChanged(loadingMoreInProgress: Boolean) {
        if (loadingMoreNewerItems == loadingMoreInProgress) return

        loadingMoreNewerItems = loadingMoreInProgress
        onLoadingMoreChanged()
    }

    /**
     * Loading more indicator item should be added at the beginning of the items to indicate
     * a pending request for the next page of messages.
     */
    @UiThread
    internal fun loadingMoreOldMessagesChanged(loadingMoreInProgress: Boolean) {
        if (loadingMoreOlderItems == loadingMoreInProgress) return

        loadingMoreOlderItems = loadingMoreInProgress
        onLoadingMoreChanged()
    }

    /**
     * Filters the messages that are not the loading indicator and appends the loading indicator it the list is
     * loading.
     */
    @UiThread
    private fun onLoadingMoreChanged() {
        messageItemsWithReads = messageItemsWithReads.filter {
            it !is MessageListItem.LoadingMoreIndicatorItem
        }

        value = wrapMessages(buildItemsList())
    }

    /**
     * Builds a list of items we show in the View, based on the current state.
     *
     * We add the loading item at the top, if we're currently loading more data and the typing item at the bottom, if
     * there are users who are typing.
     *
     * @return Full list of [MessageListItem] to represent the state.
     */
    private fun buildItemsList(): List<MessageListItem> {
        return if (loadingMoreOlderItems) {
            getLoadingMoreItems() + messageItemsWithReads + typingItems
        } else {
            messageItemsWithReads + typingItems + getLoadingMoreItems()
        }
    }

    private fun getLoadingMoreItems() = if (loadingMoreOlderItems || loadingMoreNewerItems) {
        listOf<MessageListItem>(MessageListItem.LoadingMoreIndicatorItem)
    } else {
        emptyList()
    }

    /**
     * Filters out or leaves in deleted messages based on their visibility
     * set by the user.
     */
    private fun filterDeletedMessages(messages: List<Message>?): List<Message>? {
        return when (deletedMessageVisibility.value) {
            DeletedMessageVisibility.VISIBLE_FOR_CURRENT_USER ->
                messages?.filter { it.deletedAt == null || it.user.id == currentUser.value?.id }
            DeletedMessageVisibility.ALWAYS_HIDDEN -> messages?.filter { it.deletedAt == null }
            else -> messages
        }
    }

    /**
     * We could speed this up further in the case of a new message by only recomputing the last 2 items
     * It's fast enough though.
     */
    @Suppress("ComplexMethod")
    private fun groupMessages(messages: List<Message>?, currentUserId: String): List<MessageListItem> {

        val filteredMessages = filterDeletedMessages(messages)

        hasNewMessages = false
        if (filteredMessages == null || filteredMessages.isEmpty()) return emptyList()

        val newLastMessageId: String = filteredMessages[filteredMessages.size - 1].id
        if (newLastMessageId != lastMessageID) {
            hasNewMessages = true
        }
        lastMessageID = newLastMessageId

        val items = mutableListOf<MessageListItem>()
        var previousMessage: Message? = null
        val topIndex = 0.coerceAtLeast(filteredMessages.size - 1)

        for ((i, message) in filteredMessages.withIndex()) {
            var nextMessage: Message? = null
            if (i + 1 <= topIndex) {
                nextMessage = filteredMessages[i + 1]
            }

            // thread separator
            if (i == 1 && isThread) {
                items.add(
                    MessageListItem.ThreadSeparatorItem(
                        date = message.getCreatedAtOrThrow(),
                        messageCount = filteredMessages.size - 1,
                    )
                )
            }

            // date separator
            val shouldAddDateSeparator = dateSeparatorHandler?.shouldAddDateSeparator(previousMessage, message) ?: false
            if (shouldAddDateSeparator) {
                items.add(MessageListItem.DateSeparatorItem(message.getCreatedAtOrThrow()))
            }

            // determine the position (top, middle, bottom)
            val positions = messagePositionHandlerProvider().handleMessagePosition(
                prevMessage = previousMessage,
                message = message,
                nextMessage = nextMessage,
                isAfterDateSeparator = shouldAddDateSeparator,
            )

            // determine if footer is shown or not
            val shouldShowMessageFooter = messageFooterVisibility.value?.shouldShowMessageFooter(
                message,
                positions.contains(MessageListItem.Position.BOTTOM),
                nextMessage
            ) ?: false

            items.add(
                MessageListItem.MessageItem(
                    message,
                    positions,
                    isMine = message.user.id == currentUserId,
                    isThreadMode = isThread,
                    showMessageFooter = shouldShowMessageFooter
                )
            )
            previousMessage = message
        }

        // thread placeholder when a message has zero replies
        if (isThread && items.size == 1) {
            items.add(MessageListItem.ThreadPlaceholderItem)
        }

        return items.toList()
    }

    /**
     * Reads changing is the second most common change on the message item list.
     * Since the most common scenario is that someone read to the end, we start by matching the end of the list.
     * We also sort the read state for easier merging of the lists.
     */
    @Suppress("ReturnCount", "NestedBlockDepth")
    private fun addReads(
        messages: List<MessageListItem>,
        reads: List<ChannelUserRead>?,
        currentUserId: String,
    ): List<MessageListItem> {
        if (reads == null || messages.isEmpty()) return messages
        // filter your own read status and sort by last read
        val sortedReads = reads
            .filter { it.user.id != currentUserId }
            .sortedBy { it.lastRead }
            .toMutableList()
        if (sortedReads.isEmpty()) return messages

        val messagesCopy = messages.toMutableList()

        // start at the end, optimized for the most common scenario that most people are watching the chat
        for ((i, messageItem) in messages.reversed().withIndex()) {
            if (messageItem is MessageListItem.MessageItem) {
                messageItem.message.createdAt?.let {
                    while (sortedReads.isNotEmpty()) {
                        // use the list of sorted reads
                        val last = sortedReads.last()
                        if (it.before(last.lastRead) || it == last.lastRead) {
                            // we got a match
                            sortedReads.removeLast()
                            val reversedIndex = messages.size - i - 1
                            val messageItemCopy = messagesCopy[reversedIndex] as MessageListItem.MessageItem
                            val readBy = listOf(last) + messageItemCopy.messageReadBy
                            val updatedMessageItem = messageItem.copy(messageReadBy = readBy)
                            // update the message in the message copy
                            messagesCopy[reversedIndex] = updatedMessageItem
                        } else {
                            // search further in the past for matches
                            break
                        }
                    }
                }
            }
        }

        return addMessageReadFlags(messagesCopy, reads, currentUserId)
    }

    /**
     * Returns a list of [MessageListItem.MessageItem] with populated [MessageListItem.MessageItem.isMessageRead]
     * field. A message is considered "read" if at least one user (except the current user) has read further in
     * the channel than this message. Since the most common scenario is that someone read to the end,
     * [MessageListItem.MessageItem] has [MessageListItem.MessageItem.isMessageRead] field set to "true" by default,
     * which allows us to avoid excessive allocations.
     */
    private fun addMessageReadFlags(
        messages: List<MessageListItem>,
        reads: List<ChannelUserRead>,
        currentUserId: String,
    ): List<MessageListItem> {
        val lastRead = reads
            .filter { it.user.id != currentUserId }
            .mapNotNull { it.lastRead }
            .maxOrNull() ?: return messages

        return messages.map { messageListItem ->
            if (messageListItem is MessageListItem.MessageItem) {
                val isMessageRead = messageListItem.message
                    .createdAt
                    ?.let { it <= lastRead }
                    ?: false

                if (messageListItem.isMessageRead != isMessageRead) {
                    messageListItem.copy(isMessageRead = isMessageRead)
                } else {
                    messageListItem
                }
            } else {
                messageListItem
            }
        }
    }

    private fun wrapMessages(
        items: List<MessageListItem>,
        hasNewMessages: Boolean = false,
    ): MessageListItemWrapper {
        return MessageListItemWrapper(
            items = items,
            isThread = isThread,
            isTyping = typingUsers.isNotEmpty(),
            hasNewMessages = hasNewMessages,
            areNewestMessagesLoaded = endOfNewMessages.value == true
        )
    }

    private fun usersAsTypingItems(users: List<User>): List<MessageListItem> {
        return if (users.isNotEmpty()) {
            listOf(MessageListItem.TypingItem(users))
        } else {
            emptyList()
        }
    }

    private fun <T, U> LiveData<User?>.changeOnUserLoaded(data: LiveData<T>, func: (T, User?) -> U): LiveData<U> {
        return Transformations.switchMap(this) { user ->
            Transformations.map(data) { type ->
                func(type, user)
            }
        }
    }
}<|MERGE_RESOLUTION|>--- conflicted
+++ resolved
@@ -73,11 +73,8 @@
  *
  * @param deletedMessageVisibility Controls when deleted messages are shown.
  * @param messageFooterVisibility Controls when the message footer is shown.
-<<<<<<< HEAD
+ * @param endOfNewMessages Notifies when we have reached the end of new messages.
  * @param messagePositionHandlerProvider Provider for a handler to determine the position of a message within a group.
-=======
- * @param endOfNewMessages Notifies when we have reached the end of new messages.
->>>>>>> 62289d15
  */
 
 @Suppress("LongParameterList", "TooManyFunctions")
@@ -90,11 +87,8 @@
     private val dateSeparatorHandler: MessageListViewModel.DateSeparatorHandler? = null,
     private val deletedMessageVisibility: LiveData<DeletedMessageVisibility>,
     private val messageFooterVisibility: LiveData<MessageFooterVisibility>,
-<<<<<<< HEAD
+    private val endOfNewMessages: LiveData<Boolean>,
     private val messagePositionHandlerProvider: () -> MessageListViewModel.MessagePositionHandler,
-=======
-    private val endOfNewMessages: LiveData<Boolean>,
->>>>>>> 62289d15
 ) : MediatorLiveData<MessageListItemWrapper>() {
 
     private var hasNewMessages: Boolean = false
