--- conflicted
+++ resolved
@@ -335,11 +335,8 @@
             dateSeparatorHandler = dateSeparatorHandler,
             deletedMessageVisibility = deletedMessageVisibility,
             messageFooterVisibility = messageFooterVisibility,
-<<<<<<< HEAD
+            endOfNewMessages = channelState.endOfNewerMessages.asLiveData(),
             messagePositionHandlerProvider = ::messagePositionHandler,
-=======
-            endOfNewMessages = channelState.endOfNewerMessages.asLiveData(),
->>>>>>> 62289d15
         )
         _reads.addSource(channelState.reads.asLiveData()) { _reads.value = it }
         _loadMoreLiveData.addSource(channelState.loadingOlderMessages.asLiveData()) { _loadMoreLiveData.value = it }
@@ -379,7 +376,6 @@
      */
     private fun setThreadMessages(threadMessages: LiveData<List<Message>>) {
         threadListData = MessageListItemLiveData(
-<<<<<<< HEAD
             currentUser = user,
             messages = threadMessages,
             readsLd = reads,
@@ -388,18 +384,8 @@
             dateSeparatorHandler = threadDateSeparatorHandler,
             deletedMessageVisibility = deletedMessageVisibility,
             messageFooterVisibility = messageFooterVisibility,
+            endOfNewMessages = MutableLiveData(true),
             messagePositionHandlerProvider = ::messagePositionHandler,
-=======
-            user,
-            threadMessages,
-            reads,
-            null,
-            true,
-            threadDateSeparatorHandler,
-            deletedMessageVisibility,
-            messageFooterVisibility,
-            MutableLiveData(true)
->>>>>>> 62289d15
         )
         threadListData?.let { tld ->
             messageListData?.let { mld ->
