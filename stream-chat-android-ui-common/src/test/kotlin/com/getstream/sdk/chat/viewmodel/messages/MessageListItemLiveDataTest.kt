/*
 * Copyright (c) 2014-2022 Stream.io Inc. All rights reserved.
 *
 * Licensed under the Stream License;
 * you may not use this file except in compliance with the License.
 * You may obtain a copy of the License at
 *
 *    https://github.com/GetStream/stream-chat-android/blob/main/LICENSE
 *
 * Unless required by applicable law or agreed to in writing, software
 * distributed under the License is distributed on an "AS IS" BASIS,
 * WITHOUT WARRANTIES OR CONDITIONS OF ANY KIND, either express or implied.
 * See the License for the specific language governing permissions and
 * limitations under the License.
 */

package com.getstream.sdk.chat.viewmodel.messages

import androidx.arch.core.executor.testing.InstantTaskExecutorRule
import androidx.lifecycle.LiveData
import androidx.lifecycle.MutableLiveData
import androidx.lifecycle.Observer
import com.getstream.sdk.chat.adapter.MessageListItem
import com.getstream.sdk.chat.createMessage
import com.getstream.sdk.chat.model.ModelType
import com.getstream.sdk.chat.randomUser
import com.getstream.sdk.chat.utils.extensions.getCreatedAtOrThrow
import com.getstream.sdk.chat.view.messages.MessageListItemWrapper
import io.getstream.chat.android.client.models.ChannelUserRead
import io.getstream.chat.android.client.models.Message
import io.getstream.chat.android.client.models.User
import io.getstream.chat.android.common.state.DeletedMessageVisibility
import io.getstream.chat.android.common.state.MessageFooterVisibility
import io.getstream.chat.android.test.createDate
import io.getstream.chat.android.test.getOrAwaitValue
import org.amshove.kluent.shouldBeEmpty
import org.amshove.kluent.shouldBeEqualTo
import org.amshove.kluent.shouldBeInstanceOf
import org.amshove.kluent.shouldContain
import org.amshove.kluent.shouldNotBeEmpty
import org.junit.Rule
import org.junit.Test
import org.mockito.kotlin.any
import org.mockito.kotlin.mock
import org.mockito.kotlin.times
import org.mockito.kotlin.verify
import java.time.LocalDate
import java.time.ZoneId
import java.util.Date

internal class MessageListItemLiveDataTest {

    @get:Rule
    val rule = InstantTaskExecutorRule()

    private val currentUser = MutableLiveData(randomUser())

    private fun simpleDateGroups(previous: Message?, message: Message): Boolean {
        return if (previous == null) {
            true
        } else {
            !isSameDay(message.getCreatedAtOrThrow(), previous.getCreatedAtOrThrow())
        }
    }

    private fun isSameDay(date1: Date, date2: Date): Boolean {
        val localDate1: LocalDate = date1.toInstant()
            .atZone(ZoneId.systemDefault())
            .toLocalDate()
        val localDate2: LocalDate = date2.toInstant()
            .atZone(ZoneId.systemDefault())
            .toLocalDate()
        return localDate1.isEqual(localDate2)
    }

    private fun emptyMessages(): MessageListItemLiveData {
        val messages: LiveData<List<Message>> = MutableLiveData(listOf())
        val reads: LiveData<List<ChannelUserRead>> = MutableLiveData(listOf())
        val typing: LiveData<List<User>> = MutableLiveData(listOf())
        val deletedMessageVisibility = MutableLiveData(DeletedMessageVisibility.ALWAYS_VISIBLE)
        val messageFooterVisibility = MutableLiveData<MessageFooterVisibility>(MessageFooterVisibility.LastInGroup)
        val endOfNewMessages = MutableLiveData(true)

        return MessageListItemLiveData(
            currentUser = currentUser,
            messages = messages,
            readsLd = reads,
            typingLd = typing,
            isThread = false,
            dateSeparatorHandler = ::simpleDateGroups,
            deletedMessageVisibility = deletedMessageVisibility,
            messageFooterVisibility = messageFooterVisibility,
<<<<<<< HEAD
            messagePositionHandlerProvider = MessageListViewModel.MessagePositionHandler::defaultHandler,
=======
            endOfNewMessages = endOfNewMessages
>>>>>>> 62289d15
        )
    }

    private fun oneMessage(message: Message): MessageListItemLiveData {
        val messages: LiveData<List<Message>> = MutableLiveData(listOf(message))
        val reads: LiveData<List<ChannelUserRead>> = MutableLiveData(listOf())
        val typing: LiveData<List<User>> = MutableLiveData(listOf())
        val deletedMessageVisibility = MutableLiveData(DeletedMessageVisibility.ALWAYS_VISIBLE)
        val messageFooterVisibility = MutableLiveData<MessageFooterVisibility>(MessageFooterVisibility.LastInGroup)
        val endOfNewMessages = MutableLiveData(true)

        return MessageListItemLiveData(
            currentUser = currentUser,
            messages = messages,
            readsLd = reads,
            typingLd = typing,
            isThread = false,
            dateSeparatorHandler = ::simpleDateGroups,
            deletedMessageVisibility = deletedMessageVisibility,
            messageFooterVisibility = messageFooterVisibility,
<<<<<<< HEAD
            messagePositionHandlerProvider = MessageListViewModel.MessagePositionHandler::defaultHandler,
=======
            endOfNewMessages = endOfNewMessages
>>>>>>> 62289d15
        )
    }

    private fun manyMessages(): MessageListItemLiveData {
        val messages = mutableListOf<Message>()

        val users = listOf(randomUser(), randomUser(), randomUser())

        for (i in (0..2)) {
            val user = users[i]
            for (y in 0..2) {
                val message = createMessage(user = user, createdAt = createDate(2020, 11, i + 1, i + y))
                messages.add(message)
            }
        }
        val messagesLd: LiveData<List<Message>> = MutableLiveData(messages)
        // user 0 read till the end, user 1 read the first message,
        // user 3 read is missing
        val read1 = ChannelUserRead(users[0], messages.last().createdAt)
        val read2 = ChannelUserRead(users[1], messages.first().createdAt)
        val reads: LiveData<List<ChannelUserRead>> = MutableLiveData(listOf(read1, read2))
        val typing: LiveData<List<User>> = MutableLiveData(listOf())
        val deletedMessageVisibility = MutableLiveData(DeletedMessageVisibility.ALWAYS_VISIBLE)
        val messageFooterVisibility = MutableLiveData<MessageFooterVisibility>(MessageFooterVisibility.LastInGroup)
        val endOfNewMessages = MutableLiveData(true)

        return MessageListItemLiveData(
            currentUser = currentUser,
            messages = messagesLd,
            readsLd = reads,
            typingLd = typing,
            isThread = false,
            dateSeparatorHandler = ::simpleDateGroups,
            deletedMessageVisibility = deletedMessageVisibility,
            messageFooterVisibility = messageFooterVisibility,
<<<<<<< HEAD
            messagePositionHandlerProvider = MessageListViewModel.MessagePositionHandler::defaultHandler,
=======
            endOfNewMessages = endOfNewMessages
>>>>>>> 62289d15
        )
    }

    // livedata testing
    @Test
    fun `Observe should trigger a recompute`() {
        val many = oneMessage(createMessage())
        val items = many.getOrAwaitValue().items
        items.size shouldBeEqualTo 2
        val empty = emptyMessages()
        val items2 = empty.getOrAwaitValue().items
        items2.size shouldBeEqualTo 0
    }

    // test typing indicator logic:
    @Test
    fun `Should return an empty list`() {
        val messageListItemLd = emptyMessages()
        messageListItemLd.typingChanged(emptyList())
        val items = messageListItemLd.getOrAwaitValue().items
        items.shouldBeEmpty()
    }

    @Test
    fun `Should exclude the current user`() {
        val messageListItemLd = emptyMessages()
        val typing = listOf(currentUser.value!!)
        messageListItemLd.handleTypingUsersChange(typing, currentUser.value!!)
        val items = messageListItemLd.getOrAwaitValue().items
        items.shouldBeEmpty()
    }

    @Test
    fun `Should return only the typing indicator`() {
        val messageListItemLd = emptyMessages()
        messageListItemLd.typingChanged(listOf(randomUser()))
        val items = messageListItemLd.getOrAwaitValue().items
        items.size shouldBeEqualTo 1
        items.last().shouldBeInstanceOf<MessageListItem.TypingItem>()
    }

    @Test
    fun `Should return messages with a typing indicator`() {
        val message = createMessage()
        val messageListItemLd = oneMessage(message)
        messageListItemLd.messagesChanged(listOf(message), currentUser.value!!.id)
        messageListItemLd.typingChanged(listOf(randomUser()))
        val items = messageListItemLd.getOrAwaitValue().items
        items.size shouldBeEqualTo 3
        items.first().shouldBeInstanceOf<MessageListItem.DateSeparatorItem>()
        items[1].shouldBeInstanceOf<MessageListItem.MessageItem>()
        items.last().shouldBeInstanceOf<MessageListItem.TypingItem>()
    }

    // test how we merge read state
    @Test
    fun `Last message should contain the read state`() {
        val messageListItemLd = manyMessages()
        val items = messageListItemLd.getOrAwaitValue().items
        val lastMessage = items.last() as MessageListItem.MessageItem
        lastMessage.messageReadBy.shouldNotBeEmpty()
    }

    @Test
    fun `First message should contain the read state`() {
        val messageListItemLd = manyMessages()
        val items = messageListItemLd.getOrAwaitValue().items
        val messages = items.filterIsInstance<MessageListItem.MessageItem>()
        val firstMessage = messages.first()
        firstMessage.messageReadBy.shouldNotBeEmpty()
    }

    // test message grouping
    @Test
    fun `There should be 3 messages with a position Top`() {
        val messageListItemLd = manyMessages()
        val topMessages = mutableListOf<MessageListItem.Position>()
        val items = messageListItemLd.getOrAwaitValue().items
        for (item in items) {
            if (item is MessageListItem.MessageItem) {
                val messageItem = item
                topMessages.addAll(messageItem.positions)
            }
        }
        // there are 3 users, so we should have 3 top sections
        val correctPositions =
            listOf(MessageListItem.Position.TOP, MessageListItem.Position.MIDDLE, MessageListItem.Position.BOTTOM)
        topMessages shouldBeEqualTo correctPositions + correctPositions + correctPositions
    }

    // test data separators
    @Test
    fun `There should be 3 date separators`() {
        val messageListItemLd = manyMessages()
        val separators = mutableListOf<MessageListItem.DateSeparatorItem>()
        val items = messageListItemLd.getOrAwaitValue().items
        for (item in items) {
            if (item is MessageListItem.DateSeparatorItem) {
                separators.add(item)
            }
        }
        separators.size shouldBeEqualTo 3
    }

    @Test
    fun `When the user is the only one typing, no broadcast is made`() {
        val messageListItemLd = manyMessages()
        val testObserver: Observer<MessageListItemWrapper> = mock()
        messageListItemLd.observeForever(testObserver)
        messageListItemLd.typingChanged(listOf(currentUser.value!!))
        verify(testObserver, times(5)).onChanged(any())
    }

    @Test
    fun `Given regular message followed by system message When grouping messages Should add bottom position to the regular message`() {
        val user = randomUser()
        val messages = listOf(
            createMessage(
                user = user,
                type = ModelType.message_regular,
                createdAt = createDate(year = 2020, month = 11, date = 1, seconds = 1)
            ),
            createMessage(
                user = user,
                type = ModelType.message_system,
                createdAt = createDate(year = 2020, month = 11, date = 1, seconds = 2)
            )
        )

        val messageListItems = emptyMessages().messagesChanged(messages, currentUser.value!!.id).items

        messageListItems[0].shouldBeInstanceOf<MessageListItem.DateSeparatorItem>()
        val regularMessageItem = messageListItems[1]
        regularMessageItem.shouldBeInstanceOf<MessageListItem.MessageItem>()
        regularMessageItem as MessageListItem.MessageItem
        regularMessageItem.positions shouldContain MessageListItem.Position.BOTTOM
    }
}<|MERGE_RESOLUTION|>--- conflicted
+++ resolved
@@ -90,11 +90,8 @@
             dateSeparatorHandler = ::simpleDateGroups,
             deletedMessageVisibility = deletedMessageVisibility,
             messageFooterVisibility = messageFooterVisibility,
-<<<<<<< HEAD
+            endOfNewMessages = endOfNewMessages,
             messagePositionHandlerProvider = MessageListViewModel.MessagePositionHandler::defaultHandler,
-=======
-            endOfNewMessages = endOfNewMessages
->>>>>>> 62289d15
         )
     }
 
@@ -115,11 +112,8 @@
             dateSeparatorHandler = ::simpleDateGroups,
             deletedMessageVisibility = deletedMessageVisibility,
             messageFooterVisibility = messageFooterVisibility,
-<<<<<<< HEAD
+            endOfNewMessages = endOfNewMessages,
             messagePositionHandlerProvider = MessageListViewModel.MessagePositionHandler::defaultHandler,
-=======
-            endOfNewMessages = endOfNewMessages
->>>>>>> 62289d15
         )
     }
 
@@ -155,11 +149,8 @@
             dateSeparatorHandler = ::simpleDateGroups,
             deletedMessageVisibility = deletedMessageVisibility,
             messageFooterVisibility = messageFooterVisibility,
-<<<<<<< HEAD
+            endOfNewMessages = endOfNewMessages,
             messagePositionHandlerProvider = MessageListViewModel.MessagePositionHandler::defaultHandler,
-=======
-            endOfNewMessages = endOfNewMessages
->>>>>>> 62289d15
         )
     }
 
