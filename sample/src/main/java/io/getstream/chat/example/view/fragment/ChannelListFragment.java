--- conflicted
+++ resolved
@@ -21,6 +21,9 @@
 import androidx.fragment.app.Fragment;
 import androidx.lifecycle.ViewModelProviders;
 
+
+
+
 import com.crashlytics.android.Crashlytics;
 import com.getstream.sdk.chat.StreamChat;
 import com.getstream.sdk.chat.enums.FilterObject;
@@ -305,8 +308,6 @@
             }
         });
     }
-<<<<<<< HEAD
-=======
 
     private void showMoreActionDialog(Channel channel) {
         new ChannelMoreActionDialog(getContext())
@@ -326,5 +327,4 @@
     private void openSearchActivity() {
         startActivity(MessageSearchActivity.searchAndOpenChannel(requireContext()));
     }
->>>>>>> f7e63990
 }