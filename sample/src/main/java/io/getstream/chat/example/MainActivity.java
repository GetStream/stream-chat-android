--- conflicted
+++ resolved
@@ -35,7 +35,6 @@
 
 import static com.getstream.sdk.chat.enums.Filters.and;
 import static com.getstream.sdk.chat.enums.Filters.eq;
-import static java.util.UUID.randomUUID;
 
 
 /**
@@ -142,13 +141,9 @@
         binding.channelList.setOnUserClickListener(user -> {
             // open your user profile
         });
-<<<<<<< HEAD
+
         binding.ivAdd.setOnClickListener(v ->createNewChannelDialog());
-=======
-        binding.ivAdd.setOnClickListener(this::createNewChannelDialog);
-
         initToolbar(binding);
->>>>>>> 2251a370
     }
 
     void createNewChannelDialog() {
@@ -232,7 +227,6 @@
             }
         });
     }
-<<<<<<< HEAD
     // region More action
     void showMoreActionDialog(Channel channel){
         new ChannelMoreActionDialog(this)
@@ -243,11 +237,9 @@
 
     // endregion
 
-=======
-
     private void initToolbar(ActivityMainBinding binding) {
         binding.toolbar.setTitle("Stream Chat");
         binding.toolbar.setSubtitle("sdk:" + BuildConfig.SDK_VERSION + " / " + BuildConfig.VERSION_NAME + " / " + BuildConfig.APPLICATION_ID);
     }
->>>>>>> 2251a370
+
 }