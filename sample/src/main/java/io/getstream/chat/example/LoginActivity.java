--- conflicted
+++ resolved
@@ -1,17 +1,13 @@
 package io.getstream.chat.example;
 
-<<<<<<< HEAD
 import androidx.appcompat.app.AppCompatActivity;
 
-=======
->>>>>>> f3f62db7
 import android.os.Bundle;
 import android.view.View;
 import android.widget.AdapterView;
 import android.widget.ListView;
 import android.widget.Toast;
 
-import androidx.appcompat.app.AppCompatActivity;
 
 import com.getstream.sdk.chat.StreamChat;
 import com.getstream.sdk.chat.rest.interfaces.CompletableCallback;
@@ -24,27 +20,20 @@
 
 public class LoginActivity extends AppCompatActivity {
 
-<<<<<<< HEAD
     private static final String TAG = LoginActivity.class.getSimpleName();
 
     private UserListItemAdapter adapter;
     private ListView lv_users;
     private AppConfig appConfig;
 
-=======
->>>>>>> f3f62db7
     @Override
     protected void onCreate(Bundle savedInstanceState) {
         super.onCreate(savedInstanceState);
         setContentView(R.layout.activity_login);
 
-<<<<<<< HEAD
         appConfig = ((BaseApplication) getApplicationContext()).getAppConfig();
 
         lv_users = findViewById(R.id.lv_users);
-=======
-        ListView lv_users = findViewById(R.id.lv_users);
->>>>>>> f3f62db7
 
         if (appConfig.getCurrentUser() != null) {
             StreamChat.getNavigator().navigate(new HomeDestination(this));
@@ -56,11 +45,7 @@
             return;
         }
 
-<<<<<<< HEAD
         adapter = new UserListItemAdapter(this, appConfig.getUsers());
-=======
-        UserListItemAdapter adapter = new UserListItemAdapter(this, AppDataConfig.getUsers());
->>>>>>> f3f62db7
         lv_users.setAdapter(adapter);
         lv_users.setOnItemClickListener((AdapterView<?> adapterView, View view, int position, long l) -> {
             appConfig.setCurrentUser(appConfig.getUsers().get(position).getId());
