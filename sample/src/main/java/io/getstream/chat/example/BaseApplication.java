--- conflicted
+++ resolved
@@ -21,7 +21,6 @@
         super.onCreate();
         Fabric.with(this, new Crashlytics());
         FirebaseApp.initializeApp(getApplicationContext());
-<<<<<<< HEAD
 
         try {
             AppDataConfig.init(this);
@@ -29,17 +28,16 @@
             e.printStackTrace();
             return;
         }
-        StreamChat.init(AppDataConfig.getCurrentApiKey(), new ApiClientOptions.Builder().Timeout(6666).build(), getApplicationContext());
-=======
-        StreamChat.init(BuildConfig.API_KEY,
+
+        StreamChat.init(AppDataConfig.getCurrentApiKey(),
                 new ApiClientOptions.Builder()
-                        .BaseURL(BuildConfig.API_ENDPOINT)
-                        .Timeout(BuildConfig.API_TIMEOUT)
-                        .CDNTimeout(BuildConfig.CDN_TIMEOUT)
+                        .BaseURL(AppDataConfig.getApiEndpoint())
+                        .Timeout(AppDataConfig.getApiTimeout())
+                        .CDNTimeout(AppDataConfig.getCdnTimeout())
                         .build(),
                 this
         );
->>>>>>> 914681be
+
         StreamChat.initStyle(
                 new StreamChatStyle.Builder()
                         //.setDefaultFont(R.font.lilyofthe_valley)
@@ -66,6 +64,5 @@
                         }
                 );
 
-
     }
 }