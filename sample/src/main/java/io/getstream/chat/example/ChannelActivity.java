package io.getstream.chat.example;

import android.content.Intent;
import android.content.pm.PackageManager;
import android.os.Bundle;

import androidx.annotation.NonNull;
import androidx.appcompat.app.AppCompatActivity;
import androidx.databinding.DataBindingUtil;
import androidx.lifecycle.ViewModelProviders;

import com.getstream.sdk.chat.StreamChat;
import com.getstream.sdk.chat.model.Attachment;
import com.getstream.sdk.chat.model.Channel;
import com.getstream.sdk.chat.rest.Message;
import com.getstream.sdk.chat.rest.core.Client;
import com.getstream.sdk.chat.utils.Constant;
import com.getstream.sdk.chat.utils.PermissionChecker;
import com.getstream.sdk.chat.view.Dialog.ReactionDialog;
import com.getstream.sdk.chat.view.MessageInputView;
import com.getstream.sdk.chat.view.MessageListView;
import com.getstream.sdk.chat.view.Dialog.MoreActionDialog;
import com.getstream.sdk.chat.viewmodel.ChannelViewModel;
import com.getstream.sdk.chat.viewmodel.ChannelViewModelFactory;

import java.util.HashMap;

import io.getstream.chat.example.databinding.ActivityChannelBinding;

/**
 * Show the messages for a channel
 */
public class ChannelActivity extends AppCompatActivity
        implements MessageListView.MessageClickListener,
        MessageListView.MessageLongClickListener,
        MessageListView.AttachmentClickListener,
        MessageInputView.OpenCameraViewListener {

    final String TAG = ChannelActivity.class.getSimpleName();

    private ChannelViewModel viewModel;
    private ActivityChannelBinding binding;

    @Override
    protected void onCreate(Bundle savedInstanceState) {
        super.onCreate(savedInstanceState);

        // receive the intent and create a channel object
        Intent intent = getIntent();
        String channelType = intent.getStringExtra(MainActivity.EXTRA_CHANNEL_TYPE);
        String channelID = intent.getStringExtra(MainActivity.EXTRA_CHANNEL_ID);
        Client client = StreamChat.getInstance(getApplication());

        // we're using data binding in this example
        binding = DataBindingUtil.setContentView(this, R.layout.activity_channel);
        // most the business logic of the chat is handled in the ChannelViewModel view model
        binding.setLifecycleOwner(this);

        Channel channel = client.getChannelByCid(channelType + ":" + channelID);
        if (channel == null)
            channel = client.channel(channelType, channelID);
        viewModel = ViewModelProviders.of(this,
                new ChannelViewModelFactory(this.getApplication(), channel)
        ).get(ChannelViewModel.class);
        // set custom Reaction Emojis
        channel.setReactionTypes(new HashMap<String, String>() {
            {
                put("like", "\uD83D\uDC4D");
                put("love", "\u2764\uFE0F");
                put("haha", "\uD83D\uDE02");
                put("wow", "\uD83D\uDE32");
                put("sad", " \uD83D\uDE41");
                put("angry", "\uD83D\uDE21");
                put("cheeky", "\uD83D\uDE1B");
            }
        });
        // set listeners
        binding.messageList.setMessageClickListener(this);
        binding.messageList.setMessageLongClickListener(this);
        binding.messageList.setAttachmentClickListener(this);
        binding.messageInput.setOpenCameraViewListener(this);

        binding.messageList.setViewHolderFactory(new MyMessageViewHolderFactory());

        // connect the view model
        binding.setViewModel(viewModel);
        binding.channelHeader.setViewModel(viewModel, this);
        binding.messageList.setViewModel(viewModel, this);
        binding.messageInput.setViewModel(viewModel, this);
    }


    @Override
<<<<<<< HEAD
    public void onActivityResult(int requestCode, int resultCode, Intent data) {
        super.onActivityResult(requestCode, resultCode, data);
        binding.messageInput.progressCapturedMedia(requestCode, resultCode, data);
    }

    @Override
=======
>>>>>>> 0d2db66f
    public void onRequestPermissionsResult(int requestCode, @NonNull String[] permissions,
                                           @NonNull int[] grantResults) {
        if (requestCode == Constant.PERMISSIONS_REQUEST) {
            boolean granted = true;
            for (int grantResult : grantResults)
                if (grantResult != PackageManager.PERMISSION_GRANTED) {
                    granted = false;
                    break;
                }
            if (!granted) PermissionChecker.showRationalDialog(this, null);
        }
    }

    @Override
    public void openCameraView(Intent intent, int REQUEST_CODE) {
        startActivityForResult(intent, REQUEST_CODE);
    }

    @Override
    public void onMessageClick(Message message, int position) {
<<<<<<< HEAD
        ReactionDialog reactionDialog = new ReactionDialog(this,
                viewModel.getChannel(), message, position, binding.messageList, binding.messageList.getStyle());
        reactionDialog.show();
    }

    @Override
    public void onMessageLongClick(Message message) {
        MoreActionDialog moreActionDialog = new MoreActionDialog(this,
                viewModel.getChannel(),
                message,
                binding.messageList.getStyle());
        moreActionDialog.show();
    }

    @Override
    public void onAttachmentClick(Message message, Attachment attachment) {
        binding.messageList.showAttachment(message, attachment);
=======
        Log.i(TAG, "message was clicked");
        int firstListItemPosition = ((LinearLayoutManager) binding.messageList.getLayoutManager()).findFirstVisibleItemPosition();
        final int lastListItemPosition = firstListItemPosition + binding.messageList.getChildCount() - 1;
        int childIndex;
        if (position < firstListItemPosition || position > lastListItemPosition) {
            childIndex = position;
        } else {
            childIndex = position - firstListItemPosition;
        }
        int originY = binding.messageList.getChildAt(childIndex).getBottom();

        final Dialog dialog = new Dialog(this); // Context, this, etc.
        ReactionDlgView reactionDlgView = new ReactionDlgView(this);

        reactionDlgView.setMessagewithStyle(binding.messageList.getChannel(),
                message,
                binding.messageList.getStyle(),
                view -> dialog.dismiss()
        );

        dialog.setContentView(reactionDlgView);
        dialog.getWindow().setBackgroundDrawableResource(android.R.color.transparent);

        dialog.show();

        Window window = dialog.getWindow();
        WindowManager.LayoutParams wlp = window.getAttributes();
        wlp.x = 0;
        int screenHeight = Utils.getScreenResolution(this);
        wlp.y = originY - screenHeight / 2;
        wlp.flags &= ~WindowManager.LayoutParams.FLAG_DIM_BEHIND;
        window.setAttributes(wlp);
    }

    @Override
    public void onAttachmentClick(Message message, Attachment attachment) {
        Log.i(TAG, "attachment was clicked");
        // Image

        if (attachment.getType().equals(ModelType.attach_image)) {
            List<String> imageUrls = new ArrayList<>();
            for (Attachment a : message.getAttachments()) {
                imageUrls.add(a.getImageURL());
            }

            int position = message.getAttachments().indexOf(attachment);

            new ImageViewer.Builder<>(this, imageUrls)
                    .setStartPosition(position)
                    .show();
        } else {
            // Giphy, Video, Link, Product,...
            Intent mediaIntent = new Intent(this, AttachmentActivity.class);
            this.startActivity(mediaIntent);
        }

    }

    Map<String, String> reactionTypes = new HashMap<String, String>() {
        {
            put("like", "\uD83D\uDC4D");
            put("love", "\u2764\uFE0F");
            put("haha", "\uD83D\uDE02");
            put("wow", "\uD83D\uDE32");
            put("sad", " \uD83D\uDE41");
            put("angry", "\uD83D\uDE21");
            put("cheeky","\uD83D\uDE1B");
        }
    };

    @Override
    public void onMessageLongClick(Message message) {


        final Dialog dialog = new Dialog(this);
        if (!message.getUserId().equals(StreamChat.getInstance(this).getUserId()))
            dialog.setContentView(com.getstream.sdk.chat.R.layout.dialog_moreaction_incoming);
        else {
            dialog.setContentView(com.getstream.sdk.chat.R.layout.dialog_moreaction_outgoing);
            TextView tv_edit = dialog.findViewById(com.getstream.sdk.chat.R.id.tv_edit);
            TextView tv_delete = dialog.findViewById(com.getstream.sdk.chat.R.id.tv_delete);
            tv_edit.setOnClickListener((View v) -> {
                v.setTag(Constant.TAG_MOREACTION_EDIT);
                dialog.dismiss();
            });
            tv_delete.setOnClickListener((View v) -> {
                v.setTag(Constant.TAG_MOREACTION_DELETE);
                dialog.dismiss();
            });
        }


        RecyclerView rv_reaction = dialog.findViewById(com.getstream.sdk.chat.R.id.rv_reaction);
        TextView tv_reply = dialog.findViewById(com.getstream.sdk.chat.R.id.tv_reply);
        TextView tv_cancel = dialog.findViewById(com.getstream.sdk.chat.R.id.tv_cancel);
        RecyclerView.LayoutManager mLayoutManager;
        mLayoutManager = new LinearLayoutManager(this, LinearLayoutManager.HORIZONTAL, false);
        rv_reaction.setLayoutManager(mLayoutManager);
        ReactionDialogAdapter reactionAdapter = new ReactionDialogAdapter(binding.messageList.getChannel(),
                message,
                false,
                binding.messageList.getStyle(),
                (View v) -> dialog.dismiss());
        rv_reaction.setAdapter(reactionAdapter);

        tv_reply.setOnClickListener((View v) -> {
            v.setTag(Constant.TAG_MOREACTION_REPLY);
            dialog.dismiss();
        });
        tv_cancel.setOnClickListener((View v) -> dialog.dismiss());
        dialog.show();

        Window window = dialog.getWindow();
        WindowManager.LayoutParams wlp = window.getAttributes();
        wlp.gravity = Gravity.BOTTOM;

        wlp.flags &= ~WindowManager.LayoutParams.FLAG_DIM_BEHIND;
        window.setAttributes(wlp);
>>>>>>> 0d2db66f
    }

}<|MERGE_RESOLUTION|>--- conflicted
+++ resolved
@@ -1,5 +1,6 @@
 package io.getstream.chat.example;
 
+import android.app.Dialog;
 import android.content.Intent;
 import android.content.pm.PackageManager;
 import android.os.Bundle;
@@ -8,6 +9,7 @@
 import androidx.appcompat.app.AppCompatActivity;
 import androidx.databinding.DataBindingUtil;
 import androidx.lifecycle.ViewModelProviders;
+import androidx.recyclerview.widget.LinearLayoutManager;
 
 import com.getstream.sdk.chat.StreamChat;
 import com.getstream.sdk.chat.model.Attachment;
@@ -62,18 +64,7 @@
         viewModel = ViewModelProviders.of(this,
                 new ChannelViewModelFactory(this.getApplication(), channel)
         ).get(ChannelViewModel.class);
-        // set custom Reaction Emojis
-        channel.setReactionTypes(new HashMap<String, String>() {
-            {
-                put("like", "\uD83D\uDC4D");
-                put("love", "\u2764\uFE0F");
-                put("haha", "\uD83D\uDE02");
-                put("wow", "\uD83D\uDE32");
-                put("sad", " \uD83D\uDE41");
-                put("angry", "\uD83D\uDE21");
-                put("cheeky", "\uD83D\uDE1B");
-            }
-        });
+
         // set listeners
         binding.messageList.setMessageClickListener(this);
         binding.messageList.setMessageLongClickListener(this);
@@ -91,15 +82,13 @@
 
 
     @Override
-<<<<<<< HEAD
     public void onActivityResult(int requestCode, int resultCode, Intent data) {
         super.onActivityResult(requestCode, resultCode, data);
         binding.messageInput.progressCapturedMedia(requestCode, resultCode, data);
     }
 
     @Override
-=======
->>>>>>> 0d2db66f
+
     public void onRequestPermissionsResult(int requestCode, @NonNull String[] permissions,
                                            @NonNull int[] grantResults) {
         if (requestCode == Constant.PERMISSIONS_REQUEST) {
@@ -120,7 +109,6 @@
 
     @Override
     public void onMessageClick(Message message, int position) {
-<<<<<<< HEAD
         ReactionDialog reactionDialog = new ReactionDialog(this,
                 viewModel.getChannel(), message, position, binding.messageList, binding.messageList.getStyle());
         reactionDialog.show();
@@ -138,126 +126,7 @@
     @Override
     public void onAttachmentClick(Message message, Attachment attachment) {
         binding.messageList.showAttachment(message, attachment);
-=======
-        Log.i(TAG, "message was clicked");
-        int firstListItemPosition = ((LinearLayoutManager) binding.messageList.getLayoutManager()).findFirstVisibleItemPosition();
-        final int lastListItemPosition = firstListItemPosition + binding.messageList.getChildCount() - 1;
-        int childIndex;
-        if (position < firstListItemPosition || position > lastListItemPosition) {
-            childIndex = position;
-        } else {
-            childIndex = position - firstListItemPosition;
-        }
-        int originY = binding.messageList.getChildAt(childIndex).getBottom();
-
-        final Dialog dialog = new Dialog(this); // Context, this, etc.
-        ReactionDlgView reactionDlgView = new ReactionDlgView(this);
-
-        reactionDlgView.setMessagewithStyle(binding.messageList.getChannel(),
-                message,
-                binding.messageList.getStyle(),
-                view -> dialog.dismiss()
-        );
-
-        dialog.setContentView(reactionDlgView);
-        dialog.getWindow().setBackgroundDrawableResource(android.R.color.transparent);
-
-        dialog.show();
-
-        Window window = dialog.getWindow();
-        WindowManager.LayoutParams wlp = window.getAttributes();
-        wlp.x = 0;
-        int screenHeight = Utils.getScreenResolution(this);
-        wlp.y = originY - screenHeight / 2;
-        wlp.flags &= ~WindowManager.LayoutParams.FLAG_DIM_BEHIND;
-        window.setAttributes(wlp);
-    }
-
-    @Override
-    public void onAttachmentClick(Message message, Attachment attachment) {
-        Log.i(TAG, "attachment was clicked");
-        // Image
-
-        if (attachment.getType().equals(ModelType.attach_image)) {
-            List<String> imageUrls = new ArrayList<>();
-            for (Attachment a : message.getAttachments()) {
-                imageUrls.add(a.getImageURL());
-            }
-
-            int position = message.getAttachments().indexOf(attachment);
-
-            new ImageViewer.Builder<>(this, imageUrls)
-                    .setStartPosition(position)
-                    .show();
-        } else {
-            // Giphy, Video, Link, Product,...
-            Intent mediaIntent = new Intent(this, AttachmentActivity.class);
-            this.startActivity(mediaIntent);
-        }
 
     }
 
-    Map<String, String> reactionTypes = new HashMap<String, String>() {
-        {
-            put("like", "\uD83D\uDC4D");
-            put("love", "\u2764\uFE0F");
-            put("haha", "\uD83D\uDE02");
-            put("wow", "\uD83D\uDE32");
-            put("sad", " \uD83D\uDE41");
-            put("angry", "\uD83D\uDE21");
-            put("cheeky","\uD83D\uDE1B");
-        }
-    };
-
-    @Override
-    public void onMessageLongClick(Message message) {
-
-
-        final Dialog dialog = new Dialog(this);
-        if (!message.getUserId().equals(StreamChat.getInstance(this).getUserId()))
-            dialog.setContentView(com.getstream.sdk.chat.R.layout.dialog_moreaction_incoming);
-        else {
-            dialog.setContentView(com.getstream.sdk.chat.R.layout.dialog_moreaction_outgoing);
-            TextView tv_edit = dialog.findViewById(com.getstream.sdk.chat.R.id.tv_edit);
-            TextView tv_delete = dialog.findViewById(com.getstream.sdk.chat.R.id.tv_delete);
-            tv_edit.setOnClickListener((View v) -> {
-                v.setTag(Constant.TAG_MOREACTION_EDIT);
-                dialog.dismiss();
-            });
-            tv_delete.setOnClickListener((View v) -> {
-                v.setTag(Constant.TAG_MOREACTION_DELETE);
-                dialog.dismiss();
-            });
-        }
-
-
-        RecyclerView rv_reaction = dialog.findViewById(com.getstream.sdk.chat.R.id.rv_reaction);
-        TextView tv_reply = dialog.findViewById(com.getstream.sdk.chat.R.id.tv_reply);
-        TextView tv_cancel = dialog.findViewById(com.getstream.sdk.chat.R.id.tv_cancel);
-        RecyclerView.LayoutManager mLayoutManager;
-        mLayoutManager = new LinearLayoutManager(this, LinearLayoutManager.HORIZONTAL, false);
-        rv_reaction.setLayoutManager(mLayoutManager);
-        ReactionDialogAdapter reactionAdapter = new ReactionDialogAdapter(binding.messageList.getChannel(),
-                message,
-                false,
-                binding.messageList.getStyle(),
-                (View v) -> dialog.dismiss());
-        rv_reaction.setAdapter(reactionAdapter);
-
-        tv_reply.setOnClickListener((View v) -> {
-            v.setTag(Constant.TAG_MOREACTION_REPLY);
-            dialog.dismiss();
-        });
-        tv_cancel.setOnClickListener((View v) -> dialog.dismiss());
-        dialog.show();
-
-        Window window = dialog.getWindow();
-        WindowManager.LayoutParams wlp = window.getAttributes();
-        wlp.gravity = Gravity.BOTTOM;
-
-        wlp.flags &= ~WindowManager.LayoutParams.FLAG_DIM_BEHIND;
-        window.setAttributes(wlp);
->>>>>>> 0d2db66f
-    }
-
 }