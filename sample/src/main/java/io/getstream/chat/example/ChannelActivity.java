package io.getstream.chat.example;

import android.content.Intent;
import android.content.pm.PackageManager;
import android.os.Bundle;
import android.util.Log;

import androidx.annotation.NonNull;
import androidx.appcompat.app.AppCompatActivity;
import androidx.databinding.DataBindingUtil;
import androidx.lifecycle.ViewModelProviders;

import com.getstream.sdk.chat.StreamChat;
import com.getstream.sdk.chat.adapter.AttachmentViewHolder;
import com.getstream.sdk.chat.model.Attachment;
import com.getstream.sdk.chat.model.Channel;
import com.getstream.sdk.chat.model.ModelType;
import com.getstream.sdk.chat.rest.core.Client;
import com.getstream.sdk.chat.utils.Constant;
import com.getstream.sdk.chat.utils.PermissionChecker;
import com.getstream.sdk.chat.utils.frescoimageviewer.ImageViewer;
import com.getstream.sdk.chat.view.MessageInputView;
import com.getstream.sdk.chat.view.activity.AttachmentActivity;
import com.getstream.sdk.chat.viewmodel.ChannelViewModel;
import com.getstream.sdk.chat.viewmodel.ChannelViewModelFactory;

import java.util.ArrayList;
import java.util.List;

import io.getstream.chat.example.databinding.ActivityChannelBinding;

/**
 * Show the messages for a channel
 */
public class ChannelActivity extends AppCompatActivity
        implements MessageInputView.OpenCameraViewListener {

    final String TAG = ChannelActivity.class.getSimpleName();

    private ChannelViewModel viewModel;
    private ActivityChannelBinding binding;
    @Override
    protected void onCreate(Bundle savedInstanceState) {
        super.onCreate(savedInstanceState);

        // receive the intent and create a channel object
        Intent intent = getIntent();
        String channelType = intent.getStringExtra(MainActivity.EXTRA_CHANNEL_TYPE);
        String channelID = intent.getStringExtra(MainActivity.EXTRA_CHANNEL_ID);
        Client client = StreamChat.getInstance(getApplication());


        // we're using data binding in this example
        binding =
                DataBindingUtil.setContentView(this, R.layout.activity_channel);
        // most the business logic of the chat is handled in the ChannelViewModel view model
        binding.setLifecycleOwner(this);

        Channel channel = client.getChannelByCid(channelType + ":" + channelID);
        if (channel == null)
            channel = client.channel(channelType, channelID);
        viewModel = ViewModelProviders.of(this,
                new ChannelViewModelFactory(this.getApplication(), channel)
        ).get(ChannelViewModel.class);

        // connect the view model
        binding.channelHeader.setViewModel(viewModel, this);
        binding.channelHeader.setOnBackClickListener(v -> finish());

        MyMessageViewHolderFactory factory = new MyMessageViewHolderFactory();
        binding.messageList.setViewHolderFactory(factory);
        binding.messageList.setMessageClickListener(message -> {
            Log.i(TAG, "message was clicked");
        });
        binding.messageList.setAttachmentClickListener((message, attachment) -> {
            Log.i(TAG, "attachment was clicked");
            // Image

            if (attachment.getType().equals(ModelType.attach_image)) {
<<<<<<< HEAD
//                List<String> imageUrls = new ArrayList<>();
//                for (Attachment a : message.getAttachments()) {
//                    imageUrls.add(a.getAssetURL());
//                }

                new ImageViewer.Builder<>(this, getImageURLs(message.getAttachments()))
                        .setStartPosition(0)
=======
                List<String> imageUrls = new ArrayList<>();
                for (Attachment a : message.getAttachments()) {
                    imageUrls.add(a.getImageURL());
                }

                int position = message.getAttachments().indexOf(attachment);

                new ImageViewer.Builder<>(this, imageUrls)
                        .setStartPosition(position)
>>>>>>> 97ba9722
                        .show();
            } else {
                // Giphy, Video, Link, Product,...
                Intent mediaIntent = new Intent(this, AttachmentActivity.class);
                this.startActivity(mediaIntent);
            }

        });

        binding.messageInput.setViewModel(viewModel, this);
        binding.messageList.setViewModel(viewModel, this);
        binding.messageInput.setOpenCameraViewListener(this);
        // set the viewModel data for the activity_channel.xml layout
        binding.setViewModel(viewModel);
        // Permission Check
        PermissionChecker.permissionCheck(this, null);
    }

    @Override
    public void onBackPressed() {
        viewModel.removeEventHandler();
        super.onBackPressed();
    }

    @Override
    public void onRequestPermissionsResult(int requestCode, @NonNull String[] permissions,
                                           @NonNull int[] grantResults) {
        if (requestCode == Constant.PERMISSIONS_REQUEST) {
            boolean granted = true;
            for (int grantResult : grantResults)
                if (grantResult != PackageManager.PERMISSION_GRANTED) {
                    granted = false;
                    break;
                }
            if (!granted) PermissionChecker.showRationalDialog(this, null);
        }
    }

    @Override
    public void openCameraView(Intent intent, int REQUEST_CODE) {
        startActivityForResult(intent, REQUEST_CODE);
    }

    @Override
    public void onActivityResult(int requestCode, int resultCode, Intent data) {
        super.onActivityResult(requestCode, resultCode, data);
        binding.messageInput.progressCapturedMedia(requestCode, resultCode, data);
    }

    private List<String> getImageURLs(List<Attachment> attachments) {
        List<String> imageURLs = new ArrayList<>();
        if (attachments.size() == 1) {
            if (attachments.get(0).getType().equals(ModelType.attach_image)) {
                if (attachments.get(0).getOgURL() == null) {
                    String url = attachments.get(0).getImageURL();
                    imageURLs.add(url);
                }
            }
        } else {
            Attachment attachment = attachments.get(0);
            if (attachment.getType().equals(ModelType.attach_image)) {
                for (int i = 0; i < attachments.size(); i++) {
                    if (attachments.get(i).getOgURL() == null && attachments.get(i).getImageURL() != null) {
                        imageURLs.add(attachments.get(i).getImageURL());
                    }
                }
            }
        }
        return imageURLs;
    }
}<|MERGE_RESOLUTION|>--- conflicted
+++ resolved
@@ -77,15 +77,6 @@
             // Image
 
             if (attachment.getType().equals(ModelType.attach_image)) {
-<<<<<<< HEAD
-//                List<String> imageUrls = new ArrayList<>();
-//                for (Attachment a : message.getAttachments()) {
-//                    imageUrls.add(a.getAssetURL());
-//                }
-
-                new ImageViewer.Builder<>(this, getImageURLs(message.getAttachments()))
-                        .setStartPosition(0)
-=======
                 List<String> imageUrls = new ArrayList<>();
                 for (Attachment a : message.getAttachments()) {
                     imageUrls.add(a.getImageURL());
@@ -95,7 +86,6 @@
 
                 new ImageViewer.Builder<>(this, imageUrls)
                         .setStartPosition(position)
->>>>>>> 97ba9722
                         .show();
             } else {
                 // Giphy, Video, Link, Product,...
