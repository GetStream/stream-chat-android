package io.getstream.chat.android.client.sample.common

import android.os.Bundle
import android.widget.Toast
import androidx.appcompat.app.AppCompatActivity
import androidx.core.view.children
import io.getstream.chat.android.client.api.models.QueryChannelsRequest
import io.getstream.chat.android.client.api.models.WatchChannelRequest
import io.getstream.chat.android.client.errors.ChatError
import io.getstream.chat.android.client.events.ConnectedEvent
import io.getstream.chat.android.client.events.ErrorEvent
import io.getstream.chat.android.client.events.TypingStartEvent
import io.getstream.chat.android.client.models.Channel
import io.getstream.chat.android.client.models.Filters.`in`
import io.getstream.chat.android.client.models.Filters.and
import io.getstream.chat.android.client.models.Filters.eq
import io.getstream.chat.android.client.models.Message
import io.getstream.chat.android.client.models.User
import io.getstream.chat.android.client.sample.App
import io.getstream.chat.android.client.sample.R
import io.getstream.chat.android.client.socket.InitConnectionListener
import io.getstream.chat.android.client.socket.SocketListener
import io.getstream.chat.android.client.utils.FilterObject
import io.getstream.chat.android.client.utils.Result
import io.getstream.chat.android.client.utils.observable.Disposable
import kotlinx.android.synthetic.main.activity_test_api.btnAcceptInvite
import kotlinx.android.synthetic.main.activity_test_api.btnCheckTyping
import kotlinx.android.synthetic.main.activity_test_api.btnGetMessage
import kotlinx.android.synthetic.main.activity_test_api.btnHideChannel
import kotlinx.android.synthetic.main.activity_test_api.btnMarkReadMessage
import kotlinx.android.synthetic.main.activity_test_api.btnQueryChannels
import kotlinx.android.synthetic.main.activity_test_api.btnRejectInvite
import kotlinx.android.synthetic.main.activity_test_api.btnShowChannel
import kotlinx.android.synthetic.main.activity_test_api.btnStopWatching
import kotlinx.android.synthetic.main.activity_test_api.btnUpdateChannel
import kotlinx.android.synthetic.main.activity_test_api.btnUpdateMessage
import kotlinx.android.synthetic.main.activity_test_api.btnWatchChannel
import kotlinx.android.synthetic.main.activity_test_api.buttonsContainer

class TestChannelsApiMethodsActivity : AppCompatActivity() {

    val client = App.client
    val channelId = "general"
    val channelType = "team"

    var chatDisposable: Disposable? = null
    var watchingChannel: Channel? = null

    val benderUserId = "bender"

    val benderToken =
        "eyJ0eXAiOiJKV1QiLCJhbGciOiJIUzI1NiJ9.eyJ1c2VyX2lkIjoiYmVuZGVyIn0.3KYJIoYvSPgTURznP8nWvsA2Yj2-vLqrm-ubqAeOlcQ"

    val benderZUserId = "bender-z"

    val benderZToken =
        "eyJhbGciOiJIUzI1NiIsInR5cCI6IkpXVCJ9.eyJ1c2VyX2lkIjoiYmVuZGVyLXoifQ.ZGXziY6D_Stv57n3elJrLi-3DulawwSXw-IZk_w2zoI"

    val benderXUserId = "bender-x"

    val benderXToken =
        "eyJhbGciOiJIUzI1NiIsInR5cCI6IkpXVCJ9.eyJ1c2VyX2lkIjoiYmVuZGVyLXgifQ.LDgXkymWSYSq0GD6oosc0PNpUytR8Md9m1bvJLl1QCY"

    val benderFUserId = "bender-f"

    val benderFToken =
        "eyJhbGciOiJIUzI1NiIsInR5cCI6IkpXVCJ9.eyJ1c2VyX2lkIjoiYmVuZGVyLWYifQ.7xHlQUI276vLSd_0r5TqqPxjEjwOYr6kelhODLRgUs4\n"

    override fun onCreate(savedInstanceState: Bundle?) {
        super.onCreate(savedInstanceState)
        setContentView(R.layout.activity_test_api)

        val ctx = this

        buttonsContainer.children.iterator().forEach {
            it.isEnabled = false
        }

        chatDisposable = client.subscribe {
            if (it is ConnectedEvent) {
                initButtons()
            } else if (it is ErrorEvent) {
                Toast.makeText(this, "Error chat connecting", Toast.LENGTH_SHORT).show()
            }
        }

        val user = User(benderUserId)
        user.extraData["name"] = benderUserId

        client.setUser(
            user, benderToken,
            object : InitConnectionListener() {
                override fun onSuccess(data: ConnectionData) {
                    val updatedUser = data.user
                    val connectionId = data.connectionId
                }

                override fun onError(error: ChatError) {
                    val message = error.message
                    Toast.makeText(ctx, "error setting user: $message", Toast.LENGTH_LONG).show()
                }
            }
        )
    }

    override fun onDestroy() {
        chatDisposable?.dispose()
        client.disconnect()
        super.onDestroy()
    }

    private fun initButtons() {

        buttonsContainer.children.iterator().forEach {
            it.isEnabled = true
        }

        btnQueryChannels.setOnClickListener { queryChannels() }
        btnUpdateChannel.setOnClickListener { updateChannel() }
        btnStopWatching.setOnClickListener { stopWatching() }
        btnAcceptInvite.setOnClickListener { acceptInvite() }
        btnRejectInvite.setOnClickListener { rejectInvite() }
        btnHideChannel.setOnClickListener { hideChannel() }
        btnShowChannel.setOnClickListener { showChannel() }
        btnMarkReadMessage.setOnClickListener { markReadMessage() }
        btnWatchChannel.setOnClickListener { watchChannel() }
        btnGetMessage.setOnClickListener { getMessage() }
        btnCheckTyping.setOnClickListener { checkTyping() }
        btnUpdateMessage.setOnClickListener { updatedMessage() }
    }

    private fun updatedMessage() {
        client.queryChannels(QueryChannelsRequest(FilterObject(), 0, 1).withMessages(1))
            .enqueue { queryResult ->

                if (queryResult.isSuccess) {
                    val channel = queryResult.data()[0]
                    val message = channel.messages[0]
                    message.text = message.text + "a"
                    client.updateMessage(message).enqueue { updateResult ->
                        if (updateResult.isSuccess) {
                        }
                    }
                }
            }
    }

    private fun checkTyping() {
        client.subscribeFor(TypingStartEvent::class.java) {
            println("checkTyping: received")
        }

        client.queryChannels(QueryChannelsRequest(FilterObject("type", "messaging"), 0, 1))
            .enqueue {
                val channel = it.data()[0]

                val controller = client.channel(channel.cid)

<<<<<<< HEAD
                controller.watch().enqueue {
                    controller.keystroke().enqueue {
                        if (it.isSuccess)
                            println("checkTyping: sent")
                        else
                            it.error().printStackTrace()
                    }
=======
            controller.watch().enqueue {
                controller.keystroke().enqueue {
                    if (it.isSuccess)
                        println("checkTyping: sent")
                    else
                        it.error().cause?.printStackTrace()
>>>>>>> 28d23b7e
                }
            }
    }

    private fun watchChannel() {

        Thread {

            val withLimit =
                QueryChannelsRequest(FilterObject("type", "messaging"), 0, 100).withMessages(100)

            val channelsResult = client.queryChannels(withLimit).execute()

            echoResult(channelsResult)

            if (channelsResult.isSuccess) {
                val channels = channelsResult.data()
                val channel = channels[0]

                val request = WatchChannelRequest().withMessages(100)
                val watchResult =
                    client.channel(channelType, channelId).watch(request).execute()
                echoResult(watchResult)
            }
        }.start()
    }

    private fun markReadMessage() {
        client.markMessageRead(channelType, channelId, "zed").enqueue {
            echoResult(it)
        }
    }

    private fun showChannel() {
        client.showChannel(channelType, channelId).enqueue {
            echoResult(it)
        }
    }

    private fun hideChannel() {
        client.hideChannel(channelType, channelId).enqueue {
            echoResult(it)
        }
    }

    private fun rejectInvite() {
        client.rejectInvite(channelType, channelId).enqueue {
            echoResult(it)
        }
    }

    private fun acceptInvite() {
        client.acceptInvite(channelType, channelId, "hello-accept").enqueue {
            echoResult(it)
        }
    }

    private fun updateChannel() {
        val message = Message()
        message.text = "Hello"
        client.updateChannel(channelType, channelId, message).enqueue {
            echoResult(it)
        }
    }

    private fun queryChannels() {

        val filter = and(eq("type", "messaging"), `in`("members", benderUserId))

        client.queryChannels(
            QueryChannelsRequest(filter, 0, 1)
        ).enqueue {

            if (it.isSuccess) {
                val channels = it.data()
                val channel = channels[0]
                val type = channel.type
                val id = channel.id

                val controller = client.channel(type, id)
                controller.watch().enqueue {
                    if (it.isSuccess) {
                    }
                }
            }

            echoResult(it)
        }
    }

    private fun getMessage() {
        Thread {

            val request =
                QueryChannelsRequest(FilterObject("type", "messaging"), 0, 1).withMessages(1)

            val channelsResult = client.queryChannels(request).execute()

            if (channelsResult.isSuccess) {

                val channels = channelsResult.data()
                val channel = channels[0]
                val message = channel.messages[0]
                val messageResult = client.getMessage(message.id).execute()

                if (messageResult.isSuccess) {
                    val returnedMessage = messageResult.data()

                    if (returnedMessage.id == message.id) {
                    }
                }
            }
        }.start()
    }

    fun getChannels() {
        client.addSocketListener(object : SocketListener() {
            // override required methods
        })
    }

    private fun stopWatching() {
        val channel = watchingChannel
        if (channel != null) {
            client.stopWatching(channel.type, channel.id).enqueue {
                echoResult(it)
            }
        }
    }

    private fun echoResult(
        result: Result<*>,
        success: String = "Success",
        error: String = "Error"
    ) {
        runOnUiThread {
            if (result.isSuccess) {
                Toast.makeText(this, success, Toast.LENGTH_SHORT).show()
            } else {
                result.error().cause?.printStackTrace()

                val message = result.error().message
                Toast.makeText(this, "$error: $message", Toast.LENGTH_SHORT).show()
            }
        }
    }
}<|MERGE_RESOLUTION|>--- conflicted
+++ resolved
@@ -156,24 +156,15 @@
 
                 val controller = client.channel(channel.cid)
 
-<<<<<<< HEAD
-                controller.watch().enqueue {
-                    controller.keystroke().enqueue {
-                        if (it.isSuccess)
-                            println("checkTyping: sent")
-                        else
-                            it.error().printStackTrace()
-                    }
-=======
             controller.watch().enqueue {
                 controller.keystroke().enqueue {
                     if (it.isSuccess)
                         println("checkTyping: sent")
                     else
                         it.error().cause?.printStackTrace()
->>>>>>> 28d23b7e
-                }
-            }
+                }
+            }
+        }
     }
 
     private fun watchChannel() {
