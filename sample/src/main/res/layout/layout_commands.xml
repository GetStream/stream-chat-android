--- conflicted
+++ resolved
@@ -84,10 +84,12 @@
             android:layout_height="wrap_content"/>
 
     <Button
-<<<<<<< HEAD
             android:text="Get sync history"
             android:id="@+id/btnGetSyncHistory"
-=======
+            android:layout_width="wrap_content"
+            android:layout_height="wrap_content"/>
+
+    <Button
             android:text="mark channel read"
             android:id="@+id/btnMarkChannelRead"
             android:layout_width="wrap_content"
@@ -120,7 +122,6 @@
     <Button
             android:text="query members"
             android:id="@+id/btnQueryMembers"
->>>>>>> 00f74c99
             android:layout_width="wrap_content"
             android:layout_height="wrap_content"/>
 
