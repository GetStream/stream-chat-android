--- conflicted
+++ resolved
@@ -21,11 +21,7 @@
             android:layout_height="wrap_content"
             app:layout_constraintStart_toStartOf="parent"
             app:layout_constraintTop_toTopOf="parent"
-<<<<<<< HEAD
-            app:streamChannelHeaderBackButtonShow="true"/>
-=======
             app:streamChannelHeaderBackButtonShow="true" />
->>>>>>> 5687df13
 
         <com.getstream.sdk.chat.view.MessageListView
             android:id="@+id/messageList"
