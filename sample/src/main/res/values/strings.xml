<resources>
    <string name="app_name" translatable="false">ChatSample</string>
<<<<<<< HEAD
    <string name="login">Login</string>
    <string name="tab_channel">Channels</string>
    <string name="tab_profile">Profile</string>
    <string name="user_id">(%s)</string>
    <string name="logout">Logout</string>
    <string name="failed_load_json">Failed to load User Data.</string>
=======

    <!--ChannelMoreAction-->
    <string name="channel_action_hide_alert">Hidden successfully</string>
    <string name="channel_action_show_alert">Shown up successfully</string>
    <string name="channel_action_update_alert">Updated successfully</string>
    <string name="channel_action_hide">Hide</string>
    <string name="channel_action_edit">Edit</string>
    <string name="channel_update_message">The name and image of this channel have changed!</string>
    <string name="channel_update_Title">Update a Channel</string>
    <string name="channel_update_title_hint">Type a channel name</string>
    <string name="channel_update_message_hint">Type a message name</string>
    <string name="channel_update_name_error">Invalid Name!</string>
    <string name="channel_update_message_error">Invalid Message!</string>
    <string name="channel_update_with_message">with system message</string>
    <string name="OK">OK</string>
    <string name="Cancel">Cancel</string>
    <string name="menu_show_hidden_channels">Show hidden channels</string>
    <string name="custom_input_hint" translatable="false">Type your message...</string>
    <string name="show_hidden_channel" translatable="false">Showing hidden channels...</string>
>>>>>>> 914681be
</resources><|MERGE_RESOLUTION|>--- conflicted
+++ resolved
@@ -1,13 +1,12 @@
 <resources>
     <string name="app_name" translatable="false">ChatSample</string>
-<<<<<<< HEAD
+
     <string name="login">Login</string>
     <string name="tab_channel">Channels</string>
     <string name="tab_profile">Profile</string>
     <string name="user_id">(%s)</string>
     <string name="logout">Logout</string>
     <string name="failed_load_json">Failed to load User Data.</string>
-=======
 
     <!--ChannelMoreAction-->
     <string name="channel_action_hide_alert">Hidden successfully</string>
@@ -27,5 +26,5 @@
     <string name="menu_show_hidden_channels">Show hidden channels</string>
     <string name="custom_input_hint" translatable="false">Type your message...</string>
     <string name="show_hidden_channel" translatable="false">Showing hidden channels...</string>
->>>>>>> 914681be
+
 </resources>