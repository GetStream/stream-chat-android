--- conflicted
+++ resolved
@@ -47,12 +47,8 @@
 import org.junit.Rule
 import java.util.Date
 
-<<<<<<< HEAD
 internal open class BaseDomainTest {
-=======
-open class BaseDomainTest {
     lateinit var channelMock: ChannelController
->>>>>>> 805aff04
     lateinit var database: ChatDatabase
     lateinit var chatDomainImpl: ChatDomainImpl
     lateinit var chatDomain: ChatDomain
