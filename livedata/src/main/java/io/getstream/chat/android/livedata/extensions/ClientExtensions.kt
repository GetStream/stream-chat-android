--- conflicted
+++ resolved
@@ -110,10 +110,6 @@
     get() =
         CompositeComparator(data.mapNotNull { it.comparator as? Comparator<Channel> })
 
-internal val QuerySort.channelComparator: Comparator<in Channel>
-    get() =
-        CompositeComparator(data.mapNotNull { it.channelComparator as? Comparator<Channel> })
-
 private val snakeRegex = "_[a-zA-Z]".toRegex()
 /**
  * turns created_at into createdAt
@@ -125,21 +121,7 @@
     }
 }
 
-<<<<<<< HEAD
-internal val Map<String, Any>.channelComparator: Comparator<in Channel>?
-    get() =
-        (this["field"] as? String)?.let { fieldName ->
-            (this["direction"] as? Int)?.let { sortDirection ->
-                Channel::class.declaredMemberProperties
-                    .find { it.name == fieldName.snakeToLowerCamelCase() }
-                    ?.channelComparator(sortDirection)
-            }
-        }
-
-internal val Map<String, Any>.comparator: Comparator<in ChannelEntityPair>?
-=======
 internal val Map<String, Any>.comparator: Comparator<in Channel>?
->>>>>>> 23fa54c8
     get() =
         (this["field"] as? String)?.let { fieldName ->
             (this["direction"] as? Int)?.let { sortDirection ->
@@ -150,17 +132,6 @@
         }
 
 internal fun KProperty1<Channel, *>?.comparator(sortDirection: Int): Comparator<Channel>? =
-    this?.let { compareProperty ->
-        Comparator { c0, c1 ->
-            (compareProperty.getter.call(c0) as? Comparable<Any>)?.let { a ->
-                (compareProperty.getter.call(c1) as? Comparable<Any>)?.let { b ->
-                    a.compareTo(b) * sortDirection
-                }
-            } ?: EQUAL_ON_COMPARISON
-        }
-    }
-
-internal fun KProperty1<Channel, *>?.channelComparator(sortDirection: Int): Comparator<Channel>? =
     this?.let { compareProperty ->
         Comparator { c0, c1 ->
             (compareProperty.getter.call(c0) as? Comparable<Any>)?.let { a ->
