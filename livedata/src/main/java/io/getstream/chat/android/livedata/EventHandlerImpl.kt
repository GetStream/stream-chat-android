--- conflicted
+++ resolved
@@ -58,14 +58,6 @@
 import io.getstream.chat.android.client.events.UsersUnmutedEvent
 import io.getstream.chat.android.client.models.ChannelUserRead
 import io.getstream.chat.android.client.models.User
-<<<<<<< HEAD
-=======
-import io.getstream.chat.android.livedata.entity.ChannelEntity
-import io.getstream.chat.android.livedata.extensions.addReaction
-import io.getstream.chat.android.livedata.extensions.removeReaction
-import io.getstream.chat.android.livedata.extensions.users
-import io.getstream.chat.android.livedata.repository.MessageRepository
->>>>>>> 6bbbbe02
 import kotlinx.coroutines.launch
 import kotlinx.coroutines.runBlocking
 
@@ -93,16 +85,9 @@
 
         val batch = EventBatchUpdate(domainImpl)
 
-<<<<<<< HEAD
         val eventChannels = events.filterIsInstance<CidEvent>().map { it.cid }
         batch.addToFetchChannels(eventChannels)
-=======
-        val messages: MutableMap<String, Message> = mutableMapOf()
-        val channelsToFetch = mutableSetOf<String>()
-        val messagesToFetch = mutableSetOf<String>()
-
-        events.filterIsInstance<CidEvent>().onEach { channelsToFetch += it.cid }
->>>>>>> 6bbbbe02
+
         // For some reason backend is not sending us the user instance into some events that they should
         // and we are not able to identify which event type is. Gson, because it is using reflection,
         // inject a null instance into property `user` that doesn't allow null values.
@@ -174,23 +159,7 @@
             }.exhaustive
         }
         // actually fetch the data
-<<<<<<< HEAD
         batch.fetch()
-=======
-        val channelMap = domainImpl.repos.channels.select(channelsToFetch.toList()).associateBy { it.cid }
-        val messageMap = domainImpl.repos.messages.select(messagesToFetch.toList(), users.toMap()).associateBy { it.id }
-
-        fun addMessageData(cid: String, message: Message) {
-            users.putAll(message.users().associateBy(User::id))
-            messages[message.id] = message
-            channelMap[cid]?.let {
-                // TODO remove usage of MessageEntity
-                val messageEntity = MessageRepository.toEntity(message)
-                it.updateLastMessage(messageEntity)
-                channels[it.cid] = it
-            }
-        }
->>>>>>> 6bbbbe02
 
         // step 2. second pass through the events, make a list of what we need to update
         loop@ for (event in events) {
@@ -263,10 +232,8 @@
                 is ReactionDeletedEvent -> {
                     // get the message, update the reaction data, update the message
                     batch.getCurrentMessage(event.reaction.messageId)?.let {
-                        val updatedMessage = it.apply {
-                            removeReaction(event.reaction, false)
-                            reactionCounts = event.message.reactionCounts
-                        }
+                        val updatedMessage = it.copy(reactionCounts = event.message.reactionCounts)
+                        it.removeReaction(event.reaction, false)
                         batch.addMessage(updatedMessage, listOfNotNull(event.reaction.user))
                     }
                 }
