package io.getstream.chat.android.livedata

import android.content.Context
import androidx.room.Database
import androidx.room.Room
import androidx.room.RoomDatabase
import androidx.room.TypeConverters
import io.getstream.chat.android.livedata.converter.ConfigConverter
import io.getstream.chat.android.livedata.converter.DateConverter
import io.getstream.chat.android.livedata.converter.ExtraDataConverter
import io.getstream.chat.android.livedata.converter.FilterObjectConverter
import io.getstream.chat.android.livedata.converter.ListConverter
import io.getstream.chat.android.livedata.converter.MapConverter
import io.getstream.chat.android.livedata.converter.QuerySortConverter
import io.getstream.chat.android.livedata.converter.SetConverter
import io.getstream.chat.android.livedata.converter.SyncStatusConverter
import io.getstream.chat.android.livedata.dao.ChannelConfigDao
import io.getstream.chat.android.livedata.dao.ChannelDao
import io.getstream.chat.android.livedata.dao.MessageDao
import io.getstream.chat.android.livedata.dao.QueryChannelsDao
import io.getstream.chat.android.livedata.dao.ReactionDao
import io.getstream.chat.android.livedata.dao.SyncStateDao
import io.getstream.chat.android.livedata.dao.UserDao
import io.getstream.chat.android.livedata.entity.ChannelConfigEntity
import io.getstream.chat.android.livedata.entity.ChannelEntity
import io.getstream.chat.android.livedata.entity.MessageEntity
import io.getstream.chat.android.livedata.entity.QueryChannelsEntity
import io.getstream.chat.android.livedata.entity.ReactionEntity
import io.getstream.chat.android.livedata.entity.SyncStateEntity
import io.getstream.chat.android.livedata.entity.UserEntity

@Database(
    entities = [
        QueryChannelsEntity::class,
        MessageEntity::class,
        UserEntity::class,
        ReactionEntity::class,
        ChannelEntity::class,
        ChannelConfigEntity::class,
        SyncStateEntity::class
    ],
<<<<<<< HEAD
    version = 23,
=======
    version = 25,
>>>>>>> 2ff90dc5
    exportSchema = false
)

@TypeConverters(
    FilterObjectConverter::class,
    QuerySortConverter::class,
    ExtraDataConverter::class,
    ListConverter::class,
    MapConverter::class,
    SetConverter::class,
    ConfigConverter::class,
    SyncStatusConverter::class,
    DateConverter::class
)
internal abstract class ChatDatabase : RoomDatabase() {
    abstract fun queryChannelsQDao(): QueryChannelsDao
    abstract fun userDao(): UserDao
    abstract fun reactionDao(): ReactionDao
    abstract fun messageDao(): MessageDao
    abstract fun channelStateDao(): ChannelDao
    abstract fun channelConfigDao(): ChannelConfigDao
    abstract fun syncStateDao(): SyncStateDao

    companion object {
        @Volatile
        private var INSTANCES: MutableMap<String, ChatDatabase?> = mutableMapOf()

        fun getDatabase(context: Context, userId: String): ChatDatabase {
            if (!INSTANCES.containsKey(userId)) {
                synchronized(this) {
                    val db = Room.databaseBuilder(
                        context.applicationContext,
                        ChatDatabase::class.java,
                        "stream_chat_database_$userId"
                    ).fallbackToDestructiveMigration().build()
                    INSTANCES[userId] = db
                }
            }
            return INSTANCES[userId] ?: error("DB not created")
        }
    }
}<|MERGE_RESOLUTION|>--- conflicted
+++ resolved
@@ -39,11 +39,7 @@
         ChannelConfigEntity::class,
         SyncStateEntity::class
     ],
-<<<<<<< HEAD
-    version = 23,
-=======
-    version = 25,
->>>>>>> 2ff90dc5
+    version = 26,
     exportSchema = false
 )
 
