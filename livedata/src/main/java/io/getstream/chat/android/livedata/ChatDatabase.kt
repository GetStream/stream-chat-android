--- conflicted
+++ resolved
@@ -39,11 +39,7 @@
         ChannelConfigEntity::class,
         SyncStateEntity::class
     ],
-<<<<<<< HEAD
-    version = 21,
-=======
-    version = 22,
->>>>>>> e7a9dc75
+    version = 23,
     exportSchema = false
 )
 
