package io.getstream.chat.android.livedata.controller

import androidx.lifecycle.LiveData
import androidx.lifecycle.MediatorLiveData
import androidx.lifecycle.MutableLiveData
import androidx.lifecycle.Transformations
import io.getstream.chat.android.client.ChatClient
import io.getstream.chat.android.client.call.Call
import io.getstream.chat.android.client.errors.ChatError
import io.getstream.chat.android.client.logger.ChatLogger
import io.getstream.chat.android.client.models.Message
import io.getstream.chat.android.client.utils.Result
import kotlinx.coroutines.Dispatchers
import kotlinx.coroutines.withContext
import wasCreatedAfterOrAt

class ThreadControllerImpl(
    override val threadId: String,
    val channelControllerImpl: ChannelControllerImpl,
    val client: ChatClient
) :
    ThreadController {
    private val logger = ChatLogger.get("ThreadController")
    private val threadMessages: MutableLiveData<Map<String, Message>> = MutableLiveData(mapOf())

    private val channelMessages: LiveData<Map<String, Message>> = Transformations.map(channelControllerImpl.unfilteredMessages) { messages ->
        messages.asSequence()
            .filter { it.id == threadId || it.parentId == threadId }
            .associateBy { it.id }
    }
    private val mediatorLiveData: MediatorLiveData<Map<String, Message>> = MediatorLiveData<Map<String, Message>>().apply {
        addSource(threadMessages) { postValue(value.plus(it)) }
        addSource(channelMessages) { postValue(value.plus(it)) }
    }
<<<<<<< HEAD
    override val messages =
        Transformations.map(mediatorLiveData) {
            it.values.sortedBy { m -> m.createdAt }
                .filter { channelControllerImpl.hideMessagesBefore == null || it.wasCreatedAfterOrAt(channelControllerImpl.hideMessagesBefore) }
        }
=======
    override val messages = Transformations.map(mediatorLiveData) {
        it.values
            .sortedBy { message -> message.createdAt }
            .filter { message -> channelControllerImpl.hideMessagesBefore == null || message.createdAt!! > channelControllerImpl.hideMessagesBefore }
    }
>>>>>>> cb1632ee

    private val _loadingOlderMessages = MutableLiveData(false)
    override val loadingOlderMessages: LiveData<Boolean> = _loadingOlderMessages

    override fun getMessagesSorted(): List<Message> = messages.value ?: listOf()

    private val _endOfOlderMessages = MutableLiveData(false)
    override val endOfOlderMessages: LiveData<Boolean> = _endOfOlderMessages

    suspend fun watch(limit: Int = 30): Result<List<Message>> = loadMessages(client.getReplies(threadId, limit), limit)

    private suspend fun loadMessages(call: Call<List<Message>>, limit: Int): Result<List<Message>> =
        withContext(Dispatchers.IO) {
            call.execute().apply {
                val data = this.takeIf { it.isSuccess }
                    ?.data()
                val newMessages = data
                    ?.associateBy { it.id }
                    ?: mapOf()
                threadMessages.postValue(threadMessages.value.plus(newMessages))
                _endOfOlderMessages.postValue((data?.size ?: limit) < limit)
            }
        }

    suspend fun loadOlderMessages(limit: Int = 30): Result<List<Message>> {
        if (_loadingOlderMessages.value == true) {
            val errorMsg = "already loading messages for this thread, ignoring the load more requests."
            logger.logI(errorMsg)
            return Result(null, ChatError(errorMsg))
        }
        _loadingOlderMessages.postValue(true)
        return (
            mediatorLiveData.value
                ?.values
                ?.asSequence()
                ?.filter { it.parentId == threadId }
                ?.sortedBy { it.createdAt ?: it.createdLocallyAt }
                ?.firstOrNull()
                ?.let { loadMessages(client.getRepliesMore(threadId, it.id, limit), limit) }
                ?: watch(limit)
            ).also { _loadingOlderMessages.postValue(false) }
    }
}

private fun Map<String, Message>?.plus(map: Map<String, Message>): Map<String, Message> = (this ?: mapOf()) + map<|MERGE_RESOLUTION|>--- conflicted
+++ resolved
@@ -32,19 +32,11 @@
         addSource(threadMessages) { postValue(value.plus(it)) }
         addSource(channelMessages) { postValue(value.plus(it)) }
     }
-<<<<<<< HEAD
     override val messages =
         Transformations.map(mediatorLiveData) {
             it.values.sortedBy { m -> m.createdAt }
                 .filter { channelControllerImpl.hideMessagesBefore == null || it.wasCreatedAfterOrAt(channelControllerImpl.hideMessagesBefore) }
         }
-=======
-    override val messages = Transformations.map(mediatorLiveData) {
-        it.values
-            .sortedBy { message -> message.createdAt }
-            .filter { message -> channelControllerImpl.hideMessagesBefore == null || message.createdAt!! > channelControllerImpl.hideMessagesBefore }
-    }
->>>>>>> cb1632ee
 
     private val _loadingOlderMessages = MutableLiveData(false)
     override val loadingOlderMessages: LiveData<Boolean> = _loadingOlderMessages
