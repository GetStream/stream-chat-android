package io.getstream.chat.android.livedata.entity

import androidx.room.Entity
import androidx.room.Index
import androidx.room.PrimaryKey
import io.getstream.chat.android.client.models.Attachment
import io.getstream.chat.android.client.models.Message
import io.getstream.chat.android.client.models.Reaction
import io.getstream.chat.android.client.models.User
import io.getstream.chat.android.client.utils.SyncStatus
import java.util.Date

/**
 * The Message Entity. Text and attachments are the most commonly used fields.
 *
 * You can convert a Message object from the low level client to a MessageEntity like this:
 * val messageEntity = MessageEntity(message)
 * and back:
 * messageEntity.toMessage()
 */
<<<<<<< HEAD
@Entity(tableName = "stream_chat_message")
internal data class MessageEntity(@PrimaryKey var id: String, var cid: String, var userId: String) {
=======
@Entity(tableName = "stream_chat_message", indices = [Index(value = ["cid", "createdAt"]), Index(value = ["syncStatus"])])
data class MessageEntity(@PrimaryKey var id: String, var cid: String, var userId: String) {
>>>>>>> 4d49fd47

    /** the message text */
    var text: String = ""

    /** the list of attachments */
    var attachments: MutableList<Attachment> = mutableListOf()

    /** message type can be system, regular or ephemeral */
    var type: String = ""

    /** if the message has been synced to the servers, default is synced */
    var syncStatus: SyncStatus = SyncStatus.COMPLETED

    /** tracks when send message was completed */
    var sendMessageCompletedAt: Date? = null

    /** the number of replies */
    var replyCount = 0

    /** when the message was created */
    var createdAt: Date? = null
    /** when the message was created locally */
    var createdLocallyAt: Date? = null
    /** when the message was updated */
    var updatedAt: Date? = null
    /** when the message was updated locally */
    var updatedLocallyAt: Date? = null
    /** when the message was deleted */
    var deletedAt: Date? = null

    /** the last 5 reactions on this message */
    var latestReactions: MutableList<ReactionEntity> = mutableListOf()

    /** the reactions from the current user */
    var ownReactions: MutableList<ReactionEntity> = mutableListOf()

    /** the users mentioned in this message */
    var mentionedUsersId: MutableList<String> = mutableListOf()

    /** a mapping between reaction type and the count, ie like:10, heart:4 */
    var reactionCounts: MutableMap<String, Int> = mutableMapOf()

    /** a mapping between reaction type and the reaction score, ie like:10, heart:4 */
    var reactionScores: MutableMap<String, Int> = mutableMapOf()

    /** parent id, used for threads */
    var parentId: String? = null

    /** slash command like /giphy etc */
    var command: String? = null

    /** all the custom data provided for this message */
    var extraData = mutableMapOf<String, Any>()

    /** add a reaction to this message. updated the own reactions, latestReactions, reaction Count */
    fun addReaction(reaction: Reaction, isMine: Boolean) {
        val reactionEntity = ReactionEntity(reaction)

        // add to own reactions
        if (isMine) {
            ownReactions.add(reactionEntity)
        }

        // add to latest reactions
        latestReactions = latestReactions.toMutableList()
        latestReactions.add(reactionEntity)

        // update the count
        reactionCounts = reactionCounts.toMutableMap()
        val currentCount = reactionCounts.getOrElse(reaction.type) { 0 }
        reactionCounts[reaction.type] = currentCount + 1
        // update the score
        reactionScores = reactionScores.toMutableMap()
        val currentScore = reactionScores.getOrElse(reaction.type) { 0 }
        reactionScores[reaction.type] = currentScore + reaction.score
    }

    // removes this reaction and update the counts
    fun removeReaction(reaction: Reaction, updateCounts: Boolean = false) {
        val reactionEntity = ReactionEntity(reaction)
        val countBeforeFilter = ownReactions.size + latestReactions.size
        ownReactions = ownReactions.filterNot { it.type == reactionEntity.type && it.userId == reactionEntity.userId }.toMutableList()
        latestReactions = latestReactions.filterNot { it.type == reactionEntity.type && it.userId == reactionEntity.userId }.toMutableList()
        val countAfterFilter = ownReactions.size + latestReactions.size
        if (updateCounts) {
            val shouldDecrement = (countBeforeFilter > countAfterFilter) || latestReactions.size >= 15
            if (shouldDecrement) {
                val currentCount = reactionCounts.getOrElse(reaction.type) { 1 }
                val newCount = currentCount - 1
                reactionCounts[reaction.type] = newCount
                if (newCount <= 0) {
                    reactionCounts.remove(reaction.type)
                }
                val currentScore = reactionScores.getOrElse(reaction.type) { 1 }
                val newScore = currentScore - reaction.score
                reactionScores[reaction.type] = newScore
                if (newScore <= 0) {
                    reactionScores.remove(reaction.type)
                }
            }
        }
    }

    /** create a messageEntity from a message object */
    constructor(m: Message) : this(m.id, m.cid, m.user.id) {
        text = m.text
        attachments = m.attachments
        syncStatus = m.syncStatus ?: SyncStatus.COMPLETED
        type = m.type
        replyCount = m.replyCount
        createdAt = m.createdAt
        createdLocallyAt = m.createdLocallyAt
        updatedAt = m.updatedAt
        updatedLocallyAt = m.updatedLocallyAt
        deletedAt = m.deletedAt
        parentId = m.parentId
        command = m.command
        extraData = m.extraData
        reactionCounts = m.reactionCounts ?: mutableMapOf()
        reactionScores = m.reactionScores ?: mutableMapOf()

        // for these we need a little map
        latestReactions = (m.latestReactions.map { ReactionEntity(it) }).toMutableList()
        ownReactions = (m.ownReactions.map { ReactionEntity(it) }).toMutableList()
        mentionedUsersId = (m.mentionedUsers.map { it.id }).toMutableList()
    }

    /** converts a message entity into a message object */
    fun toMessage(userMap: Map<String, User>): Message {
        val m = Message()
        m.id = id
        m.cid = cid
        m.user = userMap[userId]
            ?: error("userMap doesnt contain user id $userId for message id ${m.id}")
        m.text = text
        m.attachments = attachments
        m.type = type
        m.replyCount = replyCount
        m.createdAt = createdAt
        m.createdLocallyAt = createdLocallyAt
        m.updatedAt = updatedAt
        m.updatedLocallyAt = updatedLocallyAt
        m.deletedAt = deletedAt
        m.parentId = parentId
        m.command = command
        m.extraData = extraData
        m.reactionCounts = reactionCounts ?: mutableMapOf()
        m.reactionScores = reactionScores ?: mutableMapOf()
        m.syncStatus = syncStatus ?: SyncStatus.COMPLETED
        m.latestReactions = (latestReactions.map { it.toReaction(userMap) }).toMutableList()
        m.ownReactions = (ownReactions.map { it.toReaction(userMap) }).toMutableList()
        m.mentionedUsers = mentionedUsersId.mapNotNull { userMap[it] }.toMutableList()
        return m
    }
}<|MERGE_RESOLUTION|>--- conflicted
+++ resolved
@@ -18,13 +18,8 @@
  * and back:
  * messageEntity.toMessage()
  */
-<<<<<<< HEAD
-@Entity(tableName = "stream_chat_message")
+@Entity(tableName = "stream_chat_message", indices = [Index(value = ["cid", "createdAt"]), Index(value = ["syncStatus"])])
 internal data class MessageEntity(@PrimaryKey var id: String, var cid: String, var userId: String) {
-=======
-@Entity(tableName = "stream_chat_message", indices = [Index(value = ["cid", "createdAt"]), Index(value = ["syncStatus"])])
-data class MessageEntity(@PrimaryKey var id: String, var cid: String, var userId: String) {
->>>>>>> 4d49fd47
 
     /** the message text */
     var text: String = ""
