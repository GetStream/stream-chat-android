--- conflicted
+++ resolved
@@ -1,15 +1,11 @@
 <?xml version="1.0" encoding="UTF-8"?>
 <project version="4">
-<<<<<<< HEAD
   <component name="EntryPointsManager">
     <writeAnnotations>
       <writeAnnotation name="com.google.gson.annotations.SerializedName" />
     </writeAnnotations>
   </component>
-  <component name="ProjectRootManager" version="2" languageLevel="JDK_1_8" project-jdk-name="1.8" project-jdk-type="JavaSDK">
-=======
   <component name="ProjectRootManager" version="2" languageLevel="JDK_1_8" project-jdk-name="JDK" project-jdk-type="JavaSDK">
->>>>>>> d25dbfd8
     <output url="file://$PROJECT_DIR$/build/classes" />
   </component>
   <component name="ProjectType">
