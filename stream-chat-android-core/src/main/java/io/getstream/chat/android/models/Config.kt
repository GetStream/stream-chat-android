/*
 * Copyright (c) 2014-2022 Stream.io Inc. All rights reserved.
 *
 * Licensed under the Stream License;
 * you may not use this file except in compliance with the License.
 * You may obtain a copy of the License at
 *
 *    https://github.com/GetStream/stream-chat-android/blob/main/LICENSE
 *
 * Unless required by applicable law or agreed to in writing, software
 * distributed under the License is distributed on an "AS IS" BASIS,
 * WITHOUT WARRANTIES OR CONDITIONS OF ANY KIND, either express or implied.
 * See the License for the specific language governing permissions and
 * limitations under the License.
 */

package io.getstream.chat.android.models

import androidx.compose.runtime.Immutable
import java.util.Date

/**
 * Model representing the configuration of a channel.
 */
@Immutable
public data class Config(

    /**
     * Date of channel creation.
     */
    val createdAt: Date? = null,

    /**
     * Date of last channel update.
     */
    val updatedAt: Date? = null,

    /**
     * The name of the channel type must be unique per application
     */
    val name: String = "",

    /**
     * Controls if typing indicators are shown. Enabled by default.
     */
    val typingEventsEnabled: Boolean = true,

    /**
     * Controls whether the chat shows how far you’ve read. Enabled by default.
     */
    val readEventsEnabled: Boolean = true,

    /**
     * Determines if events are fired for connecting and disconnecting to a chat. Enabled by default.
     */
    val connectEventsEnabled: Boolean = true,

    /**
     * Controls if messages should be searchable (this is a premium feature). Disabled by default.
     */
    val searchEnabled: Boolean = true,

    /**
     * If users are allowed to add reactions to messages. Enabled by default.
     */
    val isReactionsEnabled: Boolean = true,

    /**
     * Enables message threads. Enabled by default.
     */
    val isThreadEnabled: Boolean = true,

    /**
     * Determines if users are able to mute other users. Enabled by default.
     */
    val muteEnabled: Boolean = true,

    /**
     * Allows image and file uploads within messages. Enabled by default.
     */
    val uploadsEnabled: Boolean = true,

    /**
     * Determines if URL enrichment enabled to show they as attachments. Enabled by default.
     */
    val urlEnrichmentEnabled: Boolean = true,

    /**
     * Determines if custom events are enabled. Disabled by default.
     */
    val customEventsEnabled: Boolean = false,

    /**
     * Determines if push notifications are enabled. Enabled by default.
     */
    val pushNotificationsEnabled: Boolean = true,

    /**
     * Determines if the last message update should be skipped for system messages. Disabled by default.
     */
    val skipLastMsgUpdateForSystemMsgs: Boolean = false,

    /**
     * Determines if polls are enabled. Disabled by default.
     */
    val pollsEnabled: Boolean = false,

    /**
     * A number of days or infinite. "Infinite" by default.
     */
    val messageRetention: String = "infinite",

    /**
     * The max message length. 5000 by default.
     */
    val maxMessageLength: Int = 5000,

    /**
     * Disabled, simple or AI are valid options for the Automod. AI based moderation is a premium feature.
     */
    val automod: String = "disabled",

    /**
     * Represents the automod behaviour.
     */
    val automodBehavior: String = "",

    /**
     * Represents the blocklist behaviour.
     */
    val blocklistBehavior: String = "",

    /**
     * The commands that are available on this channel type, e.g. /giphy.
     */
    val commands: List<Command> = mutableListOf(),

    /**
<<<<<<< HEAD
     * If true, the messages sent in the channel will be marked as pending.
     */
    val markMessagesPending: Boolean = false,
=======
     * Determines if message reminders are enabled. Disabled by default.
     */
    val messageRemindersEnabled: Boolean = false,

    /**
     * Determines if shared locations are enabled. Disabled by default.
     */
    val sharedLocationsEnabled: Boolean = false,
>>>>>>> a7a95402
)<|MERGE_RESOLUTION|>--- conflicted
+++ resolved
@@ -136,11 +136,6 @@
     val commands: List<Command> = mutableListOf(),
 
     /**
-<<<<<<< HEAD
-     * If true, the messages sent in the channel will be marked as pending.
-     */
-    val markMessagesPending: Boolean = false,
-=======
      * Determines if message reminders are enabled. Disabled by default.
      */
     val messageRemindersEnabled: Boolean = false,
@@ -149,5 +144,9 @@
      * Determines if shared locations are enabled. Disabled by default.
      */
     val sharedLocationsEnabled: Boolean = false,
->>>>>>> a7a95402
+
+    /**
+     * If true, the messages sent in the channel will be marked as pending.
+     */
+    val markMessagesPending: Boolean = false,
 )