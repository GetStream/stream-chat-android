/*
 * Copyright (c) 2014-2022 Stream.io Inc. All rights reserved.
 *
 * Licensed under the Stream License;
 * you may not use this file except in compliance with the License.
 * You may obtain a copy of the License at
 *
 *    https://github.com/GetStream/stream-chat-android/blob/main/LICENSE
 *
 * Unless required by applicable law or agreed to in writing, software
 * distributed under the License is distributed on an "AS IS" BASIS,
 * WITHOUT WARRANTIES OR CONDITIONS OF ANY KIND, either express or implied.
 * See the License for the specific language governing permissions and
 * limitations under the License.
 */

package io.getstream.chat.android.client.call

<<<<<<< HEAD
import io.getstream.chat.android.client.errors.ChatError
import io.getstream.chat.android.client.errors.copyWithMessage
=======
>>>>>>> 90eab34f
import io.getstream.chat.android.client.utils.Result
import io.getstream.chat.android.core.internal.coroutines.DispatcherProvider
import kotlinx.coroutines.async
import kotlinx.coroutines.runBlocking
import kotlinx.coroutines.withContext
import java.util.concurrent.atomic.AtomicBoolean

internal class ZipCall<A : Any, B : Any>(
    private val callA: Call<A>,
    private val callB: Call<B>,
) : Call<Pair<A, B>> {
    private val canceled = AtomicBoolean(false)

    override fun cancel() {
        canceled.set(true)
        callA.cancel()
        callB.cancel()
    }

    override fun execute(): Result<Pair<A, B>> = runBlocking { await() }

    override fun enqueue(callback: Call.Callback<Pair<A, B>>) {
        callA.enqueue { resultA ->
            when {
                canceled.get() -> { /* no-op */
                }
                resultA is Result.Success -> callB.enqueue { resultB ->
                    when {
                        canceled.get() -> null
                        resultB is Result.Success -> resultA.combine(resultB)
                        resultB is Result.Failure -> getErrorB(resultB)
                        else -> null
                    }?.let(callback::onResult)
                }
                resultA is Result.Failure -> callback.onResult(getErrorA<A, B>(resultA).also { callB.cancel() })
            }
        }
    }

<<<<<<< HEAD
    private fun <A : Any, B : Any> getErrorA(resultA: Result.Failure): Result<Pair<A, B>> {
        return Result.Failure(resultA.value.copyWithMessage(message = "Error executing callA"))
    }

    private fun <A : Any, B : Any> getErrorB(resultB: Result.Failure): Result<Pair<A, B>> {
        return Result.Failure(resultB.value.copyWithMessage(message = "Error executing callB"))
=======
    private fun <A : Any, B : Any> getErrorA(resultA: Result<A>): Result<Pair<A, B>> {
        return Result(resultA.error())
    }

    private fun <A : Any, B : Any> getErrorB(resultB: Result<B>): Result<Pair<A, B>> {
        return Result(resultB.error())
>>>>>>> 90eab34f
    }

    private fun <A : Any, B : Any> Result<A>.combine(result: Result<B>): Result<Pair<A, B>> {
        return if (this is Result.Success && result is Result.Success) {
            Result.Success(Pair(this.value, result.value))
        } else {
            Result.Failure(ChatError.GenericError("Cannot combine results because one of them failed."))
        }
    }

    override suspend fun await(): Result<Pair<A, B>> = withContext(DispatcherProvider.IO) {
        val deferredA = async { callA.await() }
        val deferredB = async { callB.await() }

        val resultA = deferredA.await()
        if (canceled.get()) return@withContext Call.callCanceledError()
        if (resultA is Result.Failure) {
            deferredB.cancel()
            return@withContext getErrorA(resultA)
        }

        val resultB = deferredB.await()
        if (canceled.get()) return@withContext Call.callCanceledError()
        if (resultB is Result.Failure) {
            return@withContext getErrorB(resultB)
        }

        resultA.combine(resultB)
    }
}<|MERGE_RESOLUTION|>--- conflicted
+++ resolved
@@ -16,11 +16,7 @@
 
 package io.getstream.chat.android.client.call
 
-<<<<<<< HEAD
 import io.getstream.chat.android.client.errors.ChatError
-import io.getstream.chat.android.client.errors.copyWithMessage
-=======
->>>>>>> 90eab34f
 import io.getstream.chat.android.client.utils.Result
 import io.getstream.chat.android.core.internal.coroutines.DispatcherProvider
 import kotlinx.coroutines.async
@@ -60,21 +56,12 @@
         }
     }
 
-<<<<<<< HEAD
     private fun <A : Any, B : Any> getErrorA(resultA: Result.Failure): Result<Pair<A, B>> {
-        return Result.Failure(resultA.value.copyWithMessage(message = "Error executing callA"))
+        return Result.Failure(resultA.value)
     }
 
     private fun <A : Any, B : Any> getErrorB(resultB: Result.Failure): Result<Pair<A, B>> {
-        return Result.Failure(resultB.value.copyWithMessage(message = "Error executing callB"))
-=======
-    private fun <A : Any, B : Any> getErrorA(resultA: Result<A>): Result<Pair<A, B>> {
-        return Result(resultA.error())
-    }
-
-    private fun <A : Any, B : Any> getErrorB(resultB: Result<B>): Result<Pair<A, B>> {
-        return Result(resultB.error())
->>>>>>> 90eab34f
+        return Result.Failure(resultB.value)
     }
 
     private fun <A : Any, B : Any> Result<A>.combine(result: Result<B>): Result<Pair<A, B>> {
