package io.getstream.chat.android.client.call

import androidx.annotation.WorkerThread
import io.getstream.chat.android.client.errors.ChatError
import io.getstream.chat.android.client.utils.Result
import io.getstream.chat.android.core.internal.InternalStreamChatApi
import kotlinx.coroutines.CoroutineScope
import kotlinx.coroutines.suspendCancellableCoroutine
import kotlin.coroutines.resume

/**
 * A pending operation waiting to be ran.
 *
 * There are several ways to run a [Call]:
 * - [execute]: synchronous, blocking
 * - [enqueue]: async, callback based
 * - [await]: async, suspending call
 *
 * Running a [Call] more than once results in undefined behaviour.
 */
public interface Call<T : Any> {
    /**
     * Executes the call synchronously, in a blocking way. Only call this from a background thread.
     */
    @WorkerThread
    public fun execute(): Result<T>

    /**
     * Executes the call asynchronously, on a background thread. Safe to call from the main
     * thread. The [callback] will always be invoked on the main thread.
     */
    public fun enqueue(callback: Callback<T>)

    /**
     * Executes the call asynchronously, on a background thread. Safe to call from the main
     * thread.
     *
     * To get notified of the result and handle errors, use enqueue(callback) instead.
     */
    public fun enqueue(): Unit = enqueue {}

    /**
     * Cancels the execution of the call, if cancellation is supported for the operation.
     *
     * Note that calls can not be cancelled when running them with [execute].
     */
    public fun cancel()

    public fun interface Callback<T : Any> {
        public fun onResult(result: Result<T>)
    }
}

/**
 * Awaits the result of [this] Call in a suspending way, asynchronously.
 * Safe to call from any CoroutineContext.
 *
 * Does not throw exceptions. Any errors will be wrapped in the [Result] that's returned.
 */
public suspend fun <T : Any> Call<T>.await(): Result<T> {
    if (this is CoroutineCall<T>) {
        return this.awaitImpl()
    }
    return suspendCancellableCoroutine { continuation ->
        this.enqueue { result ->
            continuation.resume(result)
        }

        continuation.invokeOnCancellation {
            this.cancel()
        }
    }
}

@InternalStreamChatApi
public fun <T : Any, K : Any> Call<T>.map(mapper: (T) -> K): Call<K> {
    return MapCall(this, mapper)
}

@InternalStreamChatApi
public fun <T : Any, K : Any> Call<T>.mapWithError(successMapper: (T) -> K, errorMapper: (ChatError) -> K): Call<K> {
    return MapCall(this, successMapper = successMapper, errorMapper = errorMapper)
}

@InternalStreamChatApi
public fun <T : Any, K : Any> Call<T>.zipWith(call: Call<K>): Call<Pair<T, K>> {
    return ZipCall(this, call)
}

@InternalStreamChatApi
public fun <T : Any> Call<T>.doOnStart(scope: CoroutineScope, function: suspend () -> Unit): Call<T> =
    DoOnStartCall(this, scope, function)

@InternalStreamChatApi
public fun <T : Any> Call<T>.doOnResult(scope: CoroutineScope, function: suspend (Result<T>) -> Unit): Call<T> =
    DoOnResultCall(this, scope, function)

@InternalStreamChatApi
public fun <T : Any> Call<T>.withPrecondition(
    scope: CoroutineScope,
    precondition: suspend () -> Result<Unit>,
): Call<T> =
    WithPreconditionCall(this, scope, precondition)

/**
 * Wraps this [Call] into [ReturnOnResultCall] to return an item specified by side effect function when it encounters an error.
 *
 * @param scope Scope of coroutine in which to execute side effect function.
 * @param onError Function that returns data in the case of error.
 */
@InternalStreamChatApi
public fun <T : Any> Call<T>.onErrorReturn(scope: CoroutineScope, onError: suspend (ChatError) -> Result<T>): Call<T> =
    ReturnOnResultCall(this, scope, onErrorReturn = onError)

/**
 * Wraps this [Call] into [ReturnOnResultCall] to return an item specified by side effect function when original call results in success.
 *
 * @param scope Scope of coroutine in which to execute side effect function.
 * @param onSuccess Function that returns data in the case of success.
 */
@InternalStreamChatApi
public fun <T : Any> Call<T>.onSuccessReturn(scope: CoroutineScope, onSuccess: suspend (T) -> Result<T>): Call<T> =
    ReturnOnResultCall(this, scope, onSuccessReturn = onSuccess)

/**
 * Wraps this [Call] into [ReturnOnResultCall] to return an item specified by side effect function.
 *
 * @param scope Scope of coroutine in which to execute side effect function.
 * @param onSuccess Function that returns data in the case of success.
 * @param onError Function that returns data in case of error.
 */
@InternalStreamChatApi
<<<<<<< HEAD
public fun <T : Any> Call<T>.returnOnResult(
    scope: CoroutineScope,
    onSuccess: suspend (T) -> Result<T>,
    onError: suspend (ChatError) -> Result<T>,
): Call<T> =
    ReturnOnResultCall(this, scope, onSuccessReturn = onSuccess, onErrorReturn = onError)
=======
public fun <T : Any> Call<T>.onErrorReturn(
    scope: CoroutineScope,
    function: suspend (originalError: ChatError) -> Result<T>,
): Call<T> =
    ReturnOnErrorCall(this, scope, function)
>>>>>>> ddeb2c94

@InternalStreamChatApi
public fun Call<*>.toUnitCall(): Call<Unit> = map {}

private val onSuccessStub: (Any) -> Unit = {}
private val onErrorStub: (ChatError) -> Unit = {}

@InternalStreamChatApi
public fun <T : Any> Call<T>.enqueue(
    onSuccess: (T) -> Unit = onSuccessStub,
    onError: (ChatError) -> Unit = onErrorStub,
) {
    enqueue {
        if (it.isSuccess) {
            onSuccess(it.data())
        } else {
            onError(it.error())
        }
    }
}<|MERGE_RESOLUTION|>--- conflicted
+++ resolved
@@ -78,11 +78,6 @@
 }
 
 @InternalStreamChatApi
-public fun <T : Any, K : Any> Call<T>.mapWithError(successMapper: (T) -> K, errorMapper: (ChatError) -> K): Call<K> {
-    return MapCall(this, successMapper = successMapper, errorMapper = errorMapper)
-}
-
-@InternalStreamChatApi
 public fun <T : Any, K : Any> Call<T>.zipWith(call: Call<K>): Call<Pair<T, K>> {
     return ZipCall(this, call)
 }
@@ -103,47 +98,14 @@
     WithPreconditionCall(this, scope, precondition)
 
 /**
- * Wraps this [Call] into [ReturnOnResultCall] to return an item specified by side effect function when it encounters an error.
+ * Wraps this [Call] into [ReturnOnErrorCall] to return an item specified by side effect function when it encounters an error.
  *
  * @param scope Scope of coroutine in which to execute side effect function.
  * @param onError Function that returns data in the case of error.
  */
 @InternalStreamChatApi
 public fun <T : Any> Call<T>.onErrorReturn(scope: CoroutineScope, onError: suspend (ChatError) -> Result<T>): Call<T> =
-    ReturnOnResultCall(this, scope, onErrorReturn = onError)
-
-/**
- * Wraps this [Call] into [ReturnOnResultCall] to return an item specified by side effect function when original call results in success.
- *
- * @param scope Scope of coroutine in which to execute side effect function.
- * @param onSuccess Function that returns data in the case of success.
- */
-@InternalStreamChatApi
-public fun <T : Any> Call<T>.onSuccessReturn(scope: CoroutineScope, onSuccess: suspend (T) -> Result<T>): Call<T> =
-    ReturnOnResultCall(this, scope, onSuccessReturn = onSuccess)
-
-/**
- * Wraps this [Call] into [ReturnOnResultCall] to return an item specified by side effect function.
- *
- * @param scope Scope of coroutine in which to execute side effect function.
- * @param onSuccess Function that returns data in the case of success.
- * @param onError Function that returns data in case of error.
- */
-@InternalStreamChatApi
-<<<<<<< HEAD
-public fun <T : Any> Call<T>.returnOnResult(
-    scope: CoroutineScope,
-    onSuccess: suspend (T) -> Result<T>,
-    onError: suspend (ChatError) -> Result<T>,
-): Call<T> =
-    ReturnOnResultCall(this, scope, onSuccessReturn = onSuccess, onErrorReturn = onError)
-=======
-public fun <T : Any> Call<T>.onErrorReturn(
-    scope: CoroutineScope,
-    function: suspend (originalError: ChatError) -> Result<T>,
-): Call<T> =
-    ReturnOnErrorCall(this, scope, function)
->>>>>>> ddeb2c94
+    ReturnOnErrorCall(this, scope, onErrorReturn = onError)
 
 @InternalStreamChatApi
 public fun Call<*>.toUnitCall(): Call<Unit> = map {}
