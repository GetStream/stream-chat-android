import Tabs from '@theme/Tabs';
import TabItem from '@theme/TabItem';

# Configuration

The SDK provides an API for general configuration of the UI Component library's behavior and appearance, which is exposed via the `ChatUI` object.

`ChatUI` allows you to override default implementations of commonly used parts of SDK like:

* Available message reactions
* MIME type icons for attachments
* Default font used across the UI components
* Avatar bitmap loading logic
* Attachments URLs

The full list of `ChatUI` properties you can override include:

* `supportedReactions`: The set of supported message reactions.
* `mimeTypeIconProvider`: The icons used for different mime types.
* `fonts`: The default font for TextViews displayed by UI Components.
* `imageHeadersProvider`: Allows adding extra headers to image loading requests.
* `markdown`: Interface to customize the markdown parsing behaviour, useful if you want to provide your custom markdown parsing logic or use more markdown modules. This property is deprecated and [ChatUI.messageTextTransformer](#transforming-message-text) should be used instead.
* `style`: Allows overriding the global, default style of UI components, like the TextStyle.
* `navigator`: Allows intercepting and modifying default navigation between SDKs components (e.g. redirection from `MessageListView` to `AttachmentGalleryActivity`).
* `messageTextTransformer`: Allows customizing the message text's format or style. For example, you can use it to provide markdown support or highlight specific messages by making them bold.
* `channelNameFormatter`: Allows customizing the way channel names are formatted.
* `messagePreviewFormatter`: Allows to generate a preview text for the given message.
* `dateFormatter`: Allows changing the way dates are formatted.

:::note
`ChatUI` is initialized out-of-the-box with default implementations - no initialization is required on app startup.
:::

### Custom Reactions

As shown below, by default the SDK provides 5 built-in reactions.

![Default reactions](../../assets/chatui_default_reactions.png)

You can override the default set of reactions. In order to define a custom set of reactions for your app, you need to pass the the following data to the `ChatUI.supportedReactions` property:

<Tabs>
<TabItem value="kotlin" label="Kotlin">

```kotlin
val loveDrawable = ContextCompat.getDrawable(this, R.drawable.ic_reaction_love)!!
val loveDrawableSelected = ContextCompat.getDrawable(this, R.drawable.ic_reaction_love)!!.apply { setTint(Color.RED) }
val supportedReactionsData = mapOf(
    "love" to SupportedReactions.ReactionDrawable(loveDrawable, loveDrawableSelected)
)
ChatUI.supportedReactions = SupportedReactions(this, supportedReactionsData)
```
</TabItem>

<TabItem value="java" label="Java">

```java
Drawable loveDrawable = ContextCompat.getDrawable(context, R.drawable.stream_ui_ic_reaction_love);
Drawable loveDrawableSelected = ContextCompat.getDrawable(context, R.drawable.stream_ui_ic_reaction_love);
loveDrawableSelected.setTint(Color.RED);
Map<String, SupportedReactions.ReactionDrawable> supportedReactionsData = new HashMap<>();
supportedReactionsData.put("love", new SupportedReactions.ReactionDrawable(loveDrawable, loveDrawableSelected));
ChatUI.setSupportedReactions(new SupportedReactions(context, supportedReactionsData));
```
</TabItem>
</Tabs>

As a result, there will only be a _love_ reaction available in the chat, and when selected, the reaction icon will have a red tint.

| Normal state - available reactions | Active state - reaction selected |
| --- | --- |
|![Light_mode](../../assets/chat_ui_custom_reaction.png)|![Dark_mode](../../assets/chat_ui_custom_reaction_active.png)|

### Custom MIME Type Icons

When possible, the SDK displays thumbnails for image files. For other files, mime type icons are displayed in `MessageListView` and in the file browser UI.

<!-- TODO add screenshot for this -->

By default, the SDK provides built-in MIME type icons for the most popular file types and displays a generic file icon for others.

To customize these icons, you need to override `ChatUI.mimeTypeIconProvider` in the following way:

<Tabs>
<TabItem value="kotlin" label="Kotlin">

```kotlin
ChatUI.mimeTypeIconProvider = MimeTypeIconProvider { mimeType ->
    when {
        // Generic icon for missing MIME type
        mimeType == null -> R.drawable.stream_ui_ic_file
        // Special icon for XLS files
        mimeType == "application/vnd.ms-excel" -> R.drawable.ic_file_xls
        // Generic icon for audio files
        mimeType.contains("audio") -> R.drawable.ic_file_mp3
        // Generic icon for video files
        mimeType.contains("video") -> R.drawable.ic_file_mov
        // Generic icon for other files
        else -> R.drawable.stream_ui_ic_file
    }
}
```
</TabItem>

<TabItem value="java" label="Java">

```java
ChatUI.setMimeTypeIconProvider(mimeType -> {
    if (mimeType == null) {
        // Generic icon for missing MIME type
        return R.drawable.stream_ui_ic_file;
    } else if (mimeType.equals("application/vnd.ms-excel")) {
        // Special icon for XLS files
        return R.drawable.stream_ui_ic_file_xls;
    } else if (mimeType.contains("audio")) {
        // Generic icon for audio files
        return R.drawable.stream_ui_ic_file_mp3;
    } else if (mimeType.contains("video")) {
        // Generic icon for video files
        return R.drawable.stream_ui_ic_file_mov;
    } else {
        // Generic icon for other files
        return R.drawable.stream_ui_ic_file;
    }
});
```
</TabItem>
</Tabs>

### Customizing Avatar
The `AvatarView` is used in the lists of channels, users, and messages. The avatar is a small picture that identifies a specific channel or user. 

The image in the `AvatarView` is being displayed based on `image` property, present in both `Channel` and `User` objects:

![Default avatar](../../assets/default_channel.png)

The `AvatarView` will use default gradient color with initials if the `image` property cannot be loaded:

![Default avatar](../../assets/default_avatar.png)


#### Customizing Avatar Using Styles
You can configure avatar shape, border width, online indicator and other aspects using [AvatarStyle](https://github.com/GetStream/stream-chat-android/blob/main/stream-chat-android/src/main/java/com/getstream/sdk/chat/view/messages/AvatarStyle.kt). You can create this kind of avatar by changing the shape and border-radius: 

![Light_mode](../../assets/square_avatar.png)

You can also change the background and the picture using `AvatarBitmapFactory`.

#### Customizing Avatar Using AvatarBitmapFactory

Overriding the `AvatarBitmapFactory` allows you to add custom logic for the channel's and user's avatars displayed using `AvatarView`. 

The factory has a pair of methods for both user and channel avatars, such as `createUserBitmap` and `createDefaultUserBitmap`. The first should load the avatar from the network, this is attempted first when an avatar is requested. If the first method fails, the `Default` variant is called as a fallback. This should have an implementation that never fails, and always returns a valid bitmap.

:::note
The methods mentioned above are suspending functions. If you don't use coroutines, you'll find variants with `Blocking` in their name that you can use instead.
:::

**If you don't want to use avatars from the internet and only use the default avatar**, you can call `createDefaultUserBitmap` inside `createUserBitmap` in your custom implementation of `AvatarBitmapFactory`:

<Tabs>
<TabItem value="kotlin" label="Kotlin">

```kotlin
object : AvatarBitmapFactory(context) {
    override suspend fun createUserBitmap(user: User, style: AvatarStyle, avatarSize: Int): Bitmap? {
        return createDefaultUserBitmap(user, style, avatarSize)
    }
}
```
</TabItem>

<TabItem value="java" label="Java">

```java
new AvatarBitmapFactory(context) {
    @Nullable
    @Override
    public Object createUserBitmap(@NonNull User user, @NonNull AvatarStyle style, int avatarSize, @NonNull Continuation<? super Bitmap> $completion) {
        return createDefaultUserBitmap(user, style, avatarSize, $completion);
    }
};
```
</TabItem>
</Tabs>


**If you only would like to change the gradient colors for the default avatar**, you can use `stream_ui_avatar_gradient_colors`.

The default color set includes a variety of colors: 

![Colorful avatars](../../assets/colorful_avatars.png)

The set can be overridden in the `color.xml` file - you can expand or reduce the number of supported colors, like in the example below:

```
<array name="stream_ui_avatar_gradient_colors">
    <item>@color/stream_ui_literal_white</item>
</array>        
```

Which creates:

![White avatars](../../assets/white_avatars.png)


If you add custom loading logic for your avatars, you can also override the `userBitmapKey` and `channelBitmapKey` methods to get correct caching behavior. The cache keys returned from these methods should include a representation of the pieces of data you use to load the avatars.

Here's an example of a custom factory that extends `AvatarBitmapFactory`, which applies a grayscale transformation to the avatars of users who are currently offline:

```kotlin
ChatUI.avatarBitmapFactory = object : AvatarBitmapFactory(context) {
    override suspend fun createUserBitmap(user: User, style: AvatarStyle, avatarSize: Int): Bitmap? {
        val imageResult = context.imageLoader.execute(
            ImageRequest.Builder(context)
                .data(user.image)
                .apply {
                    if (!user.online) {
                        transformations(GrayscaleTransformation())
                    }
                }
                .build()
        )

        return (imageResult.drawable as? BitmapDrawable)?.bitmap
    }
}
```

:::note
This example uses the [Coil](https://github.com/coil-kt/coil) library for loading the image URL and applying transformations to it. If you use Coil version 2.x, you should copy-paste [GrayscaleTransformation.kt](https://github.com/coil-kt/coil/blob/845f39383f332428077c666e3567b954675ce248/coil-base/src/main/java/coil/transform/GrayscaleTransformation.kt) manually in your project for building this example.
:::

This results in avatars rendered like this:

![Shades of gray images for offline users](../../assets/gray_scaled_image.png)

### Adding Extra Headers to Image Requests

If you're [using your own CDN](https://getstream.io/chat/docs/android/file_uploads/?language=kotlin#using-your-own-cdn), you might also need to add extra headers to image loading requests. You can do this by creating your own implementation of the `ImageHeadersProvider` interface and then setting it on `ChatUI`:

<Tabs>
<TabItem value="kotlin" label="Kotlin">

```kotlin
ChatUI.imageHeadersProvider = object : ImageHeadersProvider {
    override fun getImageRequestHeaders(): Map<String, String> {
        return mapOf("token" to "12345")
    }
}
```
</TabItem>

<TabItem value="java" label="Java">

```java
ChatUI.setImageHeadersProvider(() -> {
    Map<String, String> headers = new HashMap<>();
    headers.put("token", "12345");

    return headers;
});
```
</TabItem>
</Tabs>

### Changing the Default Font

You can customize the default fonts used by all of the UI components. To change the fonts, implement the `ChatFont` interface and set the new implementation on `ChatUI`:

<Tabs>
<TabItem value="kotlin" label="Kotlin">

```kotlin
ChatUI.fonts = object : ChatFonts {
    override fun setFont(textStyle: TextStyle, textView: TextView) {
        textStyle.apply(textView)
    }

    override fun setFont(textStyle: TextStyle, textView: TextView, defaultTypeface: Typeface) {
        textStyle.apply(textView)
    }

    override fun getFont(textStyle: TextStyle): Typeface? = textStyle.font
}
```
</TabItem>

<TabItem value="java" label="Java">

```java
ChatUI.setFonts(new ChatFonts() {
    @Override
    public void setFont(@NonNull TextStyle textStyle, @NonNull TextView textView) {
        textStyle.apply(textView);
    }

    @Override
    public void setFont(@NonNull TextStyle textStyle, @NonNull TextView textView, @NonNull Typeface defaultTypeface) {
        textStyle.apply(textView);
    }

    @Nullable
    @Override
    public Typeface getFont(@NonNull TextStyle textStyle) {
        return textStyle.getFont();
    }
});
```
</TabItem>
</Tabs>

### Transforming Message Text

You can easily provide a transformer that can transform and apply the message text to a given `TextView`. You need to override `ChatUI.messageTextTransformer` to an instance of `ChatMessageTextTransformer`s implementation.

<Tabs>
<TabItem value="kotlin" label="Kotlin">

```kotlin
ChatUI.messageTextTransformer = ChatMessageTextTransformer { textView: TextView, messageItem: MessageItem ->
    // Transform messages to upper case.
    textView.text = messageItem.message.text.uppercase()
}
```
</TabItem>

<TabItem value="java" label="Java">

```java
ChatUI.setMessageTextTransformer((textView, messageItem) -> {
    textView.setText(messageItem.getMessage().getText().toUpperCase(Locale.ROOT));
});
```
</TabItem>
</Tabs>

Stream UI TextView components don't have `android:autoLink` property set because it conflicts with Markdown plugins.
:::note
You can use `AutoLinkableTextTransformer` if you want to apply custom transformation but keep links clickable.
:::

### Markdown

The SDK provides a standalone Markdown module `stream-chat-android-markdown-transformer` that contains `MarkdownTextTransformer` which is an implementation of `ChatMessageTextTransformer`. It uses [Markwon](https://github.com/noties/Markwon) library internally.

<Tabs>
<TabItem value="kotlin" label="Kotlin">

```kotlin
ChatUI.messageTextTransformer = MarkdownTextTransformer(context)
```
</TabItem>

<TabItem value="java" label="Java">

```java
ChatUI.setMessageTextTransformer(new MarkdownTextTransformer(context));
```
</TabItem>
</Tabs>

If you use `MarkdownTextTransformer`, don't use `android:autoLink` attribute because it'll break the markdown [Linkify](https://noties.io/Markwon/docs/v4/linkify/) implementation.

Then the SDK will parse Markdown automatically:

![Markdown messages](../../assets/markdown_support.png)

### Navigator

The SDK performs navigation in certain cases:

- Navigating to `AttachmentGalleryActivity` to display the gallery of pictures in the chat.
- Opening the browser after clicking a link in the chat.

This is done performed by `ChatNavigator`, which you can provide a custom `ChatNavigationHandler` implementation to override its behavior:

<Tabs>
<TabItem value="kotlin" label="Kotlin">

```kotlin
val navigationHandler = ChatNavigationHandler { destination: ChatDestination ->
    // Perform some custom action here
    true
}

ChatUI.navigator = ChatNavigator(navigationHandler)
```
</TabItem>

<TabItem value="java" label="Java">

```java
ChatNavigationHandler chatNavigatorHandler = destination -> {
    // Perform some custom action here
    return true;
};

ChatUI.setNavigator(new ChatNavigator(chatNavigatorHandler));
```
</TabItem>
</Tabs>

### Customizing ChannelNameFormatter

You can customize the way channel names are formatted by overriding the default `ChannelNameFormatter`:

<Tabs>
<TabItem value="kotlin" label="Kotlin">

```kotlin
ChatUI.channelNameFormatter = ChannelNameFormatter { channel, currentUser ->
    channel.name
}
```
</TabItem>

<TabItem value="java" label="Java">

```java
ChatUI.setChannelNameFormatter((channel, currentUser) -> channel.getName());
```
</TabItem>
</Tabs>

### Customizing MessagePreviewFormatter

You can change the way the last messages are formatted in the channel list by overriding the default `MessagePreviewFormatter`:

<Tabs>
<TabItem value="kotlin" label="Kotlin">

```kotlin
ChatUI.messagePreviewFormatter = MessagePreviewFormatter { channel, message, currentUser ->
    message.text
}
```
</TabItem>

<TabItem value="java" label="Java">

```java
ChatUI.setMessagePreviewFormatter((channel, message, currentUser) -> message.getText());
```
</TabItem>
</Tabs>

### Customizing DateFormatter

Overriding the `DateFormatter` allows you to change the way dates are formatted in the application:

<Tabs>
<TabItem value="kotlin" label="Kotlin">

```kotlin
ChatUI.dateFormatter = object: DateFormatter {
    private val dateFormat: DateFormat = SimpleDateFormat("dd/MM/yyyy")
    private val timeFormat: DateFormat = SimpleDateFormat("HH:mm")

<<<<<<< HEAD
    override fun formatDate(date: Date?): String {
        date ?: return ""
        return dateFormat.format(date)
=======
    override fun formatDate(localDateTime: LocalDateTime?): String {
        localDateTime ?: return ""
        return dateFormatter.format(localDateTime)
>>>>>>> 438fe865
    }

    override fun formatTime(date: Date?): String {
        date ?: return ""
        return timeFormat.format(date)
    }
}
```
</TabItem>

<TabItem value="java" label="Java">

```java
ChatUI.setDateFormatter(new DateFormatter() {
    private DateTimeFormatter dateFormatter = DateTimeFormatter.ofPattern("yy MM dd");
    private DateTimeFormatter dateTimeFormatter = DateTimeFormatter.ofPattern("HH:mm");

    @NonNull
    @Override
    public String formatDate(@Nullable LocalDateTime localDateTime) {
        if (localDateTime == null) {
            return "";
        }
        return dateFormatter.format(localDateTime);
    }

    @NonNull
    @Override
    public String formatTime(@Nullable LocalTime localTime) {
        if (localTime == null) {
            return "";
        }
        return dateTimeFormatter.format(localTime);
    }
});
```
</TabItem>
</Tabs><|MERGE_RESOLUTION|>--- conflicted
+++ resolved
@@ -457,15 +457,9 @@
     private val dateFormat: DateFormat = SimpleDateFormat("dd/MM/yyyy")
     private val timeFormat: DateFormat = SimpleDateFormat("HH:mm")
 
-<<<<<<< HEAD
     override fun formatDate(date: Date?): String {
         date ?: return ""
         return dateFormat.format(date)
-=======
-    override fun formatDate(localDateTime: LocalDateTime?): String {
-        localDateTime ?: return ""
-        return dateFormatter.format(localDateTime)
->>>>>>> 438fe865
     }
 
     override fun formatTime(date: Date?): String {
