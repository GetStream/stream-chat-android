import Tabs from '@theme/Tabs';
import TabItem from '@theme/TabItem';

# Message List Screen

To set up a self-contained chat screen that shows a list of messages and give users the ability to send messages you can use one of the following components:

* `MessageListFragment`: A Fragment that represents a self-contained chat screen.
* `MessageListActivity`: An Activity that is just a thin wrapper around `MessageListFragment`.

The `MessageListFragment` contains these three inner components:

* [`MessageListHeaderView`](03-message-list-header.mdx): Displays a navigation icon, the name of the channel or thread and a channel avatar.
* [`MessageListView`](02-message-list.mdx): Shows a list of paginated messages, with threads, replies, reactions and deleted messages.
* [`MessageComposerView`](04-message-composer.mdx): Handles the message input, as well as attachments and message actions like editing and replying.

:::note
Fragments and Activities representing self-contained screens are easy to use. They allow you to explore the SDK's features in a breeze, however, they offer limited customization.
:::

## Usage

To use the message list screen, you just need to add `MessageListFragment` to your Activity or Fragment:

<Tabs>
<TabItem value="kotlin" label="Kotlin">

```kotlin
class MyMessageListActivity : AppCompatActivity() {

    override fun onCreate(savedInstanceState: Bundle?) {
        super.onCreate(savedInstanceState)
        setContentView(R.layout.stream_ui_fragment_container)

        if (savedInstanceState == null) {
            supportFragmentManager.beginTransaction()
                .replace(R.id.container, MessageListFragment.newInstance(cid = "channelType:channelId"))
                .commit()
        }
    }
}
```
</TabItem>

<TabItem value="java" label="Java">

```java
public final class MyMessageListActivity extends AppCompatActivity {
    @Override
    protected void onCreate(@Nullable Bundle savedInstanceState) {
        super.onCreate(savedInstanceState);
        setContentView(R.layout.stream_ui_fragment_container);

        if (savedInstanceState == null) {
            getSupportFragmentManager().beginTransaction()
                    .replace(R.id.container, MessageListFragment.newInstance("channelType:channelId"))
                    .commit();
        }
    }
}
```
</TabItem>
</Tabs>

Alternatively, you can simply start `MessageListActivity` from the SDK to achieve similar result with a single line of code:

<Tabs>
<TabItem value="kotlin" label="Kotlin">

```kotlin
context.startActivity(MessageListActivity.createIntent(context, cid = "channelType:channelId"))
```
</TabItem>

<TabItem value="java" label="Java">

```java
context.startActivity(MessageListActivity.createIntent(context, "channelType:channelId"));
```
</TabItem>
</Tabs>

This small snippet will produce a fully working solution, as shown in the image below.

![The Message List Screen Component](../../assets/message_list_screen.png)

## Handling Actions

To handle actions supported by `MessageListFragment` you have to implement corresponding click listeners in the parent Fragment or Activity:

<Tabs>
<TabItem value="kotlin" label="Kotlin">

```kotlin
class MainActivity : AppCompatActivity(), MessageListFragment.BackPressListener {

    override fun onCreate(savedInstanceState: Bundle?) {
        super.onCreate(savedInstanceState)
        // Add MessageListFragment to the layout
    }

    override fun onBackPress() {
        // Handle back press
    }
}
```
</TabItem>

<TabItem value="java" label="Java">

```java
public final class MainActivity extends AppCompatActivity implements MessageListFragment.BackPressListener {

    @Override
    protected void onCreate(@Nullable Bundle savedInstanceState) {
        super.onCreate(savedInstanceState);
        // Add MessageListFragment to the layout
    }

    @Override
    public void onBackPress() {
        // Handle back press
    }
}
```
</TabItem>
</Tabs>

Currently, there is one click listener you can use with the `MessageListFragment`:

* `BackPressListener`: Click listener for the navigation button in the header. Finishes Activity by default.

## Customization

Message list screen component offers limited customization. The `MessageListFragment` exposes a builder with the following methods:

* `setFragment`: Sets custom message list Fragment. The Fragment must be a subclass of `MessageListFragment`.
* `customTheme`: Custom theme for the screen.
* `showHeader`: Whether the header is shown or hidden.
* `messageId`: The ID of the message to highlight.

Other than that, you can use inheritance for further customization as shown in the example below:

<Tabs>
<TabItem value="kotlin" label="Kotlin">

```kotlin
class CustomMessageListFragment : MessageListFragment() {

    override fun setupMessageListHeader(messageListHeaderView: MessageListHeaderView) {
        super.setupMessageListHeader(messageListHeaderView)
        // Customize message list header view. For example, set a custom back button click listener:
        messageListHeaderView.setBackButtonClickListener {
            // Handle back press
        }
    }

    override fun setupMessageList(messageListView: MessageListView) {
        super.setupMessageList(messageListView)
        // Customize message list view
    }

    override fun setupMessageInput(messageInputView: MessageInputView) {
        super.setupMessageInput(messageInputView)
        // Customize message input view
    }
}

class CustomMessageListActivity : MessageListActivity() {

    override fun createMessageListFragment(cid: String, messageId: String?): MessageListFragment {
        return MessageListFragment.newInstance(cid) {
            setFragment(CustomMessageListFragment())
            customTheme(R.style.StreamUiTheme)
            showHeader(true)
            messageId(messageId)
        }
    }
}
```
</TabItem>

<TabItem value="java" label="Java">

```java
public final class CustomMessageListFragment extends MessageListFragment {

    @Override
    protected void setupMessageListHeader(@NonNull MessageListHeaderView messageListHeaderView) {
        super.setupMessageListHeader(messageListHeaderView);
        // Customize message list header view. For example, set a custom back button click listener:
        messageListHeaderView.setBackButtonClickListener(() -> {
            // Handle back press
        });
    }

    @Override
    protected void setupMessageList(@NonNull MessageListView messageListView) {
        super.setupMessageList(messageListView);
        // Customize message list view
    }

<<<<<<< HEAD
    override fun setupMessageComposer(messageComposerView: MessageComposerView) {
        super.setupMessageComposer(messageComposerView)
        // Customize message composer view
=======
    @Override
    protected void setupMessageInput(@NonNull MessageInputView messageInputView) {
        super.setupMessageInput(messageInputView);
        // Customize message input view
>>>>>>> 6e136574
    }
}

public final class CustomMessageListActivity extends MessageListActivity {

    @NonNull
    @Override
    protected MessageListFragment createMessageListFragment(@NonNull String cid, @Nullable String messageId) {
        return MessageListFragment.newInstance(cid, builder -> {
            builder.setFragment(new CustomMessageListFragment());
            builder.customTheme(R.style.StreamUiTheme);
            builder.showHeader(true);
            builder.messageId(messageId);
            return Unit.INSTANCE;
        });
    }
}
```
</TabItem>
</Tabs>

:::note
Fragments and Activities representing self-contained screens can be styled using the options described in the [theming](../02-general-customization/01-theming.mdx) guide.
:::<|MERGE_RESOLUTION|>--- conflicted
+++ resolved
@@ -160,9 +160,9 @@
         // Customize message list view
     }
 
-    override fun setupMessageInput(messageInputView: MessageInputView) {
-        super.setupMessageInput(messageInputView)
-        // Customize message input view
+    override fun setupMessageComposer(messageComposerView: MessageComposerView) {
+        super.setupMessageComposer(messageComposerView)
+        // Customize message composer view
     }
 }
 
@@ -200,16 +200,10 @@
         // Customize message list view
     }
 
-<<<<<<< HEAD
-    override fun setupMessageComposer(messageComposerView: MessageComposerView) {
-        super.setupMessageComposer(messageComposerView)
-        // Customize message composer view
-=======
     @Override
     protected void setupMessageInput(@NonNull MessageInputView messageInputView) {
         super.setupMessageInput(messageInputView);
         // Customize message input view
->>>>>>> 6e136574
     }
 }
 
