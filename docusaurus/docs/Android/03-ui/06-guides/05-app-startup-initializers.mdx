--- conflicted
+++ resolved
@@ -30,34 +30,22 @@
 
 2. Initialize them manually, **before any of the Stream UI Components are used in your application**.
 
-<<<<<<< HEAD
-    ```kotlin
-    AppInitializer.getInstance(appContext).run {
-        initializeComponent(ChatUIInitializer::class.java)
-    }
-    ```
-=======
 <Tabs>
 <TabItem value="kotlin" label="Kotlin">
 
 ```kotlin
-AppInitializer.getInstance(appContext).run {
-    initializeComponent(ThreeTenInitializer::class.java)
-    initializeComponent(ChatUIInitializer::class.java)
-}
+AppInitializer.getInstance(appContext).initializeComponent(ChatUIInitializer::class.java)
 ```
 </TabItem>
 
 <TabItem value="java" label="Java">
 
 ```java
-AppInitializer.getInstance(appContext).initializeComponent(ThreeTenInitializer.class);
 AppInitializer.getInstance(appContext).initializeComponent(ChatUIInitializer.class);
 ```
 </TabItem>
 </Tabs>
 
->>>>>>> 438fe865
    :::note
    You need to have a dependency on the [App Startup library](https://developer.android.com/jetpack/androidx/releases/startup) to access `AppInitializer`.
    :::