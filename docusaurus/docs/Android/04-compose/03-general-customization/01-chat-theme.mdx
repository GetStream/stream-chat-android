# ChatTheme

The `ChatTheme` component is a wrapper that **you should use as the root** of all Compose UI Components. It's used to provide the default properties that help us style the application, such as:

* **Colors**: Defines a palette of colors we support in the app. These are applied to all components and provide us with a dark/light mode by default, but can be used to override the design system completely.
* **Dimens**: Used for defining the dimensions of various components such as avatars, attachment content, reactions etc.
* **Typography**: Used for all text elements, to apply different text styles to each component. Can be used to change the typography completely.
* **Shapes**: Defines several shapes we use across our Compose UI components. Can be used to change the shape of messages, input fields, avatars and attachments.
* **RippleTheme**: Defines the appearance for ripples. Can be used to override the ripple colors used in light and dark modes.
* **AttachmentFactories**: Used to process messages and show different types of attachment UI, given the provided factories. Can be used to override the UI for file, image and link attachments, as well as to add custom attachment types.
* **AttachmentPreviewHandlers**: Used to provide previews for all supported attachment types. If you do not wish to use the default previews, you can customize this.
<<<<<<< HEAD
* **QuotedAttachmentFactories**: Used to process quoted messages and show different types of attachment UI inside the quoted messages, given the provided factories. Can be used to override the UI for file, image and link attachments, as well as to add custom quoted attachment types. If none of quoted factories can handle the attachment will default to AttachmentFactories.
=======
* **Quoted AttachmentFactories**: Used to process messages and show different types of attachment UI, when quoting a message that contains an attachment.
>>>>>>> a8805a88
* **ReactionIconFactory**: Used to create a reaction icon for the given reaction type. You can use the default factory that supports a predefined set of reactions, or provide a custom one.
* **DateFormatter**: Used to define the timestamp formatting in the app. You can use the default formatting, or customize it to your needs.
* **ChannelNameFormatter**: Used to define the channel name formatting in the app. You can use the default implementation, or customize it according to your needs.
* **MessagePreviewFormatter**: Used to define the message preview formatting in the app. You can use the default implementation, or customize the display of message previews according to your needs.
* **ImageLoaderFactory**: Used to create Coil image loader instances. You can use the default image loader factory, or provide a custom one.
<<<<<<< HEAD
* **PermissionHandlers**: Used to handle permissions inside the app without having to propagate lambdas to the call site. Default implementation of the download permission handler automatically downloads files after the permission has been granted.
* **MessageAlignmentProvider** Used to provide an alignment for a particular message. You can use the default implementation which aligns the messages of the current user to end, or customize it according to your needs.
=======
* **MessageAlignmentProvider**: Used to provide an alignment for a particular message. You can use the default implementation which aligns the messages of the current user to end, or customize it according to your needs.
* **MessageOptionsUserReactionAlignment**: Used to define how message reactions are aligned when browsing all reactions for a given message.
>>>>>>> a8805a88

:::note
In case any of these properties are not provided, because you're not using the `ChatTheme` to wrap our Compose UI Components, you'll get an exception saying that required properties are missing. 
:::

Let's see how to use the `ChatTheme` and how to customize the UI within.

## Usage

To use the `ChatTheme`, simply wrap your UI content with it, like in the following example:

```kotlin {6,13}
override fun onCreate(savedInstanceState: Bundle?) {
    super.onCreate(savedInstanceState)
    val channelId = "messaging:123"

    setContent {
        ChatTheme {
            MessagesScreen(
                channelId = channelId,
                messageLimit = 30,
                onBackPressed = { finish() },
                onHeaderActionClick = {}
            )
        }
    }
}
```

The `ChatTheme` provides default implementations for all its styling properties. That way, you can keep using our default color palette, typography, shapes, attachment factories and reaction types.

All you have to do is pass in the UI content you want to show, within its trailing lambda. This snippet above will produce the following UI. You'll also notice that if you switch to the dark theme in your system UI, the app will re-draw accordingly.

| Light theme | Dark theme |
| --- | --- |
| ![Default MessagesScreen component](../../assets/compose_default_messages_screen_component.png) | ![Default Dark Mode MessagesScreen Component](../../assets/compose_default_messages_screen_component_dark.png) |

Let's see how to customize the theme.

## Customization

To customize the `ChatTheme`, simply override any of the default properties by passing in your custom design style, like so:

```kotlin
setContent {
    ChatTheme(
        shapes = StreamShapes.defaultShapes().copy( // Customizing the shapes
            avatar = RoundedCornerShape(8.dp),
            attachment = RoundedCornerShape(16.dp),
            inputField = RectangleShape,
            myMessageBubble = RoundedCornerShape(16.dp),
            otherMessageBubble = RoundedCornerShape(16.dp),
            bottomSheet = RoundedCornerShape(topStart = 16.dp, topEnd = 16.dp)
        )
    ) {
        MessagesScreen(
            channelId = "messaging:123",
            messageLimit = 30,
            onBackPressed = { finish() },
            onHeaderActionClick = {}
        )
    }
}
```

In the snippet above, we customized the shapes to be different from the default values. We made both the message types rounded, the input field rectangular and changed the avatar to not be circular.

This snippet above will produce the following screen:

![Custom ChatTheme Component](../../assets/compose_custom_chat_theme_component.png)

You can see how the input field is rectangular, how all messages have rounded corners, regardless of their position in the list or who sent the message. Finally, the avatars are now a squircle, instead of a circle.

It's really easy to customize these properties or provide static customization that you just reuse all over your app.

Let's see what each property exposes and what the values are used for.

### StreamColors

`StreamColors` are used to represent all the colors we use and apply to our components in the SDK.

You can find the definitions of all the colors we expose in the [class documentation](https://github.com/GetStream/stream-chat-android/blob/main/stream-chat-android-compose/src/main/java/io/getstream/chat/android/compose/ui/theme/StreamColors.kt), as well as what the default provided colors are.

You can also browse which components are using the colors, to know what will be affected by any change.

### StreamDimens

`StreamDimens` defines different sizes that can be customized in the SDK.

You can find the definitions of all the dimensions we expose in the [class documentation](https://github.com/GetStream/stream-chat-android/blob/main/stream-chat-android-compose/src/main/java/io/getstream/chat/android/compose/ui/theme/StreamDimens.kt), as well as what the default dimensions are.

You can also browse which components are using the dimensions, to know what will be affected by any change.

### StreamTypography

`StreamTypography` is used to apply different font weights and sizes to our textual UI components.

You can find all the text style properties we expose in the [class documentation](https://github.com/GetStream/stream-chat-android/blob/main/stream-chat-android-compose/src/main/java/io/getstream/chat/android/compose/ui/theme/StreamTypography.kt), as well as what the default styles are.

You can also browse which components are using the styles, to know what will be affected by any change.

### StreamShapes

`StreamShapes` provides a small collection of shapes that let us style our containers.

You can find all the shapes we expose in the [class documentation](https://github.com/GetStream/stream-chat-android/blob/main/stream-chat-android-compose/src/main/java/io/getstream/chat/android/compose/ui/theme/StreamShapes.kt), as well as what the default shapes are.

These are really easy to customize, as you've seen before, and can make your app feel closer to your design system.

### RippleTheme

Defines the appearance for ripples. The default ripple theme is `StreamRippleTheme`.

You can find out more about it by reading the [class documentation](https://github.com/GetStream/stream-chat-android/blob/main/stream-chat-android-ui-common/src/main/kotlin/com/getstream/sdk/chat/utils/StreamRippleTheme.kt).

You can easily customize the ripple colors in light and dark modes by overriding `ChatTheme.rippleTheme` with your own implementation of `RippleTheme`.

### StreamAttachmentFactories

`StreamAttachmentFactories.defaultFactories()` provides default factories for uploads, links, both Giphy and regular images and files.

If you want to know more you can take a look at the [class documentation](https://github.com/GetStream/stream-chat-android/blob/main/stream-chat-android-compose/src/main/java/io/getstream/chat/android/compose/ui/attachments/StreamAttachmentFactories.kt) or read the detailed guide on [Custom Attachments](./02-attachment-factory.mdx).

### AttachmentPreviewHandler

`AttachmentPreviewHandler.defaultAttachmentHandlers()` provides default handlers for media, document and url attachments.

If you want you can take a look at the [class documentation](https://github.com/GetStream/stream-chat-android/blob/main/stream-chat-android-compose/src/main/java/io/getstream/chat/android/compose/ui/attachments/preview/handler/AttachmentPreviewHandler.kt).

You can customize file previews by creating your own list of `AttachmentPreviewHandler`s and overriding `ChatTheme.attachmentPreviewHandlers` with it.

### ReactionIconFactory

Used for defining reactions the user can add to messages. `ReactionIconFactory.defaultFactory()` provides our default basic reactions out of the box.

You can find their definitions in the [class documentation](https://github.com/GetStream/stream-chat-android/blob/main/stream-chat-android-compose/src/main/java/io/getstream/chat/android/compose/ui/util/ReactionIconFactory.kt).

Reactions are easily customizable by passing in your own `ReactionIconFactory` which contains reactions and overriding `ChatTheme.reactionIconFactory` with it.

### DateFormatter

Used for formatting various times and dates such as the timestamp you see when a message is displayed. The default date formatter in `ChatTheme` is Stream's `DefaultDateFormatter`.

You can find out more about it by reading the [class documentation](https://github.com/GetStream/stream-chat-android/blob/main/stream-chat-android-ui-common/src/main/kotlin/com/getstream/sdk/chat/utils/DateFormatter.kt).

The date formatter can be customized by overriding `ChatTheme.dateFormatter` with your own implementation of `DateFormatter`.

### ChannelNameFormatter

Used for formatting channel names. The default channel name formatter is Stream's `DefaultChannelNameFormatter`.

You can find out more about it by reading the [class documentation](https://github.com/GetStream/stream-chat-android/blob/main/stream-chat-android-compose/src/main/java/io/getstream/chat/android/compose/ui/util/ChannelNameFormatter.kt).

The channel name formatter is customizable by overriding `ChatTheme.channelNameFormatter` with your own instance of `ChannelNameFormatter`.

### MessagePreviewFormatter

Used for formatting the preview message in `ChannelItem`. The default message preview formatter is Stream's `DefaultMessagePreviewFormatter`.

You can find out more about it by reading the [class documentation](https://github.com/GetStream/stream-chat-android/blob/main/stream-chat-android-compose/src/main/java/io/getstream/chat/android/compose/ui/util/MessagePreviewFormatter.kt).

The message preview formatter can be customized by overriding `ChatTheme.messagePreviewFormatter` with your own implementation of `MessagePreviewFormatter`

### StreamCoilImageLoaderFactory

`StreamCoilImageLoaderFactory.defaultFactory()` provides the default factory that creates new Coil `ImageLoader` instances.

You can find out more about it by reading the [class documentation](https://github.com/GetStream/stream-chat-android/blob/main/stream-chat-android-compose/src/main/java/io/getstream/chat/android/compose/ui/util/StreamCoilImageLoaderFactory.kt).

You can easily customize how the images are loaded by passing your own implementation of `StreamCoilImageLoaderFactory` to `ChatTheme` or by using the default factory to provide an `ImageLoader` and calling `loader.newBuilder()` to expand or override its behavior.

### MessageAlignmentProvider

Used for aligning messages. The default message alignment provider is `DefaultMessageAlignmentProvider` which will align your own messages to end while aligning the messages of others to start.

You can find out more about it by reading the [class documentation](https://github.com/GetStream/stream-chat-android/blob/main/stream-chat-android-compose/src/main/java/io/getstream/chat/android/compose/ui/util/MessageAlignmentProvider.kt).

As with all of the other `ChatTheme` properties, you can easily customize how the messages are aligned by overriding `ChatTheme.messageAlignmentProvider` with your own implementation of `MessageAlignmentProvider`.<|MERGE_RESOLUTION|>--- conflicted
+++ resolved
@@ -9,23 +9,14 @@
 * **RippleTheme**: Defines the appearance for ripples. Can be used to override the ripple colors used in light and dark modes.
 * **AttachmentFactories**: Used to process messages and show different types of attachment UI, given the provided factories. Can be used to override the UI for file, image and link attachments, as well as to add custom attachment types.
 * **AttachmentPreviewHandlers**: Used to provide previews for all supported attachment types. If you do not wish to use the default previews, you can customize this.
-<<<<<<< HEAD
 * **QuotedAttachmentFactories**: Used to process quoted messages and show different types of attachment UI inside the quoted messages, given the provided factories. Can be used to override the UI for file, image and link attachments, as well as to add custom quoted attachment types. If none of quoted factories can handle the attachment will default to AttachmentFactories.
-=======
-* **Quoted AttachmentFactories**: Used to process messages and show different types of attachment UI, when quoting a message that contains an attachment.
->>>>>>> a8805a88
 * **ReactionIconFactory**: Used to create a reaction icon for the given reaction type. You can use the default factory that supports a predefined set of reactions, or provide a custom one.
 * **DateFormatter**: Used to define the timestamp formatting in the app. You can use the default formatting, or customize it to your needs.
 * **ChannelNameFormatter**: Used to define the channel name formatting in the app. You can use the default implementation, or customize it according to your needs.
 * **MessagePreviewFormatter**: Used to define the message preview formatting in the app. You can use the default implementation, or customize the display of message previews according to your needs.
 * **ImageLoaderFactory**: Used to create Coil image loader instances. You can use the default image loader factory, or provide a custom one.
-<<<<<<< HEAD
 * **PermissionHandlers**: Used to handle permissions inside the app without having to propagate lambdas to the call site. Default implementation of the download permission handler automatically downloads files after the permission has been granted.
 * **MessageAlignmentProvider** Used to provide an alignment for a particular message. You can use the default implementation which aligns the messages of the current user to end, or customize it according to your needs.
-=======
-* **MessageAlignmentProvider**: Used to provide an alignment for a particular message. You can use the default implementation which aligns the messages of the current user to end, or customize it according to your needs.
-* **MessageOptionsUserReactionAlignment**: Used to define how message reactions are aligned when browsing all reactions for a given message.
->>>>>>> a8805a88
 
 :::note
 In case any of these properties are not provided, because you're not using the `ChatTheme` to wrap our Compose UI Components, you'll get an exception saying that required properties are missing. 
