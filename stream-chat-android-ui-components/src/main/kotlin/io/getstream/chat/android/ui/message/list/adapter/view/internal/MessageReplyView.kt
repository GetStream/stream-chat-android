/*
 * Copyright (c) 2014-2022 Stream.io Inc. All rights reserved.
 *
 * Licensed under the Stream License;
 * you may not use this file except in compliance with the License.
 * You may obtain a copy of the License at
 *
 *    https://github.com/GetStream/stream-chat-android/blob/main/LICENSE
 *
 * Unless required by applicable law or agreed to in writing, software
 * distributed under the License is distributed on an "AS IS" BASIS,
 * WITHOUT WARRANTIES OR CONDITIONS OF ANY KIND, either express or implied.
 * See the License for the specific language governing permissions and
 * limitations under the License.
 */

package io.getstream.chat.android.ui.message.list.adapter.view.internal

import android.content.Context
import android.graphics.Paint
import android.util.AttributeSet
import android.widget.FrameLayout
import androidx.constraintlayout.widget.ConstraintLayout
import androidx.constraintlayout.widget.ConstraintSet
import androidx.core.view.isVisible
import androidx.core.view.updateLayoutParams
import com.getstream.sdk.chat.model.ModelType
import com.getstream.sdk.chat.utils.extensions.isMine
import com.getstream.sdk.chat.utils.extensions.updateConstraints
import com.google.android.material.shape.MaterialShapeDrawable
import io.getstream.chat.android.client.ChatClient
import io.getstream.chat.android.client.models.Message
import io.getstream.chat.android.ui.ChatUI
import io.getstream.chat.android.ui.R
import io.getstream.chat.android.ui.common.extensions.internal.createStreamThemeWrapper
import io.getstream.chat.android.ui.common.extensions.internal.dpToPx
import io.getstream.chat.android.ui.common.extensions.internal.dpToPxPrecise
import io.getstream.chat.android.ui.common.extensions.internal.getColorCompat
import io.getstream.chat.android.ui.common.extensions.internal.streamThemeInflater
import io.getstream.chat.android.ui.common.extensions.internal.use
import io.getstream.chat.android.ui.databinding.StreamUiMessageReplyViewBinding
import io.getstream.chat.android.ui.message.list.MessageReplyStyle
import io.getstream.chat.android.ui.message.list.background.ShapeAppearanceModelFactory
import io.getstream.chat.android.ui.utils.ellipsizeText

internal class MessageReplyView : FrameLayout {
    private val binding: StreamUiMessageReplyViewBinding =
        StreamUiMessageReplyViewBinding.inflate(streamThemeInflater, this, true)
    private var ellipsize = false

    constructor(context: Context) : super(context.createStreamThemeWrapper()) {
        init(context, null)
    }

    constructor(context: Context, attrs: AttributeSet?) : super(context.createStreamThemeWrapper(), attrs) {
        init(context, attrs)
    }

    constructor(context: Context, attrs: AttributeSet?, defStyleAttr: Int) : super(
        context.createStreamThemeWrapper(),
        attrs,
        defStyleAttr
    ) {
        init(context, attrs)
    }

    private fun init(context: Context, attrs: AttributeSet?) {
        context.obtainStyledAttributes(attrs, R.styleable.MessageReplyView).use {
            ellipsize = it.getBoolean(R.styleable.MessageReplyView_streamUiEllipsize, true)
        }
    }

    /**
     * @param message [Message] that was replied to.
     * @param isMine If the message containing the reply was current users or not.
     * @param style The style to be applied to the view.
     */
    fun setMessage(message: Message, isMine: Boolean, style: MessageReplyStyle?) {
        setUserAvatar(message)
        setAvatarPosition(message.isMine(ChatClient.instance().getCurrentUser()))
        setReplyBackground(message, isMine, style)
        setAttachmentImage(message)
        setReplyText(message, isMine, style)
    }

    private fun setUserAvatar(message: Message) {
        binding.replyAvatarView.setUserData(message.user)
        binding.replyAvatarView.isVisible = true
    }

    private fun setAvatarPosition(isMine: Boolean) {
        with(binding) {
            root.updateConstraints {
                clear(replyAvatarView.id, ConstraintSet.START)
                clear(replyAvatarView.id, ConstraintSet.END)
                clear(replyContainer.id, ConstraintSet.START)
                clear(replyContainer.id, ConstraintSet.END)
            }
            replyAvatarView.updateLayoutParams<ConstraintLayout.LayoutParams> {
                if (isMine) {
                    endToEnd = ConstraintLayout.LayoutParams.PARENT_ID
                    startToEnd = replyContainer.id
                } else {
                    startToStart = ConstraintLayout.LayoutParams.PARENT_ID
                    endToStart = replyContainer.id
                }
                marginStart = CONTENT_MARGIN
                marginEnd = CONTENT_MARGIN
            }
            replyContainer.updateLayoutParams<ConstraintLayout.LayoutParams> {
                if (isMine) {
                    startToStart = ConstraintLayout.LayoutParams.PARENT_ID
                    endToStart = replyAvatarView.id
                } else {
                    startToEnd = replyAvatarView.id
                    endToEnd = ConstraintLayout.LayoutParams.PARENT_ID
                }
                marginStart = CONTENT_MARGIN
                marginEnd = CONTENT_MARGIN
            }
        }
    }

    /**
     * Sets the background for message reply.
     *
     * @param quotedMessage [Message] The message contained in the reply bubble.
     * @param isMine Whether the message containing the reply is from the current user or not.
     * @param style [MessageReplyStyle] contains the styles of the background.
     */
    private fun setReplyBackground(quotedMessage: Message, isMine: Boolean, style: MessageReplyStyle?) {
        val shapeAppearanceModel = ShapeAppearanceModelFactory.create(
            context,
            REPLY_CORNER_RADIUS,
            0f,
<<<<<<< HEAD
            quotedMessage.isMine(),
=======
            message.isMine(ChatClient.instance().getCurrentUser()),
>>>>>>> 431e3283
            true
        )

        binding.replyContainer.background = MaterialShapeDrawable(shapeAppearanceModel).apply {
            when {
                isLink(quotedMessage) -> {
                    paintStyle = Paint.Style.FILL
                    val color = if (isMine) {
                        style?.linkBackgroundColorMine ?: context.getColorCompat(R.color.stream_ui_blue_alice)
                    } else {
                        style?.linkBackgroundColorTheirs ?: context.getColorCompat(R.color.stream_ui_blue_alice)
                    }
                    setTint(color)
                }
<<<<<<< HEAD
                quotedMessage.isMine() -> {
=======
                message.isMine(ChatClient.instance().getCurrentUser()) -> {
>>>>>>> 431e3283
                    paintStyle = Paint.Style.FILL_AND_STROKE
                    val color = if (isMine) {
                        style?.messageBackgroundColorTheirs ?: context.getColorCompat(R.color.stream_ui_white)
                    } else {
                        style?.messageBackgroundColorMine ?: context.getColorCompat(R.color.stream_ui_grey_whisper)
                    }
                    setTint(color)
                    style?.messageStrokeColorMine?.let(::setStrokeTint)
                    strokeWidth = style?.messageStrokeWidthMine ?: DEFAULT_STROKE_WIDTH
                }
                else -> {
                    paintStyle = Paint.Style.FILL_AND_STROKE
                    setStrokeTint(
                        style?.messageStrokeColorTheirs ?: context.getColorCompat(R.color.stream_ui_grey_whisper)
                    )
                    strokeWidth = style?.messageStrokeWidthTheirs ?: DEFAULT_STROKE_WIDTH
                    val tintColor =
                        style?.messageBackgroundColorTheirs ?: context.getColorCompat(R.color.stream_ui_white)
                    setTint(tintColor)
                }
            }
        }
    }

    private fun isLink(message: Message) = message.attachments.run {
        size == 1 && last().type == ModelType.attach_link
    }

    private fun setAttachmentImage(message: Message) {
        if (ChatUI.quotedAttachmentFactoryManager.canHandle(message)) {
            binding.attachmentContainer.isVisible = true
            ChatUI.quotedAttachmentFactoryManager.createAndAddQuotedView(message, binding.attachmentContainer)
        } else {
            binding.attachmentContainer.isVisible = false
        }
    }

    private fun setReplyText(message: Message, isMine: Boolean, style: MessageReplyStyle?) {
        val attachment = message.attachments.lastOrNull()
        binding.replyText.text = if (attachment == null || message.text.isNotBlank()) {
            if (ellipsize) {
                ellipsize(message.text)
            } else {
                message.text
            }
        } else {
            val type = attachment.type
            if (type == ModelType.attach_link) {
                attachment.titleLink ?: attachment.ogUrl
            } else {
                attachment.title ?: attachment.name
            }
        }

        when {
            isLink(message) -> {
                configureLinkTextStyle(isMine, style)
            }
            isMine -> {
                style?.textStyleMine?.apply(binding.replyText)
            }
            else -> {
                style?.textStyleTheirs?.apply(binding.replyText)
            }
        }
    }

    private fun configureLinkTextStyle(
        isMine: Boolean,
        style: MessageReplyStyle?,
    ) {
        if (isMine) {
            style?.linkStyleMine?.apply(binding.replyText)
        } else {
            style?.linkStyleTheirs?.apply(binding.replyText)
        }
    }

    private fun ellipsize(text: String): String {
        return ellipsizeText(text, MAX_ELLIPSIZE_CHAR_COUNT)
    }

    private companion object {
        private val DEFAULT_STROKE_WIDTH = 1.dpToPxPrecise()
        private val REPLY_CORNER_RADIUS = 12.dpToPxPrecise()
        private val CONTENT_MARGIN = 4.dpToPx()
        private const val MAX_ELLIPSIZE_CHAR_COUNT = 170
    }
}<|MERGE_RESOLUTION|>--- conflicted
+++ resolved
@@ -133,11 +133,7 @@
             context,
             REPLY_CORNER_RADIUS,
             0f,
-<<<<<<< HEAD
-            quotedMessage.isMine(),
-=======
             message.isMine(ChatClient.instance().getCurrentUser()),
->>>>>>> 431e3283
             true
         )
 
@@ -152,11 +148,7 @@
                     }
                     setTint(color)
                 }
-<<<<<<< HEAD
-                quotedMessage.isMine() -> {
-=======
                 message.isMine(ChatClient.instance().getCurrentUser()) -> {
->>>>>>> 431e3283
                     paintStyle = Paint.Style.FILL_AND_STROKE
                     val color = if (isMine) {
                         style?.messageBackgroundColorTheirs ?: context.getColorCompat(R.color.stream_ui_white)
