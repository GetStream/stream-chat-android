--- conflicted
+++ resolved
@@ -142,13 +142,13 @@
         binding.messageEditText.isVerticalFadingEdgeEnabled = enabled
     }
 
-<<<<<<< HEAD
     fun setAttachmentMaxFileMb(size: Int) {
         attachmentMaxFileSize = size * SIZE_ONE_MEGA
 
         selectedFileAttachmentAdapter.attachmentMaxFileSize = attachmentMaxFileSize
         selectedMediaAttachmentAdapter.attachmentMaxFileSize = attachmentMaxFileSize
-=======
+    }
+
     fun setTextInputTypefaceStyle(typeface: Int) {
         val originalTypeface = binding.messageEditText.typeface
 
@@ -157,7 +157,6 @@
 
     fun setTextInputTypeface(typeface: Typeface) {
         binding.messageEditText.typeface = typeface
->>>>>>> 0299585f
     }
 
     fun autoCompleteCommand(command: Command) {
