--- conflicted
+++ resolved
@@ -19,7 +19,6 @@
 import io.getstream.chat.android.ui.common.extensions.isDeleted
 import io.getstream.chat.android.ui.common.extensions.isEphemeral
 import io.getstream.chat.android.ui.common.extensions.isGiphyNotEphemeral
-import io.getstream.chat.android.ui.message.list.DeletedMessageListItemPredicate
 import io.getstream.chat.android.ui.message.list.DeletedMessageListItemPredicate.VisibleToAuthorOnly
 import io.getstream.chat.android.ui.message.list.MessageListItemStyle
 import io.getstream.chat.android.ui.message.list.MessageListView
@@ -150,15 +149,6 @@
                 textView.isVisible = true
                 style.textStyleUserName.apply(textView)
             }
-<<<<<<< HEAD
-            data.isNotBottomPosition() -> textView.isVisible = false
-            !data.message.isEphemeral() && !data.message.isDeleted() -> textView.isVisible = false
-            else -> textView.apply {
-                isVisible = true
-                text = context.getString(R.string.stream_ui_message_list_ephemeral_message)
-                setStartDrawable(style.iconOnlyVisibleToYou)
-                compoundDrawablePadding = resources.getDimensionPixelSize(R.dimen.stream_ui_spacing_small)
-=======
 
             data.isBottomPosition()
                 && data.message.isDeleted()
@@ -169,10 +159,9 @@
             data.isBottomPosition() && data.message.isEphemeral() -> {
                 showOnlyVisibleToYou(textView, style)
             }
-            
+
             else -> {
                 textView.isVisible = false
->>>>>>> 1f2ca01a
             }
         }
     }
@@ -187,7 +176,7 @@
         textView.apply {
             isVisible = true
             text = context.getString(R.string.stream_ui_message_list_ephemeral_message)
-            setLeftDrawable(style.iconOnlyVisibleToYou)
+            setStartDrawable(style.iconOnlyVisibleToYou)
             compoundDrawablePadding = resources.getDimensionPixelSize(R.dimen.stream_ui_spacing_small)
         }
     }
