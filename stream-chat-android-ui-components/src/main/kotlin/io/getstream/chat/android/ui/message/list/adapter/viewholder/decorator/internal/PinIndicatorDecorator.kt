--- conflicted
+++ resolved
@@ -30,15 +30,12 @@
         setupPinIndicator(root, pinIndicatorTextView, data)
     }
 
-<<<<<<< HEAD
-=======
     /**
      * Decorates the pin indicator of the Giphy attachment.
      *
      * @param viewHolder The holder to decorate.
      * @param data The item that holds all the information.
      */
->>>>>>> ebaf9829
     override fun decorateGiphyAttachmentMessage(
         viewHolder: GiphyAttachmentViewHolder,
         data: MessageListItem.MessageItem,
@@ -46,7 +43,6 @@
         setupPinIndicator(root, pinIndicatorTextView, data)
     }
 
-<<<<<<< HEAD
     override fun decorateImageAttachmentMessage(
         viewHolder: ImageAttachmentViewHolder,
         data: MessageListItem.MessageItem,
@@ -54,8 +50,6 @@
         setupPinIndicator(root, pinIndicatorTextView, data)
     }
 
-=======
->>>>>>> ebaf9829
     override fun decoratePlainTextMessage(
         viewHolder: MessagePlainTextViewHolder,
         data: MessageListItem.MessageItem,
