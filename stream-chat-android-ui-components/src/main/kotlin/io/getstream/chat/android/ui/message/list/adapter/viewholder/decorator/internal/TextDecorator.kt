package io.getstream.chat.android.ui.message.list.adapter.viewholder.decorator.internal

import android.widget.TextView
import com.getstream.sdk.chat.adapter.MessageListItem
import io.getstream.chat.android.ui.message.list.MessageListItemStyle
import io.getstream.chat.android.ui.message.list.adapter.viewholder.internal.GiphyAttachmentViewHolder
import io.getstream.chat.android.ui.message.list.adapter.viewholder.internal.GiphyViewHolder
import io.getstream.chat.android.ui.message.list.adapter.viewholder.internal.ImageAttachmentViewHolder
import io.getstream.chat.android.ui.message.list.adapter.viewholder.internal.MessagePlainTextViewHolder
import io.getstream.chat.android.ui.message.list.adapter.viewholder.internal.TextAndAttachmentsViewHolder

internal class TextDecorator(private val style: MessageListItemStyle) : BaseDecorator() {
    override fun decorateTextAndAttachmentsMessage(
        viewHolder: TextAndAttachmentsViewHolder,
        data: MessageListItem.MessageItem,
    ) = setupTextView(viewHolder.binding.messageText, data)

<<<<<<< HEAD
=======
    /**
     * Decorates the text of the Giphy attachment.
     *
     * @param viewHolder The holder to decorate.
     * @param data The item that holds all the information.
     */
>>>>>>> ebaf9829
    override fun decorateGiphyAttachmentMessage(
        viewHolder: GiphyAttachmentViewHolder,
        data: MessageListItem.MessageItem,
    ) = setupTextView(viewHolder.binding.messageText, data)

<<<<<<< HEAD
    override fun decorateImageAttachmentMessage(
        viewHolder: ImageAttachmentViewHolder,
        data: MessageListItem.MessageItem,
    ) = setupTextView(viewHolder.binding.messageText, data)

=======
>>>>>>> ebaf9829
    override fun decoratePlainTextMessage(
        viewHolder: MessagePlainTextViewHolder,
        data: MessageListItem.MessageItem,
    ) = setupTextView(viewHolder.binding.messageText, data)

    override fun decorateGiphyMessage(
        viewHolder: GiphyViewHolder,
        data: MessageListItem.MessageItem,
    ) = Unit

    private fun setupTextView(textView: TextView, data: MessageListItem.MessageItem) {
        if (data.isMine) {
            style.textStyleMine.apply(textView)
        } else {
            style.textStyleTheirs.apply(textView)
        }

        style.getStyleLinkTextColor(data.isMine)?.let { linkTextColor ->
            textView.setLinkTextColor(linkTextColor)
        }
    }
}<|MERGE_RESOLUTION|>--- conflicted
+++ resolved
@@ -15,28 +15,22 @@
         data: MessageListItem.MessageItem,
     ) = setupTextView(viewHolder.binding.messageText, data)
 
-<<<<<<< HEAD
-=======
     /**
      * Decorates the text of the Giphy attachment.
      *
      * @param viewHolder The holder to decorate.
      * @param data The item that holds all the information.
      */
->>>>>>> ebaf9829
     override fun decorateGiphyAttachmentMessage(
         viewHolder: GiphyAttachmentViewHolder,
         data: MessageListItem.MessageItem,
     ) = setupTextView(viewHolder.binding.messageText, data)
 
-<<<<<<< HEAD
     override fun decorateImageAttachmentMessage(
         viewHolder: ImageAttachmentViewHolder,
         data: MessageListItem.MessageItem,
     ) = setupTextView(viewHolder.binding.messageText, data)
 
-=======
->>>>>>> ebaf9829
     override fun decoratePlainTextMessage(
         viewHolder: MessagePlainTextViewHolder,
         data: MessageListItem.MessageItem,
