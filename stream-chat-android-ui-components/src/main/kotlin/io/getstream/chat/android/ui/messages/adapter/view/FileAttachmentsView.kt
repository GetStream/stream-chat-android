--- conflicted
+++ resolved
@@ -116,13 +116,8 @@
         this.attachment = item
 
         binding.apply {
-<<<<<<< HEAD
             fileTypeIcon.loadAttachmentThumb(attachment)
-            fileTitle.text = attachment.title ?: attachment.name
-=======
-            fileTypeIcon.setImageResource(UiUtils.getIcon(attachment.mimeType))
             fileTitle.text = attachment.getDisplayableName()
->>>>>>> 208f268b
             fileSize.text = MediaStringUtil.convertFileSizeByteCount(attachment.fileSize.toLong())
         }
     }
