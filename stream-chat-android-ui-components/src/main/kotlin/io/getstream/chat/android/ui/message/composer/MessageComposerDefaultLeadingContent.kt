package io.getstream.chat.android.ui.message.composer

import android.content.Context
import android.util.AttributeSet
import android.widget.FrameLayout
import io.getstream.chat.android.common.state.MessageInputState
import io.getstream.chat.android.ui.common.extensions.internal.streamThemeInflater
import io.getstream.chat.android.ui.databinding.StreamUiMessageComposerDefaultLeadingContentBinding

/**
 * Default leading content of [MessageComposerView].
 */
<<<<<<< HEAD
internal class MessageComposerDefaultLeadingContent : FrameLayout, MessageComposerChild {
=======
public class MessageComposerDefaultLeadingContent : FrameLayout, MessageComposerChild {
>>>>>>> 68113972
    /**
     * Handle to layout binding.
     */
    private lateinit var binding: StreamUiMessageComposerDefaultLeadingContentBinding

    /**
     * Callback invoked when attachments button is clicked.
     */
    public var onAttachmentsButtonClicked: () -> Unit = {}

<<<<<<< HEAD
    constructor(context: Context) : this(context, null)
=======
    /**
     * Callback invoked when commands button is clicked.
     */
    public var onCommandsButtonClicked: () -> Unit = {}

    public constructor(context: Context) : this(context, null)
>>>>>>> 68113972

    public constructor(context: Context, attrs: AttributeSet?) : this(context, attrs, 0)

    public constructor(context: Context, attrs: AttributeSet?, defStyleAttr: Int) : super(context,
        attrs,
        defStyleAttr) {
        init()
    }

    /**
     * Initial UI rendering and setting up callbacks.
     */
    private fun init() {
        binding = StreamUiMessageComposerDefaultLeadingContentBinding.inflate(streamThemeInflater, this)
        binding.attachmentsButton.setOnClickListener { onAttachmentsButtonClicked() }
<<<<<<< HEAD
=======
        binding.commandsButton.setOnClickListener { onCommandsButtonClicked() }
>>>>>>> 68113972
    }

    /**
     * Re-rendering the UI according to the new state.
     */
    override fun renderState(state: MessageInputState) {
    }
}<|MERGE_RESOLUTION|>--- conflicted
+++ resolved
@@ -10,11 +10,7 @@
 /**
  * Default leading content of [MessageComposerView].
  */
-<<<<<<< HEAD
-internal class MessageComposerDefaultLeadingContent : FrameLayout, MessageComposerChild {
-=======
 public class MessageComposerDefaultLeadingContent : FrameLayout, MessageComposerChild {
->>>>>>> 68113972
     /**
      * Handle to layout binding.
      */
@@ -25,16 +21,12 @@
      */
     public var onAttachmentsButtonClicked: () -> Unit = {}
 
-<<<<<<< HEAD
-    constructor(context: Context) : this(context, null)
-=======
     /**
      * Callback invoked when commands button is clicked.
      */
     public var onCommandsButtonClicked: () -> Unit = {}
 
     public constructor(context: Context) : this(context, null)
->>>>>>> 68113972
 
     public constructor(context: Context, attrs: AttributeSet?) : this(context, attrs, 0)
 
@@ -50,10 +42,7 @@
     private fun init() {
         binding = StreamUiMessageComposerDefaultLeadingContentBinding.inflate(streamThemeInflater, this)
         binding.attachmentsButton.setOnClickListener { onAttachmentsButtonClicked() }
-<<<<<<< HEAD
-=======
         binding.commandsButton.setOnClickListener { onCommandsButtonClicked() }
->>>>>>> 68113972
     }
 
     /**
