--- conflicted
+++ resolved
@@ -20,9 +20,6 @@
     public const val THREAD_PLACEHOLDER: Int = OFFSET + 11
     public const val GIPHY_ATTACHMENT: Int = OFFSET + 12
     public const val IMAGE_ATTACHMENT: Int = OFFSET + 13
-<<<<<<< HEAD
     public const val FILE_ATTACHMENTS: Int = OFFSET + 14
-=======
     public const val LINK_ATTACHMENTS: Int = OFFSET + 15
->>>>>>> 4d9ae2d9
 }