--- conflicted
+++ resolved
@@ -49,6 +49,7 @@
     }
 
     private val style by lazy { messageListViewStyle!! }
+
     private val viewHolderFactory by lazy { messageViewHolderFactory!! }
 
     private val configuration by lazy {
@@ -170,22 +171,7 @@
     }
 
     private fun setupMessageView() {
-<<<<<<< HEAD
         viewHolder = viewHolderFactory
-=======
-        viewHolder = MessageListItemViewHolderFactory()
-            .apply {
-                decoratorProvider =
-                    MessageOptionsDecoratorProvider(
-                        style.itemStyle,
-                        style.replyMessageStyle,
-                        messageBackgroundFactory
-                    )
-                setListenerContainer(MessageListListenerContainerImpl())
-                setAttachmentViewFactory(AttachmentViewFactory())
-                setMessageListItemStyle(style.itemStyle)
-            }
->>>>>>> 7391caad
             .createViewHolder(
                 binding.messageContainer,
                 MessageListItemViewTypeMapper.getViewTypeValue(messageItem)
@@ -403,30 +389,20 @@
             message: Message,
             configuration: MessageOptionsView.Configuration,
             style: MessageListViewStyle,
-<<<<<<< HEAD
-            messageViewHolderFactory: MessageListItemViewHolderFactory
-        ): MessageOptionsDialogFragment {
-            return newInstance(OptionsMode.REACTION_OPTIONS, message, configuration, style, messageViewHolderFactory)
-=======
+            messageViewHolderFactory: MessageListItemViewHolderFactory,
             messageBackgroundFactory: MessageBackgroundFactory,
         ): MessageOptionsDialogFragment {
-            return newInstance(OptionsMode.REACTION_OPTIONS, message, configuration, style, messageBackgroundFactory)
->>>>>>> 7391caad
+            return newInstance(OptionsMode.REACTION_OPTIONS, message, configuration, style, messageViewHolderFactory, messageBackgroundFactory)
         }
 
         fun newMessageOptionsInstance(
             message: Message,
             configuration: MessageOptionsView.Configuration,
             style: MessageListViewStyle,
-<<<<<<< HEAD
-            messageViewHolderFactory: MessageListItemViewHolderFactory
-        ): MessageOptionsDialogFragment {
-            return newInstance(OptionsMode.MESSAGE_OPTIONS, message, configuration, style, messageViewHolderFactory)
-=======
+            messageViewHolderFactory: MessageListItemViewHolderFactory,
             messageBackgroundFactory: MessageBackgroundFactory,
         ): MessageOptionsDialogFragment {
-            return newInstance(OptionsMode.MESSAGE_OPTIONS, message, configuration, style, messageBackgroundFactory)
->>>>>>> 7391caad
+            return newInstance(OptionsMode.MESSAGE_OPTIONS, message, configuration, style, messageViewHolderFactory, messageBackgroundFactory)
         }
 
         private fun newInstance(
@@ -434,11 +410,8 @@
             message: Message,
             configuration: MessageOptionsView.Configuration,
             style: MessageListViewStyle,
-<<<<<<< HEAD
-            messageViewHolderFactory: MessageListItemViewHolderFactory
-=======
+            messageViewHolderFactory: MessageListItemViewHolderFactory,
             messageBackgroundFactory: MessageBackgroundFactory,
->>>>>>> 7391caad
         ): MessageOptionsDialogFragment {
             messageListViewStyle = style
             this.messageViewHolderFactory =
@@ -448,7 +421,7 @@
                     * a normal message inside MessageListView
                     */
                     setListenerContainer(MessageListListenerContainerImpl())
-                    decoratorProvider = MessageOptionsDecoratorProvider(style.itemStyle, style.replyMessageStyle)
+                    decoratorProvider = MessageOptionsDecoratorProvider(style.itemStyle, style.replyMessageStyle, messageBackgroundFactory)
                 }
             return MessageOptionsDialogFragment().apply {
                 arguments = bundleOf(
