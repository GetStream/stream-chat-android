package io.getstream.chat.android.ui.message.list.adapter.viewholder.decorator.internal

import android.graphics.Rect
import android.view.View
import androidx.constraintlayout.widget.ConstraintLayout
import androidx.constraintlayout.widget.ConstraintSet
import androidx.core.view.doOnPreDraw
import androidx.core.view.isVisible
import androidx.core.view.updateLayoutParams
import com.getstream.sdk.chat.adapter.MessageListItem
import com.getstream.sdk.chat.utils.extensions.updateConstraints
import io.getstream.chat.android.ui.common.extensions.hasReactions
import io.getstream.chat.android.ui.common.extensions.hasSingleReaction
import io.getstream.chat.android.ui.common.extensions.internal.dpToPx
import io.getstream.chat.android.ui.message.list.MessageListItemStyle
import io.getstream.chat.android.ui.message.list.adapter.viewholder.internal.FileAttachmentsViewHolder
import io.getstream.chat.android.ui.message.list.adapter.viewholder.internal.GiphyAttachmentViewHolder
import io.getstream.chat.android.ui.message.list.adapter.viewholder.internal.GiphyViewHolder
import io.getstream.chat.android.ui.message.list.adapter.viewholder.internal.ImageAttachmentViewHolder
import io.getstream.chat.android.ui.message.list.adapter.viewholder.internal.MessageDeletedViewHolder
import io.getstream.chat.android.ui.message.list.adapter.viewholder.internal.MessagePlainTextViewHolder
import io.getstream.chat.android.ui.message.list.adapter.viewholder.internal.TextAndAttachmentsViewHolder
import io.getstream.chat.android.ui.message.list.reactions.view.internal.ViewReactionsView

internal class ReactionsDecorator(private val style: MessageListItemStyle) : BaseDecorator() {

    override fun decorateTextAndAttachmentsMessage(
        viewHolder: TextAndAttachmentsViewHolder,
        data: MessageListItem.MessageItem,
    ) = with(viewHolder.binding) {
        setupReactionsView(root, messageContainer, reactionsSpace, reactionsView, data)
    }

    /**
     * Decorates the reactions section of the Giphy attachment.
     *
     * @param viewHolder The holder to decorate.
     * @param data The item that holds all the information.
     */
    override fun decorateGiphyAttachmentMessage(
        viewHolder: GiphyAttachmentViewHolder,
        data: MessageListItem.MessageItem,
    ) = with(viewHolder.binding) {
        setupReactionsView(root, messageContainer, reactionsSpace, reactionsView, data)
    }

    /**
<<<<<<< HEAD
     * Decorates the reactions section of the message containing file attachments.
=======
     * Decorates the reactions section of the image attachment message.
>>>>>>> f17eb43f
     *
     * @param viewHolder The holder to decorate.
     * @param data The item that holds all the information.
     */
<<<<<<< HEAD
    override fun decorateFileAttachmentsMessage(
        viewHolder: FileAttachmentsViewHolder,
=======
    override fun decorateImageAttachmentMessage(
        viewHolder: ImageAttachmentViewHolder,
>>>>>>> f17eb43f
        data: MessageListItem.MessageItem,
    ) = with(viewHolder.binding) {
        setupReactionsView(root, messageContainer, reactionsSpace, reactionsView, data)
    }

    override fun decoratePlainTextMessage(
        viewHolder: MessagePlainTextViewHolder,
        data: MessageListItem.MessageItem,
    ) {
        with(viewHolder.binding) {
            setupReactionsView(root, messageContainer, reactionsSpace, reactionsView, data)
        }
    }

    override fun decorateDeletedMessage(
        viewHolder: MessageDeletedViewHolder,
        data: MessageListItem.MessageItem,
    ) = Unit

    override fun decorateGiphyMessage(
        viewHolder: GiphyViewHolder,
        data: MessageListItem.MessageItem,
    ) = Unit

    private fun setupReactionsView(
        rootConstraintLayout: ConstraintLayout,
        contentView: View,
        reactionsSpace: View,
        reactionsView: ViewReactionsView,
        data: MessageListItem.MessageItem,
    ) {
        if (data.message.hasReactions()) {
            reactionsView.isVisible = true
            reactionsSpace.isVisible = true

            reactionsView.applyStyle(style.reactionsViewStyle)

            reactionsView.setMessage(data.message, data.isMine) {
                rootConstraintLayout.updateConstraints {
                    clear(reactionsView.id, ConstraintSet.START)
                    clear(reactionsView.id, ConstraintSet.END)
                    clear(reactionsSpace.id, ConstraintSet.START)
                    clear(reactionsSpace.id, ConstraintSet.END)
                }

                reactionsSpace.updateLayoutParams<ConstraintLayout.LayoutParams> {
                    if (data.isTheirs) {
                        endToEnd = contentView.id
                        marginEnd = 0
                    } else {
                        startToStart = contentView.id
                        marginStart = 0
                    }
                }

                reactionsView.updateLayoutParams<ConstraintLayout.LayoutParams> {
                    if (data.isTheirs) {
                        startToEnd = reactionsSpace.id
                    } else {
                        endToStart = reactionsSpace.id
                    }
                }

                reactionsSpace.doOnPreDraw {
                    val dynamicOffset = calculateDynamicOffset(
                        rootConstraintLayout,
                        reactionsSpace,
                        reactionsView,
                        data
                    )

                    updateOffset(contentView, reactionsSpace, data, dynamicOffset)
                }
            }
        } else {
            reactionsView.isVisible = false
            reactionsSpace.isVisible = false
        }
    }

    private fun calculateDynamicOffset(
        rootConstraintLayout: ConstraintLayout,
        reactionsSpace: View,
        reactionsView: ViewReactionsView,
        data: MessageListItem.MessageItem,
    ): Int {
        val offsetViewBounds = Rect()
        reactionsSpace.getDrawingRect(offsetViewBounds)
        rootConstraintLayout.offsetDescendantRectToMyCoords(reactionsSpace, offsetViewBounds)
        val relativeXToParent = offsetViewBounds.left
        val rootWidth =
            rootConstraintLayout.measuredWidth - (rootConstraintLayout.paddingStart + rootConstraintLayout.paddingEnd)

        val offsetFromParent =
            if (data.isTheirs) relativeXToParent else rootConstraintLayout.measuredWidth - relativeXToParent

        val expectedReactionsAndOffsetWidth = offsetFromParent + reactionsView.measuredWidth

        return when {
            expectedReactionsAndOffsetWidth > rootConstraintLayout.measuredWidth -> expectedReactionsAndOffsetWidth - rootWidth
            data.message.hasSingleReaction() -> SINGLE_REACTION_OFFSET
            else -> MULTIPLE_REACTIONS_OFFSET
        }
    }

    private fun updateOffset(
        contentView: View,
        reactionsSpace: View,
        data: MessageListItem.MessageItem,
        dynamicOffset: Int,
    ) {
        reactionsSpace.updateLayoutParams<ConstraintLayout.LayoutParams> {
            if (data.isTheirs) {
                endToEnd = contentView.id
                marginEnd = dynamicOffset
            } else {
                startToStart = contentView.id
                marginStart = dynamicOffset
            }
        }
    }

    private companion object {
        private val SINGLE_REACTION_OFFSET = 8.dpToPx()
        private val MULTIPLE_REACTIONS_OFFSET = 26.dpToPx()
    }
}<|MERGE_RESOLUTION|>--- conflicted
+++ resolved
@@ -45,22 +45,26 @@
     }
 
     /**
-<<<<<<< HEAD
      * Decorates the reactions section of the message containing file attachments.
-=======
-     * Decorates the reactions section of the image attachment message.
->>>>>>> f17eb43f
      *
      * @param viewHolder The holder to decorate.
      * @param data The item that holds all the information.
      */
-<<<<<<< HEAD
     override fun decorateFileAttachmentsMessage(
         viewHolder: FileAttachmentsViewHolder,
-=======
+        data: MessageListItem.MessageItem,
+    ) = with(viewHolder.binding) {
+        setupReactionsView(root, messageContainer, reactionsSpace, reactionsView, data)
+    }
+
+    /**
+     * Decorates the reactions section of the image attachment message.
+     *
+     * @param viewHolder The holder to decorate.
+     * @param data The item that holds all the information.
+     */
     override fun decorateImageAttachmentMessage(
         viewHolder: ImageAttachmentViewHolder,
->>>>>>> f17eb43f
         data: MessageListItem.MessageItem,
     ) = with(viewHolder.binding) {
         setupReactionsView(root, messageContainer, reactionsSpace, reactionsView, data)
