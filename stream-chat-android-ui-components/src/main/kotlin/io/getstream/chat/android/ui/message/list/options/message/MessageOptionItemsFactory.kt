/*
 * Copyright (c) 2014-2022 Stream.io Inc. All rights reserved.
 *
 * Licensed under the Stream License;
 * you may not use this file except in compliance with the License.
 * You may obtain a copy of the License at
 *
 *    https://github.com/GetStream/stream-chat-android/blob/main/LICENSE
 *
 * Unless required by applicable law or agreed to in writing, software
 * distributed under the License is distributed on an "AS IS" BASIS,
 * WITHOUT WARRANTIES OR CONDITIONS OF ANY KIND, either express or implied.
 * See the License for the specific language governing permissions and
 * limitations under the License.
 */

package io.getstream.chat.android.ui.message.list.options.message

import android.content.Context
import com.getstream.sdk.chat.model.ModelType
import io.getstream.chat.android.client.models.ChannelCapabilities
import io.getstream.chat.android.client.models.Message
import io.getstream.chat.android.client.models.User
import io.getstream.chat.android.client.utils.SyncStatus
import io.getstream.chat.android.common.state.Copy
import io.getstream.chat.android.common.state.Delete
import io.getstream.chat.android.common.state.Edit
import io.getstream.chat.android.common.state.Flag
import io.getstream.chat.android.common.state.Pin
import io.getstream.chat.android.common.state.Reply
import io.getstream.chat.android.common.state.Resend
import io.getstream.chat.android.common.state.ThreadReply
import io.getstream.chat.android.ui.R
import io.getstream.chat.android.ui.common.extensions.internal.getDrawableCompat
import io.getstream.chat.android.ui.message.list.MessageListViewStyle
import io.getstream.chat.android.uiutils.extension.hasLink

/**
 * An interface that allows the creation of message option items.
 */
public interface MessageOptionItemsFactory {

    /**
     * Creates [MessageOptionItem]s for the selected message.
     *
     * @param selectedMessage The currently selected message.
     * @param currentUser The currently logged in user.
     * @param isInThread If the message is being displayed in a thread.
     * @param ownCapabilities Set of capabilities the user is given for the current channel.
     * @param style The style to be applied to the view.
     * @return The list of message option items to display.
     */
    public fun createMessageOptionItems(
        selectedMessage: Message,
        currentUser: User?,
        isInThread: Boolean,
        ownCapabilities: Set<String>,
        style: MessageListViewStyle,
    ): List<MessageOptionItem>

    public companion object {
        /**
         * Builds the default message option items factory.
         *
         * @return The default implementation of [MessageOptionItemsFactory].
         */
        public fun defaultFactory(context: Context): MessageOptionItemsFactory {
            return DefaultMessageOptionItemsFactory(context)
        }
    }
}

/**
 * The default implementation of [MessageOptionItemsFactory].
 *
 * @param context The context to load resources.
 */
public open class DefaultMessageOptionItemsFactory(
    private val context: Context,
) : MessageOptionItemsFactory {

    /**
     * Creates [MessageOptionItem]s for the selected message.
     *
     * @param selectedMessage The currently selected message.
     * @param currentUser The currently logged in user.
     * @param isInThread If the message is being displayed in a thread.
     * @param ownCapabilities Set of capabilities the user is given for the current channel.
     * @param style The style to be applied to the view.
     * @return The list of message option items to display.
     */
    override fun createMessageOptionItems(
        selectedMessage: Message,
        currentUser: User?,
        isInThread: Boolean,
        ownCapabilities: Set<String>,
        style: MessageListViewStyle,
    ): List<MessageOptionItem> {
        if (selectedMessage.id.isEmpty()) {
            return emptyList()
        }

        val selectedMessageUserId = selectedMessage.user.id

        val isTextOnlyMessage = selectedMessage.text.isNotEmpty() && selectedMessage.attachments.isEmpty()
        val hasLinks = selectedMessage.attachments.any { it.hasLink() && it.type != ModelType.attach_giphy }
        val isOwnMessage = selectedMessageUserId == currentUser?.id
<<<<<<< HEAD
        // val isUserMuted = currentUser?.mutes?.any { it.target.id == selectedMessageUserId } ?: false
=======
>>>>>>> bdd0e6c1
        val isMessageSynced = selectedMessage.syncStatus == SyncStatus.COMPLETED
        val isMessageFailed = selectedMessage.syncStatus == SyncStatus.FAILED_PERMANENTLY

        // user capabilities
        val canQuoteMessage = ownCapabilities.contains(ChannelCapabilities.QUOTE_MESSAGE)
        val canThreadReply = ownCapabilities.contains(ChannelCapabilities.SEND_REPLY)
        val canPinMessage = ownCapabilities.contains(ChannelCapabilities.PIN_MESSAGE)
        val canDeleteOwnMessage = ownCapabilities.contains(ChannelCapabilities.DELETE_OWN_MESSAGE)
        val canDeleteAnyMessage = ownCapabilities.contains(ChannelCapabilities.DELETE_ANY_MESSAGE)
        val canEditOwnMessage = ownCapabilities.contains(ChannelCapabilities.UPDATE_OWN_MESSAGE)
        val canEditAnyMessage = ownCapabilities.contains(ChannelCapabilities.UPDATE_ANY_MESSAGE)

        return listOfNotNull(
            if (style.retryMessageEnabled && isOwnMessage && isMessageFailed) {
                MessageOptionItem(
                    optionText = context.getString(R.string.stream_ui_message_list_resend_message),
                    optionIcon = context.getDrawableCompat(style.retryIcon)!!,
                    messageAction = Resend(selectedMessage),
                )
            } else null,
            if (style.replyEnabled && isMessageSynced && canQuoteMessage) {
                MessageOptionItem(
                    optionText = context.getString(R.string.stream_ui_message_list_reply),
                    optionIcon = context.getDrawableCompat(style.replyIcon)!!,
                    messageAction = Reply(selectedMessage),
                )
            } else null,
            if (style.threadsEnabled && !isInThread && isMessageSynced && canThreadReply) {
                MessageOptionItem(
                    optionText = context.getString(R.string.stream_ui_message_list_thread_reply),
                    optionIcon = context.getDrawableCompat(style.threadReplyIcon)!!,
                    messageAction = ThreadReply(selectedMessage),
                )
            } else null,
            if (style.copyTextEnabled && (isTextOnlyMessage || hasLinks)) {
                MessageOptionItem(
                    optionText = context.getString(R.string.stream_ui_message_list_copy_message),
                    optionIcon = context.getDrawableCompat(style.copyIcon)!!,
                    messageAction = Copy(selectedMessage),
                )
            } else null,
            if (style.editMessageEnabled && ((isOwnMessage && canEditOwnMessage) || canEditAnyMessage) &&
                selectedMessage.command != ModelType.attach_giphy
            ) {
                MessageOptionItem(
                    optionText = context.getString(R.string.stream_ui_message_list_edit_message),
                    optionIcon = context.getDrawableCompat(style.editIcon)!!,
                    messageAction = Edit(selectedMessage),
                )
            } else null,
            if (style.flagEnabled && !isOwnMessage) {
                MessageOptionItem(
                    optionText = context.getString(R.string.stream_ui_message_list_flag_message),
                    optionIcon = context.getDrawableCompat(style.flagIcon)!!,
                    messageAction = Flag(selectedMessage),
                )
            } else null,
            if (style.pinMessageEnabled && isMessageSynced && canPinMessage) {
                val (pinText, pinIcon) = if (selectedMessage.pinned) {
                    R.string.stream_ui_message_list_unpin_message to style.unpinIcon
                } else {
                    R.string.stream_ui_message_list_pin_message to style.pinIcon
                }

                MessageOptionItem(
                    optionText = context.getString(pinText),
                    optionIcon = context.getDrawableCompat(pinIcon)!!,
                    messageAction = Pin(selectedMessage),
                )
            } else null,
            if (style.deleteMessageEnabled && (canDeleteAnyMessage || (isOwnMessage && canDeleteOwnMessage))) {
                MessageOptionItem(
                    optionText = context.getString(R.string.stream_ui_message_list_delete_message),
                    optionIcon = context.getDrawableCompat(style.deleteIcon)!!,
                    messageAction = Delete(selectedMessage),
                    isWarningItem = true,
                )
<<<<<<< HEAD
            } else null
=======
            } else null,
>>>>>>> bdd0e6c1
        )
    }
}<|MERGE_RESOLUTION|>--- conflicted
+++ resolved
@@ -105,10 +105,6 @@
         val isTextOnlyMessage = selectedMessage.text.isNotEmpty() && selectedMessage.attachments.isEmpty()
         val hasLinks = selectedMessage.attachments.any { it.hasLink() && it.type != ModelType.attach_giphy }
         val isOwnMessage = selectedMessageUserId == currentUser?.id
-<<<<<<< HEAD
-        // val isUserMuted = currentUser?.mutes?.any { it.target.id == selectedMessageUserId } ?: false
-=======
->>>>>>> bdd0e6c1
         val isMessageSynced = selectedMessage.syncStatus == SyncStatus.COMPLETED
         val isMessageFailed = selectedMessage.syncStatus == SyncStatus.FAILED_PERMANENTLY
 
@@ -186,11 +182,7 @@
                     messageAction = Delete(selectedMessage),
                     isWarningItem = true,
                 )
-<<<<<<< HEAD
-            } else null
-=======
             } else null,
->>>>>>> bdd0e6c1
         )
     }
 }