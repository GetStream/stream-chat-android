--- conflicted
+++ resolved
@@ -26,8 +26,7 @@
         intArrayOf(android.R.attr.state_enabled, android.R.attr.state_selected),
         intArrayOf(-android.R.attr.state_enabled)
     ),
-<<<<<<< HEAD
-    intArrayOf(normalColor, pressedColor, disabledColor)
+    intArrayOf(normalColor, selectedColor, disabledColor)
 )
 
 internal fun getBackgroundColor(context: Context): Int {
@@ -44,8 +43,4 @@
         Configuration.UI_MODE_NIGHT_YES -> R.color.stream_ui_white
         else -> R.color.stream_ui_black
     }
-}
-=======
-    intArrayOf(normalColor, selectedColor, disabledColor)
-)
->>>>>>> 18b15727
+}