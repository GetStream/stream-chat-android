--- conflicted
+++ resolved
@@ -25,21 +25,17 @@
     public fun textAndAttachmentMessageBackground(context: Context, data: MessageListItem.MessageItem): Drawable
 
     /**
-<<<<<<< HEAD
      * Background for messages containing file attachments.
      */
     public fun fileAttachmentsMessageBackground(context: Context, data: MessageListItem.MessageItem): Drawable
 
     /**
-     * ShapeAppearanceModel for giphy card
-=======
      * Background for messages containing link attachments and no other types of attachments.
      */
     public fun linkAttachmentMessageBackground(context: Context, data: MessageListItem.MessageItem): Drawable
 
     /**
      * ShapeAppearanceModel for giphy card.
->>>>>>> 4d9ae2d9
      */
     public fun giphyAppearanceModel(context: Context): Drawable
 
