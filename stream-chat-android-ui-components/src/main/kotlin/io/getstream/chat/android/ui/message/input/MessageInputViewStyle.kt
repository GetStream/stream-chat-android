package io.getstream.chat.android.ui.message.input

import android.content.Context
import android.graphics.drawable.Drawable
import android.util.AttributeSet
import androidx.core.graphics.drawable.DrawableCompat
import io.getstream.chat.android.ui.R
import io.getstream.chat.android.ui.TransformStyle
import io.getstream.chat.android.ui.common.extensions.internal.getColorCompat
import io.getstream.chat.android.ui.common.extensions.internal.getDrawableCompat
import io.getstream.chat.android.ui.common.extensions.internal.use
import io.getstream.chat.android.ui.common.internal.getColorList

<<<<<<< HEAD
private const val DEFAULT_ATTACHMENT_MAX_SIZE_MB = 20

public class MessageInputViewStyle(
=======
public data class MessageInputViewStyle(
>>>>>>> 6fa346bb
    public val attachButtonEnabled: Boolean,
    public val attachButtonIcon: Drawable,
    public val lightningButtonEnabled: Boolean,
    public val lightningButtonIcon: Drawable,
    public val messageInputTextSize: Float,
    public val messageInputTextColor: Int,
    public val messageInputHintTextColor: Int,
    public val messageInputScrollbarEnabled: Boolean,
    public val messageInputScrollbarFadingEnabled: Boolean,
    public val sendButtonEnabled: Boolean,
    public val sendButtonEnabledIcon: Drawable,
    public val sendButtonDisabledIcon: Drawable,
    public val showSendAlsoToChannelCheckbox: Boolean,
    public val mentionsEnabled: Boolean,
    public val commandsEnabled: Boolean,
    public val attachmentMaxFileSize: Int
) {

    internal companion object {
        operator fun invoke(context: Context, attrs: AttributeSet?): MessageInputViewStyle {
            context.obtainStyledAttributes(
                attrs,
                R.styleable.MessageInputView,
                0,
                0,
            ).use { a ->
                val attachButtonEnabled = a.getBoolean(
                    R.styleable.MessageInputView_streamUiAttachButtonEnabled,
                    true
                )
                val attachButtonIcon = a.getDrawable(R.styleable.MessageInputView_streamUiAttachButtonIcon)
                    ?: context.getDrawableCompat(R.drawable.stream_ui_ic_attach)!!
                        .apply {
                            DrawableCompat.setTintList(
                                this,
                                getColorList(
                                    normalColor = a.getColor(
                                        R.styleable.MessageInputView_streamUiAttachButtonIconColor,
                                        context.getColorCompat(R.color.stream_ui_grey)
                                    ),
                                    selectedColor = a.getColor(
                                        R.styleable.MessageInputView_streamUiAttachButtonIconPressedColor,
                                        context.getColorCompat(R.color.stream_ui_accent_blue)
                                    ),
                                    disabledColor = a.getColor(
                                        R.styleable.MessageInputView_streamUiAttachButtonIconDisabledColor,
                                        context.getColorCompat(R.color.stream_ui_grey_gainsboro)
                                    )
                                )
                            )
                        }

                val lightningButtonEnabled = a.getBoolean(
                    R.styleable.MessageInputView_streamUiLightningButtonEnabled,
                    true
                )
                val lightningButtonIcon = a.getDrawable(R.styleable.MessageInputView_streamUiLightningButtonIcon)
                    ?: context.getDrawableCompat(R.drawable.stream_ui_ic_command)!!
                        .apply {
                            DrawableCompat.setTintList(
                                this,
                                getColorList(
                                    normalColor = a.getColor(
                                        R.styleable.MessageInputView_streamUiLightningButtonIconColor,
                                        context.getColorCompat(R.color.stream_ui_grey)
                                    ),
                                    selectedColor = a.getColor(
                                        R.styleable.MessageInputView_streamUiLightningButtonIconPressedColor,
                                        context.getColorCompat(R.color.stream_ui_accent_blue)
                                    ),
                                    disabledColor = a.getColor(
                                        R.styleable.MessageInputView_streamUiLightningButtonIconDisabledColor,
                                        context.getColorCompat(R.color.stream_ui_grey_gainsboro)
                                    )
                                )
                            )
                        }

                val messageInputTextSize = a.getDimensionPixelSize(
                    R.styleable.MessageInputView_streamUiMessageInputTextSize,
                    context.resources.getDimensionPixelSize(R.dimen.stream_ui_text_size_input)
                ).toFloat()
                val messageInputTextColor = a.getColor(
                    R.styleable.MessageInputView_streamUiMessageInputTextColor,
                    context.getColorCompat(R.color.stream_ui_text_color_primary)
                )
                val messageInputHintTextColor = a.getColor(
                    R.styleable.MessageInputView_streamUiMessageInputHintTextColor,
                    context.getColorCompat(R.color.stream_ui_text_color_hint)
                )
                val messageInputScrollbarEnabled = a.getBoolean(
                    R.styleable.MessageInputView_streamUiMessageInputScrollbarEnabled,
                    false
                )
                val messageInputScrollbarFadingEnabled = a.getBoolean(
                    R.styleable.MessageInputView_streamUiMessageInputScrollbarFadingEnabled,
                    false
                )

                val sendButtonEnabled = a.getBoolean(
                    R.styleable.MessageInputView_streamUiSendButtonEnabled,
                    true
                )
                val sendButtonDisabledIconColor = a.getColor(
                    R.styleable.MessageInputView_streamUiSendButtonDisabledIconColor,
                    context.getColorCompat(R.color.stream_ui_grey_gainsboro)
                )
                val sendButtonEnabledIcon = a.getDrawable(R.styleable.MessageInputView_streamUiSendButtonEnabledIcon)
                    ?: context.getDrawableCompat(R.drawable.stream_ui_ic_filled_up_arrow)!!
                        .apply {
                            DrawableCompat.setTintList(
                                this,
                                getColorList(
                                    normalColor = a.getColor(
                                        R.styleable.MessageInputView_streamUiSendButtonEnabledIconColor,
                                        context.getColorCompat(R.color.stream_ui_accent_blue)
                                    ),
                                    selectedColor = a.getColor(
                                        R.styleable.MessageInputView_streamUiSendButtonPressedIconColor,
                                        context.getColorCompat(R.color.stream_ui_accent_blue)
                                    ),
                                    disabledColor = sendButtonDisabledIconColor
                                )
                            )
                        }
                val sendButtonDisabledIcon = a.getDrawable(R.styleable.MessageInputView_streamUiSendButtonDisabledIcon)
                    ?: context.getDrawableCompat(R.drawable.stream_ui_ic_filled_right_arrow)!!
                        .apply {
                            DrawableCompat.setTintList(
                                this,
                                getColorList(
                                    normalColor = sendButtonDisabledIconColor,
                                    selectedColor = sendButtonDisabledIconColor,
                                    disabledColor = sendButtonDisabledIconColor
                                )
                            )
                        }

                val showSendAlsoToChannelCheckbox = a.getBoolean(
                    R.styleable.MessageInputView_streamUiShowSendAlsoToChannelCheckbox,
                    true
                )
                val mentionsEnabled = a.getBoolean(
                    R.styleable.MessageInputView_streamUiMentionsEnabled,
                    true
                )
                val commandsEnabled = a.getBoolean(R.styleable.MessageInputView_streamUiCommandsEnabled, true)

                val attachmentMaxFileSize = a.getInt(
                    R.styleable.MessageInputView_streamUiAttachmentMaxFileSizeMb,
                    DEFAULT_ATTACHMENT_MAX_SIZE_MB
                )

                return MessageInputViewStyle(
                    attachButtonEnabled = attachButtonEnabled,
                    attachButtonIcon = attachButtonIcon,
                    lightningButtonEnabled = lightningButtonEnabled,
                    lightningButtonIcon = lightningButtonIcon,
                    messageInputTextSize = messageInputTextSize,
                    messageInputTextColor = messageInputTextColor,
                    messageInputHintTextColor = messageInputHintTextColor,
                    messageInputScrollbarEnabled = messageInputScrollbarEnabled,
                    messageInputScrollbarFadingEnabled = messageInputScrollbarFadingEnabled,
                    sendButtonEnabled = sendButtonEnabled,
                    sendButtonEnabledIcon = sendButtonEnabledIcon,
                    sendButtonDisabledIcon = sendButtonDisabledIcon,
                    showSendAlsoToChannelCheckbox = showSendAlsoToChannelCheckbox,
                    mentionsEnabled = mentionsEnabled,
                    commandsEnabled = commandsEnabled,
                    attachmentMaxFileSize = attachmentMaxFileSize,
                ).let(TransformStyle.messageInputStyleTransformer::transform)
            }
        }
    }
}<|MERGE_RESOLUTION|>--- conflicted
+++ resolved
@@ -11,13 +11,9 @@
 import io.getstream.chat.android.ui.common.extensions.internal.use
 import io.getstream.chat.android.ui.common.internal.getColorList
 
-<<<<<<< HEAD
 private const val DEFAULT_ATTACHMENT_MAX_SIZE_MB = 20
 
-public class MessageInputViewStyle(
-=======
 public data class MessageInputViewStyle(
->>>>>>> 6fa346bb
     public val attachButtonEnabled: Boolean,
     public val attachButtonIcon: Drawable,
     public val lightningButtonEnabled: Boolean,
