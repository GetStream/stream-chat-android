--- conflicted
+++ resolved
@@ -234,11 +234,7 @@
                     )
                     .color(
                         R.styleable.MessageInputView_streamUiCommandsNameTextColor,
-<<<<<<< HEAD
                         context.getColorCompat(R.color.stream_ui_text_color_primary)
-=======
-                        context.getColorCompat(R.color.stream_ui_black)
->>>>>>> d11c7fd7
                     )
                     .font(
                         R.styleable.MessageInputView_streamUiCommandsNameFontAssets,
@@ -257,11 +253,7 @@
                     )
                     .color(
                         R.styleable.MessageInputView_streamUiCommandsDescriptionTextColor,
-<<<<<<< HEAD
                         context.getColorCompat(R.color.stream_ui_text_color_primary)
-=======
-                        context.getColorCompat(R.color.stream_ui_black)
->>>>>>> d11c7fd7
                     )
                     .font(
                         R.styleable.MessageInputView_streamUiCommandsDescriptionFontAssets,
@@ -280,11 +272,7 @@
                     )
                     .color(
                         R.styleable.MessageInputView_streamUiMentionsUserNameTextColor,
-<<<<<<< HEAD
                         context.getColorCompat(R.color.stream_ui_text_color_primary)
-=======
-                        context.getColorCompat(R.color.stream_ui_black)
->>>>>>> d11c7fd7
                     )
                     .font(
                         R.styleable.MessageInputView_streamUiMentionsUserNameFontAssets,
