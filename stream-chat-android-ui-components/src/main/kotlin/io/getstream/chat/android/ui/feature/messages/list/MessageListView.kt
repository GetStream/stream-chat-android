--- conflicted
+++ resolved
@@ -307,12 +307,9 @@
             is MessageListController.ErrorEvent.MarkUnreadError ->
                 R.string.stream_ui_message_list_error_mark_as_unread_message
             is MessageListController.ErrorEvent.PollCreationError -> R.string.stream_ui_message_list_error_create_poll
-<<<<<<< HEAD
             is MessageListController.ErrorEvent.PollCastingVoteError -> R.string.stream_ui_message_list_error_cast_vote
             is MessageListController.ErrorEvent.PollRemovingVoteError -> R.string.stream_ui_message_list_error_cast_vote
             is MessageListController.ErrorEvent.PollClosingError -> R.string.stream_ui_message_list_error_close_poll
-=======
->>>>>>> a0da7405
         }.let(::showToast)
     }
 
