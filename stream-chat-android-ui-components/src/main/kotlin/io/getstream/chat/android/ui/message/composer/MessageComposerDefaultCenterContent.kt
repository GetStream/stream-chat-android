--- conflicted
+++ resolved
@@ -150,13 +150,8 @@
      *
      * @param factory Implementation of [MessageComposerAttachmentPreviewFactory] interface.
      */
-<<<<<<< HEAD
     public fun addAttachmentViewFactory(vararg factory: MessageComposerAttachmentPreviewFactory) {
-        attachmentPreviewFactories = attachmentPreviewFactories + factory
-=======
-    public fun addAttachmentViewFactory(vararg factory: MessageComposerImageAttachmentPreviewFactory) {
         attachmentPreviewFactories = factory.toList() + attachmentPreviewFactories
->>>>>>> 88f63dbe
         attachmentsAdapter.apply {
             viewFactories = attachmentPreviewFactories
             notifyDataSetChanged()
