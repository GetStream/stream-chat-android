package io.getstream.chat.android.ui.messages.adapter.viewholder

import android.view.ViewGroup
import com.getstream.sdk.chat.adapter.MessageListItem
import com.getstream.sdk.chat.utils.extensions.inflater
import io.getstream.chat.android.ui.databinding.StreamUiItemMessagePlainTextWithFileAttachmentsBinding
import io.getstream.chat.android.ui.messages.adapter.BaseMessageItemViewHolder
import io.getstream.chat.android.ui.messages.adapter.MessageListItemPayloadDiff
import io.getstream.chat.android.ui.messages.adapter.MessageListListenerContainer
import io.getstream.chat.android.ui.messages.adapter.view.AttachmentClickListener
import io.getstream.chat.android.ui.messages.adapter.view.AttachmentLongClickListener
import io.getstream.chat.android.ui.messages.adapter.viewholder.decorator.Decorator
import io.getstream.chat.android.ui.utils.extensions.hasLink

public class PlainTextWithFileAttachmentsViewHolder(
    parent: ViewGroup,
    decorators: List<Decorator>,
    listenerContainer: MessageListListenerContainer?,
    internal val binding: StreamUiItemMessagePlainTextWithFileAttachmentsBinding =
        StreamUiItemMessagePlainTextWithFileAttachmentsBinding.inflate(
            parent.inflater,
            parent,
            false
        )
) : BaseMessageItemViewHolder<MessageListItem.MessageItem>(binding.root, decorators) {

    init {
        listenerContainer?.let { listeners ->
            binding.run {
                reactionsView.setReactionClickListener {
                    listeners.reactionViewClickListener.onReactionViewClick(data.message)
                }
                fileAttachmentsView.attachmentClickListener = AttachmentClickListener {
                    listeners.attachmentClickListener.onAttachmentClick(data.message, it)
                }

                backgroundView.setOnLongClickListener {
                    listeners.messageLongClickListener.onMessageLongClick(data.message)
                    true
                }
                fileAttachmentsView.attachmentLongClickListener = AttachmentLongClickListener {
                    listeners.messageLongClickListener.onMessageLongClick(data.message)
                }
            }
        }
    }

    public override fun bindData(data: MessageListItem.MessageItem, diff: MessageListItemPayloadDiff?) {
        binding.messageText.text = data.message.text
<<<<<<< HEAD
        binding.fileAttachmentsView.setAttachments(
            data.message
                .attachments
                .filter { it.hasLink().not() }
        )
=======

        binding.root.setOnClickListener {
            listenerContainer?.messageClickListener?.onMessageClick(data.message)
        }
        binding.root.setOnLongClickListener {
            listenerContainer?.messageLongClickListener?.onMessageLongClick(data.message)
            true
        }
        binding.threadRepliesFootnote.root.setOnClickListener {
            listenerContainer?.threadClickListener?.onThreadClick(data.message)
        }
        binding.fileAttachmentsView.setAttachments(
            data.message.attachments.filter { attachment -> attachment.hasLink().not() }
        ) { attachment -> listenerContainer?.attachmentClickListener?.onAttachmentClick(data.message, attachment) }
        binding.reactionsView.setReactionClickListener {
            listenerContainer?.reactionViewClickListener?.onReactionViewClick(data.message)
        }
>>>>>>> 296b492e
    }
}<|MERGE_RESOLUTION|>--- conflicted
+++ resolved
@@ -27,14 +27,20 @@
     init {
         listenerContainer?.let { listeners ->
             binding.run {
+                root.setOnClickListener {
+                    listeners.messageClickListener.onMessageClick(data.message)
+                }
                 reactionsView.setReactionClickListener {
                     listeners.reactionViewClickListener.onReactionViewClick(data.message)
                 }
                 fileAttachmentsView.attachmentClickListener = AttachmentClickListener {
                     listeners.attachmentClickListener.onAttachmentClick(data.message, it)
                 }
+                threadRepliesFootnote.root.setOnClickListener {
+                    listeners.threadClickListener.onThreadClick(data.message)
+                }
 
-                backgroundView.setOnLongClickListener {
+                root.setOnLongClickListener {
                     listeners.messageLongClickListener.onMessageLongClick(data.message)
                     true
                 }
@@ -47,30 +53,10 @@
 
     public override fun bindData(data: MessageListItem.MessageItem, diff: MessageListItemPayloadDiff?) {
         binding.messageText.text = data.message.text
-<<<<<<< HEAD
         binding.fileAttachmentsView.setAttachments(
             data.message
                 .attachments
                 .filter { it.hasLink().not() }
         )
-=======
-
-        binding.root.setOnClickListener {
-            listenerContainer?.messageClickListener?.onMessageClick(data.message)
-        }
-        binding.root.setOnLongClickListener {
-            listenerContainer?.messageLongClickListener?.onMessageLongClick(data.message)
-            true
-        }
-        binding.threadRepliesFootnote.root.setOnClickListener {
-            listenerContainer?.threadClickListener?.onThreadClick(data.message)
-        }
-        binding.fileAttachmentsView.setAttachments(
-            data.message.attachments.filter { attachment -> attachment.hasLink().not() }
-        ) { attachment -> listenerContainer?.attachmentClickListener?.onAttachmentClick(data.message, attachment) }
-        binding.reactionsView.setReactionClickListener {
-            listenerContainer?.reactionViewClickListener?.onReactionViewClick(data.message)
-        }
->>>>>>> 296b492e
     }
 }