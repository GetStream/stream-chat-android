--- conflicted
+++ resolved
@@ -51,25 +51,7 @@
      * of the Message are unchanged. However, other properties (like reactions) might
      * change, and these listeners should receive a fully up-to-date Message.
      */
-<<<<<<< HEAD
     // TODO do we need the same thing for the new attachment implementation?
-    private val modifiedListeners = MessageListListenerContainerImpl(
-        messageClickListener = { listeners.messageClickListener.onMessageClick(data.message) },
-        messageLongClickListener = { listeners.messageLongClickListener.onMessageLongClick(data.message) },
-        messageRetryListener = { listeners.messageRetryListener.onRetryMessage(data.message) },
-        threadClickListener = { listeners.threadClickListener.onThreadClick(data.message) },
-        attachmentClickListener = { _, attachment ->
-            listeners.attachmentClickListener.onAttachmentClick(data.message, attachment)
-        },
-        attachmentDownloadClickListener = listeners.attachmentDownloadClickListener::onAttachmentDownloadClick,
-        reactionViewClickListener = { listeners.reactionViewClickListener.onReactionViewClick(data.message) },
-        userClickListener = { listeners.userClickListener.onUserClick(data.message.user) },
-        giphySendListener = { _, action ->
-            listeners.giphySendListener.onGiphySend(data.message, action)
-        },
-        linkClickListener = listeners.linkClickListener::onLinkClick
-    )
-=======
     private fun modifiedListeners(listeners: MessageListListenerContainer?): MessageListListenerContainer? {
         return listeners?.let { container ->
             MessageListListenerContainerImpl(
@@ -90,7 +72,6 @@
             )
         }
     }
->>>>>>> 18ff06d9
 
     // TODO make non-nullable when AttachmentViewFactory is removed
     private val attachmentsAdapter: AttachmentsAdapter? = attachmentViewHolderFactory?.let { factory ->
@@ -143,22 +124,16 @@
     }
 
     private fun setupAttachment(data: MessageListItem.MessageItem) {
-<<<<<<< HEAD
         if (attachmentViewFactory != null) {
             // Use legacy factory if set
             with(binding.attachmentsContainer) {
                 removeAllViews()
-                addView(attachmentViewFactory.createAttachmentView(data, modifiedListeners, style, binding.root))
+                addView(attachmentViewFactory.createAttachmentView(data, modifiedListeners(listeners), style, binding.root))
             }
         } else {
             val attachments = data.message.attachments
             // TODO remove this safe call when AttachmentViewFactory is removed
             attachmentsAdapter?.submitList(listOf(attachments))
-=======
-        with(binding.attachmentsContainer) {
-            removeAllViews()
-            addView(attachmentViewFactory.createAttachmentView(data, modifiedListeners(listeners), style, binding.root))
->>>>>>> 18ff06d9
         }
     }
 
