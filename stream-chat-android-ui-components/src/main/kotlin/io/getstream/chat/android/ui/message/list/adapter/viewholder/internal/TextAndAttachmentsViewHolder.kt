package io.getstream.chat.android.ui.message.list.adapter.viewholder.internal

import android.view.ViewGroup
import androidx.core.view.isVisible
import androidx.recyclerview.widget.LinearLayoutManager
import androidx.recyclerview.widget.RecyclerView
import com.getstream.sdk.chat.adapter.MessageListItem
import io.getstream.chat.android.client.models.Attachment
import io.getstream.chat.android.ui.R
import io.getstream.chat.android.ui.common.extensions.internal.isMedia
import io.getstream.chat.android.ui.common.extensions.internal.streamThemeInflater
import io.getstream.chat.android.ui.common.internal.LongClickFriendlyLinkMovementMethod
import io.getstream.chat.android.ui.common.markdown.ChatMarkdown
import io.getstream.chat.android.ui.databinding.StreamUiItemTextAndAttachmentsBinding
import io.getstream.chat.android.ui.message.list.adapter.MessageListItemPayloadDiff
import io.getstream.chat.android.ui.message.list.adapter.MessageListListenerContainer
<<<<<<< HEAD
import io.getstream.chat.android.ui.message.list.adapter.attachments.FileAttachmentsAdapter
import io.getstream.chat.android.ui.message.list.adapter.attachments.MediaAttachmentsAdapter
=======
import io.getstream.chat.android.ui.message.list.adapter.MessageListListenerContainerImpl
>>>>>>> 6d36bc0c
import io.getstream.chat.android.ui.message.list.adapter.internal.DecoratedBaseMessageItemViewHolder
import io.getstream.chat.android.ui.message.list.adapter.viewholder.attachment.AttachmentViewHolderFactory
import io.getstream.chat.android.ui.message.list.adapter.viewholder.decorator.internal.Decorator
import kotlinx.coroutines.CoroutineScope
import kotlinx.coroutines.cancel

internal class TextAndAttachmentsViewHolder(
    parent: ViewGroup,
    decorators: List<Decorator>,
    private val listeners: MessageListListenerContainer,
    private val markdown: ChatMarkdown,
    private val attachmentViewHolderFactory: AttachmentViewHolderFactory,
    private val mediaRecycledViewPool: RecyclerView.RecycledViewPool,
    private val fileRecycledViewPool: RecyclerView.RecycledViewPool,
    internal val binding: StreamUiItemTextAndAttachmentsBinding = StreamUiItemTextAndAttachmentsBinding.inflate(
        parent.streamThemeInflater,
        parent,
        false
    ),
) : DecoratedBaseMessageItemViewHolder<MessageListItem.MessageItem>(binding.root, decorators) {

    private var scope: CoroutineScope? = null

    /**
     * We override the Message passed to listeners here with the up-to-date Message
     * object from the [data] property of the base ViewHolder.
     *
     * This is required because these listeners will be invoked by the AttachmentViews,
     * which don't always have an up-to-date Message object in them. This is due to the
     * optimization that we don't re-create the AttachmentViews when the attachments
     * of the Message are unchanged. However, other properties (like reactions) might
     * change, and these listeners should receive a fully up-to-date Message.
     */
    private val modifiedListeners = MessageListListenerContainerImpl(
        messageClickListener = { listeners.messageClickListener.onMessageClick(data.message) },
        messageLongClickListener = { listeners.messageLongClickListener.onMessageLongClick(data.message) },
        messageRetryListener = { listeners.messageRetryListener.onRetryMessage(data.message) },
        threadClickListener = { listeners.threadClickListener.onThreadClick(data.message) },
        attachmentClickListener = { _, attachment ->
            listeners.attachmentClickListener.onAttachmentClick(data.message, attachment)
        },
        attachmentDownloadClickListener = listeners.attachmentDownloadClickListener::onAttachmentDownloadClick,
        reactionViewClickListener = { listeners.reactionViewClickListener.onReactionViewClick(data.message) },
        userClickListener = { listeners.userClickListener.onUserClick(data.message.user) },
        giphySendListener = { _, action ->
            listeners.giphySendListener.onGiphySend(data.message, action)
        },
        linkClickListener = listeners.linkClickListener::onLinkClick
    )

    init {
        binding.run {
            root.setOnClickListener {
                listeners.messageClickListener.onMessageClick(data.message)
            }
            reactionsView.setReactionClickListener {
                listeners.reactionViewClickListener.onReactionViewClick(data.message)
            }
            footnote.setOnThreadClickListener {
                listeners.threadClickListener.onThreadClick(data.message)
            }
            root.setOnLongClickListener {
                listeners.messageLongClickListener.onMessageLongClick(data.message)
                true
            }
            avatarView.setOnClickListener {
                listeners.userClickListener.onUserClick(data.message.user)
            }
            LongClickFriendlyLinkMovementMethod.set(
                textView = messageText,
                longClickTarget = root,
                onLinkClicked = listeners.linkClickListener::onLinkClick
            )
        }
    }

    override fun bindData(data: MessageListItem.MessageItem, diff: MessageListItemPayloadDiff?) {
        super.bindData(data, diff)

        binding.messageText.isVisible = data.message.text.isNotEmpty()
        markdown.setText(binding.messageText, data.message.text)

        if (diff?.attachments != false) {
            setupAttachment(data)
        }

        setupUploads(data)
    }

    private fun setupAttachment(data: MessageListItem.MessageItem) {
<<<<<<< HEAD
        val attachments = data.message.attachments

        when {
            attachments.isMedia() -> {
                val adapter = MediaAttachmentsAdapter(attachmentViewHolderFactory)

                binding.attachmentsRecycler.adapter = adapter
                binding.attachmentsRecycler.layoutManager = LinearLayoutManager(context).apply {
                    recycleChildrenOnDetach = true
                }
                binding.attachmentsRecycler.setRecycledViewPool(mediaRecycledViewPool)

                adapter.setItems(listOf(attachments))
            }

            attachments.isNotEmpty() -> {
                val adapter = FileAttachmentsAdapter(attachmentViewHolderFactory)

                binding.attachmentsRecycler.adapter = adapter
                binding.attachmentsRecycler.layoutManager = LinearLayoutManager(context).apply {
                    recycleChildrenOnDetach = true
                }
                binding.attachmentsRecycler.setRecycledViewPool(fileRecycledViewPool)

                adapter.setItems(attachments)
            }

            else -> error("Unsupported case for attachment adapter factory!")
=======
        with(binding.attachmentsContainer) {
            removeAllViews()
            addView(attachmentViewFactory.createAttachmentView(data, modifiedListeners, style, binding.root))
>>>>>>> 6d36bc0c
        }
    }

    private fun clearScope() {
        scope?.cancel()
        scope = null
    }

    override fun unbind() {
        clearScope()
        super.unbind()
    }

    private fun setupUploads(data: MessageListItem.MessageItem) {
        val totalAttachmentsCount = data.message.attachments.size
        val completedAttachmentsCount =
            data.message.attachments.count { it.uploadState == null || it.uploadState == Attachment.UploadState.Success }
        if (completedAttachmentsCount == totalAttachmentsCount) {
            binding.sentFiles.isVisible = false
        } else {
            binding.sentFiles.text =
                context.getString(
                    R.string.stream_ui_message_list_attachment_uploading,
                    completedAttachmentsCount,
                    totalAttachmentsCount
                )
        }
    }

    override fun onDetachedFromWindow() {
        clearScope()
    }

    override fun onAttachedToWindow() {
        setupUploads(data)
    }
}<|MERGE_RESOLUTION|>--- conflicted
+++ resolved
@@ -14,12 +14,9 @@
 import io.getstream.chat.android.ui.databinding.StreamUiItemTextAndAttachmentsBinding
 import io.getstream.chat.android.ui.message.list.adapter.MessageListItemPayloadDiff
 import io.getstream.chat.android.ui.message.list.adapter.MessageListListenerContainer
-<<<<<<< HEAD
 import io.getstream.chat.android.ui.message.list.adapter.attachments.FileAttachmentsAdapter
 import io.getstream.chat.android.ui.message.list.adapter.attachments.MediaAttachmentsAdapter
-=======
 import io.getstream.chat.android.ui.message.list.adapter.MessageListListenerContainerImpl
->>>>>>> 6d36bc0c
 import io.getstream.chat.android.ui.message.list.adapter.internal.DecoratedBaseMessageItemViewHolder
 import io.getstream.chat.android.ui.message.list.adapter.viewholder.attachment.AttachmentViewHolderFactory
 import io.getstream.chat.android.ui.message.list.adapter.viewholder.decorator.internal.Decorator
@@ -102,15 +99,11 @@
         binding.messageText.isVisible = data.message.text.isNotEmpty()
         markdown.setText(binding.messageText, data.message.text)
 
-        if (diff?.attachments != false) {
-            setupAttachment(data)
-        }
-
+        setupAttachment(data)
         setupUploads(data)
     }
 
     private fun setupAttachment(data: MessageListItem.MessageItem) {
-<<<<<<< HEAD
         val attachments = data.message.attachments
 
         when {
@@ -139,11 +132,6 @@
             }
 
             else -> error("Unsupported case for attachment adapter factory!")
-=======
-        with(binding.attachmentsContainer) {
-            removeAllViews()
-            addView(attachmentViewFactory.createAttachmentView(data, modifiedListeners, style, binding.root))
->>>>>>> 6d36bc0c
         }
     }
 
