package io.getstream.chat.android.ui.message.list.adapter.viewholder.decorator.internal

import androidx.constraintlayout.widget.Guideline
import com.getstream.sdk.chat.adapter.MessageListItem
import io.getstream.chat.android.ui.message.list.MessageListItemStyle
import io.getstream.chat.android.ui.message.list.adapter.viewholder.internal.GiphyViewHolder
import io.getstream.chat.android.ui.message.list.adapter.viewholder.internal.MessageDeletedViewHolder
import io.getstream.chat.android.ui.message.list.adapter.viewholder.internal.MessagePlainTextViewHolder
import io.getstream.chat.android.ui.message.list.adapter.viewholder.internal.TextAndAttachmentsViewHolder

internal class MaxPossibleWidthDecorator(private val style: MessageListItemStyle) : BaseDecorator() {
    override fun decorateTextAndAttachmentsMessage(
        viewHolder: TextAndAttachmentsViewHolder,
        data: MessageListItem.MessageItem,
    ) = applyMaxPossibleWidth(viewHolder.binding.marginStart, viewHolder.binding.marginEnd, data)

    override fun decoratePlainTextMessage(
        viewHolder: MessagePlainTextViewHolder,
        data: MessageListItem.MessageItem,
    ) {
        applyMaxPossibleWidth(viewHolder.binding.marginStart, viewHolder.binding.marginEnd, data)
    }

    override fun decorateDeletedMessage(
        viewHolder: MessageDeletedViewHolder,
        data: MessageListItem.MessageItem,
    ) {
        applyMaxPossibleWidth(viewHolder.binding.marginStart, viewHolder.binding.marginEnd, data)
    }

    override fun decorateGiphyMessage(
        viewHolder: GiphyViewHolder,
        data: MessageListItem.MessageItem,
    ) {
        applyMaxPossibleWidth(viewHolder.binding.marginStart, viewHolder.binding.marginEnd, data)
    }

    private fun applyMaxPossibleWidth(marginStart: Guideline, marginEnd: Guideline, data: MessageListItem.MessageItem) {
        val marginStartPercent = if (data.isTheirs) {
            START_PERCENT
        } else {
            START_PERCENT + getMaxPossibleWidthFactor(data.isTheirs)
        }
        val marginEndPercent = if (data.isTheirs) {
            END_PERCENT - getMaxPossibleWidthFactor(data.isTheirs)
        } else {
            END_PERCENT
        }
        marginStart.setGuidelinePercent(marginStartPercent)
        marginEnd.setGuidelinePercent(marginEndPercent)
    }

    /**
     * Gets message's max possible width factor from [style] based on [isTheirs] and scales it using [MAX_POSSIBLE_WIDTH_FACTOR]
     */
    private fun getMaxPossibleWidthFactor(isTheirs: Boolean): Float {
        val maxPossibleWidthFactor = if (isTheirs) {
            style.messageMaxPossibleWidthFactorTheirs
        } else {
            style.messageMaxPossibleWidthFactorMine
        }

        return maxPossibleWidthFactor * MAX_POSSIBLE_WIDTH_FACTOR
    }

    companion object {
        private const val MAX_POSSIBLE_WIDTH_FACTOR = .25f
        private const val START_PERCENT = 0f
<<<<<<< HEAD
        private const val END_PERCENT = 0.97f
        private const val MINE_START_PERCENT = START_PERCENT + MAX_POSSIBLE_WIDTH_FACTOR
        private const val THEIR_END_PERCENT = END_PERCENT - MAX_POSSIBLE_WIDTH_FACTOR
=======
        private const val END_PERCENT = 1f
>>>>>>> dd1a2635
    }
}<|MERGE_RESOLUTION|>--- conflicted
+++ resolved
@@ -66,12 +66,8 @@
     companion object {
         private const val MAX_POSSIBLE_WIDTH_FACTOR = .25f
         private const val START_PERCENT = 0f
-<<<<<<< HEAD
         private const val END_PERCENT = 0.97f
         private const val MINE_START_PERCENT = START_PERCENT + MAX_POSSIBLE_WIDTH_FACTOR
         private const val THEIR_END_PERCENT = END_PERCENT - MAX_POSSIBLE_WIDTH_FACTOR
-=======
-        private const val END_PERCENT = 1f
->>>>>>> dd1a2635
     }
 }