--- conflicted
+++ resolved
@@ -29,23 +29,25 @@
     ) = applyMaxPossibleWidth(viewHolder.binding.marginStart, viewHolder.binding.marginEnd, data)
 
     /**
-<<<<<<< HEAD
      * Decorates the maximum width of the file attachment message,
      * by changing the start and end margins of the container.
-=======
-     * Decorates the maximum width of the image attachment message, by changing the start and end margins of the container.
->>>>>>> f17eb43f
      *
      * @param viewHolder The holder to decorate.
      * @param data The item that holds all the information.
      */
-<<<<<<< HEAD
     override fun decorateFileAttachmentsMessage(
         viewHolder: FileAttachmentsViewHolder,
-=======
+        data: MessageListItem.MessageItem,
+    ) = applyMaxPossibleWidth(viewHolder.binding.marginStart, viewHolder.binding.marginEnd, data)
+
+    /**
+     * Decorates the maximum width of the image attachment message, by changing the start and end margins of the container.
+     *
+     * @param viewHolder The holder to decorate.
+     * @param data The item that holds all the information.
+     */
     override fun decorateImageAttachmentMessage(
         viewHolder: ImageAttachmentViewHolder,
->>>>>>> f17eb43f
         data: MessageListItem.MessageItem,
     ) = applyMaxPossibleWidth(viewHolder.binding.marginStart, viewHolder.binding.marginEnd, data)
 
