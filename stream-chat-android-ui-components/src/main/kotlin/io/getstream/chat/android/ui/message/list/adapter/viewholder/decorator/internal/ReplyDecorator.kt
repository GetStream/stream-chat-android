package io.getstream.chat.android.ui.message.list.adapter.viewholder.decorator.internal

import androidx.core.view.isVisible
import com.getstream.sdk.chat.adapter.MessageListItem
import io.getstream.chat.android.ui.message.list.MessageReplyStyle
import io.getstream.chat.android.ui.message.list.adapter.view.internal.MessageReplyView
import io.getstream.chat.android.ui.message.list.adapter.viewholder.internal.FileAttachmentsViewHolder
import io.getstream.chat.android.ui.message.list.adapter.viewholder.internal.GiphyAttachmentViewHolder
import io.getstream.chat.android.ui.message.list.adapter.viewholder.internal.GiphyViewHolder
import io.getstream.chat.android.ui.message.list.adapter.viewholder.internal.ImageAttachmentViewHolder
import io.getstream.chat.android.ui.message.list.adapter.viewholder.internal.MessagePlainTextViewHolder
import io.getstream.chat.android.ui.message.list.adapter.viewholder.internal.TextAndAttachmentsViewHolder

internal class ReplyDecorator(
    private val style: MessageReplyStyle,
) : BaseDecorator() {
    override fun decorateTextAndAttachmentsMessage(
        viewHolder: TextAndAttachmentsViewHolder,
        data: MessageListItem.MessageItem,
    ) = setupReplyView(viewHolder.binding.replyView, data)

    /**
     * Decorates the reply section of the Giphy attachment.
     *
     * @param viewHolder The holder to decorate.
     * @param data The item that holds all the information.
     */
    override fun decorateGiphyAttachmentMessage(
        viewHolder: GiphyAttachmentViewHolder,
        data: MessageListItem.MessageItem,
    ) = setupReplyView(viewHolder.binding.replyView, data)

    /**
<<<<<<< HEAD
     * Decorates the reply section of the message containing file attachments.
=======
     * Decorates the reply section of the image attachment message.
>>>>>>> f17eb43f
     *
     * @param viewHolder The holder to decorate.
     * @param data The item that holds all the information.
     */
<<<<<<< HEAD
    override fun decorateFileAttachmentsMessage(
        viewHolder: FileAttachmentsViewHolder,
=======
    override fun decorateImageAttachmentMessage(
        viewHolder: ImageAttachmentViewHolder,
>>>>>>> f17eb43f
        data: MessageListItem.MessageItem,
    ) = setupReplyView(viewHolder.binding.replyView, data)

    override fun decoratePlainTextMessage(
        viewHolder: MessagePlainTextViewHolder,
        data: MessageListItem.MessageItem,
    ) = setupReplyView(viewHolder.binding.replyView, data)

    override fun decorateGiphyMessage(
        viewHolder: GiphyViewHolder,
        data: MessageListItem.MessageItem,
    ) = Unit

    private fun setupReplyView(replyView: MessageReplyView, data: MessageListItem.MessageItem) {
        val replyToMessage = data.message.replyTo
        if (replyToMessage != null) {
            replyView.isVisible = true
            replyView.setMessage(replyToMessage, data.isMine, style)
        } else {
            replyView.isVisible = false
        }
    }
}<|MERGE_RESOLUTION|>--- conflicted
+++ resolved
@@ -31,22 +31,24 @@
     ) = setupReplyView(viewHolder.binding.replyView, data)
 
     /**
-<<<<<<< HEAD
      * Decorates the reply section of the message containing file attachments.
-=======
-     * Decorates the reply section of the image attachment message.
->>>>>>> f17eb43f
      *
      * @param viewHolder The holder to decorate.
      * @param data The item that holds all the information.
      */
-<<<<<<< HEAD
     override fun decorateFileAttachmentsMessage(
         viewHolder: FileAttachmentsViewHolder,
-=======
+        data: MessageListItem.MessageItem,
+    ) = setupReplyView(viewHolder.binding.replyView, data)
+
+    /**
+     * Decorates the reply section of the image attachment message.
+     *
+     * @param viewHolder The holder to decorate.
+     * @param data The item that holds all the information.
+     */
     override fun decorateImageAttachmentMessage(
         viewHolder: ImageAttachmentViewHolder,
->>>>>>> f17eb43f
         data: MessageListItem.MessageItem,
     ) = setupReplyView(viewHolder.binding.replyView, data)
 
