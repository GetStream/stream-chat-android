--- conflicted
+++ resolved
@@ -38,11 +38,8 @@
     public var messageListHeaderStyleTransformer: StyleTransformer<MessageListHeaderViewStyle> = noopTransformer()
     public var mentionListViewStyleTransformer: StyleTransformer<MentionListViewStyle> = noopTransformer()
     public var searchInputViewStyleTransformer: StyleTransformer<SearchInputViewStyle> = noopTransformer()
-<<<<<<< HEAD
+    public var searchResultListViewStyleTransformer: StyleTransformer<SearchResultListViewStyle> = noopTransformer()
     public var typingIndicatorViewStyleTransformer: StyleTransformer<TypingIndicatorViewStyle> = noopTransformer()
-=======
-    public var searchResultListViewStyleTransformer: StyleTransformer<SearchResultListViewStyle> = noopTransformer()
->>>>>>> 7ffdda6b
 
     private fun <T> noopTransformer() = StyleTransformer<T> { it }
 }
