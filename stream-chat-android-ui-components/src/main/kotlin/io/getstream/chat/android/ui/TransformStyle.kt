/*
 * Copyright (c) 2014-2022 Stream.io Inc. All rights reserved.
 *
 * Licensed under the Stream License;
 * you may not use this file except in compliance with the License.
 * You may obtain a copy of the License at
 *
 *    https://github.com/GetStream/stream-chat-android/blob/main/LICENSE
 *
 * Unless required by applicable law or agreed to in writing, software
 * distributed under the License is distributed on an "AS IS" BASIS,
 * WITHOUT WARRANTIES OR CONDITIONS OF ANY KIND, either express or implied.
 * See the License for the specific language governing permissions and
 * limitations under the License.
 */

package io.getstream.chat.android.ui

import io.getstream.chat.android.ui.avatar.AvatarStyle
import io.getstream.chat.android.ui.channel.list.ChannelActionsDialogViewStyle
import io.getstream.chat.android.ui.channel.list.ChannelListViewStyle
import io.getstream.chat.android.ui.gallery.AttachmentGalleryViewMediaStyle
import io.getstream.chat.android.ui.gallery.MediaAttachmentGridViewStyle
import io.getstream.chat.android.ui.gallery.options.AttachmentGalleryOptionsViewStyle
import io.getstream.chat.android.ui.mention.list.MentionListViewStyle
import io.getstream.chat.android.ui.message.composer.MessageComposerViewStyle
import io.getstream.chat.android.ui.message.composer.attachment.picker.AttachmentsPickerDialogStyle
import io.getstream.chat.android.ui.message.list.DefaultQuotedAttachmentViewStyle
import io.getstream.chat.android.ui.message.list.FileAttachmentViewStyle
import io.getstream.chat.android.ui.message.list.GiphyViewHolderStyle
import io.getstream.chat.android.ui.message.list.MessageListItemStyle
import io.getstream.chat.android.ui.message.list.MessageListViewStyle
import io.getstream.chat.android.ui.message.list.MessageReplyStyle
import io.getstream.chat.android.ui.message.list.ScrollButtonViewStyle
import io.getstream.chat.android.ui.message.list.UnsupportedAttachmentViewStyle
import io.getstream.chat.android.ui.message.list.adapter.view.MediaAttachmentViewStyle
import io.getstream.chat.android.ui.message.list.header.MessageListHeaderViewStyle
import io.getstream.chat.android.ui.message.list.reactions.edit.EditReactionsViewStyle
import io.getstream.chat.android.ui.message.list.reactions.user.SingleReactionViewStyle
import io.getstream.chat.android.ui.message.list.reactions.view.ViewReactionsViewStyle
import io.getstream.chat.android.ui.pinned.list.PinnedMessageListViewStyle
import io.getstream.chat.android.ui.search.SearchInputViewStyle
import io.getstream.chat.android.ui.search.list.SearchResultListViewStyle
import io.getstream.chat.android.ui.typing.TypingIndicatorViewStyle

public object TransformStyle {
    @JvmStatic
    public var avatarStyleTransformer: StyleTransformer<AvatarStyle> = noopTransformer()

    @JvmStatic
    public var channelListStyleTransformer: StyleTransformer<ChannelListViewStyle> = noopTransformer()

    @JvmStatic
    public var messageListStyleTransformer: StyleTransformer<MessageListViewStyle> = noopTransformer()

    @JvmStatic
    public var messageListItemStyleTransformer: StyleTransformer<MessageListItemStyle> = noopTransformer()
<<<<<<< HEAD
=======

    @JvmStatic
    public var messageInputStyleTransformer: StyleTransformer<MessageInputViewStyle> = noopTransformer()

    @JvmStatic
>>>>>>> 6e136574
    public var scrollButtonStyleTransformer: StyleTransformer<ScrollButtonViewStyle> = noopTransformer()

    @JvmStatic
    public var viewReactionsStyleTransformer: StyleTransformer<ViewReactionsViewStyle> = noopTransformer()

    @JvmStatic
    public var editReactionsStyleTransformer: StyleTransformer<EditReactionsViewStyle> = noopTransformer()

    @JvmStatic
    public var singleReactionViewStyleTransformer: StyleTransformer<SingleReactionViewStyle> = noopTransformer()

    @JvmStatic
    public var channelActionsDialogStyleTransformer: StyleTransformer<ChannelActionsDialogViewStyle> = noopTransformer()

    @JvmStatic
    public var giphyViewHolderStyleTransformer: StyleTransformer<GiphyViewHolderStyle> = noopTransformer()

    @JvmStatic
    public var mediaAttachmentStyleTransformer: StyleTransformer<MediaAttachmentViewStyle> = noopTransformer()

    @JvmStatic
    public var messageReplyStyleTransformer: StyleTransformer<MessageReplyStyle> = noopTransformer()

    @JvmStatic
    public var fileAttachmentStyleTransformer: StyleTransformer<FileAttachmentViewStyle> = noopTransformer()
<<<<<<< HEAD
    public var unsupportedAttachmentStyleTransformer: StyleTransformer<UnsupportedAttachmentViewStyle> = noopTransformer()
=======

    @JvmStatic
    public var unsupportedAttachmentStyleTransformer: StyleTransformer<UnsupportedAttachmentViewStyle> =
        noopTransformer()

    @JvmStatic
    public var suggestionListStyleTransformer: StyleTransformer<SuggestionListViewStyle> = noopTransformer()

    @JvmStatic
>>>>>>> 6e136574
    public var messageListHeaderStyleTransformer: StyleTransformer<MessageListHeaderViewStyle> = noopTransformer()

    @JvmStatic
    public var mentionListViewStyleTransformer: StyleTransformer<MentionListViewStyle> = noopTransformer()

    @JvmStatic
    public var searchInputViewStyleTransformer: StyleTransformer<SearchInputViewStyle> = noopTransformer()

    @JvmStatic
    public var searchResultListViewStyleTransformer: StyleTransformer<SearchResultListViewStyle> = noopTransformer()

    @JvmStatic
    public var typingIndicatorViewStyleTransformer: StyleTransformer<TypingIndicatorViewStyle> = noopTransformer()

    @JvmStatic
    public var pinnedMessageListViewStyleTransformer: StyleTransformer<PinnedMessageListViewStyle> = noopTransformer()

    @JvmStatic
    public var defaultQuotedAttachmentViewStyleTransformer: StyleTransformer<DefaultQuotedAttachmentViewStyle> =
        noopTransformer()

    @JvmStatic
    public var attachmentGalleryOptionsStyleTransformer: StyleTransformer<AttachmentGalleryOptionsViewStyle> =
        noopTransformer()

    @JvmStatic
    public var messageComposerStyleTransformer: StyleTransformer<MessageComposerViewStyle> = noopTransformer()

    @JvmStatic
    public var attachmentsPickerStyleTransformer: StyleTransformer<AttachmentsPickerDialogStyle> = noopTransformer()

    @JvmStatic
    public var attachmentGalleryViewMediaStyle: StyleTransformer<AttachmentGalleryViewMediaStyle> = noopTransformer()

    @JvmStatic
    public var mediaAttachmentGridViewStyle: StyleTransformer<MediaAttachmentGridViewStyle> = noopTransformer()

    private fun <T> noopTransformer() = StyleTransformer<T> { it }
}

public fun interface StyleTransformer<T> {
    public fun transform(source: T): T
}<|MERGE_RESOLUTION|>--- conflicted
+++ resolved
@@ -55,14 +55,8 @@
 
     @JvmStatic
     public var messageListItemStyleTransformer: StyleTransformer<MessageListItemStyle> = noopTransformer()
-<<<<<<< HEAD
-=======
 
     @JvmStatic
-    public var messageInputStyleTransformer: StyleTransformer<MessageInputViewStyle> = noopTransformer()
-
-    @JvmStatic
->>>>>>> 6e136574
     public var scrollButtonStyleTransformer: StyleTransformer<ScrollButtonViewStyle> = noopTransformer()
 
     @JvmStatic
@@ -88,19 +82,12 @@
 
     @JvmStatic
     public var fileAttachmentStyleTransformer: StyleTransformer<FileAttachmentViewStyle> = noopTransformer()
-<<<<<<< HEAD
-    public var unsupportedAttachmentStyleTransformer: StyleTransformer<UnsupportedAttachmentViewStyle> = noopTransformer()
-=======
 
     @JvmStatic
     public var unsupportedAttachmentStyleTransformer: StyleTransformer<UnsupportedAttachmentViewStyle> =
         noopTransformer()
 
     @JvmStatic
-    public var suggestionListStyleTransformer: StyleTransformer<SuggestionListViewStyle> = noopTransformer()
-
-    @JvmStatic
->>>>>>> 6e136574
     public var messageListHeaderStyleTransformer: StyleTransformer<MessageListHeaderViewStyle> = noopTransformer()
 
     @JvmStatic
