--- conflicted
+++ resolved
@@ -662,13 +662,8 @@
                     refreshControlsState()
                     handleKeyStroke()
 
-<<<<<<< HEAD
-                    /* Debouncing when clearing the input will cause the suggestion list
-                    popup to appear briefly after clearing the input in certain cases. */
-=======
                     /** Debouncing when clearing the input will cause the suggestion list
                      popup to appear briefly after clearing the input in certain cases. */
->>>>>>> b27d9c5c
                     if (messageText.isEmpty()) {
                         messageInputDebouncer?.cancelLastDebounce()
                         suggestionListController?.onNewMessageText(messageText)
