@file:JvmName("ChannelListViewModelBinding")

package io.getstream.chat.android.ui.channel.list.viewmodel

import android.app.AlertDialog
import androidx.lifecycle.LifecycleOwner
<<<<<<< HEAD
import io.getstream.chat.android.livedata.utils.EventObserver
=======
import io.getstream.chat.android.ui.R
>>>>>>> bb80d608
import io.getstream.chat.android.ui.channel.list.ChannelListView
import io.getstream.chat.android.ui.channel.list.adapter.ChannelListItem

/**
 * Binds [ChannelListView] with [ChannelListViewModel], updating the view's state based on
 * data provided by the ViewModel, and propagating view events to the ViewModel as needed.
 *
 * This function sets listeners on the view and ViewModel. Call this method
 * before setting any additional listeners on these objects yourself.
 */
@JvmName("bind")
public fun ChannelListViewModel.bindView(
    view: ChannelListView,
    lifecycleOwner: LifecycleOwner,
) {
    state.observe(lifecycleOwner) { channelState ->
        if (channelState.isLoading) {
            view.showLoadingView()
        } else {
            view.hideLoadingView()
            channelState
                .channels
                .map(ChannelListItem::ChannelItem)
                .let(view::setChannels)
        }
    }

    paginationState.observe(lifecycleOwner) { paginationState ->
        view.setPaginationEnabled(!paginationState.endOfChannels && !paginationState.loadingMore)

        if (paginationState.loadingMore) {
            view.showLoadingMore()
        } else {
            view.hideLoadingMore()
        }
    }

    view.setOnEndReachedListener {
        onAction(ChannelListViewModel.Action.ReachedEndOfList)
    }

<<<<<<< HEAD
    errorEvents.observe(
        lifecycleOwner,
        EventObserver {
            view.showError(it)
        }
    )
=======
    view.setChannelDeleteClickListener {
        AlertDialog.Builder(view.context)
            .setTitle(R.string.stream_ui_channel_option_delete_confirmation_title)
            .setMessage(R.string.stream_ui_channel_option_delete_confirmation_message)
            .setPositiveButton(R.string.stream_ui_channel_option_delete_positive_button) { dialog, _ ->
                dialog.dismiss()
                deleteChannel(it)
            }
            .setNegativeButton(R.string.stream_ui_channel_option_delete_negative_button) { dialog, _ ->
                dialog.dismiss()
            }
            .show()
    }
>>>>>>> bb80d608
}<|MERGE_RESOLUTION|>--- conflicted
+++ resolved
@@ -4,11 +4,8 @@
 
 import android.app.AlertDialog
 import androidx.lifecycle.LifecycleOwner
-<<<<<<< HEAD
 import io.getstream.chat.android.livedata.utils.EventObserver
-=======
 import io.getstream.chat.android.ui.R
->>>>>>> bb80d608
 import io.getstream.chat.android.ui.channel.list.ChannelListView
 import io.getstream.chat.android.ui.channel.list.adapter.ChannelListItem
 
@@ -50,14 +47,6 @@
         onAction(ChannelListViewModel.Action.ReachedEndOfList)
     }
 
-<<<<<<< HEAD
-    errorEvents.observe(
-        lifecycleOwner,
-        EventObserver {
-            view.showError(it)
-        }
-    )
-=======
     view.setChannelDeleteClickListener {
         AlertDialog.Builder(view.context)
             .setTitle(R.string.stream_ui_channel_option_delete_confirmation_title)
@@ -71,5 +60,11 @@
             }
             .show()
     }
->>>>>>> bb80d608
+
+    errorEvents.observe(
+        lifecycleOwner,
+        EventObserver {
+            view.showError(it)
+        }
+    )
 }