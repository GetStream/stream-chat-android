package io.getstream.chat.android.ui.message.list.adapter.viewholder.decorator.internal

import com.getstream.sdk.chat.adapter.MessageListItem
import io.getstream.chat.android.ui.message.list.adapter.view.internal.GapView
import io.getstream.chat.android.ui.message.list.adapter.viewholder.internal.FileAttachmentsViewHolder
import io.getstream.chat.android.ui.message.list.adapter.viewholder.internal.GiphyAttachmentViewHolder
import io.getstream.chat.android.ui.message.list.adapter.viewholder.internal.GiphyViewHolder
import io.getstream.chat.android.ui.message.list.adapter.viewholder.internal.ImageAttachmentViewHolder
import io.getstream.chat.android.ui.message.list.adapter.viewholder.internal.MessageDeletedViewHolder
import io.getstream.chat.android.ui.message.list.adapter.viewholder.internal.MessagePlainTextViewHolder
import io.getstream.chat.android.ui.message.list.adapter.viewholder.internal.TextAndAttachmentsViewHolder

internal class GapDecorator : BaseDecorator() {

    private fun setupGapView(gapView: GapView, data: MessageListItem.MessageItem) {
        if (data.positions.contains(MessageListItem.Position.TOP)) {
            gapView.showBigGap()
        } else {
            gapView.showSmallGap()
        }
    }

    override fun decorateTextAndAttachmentsMessage(
        viewHolder: TextAndAttachmentsViewHolder,
        data: MessageListItem.MessageItem,
    ) = setupGapView(viewHolder.binding.gapView, data)

    /**
     * Decorates the gap of the Giphy attachment.
     *
     * @param viewHolder The holder to decorate.
     * @param data The item that holds all the information.
     */
    override fun decorateGiphyAttachmentMessage(
        viewHolder: GiphyAttachmentViewHolder,
        data: MessageListItem.MessageItem,
    ) = setupGapView(viewHolder.binding.gapView, data)

    /**
<<<<<<< HEAD
     * Decorates the gap of the message containing file attachments.
=======
     * Decorates the gap of the image attachment message.
>>>>>>> f17eb43f
     *
     * @param viewHolder The holder to decorate.
     * @param data The item that holds all the information.
     */
<<<<<<< HEAD
    override fun decorateFileAttachmentsMessage(
        viewHolder: FileAttachmentsViewHolder,
=======
    override fun decorateImageAttachmentMessage(
        viewHolder: ImageAttachmentViewHolder,
>>>>>>> f17eb43f
        data: MessageListItem.MessageItem,
    ) = setupGapView(viewHolder.binding.gapView, data)

    override fun decorateDeletedMessage(
        viewHolder: MessageDeletedViewHolder,
        data: MessageListItem.MessageItem,
    ) = setupGapView(viewHolder.binding.gapView, data)

    override fun decoratePlainTextMessage(
        viewHolder: MessagePlainTextViewHolder,
        data: MessageListItem.MessageItem,
    ) = setupGapView(viewHolder.binding.gapView, data)

    override fun decorateGiphyMessage(
        viewHolder: GiphyViewHolder,
        data: MessageListItem.MessageItem,
    ) = setupGapView(viewHolder.binding.gapView, data)
}<|MERGE_RESOLUTION|>--- conflicted
+++ resolved
@@ -37,22 +37,24 @@
     ) = setupGapView(viewHolder.binding.gapView, data)
 
     /**
-<<<<<<< HEAD
      * Decorates the gap of the message containing file attachments.
-=======
-     * Decorates the gap of the image attachment message.
->>>>>>> f17eb43f
      *
      * @param viewHolder The holder to decorate.
      * @param data The item that holds all the information.
      */
-<<<<<<< HEAD
     override fun decorateFileAttachmentsMessage(
         viewHolder: FileAttachmentsViewHolder,
-=======
+        data: MessageListItem.MessageItem,
+    ) = setupGapView(viewHolder.binding.gapView, data)
+
+    /**
+     * Decorates the gap of the image attachment message.
+     *
+     * @param viewHolder The holder to decorate.
+     * @param data The item that holds all the information.
+     */
     override fun decorateImageAttachmentMessage(
         viewHolder: ImageAttachmentViewHolder,
->>>>>>> f17eb43f
         data: MessageListItem.MessageItem,
     ) = setupGapView(viewHolder.binding.gapView, data)
 
