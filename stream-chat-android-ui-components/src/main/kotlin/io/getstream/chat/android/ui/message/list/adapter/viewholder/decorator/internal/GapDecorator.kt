package io.getstream.chat.android.ui.message.list.adapter.viewholder.decorator.internal

import com.getstream.sdk.chat.adapter.MessageListItem
import io.getstream.chat.android.ui.message.list.adapter.view.internal.GapView
import io.getstream.chat.android.ui.message.list.adapter.viewholder.internal.GiphyAttachmentViewHolder
import io.getstream.chat.android.ui.message.list.adapter.viewholder.internal.GiphyViewHolder
import io.getstream.chat.android.ui.message.list.adapter.viewholder.internal.ImageAttachmentViewHolder
import io.getstream.chat.android.ui.message.list.adapter.viewholder.internal.MessageDeletedViewHolder
import io.getstream.chat.android.ui.message.list.adapter.viewholder.internal.MessagePlainTextViewHolder
import io.getstream.chat.android.ui.message.list.adapter.viewholder.internal.TextAndAttachmentsViewHolder

internal class GapDecorator : BaseDecorator() {

    private fun setupGapView(gapView: GapView, data: MessageListItem.MessageItem) {
        if (data.positions.contains(MessageListItem.Position.TOP)) {
            gapView.showBigGap()
        } else {
            gapView.showSmallGap()
        }
    }

    override fun decorateTextAndAttachmentsMessage(
        viewHolder: TextAndAttachmentsViewHolder,
        data: MessageListItem.MessageItem,
    ) = setupGapView(viewHolder.binding.gapView, data)

<<<<<<< HEAD
=======
    /**
     * Decorates the gap of the Giphy attachment.
     *
     * @param viewHolder The holder to decorate.
     * @param data The item that holds all the information.
     */
>>>>>>> ebaf9829
    override fun decorateGiphyAttachmentMessage(
        viewHolder: GiphyAttachmentViewHolder,
        data: MessageListItem.MessageItem,
    ) = setupGapView(viewHolder.binding.gapView, data)

<<<<<<< HEAD
    override fun decorateImageAttachmentMessage(
        viewHolder: ImageAttachmentViewHolder,
        data: MessageListItem.MessageItem,
    ) = setupGapView(viewHolder.binding.gapView, data)

=======
>>>>>>> ebaf9829
    override fun decorateDeletedMessage(
        viewHolder: MessageDeletedViewHolder,
        data: MessageListItem.MessageItem,
    ) = setupGapView(viewHolder.binding.gapView, data)

    override fun decoratePlainTextMessage(
        viewHolder: MessagePlainTextViewHolder,
        data: MessageListItem.MessageItem,
    ) = setupGapView(viewHolder.binding.gapView, data)

    override fun decorateGiphyMessage(
        viewHolder: GiphyViewHolder,
        data: MessageListItem.MessageItem,
    ) = setupGapView(viewHolder.binding.gapView, data)
}<|MERGE_RESOLUTION|>--- conflicted
+++ resolved
@@ -24,28 +24,22 @@
         data: MessageListItem.MessageItem,
     ) = setupGapView(viewHolder.binding.gapView, data)
 
-<<<<<<< HEAD
-=======
     /**
      * Decorates the gap of the Giphy attachment.
      *
      * @param viewHolder The holder to decorate.
      * @param data The item that holds all the information.
      */
->>>>>>> ebaf9829
     override fun decorateGiphyAttachmentMessage(
         viewHolder: GiphyAttachmentViewHolder,
         data: MessageListItem.MessageItem,
     ) = setupGapView(viewHolder.binding.gapView, data)
 
-<<<<<<< HEAD
     override fun decorateImageAttachmentMessage(
         viewHolder: ImageAttachmentViewHolder,
         data: MessageListItem.MessageItem,
     ) = setupGapView(viewHolder.binding.gapView, data)
 
-=======
->>>>>>> ebaf9829
     override fun decorateDeletedMessage(
         viewHolder: MessageDeletedViewHolder,
         data: MessageListItem.MessageItem,
