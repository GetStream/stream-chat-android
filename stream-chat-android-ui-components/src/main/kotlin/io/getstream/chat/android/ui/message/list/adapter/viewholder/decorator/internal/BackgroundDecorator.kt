package io.getstream.chat.android.ui.message.list.adapter.viewholder.decorator.internal

import com.getstream.sdk.chat.adapter.MessageListItem
import io.getstream.chat.android.ui.common.extensions.internal.dpToPxPrecise
import io.getstream.chat.android.ui.message.list.adapter.viewholder.internal.FileAttachmentsViewHolder
import io.getstream.chat.android.ui.message.list.adapter.viewholder.internal.GiphyAttachmentViewHolder
import io.getstream.chat.android.ui.message.list.adapter.viewholder.internal.GiphyViewHolder
import io.getstream.chat.android.ui.message.list.adapter.viewholder.internal.ImageAttachmentViewHolder
import io.getstream.chat.android.ui.message.list.adapter.viewholder.internal.MessageDeletedViewHolder
import io.getstream.chat.android.ui.message.list.adapter.viewholder.internal.MessagePlainTextViewHolder
import io.getstream.chat.android.ui.message.list.adapter.viewholder.internal.TextAndAttachmentsViewHolder
import io.getstream.chat.android.ui.message.list.background.MessageBackgroundFactory

internal class BackgroundDecorator(private val messageBackgroundFactory: MessageBackgroundFactory) : BaseDecorator() {

    override fun decorateTextAndAttachmentsMessage(
        viewHolder: TextAndAttachmentsViewHolder,
        data: MessageListItem.MessageItem,
    ) {
        viewHolder.binding.messageContainer.background =
            messageBackgroundFactory.textAndAttachmentMessageBackground(
                viewHolder.binding.messageContainer.context,
                data
            )
    }

    /**
     * Decorates the background of the Giphy attachment.
     *
     * @param viewHolder The holder to decorate.
     * @param data The item that holds all the information.
     */
    override fun decorateGiphyAttachmentMessage(
        viewHolder: GiphyAttachmentViewHolder,
        data: MessageListItem.MessageItem,
    ) {
        viewHolder.binding.messageContainer.background =
            messageBackgroundFactory.textAndAttachmentMessageBackground(
                viewHolder.binding.messageContainer.context,
                data
            )
    }

    /**
<<<<<<< HEAD
     * Decorates the background of the file attachment message.
=======
     * Decorates the background of the image message container.
>>>>>>> f17eb43f
     *
     * @param viewHolder The holder to decorate.
     * @param data The item that holds all the information.
     */
<<<<<<< HEAD
    override fun decorateFileAttachmentsMessage(
        viewHolder: FileAttachmentsViewHolder,
        data: MessageListItem.MessageItem,
    ) {
        viewHolder.binding.messageContainer.background =
            messageBackgroundFactory.fileAttachmentsMessageBackground(
=======
    override fun decorateImageAttachmentMessage(
        viewHolder: ImageAttachmentViewHolder,
        data: MessageListItem.MessageItem,
    ) {
        viewHolder.binding.messageContainer.background =
            messageBackgroundFactory.imageAttachmentMessageBackground(
>>>>>>> f17eb43f
                viewHolder.binding.messageContainer.context,
                data
            )
    }

    override fun decorateDeletedMessage(
        viewHolder: MessageDeletedViewHolder,
        data: MessageListItem.MessageItem,
    ) {
        viewHolder.binding.messageContainer.background =
            messageBackgroundFactory.deletedMessageBackground(
                viewHolder.binding.messageContainer.context,
                data
            )
    }

    override fun decoratePlainTextMessage(
        viewHolder: MessagePlainTextViewHolder,
        data: MessageListItem.MessageItem,
    ) {
        viewHolder.binding.messageContainer.background =
            messageBackgroundFactory.plainTextMessageBackground(
                viewHolder.binding.messageContainer.context,
                data
            )
    }

    override fun decorateGiphyMessage(
        viewHolder: GiphyViewHolder,
        data: MessageListItem.MessageItem,
    ) {
        viewHolder.binding.cardView.background =
            messageBackgroundFactory.giphyAppearanceModel(viewHolder.binding.cardView.context)
    }

    companion object {
        private val SMALL_CARD_VIEW_CORNER_RADIUS = 2.dpToPxPrecise()

        internal val DEFAULT_CORNER_RADIUS = 16.dpToPxPrecise()
    }
}<|MERGE_RESOLUTION|>--- conflicted
+++ resolved
@@ -42,30 +42,34 @@
     }
 
     /**
-<<<<<<< HEAD
      * Decorates the background of the file attachment message.
-=======
-     * Decorates the background of the image message container.
->>>>>>> f17eb43f
      *
      * @param viewHolder The holder to decorate.
      * @param data The item that holds all the information.
      */
-<<<<<<< HEAD
     override fun decorateFileAttachmentsMessage(
         viewHolder: FileAttachmentsViewHolder,
         data: MessageListItem.MessageItem,
     ) {
         viewHolder.binding.messageContainer.background =
             messageBackgroundFactory.fileAttachmentsMessageBackground(
-=======
+                viewHolder.binding.messageContainer.context,
+                data
+            )
+    }
+
+    /**
+     * Decorates the background of the image message container.
+     *
+     * @param viewHolder The holder to decorate.
+     * @param data The item that holds all the information.
+     */
     override fun decorateImageAttachmentMessage(
         viewHolder: ImageAttachmentViewHolder,
         data: MessageListItem.MessageItem,
     ) {
         viewHolder.binding.messageContainer.background =
             messageBackgroundFactory.imageAttachmentMessageBackground(
->>>>>>> f17eb43f
                 viewHolder.binding.messageContainer.context,
                 data
             )
