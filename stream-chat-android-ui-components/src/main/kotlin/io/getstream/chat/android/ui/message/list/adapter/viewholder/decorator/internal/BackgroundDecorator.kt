package io.getstream.chat.android.ui.message.list.adapter.viewholder.decorator.internal

import com.getstream.sdk.chat.adapter.MessageListItem
import io.getstream.chat.android.ui.common.extensions.internal.dpToPxPrecise
import io.getstream.chat.android.ui.message.list.adapter.viewholder.internal.GiphyAttachmentViewHolder
import io.getstream.chat.android.ui.message.list.adapter.viewholder.internal.GiphyViewHolder
import io.getstream.chat.android.ui.message.list.adapter.viewholder.internal.ImageAttachmentViewHolder
import io.getstream.chat.android.ui.message.list.adapter.viewholder.internal.MessageDeletedViewHolder
import io.getstream.chat.android.ui.message.list.adapter.viewholder.internal.MessagePlainTextViewHolder
import io.getstream.chat.android.ui.message.list.adapter.viewholder.internal.TextAndAttachmentsViewHolder
import io.getstream.chat.android.ui.message.list.background.MessageBackgroundFactory

internal class BackgroundDecorator(private val messageBackgroundFactory: MessageBackgroundFactory) : BaseDecorator() {

    override fun decorateTextAndAttachmentsMessage(
        viewHolder: TextAndAttachmentsViewHolder,
        data: MessageListItem.MessageItem,
    ) {
        viewHolder.binding.messageContainer.background =
            messageBackgroundFactory.textAndAttachmentMessageBackground(
                viewHolder.binding.messageContainer.context,
                data
            )
    }

<<<<<<< HEAD
=======
    /**
     * Decorates the background of the Giphy attachment.
     *
     * @param viewHolder The holder to decorate.
     * @param data The item that holds all the information.
     */
>>>>>>> ebaf9829
    override fun decorateGiphyAttachmentMessage(
        viewHolder: GiphyAttachmentViewHolder,
        data: MessageListItem.MessageItem,
    ) {
        viewHolder.binding.messageContainer.background =
            messageBackgroundFactory.textAndAttachmentMessageBackground(
                viewHolder.binding.messageContainer.context,
                data
            )
    }

<<<<<<< HEAD
    override fun decorateImageAttachmentMessage(
        viewHolder: ImageAttachmentViewHolder,
        data: MessageListItem.MessageItem,
    ) {
        viewHolder.binding.messageContainer.background =
            messageBackgroundFactory.textAndAttachmentMessageBackground(
                viewHolder.binding.messageContainer.context,
                data
            )
    }

=======
>>>>>>> ebaf9829
    override fun decorateDeletedMessage(
        viewHolder: MessageDeletedViewHolder,
        data: MessageListItem.MessageItem,
    ) {
        viewHolder.binding.messageContainer.background =
            messageBackgroundFactory.deletedMessageBackground(
                viewHolder.binding.messageContainer.context,
                data
            )
    }

    override fun decoratePlainTextMessage(
        viewHolder: MessagePlainTextViewHolder,
        data: MessageListItem.MessageItem,
    ) {
        viewHolder.binding.messageContainer.background =
            messageBackgroundFactory.plainTextMessageBackground(
                viewHolder.binding.messageContainer.context,
                data
            )
    }

    override fun decorateGiphyMessage(
        viewHolder: GiphyViewHolder,
        data: MessageListItem.MessageItem,
    ) {
        viewHolder.binding.cardView.background =
            messageBackgroundFactory.giphyAppearanceModel(viewHolder.binding.cardView.context)
    }

    companion object {
        private val SMALL_CARD_VIEW_CORNER_RADIUS = 2.dpToPxPrecise()

        internal val DEFAULT_CORNER_RADIUS = 16.dpToPxPrecise()
    }
}<|MERGE_RESOLUTION|>--- conflicted
+++ resolved
@@ -23,15 +23,12 @@
             )
     }
 
-<<<<<<< HEAD
-=======
     /**
      * Decorates the background of the Giphy attachment.
      *
      * @param viewHolder The holder to decorate.
      * @param data The item that holds all the information.
      */
->>>>>>> ebaf9829
     override fun decorateGiphyAttachmentMessage(
         viewHolder: GiphyAttachmentViewHolder,
         data: MessageListItem.MessageItem,
@@ -43,7 +40,6 @@
             )
     }
 
-<<<<<<< HEAD
     override fun decorateImageAttachmentMessage(
         viewHolder: ImageAttachmentViewHolder,
         data: MessageListItem.MessageItem,
@@ -55,8 +51,6 @@
             )
     }
 
-=======
->>>>>>> ebaf9829
     override fun decorateDeletedMessage(
         viewHolder: MessageDeletedViewHolder,
         data: MessageListItem.MessageItem,
