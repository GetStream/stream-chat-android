/*
 * Copyright (c) 2014-2022 Stream.io Inc. All rights reserved.
 *
 * Licensed under the Stream License;
 * you may not use this file except in compliance with the License.
 * You may obtain a copy of the License at
 *
 *    https://github.com/GetStream/stream-chat-android/blob/main/LICENSE
 *
 * Unless required by applicable law or agreed to in writing, software
 * distributed under the License is distributed on an "AS IS" BASIS,
 * WITHOUT WARRANTIES OR CONDITIONS OF ANY KIND, either express or implied.
 * See the License for the specific language governing permissions and
 * limitations under the License.
 */

package io.getstream.chat.android.ui.message.list.options.message

import android.content.Context
import android.graphics.drawable.ColorDrawable
import android.os.Bundle
import android.view.Gravity
import android.view.LayoutInflater
import android.view.View
import android.view.ViewGroup
import android.widget.FrameLayout
import android.widget.LinearLayout
import androidx.core.view.isVisible
import androidx.core.view.updateLayoutParams
import androidx.core.view.updateMarginsRelative
import com.getstream.sdk.chat.adapter.MessageListItem
import io.getstream.chat.android.client.ChatClient
import io.getstream.chat.android.client.models.Message
import io.getstream.chat.android.client.models.Reaction
import io.getstream.chat.android.client.models.User
import io.getstream.chat.android.common.state.MessageAction
import io.getstream.chat.android.core.ExperimentalStreamChatApi
import io.getstream.chat.android.ui.ChatUI
import io.getstream.chat.android.ui.R
import io.getstream.chat.android.ui.common.extensions.internal.getDimension
import io.getstream.chat.android.ui.common.internal.FullScreenDialogFragment
import io.getstream.chat.android.ui.databinding.StreamUiDialogMessageOptionsBinding
import io.getstream.chat.android.ui.message.list.DefaultShowAvatarPredicate
import io.getstream.chat.android.ui.message.list.MessageListView
import io.getstream.chat.android.ui.message.list.MessageListViewStyle
import io.getstream.chat.android.ui.message.list.adapter.BaseMessageItemViewHolder
import io.getstream.chat.android.ui.message.list.adapter.MessageListItemViewHolderFactory
import io.getstream.chat.android.ui.message.list.adapter.internal.MessageListItemViewTypeMapper
import io.getstream.chat.android.ui.message.list.adapter.viewholder.attachment.AttachmentFactoryManager
import io.getstream.chat.android.ui.message.list.adapter.viewholder.decorator.internal.Decorator
import io.getstream.chat.android.ui.message.list.adapter.viewholder.decorator.internal.DecoratorProvider
<<<<<<< HEAD
import io.getstream.chat.android.ui.message.list.adapter.viewholder.internal.CustomAttachmentsViewHolder
import io.getstream.chat.android.ui.message.list.adapter.viewholder.internal.FileAttachmentsViewHolder
import io.getstream.chat.android.ui.message.list.adapter.viewholder.internal.GiphyAttachmentViewHolder
import io.getstream.chat.android.ui.message.list.adapter.viewholder.internal.LinkAttachmentsViewHolder
import io.getstream.chat.android.ui.message.list.adapter.viewholder.internal.MediaAttachmentsViewHolder
import io.getstream.chat.android.ui.message.list.adapter.viewholder.internal.MessagePlainTextViewHolder
=======
>>>>>>> 26caf78b
import io.getstream.chat.android.ui.message.list.background.MessageBackgroundFactory
import io.getstream.chat.android.ui.message.list.background.MessageBackgroundFactoryImpl
import io.getstream.chat.android.ui.message.list.options.message.internal.MessageOptionsDecoratorProvider
import io.getstream.chat.android.ui.utils.extensions.isRtlLayout

/**
 * An overlay with available message options to the selected message. Also, allows leaving a reaction.
 */
@ExperimentalStreamChatApi
public class MessageOptionsDialogFragment : FullScreenDialogFragment() {

    private var _binding: StreamUiDialogMessageOptionsBinding? = null
    private val binding get() = _binding!!

    /**
     * The options dialog type.
     */
    private lateinit var optionsDialogType: OptionsDialogType

    /**
     * The selected message
     */
    private lateinit var message: Message

    /**
     * Style for the dialog.
     */
    private lateinit var style: MessageListViewStyle

    /**
     * The factory class for message items.
     */
    private lateinit var messageListItemViewHolderFactory: MessageListItemViewHolderFactory

    /**
     * Creates a list of decorators for the message item.
     */
    private lateinit var messageOptionsDecoratorProvider: MessageOptionsDecoratorProvider

    /**
     * A factory for the attachments in the selected message.
     */
    private lateinit var attachmentFactoryManager: AttachmentFactoryManager

    /**
     * The list of message options to display.
     */
    private lateinit var messageOptionItems: List<MessageOptionItem>

    /**
     * A callback for clicks on reactions.
     */
    private var reactionClickListener: ReactionClickListener? = null

    /**
     * A callback for clicks on users who reacted to the message.
     */
    private var userReactionClickListener: UserReactionClickListener? = null

    /**
     * A callback for clicks on message options.
     */
    private var messageOptionClickListener: MessageOptionClickListener? = null

    private val optionsOffset: Int by lazy { requireContext().getDimension(R.dimen.stream_ui_spacing_medium) }

    private val messageItem: MessageListItem.MessageItem by lazy {
        MessageListItem.MessageItem(
            message,
            positions = listOf(MessageListItem.Position.BOTTOM),
            isMine = message.user.id == ChatClient.instance().clientState.user.value?.id
        )
    }

    private lateinit var viewHolder: BaseMessageItemViewHolder<out MessageListItem>

    override fun onCreateView(
        inflater: LayoutInflater,
        container: ViewGroup?,
        savedInstanceState: Bundle?,
    ): View {
        return StreamUiDialogMessageOptionsBinding.inflate(inflater, container, false)
            .apply { _binding = this }
            .root
    }

    override fun onViewCreated(view: View, savedInstanceState: Bundle?) {
        super.onViewCreated(view, savedInstanceState)
        val isInitialized = ::optionsDialogType.isInitialized && ::message.isInitialized && ::style.isInitialized &&
            ::messageListItemViewHolderFactory.isInitialized && ::attachmentFactoryManager.isInitialized &&
            ::messageOptionItems.isInitialized
        if (savedInstanceState == null && isInitialized) {
            setupDialog()
        } else {
            dismiss()
        }
    }

    /**
     * Initializes the dialog.
     */
    private fun setupDialog() {
        setupDismissibleArea()
        setupEditReactionsView()
        setupMessageView()
        anchorReactionsViewToMessageView()
        when (optionsDialogType) {
            OptionsDialogType.MESSAGE_OPTIONS -> setupMessageOptions()
            OptionsDialogType.REACTION_OPTIONS -> setupUserReactionsView()
        }
    }

    override fun onDestroyView() {
        super.onDestroyView()
        _binding = null
    }

    override fun onDestroy() {
        super.onDestroy()
        reactionClickListener = null
        userReactionClickListener = null
        messageOptionClickListener = null
    }

    /**
     * Allows clients to set a click listener for reactions in the reaction butbble.
     *
     * @param reactionClickListener The callback to be invoked on reaction item click.
     */
    public fun setReactionClickListener(reactionClickListener: ReactionClickListener) {
        this.reactionClickListener = reactionClickListener
    }

    /**
     * Allows clients to set a click listener for reactions in the reaction butbble.
     *
     * @param userReactionClickListener The callback to be invoked on user reaction item click.
     */
    public fun setUserReactionClickListener(userReactionClickListener: UserReactionClickListener) {
        this.userReactionClickListener = userReactionClickListener
    }

    /**
     * Allows clients to set a click listener for reactions in the reaction butbble.
     *
     * @param messageOptionClickListener The callback to be invoked on message option item click.
     */
    public fun setMessageOptionClickListener(messageOptionClickListener: MessageOptionClickListener) {
        this.messageOptionClickListener = messageOptionClickListener
    }

    private fun setupDismissibleArea() {
        binding.containerView.setOnClickListener {
            dismiss()
        }
        binding.messageContainer.setOnClickListener {
            dismiss()
        }
    }

    override fun onStart() {
        super.onStart()
        dialog?.window?.setBackgroundDrawable(ColorDrawable(style.optionsOverlayDimColor))
    }

    private fun setupEditReactionsView() {
        with(binding.editReactionsView) {
            applyStyle(style.itemStyle.editReactionsViewStyle)
            if (style.reactionsEnabled) {
                setMessage(message, messageItem.isMine)
                setReactionClickListener {
                    reactionClickListener?.onReactionClick(message, it)
                    dismiss()
                }
            } else {
                isVisible = false
            }

            val params = (layoutParams as ViewGroup.MarginLayoutParams)
            params.updateMarginsRelative(
                top = style.optionsOverlayEditReactionsMarginTop,
                bottom = style.optionsOverlayEditReactionsMarginBottom,
                start = style.optionsOverlayEditReactionsMarginStart,
                end = style.optionsOverlayEditReactionsMarginEnd
            )
            (params as? LinearLayout.LayoutParams)?.gravity = if (messageItem.isMine) Gravity.END else Gravity.START
        }
    }

    private fun setupMessageView() {
        messageListItemViewHolderFactory.withDecoratorProvider(messageOptionsDecoratorProvider) {
            viewHolder = it.createViewHolder(
                binding.messageContainer,
                MessageListItemViewTypeMapper.getViewTypeValue(messageItem, attachmentFactoryManager)
            ).also { viewHolder ->
                viewHolder.itemView.setOnClickListener {
                    dismiss()
                }
                binding.messageContainer.addView(
                    viewHolder.itemView,
                    FrameLayout.LayoutParams(
                        FrameLayout.LayoutParams.MATCH_PARENT,
                        FrameLayout.LayoutParams.WRAP_CONTENT
                    )
                )
                viewHolder.bindListItem(messageItem)
            }
        }
    }

    private fun setupUserReactionsView() {
        with(binding.userReactionsView) {
            isVisible = true
            configure(style)
            ChatClient.instance().clientState.user.value?.let { user -> setMessage(message, user) }

            setOnUserReactionClickListener { user, reaction ->
                userReactionClickListener?.let {
                    it.onUserReactionClick(message, user, reaction)
                    dismiss()
                }
            }

            val params = (layoutParams as ViewGroup.MarginLayoutParams)
            params.updateMarginsRelative(
                top = style.optionsOverlayUserReactionsMarginTop,
                bottom = style.optionsOverlayUserReactionsMarginBottom,
                start = style.optionsOverlayUserReactionsMarginStart,
                end = style.optionsOverlayUserReactionsMarginEnd
            )
        }
    }

    private fun setupMessageOptions() {
        with(binding.messageOptionsView) {
            isVisible = true

            updateLayoutParams<LinearLayout.LayoutParams> {
                gravity = if (messageItem.isMine) Gravity.END else Gravity.START
            }

            updateLayoutParams<ViewGroup.MarginLayoutParams> {
                if (messageItem.isMine) {
                    marginEnd = style.itemStyle.messageEndMargin + optionsOffset
                } else {
                    marginStart = style.itemStyle.messageStartMargin + optionsOffset
                }
            }

            setMessageOptions(messageOptionItems, style)

            setMessageActionClickListener { messageAction ->
                messageOptionClickListener?.onMessageOptionClick(messageAction)
                dismiss()
            }

            val params = (layoutParams as ViewGroup.MarginLayoutParams)
            params.updateMarginsRelative(
                top = style.optionsOverlayMessageOptionsMarginTop,
                bottom = style.optionsOverlayMessageOptionsMarginBottom,
                start = style.optionsOverlayMessageOptionsMarginStart,
                end = style.optionsOverlayMessageOptionsMarginEnd
            )
        }
    }

    /**
     * Positions the reactions bubble near the message bubble according to the design.
     */
    private fun anchorReactionsViewToMessageView() {
<<<<<<< HEAD
        val reactionsWidth = requireContext().getDimension(R.dimen.stream_ui_edit_reactions_total_width)
        val reactionsOffset = requireContext().getDimension(R.dimen.stream_ui_edit_reactions_horizontal_offset)

        when (val viewHolder = viewHolder) {
            is MessagePlainTextViewHolder -> viewHolder.binding.messageContainer
            is CustomAttachmentsViewHolder -> viewHolder.binding.messageContainer
            is LinkAttachmentsViewHolder -> viewHolder.binding.messageContainer
            is FileAttachmentsViewHolder -> viewHolder.binding.messageContainer
            is GiphyAttachmentViewHolder -> viewHolder.binding.messageContainer
            is MediaAttachmentsViewHolder -> viewHolder.binding.messageContainer
            else -> null
        }?.addOnLayoutChangeListener { _, left, _, right, _, _, _, _, _ ->
=======
        val context = requireContext()
        val reactionsOffset = context.getDimension(R.dimen.stream_ui_edit_reactions_horizontal_offset)

        viewHolder.messageContainerView()?.addOnLayoutChangeListener { _, left, _, right, _, _, _, _, _ ->
>>>>>>> 26caf78b
            with(binding) {
                val rightAlignment = right + reactionsOffset - editReactionsView.left
                val leftAlignment = left + reactionsOffset - editReactionsView.left
                val isRtl = context.isRtlLayout

                editReactionsView.positionBubbleTail(
                    when {
                        messageItem.isMine && !isRtl -> leftAlignment
                        messageItem.isMine && isRtl -> rightAlignment
                        !messageItem.isMine && !isRtl -> rightAlignment
                        else -> leftAlignment
                    }.toFloat()
                )
            }
        }
    }

    /**
     * Executes the given [block] function on [MessageListItemViewHolderFactory] with
     * the provided decorators and then resets them to the previous value.
     *
     * @param messageOptionsDecoratorProvider The temporary provider of item decorators.
     * @param block The block of code that will be invoked with the modified item factory.
     */
    private inline fun MessageListItemViewHolderFactory.withDecoratorProvider(
        messageOptionsDecoratorProvider: MessageOptionsDecoratorProvider,
        block: (MessageListItemViewHolderFactory) -> Unit,
    ) {
        val tempDecoratorProvider = decoratorProvider

        decoratorProvider = messageOptionsDecoratorProvider
        try {
            block(this)
        } finally {
            decoratorProvider = tempDecoratorProvider
        }
    }

    /**
     * A listener for reaction clicks.
     */
    public fun interface ReactionClickListener {
        public fun onReactionClick(message: Message, reactionType: String)
    }

    /**
     * A listener for clicks on users who left the reactions.
     */
    public fun interface UserReactionClickListener {
        public fun onUserReactionClick(message: Message, user: User, reaction: Reaction)
    }

    /**
     * A listener for message option clicks.
     */
    public fun interface MessageOptionClickListener {
        public fun onMessageOptionClick(messageAction: MessageAction)
    }

    /**
     * Represents the type of message options dialogs.
     */
    public enum class OptionsDialogType {
        /**
         * Options dialog with message options.
         */
        MESSAGE_OPTIONS,

        /**
         * Options dialog with user reactions.
         */
        REACTION_OPTIONS
    }

    public companion object {
        public const val TAG: String = "MessageOptionsDialogFragment"

        /**
         * Creates a new instance of [MessageOptionsDialogFragment].
         *
         * @param context The context to load resources.
         * @param message The selected message.
         * @param messageOptionItems The list of message options to display.
         * @param optionsDialogType The type of options dialog.
         * @param style The style for the dialog.
         * @param messageBackgroundFactory The factory for message background.
         * @param attachmentFactoryManager The factory for the attachments in the selected message.
         * @param messageListItemViewHolderFactory The factory class for message items.
         * @param showAvatarPredicate If an avatar should be shown for the message.

         */
        public fun newInstance(
            context: Context,
            message: Message,
            messageOptionItems: List<MessageOptionItem>,
            optionsDialogType: OptionsDialogType = OptionsDialogType.MESSAGE_OPTIONS,
            style: MessageListViewStyle = MessageListViewStyle.createDefault(context),
            messageBackgroundFactory: MessageBackgroundFactory = MessageBackgroundFactoryImpl(style.itemStyle),
            attachmentFactoryManager: AttachmentFactoryManager = ChatUI.attachmentFactoryManager,
            messageListItemViewHolderFactory: MessageListItemViewHolderFactory = MessageListItemViewHolderFactory()
                .apply {
                    setAttachmentFactoryManager(attachmentFactoryManager)
                    setMessageListItemStyle(style.itemStyle)
                    setGiphyViewHolderStyle(style.giphyViewHolderStyle)
                    setReplyMessageListItemViewStyle(style.replyMessageStyle)
                    decoratorProvider = object : DecoratorProvider {
                        override val decorators: List<Decorator> get() = emptyList()
                    }
                },
            showAvatarPredicate: MessageListView.ShowAvatarPredicate = DefaultShowAvatarPredicate(),
        ): MessageOptionsDialogFragment {
            return MessageOptionsDialogFragment().also {
                it.message = message
                it.optionsDialogType = optionsDialogType
                it.style = style
                it.attachmentFactoryManager = attachmentFactoryManager
                it.messageListItemViewHolderFactory = messageListItemViewHolderFactory
                it.messageOptionsDecoratorProvider = MessageOptionsDecoratorProvider(
                    style.itemStyle,
                    style.replyMessageStyle,
                    messageBackgroundFactory,
                    showAvatarPredicate
                )
                it.messageOptionItems = messageOptionItems
            }
        }
    }
}<|MERGE_RESOLUTION|>--- conflicted
+++ resolved
@@ -49,15 +49,6 @@
 import io.getstream.chat.android.ui.message.list.adapter.viewholder.attachment.AttachmentFactoryManager
 import io.getstream.chat.android.ui.message.list.adapter.viewholder.decorator.internal.Decorator
 import io.getstream.chat.android.ui.message.list.adapter.viewholder.decorator.internal.DecoratorProvider
-<<<<<<< HEAD
-import io.getstream.chat.android.ui.message.list.adapter.viewholder.internal.CustomAttachmentsViewHolder
-import io.getstream.chat.android.ui.message.list.adapter.viewholder.internal.FileAttachmentsViewHolder
-import io.getstream.chat.android.ui.message.list.adapter.viewholder.internal.GiphyAttachmentViewHolder
-import io.getstream.chat.android.ui.message.list.adapter.viewholder.internal.LinkAttachmentsViewHolder
-import io.getstream.chat.android.ui.message.list.adapter.viewholder.internal.MediaAttachmentsViewHolder
-import io.getstream.chat.android.ui.message.list.adapter.viewholder.internal.MessagePlainTextViewHolder
-=======
->>>>>>> 26caf78b
 import io.getstream.chat.android.ui.message.list.background.MessageBackgroundFactory
 import io.getstream.chat.android.ui.message.list.background.MessageBackgroundFactoryImpl
 import io.getstream.chat.android.ui.message.list.options.message.internal.MessageOptionsDecoratorProvider
@@ -328,25 +319,10 @@
      * Positions the reactions bubble near the message bubble according to the design.
      */
     private fun anchorReactionsViewToMessageView() {
-<<<<<<< HEAD
-        val reactionsWidth = requireContext().getDimension(R.dimen.stream_ui_edit_reactions_total_width)
-        val reactionsOffset = requireContext().getDimension(R.dimen.stream_ui_edit_reactions_horizontal_offset)
-
-        when (val viewHolder = viewHolder) {
-            is MessagePlainTextViewHolder -> viewHolder.binding.messageContainer
-            is CustomAttachmentsViewHolder -> viewHolder.binding.messageContainer
-            is LinkAttachmentsViewHolder -> viewHolder.binding.messageContainer
-            is FileAttachmentsViewHolder -> viewHolder.binding.messageContainer
-            is GiphyAttachmentViewHolder -> viewHolder.binding.messageContainer
-            is MediaAttachmentsViewHolder -> viewHolder.binding.messageContainer
-            else -> null
-        }?.addOnLayoutChangeListener { _, left, _, right, _, _, _, _, _ ->
-=======
         val context = requireContext()
         val reactionsOffset = context.getDimension(R.dimen.stream_ui_edit_reactions_horizontal_offset)
 
         viewHolder.messageContainerView()?.addOnLayoutChangeListener { _, left, _, right, _, _, _, _, _ ->
->>>>>>> 26caf78b
             with(binding) {
                 val rightAlignment = right + reactionsOffset - editReactionsView.left
                 val leftAlignment = left + reactionsOffset - editReactionsView.left
