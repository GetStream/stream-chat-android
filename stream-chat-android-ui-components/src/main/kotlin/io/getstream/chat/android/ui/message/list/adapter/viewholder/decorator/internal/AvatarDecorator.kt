package io.getstream.chat.android.ui.message.list.adapter.viewholder.decorator.internal

import androidx.core.view.isVisible
import com.getstream.sdk.chat.adapter.MessageListItem
import io.getstream.chat.android.ui.avatar.AvatarView
import io.getstream.chat.android.ui.message.list.DefaultShowAvatarPredicate
import io.getstream.chat.android.ui.message.list.MessageListView
import io.getstream.chat.android.ui.message.list.adapter.viewholder.internal.FileAttachmentsViewHolder
import io.getstream.chat.android.ui.message.list.adapter.viewholder.internal.GiphyAttachmentViewHolder
import io.getstream.chat.android.ui.message.list.adapter.viewholder.internal.GiphyViewHolder
import io.getstream.chat.android.ui.message.list.adapter.viewholder.internal.ImageAttachmentViewHolder
import io.getstream.chat.android.ui.message.list.adapter.viewholder.internal.MessageDeletedViewHolder
import io.getstream.chat.android.ui.message.list.adapter.viewholder.internal.MessagePlainTextViewHolder
import io.getstream.chat.android.ui.message.list.adapter.viewholder.internal.TextAndAttachmentsViewHolder

internal class AvatarDecorator(
    private val showAvatarPredicate: MessageListView.ShowAvatarPredicate = DefaultShowAvatarPredicate(),
) : BaseDecorator() {
    override fun decorateTextAndAttachmentsMessage(
        viewHolder: TextAndAttachmentsViewHolder,
        data: MessageListItem.MessageItem,
    ) {
        controlVisibility(viewHolder.binding.avatarMineView, viewHolder.binding.avatarView, data.isMine)
        setupAvatar(getAvatarView(viewHolder.binding.avatarMineView, viewHolder.binding.avatarView, data.isMine), data)
    }

    /**
     * Decorates the avatar of the Giphy attachment, based on the message owner.
     *
     * @param viewHolder The holder to decorate.
     * @param data The item that holds all the information.
     */
    override fun decorateGiphyAttachmentMessage(
        viewHolder: GiphyAttachmentViewHolder,
        data: MessageListItem.MessageItem,
    ) {
        controlVisibility(viewHolder.binding.avatarMineView, viewHolder.binding.avatarView, data.isMine)
        setupAvatar(getAvatarView(viewHolder.binding.avatarMineView, viewHolder.binding.avatarView, data.isMine), data)
    }

    /**
<<<<<<< HEAD
     * Decorates the avatar of the file attachment message, based on the message owner.
=======
     * Decorates the avatar of the image attachment message, based on the message owner.
>>>>>>> f17eb43f
     *
     * @param viewHolder The holder to decorate.
     * @param data The item that holds all the information.
     */
<<<<<<< HEAD
    override fun decorateFileAttachmentsMessage(
        viewHolder: FileAttachmentsViewHolder,
=======
    override fun decorateImageAttachmentMessage(
        viewHolder: ImageAttachmentViewHolder,
>>>>>>> f17eb43f
        data: MessageListItem.MessageItem,
    ) {
        controlVisibility(viewHolder.binding.avatarMineView, viewHolder.binding.avatarView, data.isMine)
        setupAvatar(getAvatarView(viewHolder.binding.avatarMineView, viewHolder.binding.avatarView, data.isMine), data)
    }

    override fun decoratePlainTextMessage(
        viewHolder: MessagePlainTextViewHolder,
        data: MessageListItem.MessageItem,
    ) {
        controlVisibility(viewHolder.binding.avatarMineView, viewHolder.binding.avatarView, data.isMine)
        setupAvatar(getAvatarView(viewHolder.binding.avatarMineView, viewHolder.binding.avatarView, data.isMine), data)
    }

    override fun decorateGiphyMessage(
        viewHolder: GiphyViewHolder,
        data: MessageListItem.MessageItem,
    ) = Unit

    override fun decorateDeletedMessage(viewHolder: MessageDeletedViewHolder, data: MessageListItem.MessageItem) {
        controlVisibility(viewHolder.binding.avatarMineView, viewHolder.binding.avatarView, data.isMine)
        setupAvatar(getAvatarView(viewHolder.binding.avatarMineView, viewHolder.binding.avatarView, data.isMine), data)
    }

    private fun setupAvatar(avatarView: AvatarView, data: MessageListItem.MessageItem) {
        val shouldShow = showAvatarPredicate.shouldShow(data)

        avatarView.isVisible = shouldShow

        if (shouldShow) {
            avatarView.setUserData(data.message.user)
        }
    }

    private fun getAvatarView(myAvatar: AvatarView, theirAvatar: AvatarView, isMine: Boolean): AvatarView {
        return if (isMine) myAvatar else theirAvatar
    }

    private fun controlVisibility(myAvatar: AvatarView, theirAvatar: AvatarView, isMine: Boolean) {
        theirAvatar.isVisible = !isMine
        myAvatar.isVisible = isMine
    }
}<|MERGE_RESOLUTION|>--- conflicted
+++ resolved
@@ -39,22 +39,27 @@
     }
 
     /**
-<<<<<<< HEAD
      * Decorates the avatar of the file attachment message, based on the message owner.
-=======
-     * Decorates the avatar of the image attachment message, based on the message owner.
->>>>>>> f17eb43f
      *
      * @param viewHolder The holder to decorate.
      * @param data The item that holds all the information.
      */
-<<<<<<< HEAD
     override fun decorateFileAttachmentsMessage(
         viewHolder: FileAttachmentsViewHolder,
-=======
+        data: MessageListItem.MessageItem,
+    ) {
+        controlVisibility(viewHolder.binding.avatarMineView, viewHolder.binding.avatarView, data.isMine)
+        setupAvatar(getAvatarView(viewHolder.binding.avatarMineView, viewHolder.binding.avatarView, data.isMine), data)
+    }
+
+    /**
+     * Decorates the avatar of the image attachment message, based on the message owner.
+     *
+     * @param viewHolder The holder to decorate.
+     * @param data The item that holds all the information.
+     */
     override fun decorateImageAttachmentMessage(
         viewHolder: ImageAttachmentViewHolder,
->>>>>>> f17eb43f
         data: MessageListItem.MessageItem,
     ) {
         controlVisibility(viewHolder.binding.avatarMineView, viewHolder.binding.avatarView, data.isMine)
