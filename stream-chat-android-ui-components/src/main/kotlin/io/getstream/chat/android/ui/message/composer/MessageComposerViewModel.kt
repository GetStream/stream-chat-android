package io.getstream.chat.android.ui.message.composer

import androidx.lifecycle.ViewModel
import androidx.lifecycle.viewModelScope
import io.getstream.chat.android.client.models.Attachment
import io.getstream.chat.android.client.models.Command
import io.getstream.chat.android.client.models.Message
import io.getstream.chat.android.client.models.User
import io.getstream.chat.android.common.composer.MessageComposerController
import io.getstream.chat.android.common.state.Edit
import io.getstream.chat.android.common.state.MessageAction
import io.getstream.chat.android.common.state.MessageInputState
import io.getstream.chat.android.common.state.MessageMode
import io.getstream.chat.android.common.state.Reply
import kotlinx.coroutines.flow.Flow
import kotlinx.coroutines.flow.MutableStateFlow
import kotlinx.coroutines.flow.StateFlow
import kotlinx.coroutines.flow.collect
import kotlinx.coroutines.launch

/**
 * ViewModel responsible for handling the composing and sending of messages.
 *
 * It relays all its core actions to a shared data source, as a central place for all the Composer logic.
 * Additionally, all the core data that can be reused across our SDKs is available through shared data sources, while
 * implementation-specific data is stored in respective in the [ViewModel].
 *
 * @param messageComposerController The controller used to relay all the actions and fetch all the state.
 */
public class MessageComposerViewModel(
    private val messageComposerController: MessageComposerController,
) : ViewModel() {

    /**
     * Current UI state of message input.
     */
    private val _messageInputState: MutableStateFlow<MessageInputState> = MutableStateFlow(MessageInputState())

    /**
     * UI state of the message input component.
     */
    public val messageInputState: StateFlow<MessageInputState> = _messageInputState

    /**
     * Represents the remaining time until the user is allowed to send the next message.
     */
    public val cooldownTimer: MutableStateFlow<Int> = messageComposerController.cooldownTimer

    /**
     * UI state of the current composer input.
     */
    public val input: MutableStateFlow<String> = messageComposerController.input

    /**
     * If the message will be shown in the channel after it is sent.
     */
    public val alsoSendToChannel: MutableStateFlow<Boolean> = messageComposerController.alsoSendToChannel

    /**
     * Represents the currently selected attachments, that are shown within the composer UI.
     */
    public val selectedAttachments: MutableStateFlow<List<Attachment>> = messageComposerController.selectedAttachments

    /**
     * Gets the active [Edit] or [Reply] action, whichever is last, to show on the UI.
     */
    public val lastActiveAction: Flow<MessageAction?> = messageComposerController.lastActiveAction

    /**
     * Represents the list of available commands in the channel.
     */
    public val availableCommands: Flow<List<Command>> = messageComposerController.commands

    /**
     * Initializing properties:
     * - Listening to cooldownTimer value's updates and propagating the update to messageInputState.
     */
    init {
        viewModelScope.launch {
            cooldownTimer.collect {
                updateMessageInputState()
            }
        }
    }

    /**
     * Called when the input changes and the internal state needs to be updated.
     *
     * @param value Current state value.
     */
    public fun setMessageInput(value: String) {
        messageComposerController.setMessageInput(value)
        updateMessageInputState()
<<<<<<< HEAD
    }

    /**
     * Called when the "Also send as a direct message" checkbox is checked or unchecked.
     *
     * @param alsoSendToChannel If the message will be shown in the channel after it is sent.
     */
    public fun setAlsoSendToChannel(alsoSendToChannel: Boolean) {
        messageComposerController.setAlsoSendToChannel(alsoSendToChannel)
        updateMessageInputState()
=======
>>>>>>> 68113972
    }

    /**
     * Called when the message mode changes and the internal state needs to be updated.
     *
     * This affects the business logic.
     *
     * @param messageMode The current message mode.
     */
    public fun setMessageMode(messageMode: MessageMode) {
        messageComposerController.setMessageMode(messageMode)
        updateMessageInputState()
    }

    /**
     * Handles the selected [messageAction].
     *
     * @param messageAction The newly selected action.
     */
    public fun performMessageAction(messageAction: MessageAction): Unit =
        messageComposerController.performMessageAction(messageAction)

    /**
     * Dismisses all message actions from the UI and clears the input based on the internal state.
     */
    public fun dismissMessageActions(): Unit = messageComposerController.dismissMessageActions()

    /**
     * Stores the selected attachments from the attachment picker. These will be shown in the UI,
     * within the composer component. We upload and send these attachments once the user taps on the
     * send button.
     *
     * @param attachments The attachments to store and show in the composer.
     */
    public fun addSelectedAttachments(attachments: List<Attachment>) {
        messageComposerController.addSelectedAttachments(attachments)
        updateMessageInputState()
    }

    /**
     * Removes a selected attachment from the list, when the user taps on the cancel/delete button.
     *
     * This will update the UI to remove it from the composer component.
     *
     * @param attachment The attachment to remove.
     */
    public fun removeSelectedAttachment(attachment: Attachment) {
        messageComposerController.removeSelectedAttachment(attachment)
        updateMessageInputState()
    }

    /**
     * Sends a given message using our Stream API. Based on the internal state, we either edit an existing message,
     * or we send a new message, using our API.
     *
     * It also dismisses any current message actions.
     *
     * @param message The message to send.
     */
    public fun sendMessage(message: Message): Unit = messageComposerController.sendMessage(message).also {
        setMessageInput("")
        clearSelectedAttachments()
    }

    /**
     * Removes all the selected attachments.
     */
    private fun clearSelectedAttachments() {
        messageComposerController.selectedAttachments.value = emptyList()
        updateMessageInputState()
    }

    /**
     * Builds a new [Message] to send to our API. Based on the internal state, we use the current action's message and
     * apply the given changes.
     *
     * If we're not editing a message, we'll fill in the required data for the message.
     *
     * @param message Message text.
     * @param attachments Message attachments.
     *
     * @return [Message] object, with all the data required to send it to the API.
     */
    public fun buildNewMessage(
        message: String = input.value,
        attachments: List<Attachment> = selectedAttachments.value,
    ): Message = messageComposerController.buildNewMessage(message, attachments)

    /**
     * Updates the UI state when leaving the thread, to switch back to the [MessageMode.Normal] message mode, by
     * calling [setMessageMode].
     *
     * It also dismisses any currently active message actions, such as [Edit] and [Reply], as the
     * user left the relevant thread.
     */
<<<<<<< HEAD
    public fun leaveThread() {
        messageComposerController.leaveThread()
        updateMessageInputState()
    }
=======
    public fun leaveThread(): Unit = messageComposerController.leaveThread()
>>>>>>> 68113972

    /**
     * Autocompletes the current text input with the mention from the selected user.
     *
     * @param user The user that is used to autocomplete the mention.
     */
    public fun selectMention(user: User) {
        messageComposerController.selectMention(user)
        updateMessageInputState()
    }

    /**
<<<<<<< HEAD
=======
     * Switches the message composer to the command input mode.
     *
     * @param command The command that was selected in the command suggestion list popup.
     */
    public fun selectCommand(command: Command) {
        messageComposerController.selectCommand(command)
        updateMessageInputState()
    }

    /**
>>>>>>> 68113972
     * Disposes the inner [MessageComposerController].
     */
    override fun onCleared() {
        super.onCleared()
        messageComposerController.onCleared()
    }

    /**
     * Recomputes current [MessageInputState] and updates [MessageComposerViewModel._messageInputState].
     */
    private fun updateMessageInputState() {
        val oldState = _messageInputState.value
        _messageInputState.value = oldState.copy(
            inputValue = messageComposerController.input.value,
            attachments = messageComposerController.selectedAttachments.value,
            validationErrors = messageComposerController.validationErrors.value,
            mentionSuggestions = messageComposerController.mentionSuggestions.value,
<<<<<<< HEAD
            messageMode = messageComposerController.messageMode.value,
            alsoSendToChannel = messageComposerController.alsoSendToChannel.value,
=======
            coolDownTimer = messageComposerController.cooldownTimer.value,
            commandSuggestions = messageComposerController.commandSuggestions.value,
>>>>>>> 68113972
        )
    }
}<|MERGE_RESOLUTION|>--- conflicted
+++ resolved
@@ -91,7 +91,6 @@
     public fun setMessageInput(value: String) {
         messageComposerController.setMessageInput(value)
         updateMessageInputState()
-<<<<<<< HEAD
     }
 
     /**
@@ -102,8 +101,6 @@
     public fun setAlsoSendToChannel(alsoSendToChannel: Boolean) {
         messageComposerController.setAlsoSendToChannel(alsoSendToChannel)
         updateMessageInputState()
-=======
->>>>>>> 68113972
     }
 
     /**
@@ -199,14 +196,10 @@
      * It also dismisses any currently active message actions, such as [Edit] and [Reply], as the
      * user left the relevant thread.
      */
-<<<<<<< HEAD
     public fun leaveThread() {
         messageComposerController.leaveThread()
         updateMessageInputState()
     }
-=======
-    public fun leaveThread(): Unit = messageComposerController.leaveThread()
->>>>>>> 68113972
 
     /**
      * Autocompletes the current text input with the mention from the selected user.
@@ -219,8 +212,6 @@
     }
 
     /**
-<<<<<<< HEAD
-=======
      * Switches the message composer to the command input mode.
      *
      * @param command The command that was selected in the command suggestion list popup.
@@ -231,7 +222,6 @@
     }
 
     /**
->>>>>>> 68113972
      * Disposes the inner [MessageComposerController].
      */
     override fun onCleared() {
@@ -249,13 +239,10 @@
             attachments = messageComposerController.selectedAttachments.value,
             validationErrors = messageComposerController.validationErrors.value,
             mentionSuggestions = messageComposerController.mentionSuggestions.value,
-<<<<<<< HEAD
+            coolDownTimer = messageComposerController.cooldownTimer.value,
+            commandSuggestions = messageComposerController.commandSuggestions.value,
             messageMode = messageComposerController.messageMode.value,
             alsoSendToChannel = messageComposerController.alsoSendToChannel.value,
-=======
-            coolDownTimer = messageComposerController.cooldownTimer.value,
-            commandSuggestions = messageComposerController.commandSuggestions.value,
->>>>>>> 68113972
         )
     }
 }