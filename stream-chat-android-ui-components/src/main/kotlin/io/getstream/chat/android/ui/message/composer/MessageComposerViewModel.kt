--- conflicted
+++ resolved
@@ -62,11 +62,11 @@
     public val lastActiveAction: Flow<MessageAction?> = messageComposerController.lastActiveAction
 
     /**
-<<<<<<< HEAD
      * Represents the list of available commands in the channel.
      */
     public val availableCommands: Flow<List<Command>> = messageComposerController.commands
-=======
+
+    /**
      * Initializing properties:
      * - Listening to cooldownTimer value's updates and propagating the update to messageInputState.
      */
@@ -77,7 +77,6 @@
             }
         }
     }
->>>>>>> 5e0dbda5
 
     /**
      * Called when the input changes and the internal state needs to be updated.
@@ -219,11 +218,8 @@
             attachments = messageComposerController.selectedAttachments.value,
             validationErrors = messageComposerController.validationErrors.value,
             mentionSuggestions = messageComposerController.mentionSuggestions.value,
-<<<<<<< HEAD
+            coolDownTimer = messageComposerController.cooldownTimer.value,
             commandSuggestions = messageComposerController.commandSuggestions.value,
-=======
-            coolDownTimer = messageComposerController.cooldownTimer.value
->>>>>>> 5e0dbda5
         )
     }
 }