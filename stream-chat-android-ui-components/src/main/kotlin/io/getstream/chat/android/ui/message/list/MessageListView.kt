--- conflicted
+++ resolved
@@ -371,8 +371,11 @@
      */
     private val DEFAULT_ATTACHMENT_CLICK_LISTENER =
         AttachmentClickListener { message, attachment ->
-<<<<<<< HEAD
-            // TODO - this would probably be better in the AttachmentDestination thing but it also makes sense to be here
+            val hasInvalidAttachments = message.attachments.any { it.uploadState != null }
+            if (hasInvalidAttachments) {
+                return@AttachmentClickListener
+            }
+
             if (attachment.type == ModelType.attach_giphy) {
                 val url = attachment.imagePreviewUrl ?: attachment.titleLink ?: attachment.ogUrl
 
@@ -395,28 +398,6 @@
                             )
                         }
                         val attachmentIndex = filteredAttachments.indexOf(attachment)
-=======
-            val hasInvalidAttachments = message.attachments.any { it.uploadState != null }
-            if (hasInvalidAttachments) {
-                return@AttachmentClickListener
-            }
-
-            val destination = when {
-                message.attachments.all(Attachment::isMedia) -> {
-                    val filteredAttachments = message.attachments
-                        .filter { it.type == ModelType.attach_image && !it.imagePreviewUrl.isNullOrEmpty() }
-                    val attachmentGalleryItems = filteredAttachments.map {
-                        AttachmentGalleryItem(
-                            attachment = it,
-                            user = message.user,
-                            createdAt = message.getCreatedAtOrThrow(),
-                            messageId = message.id,
-                            cid = message.cid,
-                            isMine = message.user.isCurrentUser()
-                        )
-                    }
-                    val attachmentIndex = filteredAttachments.indexOf(attachment)
->>>>>>> c9f8e3a9
 
                         attachmentGalleryDestination.setData(attachmentGalleryItems, attachmentIndex)
                         attachmentGalleryDestination
