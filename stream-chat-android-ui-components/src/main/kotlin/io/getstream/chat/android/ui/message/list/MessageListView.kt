/*
 * Copyright (c) 2014-2022 Stream.io Inc. All rights reserved.
 *
 * Licensed under the Stream License;
 * you may not use this file except in compliance with the License.
 * You may obtain a copy of the License at
 *
 *    https://github.com/GetStream/stream-chat-android/blob/main/LICENSE
 *
 * Unless required by applicable law or agreed to in writing, software
 * distributed under the License is distributed on an "AS IS" BASIS,
 * WITHOUT WARRANTIES OR CONDITIONS OF ANY KIND, either express or implied.
 * See the License for the specific language governing permissions and
 * limitations under the License.
 */

package io.getstream.chat.android.ui.message.list

import android.animation.LayoutTransition
import android.app.AlertDialog
import android.content.Context
import android.util.AttributeSet
import android.view.Gravity
import android.view.View
import android.view.ViewGroup
import android.widget.FrameLayout
import android.widget.Toast
import androidx.constraintlayout.widget.ConstraintLayout
import androidx.core.view.isVisible
import androidx.recyclerview.widget.LinearLayoutManager
import androidx.recyclerview.widget.RecyclerView
import com.getstream.sdk.chat.adapter.MessageListItem
import com.getstream.sdk.chat.enums.GiphyAction
import com.getstream.sdk.chat.model.ModelType
import com.getstream.sdk.chat.utils.DateFormatter
import com.getstream.sdk.chat.utils.ListenerDelegate
import com.getstream.sdk.chat.utils.StartStopBuffer
import com.getstream.sdk.chat.utils.extensions.activity
import com.getstream.sdk.chat.utils.extensions.imagePreviewUrl
import com.getstream.sdk.chat.utils.extensions.isDirectMessaging
import com.getstream.sdk.chat.utils.extensions.isModerationFailed
import com.getstream.sdk.chat.utils.extensions.showToast
import com.getstream.sdk.chat.view.EndlessMessageListScrollListener
import com.getstream.sdk.chat.view.messages.MessageListItemWrapper
import com.getstream.sdk.chat.viewmodel.messages.MessageListViewModel
import io.getstream.chat.android.client.ChatClient
import io.getstream.chat.android.client.call.Call
import io.getstream.chat.android.client.models.Attachment
import io.getstream.chat.android.client.models.Channel
import io.getstream.chat.android.client.models.Flag
import io.getstream.chat.android.client.models.Message
import io.getstream.chat.android.client.models.Reaction
import io.getstream.chat.android.client.models.User
import io.getstream.chat.android.client.utils.Result
<<<<<<< HEAD
import io.getstream.chat.android.common.state.BlockUser
import io.getstream.chat.android.common.state.Copy
import io.getstream.chat.android.common.state.CustomAction
import io.getstream.chat.android.common.state.Delete
=======
import io.getstream.chat.android.common.model.ModeratedMessageOption
>>>>>>> 19101109
import io.getstream.chat.android.common.state.DeletedMessageVisibility
import io.getstream.chat.android.common.state.Edit
import io.getstream.chat.android.common.state.MessageAction
import io.getstream.chat.android.common.state.MuteUser
import io.getstream.chat.android.common.state.Pin
import io.getstream.chat.android.common.state.React
import io.getstream.chat.android.common.state.Reply
import io.getstream.chat.android.common.state.Resend
import io.getstream.chat.android.common.state.ThreadReply
import io.getstream.chat.android.core.internal.InternalStreamChatApi
import io.getstream.chat.android.core.internal.coroutines.DispatcherProvider
import io.getstream.chat.android.offline.extensions.downloadAttachment
import io.getstream.chat.android.offline.extensions.globalState
import io.getstream.chat.android.ui.ChatUI
import io.getstream.chat.android.ui.R
import io.getstream.chat.android.ui.common.extensions.getCreatedAtOrThrow
import io.getstream.chat.android.ui.common.extensions.internal.copyToClipboard
import io.getstream.chat.android.ui.common.extensions.internal.createStreamThemeWrapper
import io.getstream.chat.android.ui.common.extensions.internal.getFragmentManager
import io.getstream.chat.android.ui.common.extensions.internal.isCurrentUser
import io.getstream.chat.android.ui.common.extensions.internal.isGiphy
import io.getstream.chat.android.ui.common.extensions.internal.isImage
import io.getstream.chat.android.ui.common.extensions.internal.streamThemeInflater
import io.getstream.chat.android.ui.common.extensions.internal.use
import io.getstream.chat.android.ui.common.extensions.isGiphyNotEphemeral
import io.getstream.chat.android.ui.common.extensions.isInThread
import io.getstream.chat.android.ui.common.navigation.destinations.AttachmentDestination
import io.getstream.chat.android.ui.common.navigation.destinations.WebLinkDestination
import io.getstream.chat.android.ui.common.style.setTextStyle
import io.getstream.chat.android.ui.databinding.StreamUiMessageListViewBinding
import io.getstream.chat.android.ui.gallery.AttachmentGalleryActivity
import io.getstream.chat.android.ui.gallery.AttachmentGalleryDestination
import io.getstream.chat.android.ui.gallery.AttachmentGalleryItem
import io.getstream.chat.android.ui.gallery.toAttachment
import io.getstream.chat.android.ui.message.dialog.ModeratedMessageDialog
import io.getstream.chat.android.ui.message.list.MessageListView.AttachmentClickListener
import io.getstream.chat.android.ui.message.list.MessageListView.AttachmentDownloadClickListener
import io.getstream.chat.android.ui.message.list.MessageListView.AttachmentDownloadHandler
import io.getstream.chat.android.ui.message.list.MessageListView.BottomEndRegionReachedHandler
import io.getstream.chat.android.ui.message.list.MessageListView.ConfirmDeleteMessageHandler
import io.getstream.chat.android.ui.message.list.MessageListView.ConfirmFlagMessageHandler
import io.getstream.chat.android.ui.message.list.MessageListView.CustomActionHandler
import io.getstream.chat.android.ui.message.list.MessageListView.EndRegionReachedHandler
import io.getstream.chat.android.ui.message.list.MessageListView.EnterThreadListener
import io.getstream.chat.android.ui.message.list.MessageListView.ErrorEventHandler
import io.getstream.chat.android.ui.message.list.MessageListView.FlagMessageResultHandler
import io.getstream.chat.android.ui.message.list.MessageListView.GiphySendHandler
import io.getstream.chat.android.ui.message.list.MessageListView.GiphySendListener
import io.getstream.chat.android.ui.message.list.MessageListView.LastMessageReadHandler
import io.getstream.chat.android.ui.message.list.MessageListView.LinkClickListener
import io.getstream.chat.android.ui.message.list.MessageListView.MessageClickListener
import io.getstream.chat.android.ui.message.list.MessageListView.MessageDeleteHandler
import io.getstream.chat.android.ui.message.list.MessageListView.MessageEditHandler
import io.getstream.chat.android.ui.message.list.MessageListView.MessageFlagHandler
import io.getstream.chat.android.ui.message.list.MessageListView.MessageListItemTransformer
import io.getstream.chat.android.ui.message.list.MessageListView.MessageLongClickListener
import io.getstream.chat.android.ui.message.list.MessageListView.MessagePinHandler
import io.getstream.chat.android.ui.message.list.MessageListView.MessageReactionHandler
import io.getstream.chat.android.ui.message.list.MessageListView.MessageReplyHandler
import io.getstream.chat.android.ui.message.list.MessageListView.MessageRetryHandler
import io.getstream.chat.android.ui.message.list.MessageListView.MessageRetryListener
import io.getstream.chat.android.ui.message.list.MessageListView.MessageUnpinHandler
import io.getstream.chat.android.ui.message.list.MessageListView.ReactionViewClickListener
import io.getstream.chat.android.ui.message.list.MessageListView.ReplyMessageClickListener
import io.getstream.chat.android.ui.message.list.MessageListView.ThreadClickListener
import io.getstream.chat.android.ui.message.list.MessageListView.ThreadStartHandler
import io.getstream.chat.android.ui.message.list.MessageListView.UserBlockHandler
import io.getstream.chat.android.ui.message.list.MessageListView.UserClickListener
import io.getstream.chat.android.ui.message.list.MessageListView.UserMuteHandler
import io.getstream.chat.android.ui.message.list.MessageListView.UserReactionClickListener
import io.getstream.chat.android.ui.message.list.MessageListView.UserUnmuteHandler
import io.getstream.chat.android.ui.message.list.adapter.MessageListItemViewHolderFactory
import io.getstream.chat.android.ui.message.list.adapter.MessageListListenerContainerImpl
import io.getstream.chat.android.ui.message.list.adapter.internal.MessageListItemAdapter
import io.getstream.chat.android.ui.message.list.adapter.internal.MessageListItemDecoratorProvider
import io.getstream.chat.android.ui.message.list.adapter.viewholder.attachment.AttachmentFactoryManager
import io.getstream.chat.android.ui.message.list.background.MessageBackgroundFactory
import io.getstream.chat.android.ui.message.list.background.MessageBackgroundFactoryImpl
import io.getstream.chat.android.ui.message.list.internal.HiddenMessageListItemPredicate
import io.getstream.chat.android.ui.message.list.internal.MessageListScrollHelper
import io.getstream.chat.android.ui.message.list.options.message.MessageOptionItemsFactory
import io.getstream.chat.android.ui.message.list.options.message.internal.MessageOptionsDialogFragment
import io.getstream.chat.android.ui.utils.extensions.isCurrentUserBanned
import kotlinx.coroutines.CoroutineScope
import kotlinx.coroutines.launch
import kotlinx.coroutines.withContext

/**
 * MessageListView renders a list of messages and extends the [RecyclerView]
 * The most common customizations are
 * - Disabling Reactions
 * - Disabling Threads
 * - Customizing the click and longCLick (via the adapter)
 * - The list_item_message template to use (perhaps, multiple ones...?)
 */
public class MessageListView : ConstraintLayout {

    private companion object {
        private const val LOAD_MORE_THRESHOLD = 10
    }

    private var messageListViewStyle: MessageListViewStyle? = null

    private lateinit var binding: StreamUiMessageListViewBinding

    private val buffer: StartStopBuffer<MessageListItemWrapper> = StartStopBuffer()

    private lateinit var adapter: MessageListItemAdapter
    private lateinit var loadingView: View
    private lateinit var loadingViewContainer: ViewGroup
    private lateinit var emptyStateView: View
    private lateinit var emptyStateViewContainer: ViewGroup
    private lateinit var scrollHelper: MessageListScrollHelper

    /**
     * Used to enable or disable parts of the UI depending
     * on which abilities the user has in the given channel.
     */
    private var ownCapabilities: Set<String> = setOf()

    private val defaultChildLayoutParams by lazy {
        FrameLayout.LayoutParams(
            FrameLayout.LayoutParams.WRAP_CONTENT,
            FrameLayout.LayoutParams.WRAP_CONTENT,
            Gravity.CENTER
        )
    }

    private var endRegionReachedHandler = EndRegionReachedHandler {
        throw IllegalStateException("endRegionReachedHandler must be set.")
    }
    private var bottomEndRegionReachedHandler = BottomEndRegionReachedHandler {
        throw IllegalStateException("bottomEndRegionReachedHandler must be set.")
    }
    private var lastMessageReadHandler = LastMessageReadHandler {
        throw IllegalStateException("lastMessageReadHandler must be set.")
    }
    private var messageEditHandler = MessageEditHandler {
        throw IllegalStateException("onMessageEditHandler must be set.")
    }
    private var messageDeleteHandler = MessageDeleteHandler {
        throw IllegalStateException("onMessageDeleteHandler must be set.")
    }
    private var threadStartHandler = ThreadStartHandler {
        throw IllegalStateException("onStartThreadHandler must be set.")
    }
    private var replyMessageClickListener = ReplyMessageClickListener {
        // no-op
    }
    private var messageFlagHandler = MessageFlagHandler {
        throw IllegalStateException("onMessageFlagHandler must be set.")
    }
    private var flagMessageResultHandler = FlagMessageResultHandler {
        // no-op
    }
    private var messagePinHandler = MessagePinHandler {
        throw IllegalStateException("onMessagePinHandler must be set.")
    }
    private var messageUnpinHandler = MessageUnpinHandler {
        throw IllegalStateException("onMessageUnpinHandler must be set.")
    }
    private var giphySendHandler = GiphySendHandler { _, _ ->
        throw IllegalStateException("onSendGiphyHandler must be set.")
    }
    private var messageRetryHandler = MessageRetryHandler {
        throw IllegalStateException("onMessageRetryHandler must be set.")
    }
    private var messageReactionHandler = MessageReactionHandler { _, _ ->
        throw IllegalStateException("onMessageReactionHandler must be set.")
    }
    private var userMuteHandler = UserMuteHandler {
        throw IllegalStateException("onMuteUserHandler must be set.")
    }
    private var userUnmuteHandler = UserUnmuteHandler {
        throw IllegalStateException("onUnmuteUserHandler must be set.")
    }
    private var userBlockHandler = UserBlockHandler { _, _ ->
        throw IllegalStateException("onBlockUserHandler must be set.")
    }
    private var customActionHandler = CustomActionHandler { _, _ ->
        throw IllegalStateException("onCustomActionHandler must be set.")
    }
    private var messageReplyHandler = MessageReplyHandler { _, _ ->
        throw IllegalStateException("onReplyMessageHandler must be set")
    }
    private var attachmentDownloadHandler = AttachmentDownloadHandler {
        throw IllegalStateException("onAttachmentDownloadHandler must be set")
    }

    private var confirmDeleteMessageHandler = ConfirmDeleteMessageHandler { _, confirmCallback ->
        AlertDialog.Builder(context)
            .setTitle(R.string.stream_ui_message_list_delete_confirmation_title)
            .setMessage(R.string.stream_ui_message_list_delete_confirmation_message)
            .setPositiveButton(R.string.stream_ui_message_list_delete_confirmation_positive_button) { dialog, _ ->
                dialog.dismiss()
                confirmCallback()
            }
            .setNegativeButton(R.string.stream_ui_message_list_delete_confirmation_negative_button) { dialog, _ ->
                dialog.dismiss()
            }
            .show()
    }

    private var confirmFlagMessageHandler = ConfirmFlagMessageHandler { _, confirmCallback ->
        AlertDialog.Builder(context)
            .setTitle(R.string.stream_ui_message_list_flag_confirmation_title)
            .setMessage(R.string.stream_ui_message_list_flag_confirmation_message)
            .setPositiveButton(R.string.stream_ui_message_list_flag_confirmation_positive_button) { dialog, _ ->
                dialog.dismiss()
                confirmCallback()
            }
            .setNegativeButton(R.string.stream_ui_message_list_flag_confirmation_negative_button) { dialog, _ ->
                dialog.dismiss()
            }
            .show()
    }

    private var _attachmentReplyOptionHandler by ListenerDelegate(
        initialValue = AttachmentGalleryActivity.AttachmentReplyOptionHandler {
            throw IllegalStateException("onAttachmentReplyOptionClickHandler must be set")
        }
    ) { realListener ->
        AttachmentGalleryActivity.AttachmentReplyOptionHandler { realListener().onClick(it) }
    }

    private var _attachmentShowInChatOptionClickHandler by ListenerDelegate(
        initialValue = AttachmentGalleryActivity.AttachmentShowInChatOptionHandler {
            throw IllegalStateException("onAttachmentShowInChatOptionClickHandler must be set")
        }
    ) { realListener ->
        AttachmentGalleryActivity.AttachmentShowInChatOptionHandler { realListener().onClick(it) }
    }

    private var _attachmentDownloadOptionHandler by ListenerDelegate(
        initialValue = AttachmentGalleryActivity.AttachmentDownloadOptionHandler { attachmentData ->
            defaultAttachmentDownloadClickListener.onAttachmentDownloadClick(attachmentData.toAttachment())
        }
    ) { realListener ->
        AttachmentGalleryActivity.AttachmentDownloadOptionHandler { realListener().onClick(it) }
    }

    private var _attachmentDeleteOptionHandler by ListenerDelegate(
        initialValue = AttachmentGalleryActivity.AttachmentDeleteOptionHandler {
            throw IllegalStateException("onAttachmentDeleteOptionClickHandler must be set")
        }
    ) { realListener ->
        AttachmentGalleryActivity.AttachmentDeleteOptionHandler { attachmentData ->
            realListener().onClick(attachmentData)
        }
    }

    private var errorEventHandler = ErrorEventHandler { errorEvent ->
        when (errorEvent) {
            is MessageListViewModel.ErrorEvent.MuteUserError -> R.string.stream_ui_message_list_error_mute_user
            is MessageListViewModel.ErrorEvent.UnmuteUserError -> R.string.stream_ui_message_list_error_unmute_user
            is MessageListViewModel.ErrorEvent.BlockUserError -> R.string.stream_ui_message_list_error_block_user
            is MessageListViewModel.ErrorEvent.FlagMessageError -> R.string.stream_ui_message_list_error_flag_message
            is MessageListViewModel.ErrorEvent.PinMessageError -> R.string.stream_ui_message_list_error_pin_message
            is MessageListViewModel.ErrorEvent.UnpinMessageError -> R.string.stream_ui_message_list_error_unpin_message
        }.let(::showToast)
    }

    private var moderatedMessageOptionHandler = ModeratedMessageOptionHandler { action, message ->
        throw IllegalStateException("onModeratedMessageOptionSelected must be set")
    }

    private var messageListItemPredicate: MessageListItemPredicate = HiddenMessageListItemPredicate
    private var messageListItemTransformer: MessageListItemTransformer = MessageListItemTransformer { it }
    private var showAvatarPredicate: ShowAvatarPredicate = DefaultShowAvatarPredicate()

    private var deletedMessageVisibility: DeletedMessageVisibility = DeletedMessageVisibility.ALWAYS_VISIBLE

    private lateinit var loadMoreListener: EndlessMessageListScrollListener

    private lateinit var channel: Channel

    /**
     * If you are allowed to scroll up or not.
     */
    private var lockScrollUp = true

    private val defaultMessageClickListener =
        MessageClickListener { message ->
            when {
                message.replyCount > 0 -> {
                    threadStartHandler.onStartThread(message)
                }

                message.replyMessageId != null -> {
                    replyMessageClickListener.onReplyClick(message.replyMessageId!!)
                }
            }
        }

    /**
     * Provides a default long click handler for all non moderated messages. Based on the configuration options we have
     * and the message type, we show different kind of options.
     *
     * We also disable editing of certain messages, like Giphy messages.
     */
    private val defaultMessageLongClickListener =
        MessageLongClickListener { message ->
            context.getFragmentManager()?.let { fragmentManager ->
<<<<<<< HEAD
                val style = requireStyle()
                val isEditEnabled = style.editMessageEnabled && !message.isGiphyNotEphemeral()
                val viewStyle = style.copy(editMessageEnabled = isEditEnabled)

                val messageOptionItems = messageOptionItemsFactory.createMessageOptionItems(
                    selectedMessage = message,
                    currentUser = ChatUI.currentUserProvider.getCurrentUser(),
                    isInThread = adapter.isThread || message.isInThread(),
                    ownCapabilities = ownCapabilities,
                    style = viewStyle
                )

                MessageOptionsDialogFragment
                    .newMessageOptionsInstance(
                        message = message,
                        reactionsEnabled = style.reactionsEnabled,
                        style = viewStyle,
                        messageViewHolderFactory = messageListItemViewHolderFactory,
                        messageBackgroundFactory = messageBackgroundFactory,
                        attachmentFactoryManager = attachmentFactoryManager,
                        showAvatarPredicate = showAvatarPredicate,
                        messageOptionItems = messageOptionItems,
                    )
                    .apply {
                        setReactionClickHandler { message, reactionType ->
                            messageReactionHandler.onMessageReaction(message, reactionType)
                        }

                        setMessageActionClickHandler { messageAction ->
                            handleMessageAction(messageAction)
                        }
                    }
                    .show(fragmentManager, MessageOptionsDialogFragment.TAG)
=======
                if (message.isModerationFailed()) {
                    moderatedMessageLongClickListener?.onModeratedMessageLongClick(message)
                } else {
                    val style = requireStyle()
                    val isEditEnabled = style.editMessageEnabled && !message.isGiphyNotEphemeral()
                    val viewStyle = style.copy(editMessageEnabled = isEditEnabled)

                    MessageOptionsDialogFragment
                        .newMessageOptionsInstance(
                            message,
                            MessageOptionsView.Configuration(
                                viewStyle = viewStyle,
                                channelConfig = channel.config,
                                hasTextToCopy = message.text.isNotBlank(),
                                suppressThreads = adapter.isThread || message.isInThread(),
                                ownCapabilities = ownCapabilities
                            ),
                            viewStyle,
                            messageListItemViewHolderFactory,
                            messageBackgroundFactory,
                            attachmentFactoryManager,
                            showAvatarPredicate
                        )
                        .apply {
                            setReactionClickHandler { message, reactionType ->
                                messageReactionHandler.onMessageReaction(message, reactionType)
                            }
                            setConfirmDeleteMessageClickHandler { message, callback ->
                                confirmDeleteMessageHandler.onConfirmDeleteMessage(
                                    message,
                                    callback::onConfirmDeleteMessage
                                )
                            }
                            setConfirmFlagMessageClickHandler { message, callback ->
                                confirmFlagMessageHandler.onConfirmFlagMessage(message, callback)
                            }
                            setMessageOptionsHandlers(
                                MessageOptionsDialogFragment.MessageOptionsHandlers(
                                    threadReplyHandler = threadStartHandler,
                                    retryHandler = messageRetryHandler,
                                    editClickHandler = messageEditHandler,
                                    flagClickHandler = messageFlagHandler,
                                    pinClickHandler = messagePinHandler,
                                    unpinClickHandler = messageUnpinHandler,
                                    muteClickHandler = userMuteHandler,
                                    unmuteClickHandler = userUnmuteHandler,
                                    blockClickHandler = userBlockHandler,
                                    deleteClickHandler = messageDeleteHandler,
                                    replyClickHandler = messageReplyHandler,
                                )
                            )
                        }
                        .show(fragmentManager, MessageOptionsDialogFragment.TAG)
                }
            }
        }

    /**
     * Provides long click listener for moderated messages. By default opens the [ModeratedMessageDialog].
     */
    private var moderatedMessageLongClickListener: ModeratedMessageLongClickListener? =
        ModeratedMessageLongClickListener { message ->
            context.getFragmentManager()?.let { fragmentManager ->
                ModeratedMessageDialog.newInstance(message).apply {
                    setDialogSelectionHandler(object : ModeratedMessageDialog.DialogSelectionHandler {
                        override fun onModeratedOptionSelected(message: Message, action: ModeratedMessageOption) {
                            moderatedMessageOptionHandler.onModeratedMessageOptionSelected(message, action)
                        }
                    })
                }.show(fragmentManager, ModeratedMessageDialog.TAG)
>>>>>>> 19101109
            }
        }
    private val defaultMessageRetryListener =
        MessageRetryListener { message ->
            messageRetryHandler.onMessageRetry(message)
        }
    private val defaultThreadClickListener =
        ThreadClickListener { message ->
            if (message.replyCount > 0) {
                threadStartHandler.onStartThread(message)
            }
        }

    private val attachmentGalleryDestination =
        AttachmentGalleryDestination(
            context,
            _attachmentReplyOptionHandler,
            _attachmentShowInChatOptionClickHandler,
            _attachmentDownloadOptionHandler,
            _attachmentDeleteOptionHandler,
        )

    /**
     * Handles attachment clicks which by default open the attachment preview.
     *
     * Can be customized by [setAttachmentClickListener].
     *
     * In case the attachments are being uploaded, they cannot be opened for preview until all of the attachments within
     * a message are uploaded.
     */
    private val defaultAttachmentClickListener =
        AttachmentClickListener { message, attachment ->
            val hasInvalidAttachments = message.attachments.any { it.uploadState != null }
            if (hasInvalidAttachments) {
                return@AttachmentClickListener
            }

            if (attachment.isGiphy()) {
                val url = attachment.imagePreviewUrl ?: attachment.titleLink ?: attachment.ogUrl

                if (url != null) {
                    ChatUI.navigator.navigate(WebLinkDestination(context, url))
                }
            } else {
                val destination = when {
                    message.attachments.all(Attachment::isImage) -> {
                        val filteredAttachments = message.attachments
                            .filter { it.type == ModelType.attach_image && !it.imagePreviewUrl.isNullOrEmpty() }
                        val attachmentGalleryItems = filteredAttachments.map {
                            AttachmentGalleryItem(
                                attachment = it,
                                user = message.user,
                                createdAt = message.getCreatedAtOrThrow(),
                                messageId = message.id,
                                cid = message.cid,
                                isMine = message.user.isCurrentUser()
                            )
                        }
                        val attachmentIndex = filteredAttachments.indexOf(attachment)

                        attachmentGalleryDestination.setData(attachmentGalleryItems, attachmentIndex)
                        attachmentGalleryDestination
                    }
                    else -> AttachmentDestination(message, attachment, context)
                }

                ChatUI.navigator.navigate(destination)
            }
        }

    private val defaultAttachmentDownloadClickListener =
        AttachmentDownloadClickListener { attachment ->
            attachmentDownloadHandler.onAttachmentDownload {
                Toast.makeText(
                    context,
                    context.getString(R.string.stream_ui_message_list_download_started),
                    Toast.LENGTH_SHORT
                ).show()
                ChatClient.instance().downloadAttachment(context, attachment)
            }
        }
    private val defaultReactionViewClickListener =
        ReactionViewClickListener { message: Message ->
            context.getFragmentManager()?.let {
                MessageOptionsDialogFragment.newReactionOptionsInstance(
                    message,
                    reactionsEnabled = requireStyle().reactionsEnabled,
                    requireStyle(),
                    messageListItemViewHolderFactory,
                    messageBackgroundFactory,
                    attachmentFactoryManager,
                    showAvatarPredicate
                ).apply {
                    setReactionClickHandler { message, reactionType ->
                        messageReactionHandler.onMessageReaction(message, reactionType)
                    }
                    setUserReactionClickHandler { message, user, reaction ->
                        userReactionClickListener.onUserReactionClick(message, user, reaction)
                    }
                }
                    .show(it, MessageOptionsDialogFragment.TAG)
            }
        }
    private val defaultUserClickListener = UserClickListener { /* Empty */ }
    private val defaultGiphySendListener =
        GiphySendListener { message, action ->
            giphySendHandler.onSendGiphy(message, action)
        }
    private val defaultLinkClickListener = LinkClickListener { url ->
        ChatUI.navigator.navigate(WebLinkDestination(context, url))
    }
    private val defaultEnterThreadListener = EnterThreadListener {
        // Empty
    }
    private val defaultUserReactionClickListener = UserReactionClickListener { _, _, _ ->
        // Empty
    }

    private val listenerContainer = MessageListListenerContainerImpl(
        messageClickListener = defaultMessageClickListener,
        messageLongClickListener = defaultMessageLongClickListener,
        messageRetryListener = defaultMessageRetryListener,
        threadClickListener = defaultThreadClickListener,
        attachmentClickListener = defaultAttachmentClickListener,
        attachmentDownloadClickListener = defaultAttachmentDownloadClickListener,
        reactionViewClickListener = defaultReactionViewClickListener,
        userClickListener = defaultUserClickListener,
        giphySendListener = defaultGiphySendListener,
        linkClickListener = defaultLinkClickListener,
    )
    private var enterThreadListener = defaultEnterThreadListener
    private var userReactionClickListener = defaultUserReactionClickListener

    private lateinit var messageListItemViewHolderFactory: MessageListItemViewHolderFactory
    private lateinit var messageDateFormatter: DateFormatter
    private lateinit var attachmentFactoryManager: AttachmentFactoryManager
    private lateinit var messageBackgroundFactory: MessageBackgroundFactory
    private lateinit var messageOptionItemsFactory: MessageOptionItemsFactory

    public constructor(context: Context) : this(context, null, 0)
    public constructor(context: Context, attrs: AttributeSet?) : this(context, attrs, 0)
    public constructor(context: Context, attrs: AttributeSet?, defStyleAttr: Int) : super(
        context.createStreamThemeWrapper(),
        attrs,
        defStyleAttr
    ) {
        init(attrs)
    }

    private fun init(attr: AttributeSet?) {
        binding = StreamUiMessageListViewBinding.inflate(streamThemeInflater, this)

        messageListViewStyle = MessageListViewStyle(context, attr)
        messageListViewStyle?.messagesStart?.let(::chatMessageStart)

        initRecyclerView()
        initScrollHelper()
        initLoadingView()
        initEmptyStateView()

        configureAttributes(attr)

        binding.defaultEmptyStateView.setTextStyle(requireStyle().emptyViewTextStyle)

        layoutTransition = LayoutTransition()

        buffer.subscribe(::handleNewWrapper)
        buffer.active()
    }

    private fun initLoadingView() {
        loadingViewContainer = binding.loadingViewContainer

        loadingViewContainer.removeView(binding.defaultLoadingView)
        messageListViewStyle?.loadingView?.let { loadingView ->
            this.loadingView = streamThemeInflater.inflate(loadingView, loadingViewContainer, false).apply {
                isVisible = true
                loadingViewContainer.addView(this)
            }
        }
    }

    private fun initEmptyStateView() {
        emptyStateView = binding.defaultEmptyStateView
        emptyStateViewContainer = binding.emptyStateViewContainer
    }

    private fun initRecyclerView() {
        binding.chatMessagesRV.apply {
            layoutManager = LinearLayoutManager(context).apply {
                stackFromEnd = true
            }
            setHasFixedSize(false)
            setItemViewCacheSize(20)
        }
    }

    private fun initScrollHelper() {
        scrollHelper = MessageListScrollHelper(
            recyclerView = binding.chatMessagesRV,
            scrollButtonView = binding.scrollToBottomButton,
            disableScrollWhenShowingDialog = messageListViewStyle?.disableScrollWhenShowingDialog ?: true
        ) {
            lastMessageReadHandler.onLastMessageRead()
        }
    }

    private fun configureAttributes(attributeSet: AttributeSet?) {
        context.obtainStyledAttributes(
            attributeSet,
            R.styleable.MessageListView,
            R.attr.streamUiMessageListStyle,
            R.style.StreamUi_MessageList
        ).use { tArray ->
            tArray.getInteger(
                R.styleable.MessageListView_streamUiLoadMoreThreshold,
                LOAD_MORE_THRESHOLD,
            ).also { loadMoreThreshold ->
                val loadMoreAtTop = {
                    endRegionReachedHandler.onEndRegionReached()
                }
                val loadMoreAtBottom = {
                    val lastId = adapter.currentList
                        .asSequence()
                        .filterIsInstance<MessageListItem.MessageItem>()
                        .lastOrNull()
                        ?.message
                        ?.id

                    bottomEndRegionReachedHandler.onBottomEndRegionReached(lastId)
                }

                loadMoreListener = EndlessMessageListScrollListener(loadMoreThreshold, loadMoreAtTop, loadMoreAtBottom)
            }

            val style = requireStyle()
            binding.scrollToBottomButton.setScrollButtonViewStyle(style.scrollButtonViewStyle)
            (binding.scrollToBottomButton.layoutParams as? LayoutParams)?.let { layoutParams ->
                layoutParams.bottomMargin = style.scrollButtonBottomMargin
                layoutParams.marginEnd = style.scrollButtonEndMargin
            }
            scrollHelper.scrollToBottomButtonEnabled = style.scrollButtonViewStyle.scrollButtonEnabled
            scrollHelper.alwaysScrollToBottom = style.scrollButtonBehaviour == NewMessagesBehaviour.SCROLL_TO_BOTTOM
        }

        if (background == null) {
            setBackgroundColor(requireStyle().backgroundColor)
        }
    }

    /**
     * Setter method for own capabilities which dictate which
     * parts of the UI are enabled or disabled for the current user
     * in the given channel.
     */
    public fun setOwnCapabilities(ownCapabilities: Set<String>) {
        this.ownCapabilities = ownCapabilities
    }

    override fun onAttachedToWindow() {
        super.onAttachedToWindow()
        activity?.activityResultRegistry?.let { registry ->
            attachmentGalleryDestination.register(registry)
        }
    }

    override fun onDetachedFromWindow() {
        if (isAdapterInitialized()) {
            adapter.onDetachedFromRecyclerView(binding.chatMessagesRV)
        }
        attachmentGalleryDestination.unregister()
        super.onDetachedFromWindow()
    }

    /**
     * Returns the inner [RecyclerView] that is used to display a list of message list items.
     *
     * @return The inner [RecyclerView] with messages.
     */
    public fun getRecyclerView(): RecyclerView {
        return binding.chatMessagesRV
    }

    /**
     * Used to indicate that the message list is loading more messages.
     *
     * @param loadingMore True if the list the next page of messages is loading.
     */
    public fun setLoadingMore(loadingMore: Boolean) {
        if (loadingMore) {
            loadMoreListener.disablePagination()
        } else {
            loadMoreListener.enablePagination()
        }
    }

    /**
     * Scrolls the list to the target message and highlights it. Only works if the target message
     * is already present in the list.
     *
     * @param message The message to scroll to and highlight.
     */
    public fun scrollToMessage(message: Message) {
        scrollHelper.scrollToMessage(message)
    }

    private fun setMessageListItemAdapter(adapter: MessageListItemAdapter) {
        binding.chatMessagesRV.addOnScrollListener(loadMoreListener)
        /*
         * Lock for 500 milliseconds setMessageListScrollUp in here.
         * Because when keyboard shows up, MessageList is scrolled up and it triggers hiding keyboard.
         */
        addOnLayoutChangeListener { _, _, _, _, bottom, _, _, _, oldBottom ->
            if (bottom < oldBottom) {
                lockScrollUp = true
                postDelayed({ lockScrollUp = false }, 500)
            }
        }

        binding.chatMessagesRV.adapter = adapter
    }

    /**
     * Initializes the message list view with the [Channel] object.
     *
     * @param channel The channel object.
     */
    public fun init(channel: Channel) {
        this.channel = channel
        initAdapter()

        messageListViewStyle = requireStyle().copy(
            replyEnabled = requireStyle().replyEnabled,
            threadsEnabled = requireStyle().threadsEnabled && channel.config.isThreadEnabled,
        )
    }

    private fun initAdapter() {
        // Create default DateFormatter if needed
        if (::messageDateFormatter.isInitialized.not()) {
            messageDateFormatter = ChatUI.dateFormatter
        }

        if (::attachmentFactoryManager.isInitialized.not()) {
            attachmentFactoryManager = ChatUI.attachmentFactoryManager
        }

        // Create default ViewHolderFactory if needed
        if (::messageListItemViewHolderFactory.isInitialized.not()) {
            messageListItemViewHolderFactory = MessageListItemViewHolderFactory()
        }

        if (::messageBackgroundFactory.isInitialized.not()) {
            messageBackgroundFactory = MessageBackgroundFactoryImpl(requireStyle().itemStyle)
        }

        if (::messageOptionItemsFactory.isInitialized.not()) {
            messageOptionItemsFactory = MessageOptionItemsFactory.defaultFactory(context)
        }

        messageListItemViewHolderFactory.decoratorProvider = MessageListItemDecoratorProvider(
            dateFormatter = messageDateFormatter,
            isDirectMessage = { channel.isDirectMessaging() },
            messageListViewStyle = requireStyle(),
            showAvatarPredicate = this.showAvatarPredicate,
            messageBackgroundFactory = messageBackgroundFactory,
            deletedMessageVisibility = deletedMessageVisibility,
            isCurrentUserBanned = { channel.isCurrentUserBanned() },
        )

        messageListItemViewHolderFactory.setListenerContainer(this.listenerContainer)
        messageListItemViewHolderFactory.setAttachmentFactoryManager(this.attachmentFactoryManager)
        messageListItemViewHolderFactory.setMessageListItemStyle(requireStyle().itemStyle)
        messageListItemViewHolderFactory.setGiphyViewHolderStyle(requireStyle().giphyViewHolderStyle)
        messageListItemViewHolderFactory.setReplyMessageListItemViewStyle(requireStyle().replyMessageStyle)

        adapter = MessageListItemAdapter(messageListItemViewHolderFactory)
        adapter.setHasStableIds(true)

        setMessageListItemAdapter(adapter)
    }

    /**
     * Set a custom layout manager for MessageListView. This can be used to change orientation of messages.
     *
     * @param layoutManager
     */
    public fun setCustomLinearLayoutManager(layoutManager: LinearLayoutManager) {
        binding.chatMessagesRV.layoutManager = layoutManager
    }

    /**
     * Sets the view to be displayed when the message list is loading.
     *
     * @param view Will be added to the view hierarchy of [MessageListView] and managed by it.
     * The view should not be added to another [ViewGroup] instance elsewhere.
     * @param layoutParams Defines how the view will be situated inside its container [ViewGroup].
     */
    @JvmOverloads
    public fun setLoadingView(view: View, layoutParams: FrameLayout.LayoutParams = defaultChildLayoutParams) {
        loadingViewContainer.removeView(loadingView)
        loadingView = view
        loadingViewContainer.addView(loadingView, layoutParams)
    }

    /**
     * Shows the loading view.
     */
    public fun showLoadingView() {
        loadingViewContainer.isVisible = true
    }

    /**
     * Hides the loading view.
     */
    public fun hideLoadingView() {
        loadingViewContainer.isVisible = false
    }

    /**
     * Enables fetch for messages at the bottom.
     */
    public fun shouldRequestMessagesAtBottom(shouldRequest: Boolean) {
        loadMoreListener.fetchAtBottom(shouldRequest)
        scrollHelper.unreadCountEnabled = !shouldRequest
    }

    /**
     * Sets the view to be displayed when the message list is empty.
     *
     * @param view Will be added to the view hierarchy of [MessageListView] and managed by it.
     * The view should not be added to another [ViewGroup] instance elsewhere.
     * @param layoutParams Defines how the view will be situated inside its container [ViewGroup].
     */
    @JvmOverloads
    public fun setEmptyStateView(view: View, layoutParams: FrameLayout.LayoutParams = defaultChildLayoutParams) {
        emptyStateViewContainer.removeView(emptyStateView)
        emptyStateView = view
        emptyStateViewContainer.addView(emptyStateView, layoutParams)
    }

    /**
     * Shows the empty view.
     */
    public fun showEmptyStateView() {
        emptyStateViewContainer.isVisible = true
    }

    /**
     * Hides the empty view.
     */
    public fun hideEmptyStateView() {
        emptyStateViewContainer.isVisible = false
    }

    /**
     * Shows a error for one of the reasons defined in [MessageListViewModel.ErrorEvent].
     *
     * @param errorEvent The error event containing information about the error.
     */
    public fun showError(errorEvent: MessageListViewModel.ErrorEvent) {
        errorEventHandler.onErrorEvent(errorEvent)
    }

    /**
     * Used to control whether the message list is scrolled to the bottom when new messages arrive
     * or the unread count badge is incremented instead.
     *
     * @param newMessagesBehaviour The behavior to be used when new messages are added to the list.
     */
    public fun setNewMessagesBehaviour(newMessagesBehaviour: NewMessagesBehaviour) {
        scrollHelper.alwaysScrollToBottom = newMessagesBehaviour == NewMessagesBehaviour.SCROLL_TO_BOTTOM
    }

    /**
     * Enables or disables the scroll to bottom button.
     *
     * @param scrollToBottomButtonEnabled True if scroll to bottom button should be displayed.
     */
    public fun setScrollToBottomButtonEnabled(scrollToBottomButtonEnabled: Boolean) {
        scrollHelper.scrollToBottomButtonEnabled = scrollToBottomButtonEnabled
    }

    /**
     * Enables or disables the message editing feature.
     *
     * @param enabled True if editing a message is enabled, false otherwise.
     */
    public fun setEditMessageEnabled(enabled: Boolean) {
        messageListViewStyle = requireStyle().copy(editMessageEnabled = enabled)
    }

    /**
     * Enables or disables the message deleting feature.
     *
     * @param enabled True if deleting a message is enabled, false otherwise.
     */
    public fun setDeleteMessageEnabled(enabled: Boolean) {
        messageListViewStyle = requireStyle().copy(deleteMessageEnabled = enabled)
    }

    /**
     * Enables or disables the message delete confirmation showing.
     *
     * @param enabled True if deleting a message is enabled, false otherwise.
     */
    public fun setDeleteMessageConfirmationEnabled(enabled: Boolean) {
        messageListViewStyle = requireStyle().copy(deleteConfirmationEnabled = enabled)
    }

    /**
     * Enables or disables the message copy feature.
     *
     * @param enabled True if copying a message is enabled, false otherwise.
     */
    public fun setCopyMessageEnabled(enabled: Boolean) {
        messageListViewStyle = requireStyle().copy(copyTextEnabled = enabled)
    }

    /**
     * Enables or disables the user blocking feature.
     *
     * @param enabled True if user blocking is enabled, false otherwise.
     */
    public fun setBlockUserEnabled(enabled: Boolean) {
        messageListViewStyle = requireStyle().copy(blockEnabled = enabled)
    }

    /**
     * Enables or disables the user muting feature.
     *
     * @param enabled True if user muting is enabled, false otherwise.
     */
    public fun setMuteUserEnabled(enabled: Boolean) {
        messageListViewStyle = requireStyle().copy(muteEnabled = enabled)
    }

    /**
     * Enables or disables the message flagging feature.
     *
     * @param enabled True if user muting is enabled, false otherwise.
     */
    public fun setMessageFlagEnabled(enabled: Boolean) {
        messageListViewStyle = requireStyle().copy(flagEnabled = enabled)
    }

    /**
     * Enables or disables the message reactions feature.
     *
     * @param enabled True if user muting is enabled, false otherwise.
     */
    public fun setReactionsEnabled(enabled: Boolean) {
        messageListViewStyle = requireStyle().copy(reactionsEnabled = enabled)
    }

    /**
     * Enables or disables the message threading feature.
     *
     * @param enabled True if user muting is enabled, false otherwise.
     */
    public fun setThreadsEnabled(enabled: Boolean) {
        messageListViewStyle = requireStyle().copy(threadsEnabled = enabled)
    }

    /**
     * Enables or disables the message threading feature.
     *
     * @param enabled True if user muting is enabled, false otherwise.
     */
    public fun setRepliesEnabled(enabled: Boolean) {
        messageListViewStyle = requireStyle().copy(replyEnabled = enabled)
    }

    /**
     * Allows clients to set a custom implementation of [MessageListItemViewHolderFactory]. Use this
     * method if you want completely custom views for the message list items.
     *
     * @param messageListItemViewHolderFactory The custom factory to be used when generating item ViewHolders.
     */
    public fun setMessageViewHolderFactory(messageListItemViewHolderFactory: MessageListItemViewHolderFactory) {
        check(isAdapterInitialized().not()) {
            "Adapter was already initialized, please set MessageViewHolderFactory first"
        }
        this.messageListItemViewHolderFactory = messageListItemViewHolderFactory
    }

    /**
     * Allows clients to set a custom implementation of [MessageBackgroundFactory]. Use this
     * method if you want to change the background of messages
     *
     * @param messageBackgroundFactory The custom factory that provides drawables to be used in the messages background
     */
    public fun setMessageBackgroundFactory(messageBackgroundFactory: MessageBackgroundFactory) {
        check(isAdapterInitialized().not()) {
            "Adapter was already initialized, please set MessageBackgroundFactory first"
        }
        this.messageBackgroundFactory = messageBackgroundFactory
    }

    /**
     * Allows clients to set a custom implementation of [MessageOptionItemsFactory]. Use this
     * method if you want to change the message options on the message options overlay.
     *
     * @param messageOptionItemsFactory The custom factory that provides option items for the message options overlay.
     */
    public fun setMessageOptionItemsFactory(messageOptionItemsFactory: MessageOptionItemsFactory) {
        check(isAdapterInitialized().not()) {
            "Adapter was already initialized, please set MessageOptionItemsFactory first"
        }
        this.messageOptionItemsFactory = messageOptionItemsFactory
    }

    /**
     * Allows clients to set a custom implementation of [DateFormatter] to format the message date.
     *
     * @param messageDateFormatter The formatter that is used to format the message date.
     */
    public fun setMessageDateFormatter(messageDateFormatter: DateFormatter) {
        check(isAdapterInitialized().not()) { "Adapter was already initialized; please set DateFormatter first" }
        this.messageDateFormatter = messageDateFormatter
    }

    /**
     * Used to control the visibility of the user avatar for a particular message list item.
     *
     * @param showAvatarPredicate The predicate that checks if the avatar should be shown.
     */
    public fun setShowAvatarPredicate(showAvatarPredicate: ShowAvatarPredicate) {
        check(isAdapterInitialized().not()) {
            "Adapter was already initialized; please set ShowAvatarPredicate first"
        }
        this.showAvatarPredicate = showAvatarPredicate
    }

    /**
     * Shows the message list items.
     *
     * @param messageListItemWrapper The object containing all the information required to render
     * the message list.
     */
    public fun displayNewMessages(messageListItemWrapper: MessageListItemWrapper) {
        buffer.enqueueData(messageListItemWrapper)
    }

    /**
     * Allows applying a filter condition to the message list before it is rendered.
     *
     * @param messageListItemPredicate The predicate used to filter the list of [MessageListItem].
     */
    public fun setMessageListItemPredicate(messageListItemPredicate: MessageListItemPredicate) {
        check(isAdapterInitialized().not()) {
            "Adapter was already initialized, please set MessageListItemPredicate first"
        }
        this.messageListItemPredicate = messageListItemPredicate
    }

    /**
     * Allows to transform the message list data before it is rendered on the screen.
     *
     * @param messageListItemTransformer The transformer used to modify the message list item.
     *
     */
    public fun setMessageItemTransformer(messageListItemTransformer: MessageListItemTransformer) {
        this.messageListItemTransformer = messageListItemTransformer
    }

    /**
     * Allows clients to set an instance of [AttachmentFactoryManager] that holds
     * a list of custom attachment factories. Use this method to create a custom
     * content view for the message attachments.
     *
     * @param attachmentFactoryManager Hold the list of factories for custom attachments.
     */
    public fun setAttachmentFactoryManager(attachmentFactoryManager: AttachmentFactoryManager) {
        check(isAdapterInitialized().not()) {
            "Adapter was already initialized, please set attachment factories first"
        }
        this.attachmentFactoryManager = attachmentFactoryManager
    }

    public fun handleFlagMessageResult(result: Result<Flag>) {
        flagMessageResultHandler.onHandleResult(result)
    }

    /**
     * Returns an instance of [MessageListViewStyle] associated with this instance of [MessageListView].
     * Be sure invoke this method after this view laid out on layout and already initialized, otherwise you'll get an
     * exception.
     *
     * @return The instance of [MessageListViewStyle] associated with this [MessageListView].
     */
    public fun requireStyle(): MessageListViewStyle {
        return checkNotNull(messageListViewStyle) {
            "View must be initialized first to obtain style!"
        }
    }

    private fun handleNewWrapper(listItem: MessageListItemWrapper) {
        CoroutineScope(DispatcherProvider.IO).launch {
            val filteredList = listItem.items
                .filter(messageListItemPredicate::predicate)
                .let(messageListItemTransformer::transform)

            withContext(DispatcherProvider.Main) {
                buffer.hold()

                val isThreadStart = !adapter.isThread && listItem.isThread
                val isNormalModeStart = adapter.isThread && !listItem.isThread
                val isOldListEmpty = adapter.currentList.isEmpty()
                if (isThreadStart) {
                    listItem.items
                        .asSequence()
                        .filterIsInstance(MessageListItem.MessageItem::class.java)
                        .firstOrNull { it.message.parentId == null }
                        ?.let { enterThreadListener.onThreadEntered(it.message) }
                }
                adapter.isThread = listItem.isThread

                if (isThreadStart) {
                    messageListViewStyle?.threadMessagesStart?.let(::chatMessageStart)
                } else if (isNormalModeStart) {
                    messageListViewStyle?.messagesStart?.let(::chatMessageStart)
                }

                adapter.submitList(filteredList) {
                    scrollHelper.onMessageListChanged(
                        isThreadStart = isThreadStart,
                        hasNewMessages = listItem.hasNewMessages,
                        isInitialList = isOldListEmpty && filteredList.isNotEmpty()
                    )

                    buffer.active()
                }
            }
        }
    }

    private fun chatMessageStart(messageStartValue: Int) {
        messageStartValue
            .let(MessagesStart::parseValue)
            .let(::changeLayoutForMessageStart)
    }

    private fun changeLayoutForMessageStart(messagesStart: MessagesStart) {
        val messagesRV = binding.chatMessagesRV

        when (messagesStart) {
            MessagesStart.BOTTOM -> {
                messagesRV.layoutParams = LayoutParams(LayoutParams.MATCH_PARENT, LayoutParams.MATCH_PARENT)
                messagesRV.overScrollMode = View.OVER_SCROLL_NEVER
            }

            MessagesStart.TOP -> {
                messagesRV.layoutParams = LayoutParams(LayoutParams.MATCH_PARENT, LayoutParams.WRAP_CONTENT)
                messagesRV.overScrollMode = View.OVER_SCROLL_ALWAYS
            }
        }
    }

    /**
     * @return if the adapter has been initialized or not.
     */
    public fun isAdapterInitialized(): Boolean {
        return ::adapter.isInitialized
    }

    //region Listener setters
    /**
     * Sets the message click listener to be used by MessageListView.
     *
     * @param messageClickListener The listener to use. If null, the default will be used instead.
     */
    public fun setMessageClickListener(messageClickListener: MessageClickListener?) {
        listenerContainer.messageClickListener =
            messageClickListener ?: defaultMessageClickListener
    }

    /**
     * Sets the message long click listener to be used by MessageListView.
     *
     * @param messageLongClickListener The listener to use. If null, the default will be used instead.
     */
    public fun setMessageLongClickListener(messageLongClickListener: MessageLongClickListener?) {
        listenerContainer.messageLongClickListener =
            messageLongClickListener ?: defaultMessageLongClickListener
    }

    /**
     * Sets the moderated message long click listener to be used by MessageListView.
     *
     * @param moderatedMessageLongClickListener The listener to use. If null, the default will be used instead.
     */
    public fun setModeratedMessageLongClickListener(moderatedMessageLongClickListener: ModeratedMessageLongClickListener?) {
        this.moderatedMessageLongClickListener = moderatedMessageLongClickListener
    }

    /**
     * Sets the message retry listener to be used by MessageListView.
     *
     * @param messageRetryListener The listener to use. If null, the default will be used instead.
     */
    public fun setMessageRetryListener(messageRetryListener: MessageRetryListener?) {
        listenerContainer.messageRetryListener =
            messageRetryListener ?: defaultMessageRetryListener
    }

    /**
     * Sets the thread click listener to be used by MessageListView.
     *
     * @param threadClickListener The listener to use. If null, the default will be used instead.
     */
    public fun setThreadClickListener(threadClickListener: ThreadClickListener?) {
        listenerContainer.threadClickListener =
            threadClickListener ?: defaultThreadClickListener
    }

    /**
     * Sets the attachment click listener to be used by MessageListView.
     *
     * @param attachmentClickListener The listener to use. If null, the default will be used instead.
     */
    public fun setAttachmentClickListener(attachmentClickListener: AttachmentClickListener?) {
        listenerContainer.attachmentClickListener =
            attachmentClickListener ?: defaultAttachmentClickListener
    }

    /**
     * Sets the attachment download click listener to be used by MessageListView.
     *
     * @param attachmentDownloadClickListener The listener to use. If null, the default will be used instead.
     */
    public fun setAttachmentDownloadClickListener(attachmentDownloadClickListener: AttachmentDownloadClickListener?) {
        listenerContainer.attachmentDownloadClickListener =
            attachmentDownloadClickListener ?: defaultAttachmentDownloadClickListener
    }

    /**
     * Sets the reaction view click listener to be used by MessageListView.
     *
     * @param reactionViewClickListener The listener to use. If null, the default will be used instead.
     */
    public fun setReactionViewClickListener(reactionViewClickListener: ReactionViewClickListener?) {
        listenerContainer.reactionViewClickListener =
            reactionViewClickListener ?: defaultReactionViewClickListener
    }

    /**
     * Sets the user click listener to be used by MessageListView.
     *
     * @param userClickListener The listener to use. If null, the default will be used instead.
     */
    public fun setUserClickListener(userClickListener: UserClickListener?) {
        listenerContainer.userClickListener = userClickListener ?: defaultUserClickListener
    }

    /**
     * Sets the link click listener to be used by MessageListView.
     *
     * @param linkClickListener The listener to use. If null, the default will be used instead.
     */
    public fun setLinkClickListener(linkClickListener: LinkClickListener?) {
        listenerContainer.linkClickListener = linkClickListener ?: defaultLinkClickListener
    }

    /**
     * Sets the thread click listener to be used by MessageListView.
     *
     * @param enterThreadListener The listener to use. If null, the default will be used instead.
     */
    public fun setEnterThreadListener(enterThreadListener: EnterThreadListener?) {
        this.enterThreadListener = enterThreadListener ?: defaultEnterThreadListener
    }

    /**
     * Sets the click listener to be used when a reaction left by a user is clicked on the message options overlay.
     *
     * @param userReactionClickListener The listener to use. If null, the default will be used instead.
     */
    public fun setUserReactionClickListener(userReactionClickListener: UserReactionClickListener?) {
        this.userReactionClickListener = userReactionClickListener ?: defaultUserReactionClickListener
    }

    /* Set the click listener to be used when a message that is a reply is clicked
    *
    * @param replyMessageClickListener The listener to use. If null, no behaviour is added.
    */
    public fun setReplyMessageClickListener(replyMessageClickListener: ReplyMessageClickListener) {
        this.replyMessageClickListener = replyMessageClickListener
    }
    //endregion

    //region Handler setters

    /**
     * Sets the handler used when the end region is reached.
     *
     * @param endRegionReachedHandler The handler to use.
     */
    public fun setEndRegionReachedHandler(endRegionReachedHandler: EndRegionReachedHandler) {
        this.endRegionReachedHandler = endRegionReachedHandler
    }

    /**
     * Sets the handler used when the bottom end region is reached. This runs whe list of messages in this
     * view becomes non linear and it will be called until it becomes linear again.
     *
     * @param bottomEndRegionReachedHandler The handler to use.
     */
    public fun setBottomEndRegionReachedHandler(bottomEndRegionReachedHandler: BottomEndRegionReachedHandler) {
        this.bottomEndRegionReachedHandler = bottomEndRegionReachedHandler
    }

    public fun interface BottomEndRegionReachedHandler {
        public fun onBottomEndRegionReached(messageId: String?)
    }

    /**
     * Sets the handler used when the last message is read.
     *
     * @param lastMessageReadHandler The handler to use.
     */
    public fun setLastMessageReadHandler(lastMessageReadHandler: LastMessageReadHandler) {
        this.lastMessageReadHandler = lastMessageReadHandler
    }

    /**
     * Sets the handler used to let the message input know when we are editing a message.
     *
     * @param messageEditHandler The handler to use.
     */
    public fun setMessageEditHandler(messageEditHandler: MessageEditHandler) {
        this.messageEditHandler = messageEditHandler
    }

    /**
     * Sets the handler used when the the message is going to be deleted.
     *
     * @param messageDeleteHandler The handler to use.
     */
    public fun setMessageDeleteHandler(messageDeleteHandler: MessageDeleteHandler) {
        this.messageDeleteHandler = messageDeleteHandler
    }

    /**
     * Sets the handler used when a new thread for the message is started.
     *
     * @param threadStartHandler The handler to use.
     */
    public fun setThreadStartHandler(threadStartHandler: ThreadStartHandler) {
        this.threadStartHandler = threadStartHandler
    }

    /**
     * Sets the handler used when the message is going to be flagged.
     *
     * @param messageFlagHandler The handler to use.
     */
    public fun setMessageFlagHandler(messageFlagHandler: MessageFlagHandler) {
        this.messageFlagHandler = messageFlagHandler
    }

    /**
     * Sets the handler used to handle flag message result.
     *
     * @param flagMessageResultHandler The handler to use.
     */
    public fun setFlagMessageResultHandler(flagMessageResultHandler: FlagMessageResultHandler) {
        this.flagMessageResultHandler = flagMessageResultHandler
    }

    /**
     * Sets the handler used to handle when the message is going to be pinned.
     *
     * @param messagePinHandler The handler to use.
     */
    public fun setMessagePinHandler(messagePinHandler: MessagePinHandler) {
        this.messagePinHandler = messagePinHandler
    }

    /**
     * Sets the handler used to handle when the message is going to be unpinned.
     *
     * @param messageUnpinHandler The handler to use.
     */
    public fun setMessageUnpinHandler(messageUnpinHandler: MessageUnpinHandler) {
        this.messageUnpinHandler = messageUnpinHandler
    }

    /**
     * Sets the handler used when giphy action is going to be performed.
     *
     * @param giphySendHandler The handler to use.
     */
    public fun setGiphySendHandler(giphySendHandler: GiphySendHandler) {
        this.giphySendHandler = giphySendHandler
    }

    /**
     * Sets the handler used when the failed message is going to be retried.
     *
     * @param messageRetryHandler The handler to use.
     */
    public fun setMessageRetryHandler(messageRetryHandler: MessageRetryHandler) {
        this.messageRetryHandler = messageRetryHandler
    }

    /**
     * Sets the handler used when a reaction for the message is going to be send.
     *
     * @param messageReactionHandler The handler to use.
     */
    public fun setMessageReactionHandler(messageReactionHandler: MessageReactionHandler) {
        this.messageReactionHandler = messageReactionHandler
    }

    /**
     * Sets the handler used when the user is going to be muted.
     *
     * @param userMuteHandler The handler to use.
     */
    public fun setUserMuteHandler(userMuteHandler: UserMuteHandler) {
        this.userMuteHandler = userMuteHandler
    }

    /**
     * Sets the handler used when the user is going to be unmuted.
     *
     * @param userUnmuteHandler The handler to use.
     */
    public fun setUserUnmuteHandler(userUnmuteHandler: UserUnmuteHandler) {
        this.userUnmuteHandler = userUnmuteHandler
    }

    /**
     * Sets the handler used when the user is going to be blocked in the channel.
     *
     * @param userBlockHandler The handler to use.
     */
    public fun setUserBlockHandler(userBlockHandler: UserBlockHandler) {
        this.userBlockHandler = userBlockHandler
    }

    /**
     * Set the handler used when the custom action is going to be executed.
     *
     * @param customActionHandler The handler to use.
     */
    public fun setCustomActionHandler(customActionHandler: CustomActionHandler) {
        this.customActionHandler = customActionHandler
    }

    /**
     * Sets the handler used when the message is going to be replied in the channel.
     *
     * @param messageReplyHandler The handler to use.
     */
    public fun setMessageReplyHandler(messageReplyHandler: MessageReplyHandler) {
        this.messageReplyHandler = messageReplyHandler
    }

    /**
     * Sets the handler used when the attachment is going to be downloaded.
     *
     * @param attachmentDownloadHandler The handler to use.
     */
    public fun setAttachmentDownloadHandler(attachmentDownloadHandler: AttachmentDownloadHandler) {
        this.attachmentDownloadHandler = attachmentDownloadHandler
    }

    /**
     * Sets the handler used to confirm that the message is going to be deleted.
     *
     * @param confirmDeleteMessageHandler The handler to use.
     */
    public fun setConfirmDeleteMessageHandler(confirmDeleteMessageHandler: ConfirmDeleteMessageHandler) {
        this.confirmDeleteMessageHandler = confirmDeleteMessageHandler
    }

    /**
     * Sets the handler used to confirm that the message is going to be flagged.
     *
     * @param confirmFlagMessageHandler The handler to use.
     */
    public fun setConfirmFlagMessageHandler(confirmFlagMessageHandler: ConfirmFlagMessageHandler) {
        this.confirmFlagMessageHandler = confirmFlagMessageHandler
    }

    /**
     * Sets the handler used when replying to an attachment from the gallery screen.
     *
     * @param handler The handler to use.
     */
    public fun setAttachmentReplyOptionClickHandler(handler: AttachmentGalleryActivity.AttachmentReplyOptionHandler) {
        this._attachmentReplyOptionHandler = handler
    }

    /**
     * Sets the handler used when navigating to a message from the gallery screen.
     *
     * @param handler The handler to use.
     */
    public fun setAttachmentShowInChatOptionClickHandler(handler: AttachmentGalleryActivity.AttachmentShowInChatOptionHandler) {
        this._attachmentShowInChatOptionClickHandler = handler
    }

    /**
     * Sets the handler used when downloading an attachment from the gallery screen.
     *
     * @param handler The handler to use.
     */
    public fun setDownloadOptionHandler(handler: AttachmentGalleryActivity.AttachmentDownloadOptionHandler) {
        this._attachmentDownloadOptionHandler = handler
    }

    /**
     * Sets the handler used when deleting an attachment from the gallery screen.
     *
     * @param handler The handler to use.
     */
    public fun setAttachmentDeleteOptionClickHandler(handler: AttachmentGalleryActivity.AttachmentDeleteOptionHandler) {
        this._attachmentDeleteOptionHandler = handler
    }

    /**
     * Sets the handler used when handling the errors defined in [MessageListViewModel.ErrorEvent].
     *
     * @param handler The handler to use.
     */
    public fun setErrorEventHandler(handler: ErrorEventHandler) {
        this.errorEventHandler = handler
    }

    /**
     * Sets the value used to filter deleted messages.
     *
     * Use this only if you are using your own ViewModel, if you are using our [MessageListViewModel]
     * setting this is a part of the binding process and re-setting it manually will introduce
     * bugs.
     * @see DeletedMessageVisibility
     *
     * @param deletedMessageVisibility Changes the visibility of deleted messages.
     */
    @InternalStreamChatApi
    public fun setDeletedMessageVisibility(deletedMessageVisibility: DeletedMessageVisibility) {
        check(!isAdapterInitialized()) {
            "Adapter was already initialized, please set DeletedMessageVisibility first. " +
                "If you are using MessageListViewModel, please set the visibility before binding " +
                "it to MessageListView."
        }
        this.deletedMessageVisibility = deletedMessageVisibility
    }

    /**
     * Sets the handler used when the user interacts with [ModeratedMessageDialog].
     *
     * @param handler The handler to use.
     */
    public fun setModeratedMessageHandler(handler: ModeratedMessageOptionHandler) {
        this.moderatedMessageOptionHandler = handler
    }
    //endregion

    /**
     * Handles the selected [messageAction].
     *
     * @param messageAction The newly selected action.
     */
    private fun handleMessageAction(messageAction: MessageAction) {
        val message = messageAction.message
        val style = requireStyle()

        when (messageAction) {
            is Resend -> messageRetryHandler.onMessageRetry(message)
            is Reply -> messageReplyHandler.onMessageReply(message.cid, message)
            is ThreadReply -> threadStartHandler.onStartThread(message)
            is Copy -> context.copyToClipboard(message.text)
            is Edit -> messageEditHandler.onMessageEdit(message)
            is Pin -> {
                if (message.pinned) {
                    messageUnpinHandler.onMessageUnpin(message)
                } else {
                    messagePinHandler.onMessagePin(message)
                }
            }
            is Delete -> {
                if (style.deleteConfirmationEnabled) {
                    confirmDeleteMessageHandler.onConfirmDeleteMessage(message) {
                        messageDeleteHandler.onMessageDelete(message)
                    }
                } else {
                    messageDeleteHandler.onMessageDelete(message)
                }
            }
            is io.getstream.chat.android.common.state.Flag -> {
                if (style.flagMessageConfirmationEnabled) {
                    confirmFlagMessageHandler?.onConfirmFlagMessage(message) {
                        messageFlagHandler.onMessageFlag(message)
                    }
                } else {
                    messageFlagHandler.onMessageFlag(message)
                }
            }
            is MuteUser -> {
                val isUserMuted = ChatClient.instance().globalState.muted.value.any { it.target.id == message.user.id }
                if (isUserMuted) {
                    userUnmuteHandler.onUserUnmute(message.user)
                } else {
                    userMuteHandler.onUserMute(message.user)
                }
            }
            is BlockUser -> userBlockHandler.onUserBlock(message.user, channel.cid)
            is CustomAction -> customActionHandler.onCustomAction(message, messageAction.extraProperties)
            is React -> {
                // Handled by a separate handler.
            }
        }
    }

    //region Listener declarations
    public fun interface EnterThreadListener {
        public fun onThreadEntered(message: Message)
    }

    public fun interface MessageClickListener {
        public fun onMessageClick(message: Message)
    }

    public fun interface ReplyMessageClickListener {
        public fun onReplyClick(replyMessageId: String)
    }

    public fun interface MessageRetryListener {
        public fun onRetryMessage(message: Message)
    }

    public fun interface MessageLongClickListener {
        public fun onMessageLongClick(message: Message)
    }

    public fun interface ModeratedMessageLongClickListener {
        public fun onModeratedMessageLongClick(message: Message)
    }

    public fun interface ThreadClickListener {
        public fun onThreadClick(message: Message)
    }

    public fun interface AttachmentClickListener {
        public fun onAttachmentClick(message: Message, attachment: Attachment)
    }

    public fun interface AttachmentDownloadClickListener {
        public fun onAttachmentDownloadClick(attachment: Attachment)
    }

    public fun interface GiphySendListener {
        public fun onGiphySend(message: Message, action: GiphyAction)
    }

    public fun interface LinkClickListener {
        public fun onLinkClick(url: String)
    }

    public fun interface UserClickListener {
        public fun onUserClick(user: User)
    }

    public fun interface ReactionViewClickListener {
        public fun onReactionViewClick(message: Message)
    }

    /**
     * Interface definition for a callback to be invoked when a user reaction is clicked on the message
     * options overlay.
     */
    public fun interface UserReactionClickListener {
        /**
         * Called when a reaction left by a user is clicked.
         *
         * @param message The message the reaction was left for.
         * @param user The user who reacted to the message.
         * @param reaction The reaction object.
         */
        public fun onUserReactionClick(message: Message, user: User, reaction: Reaction)
    }
    //endregion

    //region Handler declarations
    public fun interface EndRegionReachedHandler {
        public fun onEndRegionReached()
    }

    public fun interface LastMessageReadHandler {
        public fun onLastMessageRead()
    }

    public fun interface MessageEditHandler {
        public fun onMessageEdit(message: Message)
    }

    public fun interface MessageDeleteHandler {
        public fun onMessageDelete(message: Message)
    }

    public fun interface ConfirmDeleteMessageHandler {
        public fun onConfirmDeleteMessage(
            message: Message,
            confirmCallback: () -> Unit,
        )
    }

    public fun interface MessageFlagHandler {
        public fun onMessageFlag(message: Message)
    }

    public fun interface MessagePinHandler {
        public fun onMessagePin(message: Message)
    }

    public fun interface MessageUnpinHandler {
        public fun onMessageUnpin(message: Message)
    }

    public fun interface FlagMessageResultHandler {
        public fun onHandleResult(result: Result<Flag>)
    }

    public fun interface ConfirmFlagMessageHandler {
        public fun onConfirmFlagMessage(message: Message, confirmCallback: () -> Unit)
    }

    public fun interface MessageRetryHandler {
        public fun onMessageRetry(message: Message)
    }

    public fun interface MessageReactionHandler {
        public fun onMessageReaction(message: Message, reactionType: String)
    }

    public fun interface MessageReplyHandler {
        public fun onMessageReply(cid: String, message: Message)
    }

    public fun interface ThreadStartHandler {
        public fun onStartThread(message: Message)
    }

    public fun interface GiphySendHandler {
        public fun onSendGiphy(message: Message, action: GiphyAction)
    }

    public fun interface UserMuteHandler {
        public fun onUserMute(user: User)
    }

    public fun interface UserUnmuteHandler {
        public fun onUserUnmute(user: User)
    }

    public fun interface UserBlockHandler {
        public fun onUserBlock(user: User, cid: String)
    }

    public fun interface CustomActionHandler {
        public fun onCustomAction(message: Message, extraProperties: Map<String, Any>)
    }

    public fun interface AttachmentDownloadHandler {
        public fun onAttachmentDownload(attachmentDownloadCall: () -> Call<Unit>)
    }

    public fun interface ErrorEventHandler {
        public fun onErrorEvent(errorEvent: MessageListViewModel.ErrorEvent)
    }

    public fun interface ModeratedMessageOptionHandler {
        public fun onModeratedMessageOptionSelected(message: Message, moderatedMessageOption: ModeratedMessageOption)
    }
    //endregion

    /**
     * Predicate object with a filter condition for MessageListItem. Used to filter a list of
     * MessageListItem before applying it to MessageListView.
     */
    public fun interface MessageListItemPredicate {
        public fun predicate(item: MessageListItem): Boolean
    }

    public fun interface ShowAvatarPredicate {
        public fun shouldShow(messageItem: MessageListItem.MessageItem): Boolean
    }

    public fun interface MessageListItemTransformer {
        public fun transform(itemList: List<MessageListItem>): List<MessageListItem>
    }

    public enum class NewMessagesBehaviour(internal val value: Int) {
        SCROLL_TO_BOTTOM(0), COUNT_UPDATE(1);

        internal companion object {
            fun parseValue(value: Int): NewMessagesBehaviour {
                return values().find { behaviour -> behaviour.value == value }
                    ?: throw IllegalArgumentException("Unknown behaviour type. It must be either SCROLL_TO_BOTTOM (int 0) or COUNT_UPDATE (int 1)")
            }
        }
    }

    public enum class MessagesStart(internal val value: Int) {
        BOTTOM(0), TOP(1);

        internal companion object {
            fun parseValue(value: Int): MessagesStart {
                return values().find { behaviour -> behaviour.value == value }
                    ?: throw IllegalArgumentException("Unknown messages start type. It must be either BOTTOM (int 0) or TOP (int 1)")
            }
        }
    }
}<|MERGE_RESOLUTION|>--- conflicted
+++ resolved
@@ -52,14 +52,11 @@
 import io.getstream.chat.android.client.models.Reaction
 import io.getstream.chat.android.client.models.User
 import io.getstream.chat.android.client.utils.Result
-<<<<<<< HEAD
+import io.getstream.chat.android.common.model.ModeratedMessageOption
 import io.getstream.chat.android.common.state.BlockUser
 import io.getstream.chat.android.common.state.Copy
 import io.getstream.chat.android.common.state.CustomAction
 import io.getstream.chat.android.common.state.Delete
-=======
-import io.getstream.chat.android.common.model.ModeratedMessageOption
->>>>>>> 19101109
 import io.getstream.chat.android.common.state.DeletedMessageVisibility
 import io.getstream.chat.android.common.state.Edit
 import io.getstream.chat.android.common.state.MessageAction
@@ -363,41 +360,6 @@
     private val defaultMessageLongClickListener =
         MessageLongClickListener { message ->
             context.getFragmentManager()?.let { fragmentManager ->
-<<<<<<< HEAD
-                val style = requireStyle()
-                val isEditEnabled = style.editMessageEnabled && !message.isGiphyNotEphemeral()
-                val viewStyle = style.copy(editMessageEnabled = isEditEnabled)
-
-                val messageOptionItems = messageOptionItemsFactory.createMessageOptionItems(
-                    selectedMessage = message,
-                    currentUser = ChatUI.currentUserProvider.getCurrentUser(),
-                    isInThread = adapter.isThread || message.isInThread(),
-                    ownCapabilities = ownCapabilities,
-                    style = viewStyle
-                )
-
-                MessageOptionsDialogFragment
-                    .newMessageOptionsInstance(
-                        message = message,
-                        reactionsEnabled = style.reactionsEnabled,
-                        style = viewStyle,
-                        messageViewHolderFactory = messageListItemViewHolderFactory,
-                        messageBackgroundFactory = messageBackgroundFactory,
-                        attachmentFactoryManager = attachmentFactoryManager,
-                        showAvatarPredicate = showAvatarPredicate,
-                        messageOptionItems = messageOptionItems,
-                    )
-                    .apply {
-                        setReactionClickHandler { message, reactionType ->
-                            messageReactionHandler.onMessageReaction(message, reactionType)
-                        }
-
-                        setMessageActionClickHandler { messageAction ->
-                            handleMessageAction(messageAction)
-                        }
-                    }
-                    .show(fragmentManager, MessageOptionsDialogFragment.TAG)
-=======
                 if (message.isModerationFailed()) {
                     moderatedMessageLongClickListener?.onModeratedMessageLongClick(message)
                 } else {
@@ -405,50 +367,33 @@
                     val isEditEnabled = style.editMessageEnabled && !message.isGiphyNotEphemeral()
                     val viewStyle = style.copy(editMessageEnabled = isEditEnabled)
 
+                    val messageOptionItems = messageOptionItemsFactory.createMessageOptionItems(
+                        selectedMessage = message,
+                        currentUser = ChatUI.currentUserProvider.getCurrentUser(),
+                        isInThread = adapter.isThread || message.isInThread(),
+                        ownCapabilities = ownCapabilities,
+                        style = viewStyle
+                    )
+
                     MessageOptionsDialogFragment
                         .newMessageOptionsInstance(
-                            message,
-                            MessageOptionsView.Configuration(
-                                viewStyle = viewStyle,
-                                channelConfig = channel.config,
-                                hasTextToCopy = message.text.isNotBlank(),
-                                suppressThreads = adapter.isThread || message.isInThread(),
-                                ownCapabilities = ownCapabilities
-                            ),
-                            viewStyle,
-                            messageListItemViewHolderFactory,
-                            messageBackgroundFactory,
-                            attachmentFactoryManager,
-                            showAvatarPredicate
+                            message = message,
+                            reactionsEnabled = style.reactionsEnabled,
+                            style = viewStyle,
+                            messageViewHolderFactory = messageListItemViewHolderFactory,
+                            messageBackgroundFactory = messageBackgroundFactory,
+                            attachmentFactoryManager = attachmentFactoryManager,
+                            showAvatarPredicate = showAvatarPredicate,
+                            messageOptionItems = messageOptionItems,
                         )
                         .apply {
                             setReactionClickHandler { message, reactionType ->
                                 messageReactionHandler.onMessageReaction(message, reactionType)
                             }
-                            setConfirmDeleteMessageClickHandler { message, callback ->
-                                confirmDeleteMessageHandler.onConfirmDeleteMessage(
-                                    message,
-                                    callback::onConfirmDeleteMessage
-                                )
+
+                            setMessageActionClickHandler { messageAction ->
+                                handleMessageAction(messageAction)
                             }
-                            setConfirmFlagMessageClickHandler { message, callback ->
-                                confirmFlagMessageHandler.onConfirmFlagMessage(message, callback)
-                            }
-                            setMessageOptionsHandlers(
-                                MessageOptionsDialogFragment.MessageOptionsHandlers(
-                                    threadReplyHandler = threadStartHandler,
-                                    retryHandler = messageRetryHandler,
-                                    editClickHandler = messageEditHandler,
-                                    flagClickHandler = messageFlagHandler,
-                                    pinClickHandler = messagePinHandler,
-                                    unpinClickHandler = messageUnpinHandler,
-                                    muteClickHandler = userMuteHandler,
-                                    unmuteClickHandler = userUnmuteHandler,
-                                    blockClickHandler = userBlockHandler,
-                                    deleteClickHandler = messageDeleteHandler,
-                                    replyClickHandler = messageReplyHandler,
-                                )
-                            )
                         }
                         .show(fragmentManager, MessageOptionsDialogFragment.TAG)
                 }
@@ -468,7 +413,6 @@
                         }
                     })
                 }.show(fragmentManager, ModeratedMessageDialog.TAG)
->>>>>>> 19101109
             }
         }
     private val defaultMessageRetryListener =
@@ -1629,7 +1573,6 @@
     public fun setModeratedMessageHandler(handler: ModeratedMessageOptionHandler) {
         this.moderatedMessageOptionHandler = handler
     }
-    //endregion
 
     /**
      * Handles the selected [messageAction].
@@ -1686,6 +1629,7 @@
             }
         }
     }
+    //endregion
 
     //region Listener declarations
     public fun interface EnterThreadListener {
