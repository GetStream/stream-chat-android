--- conflicted
+++ resolved
@@ -445,11 +445,8 @@
     private lateinit var messageListItemViewHolderFactory: MessageListItemViewHolderFactory
     private lateinit var messageDateFormatter: DateFormatter
     private lateinit var attachmentViewFactory: AttachmentViewFactory
-<<<<<<< HEAD
     private lateinit var attachmentViewHolderFactory: AttachmentViewHolderFactory
-=======
     private lateinit var messageBackgroundFactory: MessageBackgroundFactory
->>>>>>> 18ff06d9
 
     public constructor(context: Context) : this(context, null, 0)
     public constructor(context: Context, attrs: AttributeSet?) : this(context, attrs, 0)
