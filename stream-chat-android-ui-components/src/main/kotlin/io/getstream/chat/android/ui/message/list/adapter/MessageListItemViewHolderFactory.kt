--- conflicted
+++ resolved
@@ -10,11 +10,8 @@
 import io.getstream.chat.android.ui.message.list.adapter.MessageListItemViewType.DATE_DIVIDER
 import io.getstream.chat.android.ui.message.list.adapter.MessageListItemViewType.ERROR_MESSAGE
 import io.getstream.chat.android.ui.message.list.adapter.MessageListItemViewType.GIPHY
-<<<<<<< HEAD
+import io.getstream.chat.android.ui.message.list.adapter.MessageListItemViewType.GIPHY_ATTACHMENT
 import io.getstream.chat.android.ui.message.list.adapter.MessageListItemViewType.LINK_ATTACHMENTS
-=======
-import io.getstream.chat.android.ui.message.list.adapter.MessageListItemViewType.GIPHY_ATTACHMENT
->>>>>>> 6b51ea94
 import io.getstream.chat.android.ui.message.list.adapter.MessageListItemViewType.LOADING_INDICATOR
 import io.getstream.chat.android.ui.message.list.adapter.MessageListItemViewType.MESSAGE_DELETED
 import io.getstream.chat.android.ui.message.list.adapter.MessageListItemViewType.PLAIN_TEXT
@@ -133,11 +130,8 @@
             SYSTEM_MESSAGE -> createSystemMessageItemViewHolder(parentView)
             ERROR_MESSAGE -> createErrorMessageItemViewHolder(parentView)
             THREAD_PLACEHOLDER -> createEmptyMessageItemViewHolder(parentView)
-<<<<<<< HEAD
             LINK_ATTACHMENTS -> createLinkAttachmentsViewHolder(parentView)
-=======
             GIPHY_ATTACHMENT -> createGiphyAttachmentViewHolder(parentView)
->>>>>>> 6b51ea94
             else -> throw IllegalArgumentException("Unhandled MessageList view type: $viewType")
         }
     }
@@ -266,7 +260,21 @@
     }
 
     /**
-<<<<<<< HEAD
+     * Creates the empty message view holder.
+     *
+     * @param parentView The parent container.
+     * @return The [BaseMessageItemViewHolder] that represents the empty message.
+     */
+    private fun createEmptyMessageItemViewHolder(
+        parentView: ViewGroup,
+    ): BaseMessageItemViewHolder<MessageListItem> {
+        return object :
+            BaseMessageItemViewHolder<MessageListItem>(View(parentView.context)) {
+            override fun bindData(data: MessageListItem, diff: MessageListItemPayloadDiff?) = Unit
+        }
+    }
+
+    /**
      * Creates a ViewHolder for messages containing link attachments and no other type
      * of attachments.
      *
@@ -284,20 +292,4 @@
             messageTextTransformer = textTransformer
         )
     }
-
-=======
-     * Creates the empty message view holder.
-     *
-     * @param parentView The parent container.
-     * @return The [BaseMessageItemViewHolder] that represents the empty message.
-     */
->>>>>>> 6b51ea94
-    private fun createEmptyMessageItemViewHolder(
-        parentView: ViewGroup,
-    ): BaseMessageItemViewHolder<MessageListItem> {
-        return object :
-            BaseMessageItemViewHolder<MessageListItem>(View(parentView.context)) {
-            override fun bindData(data: MessageListItem, diff: MessageListItemPayloadDiff?) = Unit
-        }
-    }
 }