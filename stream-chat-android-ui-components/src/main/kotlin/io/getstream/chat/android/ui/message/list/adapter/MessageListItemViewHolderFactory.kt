package io.getstream.chat.android.ui.message.list.adapter

import android.view.View
import android.view.ViewGroup
import com.getstream.sdk.chat.adapter.MessageListItem
import io.getstream.chat.android.ui.ChatUI
import io.getstream.chat.android.ui.message.list.GiphyViewHolderStyle
import io.getstream.chat.android.ui.message.list.MessageListItemStyle
import io.getstream.chat.android.ui.message.list.MessageReplyStyle
import io.getstream.chat.android.ui.message.list.adapter.MessageListItemViewType.DATE_DIVIDER
import io.getstream.chat.android.ui.message.list.adapter.MessageListItemViewType.ERROR_MESSAGE
import io.getstream.chat.android.ui.message.list.adapter.MessageListItemViewType.FILE_ATTACHMENTS
import io.getstream.chat.android.ui.message.list.adapter.MessageListItemViewType.GIPHY
import io.getstream.chat.android.ui.message.list.adapter.MessageListItemViewType.GIPHY_ATTACHMENT
import io.getstream.chat.android.ui.message.list.adapter.MessageListItemViewType.IMAGE_ATTACHMENT
import io.getstream.chat.android.ui.message.list.adapter.MessageListItemViewType.LINK_ATTACHMENTS
import io.getstream.chat.android.ui.message.list.adapter.MessageListItemViewType.LOADING_INDICATOR
import io.getstream.chat.android.ui.message.list.adapter.MessageListItemViewType.MESSAGE_DELETED
import io.getstream.chat.android.ui.message.list.adapter.MessageListItemViewType.PLAIN_TEXT
import io.getstream.chat.android.ui.message.list.adapter.MessageListItemViewType.SYSTEM_MESSAGE
import io.getstream.chat.android.ui.message.list.adapter.MessageListItemViewType.TEXT_AND_ATTACHMENTS
import io.getstream.chat.android.ui.message.list.adapter.MessageListItemViewType.THREAD_PLACEHOLDER
import io.getstream.chat.android.ui.message.list.adapter.MessageListItemViewType.THREAD_SEPARATOR
import io.getstream.chat.android.ui.message.list.adapter.MessageListItemViewType.TYPING_INDICATOR
import io.getstream.chat.android.ui.message.list.adapter.internal.MessageListItemViewTypeMapper
import io.getstream.chat.android.ui.message.list.adapter.viewholder.attachment.AttachmentViewFactory
import io.getstream.chat.android.ui.message.list.adapter.viewholder.decorator.internal.DecoratorProvider
import io.getstream.chat.android.ui.message.list.adapter.viewholder.internal.DateDividerViewHolder
import io.getstream.chat.android.ui.message.list.adapter.viewholder.internal.ErrorMessageViewHolder
import io.getstream.chat.android.ui.message.list.adapter.viewholder.internal.FileAttachmentsViewHolder
import io.getstream.chat.android.ui.message.list.adapter.viewholder.internal.GiphyAttachmentViewHolder
import io.getstream.chat.android.ui.message.list.adapter.viewholder.internal.GiphyViewHolder
import io.getstream.chat.android.ui.message.list.adapter.viewholder.internal.ImageAttachmentViewHolder
import io.getstream.chat.android.ui.message.list.adapter.viewholder.internal.LinkAttachmentsViewHolder
import io.getstream.chat.android.ui.message.list.adapter.viewholder.internal.MessageDeletedViewHolder
import io.getstream.chat.android.ui.message.list.adapter.viewholder.internal.MessagePlainTextViewHolder
import io.getstream.chat.android.ui.message.list.adapter.viewholder.internal.SystemMessageViewHolder
import io.getstream.chat.android.ui.message.list.adapter.viewholder.internal.TextAndAttachmentsViewHolder
import io.getstream.chat.android.ui.message.list.adapter.viewholder.internal.ThreadSeparatorViewHolder
import io.getstream.chat.android.ui.transformer.ChatMessageTextTransformer

/**
 * A factory class designed to create ViewHolders for the RecyclerView
 * inside [io.getstream.chat.android.ui.message.list.MessageListView].
 */
public open class MessageListItemViewHolderFactory {

    /**
     * Provides a list of decorators to be used by the various ViewHolders.
     */
    internal lateinit var decoratorProvider: DecoratorProvider

    protected lateinit var attachmentViewFactory: AttachmentViewFactory
        private set

    /**
     * Style applied to the ViewHolders created by this class.
     */
    private lateinit var style: MessageListItemStyle

    /**
     * Sets the style for messages containing replies.
     */
    private lateinit var messageReplyStyle: MessageReplyStyle

    /**
     * Sets the style for the Giphy ViewHolder.
     */
    private lateinit var giphyViewHolderStyle: GiphyViewHolderStyle

    /**
     * A container containing listeners used by the ViewHolders for
     * setting reactions, opening message options, etc.
     */
    protected var listenerContainer: MessageListListenerContainer? = null
        private set

    /**
     * Setter for [listenerContainer].
     */
    internal fun setListenerContainer(listenerContainer: MessageListListenerContainer?) {
        this.listenerContainer = listenerContainer
    }

    /**
     * Setter for [attachmentViewFactory].
     */
    internal fun setAttachmentViewFactory(attachmentViewFactory: AttachmentViewFactory) {
        this.attachmentViewFactory = attachmentViewFactory
    }

    /**
     * Setter for [style].
     */
    internal fun setMessageListItemStyle(style: MessageListItemStyle) {
        this.style = style
    }

    /**
     * Setter for [messageReplyStyle].
     */
    internal fun setReplyMessageListItemViewStyle(style: MessageReplyStyle) {
        this.messageReplyStyle = style
    }

    /**
     * Setter for [giphyViewHolderStyle].
     */
    internal fun setGiphyViewHolderStyle(style: GiphyViewHolderStyle) {
        this.giphyViewHolderStyle = style
    }

    /**
     * Transforms the message text.
     */
    private val textTransformer: ChatMessageTextTransformer by lazy { ChatUI.messageTextTransformer }

    /**
     * This is necessary to maintain the configuration of this factory, but without sharing the instance. Please use
     * clone when sharing the factory between MessageListView and MessageOptionsDialogFragment
     */
    internal fun clone(): MessageListItemViewHolderFactory {
        val newFactory = MessageListItemViewHolderFactory()

        if (::decoratorProvider.isInitialized) {
            newFactory.decoratorProvider = decoratorProvider
        }
        if (::attachmentViewFactory.isInitialized) {
            newFactory.attachmentViewFactory = attachmentViewFactory
        }
        if (::style.isInitialized) {
            newFactory.style = style
        }
        if (::messageReplyStyle.isInitialized) {
            newFactory.messageReplyStyle = messageReplyStyle
        }
        if (::giphyViewHolderStyle.isInitialized) {
            newFactory.giphyViewHolderStyle = giphyViewHolderStyle
        }

        newFactory.listenerContainer = listenerContainer

        return newFactory
    }

    /**
     * Returns a view type value based on the type and contents of the given [item].
     * The view type returned here will be used as a parameter in [createViewHolder].
     *
     * For built-in view types, see [MessageListItemViewType] and its constants.
     */
    public open fun getItemViewType(item: MessageListItem): Int {
        return MessageListItemViewTypeMapper.getViewTypeValue(item)
    }

    /**
     * Creates a new ViewHolder to be used in the Message List.
     * The [viewType] parameter is determined by [getItemViewType].
     */
    public open fun createViewHolder(
        parentView: ViewGroup,
        viewType: Int,
    ): BaseMessageItemViewHolder<out MessageListItem> {
        return when (viewType) {
            DATE_DIVIDER -> createDateDividerViewHolder(parentView)
            MESSAGE_DELETED -> createMessageDeletedViewHolder(parentView)
            PLAIN_TEXT -> createPlainTextViewHolder(parentView)
            TEXT_AND_ATTACHMENTS -> createTextAndAttachmentViewHolder(parentView)
            LOADING_INDICATOR -> createEmptyMessageItemViewHolder(parentView)
            THREAD_SEPARATOR -> createThreadSeparatorViewHolder(parentView)
            TYPING_INDICATOR -> createEmptyMessageItemViewHolder(parentView)
            GIPHY -> createGiphyMessageItemViewHolder(parentView)
            SYSTEM_MESSAGE -> createSystemMessageItemViewHolder(parentView)
            ERROR_MESSAGE -> createErrorMessageItemViewHolder(parentView)
            THREAD_PLACEHOLDER -> createEmptyMessageItemViewHolder(parentView)
            LINK_ATTACHMENTS -> createLinkAttachmentsViewHolder(parentView)
            GIPHY_ATTACHMENT -> createGiphyAttachmentViewHolder(parentView)
            FILE_ATTACHMENTS -> createFileAttachmentsViewHolder(parentView)
            IMAGE_ATTACHMENT -> createImageAttachmentViewHolder(parentView)
            else -> throw IllegalArgumentException("Unhandled MessageList view type: $viewType")
        }
    }

    /**
     * Creates the text and attachment view holder, that holds various types of attachments and the text at the bottom.
     *
     * @param parentView The parent container.
     * @return The [BaseMessageItemViewHolder] that can hold attachments and text.
     */
    protected fun createTextAndAttachmentViewHolder(parentView: ViewGroup): BaseMessageItemViewHolder<out MessageListItem> {
        return TextAndAttachmentsViewHolder(
            parentView,
            decoratorProvider.decorators,
            listenerContainer,
            textTransformer,
            attachmentViewFactory,
            style
        )
    }

    /**
     * Creates the Giphy view holder, that holds various a Giphy image.
     *
     * @param parentView The parent container.
     * @return The [BaseMessageItemViewHolder] that holds a Giphy image in various quality types.
     */
    protected fun createGiphyAttachmentViewHolder(
        parentView: ViewGroup,
    ): BaseMessageItemViewHolder<out MessageListItem> {
        return GiphyAttachmentViewHolder(
            parentView,
            decoratorProvider.decorators,
            listenerContainer,
            markdown = textTransformer
        )
    }

    /**
     * Creates a ViewHolder for messages containing image attachments and no other type
     * of attachments.
     *
     * @param parentView The parent container.
     * @return The [BaseMessageItemViewHolder] that displays messages with image attachments.
     */
    protected fun createImageAttachmentViewHolder(
        parentView: ViewGroup,
    ): BaseMessageItemViewHolder<out MessageListItem> {
        return ImageAttachmentViewHolder(
            parentView,
            decoratorProvider.decorators,
            listenerContainer,
            textTransformer,
        )
    }

    /**
     * Creates a date divider view holder.
     *
     * @param parentView The parent container.
     * @return The [BaseMessageItemViewHolder] that represents the date divider.
     */
    protected fun createDateDividerViewHolder(
        parentView: ViewGroup,
    ): BaseMessageItemViewHolder<MessageListItem.DateSeparatorItem> {
        return DateDividerViewHolder(parentView, decoratorProvider.decorators, style)
    }

    /**
     * Creates the deleted message view holder, that's visible only to the user that deleted the message.
     *
     * @param parentView The parent container.
     * @return The [BaseMessageItemViewHolder] that shows information about the deleted message.
     */
    protected fun createMessageDeletedViewHolder(
        parentView: ViewGroup,
    ): BaseMessageItemViewHolder<MessageListItem.MessageItem> {
        return MessageDeletedViewHolder(parentView, decoratorProvider.decorators, style)
    }

    /**
     * Creates a text  view holder.
     *
     * @param parentView The parent container.
     * @return The [BaseMessageItemViewHolder] that holds just text.
     */
    protected fun createPlainTextViewHolder(
        parentView: ViewGroup,
    ): BaseMessageItemViewHolder<MessageListItem.MessageItem> {
        return MessagePlainTextViewHolder(
            parentView,
            decoratorProvider.decorators,
            listenerContainer,
            textTransformer,
        )
    }

    /**
     * Creates a thread separator view holder when in a Thread.
     *
     * @param parentView The parent container.
     * @return The [BaseMessageItemViewHolder] that represents the thread separator.
     */
    protected fun createThreadSeparatorViewHolder(
        parentView: ViewGroup,
    ): BaseMessageItemViewHolder<MessageListItem.ThreadSeparatorItem> {
        return ThreadSeparatorViewHolder(parentView, decoratorProvider.decorators, style)
    }

    /**
     * Creates the Giphy message view holder, that holds a Giphy that hasn't been sent yet and can be shuffled and canceled.
     *
     * @param parentView The parent container.
     * @return The [BaseMessageItemViewHolder] that can holds the Giphy preview and options.
     */
    protected fun createGiphyMessageItemViewHolder(
        parentView: ViewGroup,
    ): BaseMessageItemViewHolder<MessageListItem.MessageItem> {
        return GiphyViewHolder(
            parentView,
            decoratorProvider.decorators,
            listenerContainer,
            giphyViewHolderStyle
        )
    }

    /**
     * Creates the system message view holder.
     *
     * @param parentView The parent container.
     * @return The [BaseMessageItemViewHolder] that shows the system message.
     */
    protected fun createSystemMessageItemViewHolder(
        parentView: ViewGroup,
    ): BaseMessageItemViewHolder<MessageListItem.MessageItem> {
        return SystemMessageViewHolder(parentView, style)
    }

    /**
     * Creates the error message view holder.
     *
     * @param parentView The parent container.
     * @return The [BaseMessageItemViewHolder] that shows the error.
     */
    protected fun createErrorMessageItemViewHolder(
        parentView: ViewGroup,
    ): BaseMessageItemViewHolder<MessageListItem.MessageItem> {
        return ErrorMessageViewHolder(parentView, style)
    }

    /**
     * Creates the empty message view holder.
     *
     * @param parentView The parent container.
     * @return The [BaseMessageItemViewHolder] that represents the empty message.
     */
    private fun createEmptyMessageItemViewHolder(
        parentView: ViewGroup,
    ): BaseMessageItemViewHolder<MessageListItem> {
        return object :
            BaseMessageItemViewHolder<MessageListItem>(View(parentView.context)) {
            override fun bindData(data: MessageListItem, diff: MessageListItemPayloadDiff?) = Unit
        }
    }

    /**
<<<<<<< HEAD
     * Creates the empty message view holder.
     *
     * @param parentView The parent container.
     * @return The [BaseMessageItemViewHolder] that represents the empty message.
     */
    private fun createFileAttachmentsViewHolder(
        parentView: ViewGroup,
    ): BaseMessageItemViewHolder<MessageListItem.MessageItem> {
        return FileAttachmentsViewHolder(
            parent = parentView,
            decorators = decoratorProvider.decorators,
            listeners = listenerContainer,
            messageTextTransformer = textTransformer,
=======
     * Creates a ViewHolder for messages containing link attachments and no other type
     * of attachments.
     *
     * @param parentView The parent container.
     * @return The [BaseMessageItemViewHolder] that displays messages with link attachments.
     */
    protected fun createLinkAttachmentsViewHolder(
        parentView: ViewGroup,
    ): BaseMessageItemViewHolder<MessageListItem.MessageItem> {
        return LinkAttachmentsViewHolder(
            parent = parentView,
            decorators = decoratorProvider.decorators,
            listeners = listenerContainer,
            style = style,
            messageTextTransformer = textTransformer
>>>>>>> 4d9ae2d9
        )
    }
}<|MERGE_RESOLUTION|>--- conflicted
+++ resolved
@@ -343,7 +343,6 @@
     }
 
     /**
-<<<<<<< HEAD
      * Creates the empty message view holder.
      *
      * @param parentView The parent container.
@@ -357,7 +356,10 @@
             decorators = decoratorProvider.decorators,
             listeners = listenerContainer,
             messageTextTransformer = textTransformer,
-=======
+        )
+    }
+
+    /**
      * Creates a ViewHolder for messages containing link attachments and no other type
      * of attachments.
      *
@@ -373,7 +375,6 @@
             listeners = listenerContainer,
             style = style,
             messageTextTransformer = textTransformer
->>>>>>> 4d9ae2d9
         )
     }
 }