package io.getstream.chat.android.ui.message.list.adapter

import android.view.View
import android.view.ViewGroup
import com.getstream.sdk.chat.adapter.MessageListItem
import io.getstream.chat.android.ui.ChatUI
import io.getstream.chat.android.ui.message.list.GiphyViewHolderStyle
import io.getstream.chat.android.ui.message.list.MessageListItemStyle
import io.getstream.chat.android.ui.message.list.MessageReplyStyle
import io.getstream.chat.android.ui.message.list.adapter.MessageListItemViewType.DATE_DIVIDER
import io.getstream.chat.android.ui.message.list.adapter.MessageListItemViewType.ERROR_MESSAGE
import io.getstream.chat.android.ui.message.list.adapter.MessageListItemViewType.FILE_ATTACHMENTS
import io.getstream.chat.android.ui.message.list.adapter.MessageListItemViewType.GIPHY
import io.getstream.chat.android.ui.message.list.adapter.MessageListItemViewType.GIPHY_ATTACHMENT
import io.getstream.chat.android.ui.message.list.adapter.MessageListItemViewType.IMAGE_ATTACHMENT
import io.getstream.chat.android.ui.message.list.adapter.MessageListItemViewType.LOADING_INDICATOR
import io.getstream.chat.android.ui.message.list.adapter.MessageListItemViewType.MESSAGE_DELETED
import io.getstream.chat.android.ui.message.list.adapter.MessageListItemViewType.PLAIN_TEXT
import io.getstream.chat.android.ui.message.list.adapter.MessageListItemViewType.SYSTEM_MESSAGE
import io.getstream.chat.android.ui.message.list.adapter.MessageListItemViewType.TEXT_AND_ATTACHMENTS
import io.getstream.chat.android.ui.message.list.adapter.MessageListItemViewType.THREAD_PLACEHOLDER
import io.getstream.chat.android.ui.message.list.adapter.MessageListItemViewType.THREAD_SEPARATOR
import io.getstream.chat.android.ui.message.list.adapter.MessageListItemViewType.TYPING_INDICATOR
import io.getstream.chat.android.ui.message.list.adapter.internal.MessageListItemViewTypeMapper
import io.getstream.chat.android.ui.message.list.adapter.viewholder.attachment.AttachmentViewFactory
import io.getstream.chat.android.ui.message.list.adapter.viewholder.decorator.internal.DecoratorProvider
import io.getstream.chat.android.ui.message.list.adapter.viewholder.internal.DateDividerViewHolder
import io.getstream.chat.android.ui.message.list.adapter.viewholder.internal.ErrorMessageViewHolder
import io.getstream.chat.android.ui.message.list.adapter.viewholder.internal.FileAttachmentsViewHolder
import io.getstream.chat.android.ui.message.list.adapter.viewholder.internal.GiphyAttachmentViewHolder
import io.getstream.chat.android.ui.message.list.adapter.viewholder.internal.GiphyViewHolder
import io.getstream.chat.android.ui.message.list.adapter.viewholder.internal.ImageAttachmentViewHolder
import io.getstream.chat.android.ui.message.list.adapter.viewholder.internal.MessageDeletedViewHolder
import io.getstream.chat.android.ui.message.list.adapter.viewholder.internal.MessagePlainTextViewHolder
import io.getstream.chat.android.ui.message.list.adapter.viewholder.internal.SystemMessageViewHolder
import io.getstream.chat.android.ui.message.list.adapter.viewholder.internal.TextAndAttachmentsViewHolder
import io.getstream.chat.android.ui.message.list.adapter.viewholder.internal.ThreadSeparatorViewHolder
import io.getstream.chat.android.ui.transformer.ChatMessageTextTransformer

public open class MessageListItemViewHolderFactory {
    internal lateinit var decoratorProvider: DecoratorProvider

    protected lateinit var attachmentViewFactory: AttachmentViewFactory
        private set

    private lateinit var style: MessageListItemStyle

    private lateinit var messageReplyStyle: MessageReplyStyle

    private lateinit var giphyViewHolderStyle: GiphyViewHolderStyle

    protected var listenerContainer: MessageListListenerContainer? = null
        private set

    internal fun setListenerContainer(listenerContainer: MessageListListenerContainer?) {
        this.listenerContainer = listenerContainer
    }

    internal fun setAttachmentViewFactory(attachmentViewFactory: AttachmentViewFactory) {
        this.attachmentViewFactory = attachmentViewFactory
    }

    internal fun setMessageListItemStyle(style: MessageListItemStyle) {
        this.style = style
    }

    internal fun setReplyMessageListItemViewStyle(style: MessageReplyStyle) {
        this.messageReplyStyle = style
    }

    internal fun setGiphyViewHolderStyle(style: GiphyViewHolderStyle) {
        this.giphyViewHolderStyle = style
    }

    private val textTransformer: ChatMessageTextTransformer by lazy { ChatUI.messageTextTransformer }

    /**
     * This is necessary to maintain the configuration of this factory, but without sharing the instance. Please use
     * clone when sharing the factory between MessageListView and MessageOptionsDialogFragment
     */
    internal fun clone(): MessageListItemViewHolderFactory {
        val newFactory = MessageListItemViewHolderFactory()

        if (::decoratorProvider.isInitialized) {
            newFactory.decoratorProvider = decoratorProvider
        }
        if (::attachmentViewFactory.isInitialized) {
            newFactory.attachmentViewFactory = attachmentViewFactory
        }
        if (::style.isInitialized) {
            newFactory.style = style
        }
        if (::messageReplyStyle.isInitialized) {
            newFactory.messageReplyStyle = messageReplyStyle
        }
        if (::giphyViewHolderStyle.isInitialized) {
            newFactory.giphyViewHolderStyle = giphyViewHolderStyle
        }

        newFactory.listenerContainer = listenerContainer

        return newFactory
    }

    /**
     * Returns a view type value based on the type and contents of the given [item].
     * The view type returned here will be used as a parameter in [createViewHolder].
     *
     * For built-in view types, see [MessageListItemViewType] and its constants.
     */
    public open fun getItemViewType(item: MessageListItem): Int {
        return MessageListItemViewTypeMapper.getViewTypeValue(item)
    }

    /**
     * Creates a new ViewHolder to be used in the Message List.
     * The [viewType] parameter is determined by [getItemViewType].
     */
    public open fun createViewHolder(
        parentView: ViewGroup,
        viewType: Int,
    ): BaseMessageItemViewHolder<out MessageListItem> {
        return when (viewType) {
            DATE_DIVIDER -> createDateDividerViewHolder(parentView)
            MESSAGE_DELETED -> createMessageDeletedViewHolder(parentView)
            PLAIN_TEXT -> createPlainTextViewHolder(parentView)
            TEXT_AND_ATTACHMENTS -> createTextAndAttachmentViewHolder(parentView)
            LOADING_INDICATOR -> createEmptyMessageItemViewHolder(parentView)
            THREAD_SEPARATOR -> createThreadSeparatorViewHolder(parentView)
            TYPING_INDICATOR -> createEmptyMessageItemViewHolder(parentView)
            GIPHY -> createGiphyMessageItemViewHolder(parentView)
            SYSTEM_MESSAGE -> createSystemMessageItemViewHolder(parentView)
            ERROR_MESSAGE -> createErrorMessageItemViewHolder(parentView)
            THREAD_PLACEHOLDER -> createEmptyMessageItemViewHolder(parentView)
            GIPHY_ATTACHMENT -> createGiphyAttachmentViewHolder(parentView)
<<<<<<< HEAD
            FILE_ATTACHMENTS -> createFileAttachmentsViewHolder(parentView)
=======
            IMAGE_ATTACHMENT -> createImageAttachmentViewHolder(parentView)
>>>>>>> f17eb43f
            else -> throw IllegalArgumentException("Unhandled MessageList view type: $viewType")
        }
    }

    /**
     * Creates the text and attachment view holder, that holds various types of attachments and the text at the bottom.
     *
     * @param parentView The parent container.
     * @return The [BaseMessageItemViewHolder] that can hold attachments and text.
     */
    protected fun createTextAndAttachmentViewHolder(parentView: ViewGroup): BaseMessageItemViewHolder<out MessageListItem> {
        return TextAndAttachmentsViewHolder(
            parentView,
            decoratorProvider.decorators,
            listenerContainer,
            textTransformer,
            attachmentViewFactory,
            style
        )
    }

    /**
     * Creates the Giphy view holder, that holds various a Giphy image.
     *
     * @param parentView The parent container.
     * @return The [BaseMessageItemViewHolder] that holds a Giphy image in various quality types.
     */
    protected fun createGiphyAttachmentViewHolder(
        parentView: ViewGroup,
    ): BaseMessageItemViewHolder<out MessageListItem> {
        return GiphyAttachmentViewHolder(
            parentView,
            decoratorProvider.decorators,
            listenerContainer,
            markdown = textTransformer
        )
    }

    /**
     * Creates a ViewHolder for messages containing image attachments and no other type
     * of attachments.
     *
     * @param parentView The parent container.
     * @return The [BaseMessageItemViewHolder] that displays messages with image attachments.
     */
    protected fun createImageAttachmentViewHolder(
        parentView: ViewGroup,
    ): BaseMessageItemViewHolder<out MessageListItem> {
        return ImageAttachmentViewHolder(
            parentView,
            decoratorProvider.decorators,
            listenerContainer,
            textTransformer,
        )
    }

    /**
     * Creates a date divider view holder.
     *
     * @param parentView The parent container.
     * @return The [BaseMessageItemViewHolder] that represents the date divider.
     */
    protected fun createDateDividerViewHolder(
        parentView: ViewGroup,
    ): BaseMessageItemViewHolder<MessageListItem.DateSeparatorItem> {
        return DateDividerViewHolder(parentView, decoratorProvider.decorators, style)
    }

    /**
     * Creates the deleted message view holder, that's visible only to the user that deleted the message.
     *
     * @param parentView The parent container.
     * @return The [BaseMessageItemViewHolder] that shows information about the deleted message.
     */
    protected fun createMessageDeletedViewHolder(
        parentView: ViewGroup,
    ): BaseMessageItemViewHolder<MessageListItem.MessageItem> {
        return MessageDeletedViewHolder(parentView, decoratorProvider.decorators, style)
    }

    /**
     * Creates a text  view holder.
     *
     * @param parentView The parent container.
     * @return The [BaseMessageItemViewHolder] that holds just text.
     */
    protected fun createPlainTextViewHolder(
        parentView: ViewGroup,
    ): BaseMessageItemViewHolder<MessageListItem.MessageItem> {
        return MessagePlainTextViewHolder(
            parentView,
            decoratorProvider.decorators,
            listenerContainer,
            textTransformer,
        )
    }

    /**
     * Creates a thread separator view holder when in a Thread.
     *
     * @param parentView The parent container.
     * @return The [BaseMessageItemViewHolder] that represents the thread separator.
     */
    protected fun createThreadSeparatorViewHolder(
        parentView: ViewGroup,
    ): BaseMessageItemViewHolder<MessageListItem.ThreadSeparatorItem> {
        return ThreadSeparatorViewHolder(parentView, decoratorProvider.decorators, style)
    }

    /**
     * Creates the Giphy message view holder, that holds a Giphy that hasn't been sent yet and can be shuffled and canceled.
     *
     * @param parentView The parent container.
     * @return The [BaseMessageItemViewHolder] that can holds the Giphy preview and options.
     */
    protected fun createGiphyMessageItemViewHolder(
        parentView: ViewGroup,
    ): BaseMessageItemViewHolder<MessageListItem.MessageItem> {
        return GiphyViewHolder(
            parentView,
            decoratorProvider.decorators,
            listenerContainer,
            giphyViewHolderStyle
        )
    }

    /**
     * Creates the system message view holder.
     *
     * @param parentView The parent container.
     * @return The [BaseMessageItemViewHolder] that shows the system message.
     */
    protected fun createSystemMessageItemViewHolder(
        parentView: ViewGroup,
    ): BaseMessageItemViewHolder<MessageListItem.MessageItem> {
        return SystemMessageViewHolder(parentView, style)
    }

    /**
     * Creates the error message view holder.
     *
     * @param parentView The parent container.
     * @return The [BaseMessageItemViewHolder] that shows the error.
     */
    protected fun createErrorMessageItemViewHolder(
        parentView: ViewGroup,
    ): BaseMessageItemViewHolder<MessageListItem.MessageItem> {
        return ErrorMessageViewHolder(parentView, style)
    }

    /**
     * Creates the empty message view holder.
     *
     * @param parentView The parent container.
     * @return The [BaseMessageItemViewHolder] that represents the empty message.
     */
    private fun createEmptyMessageItemViewHolder(
        parentView: ViewGroup,
    ): BaseMessageItemViewHolder<MessageListItem> {
        return object :
            BaseMessageItemViewHolder<MessageListItem>(View(parentView.context)) {
            override fun bindData(data: MessageListItem, diff: MessageListItemPayloadDiff?) = Unit
        }
    }

    /**
     * Creates the empty message view holder.
     *
     * @param parentView The parent container.
     * @return The [BaseMessageItemViewHolder] that represents the empty message.
     */
    private fun createFileAttachmentsViewHolder(
        parentView: ViewGroup,
    ): BaseMessageItemViewHolder<MessageListItem.MessageItem> {
        return FileAttachmentsViewHolder(
            parent = parentView,
            decorators = decoratorProvider.decorators,
            listeners = listenerContainer,
            messageTextTransformer = textTransformer,
        )
    }
}<|MERGE_RESOLUTION|>--- conflicted
+++ resolved
@@ -133,11 +133,8 @@
             ERROR_MESSAGE -> createErrorMessageItemViewHolder(parentView)
             THREAD_PLACEHOLDER -> createEmptyMessageItemViewHolder(parentView)
             GIPHY_ATTACHMENT -> createGiphyAttachmentViewHolder(parentView)
-<<<<<<< HEAD
             FILE_ATTACHMENTS -> createFileAttachmentsViewHolder(parentView)
-=======
             IMAGE_ATTACHMENT -> createImageAttachmentViewHolder(parentView)
->>>>>>> f17eb43f
             else -> throw IllegalArgumentException("Unhandled MessageList view type: $viewType")
         }
     }
