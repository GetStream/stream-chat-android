package io.getstream.chat.android.ui.utils.extensions

import android.content.Context
import android.text.format.DateUtils
import io.getstream.chat.android.client.models.User
import io.getstream.chat.android.livedata.ChatDomain
import io.getstream.chat.android.ui.R

internal fun List<User>.withoutCurrentUser() = this.filter { !it.isCurrentUser() }

<<<<<<< HEAD
internal fun User.isCurrentUser(): Boolean {
    return if (ChatDomain.isInitialized) {
        id == ChatDomain.instance().currentUser.id
    } else {
        false
=======
internal fun User.isCurrentUser(): Boolean = id == ChatDomain.instance().currentUser.id

internal fun User.getLastSeenText(context: Context): String {
    return if (online) {
        context.getString(R.string.stream_message_list_header_online)
    } else {
        val lastActive = lastActive ?: return String.EMPTY
        context.getString(
            R.string.stream_message_list_header_last_seen,
            DateUtils.getRelativeTimeSpanString(lastActive.time).toString()
        )
>>>>>>> 423b38e4
    }
}<|MERGE_RESOLUTION|>--- conflicted
+++ resolved
@@ -8,14 +8,13 @@
 
 internal fun List<User>.withoutCurrentUser() = this.filter { !it.isCurrentUser() }
 
-<<<<<<< HEAD
 internal fun User.isCurrentUser(): Boolean {
     return if (ChatDomain.isInitialized) {
         id == ChatDomain.instance().currentUser.id
     } else {
         false
-=======
-internal fun User.isCurrentUser(): Boolean = id == ChatDomain.instance().currentUser.id
+    }
+}
 
 internal fun User.getLastSeenText(context: Context): String {
     return if (online) {
@@ -26,6 +25,5 @@
             R.string.stream_message_list_header_last_seen,
             DateUtils.getRelativeTimeSpanString(lastActive.time).toString()
         )
->>>>>>> 423b38e4
     }
 }