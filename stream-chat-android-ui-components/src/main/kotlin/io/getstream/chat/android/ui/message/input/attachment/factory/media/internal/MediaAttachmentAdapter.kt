--- conflicted
+++ resolved
@@ -119,13 +119,9 @@
         }
 
         private fun bindAttachmentType(attachment: AttachmentMetaData) {
-<<<<<<< HEAD
-            if (attachment.type == ModelType.attach_video) {
+            if (attachment.type == AttachmentType.VIDEO) {
                 binding.videoInformationConstraintLayout.isVisible =
                     style.videoLengthLabelVisible || style.videoIconVisible
-=======
-            if (attachment.type == AttachmentType.VIDEO) {
->>>>>>> 558de972
                 binding.videoLengthTextView.isVisible = style.videoLengthLabelVisible
                 binding.videoLogoImageView.isVisible = style.videoIconVisible
                 binding.videoLogoImageView.setImageDrawable(
