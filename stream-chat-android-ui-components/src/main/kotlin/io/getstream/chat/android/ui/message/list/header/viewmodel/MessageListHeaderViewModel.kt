--- conflicted
+++ resolved
@@ -1,6 +1,5 @@
 package io.getstream.chat.android.ui.message.list.header.viewmodel
 
-import androidx.annotation.VisibleForTesting
 import androidx.lifecycle.LiveData
 import androidx.lifecycle.MutableLiveData
 import androidx.lifecycle.ViewModel
@@ -45,34 +44,16 @@
         ).filterNotNull()
 
     /**
-     * Necessary for testing because [LiveData] conversion caused issues with testing.
-     *
      * The current [Channel] created from [ChannelState]. It emits new data either when
      * channel data or the list of members in [ChannelState] updates.
      *
      * Combining the two is important because members changing online status does not result in
      * channel events being received.
      */
-<<<<<<< HEAD
-    @VisibleForTesting(otherwise = VisibleForTesting.PRIVATE)
-    public val _channel: Flow<Channel> = channelState.channelData.combine(channelState.members) { _, _ ->
-        channelState.toChannel()
-    }
-
-    /**
-     * The current [Channel] created from [ChannelState]. It emits new data either when
-     * channel data or the list of members in [ChannelState] updates.
-     *
-     * Combining the two is important because members changing online status does not result in
-     * channel events being received.
-     */
-    public val channel: LiveData<Channel> = _channel.asLiveData()
-=======
     public val channel: LiveData<Channel> =
         channelState.flatMapLatest { state ->
             state.channelData.combine(state.members) { _, _ -> state.toChannel() }
         }.asLiveData()
->>>>>>> 61efc02f
 
     /**
      * A list of users who are currently typing.
