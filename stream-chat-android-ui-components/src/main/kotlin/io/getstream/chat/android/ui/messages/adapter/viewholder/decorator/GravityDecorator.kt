package io.getstream.chat.android.ui.messages.adapter.viewholder.decorator

import android.view.View
import androidx.constraintlayout.widget.ConstraintLayout
import androidx.constraintlayout.widget.ConstraintSet
import androidx.core.view.updateLayoutParams
import com.getstream.sdk.chat.adapter.MessageListItem
import com.getstream.sdk.chat.utils.extensions.constrainViewEndToEndOfView
import com.getstream.sdk.chat.utils.extensions.constrainViewStartToEndOfView
import com.getstream.sdk.chat.utils.extensions.updateConstraints
import io.getstream.chat.android.ui.messages.adapter.viewholder.GiphyViewHolder
import io.getstream.chat.android.ui.messages.adapter.viewholder.MessageDeletedViewHolder
import io.getstream.chat.android.ui.messages.adapter.viewholder.MessagePlainTextViewHolder
import io.getstream.chat.android.ui.messages.adapter.viewholder.OnlyFileAttachmentsViewHolder
import io.getstream.chat.android.ui.messages.adapter.viewholder.OnlyMediaAttachmentsViewHolder
import io.getstream.chat.android.ui.messages.adapter.viewholder.PlainTextWithFileAttachmentsViewHolder
import io.getstream.chat.android.ui.messages.adapter.viewholder.PlainTextWithMediaAttachmentsViewHolder

internal class GravityDecorator : BaseDecorator() {
    override fun decoratePlainTextMessage(
        viewHolder: MessagePlainTextViewHolder,
        data: MessageListItem.MessageItem
    ) = with(viewHolder.binding) {
        messageText.updateLayoutParams<ConstraintLayout.LayoutParams> {
            horizontalBias = if (data.isTheirs) 0f else 1f
        }
        root.updateConstraints {
            applyGravity(footnote.messageFooterContainer, avatarView, marginEnd, data)
        }
    }

    override fun decoratePlainTextWithMediaAttachmentsMessage(
        viewHolder: PlainTextWithMediaAttachmentsViewHolder,
        data: MessageListItem.MessageItem
    ) = with(viewHolder.binding) {
        root.updateConstraints {
            applyGravity(footnote.messageFooterContainer, avatarView, marginEnd, data)
        }
    }

    override fun decorateOnlyMediaAttachmentsMessage(
        viewHolder: OnlyMediaAttachmentsViewHolder,
        data: MessageListItem.MessageItem
    ) = with(viewHolder.binding) {
        root.updateConstraints {
            applyGravity(footnote.messageFooterContainer, avatarView, marginEnd, data)
        }
    }

    override fun decorateOnlyFileAttachmentsMessage(
        viewHolder: OnlyFileAttachmentsViewHolder,
        data: MessageListItem.MessageItem
    ) = with(viewHolder.binding) {
        root.updateConstraints {
            applyGravity(footnote.messageFooterContainer, avatarView, marginEnd, data)
        }
    }

    override fun decoratePlainTextWithFileAttachmentsMessage(
        viewHolder: PlainTextWithFileAttachmentsViewHolder,
        data: MessageListItem.MessageItem
    ) = with(viewHolder.binding) {
        root.updateConstraints {
            applyGravity(footnote.messageFooterContainer, avatarView, marginEnd, data)
        }
    }

<<<<<<< HEAD
    override fun decorateDeletedMessage(viewHolder: MessageDeletedViewHolder, data: MessageListItem.MessageItem) = Unit
    override fun decorateGiphyMessage(viewHolder: GiphyViewHolder, data: MessageListItem.MessageItem) = Unit
=======
    override fun decorateDeletedMessage(
        viewHolder: MessageDeletedViewHolder,
        data: MessageListItem.MessageItem
    ) = Unit
>>>>>>> 6906df67

    private fun ConstraintSet.applyGravity(
        targetView: View,
        startView: View,
        endView: View,
        data: MessageListItem.MessageItem
    ) {
        clear(targetView.id, ConstraintSet.START)
        clear(targetView.id, ConstraintSet.END)
        if (data.isTheirs) {
            constrainViewStartToEndOfView(targetView, startView)
        } else {
            constrainViewEndToEndOfView(targetView, endView)
        }
    }
}<|MERGE_RESOLUTION|>--- conflicted
+++ resolved
@@ -65,15 +65,15 @@
         }
     }
 
-<<<<<<< HEAD
-    override fun decorateDeletedMessage(viewHolder: MessageDeletedViewHolder, data: MessageListItem.MessageItem) = Unit
-    override fun decorateGiphyMessage(viewHolder: GiphyViewHolder, data: MessageListItem.MessageItem) = Unit
-=======
     override fun decorateDeletedMessage(
         viewHolder: MessageDeletedViewHolder,
         data: MessageListItem.MessageItem
     ) = Unit
->>>>>>> 6906df67
+
+    override fun decorateGiphyMessage(
+        viewHolder: GiphyViewHolder,
+        data: MessageListItem.MessageItem
+    ) = Unit
 
     private fun ConstraintSet.applyGravity(
         targetView: View,
