--- conflicted
+++ resolved
@@ -140,12 +140,11 @@
         paginationStateMerger.value = reducer(paginationStateMerger.value ?: PaginationState())
     }
 
-<<<<<<< HEAD
     public sealed class State {
         public data class Result(val isLoading: Boolean, val channels: List<Channel>) : State()
         public data class Error(val message: String) : State()
     }
-=======
+
     private fun parseMutedChannels(
         channelsMap: List<Channel>,
         channelMutesIds: List<String>?,
@@ -158,7 +157,6 @@
     }
 
     public data class State(val isLoading: Boolean, val channels: List<Channel>)
->>>>>>> 976a2c3c
 
     public data class PaginationState(
         val loadingMore: Boolean = false,
@@ -181,18 +179,6 @@
 
         private val INITIAL_STATE: State = State.Result(isLoading = true, channels = emptyList())
     }
-<<<<<<< HEAD
-
-    private fun parseMutedChannels(
-        channelsMap: List<Channel>,
-        channelMutesIds: List<String>?,
-    ): List<Channel> {
-        return channelsMap.map { channel ->
-            channel.copy().apply {
-                isMuted = channelMutesIds?.contains(channel.id) ?: false
-            }
-        }
-    }
 }
 
 private fun userFilter(chatDomain: ChatDomain): FilterObject {
@@ -202,6 +188,4 @@
         ChatLogger.get("ChannelListViewModel")
             .logE("User is not set in ChatDomain, default filter for ChannelListViewModel won't work")
     }
-=======
->>>>>>> 976a2c3c
 }