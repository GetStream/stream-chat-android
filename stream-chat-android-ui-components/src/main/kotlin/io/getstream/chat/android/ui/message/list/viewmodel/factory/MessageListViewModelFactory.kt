--- conflicted
+++ resolved
@@ -18,11 +18,7 @@
 
 import androidx.lifecycle.ViewModel
 import androidx.lifecycle.ViewModelProvider
-<<<<<<< HEAD
 import com.getstream.sdk.chat.utils.AttachmentConstants
-import com.getstream.sdk.chat.viewmodel.MessageInputViewModel
-=======
->>>>>>> 25d30103
 import com.getstream.sdk.chat.viewmodel.messages.MessageListViewModel
 import io.getstream.chat.android.client.ChatClient
 import io.getstream.chat.android.client.setup.state.ClientState
@@ -77,12 +73,14 @@
 
     private val factories: Map<Class<*>, () -> ViewModel> = mapOf(
         MessageListHeaderViewModel::class.java to { MessageListHeaderViewModel(cid, messageId = messageId) },
-<<<<<<< HEAD
-        MessageInputViewModel::class.java to { MessageInputViewModel(cid, messageId = messageId) },
-=======
-        MessageListViewModel::class.java to { MessageListViewModel(cid, messageId = messageId) },
->>>>>>> 25d30103
-        MessageComposerViewModel::class.java to { MessageComposerViewModel(MessageComposerController(cid, messageId = messageId)) },
+        MessageComposerViewModel::class.java to {
+            MessageComposerViewModel(
+                MessageComposerController(
+                    cid,
+                    messageId = messageId
+                )
+            )
+        },
         MessageListViewModel::class.java to {
             MessageListViewModel(
                 messageListController = MessageListController(
