/*
 * Copyright (c) 2014-2022 Stream.io Inc. All rights reserved.
 *
 * Licensed under the Stream License;
 * you may not use this file except in compliance with the License.
 * You may obtain a copy of the License at
 *
 *    https://github.com/GetStream/stream-chat-android/blob/main/LICENSE
 *
 * Unless required by applicable law or agreed to in writing, software
 * distributed under the License is distributed on an "AS IS" BASIS,
 * WITHOUT WARRANTIES OR CONDITIONS OF ANY KIND, either express or implied.
 * See the License for the specific language governing permissions and
 * limitations under the License.
 */

package io.getstream.chat.android.ui.message.list.viewmodel.factory

import androidx.lifecycle.ViewModel
import androidx.lifecycle.ViewModelProvider
import com.getstream.sdk.chat.utils.AttachmentConstants
import com.getstream.sdk.chat.viewmodel.MessageInputViewModel
import com.getstream.sdk.chat.viewmodel.messages.MessageListViewModel
import io.getstream.chat.android.client.ChatClient
import io.getstream.chat.android.common.composer.MessageComposerController
import io.getstream.chat.android.common.messagelist.DateSeparatorHandler
import io.getstream.chat.android.common.messagelist.MessageListController
import io.getstream.chat.android.common.messagelist.MessagePositionHandler
import io.getstream.chat.android.common.state.DeletedMessageVisibility
import io.getstream.chat.android.common.state.MessageFooterVisibility
import io.getstream.chat.android.ui.message.composer.viewmodel.MessageComposerViewModel
import io.getstream.chat.android.ui.message.list.header.viewmodel.MessageListHeaderViewModel

/**
 * A ViewModel factory for MessageListViewModel, MessageListHeaderViewModel and MessageInputViewModel.
 *
<<<<<<< HEAD
 * @param cid The current channel ID, to load the messages from.
 * @param messageId The message id to which we want to scroll to when opening the message list.
 * @param chatClient The client to use for API calls.
 * @param messageLimit The limit of the messages to load in a single page.
 * @param enforceUniqueReactions Flag to enforce unique reactions or enable multiple from the same user.
 * @param maxAttachmentCount The maximum number of attachments that can be sent in a single message.
 * @param maxAttachmentSize The maximum file size of each attachment in bytes. By default, 20mb for Stream CDN.
 * @param showSystemMessages If we should show system message items in the list.
 * @param deletedMessageVisibility The behavior of deleted messages in the list and if they're visible or not.
 * @param messageFooterVisibility The behavior of message footers in the list and their visibility.
 * @param dateSeparatorHandler Handler that determines when the date separators should be visible.
 * @param threadDateSeparatorHandler Handler that determines when the thread date separators should be visible.
 * @param messagePositionHandler Determines the position of the message inside a group.
=======
 * @param cid The channel id in the format messaging:123.
 * @param messageId The id of a message we wish to scroll to in messages list. Used to control the number of channel
 * queries executed on screen initialization.
>>>>>>> e39fd00d
 *
 * @see MessageListViewModel
 * @see MessageListHeaderViewModel
 * @see MessageInputViewModel
 */
public class MessageListViewModelFactory @JvmOverloads constructor(
    private val cid: String,
    private val messageId: String? = null,
    private val chatClient: ChatClient = ChatClient.instance(),
    private val messageLimit: Int = MessageListController.DEFAULT_MESSAGES_LIMIT,
    private val enforceUniqueReactions: Boolean = true,
    private val maxAttachmentCount: Int = AttachmentConstants.MAX_ATTACHMENTS_COUNT,
    private val maxAttachmentSize: Long = AttachmentConstants.MAX_UPLOAD_FILE_SIZE,
    private val showSystemMessages: Boolean = true,
    private val deletedMessageVisibility: DeletedMessageVisibility = DeletedMessageVisibility.ALWAYS_VISIBLE,
    private val messageFooterVisibility: MessageFooterVisibility = MessageFooterVisibility.WithTimeDifference(),
    private val dateSeparatorHandler: DateSeparatorHandler = DateSeparatorHandler.getDefaultDateSeparator(),
    private val threadDateSeparatorHandler: DateSeparatorHandler = DateSeparatorHandler.getDefaultThreadDateSeparator(),
    private val messagePositionHandler: MessagePositionHandler = MessagePositionHandler.defaultHandler(),
) : ViewModelProvider.Factory {

    private val factories: Map<Class<*>, () -> ViewModel> = mapOf(
<<<<<<< HEAD
        MessageListHeaderViewModel::class.java to { MessageListHeaderViewModel(cid, chatClient) },
        MessageInputViewModel::class.java to { MessageInputViewModel(cid, chatClient) },
        MessageListViewModel::class.java to {
            MessageListViewModel(
                messageListController = MessageListController(
                    cid = cid,
                    clipboardHandler = {},
                    messageLimit = messageLimit,
                    messageId = messageId,
                    chatClient = chatClient,
                    enforceUniqueReactions = enforceUniqueReactions,
                    showSystemMessages = showSystemMessages,
                    deletedMessageVisibility = deletedMessageVisibility,
                    messageFooterVisibility = messageFooterVisibility,
                    dateSeparatorHandler = dateSeparatorHandler,
                    threadDateSeparatorHandler = threadDateSeparatorHandler,
                    messagePositionHandler = messagePositionHandler,
                ),
                chatClient = chatClient
            )
        },
        MessageComposerViewModel::class.java to {
            MessageComposerViewModel(
                MessageComposerController(
                    channelId = cid,
                    chatClient = chatClient,
                    maxAttachmentCount = maxAttachmentCount,
                    maxAttachmentSize = maxAttachmentSize
                )
            )
        },
=======
        MessageListHeaderViewModel::class.java to { MessageListHeaderViewModel(cid, messageId = messageId) },
        MessageInputViewModel::class.java to { MessageInputViewModel(cid, messageId = messageId) },
        MessageListViewModel::class.java to { MessageListViewModel(cid, messageId) },
        MessageComposerViewModel::class.java to { MessageComposerViewModel(MessageComposerController(cid, messageId = messageId)) },
>>>>>>> e39fd00d
    )

    override fun <T : ViewModel> create(modelClass: Class<T>): T {
        val viewModel: ViewModel = factories[modelClass]?.invoke()
            ?: throw IllegalArgumentException("MessageListViewModelFactory can only create instances of the following classes: ${factories.keys.joinToString { it.simpleName }}")

        @Suppress("UNCHECKED_CAST")
        return viewModel as T
    }

    @Suppress("NEWER_VERSION_IN_SINCE_KOTLIN")
    public class Builder @SinceKotlin("99999.9") constructor() {
        private var cid: String? = null
        private var messageId: String? = null
        private var chatClient: ChatClient = ChatClient.instance()
        private var enforceUniqueReactions: Boolean = true
        private var maxAttachmentCount: Int = AttachmentConstants.MAX_ATTACHMENTS_COUNT
        private var maxAttachmentSize: Long = AttachmentConstants.MAX_UPLOAD_FILE_SIZE
        private var showSystemMessages: Boolean = true
        private var deletedMessageVisibility: DeletedMessageVisibility = DeletedMessageVisibility.ALWAYS_VISIBLE
        private var messageFooterVisibility: MessageFooterVisibility = MessageFooterVisibility.WithTimeDifference()
        private var dateSeparatorHandler: DateSeparatorHandler = DateSeparatorHandler.getDefaultDateSeparator()
        private var threadDateSeparatorHandler: DateSeparatorHandler =
            DateSeparatorHandler.getDefaultThreadDateSeparator()
        private var messagePositionHandler: MessagePositionHandler = MessagePositionHandler.defaultHandler()

        /**
         * Sets the channel id in the format messaging:123.
         */
        public fun cid(cid: String): Builder = apply {
            this.cid = cid
        }

        /**
         * Sets the id of the target message to displayed.
         */
        public fun messageId(messageId: String): Builder = apply {
            this.messageId = messageId
        }

        public fun chatClient(chatClient: ChatClient): Builder = apply {
            this.chatClient = chatClient
        }

        public fun enforceUniqueReactions(enforceUniqueReactions: Boolean): Builder = apply {
            this.enforceUniqueReactions = enforceUniqueReactions
        }

        public fun maxAttachmentCount(maxAttachmentCount: Int): Builder = apply {
            this.maxAttachmentCount = maxAttachmentCount
        }

        public fun maxAttachmentSize(maxAttachmentSize: Long): Builder = apply {
            this.maxAttachmentSize = maxAttachmentSize
        }

        public fun showSystemMessages(showSystemMessages: Boolean): Builder = apply {
            this.showSystemMessages = showSystemMessages
        }

        public fun deletedMessageVisibility(deletedMessageVisibility: DeletedMessageVisibility): Builder = apply {
            this.deletedMessageVisibility = deletedMessageVisibility
        }

        public fun messageFooterVisibility(messageFooterVisibility: MessageFooterVisibility): Builder = apply {
            this.messageFooterVisibility = messageFooterVisibility
        }

        public fun dateSeparatorHandler(dateSeparatorHandler: DateSeparatorHandler): Builder = apply {
            this.dateSeparatorHandler = dateSeparatorHandler
        }

        public fun threadDateSeparatorHandler(threadDateSeparatorHandler: DateSeparatorHandler): Builder = apply {
            this.threadDateSeparatorHandler = threadDateSeparatorHandler
        }

        /**
         * Builds [MessageListViewModelFactory] instance.
         */
        public fun build(): ViewModelProvider.Factory {
            return MessageListViewModelFactory(
                cid = cid ?: error("Channel cid should not be null"),
                messageId = messageId,
                chatClient = chatClient,
                enforceUniqueReactions = enforceUniqueReactions,
                maxAttachmentCount = maxAttachmentCount,
                maxAttachmentSize = maxAttachmentSize,
                showSystemMessages = showSystemMessages,
                deletedMessageVisibility = deletedMessageVisibility,
                messageFooterVisibility = messageFooterVisibility,
                dateSeparatorHandler = dateSeparatorHandler,
                threadDateSeparatorHandler = threadDateSeparatorHandler,
                messagePositionHandler = messagePositionHandler
            )
        }
    }
}<|MERGE_RESOLUTION|>--- conflicted
+++ resolved
@@ -34,7 +34,6 @@
 /**
  * A ViewModel factory for MessageListViewModel, MessageListHeaderViewModel and MessageInputViewModel.
  *
-<<<<<<< HEAD
  * @param cid The current channel ID, to load the messages from.
  * @param messageId The message id to which we want to scroll to when opening the message list.
  * @param chatClient The client to use for API calls.
@@ -48,11 +47,6 @@
  * @param dateSeparatorHandler Handler that determines when the date separators should be visible.
  * @param threadDateSeparatorHandler Handler that determines when the thread date separators should be visible.
  * @param messagePositionHandler Determines the position of the message inside a group.
-=======
- * @param cid The channel id in the format messaging:123.
- * @param messageId The id of a message we wish to scroll to in messages list. Used to control the number of channel
- * queries executed on screen initialization.
->>>>>>> e39fd00d
  *
  * @see MessageListViewModel
  * @see MessageListHeaderViewModel
@@ -75,9 +69,9 @@
 ) : ViewModelProvider.Factory {
 
     private val factories: Map<Class<*>, () -> ViewModel> = mapOf(
-<<<<<<< HEAD
-        MessageListHeaderViewModel::class.java to { MessageListHeaderViewModel(cid, chatClient) },
-        MessageInputViewModel::class.java to { MessageInputViewModel(cid, chatClient) },
+        MessageListHeaderViewModel::class.java to { MessageListHeaderViewModel(cid, messageId = messageId) },
+        MessageInputViewModel::class.java to { MessageInputViewModel(cid, messageId = messageId) },
+        MessageComposerViewModel::class.java to { MessageComposerViewModel(MessageComposerController(cid, messageId = messageId)) },
         MessageListViewModel::class.java to {
             MessageListViewModel(
                 messageListController = MessageListController(
@@ -107,12 +101,6 @@
                 )
             )
         },
-=======
-        MessageListHeaderViewModel::class.java to { MessageListHeaderViewModel(cid, messageId = messageId) },
-        MessageInputViewModel::class.java to { MessageInputViewModel(cid, messageId = messageId) },
-        MessageListViewModel::class.java to { MessageListViewModel(cid, messageId) },
-        MessageComposerViewModel::class.java to { MessageComposerViewModel(MessageComposerController(cid, messageId = messageId)) },
->>>>>>> e39fd00d
     )
 
     override fun <T : ViewModel> create(modelClass: Class<T>): T {
