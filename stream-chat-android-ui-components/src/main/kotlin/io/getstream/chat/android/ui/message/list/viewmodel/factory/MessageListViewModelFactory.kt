/*
 * Copyright (c) 2014-2022 Stream.io Inc. All rights reserved.
 *
 * Licensed under the Stream License;
 * you may not use this file except in compliance with the License.
 * You may obtain a copy of the License at
 *
 *    https://github.com/GetStream/stream-chat-android/blob/main/LICENSE
 *
 * Unless required by applicable law or agreed to in writing, software
 * distributed under the License is distributed on an "AS IS" BASIS,
 * WITHOUT WARRANTIES OR CONDITIONS OF ANY KIND, either express or implied.
 * See the License for the specific language governing permissions and
 * limitations under the License.
 */

package io.getstream.chat.android.ui.message.list.viewmodel.factory

import androidx.lifecycle.ViewModel
import androidx.lifecycle.ViewModelProvider
import com.getstream.sdk.chat.viewmodel.MessageInputViewModel
import com.getstream.sdk.chat.viewmodel.messages.MessageListViewModel
import io.getstream.chat.android.common.composer.MessageComposerController
import io.getstream.chat.android.ui.message.composer.viewmodel.MessageComposerViewModel
import io.getstream.chat.android.ui.message.list.header.viewmodel.MessageListHeaderViewModel

/**
 * A ViewModel factory for MessageListViewModel, MessageListHeaderViewModel and MessageInputViewModel.
 *
 * @param cid The channel id in the format messaging:123.
 * @param messageId The id of the target message to displayed.
<<<<<<< HEAD
 * @param navigateToThreadViaNotification If true, when a thread message arrives in a push notification,
 * clicking it will automatically open the thread in which the message is located. If false, the SDK will always
 * navigate to the channel containing the thread but will not navigate to the thread itself.
=======
 * @param messageLimit The message limit when loading a new page.
>>>>>>> 74dac8ad
 *
 * @see MessageListViewModel
 * @see MessageListHeaderViewModel
 * @see MessageInputViewModel
 */
public class MessageListViewModelFactory @JvmOverloads constructor(
    private val cid: String,
    private val messageId: String? = null,
<<<<<<< HEAD
    private val navigateToThreadViaNotification: Boolean = false,
=======
    private val messageLimit: Int = MessageListViewModel.DEFAULT_MESSAGES_LIMIT,
>>>>>>> 74dac8ad
) : ViewModelProvider.Factory {

    private val factories: Map<Class<*>, () -> ViewModel> = mapOf(
        MessageListHeaderViewModel::class.java to { MessageListHeaderViewModel(cid) },
        MessageInputViewModel::class.java to { MessageInputViewModel(cid) },
        MessageListViewModel::class.java to {
            MessageListViewModel(
                cid = cid,
                messageId = messageId,
<<<<<<< HEAD
                navigateToThreadViaNotification = navigateToThreadViaNotification
=======
                messageLimit = messageLimit
>>>>>>> 74dac8ad
            )
        },
        MessageComposerViewModel::class.java to { MessageComposerViewModel(MessageComposerController(cid)) },
    )

    override fun <T : ViewModel> create(modelClass: Class<T>): T {
        val viewModel: ViewModel = factories[modelClass]?.invoke()
            ?: throw IllegalArgumentException("MessageListViewModelFactory can only create instances of the following classes: ${factories.keys.joinToString { it.simpleName }}")

        @Suppress("UNCHECKED_CAST")
        return viewModel as T
    }

    @Suppress("NEWER_VERSION_IN_SINCE_KOTLIN")
    public class Builder @SinceKotlin("99999.9") constructor() {
        private var cid: String? = null
        private var messageId: String? = null
<<<<<<< HEAD
        private var navigateToThreadViaNotification: Boolean = false
=======
        private var messageLimit: Int = MessageListViewModel.DEFAULT_MESSAGES_LIMIT
>>>>>>> 74dac8ad

        /**
         * Sets the channel id in the format messaging:123.
         */
        public fun cid(cid: String): Builder = apply {
            this.cid = cid
        }

        /**
         * Sets the id of the target message to displayed.
         */
        public fun messageId(messageId: String): Builder = apply {
            this.messageId = messageId
        }

        /**
<<<<<<< HEAD
         * Changes the setting dictating whether the SDK should navigate to threads when
         * a thread message push notification hsa been clicked.
         */
        public fun navigateToThreadViaNotification(navigateToThreadViaNotification: Boolean): Builder =
            apply {
                this.navigateToThreadViaNotification = navigateToThreadViaNotification
            }
=======
         * Sets the number of messages that are loaded when loading a new page.
         */
        public fun messageLimit(messageLimit: Int): Builder = apply {
            this.messageLimit = messageLimit
        }
>>>>>>> 74dac8ad

        /**
         * Builds [MessageListViewModelFactory] instance.
         */
        public fun build(): ViewModelProvider.Factory {
            return MessageListViewModelFactory(
                cid = cid ?: error("Channel cid should not be null"),
                messageId = messageId,
<<<<<<< HEAD
                navigateToThreadViaNotification = navigateToThreadViaNotification
=======
                messageLimit = messageLimit
>>>>>>> 74dac8ad
            )
        }
    }
}<|MERGE_RESOLUTION|>--- conflicted
+++ resolved
@@ -29,13 +29,10 @@
  *
  * @param cid The channel id in the format messaging:123.
  * @param messageId The id of the target message to displayed.
-<<<<<<< HEAD
+ * @param messageLimit The message limit when loading a new page.
  * @param navigateToThreadViaNotification If true, when a thread message arrives in a push notification,
  * clicking it will automatically open the thread in which the message is located. If false, the SDK will always
  * navigate to the channel containing the thread but will not navigate to the thread itself.
-=======
- * @param messageLimit The message limit when loading a new page.
->>>>>>> 74dac8ad
  *
  * @see MessageListViewModel
  * @see MessageListHeaderViewModel
@@ -44,11 +41,8 @@
 public class MessageListViewModelFactory @JvmOverloads constructor(
     private val cid: String,
     private val messageId: String? = null,
-<<<<<<< HEAD
+    private val messageLimit: Int = MessageListViewModel.DEFAULT_MESSAGES_LIMIT,
     private val navigateToThreadViaNotification: Boolean = false,
-=======
-    private val messageLimit: Int = MessageListViewModel.DEFAULT_MESSAGES_LIMIT,
->>>>>>> 74dac8ad
 ) : ViewModelProvider.Factory {
 
     private val factories: Map<Class<*>, () -> ViewModel> = mapOf(
@@ -58,11 +52,8 @@
             MessageListViewModel(
                 cid = cid,
                 messageId = messageId,
-<<<<<<< HEAD
-                navigateToThreadViaNotification = navigateToThreadViaNotification
-=======
-                messageLimit = messageLimit
->>>>>>> 74dac8ad
+                messageLimit = messageLimit,
+                navigateToThreadViaNotification = navigateToThreadViaNotification,
             )
         },
         MessageComposerViewModel::class.java to { MessageComposerViewModel(MessageComposerController(cid)) },
@@ -80,11 +71,8 @@
     public class Builder @SinceKotlin("99999.9") constructor() {
         private var cid: String? = null
         private var messageId: String? = null
-<<<<<<< HEAD
+        private var messageLimit: Int = MessageListViewModel.DEFAULT_MESSAGES_LIMIT
         private var navigateToThreadViaNotification: Boolean = false
-=======
-        private var messageLimit: Int = MessageListViewModel.DEFAULT_MESSAGES_LIMIT
->>>>>>> 74dac8ad
 
         /**
          * Sets the channel id in the format messaging:123.
@@ -101,7 +89,13 @@
         }
 
         /**
-<<<<<<< HEAD
+         * Sets the number of messages that are loaded when loading a new page.
+         */
+        public fun messageLimit(messageLimit: Int): Builder = apply {
+            this.messageLimit = messageLimit
+        }
+
+        /**
          * Changes the setting dictating whether the SDK should navigate to threads when
          * a thread message push notification hsa been clicked.
          */
@@ -109,13 +103,6 @@
             apply {
                 this.navigateToThreadViaNotification = navigateToThreadViaNotification
             }
-=======
-         * Sets the number of messages that are loaded when loading a new page.
-         */
-        public fun messageLimit(messageLimit: Int): Builder = apply {
-            this.messageLimit = messageLimit
-        }
->>>>>>> 74dac8ad
 
         /**
          * Builds [MessageListViewModelFactory] instance.
@@ -124,11 +111,8 @@
             return MessageListViewModelFactory(
                 cid = cid ?: error("Channel cid should not be null"),
                 messageId = messageId,
-<<<<<<< HEAD
-                navigateToThreadViaNotification = navigateToThreadViaNotification
-=======
-                messageLimit = messageLimit
->>>>>>> 74dac8ad
+                messageLimit = messageLimit,
+                navigateToThreadViaNotification = navigateToThreadViaNotification,
             )
         }
     }
