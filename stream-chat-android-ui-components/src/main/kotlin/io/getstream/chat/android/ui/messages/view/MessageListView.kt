--- conflicted
+++ resolved
@@ -148,7 +148,6 @@
         throw IllegalStateException("onAttachmentDownloadHandler must be set")
     }
 
-<<<<<<< HEAD
     private var confirmDeleteMessageHandler = ConfirmDeleteMessageHandler { message, title, description, positiveText, negativeText, confirmCallback ->
         AlertDialog.Builder(context)
             .setTitle(title)
@@ -161,7 +160,8 @@
                 dialog.dismiss()
             }
             .show()
-=======
+    }
+
     private var _attachmentReplyOptionHandler by ListenerDelegate(
         initialValue = AttachmentGalleryActivity.AttachmentReplyOptionHandler {
             throw IllegalStateException("onAttachmentReplyOptionClickHandler must be set")
@@ -194,7 +194,6 @@
         AttachmentGalleryActivity.AttachmentDeleteOptionHandler { attachmentData ->
             realListener().onClick(attachmentData)
         }
->>>>>>> 9c11c7c9
     }
 
     private var messageListItemFilter: MessageListItemFilter = HiddenMessageListItemFilter
@@ -889,10 +888,10 @@
         this.attachmentDownloadHandler = attachmentDownloadHandler
     }
 
-<<<<<<< HEAD
     public fun setConfirmDeleteMessageHandler(confirmDeleteMessageHandler: ConfirmDeleteMessageHandler) {
         this.confirmDeleteMessageHandler = confirmDeleteMessageHandler
-=======
+    }
+
     public fun setAttachmentReplyOptionClickHandler(handler: AttachmentGalleryActivity.AttachmentReplyOptionHandler) {
         this._attachmentReplyOptionHandler = handler
     }
@@ -903,7 +902,6 @@
 
     public fun setAttachmentDeleteOptionClickHandler(handler: AttachmentGalleryActivity.AttachmentDeleteOptionHandler) {
         this._attachmentDeleteOptionHandler = handler
->>>>>>> 9c11c7c9
     }
     //endregion
 
