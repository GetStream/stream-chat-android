--- conflicted
+++ resolved
@@ -160,25 +160,9 @@
         }
     private val DEFAULT_MESSAGE_LONG_CLICK_LISTENER =
         MessageLongClickListener { message ->
-<<<<<<< HEAD
-            context.getFragmentManager()?.let { framentManager ->
+            context.getFragmentManager()?.let { fragmentManager ->
                 MessageOptionsDialogFragment
                     .newMessageOptionsInstance(currentUser.id, message, messageOptionsConfiguration)
-=======
-            context.getFragmentManager()?.let { fragmentManager ->
-                val handlers = MessageOptionsOverlayDialogFragment.Handlers(
-                    threadReplyHandler = onStartThreadHandler,
-                    editClickHandler = onMessageEditHandler,
-                    flagClickHandler = onMessageFlagHandler,
-                    muteClickHandler = onMuteUserHandler,
-                    blockClickHandler = onBlockUserHandler,
-                    deleteClickHandler = onMessageDeleteHandler,
-                    replyClickHandler = onReplyMessageHandler,
-                )
-
-                MessageOptionsOverlayDialogFragment
-                    .newInstance(message.toMessageItemForOverlay(), messageOptionsConfiguration)
->>>>>>> f15e86fa
                     .apply {
                         setReactionClickHandler(onMessageReactionHandler)
                         setMessageOptionsHandlers(
@@ -189,14 +173,11 @@
                                 muteClickHandler = onMuteUserHandler,
                                 blockClickHandler = onBlockUserHandler,
                                 deleteClickHandler = onMessageDeleteHandler,
+                                replyClickHandler = onReplyMessageHandler,
                             )
                         )
                     }
-<<<<<<< HEAD
-                    .show(framentManager, MessageOptionsDialogFragment.TAG)
-=======
-                    .show(fragmentManager, MessageOptionsOverlayDialogFragment.TAG)
->>>>>>> f15e86fa
+                    .show(fragmentManager, MessageOptionsDialogFragment.TAG)
             }
         }
 
