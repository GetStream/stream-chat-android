--- conflicted
+++ resolved
@@ -153,22 +153,6 @@
         throw IllegalStateException("onAttachmentDownloadHandler must be set")
     }
 
-<<<<<<< HEAD
-    private var confirmDeleteMessageHandler =
-        ConfirmDeleteMessageHandler { message, title, description, positiveText, negativeText, confirmCallback ->
-            AlertDialog.Builder(context)
-                .setTitle(title)
-                .setMessage(description)
-                .setPositiveButton(positiveText) { dialog, _ ->
-                    dialog.dismiss()
-                    confirmCallback()
-                }
-                .setNegativeButton(negativeText) { dialog, _ ->
-                    dialog.dismiss()
-                }
-                .show()
-        }
-=======
     private var confirmDeleteMessageHandler = ConfirmDeleteMessageHandler { message, confirmCallback ->
         AlertDialog.Builder(context)
             .setTitle(R.string.stream_ui_message_option_delete_confirmation_title)
@@ -182,7 +166,6 @@
             }
             .show()
     }
->>>>>>> e6956c89
 
     private var _attachmentReplyOptionHandler by ListenerDelegate(
         initialValue = AttachmentGalleryActivity.AttachmentReplyOptionHandler {
