/*
 * Copyright (c) 2014-2022 Stream.io Inc. All rights reserved.
 *
 * Licensed under the Stream License;
 * you may not use this file except in compliance with the License.
 * You may obtain a copy of the License at
 *
 *    https://github.com/GetStream/stream-chat-android/blob/main/LICENSE
 *
 * Unless required by applicable law or agreed to in writing, software
 * distributed under the License is distributed on an "AS IS" BASIS,
 * WITHOUT WARRANTIES OR CONDITIONS OF ANY KIND, either express or implied.
 * See the License for the specific language governing permissions and
 * limitations under the License.
 */

package com.getstream.sdk.chat.viewmodel.messages

import androidx.lifecycle.LiveData
import androidx.lifecycle.MediatorLiveData
import androidx.lifecycle.ViewModel
import androidx.lifecycle.asLiveData
import com.getstream.sdk.chat.enums.GiphyAction
import com.getstream.sdk.chat.view.messages.MessageListItemWrapper
import io.getstream.chat.android.client.ChatClient
import io.getstream.chat.android.client.call.Call
import io.getstream.chat.android.client.call.enqueue
import io.getstream.chat.android.client.models.Attachment
import io.getstream.chat.android.client.models.Channel
import io.getstream.chat.android.client.models.Flag
import io.getstream.chat.android.client.models.InitializationState
import io.getstream.chat.android.client.models.Message
import io.getstream.chat.android.client.models.Reaction
import io.getstream.chat.android.client.models.User
import io.getstream.chat.android.client.utils.Result
import io.getstream.chat.android.common.messagelist.DateSeparatorHandler
import io.getstream.chat.android.common.messagelist.MessageListController
import io.getstream.chat.android.common.messagelist.MessagePositionHandler
import io.getstream.chat.android.common.model.messsagelist.MessageItem
import io.getstream.chat.android.common.state.DeletedMessageVisibility
import io.getstream.chat.android.common.state.MessageFooterVisibility
import io.getstream.chat.android.common.state.MessageMode
import io.getstream.chat.android.common.state.messagelist.MessageFocused
import io.getstream.chat.android.offline.extensions.setMessageForReply
import io.getstream.chat.android.offline.plugin.state.channel.ChannelState
import io.getstream.chat.android.ui.utils.extensions.toMessageListItemWrapper
import io.getstream.logging.StreamLog
import io.getstream.logging.TaggedLogger
import kotlinx.coroutines.flow.StateFlow
import kotlinx.coroutines.flow.distinctUntilChanged
import kotlinx.coroutines.flow.filterNotNull
<<<<<<< HEAD
=======
import kotlinx.coroutines.flow.first
import kotlinx.coroutines.flow.flatMapLatest
>>>>>>> bdd0e6c1
import kotlinx.coroutines.flow.map
import kotlinx.coroutines.flow.onSubscription
import io.getstream.chat.android.common.messagelist.CancelGiphy as CancelGiphyCommon
import io.getstream.chat.android.common.messagelist.SendGiphy as SendGiphyCommon
import io.getstream.chat.android.common.messagelist.ShuffleGiphy as ShuffleGiphyCommon
import io.getstream.chat.android.livedata.utils.Event as EventWrapper

/**
 * View model class for [io.getstream.chat.android.ui.message.list.MessageListView].
 * Responsible for updating the list of messages.
 * Can be bound to the view using [MessageListViewModel.bindView] function.
 *
 * @param messageListController Controller used to relay the logic and fetch the state.
 */
@Suppress("TooManyFunctions")
public class MessageListViewModel(
    private val messageListController: MessageListController,
    private val chatClient: ChatClient = ChatClient.instance()
) : ViewModel() {

    /**
     * The logger used to print to errors, warnings, information and other things to log.
     */
    private val logger: TaggedLogger = StreamLog.getLogger("Chat:MessageListViewModel")

    /**
     * Holds information about the current channel and is actively updated.
     */
    public val channelState: StateFlow<ChannelState?> = messageListController.channelState

    /**
     *  The current channel used to load the message list data.
     */
    public val channel: LiveData<Channel> = messageListController.channel.asLiveData()

    /**
     * Holds information about the abilities the current user is able to exercise in the given channel.
     *
     * e.g. send messages, delete messages, etc...
     * For a full list @see [io.getstream.chat.android.client.models.ChannelCapabilities].
     */
    public val ownCapabilities: LiveData<Set<String>> = messageListController.ownCapabilities.asLiveData()

    /**
     * Determines whether we should show system messages or not.
     */
    public val showSystemMessagesState: LiveData<Boolean> = messageListController.showSystemMessagesState.asLiveData()

    /**
     * Regulates the message footer visibility.
     */
    public val messageFooterVisibilityState: LiveData<MessageFooterVisibility> = messageListController
        .messageFooterVisibilityState.asLiveData()

    /**
     * Regulates the visibility of deleted messages.
     */
    public val deletedMessageVisibility: LiveData<DeletedMessageVisibility> =
        messageListController.deletedMessageVisibilityState.asLiveData()

    /**
     * Represents the current state of the message list that is a product of multiple sources.
     */
    private val stateMerger = MediatorLiveData<State>()

    /**
     * Current message list state.
     * @see State
     */
    public val state: LiveData<State> = stateMerger

    /**
     * Whether the user is viewing a thread.
     * @see MessageMode
     */
    public val mode: LiveData<MessageMode> = messageListController.mode.asLiveData()

    /**
     * Emits true if we should are loading more older messages.
     */
    public val loadMoreLiveData: LiveData<Boolean> = messageListController.messageListState
        .map { it.isLoadingOlderMessages }.asLiveData()

    /**
     * The target message that the list should scroll to. Used when scrolling to a pinned message, a message opened from
     * a push notification or similar.
     */
    public val targetMessage: LiveData<Message> = messageListController.messageListState.map {
        (it.messages.firstOrNull { it is MessageItem && it.focusState == MessageFocused } as? MessageItem)?.message
            ?: Message()
    }.distinctUntilChanged { old, new -> old.id == new.id }.asLiveData()

    /**
     * Emits error events.
     */
    public val errorEvents: LiveData<EventWrapper<MessageListController.ErrorEvent>> = messageListController.errorEvents
        .filterNotNull().map { EventWrapper(it) }.asLiveData()

    /**
     * The currently logged in user.
     */
    public val user: LiveData<User?> = messageListController.user.asLiveData()

    /**
     * Unread count of the channel or thread depending on [MessageMode].
     */
    public val unreadCount: LiveData<Int> = messageListController.unreadCount.asLiveData()

    /**
     * Emits the status of searching situation. True when inside a search and false otherwise.
     */
    public val insideSearch: LiveData<Boolean> = messageListController.isInsideSearch.asLiveData()

    /**
     * Initializes the full message list state conversion and collection.
     */
    init {
<<<<<<< HEAD
        val listState = messageListController.listState
            .onSubscription { State.Loading }
            .map {
                if (it.isLoading) {
                    State.Loading
                } else {
                    State.Result(it.toMessageListItemWrapper())
=======
        stateMerger.addSource(MutableLiveData(State.Loading)) { stateMerger.value = it }

        initialJob = viewModelScope.launch {
            channelState.collect { channelState ->
                if (channelState != null) {
                    initWithOfflinePlugin(channelState)
                    initialJob?.cancel()
                }
            }
        }
    }

    /**
     * Initializes the ViewModel with offline capabilities using
     * [io.getstream.chat.android.offline.plugin.internal.OfflinePlugin] after connecting the user.
     *
     * @param channelState State container for particular channel.
     */
    private fun initWithOfflinePlugin(channelState: ChannelState) {
        ChatClient.dismissChannelNotifications(
            channelType = channelState.channelType,
            channelId = channelState.channelId
        )

        val channelDataLiveData = channelState.channelData.asLiveData()
        _channel.addSource(channelDataLiveData) {
            _channel.value = channelState.toChannel()
            // Channel should be propagated only once because it's used to initialize MessageListView
            _channel.removeSource(channelDataLiveData)
        }
        val typingIds = channelState.typing
            .map { (_, idList) -> idList }
            .asLiveData()

        messageListData = MessageListItemLiveData(
            currentUser = user,
            messages = channelState.messages.asLiveData(),
            readsLd = channelState.reads.asLiveData(),
            typingLd = typingIds,
            isThread = false,
            dateSeparatorHandler = dateSeparatorHandler,
            deletedMessageVisibility = deletedMessageVisibility,
            messageFooterVisibility = messageFooterVisibility,
            messagePositionHandlerProvider = ::messagePositionHandler,
            endOfNewMessages = channelState.endOfNewerMessages.asLiveData(),
        )
        _reads.addSource(channelState.reads.asLiveData()) { _reads.value = it }
        _loadMoreLiveData.addSource(channelState.loadingOlderMessages.asLiveData()) { _loadMoreLiveData.value = it }
        _insideSearch.addSource(channelState.insideSearch.asLiveData()) { _insideSearch.value = it }

        stateMerger.apply {
            val messagesStateLiveData = channelState.messagesState.asLiveData()
            addSource(messagesStateLiveData) { messageState ->
                when (messageState) {
                    MessagesState.Loading,
                    MessagesState.NoQueryActive,
                    -> value = State.Loading
                    MessagesState.OfflineNoResults -> value = State.Result(MessageListItemWrapper())
                    is MessagesState.Result -> {
                        removeSource(messagesStateLiveData)
                        onNormalModeEntered()
                    }
                }
            }
        }
        messageId.takeUnless { it.isNullOrBlank() }?.let { targetMessageId ->
            viewModelScope.launch {
                clientState.initializationState.filterNotNull().first { it == InitializationState.COMPLETE }
                stateMerger.observeForever(object : Observer<State> {
                    override fun onChanged(state: State?) {
                        if (state is State.Result) {
                            onEvent(Event.LoadMessage(targetMessageId))
                            stateMerger.removeObserver(this)
                        }
                    }
                })
            }
        }
    }

    /**
     * Moves the message list into thread mode.
     *
     * @param threadMessages The messages that belong to the thread.
     */
    private fun setThreadMessages(threadMessages: LiveData<List<Message>>) {
        threadListData = MessageListItemLiveData(
            currentUser = user,
            messages = threadMessages,
            readsLd = reads,
            typingLd = null,
            isThread = true,
            dateSeparatorHandler = threadDateSeparatorHandler,
            deletedMessageVisibility = deletedMessageVisibility,
            messageFooterVisibility = messageFooterVisibility,
            messagePositionHandlerProvider = ::messagePositionHandler,
            endOfNewMessages = MutableLiveData(true)
        )
        threadListData?.let { tld ->
            messageListData?.let { mld ->
                stateMerger.apply {
                    removeSource(mld)
                    addSource(tld) { value = State.Result(it) }
>>>>>>> bdd0e6c1
                }
            }.asLiveData()
        stateMerger.addSource(listState) { stateMerger.value = it }
    }

    /**
     * Handles an [Event] coming from the View layer.
     */
    @Suppress("LongMethod", "ComplexMethod")
    public fun onEvent(event: Event) {
        when (event) {
            is Event.EndRegionReached -> {
                onEndRegionReached()
            }

            is Event.BottomEndRegionReached -> {
                onBottomEndRegionReached(event.messageId)
            }

            is Event.LastMessageRead -> {
                messageListController.markLastMessageRead()
            }
            is Event.ThreadModeEntered -> {
                onThreadModeEntered(event.parentMessage)
            }
            is Event.BackButtonPressed -> {
                onBackButtonPressed()
            }
            is Event.DeleteMessage -> {
                messageListController.deleteMessage(event.message, event.hard)
            }
            is Event.FlagMessage -> {
                messageListController.flagMessage(event.message) { result ->
                    event.resultHandler(result)
                }
            }
            is Event.PinMessage -> {
                messageListController.pinMessage(event.message)
            }
            is Event.UnpinMessage -> {
                messageListController.unpinMessage(event.message)
            }
            is Event.GiphyActionSelected -> {
                onGiphyActionSelected(event)
            }
            is Event.RetryMessage -> {
                messageListController.resendMessage(event.message)
            }
            is Event.MessageReaction -> {
                onMessageReaction(event.message, event.reactionType, event.enforceUnique)
            }
            is Event.MuteUser -> {
                messageListController.muteUser(event.user)
            }
            is Event.UnmuteUser -> {
<<<<<<< HEAD
                messageListController.unmuteUser(event.user)
=======
                chatClient.unmuteUser(event.user.id).enqueue(
                    onError = { chatError ->
                        logger.e { "Could not unmute user: ${chatError.message}" }
                        _errorEvents.postValue(EventWrapper(ErrorEvent.UnmuteUserError(chatError)))
                    }
                )
>>>>>>> bdd0e6c1
            }
            is Event.BanUser -> {
                messageListController.banUser(
                    userId = event.user.id,
                    reason = event.reason,
                    timeout = event.timeout
                )
            }
            is Event.UnbanUser -> {
                messageListController.unbanUser(event.user.id)
            }
            is Event.ShadowBanUser -> {
<<<<<<< HEAD
                messageListController.shadowBanUser(event.user.id)
=======
                val channelClient = chatClient.channel(cid)
                channelClient.shadowBanUser(
                    targetId = event.user.id,
                    reason = event.reason,
                    timeout = event.timeout,
                ).enqueue(
                    onError = { chatError ->
                        val errorMessage =
                            chatError.message ?: chatError.cause?.message ?: "Unable to shadow ban the user"
                        logger.e { errorMessage }

                        _errorEvents.postValue(EventWrapper(ErrorEvent.BlockUserError(chatError)))
                    }
                )
>>>>>>> bdd0e6c1
            }
            is Event.RemoveShadowBanFromUser -> {
                messageListController.removeShadowBanFromUser(event.user.id)
            }
            is Event.ReplyMessage -> {
                chatClient.setMessageForReply(event.cid, event.repliedMessage).enqueue(
                    onError = { chatError ->
                        logger.e {
                            "Could not reply message: ${chatError.message}. " +
                                "Cause: ${chatError.cause?.message}"
                        }
                    }
                )
            }
            is Event.DownloadAttachment -> {
                event.downloadAttachmentCall().enqueue(
                    onError = { chatError ->
                        logger.e {
                            "Attachment download error: ${chatError.message}. " +
                                "Cause: ${chatError.cause?.message}"
                        }
                    }
                )
            }
            is Event.ShowMessage -> {
                messageListController.scrollToMessage(event.messageId)
            }
            is Event.LoadMessage -> {
                chatClient.loadMessageById(
                    cid,
                    event.messageId
                ).enqueue { result ->
                    if (result.isSuccess) {
                        _targetMessage.value = result.data()
                    } else {
                        val error = result.error()
                        logger.e { "Could not load message: ${error.message}. Cause: ${error.cause?.message}" }
                    }
                }
            }
            is Event.RemoveAttachment -> {
                messageListController.removeAttachment(event.messageId, event.attachment)
            }
            is Event.ReplyAttachment -> {
                val messageId = event.repliedMessageId
                val cid = event.cid
                messageListController.loadMessageById(messageId) { result ->
                    if (result.isSuccess) {
                        val message = result.data()
                        onEvent(Event.ReplyMessage(cid, message))
                    } else {
                        val error = result.error()
                        logger.e { "Could not load message to reply: ${error.message}. Cause: ${error.cause?.message}" }
                    }
                }
            }
        }
    }

    /**
     * Returns a message with the given ID from the messages list.
     *
     * @param messageId The ID of the selected message.
     * @return The [Message] with the ID, if it exists.
     */
    public fun getMessageWithId(messageId: String): Message? = messageListController.getMessageWithId(messageId)

    /**
     * When the user clicks the scroll to bottom button we need to take the user to the bottom of the newest
     * messages. If the messages are not loaded we need to load them first and then scroll to the bottom of the
     * list.
     *
     * @param messageLimit The limit of messages to load when loading newest messages.
     * @param scrollToBottom The handler that notifies when the data has been loaded to scroll to the bottom.
     */
    public fun scrollToBottom(messageLimit: Int = messageListController.messageLimit, scrollToBottom: () -> Unit) {
        messageListController.scrollToBottom(messageLimit, scrollToBottom)
    }

    /**
     * Sets the date separator handler which determines when to add date separators.
     * By default, a date separator will be added if the difference between two messages' dates is greater than 4h.
     *
     * @param dateSeparatorHandler The handler to use. If null, the messages list won't contain date separators.
     */
    public fun setDateSeparatorHandler(dateSeparatorHandler: DateSeparatorHandler?) {
        messageListController.setDateSeparatorHandler(dateSeparatorHandler)
    }

    /**
     * Sets thread date separator handler which determines when to add date separators inside the thread.
     * @see setDateSeparatorHandler
     *
     * @param threadDateSeparatorHandler The handler to use. If null, the thread message list won't contain date
     * separators.
     */
    public fun setThreadDateSeparatorHandler(threadDateSeparatorHandler: DateSeparatorHandler?) {
        messageListController.setThreadDateSeparatorHandler(threadDateSeparatorHandler)
    }

    /**
     * Sets a handler which determines the position of a message inside a group.
     *
     * @param messagePositionHandler The handler to use.
     */
    public fun setMessagePositionHandler(messagePositionHandler: MessagePositionHandler) {
        messageListController.setMessagePositionHandler(messagePositionHandler)
    }

    /**
     * Handles the send, shuffle and cancel Giphy actions.
     *
     * @param event The type of action the user has selected.
     */
    private fun onGiphyActionSelected(event: Event.GiphyActionSelected) {
        val action = when (event.action) {
            GiphyAction.SEND -> SendGiphyCommon(event.message)
            GiphyAction.SHUFFLE -> ShuffleGiphyCommon(event.message)
            GiphyAction.CANCEL -> CancelGiphyCommon(event.message)
        }
        messageListController.performGiphyAction(action)
    }

    /**
     * Loads more messages if we have reached the oldest message currently loaded.
     */
    private fun onEndRegionReached() {
        messageListController.loadOlderMessages()
    }

    /**
     * Loads more messages if we have reached the newest messages currently loaded and we are handling search.
     *
     * @param baseMessageId The id of the currently newest loaded [Message].
     * @param messageLimit The limit of messages to be loaded in the next page.
     */
    private fun onBottomEndRegionReached(
        baseMessageId: String?,
        messageLimit: Int = messageListController.messageLimit
    ) {
        if (baseMessageId != null) {
            messageListController.loadNewerMessages(baseMessageId, messageLimit)
        } else {
            logger.e { "There's no base message to request more message at bottom of limit" }
        }
    }

    /**
     * Evaluates whether a navigation event should occur or if we should switch from thread mode back to normal mode.
     */
    private fun onBackButtonPressed() {
        mode.value?.run {
            when (this) {
                is MessageMode.Normal -> {
                    stateMerger.postValue(State.NavigateUp)
                }
                is MessageMode.MessageThread -> {
                    onNormalModeEntered()
                }
            }
        }
    }

    /**
     * Handles an event to move to thread mode.
     *
     * @param parentMessage The message with the thread we want to observe.
     */
    private fun onThreadModeEntered(parentMessage: Message) {
        messageListController.enterThreadMode(parentMessage)
    }

    /**
     * Handles reacting to messages while taking into account if unique reactions are enforced.
     *
     * @param message The message the user is reacting to.
     * @param reactionType The exact reaction type.
     * @param enforceUnique Whether the user is able to leave multiple reactions.
     */
    private fun onMessageReaction(message: Message, reactionType: String, enforceUnique: Boolean) {
        val reaction = Reaction().apply {
            messageId = message.id
            type = reactionType
            score = 1
        }
        messageListController.reactToMessage(reaction, message, enforceUnique)
    }

    /**
     * Called when upon initialization or when exiting thread mode.
     */
    private fun onNormalModeEntered() {
        messageListController.enterNormalMode()
    }

    /**
     * Sets the value used to filter deleted messages.
     * @see DeletedMessageVisibility
     *
     * @param deletedMessageVisibility Determines the visibility of deleted messages.
     */
    public fun setDeletedMessageVisibility(deletedMessageVisibility: DeletedMessageVisibility) {
        messageListController.setDeletedMessageVisibility(deletedMessageVisibility)
    }

    /**
     * Sets the value used to determine if message footer content is shown.
     * @see MessageFooterVisibility
     *
     * @param messageFooterVisibility Determines the visibility of message footers.
     */
    public fun setMessageFooterVisibility(messageFooterVisibility: MessageFooterVisibility) {
        messageListController.setMessageFooterVisibility(messageFooterVisibility)
    }

    /**
     * Sets whether the system messages should be visible.
     *
     * @param showSystemMessages Whether system messages should be visible or not.
     */
    public fun setAreSystemMessagesVisible(showSystemMessages: Boolean) {
        messageListController.setAreSystemMessagesVisible(showSystemMessages)
    }

    /**
     * The current state of the message list.
     */
    public sealed class State {

        /**
         * Signifies that the message list is loading.
         */
        public object Loading : State()

        /**
         * Signifies that the messages have successfully loaded.
         *
         * @param messageListItem Contains the requested messages along with additional information.
         */
        public data class Result(val messageListItem: MessageListItemWrapper) : State()

        /**
         * Signals that the View should navigate back.
         */
        public object NavigateUp : State()
    }

    /**
     * Represents events coming from the View class.
     */
    public sealed class Event {

        /**
         * When the back button is pressed.
         */
        public object BackButtonPressed : Event()

        /**
         * When the oldest loaded message in the list has been reached.
         */
        public object EndRegionReached : Event()

        /**
         * When the newest loaded message in the list has been reached and there's still newer messages to be loaded.
         */
        public data class BottomEndRegionReached(val messageId: String?) : Event()

        /**
         * When the newest message in the channel has been read.
         */
        public object LastMessageRead : Event()

        /**
         * When the users enters thread mode.
         *
         * @param parentMessage The original message the thread was spun off from.
         */
        public data class ThreadModeEntered(val parentMessage: Message) : Event()

        /**
         * When the user deletes a message.
         *
         * @param message The message to be deleted.
         * @param hard Determines whether the message will be soft or hard deleted.
         *
         * Soft delete - Deletes the message on the client side but it remains available
         * via server-side export functions.
         * Hard delete - message is deleted everywhere.
         */
        public data class DeleteMessage(val message: Message, val hard: Boolean = false) : Event()

        /**
         * When the user flags a message.
         *
         * @param message The message to be flagged.
         * @param resultHandler Lambda function that handles the result of the operation.
         * e.g. if the message was successfully flagged or not.
         */
        public data class FlagMessage(val message: Message, val resultHandler: ((Result<Flag>) -> Unit) = { }) : Event()

        /**
         * When the user pins a message.
         *
         * @param message The message to be pinned.
         */
        public data class PinMessage(val message: Message) : Event()

        /**
         * When the user unpins a message.
         *
         * @param message The message to be unpinned.
         */
        public data class UnpinMessage(val message: Message) : Event()

        /**
         * When the user selects a Giphy message.
         * e.g. send, shuffle or cancel.
         *
         * @param message The Giphy message.
         * @param action The Giphy action. e.g. send, shuffle or cancel.
         */
        public data class GiphyActionSelected(val message: Message, val action: GiphyAction) : Event()

        /**
         * Retry sending a message that has failed to send.
         *
         * @param message The message that will be re-sent.
         */
        public data class RetryMessage(val message: Message) : Event()

        /**
         * When the user leaves a reaction to a message.
         *
         * @param message The message the user is reacting to
         * @param reactionType The reaction type.
         * @param enforceUnique Whether the user is able to leave multiple reactions.
         */
        public data class MessageReaction(
            val message: Message,
            val reactionType: String,
            val enforceUnique: Boolean,
        ) : Event()

        /**
         * When the user mutes a user.
         *
         * @param user The user to be muted.
         */
        public data class MuteUser(val user: User) : Event()

        /**
         * When the user unmutes a user.
         *
         * @param user The user to be unmuted.
         */
        public data class UnmuteUser(val user: User) : Event()

        /**
         * When the user bans another user.
         *
         * @param user The user to be blocked.
         * @param reason The reason for banning the user.
         * @param timeout The time until the user is automatically unbanned, expressed in minutes.
         * A null value represent an indefinite ban.
         */
        public data class BanUser(
            val user: User,
            val reason: String? = null,
            val timeout: Int? = null,
        ) : Event()

        /**
         * When the user unbans another user.
         *
         * @param user The user to be blocked.
         */
        public data class UnbanUser(val user: User) : Event()

        /**
         * When the user shadow bans another user.
         *
         * @param user The user to be blocked.
         * @param reason The reason for shadow banning the user.
         * @param timeout The time until the shadow ban is automatically removed
         * for the given user, expressed in minutes.
         * A null value represent an indefinite ban.
         */
        public data class ShadowBanUser(
            val user: User,
            val reason: String? = null,
            val timeout: Int? = null,
        ) : Event()

        /**
         * When the user removes the shadow ban from another user.
         *
         * @param user The user to be blocked.
         */
        public data class RemoveShadowBanFromUser(val user: User) : Event()

        /**
         * When the user replies to a message.
         *
         * @param cid The full channel id, i.e. "messaging:123".
         * @param repliedMessage The message the user is replying to.
         */
        public data class ReplyMessage(val cid: String, val repliedMessage: Message) : Event()

        /**
         * When the user is replying to a single attachment.
         * Usually triggered when replying from gallery.
         *
         * @param cid The full channel id, i.e. "messaging:123".
         * @param repliedMessageId The message the user is replying to.
         */
        public data class ReplyAttachment(val cid: String, val repliedMessageId: String) : Event()

        /**
         * When the user downloads an attachment.
         *
         * @param downloadAttachmentCall A handler for downloading that returns a [Call]
         * with the option of asynchronous operation.
         */
        public data class DownloadAttachment(val downloadAttachmentCall: () -> Call<Unit>) : Event()

        /**
         * When we need to display a particular message to the user.
         * Usually triggered by clicking on pinned messages and replied messages.
         *
         * @param messageId The id of the message we need to navigate to.
         */
        public data class ShowMessage(val messageId: String) : Event()

        /**
         * When we need to display a particular message to the user.
         * Usually triggered when coming from search and clicking on a push notification.
         *
         * @param messageId The id of the message we need to navigate to.
         */
        public data class LoadMessage(val messageId: String) : Event()

        /**
         * When the user removes an attachment from a message that was previously sent.
         *
         * @param messageId The message from which an attachment will be deleted.
         * @param attachment The attachment to be deleted.
         */
        public data class RemoveAttachment(val messageId: String, val attachment: Attachment) : Event()
    }
}<|MERGE_RESOLUTION|>--- conflicted
+++ resolved
@@ -28,7 +28,6 @@
 import io.getstream.chat.android.client.models.Attachment
 import io.getstream.chat.android.client.models.Channel
 import io.getstream.chat.android.client.models.Flag
-import io.getstream.chat.android.client.models.InitializationState
 import io.getstream.chat.android.client.models.Message
 import io.getstream.chat.android.client.models.Reaction
 import io.getstream.chat.android.client.models.User
@@ -49,11 +48,6 @@
 import kotlinx.coroutines.flow.StateFlow
 import kotlinx.coroutines.flow.distinctUntilChanged
 import kotlinx.coroutines.flow.filterNotNull
-<<<<<<< HEAD
-=======
-import kotlinx.coroutines.flow.first
-import kotlinx.coroutines.flow.flatMapLatest
->>>>>>> bdd0e6c1
 import kotlinx.coroutines.flow.map
 import kotlinx.coroutines.flow.onSubscription
 import io.getstream.chat.android.common.messagelist.CancelGiphy as CancelGiphyCommon
@@ -171,7 +165,6 @@
      * Initializes the full message list state conversion and collection.
      */
     init {
-<<<<<<< HEAD
         val listState = messageListController.listState
             .onSubscription { State.Loading }
             .map {
@@ -179,111 +172,6 @@
                     State.Loading
                 } else {
                     State.Result(it.toMessageListItemWrapper())
-=======
-        stateMerger.addSource(MutableLiveData(State.Loading)) { stateMerger.value = it }
-
-        initialJob = viewModelScope.launch {
-            channelState.collect { channelState ->
-                if (channelState != null) {
-                    initWithOfflinePlugin(channelState)
-                    initialJob?.cancel()
-                }
-            }
-        }
-    }
-
-    /**
-     * Initializes the ViewModel with offline capabilities using
-     * [io.getstream.chat.android.offline.plugin.internal.OfflinePlugin] after connecting the user.
-     *
-     * @param channelState State container for particular channel.
-     */
-    private fun initWithOfflinePlugin(channelState: ChannelState) {
-        ChatClient.dismissChannelNotifications(
-            channelType = channelState.channelType,
-            channelId = channelState.channelId
-        )
-
-        val channelDataLiveData = channelState.channelData.asLiveData()
-        _channel.addSource(channelDataLiveData) {
-            _channel.value = channelState.toChannel()
-            // Channel should be propagated only once because it's used to initialize MessageListView
-            _channel.removeSource(channelDataLiveData)
-        }
-        val typingIds = channelState.typing
-            .map { (_, idList) -> idList }
-            .asLiveData()
-
-        messageListData = MessageListItemLiveData(
-            currentUser = user,
-            messages = channelState.messages.asLiveData(),
-            readsLd = channelState.reads.asLiveData(),
-            typingLd = typingIds,
-            isThread = false,
-            dateSeparatorHandler = dateSeparatorHandler,
-            deletedMessageVisibility = deletedMessageVisibility,
-            messageFooterVisibility = messageFooterVisibility,
-            messagePositionHandlerProvider = ::messagePositionHandler,
-            endOfNewMessages = channelState.endOfNewerMessages.asLiveData(),
-        )
-        _reads.addSource(channelState.reads.asLiveData()) { _reads.value = it }
-        _loadMoreLiveData.addSource(channelState.loadingOlderMessages.asLiveData()) { _loadMoreLiveData.value = it }
-        _insideSearch.addSource(channelState.insideSearch.asLiveData()) { _insideSearch.value = it }
-
-        stateMerger.apply {
-            val messagesStateLiveData = channelState.messagesState.asLiveData()
-            addSource(messagesStateLiveData) { messageState ->
-                when (messageState) {
-                    MessagesState.Loading,
-                    MessagesState.NoQueryActive,
-                    -> value = State.Loading
-                    MessagesState.OfflineNoResults -> value = State.Result(MessageListItemWrapper())
-                    is MessagesState.Result -> {
-                        removeSource(messagesStateLiveData)
-                        onNormalModeEntered()
-                    }
-                }
-            }
-        }
-        messageId.takeUnless { it.isNullOrBlank() }?.let { targetMessageId ->
-            viewModelScope.launch {
-                clientState.initializationState.filterNotNull().first { it == InitializationState.COMPLETE }
-                stateMerger.observeForever(object : Observer<State> {
-                    override fun onChanged(state: State?) {
-                        if (state is State.Result) {
-                            onEvent(Event.LoadMessage(targetMessageId))
-                            stateMerger.removeObserver(this)
-                        }
-                    }
-                })
-            }
-        }
-    }
-
-    /**
-     * Moves the message list into thread mode.
-     *
-     * @param threadMessages The messages that belong to the thread.
-     */
-    private fun setThreadMessages(threadMessages: LiveData<List<Message>>) {
-        threadListData = MessageListItemLiveData(
-            currentUser = user,
-            messages = threadMessages,
-            readsLd = reads,
-            typingLd = null,
-            isThread = true,
-            dateSeparatorHandler = threadDateSeparatorHandler,
-            deletedMessageVisibility = deletedMessageVisibility,
-            messageFooterVisibility = messageFooterVisibility,
-            messagePositionHandlerProvider = ::messagePositionHandler,
-            endOfNewMessages = MutableLiveData(true)
-        )
-        threadListData?.let { tld ->
-            messageListData?.let { mld ->
-                stateMerger.apply {
-                    removeSource(mld)
-                    addSource(tld) { value = State.Result(it) }
->>>>>>> bdd0e6c1
                 }
             }.asLiveData()
         stateMerger.addSource(listState) { stateMerger.value = it }
@@ -339,16 +227,7 @@
                 messageListController.muteUser(event.user)
             }
             is Event.UnmuteUser -> {
-<<<<<<< HEAD
                 messageListController.unmuteUser(event.user)
-=======
-                chatClient.unmuteUser(event.user.id).enqueue(
-                    onError = { chatError ->
-                        logger.e { "Could not unmute user: ${chatError.message}" }
-                        _errorEvents.postValue(EventWrapper(ErrorEvent.UnmuteUserError(chatError)))
-                    }
-                )
->>>>>>> bdd0e6c1
             }
             is Event.BanUser -> {
                 messageListController.banUser(
@@ -361,24 +240,7 @@
                 messageListController.unbanUser(event.user.id)
             }
             is Event.ShadowBanUser -> {
-<<<<<<< HEAD
                 messageListController.shadowBanUser(event.user.id)
-=======
-                val channelClient = chatClient.channel(cid)
-                channelClient.shadowBanUser(
-                    targetId = event.user.id,
-                    reason = event.reason,
-                    timeout = event.timeout,
-                ).enqueue(
-                    onError = { chatError ->
-                        val errorMessage =
-                            chatError.message ?: chatError.cause?.message ?: "Unable to shadow ban the user"
-                        logger.e { errorMessage }
-
-                        _errorEvents.postValue(EventWrapper(ErrorEvent.BlockUserError(chatError)))
-                    }
-                )
->>>>>>> bdd0e6c1
             }
             is Event.RemoveShadowBanFromUser -> {
                 messageListController.removeShadowBanFromUser(event.user.id)
@@ -405,19 +267,6 @@
             }
             is Event.ShowMessage -> {
                 messageListController.scrollToMessage(event.messageId)
-            }
-            is Event.LoadMessage -> {
-                chatClient.loadMessageById(
-                    cid,
-                    event.messageId
-                ).enqueue { result ->
-                    if (result.isSuccess) {
-                        _targetMessage.value = result.data()
-                    } else {
-                        val error = result.error()
-                        logger.e { "Could not load message: ${error.message}. Cause: ${error.cause?.message}" }
-                    }
-                }
             }
             is Event.RemoveAttachment -> {
                 messageListController.removeAttachment(event.messageId, event.attachment)
@@ -813,14 +662,6 @@
         public data class ShowMessage(val messageId: String) : Event()
 
         /**
-         * When we need to display a particular message to the user.
-         * Usually triggered when coming from search and clicking on a push notification.
-         *
-         * @param messageId The id of the message we need to navigate to.
-         */
-        public data class LoadMessage(val messageId: String) : Event()
-
-        /**
          * When the user removes an attachment from a message that was previously sent.
          *
          * @param messageId The message from which an attachment will be deleted.
