--- conflicted
+++ resolved
@@ -82,13 +82,10 @@
  * @param chatClient Entry point for all low-level operations.
  * @param clientState Client state of SDK that contains information such as the current user and connection state.
  * such as the current user, connection state, unread counts etc.
-<<<<<<< HEAD
+ * @param messageLimit The message limit when loading a new page.
  * @param navigateToThreadViaNotification If true, when a thread message arrives in a push notification,
  * clicking it will automatically open the thread in which the message is located. If false, the SDK will always
  * navigate to the channel containing the thread but will not navigate to the thread itself.
-=======
- * @param messageLimit The message limit when loading a new page.
->>>>>>> 74dac8ad
  */
 @Suppress("TooManyFunctions", "LargeClass")
 public class MessageListViewModel(
@@ -96,11 +93,8 @@
     private val messageId: String? = null,
     private val chatClient: ChatClient = ChatClient.instance(),
     private val clientState: ClientState = chatClient.clientState,
-<<<<<<< HEAD
+    private val messageLimit: Int = DEFAULT_MESSAGES_LIMIT,
     private val navigateToThreadViaNotification: Boolean = false,
-=======
-    private val messageLimit: Int = DEFAULT_MESSAGES_LIMIT
->>>>>>> 74dac8ad
 ) : ViewModel() {
 
     /**
@@ -884,13 +878,8 @@
      *
      * @param parentMessage The message with the thread we want to observe.
      */
-<<<<<<< HEAD
     private fun loadThread(parentMessage: Message) {
-        val state = chatClient.getRepliesAsState(parentMessage.id, DEFAULT_MESSAGES_LIMIT)
-=======
-    private fun loadThreadWithOfflinePlugin(parentMessage: Message) {
         val state = chatClient.getRepliesAsState(parentMessage.id, messageLimit)
->>>>>>> 74dac8ad
         currentMode = Mode.Thread(parentMessage, state)
         setThreadMessages(state.messages.asLiveData())
     }
