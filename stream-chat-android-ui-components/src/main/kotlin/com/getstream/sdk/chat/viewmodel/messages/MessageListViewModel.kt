/*
 * Copyright (c) 2014-2022 Stream.io Inc. All rights reserved.
 *
 * Licensed under the Stream License;
 * you may not use this file except in compliance with the License.
 * You may obtain a copy of the License at
 *
 *    https://github.com/GetStream/stream-chat-android/blob/main/LICENSE
 *
 * Unless required by applicable law or agreed to in writing, software
 * distributed under the License is distributed on an "AS IS" BASIS,
 * WITHOUT WARRANTIES OR CONDITIONS OF ANY KIND, either express or implied.
 * See the License for the specific language governing permissions and
 * limitations under the License.
 */

package com.getstream.sdk.chat.viewmodel.messages

import androidx.lifecycle.LiveData
import androidx.lifecycle.MediatorLiveData
import androidx.lifecycle.ViewModel
import androidx.lifecycle.asLiveData
import com.getstream.sdk.chat.view.messages.MessageListItemWrapper
import io.getstream.chat.android.client.ChatClient
import io.getstream.chat.android.client.call.Call
import io.getstream.chat.android.client.call.enqueue
import io.getstream.chat.android.client.channel.state.ChannelState
import io.getstream.chat.android.client.models.Attachment
import io.getstream.chat.android.client.models.Channel
import io.getstream.chat.android.client.models.Flag
import io.getstream.chat.android.client.models.Message
import io.getstream.chat.android.client.models.Reaction
import io.getstream.chat.android.client.models.User
import io.getstream.chat.android.client.utils.Result
import io.getstream.chat.android.common.message.list.DateSeparatorHandler
import io.getstream.chat.android.common.message.list.GiphyAction
import io.getstream.chat.android.common.message.list.MessageListController
import io.getstream.chat.android.common.message.list.MessagePositionHandler
import io.getstream.chat.android.common.model.messsagelist.MessageItemState
import io.getstream.chat.android.common.state.DeletedMessageVisibility
import io.getstream.chat.android.common.state.MessageFooterVisibility
<<<<<<< HEAD
import io.getstream.chat.android.offline.extensions.cancelEphemeralMessage
import io.getstream.chat.android.offline.extensions.getRepliesAsState
import io.getstream.chat.android.offline.extensions.globalState
import io.getstream.chat.android.offline.extensions.loadMessageById
import io.getstream.chat.android.offline.extensions.loadNewerMessages
import io.getstream.chat.android.offline.extensions.loadNewestMessages
import io.getstream.chat.android.offline.extensions.loadOlderMessages
import io.getstream.chat.android.offline.extensions.setMessageForReply
import io.getstream.chat.android.offline.extensions.watchChannelAsState
import io.getstream.chat.android.offline.plugin.state.channel.ChannelState
import io.getstream.chat.android.offline.plugin.state.channel.MessagesState
import io.getstream.chat.android.offline.plugin.state.channel.thread.ThreadState
import io.getstream.chat.android.offline.plugin.state.global.GlobalState
=======
import io.getstream.chat.android.common.state.MessageMode
import io.getstream.chat.android.common.state.message.list.MessageFocused
import io.getstream.chat.android.offline.extensions.setMessageForReply
import io.getstream.chat.android.ui.utils.extensions.toMessageListItemWrapper
>>>>>>> 88abe09b
import io.getstream.logging.StreamLog
import io.getstream.logging.TaggedLogger
import kotlinx.coroutines.flow.StateFlow
import kotlinx.coroutines.flow.distinctUntilChanged
import kotlinx.coroutines.flow.filterNotNull
import kotlinx.coroutines.flow.map
import kotlinx.coroutines.flow.onSubscription
import io.getstream.chat.android.livedata.utils.Event as EventWrapper

/**
 * View model class for [io.getstream.chat.android.ui.message.list.MessageListView].
 * Responsible for updating the list of messages.
 * Can be bound to the view using [MessageListViewModel.bindView] function.
 *
 * @param messageListController Controller used to relay the logic and fetch the state.
 */
@Suppress("TooManyFunctions")
public class MessageListViewModel(
    private val messageListController: MessageListController,
    private val chatClient: ChatClient = ChatClient.instance(),
<<<<<<< HEAD
    private val clientState: ClientState = chatClient.clientState,
    private val globalState: GlobalState = chatClient.globalState,
=======
>>>>>>> 88abe09b
) : ViewModel() {

    /**
     * The logger used to print to errors, warnings, information and other things to log.
     */
    private val logger: TaggedLogger = StreamLog.getLogger("Chat:MessageListViewModel")

    /**
     * Holds information about the current channel and is actively updated.
     */
    public val channelState: StateFlow<ChannelState?> = messageListController.channelState

    /**
     *  The current channel used to load the message list data.
     */
    public val channel: LiveData<Channel> = messageListController.channel.asLiveData()

    /**
     * Holds information about the abilities the current user is able to exercise in the given channel.
     *
     * e.g. send messages, delete messages, etc...
     * For a full list @see [io.getstream.chat.android.client.models.ChannelCapabilities].
     */
    public val ownCapabilities: LiveData<Set<String>> = messageListController.ownCapabilities.asLiveData()

    /**
     * Determines whether we should show system messages or not.
     */
    public val showSystemMessagesState: LiveData<Boolean> = messageListController.showSystemMessagesState.asLiveData()

    /**
     * Regulates the message footer visibility.
     */
    public val messageFooterVisibilityState: LiveData<MessageFooterVisibility> = messageListController
        .messageFooterVisibilityState.asLiveData()

    /**
     * Regulates the visibility of deleted messages.
     */
    public val deletedMessageVisibility: LiveData<DeletedMessageVisibility> =
        messageListController.deletedMessageVisibilityState.asLiveData()

    /**
     * Represents the current state of the message list that is a product of multiple sources.
     */
    private val stateMerger = MediatorLiveData<State>()

    /**
     * Current message list state.
     * @see State
     */
    public val state: LiveData<State> = stateMerger

    /**
     * Whether the user is viewing a thread.
     * @see MessageMode
     */
    public val mode: LiveData<MessageMode> = messageListController.mode.asLiveData()

    /**
     * Emits true if we should are loading more older messages.
     */
    public val loadMoreLiveData: LiveData<Boolean> = messageListController.messageListState
        .map { it.isLoadingOlderMessages }.asLiveData()

    /**
     * The target message that the list should scroll to. Used when scrolling to a pinned message, a message opened from
     * a push notification or similar.
     */
    public val targetMessage: LiveData<Message> = messageListController.messageListState.map {
        (it.messageItems.firstOrNull { it is MessageItemState && it.focusState == MessageFocused } as? MessageItemState)
            ?.message
            ?: Message()
    }.distinctUntilChanged { old, new -> old.id == new.id }.asLiveData()

    /**
     * Emits error events.
     */
    public val errorEvents: LiveData<EventWrapper<MessageListController.ErrorEvent>> = messageListController.errorEvents
        .filterNotNull().map { EventWrapper(it) }.asLiveData()

    /**
     * The currently logged in user.
     */
<<<<<<< HEAD
    public val user: LiveData<User?> = globalState.user.asLiveData()

    /**
     * The logger used to print to errors, warnings, information
     * and other things to log.
     */
    private val logger: TaggedLogger = StreamLog.getLogger("Chat:MessageListViewModel")

    /**
     * Tracks if the initial load of the list has finished or not. Helps with initial scroll state.
     * Will be removed in the next pr for MessageListController.
     */
    private var initialLoadFinished: Boolean = false

    /**
     * Evaluates whether date separators should be added to the message list.
     */
    private var dateSeparatorHandler: DateSeparatorHandler? =
        DateSeparatorHandler { previousMessage: Message?, message: Message ->
            if (previousMessage == null) {
                true
            } else {
                (message.getCreatedAtOrThrow().time - previousMessage.getCreatedAtOrThrow().time) > SEPARATOR_TIME
            }
        }

    /**
     * Evaluates whether thread separators should be added to the message list.
     */
    private var threadDateSeparatorHandler: DateSeparatorHandler? =
        DateSeparatorHandler { previousMessage: Message?, message: Message ->
            if (previousMessage == null) {
                false
            } else {
                (message.getCreatedAtOrThrow().time - previousMessage.getCreatedAtOrThrow().time) > SEPARATOR_TIME
            }
        }

    /**
     * Determines the position of a message inside a group.
     */
    private var messagePositionHandler: MessagePositionHandler = MessagePositionHandler.defaultHandler()
=======
    public val user: LiveData<User?> = messageListController.user.asLiveData()
>>>>>>> 88abe09b

    /**
     * Unread count of the channel or thread depending on [MessageMode].
     */
    public val unreadCount: LiveData<Int> = messageListController.unreadCount.asLiveData()

    /**
     * Emits the status of searching situation. True when inside a search and false otherwise.
     */
    public val insideSearch: LiveData<Boolean> = messageListController.isInsideSearch.asLiveData()

    /**
     * Initializes the full message list state conversion and collection.
     */
    init {
        val listState = messageListController.listState
            .onSubscription { State.Loading }
            .map {
                if (it.isLoading) {
                    State.Loading
                } else {
                    State.Result(it.toMessageListItemWrapper())
                }
            }.asLiveData()
        stateMerger.addSource(listState) { stateMerger.value = it }
    }

    /**
     * Handles an [Event] coming from the View layer.
     */
    @Suppress("LongMethod", "ComplexMethod")
    public fun onEvent(event: Event) {
        when (event) {
            is Event.EndRegionReached -> {
                onEndRegionReached()
            }

            is Event.BottomEndRegionReached -> {
                onBottomEndRegionReached(event.messageId)
            }

            is Event.LastMessageRead -> {
                messageListController.markLastMessageRead()
            }
            is Event.ThreadModeEntered -> {
                onThreadModeEntered(event.parentMessage)
            }
            is Event.BackButtonPressed -> {
                onBackButtonPressed()
            }
            is Event.DeleteMessage -> {
                messageListController.deleteMessage(event.message, event.hard)
            }
            is Event.FlagMessage -> {
                messageListController.flagMessage(event.message) { result ->
                    event.resultHandler(result)
                }
            }
            is Event.PinMessage -> {
                messageListController.pinMessage(event.message)
            }
            is Event.UnpinMessage -> {
                messageListController.unpinMessage(event.message)
            }
            is Event.GiphyActionSelected -> {
                onGiphyActionSelected(event)
            }
            is Event.RetryMessage -> {
                messageListController.resendMessage(event.message)
            }
            is Event.MessageReaction -> {
                onMessageReaction(event.message, event.reactionType)
            }
            is Event.MuteUser -> {
                messageListController.muteUser(event.user)
            }
            is Event.UnmuteUser -> {
                messageListController.unmuteUser(event.user)
            }
            is Event.BanUser -> {
                messageListController.banUser(
                    userId = event.user.id,
                    reason = event.reason,
                    timeout = event.timeout
                )
            }
            is Event.UnbanUser -> {
                messageListController.unbanUser(event.user.id)
            }
            is Event.ShadowBanUser -> {
                messageListController.shadowBanUser(event.user.id)
            }
            is Event.RemoveShadowBanFromUser -> {
                messageListController.removeShadowBanFromUser(event.user.id)
            }
            is Event.ReplyMessage -> {
                chatClient.setMessageForReply(event.cid, event.repliedMessage).enqueue(
                    onError = { chatError ->
                        logger.e {
                            "Could not reply message: ${chatError.message}. " +
                                "Cause: ${chatError.cause?.message}"
                        }
                    }
                )
            }
            is Event.DownloadAttachment -> {
                event.downloadAttachmentCall().enqueue(
                    onError = { chatError ->
                        logger.e {
                            "Attachment download error: ${chatError.message}. " +
                                "Cause: ${chatError.cause?.message}"
                        }
                    }
                )
            }
            is Event.ShowMessage -> {
                messageListController.scrollToMessage(event.messageId)
            }
            is Event.RemoveAttachment -> {
                messageListController.removeAttachment(event.messageId, event.attachment)
            }
            is Event.ReplyAttachment -> {
                val messageId = event.repliedMessageId
                val cid = event.cid
                messageListController.loadMessageById(messageId) { result ->
                    if (result.isSuccess) {
                        val message = result.data()
                        onEvent(Event.ReplyMessage(cid, message))
                    } else {
                        val error = result.error()
                        logger.e { "Could not load message to reply: ${error.message}. Cause: ${error.cause?.message}" }
                    }
                }
            }
        }
    }

    /**
     * Returns a message with the given ID from the messages list.
     *
     * @param messageId The ID of the selected message.
     * @return The [Message] with the ID, if it exists.
     */
    public fun getMessageById(messageId: String): Message? = messageListController.getMessageById(messageId)

    /**
     * When the user clicks the scroll to bottom button we need to take the user to the bottom of the newest
     * messages. If the messages are not loaded we need to load them first and then scroll to the bottom of the
     * list.
     *
     * @param messageLimit The limit of messages to load when loading newest messages.
     * @param scrollToBottom The handler that notifies when the data has been loaded to scroll to the bottom.
     */
    public fun scrollToBottom(messageLimit: Int = messageListController.messageLimit, scrollToBottom: () -> Unit) {
        messageListController.scrollToBottom(messageLimit, scrollToBottom)
    }

    /**
     * Sets the date separator handler which determines when to add date separators.
     * By default, a date separator will be added if the difference between two messages' dates is greater than 4h.
     *
     * @param dateSeparatorHandler The handler to use. If null, the messages list won't contain date separators.
     */
    public fun setDateSeparatorHandler(dateSeparatorHandler: DateSeparatorHandler?) {
        messageListController.setDateSeparatorHandler(dateSeparatorHandler)
    }

    /**
     * Sets thread date separator handler which determines when to add date separators inside the thread.
     * @see setDateSeparatorHandler
     *
     * @param threadDateSeparatorHandler The handler to use. If null, the thread message list won't contain date
     * separators.
     */
    public fun setThreadDateSeparatorHandler(threadDateSeparatorHandler: DateSeparatorHandler?) {
        messageListController.setThreadDateSeparatorHandler(threadDateSeparatorHandler)
    }

    /**
     * Sets a handler which determines the position of a message inside a group.
     *
     * @param messagePositionHandler The handler to use.
     */
    public fun setMessagePositionHandler(messagePositionHandler: MessagePositionHandler) {
        messageListController.setMessagePositionHandler(messagePositionHandler)
    }

    /**
     * Handles the send, shuffle and cancel Giphy actions.
     *
     * @param event The type of action the user has selected.
     */
    private fun onGiphyActionSelected(event: Event.GiphyActionSelected) {
        messageListController.performGiphyAction(event.action)
    }

    /**
     * Loads more messages if we have reached the oldest message currently loaded.
     */
    private fun onEndRegionReached() {
        messageListController.loadOlderMessages()
    }

    /**
     * Loads more messages if we have reached the newest messages currently loaded and we are handling search.
     *
     * @param baseMessageId The id of the currently newest loaded [Message].
     * @param messageLimit The limit of messages to be loaded in the next page.
     */
    private fun onBottomEndRegionReached(
        baseMessageId: String?,
        messageLimit: Int = messageListController.messageLimit,
    ) {
        if (baseMessageId != null) {
            messageListController.loadNewerMessages(baseMessageId, messageLimit)
        } else {
            logger.e { "There's no base message to request more message at bottom of limit" }
        }
    }

    /**
     * Evaluates whether a navigation event should occur or if we should switch from thread mode back to normal mode.
     */
    private fun onBackButtonPressed() {
        mode.value?.run {
            when (this) {
                is MessageMode.Normal -> {
                    stateMerger.postValue(State.NavigateUp)
                }
                is MessageMode.MessageThread -> {
                    onNormalModeEntered()
                }
            }
        }
    }

    /**
     * Handles an event to move to thread mode.
     *
     * @param parentMessage The message with the thread we want to observe.
     */
    private fun onThreadModeEntered(parentMessage: Message) {
        messageListController.enterThreadMode(parentMessage)
    }

    /**
     * Handles reacting to messages while taking into account if unique reactions are enforced.
     *
     * @param message The message the user is reacting to.
     * @param reactionType The exact reaction type.
     */
    private fun onMessageReaction(message: Message, reactionType: String) {
        val reaction = Reaction().apply {
            messageId = message.id
            type = reactionType
            score = 1
        }
        messageListController.reactToMessage(reaction, message)
    }

    /**
     * Called when upon initialization or when exiting thread mode.
     */
    private fun onNormalModeEntered() {
        messageListController.enterNormalMode()
    }

    /**
     * Sets the value used to filter deleted messages.
     * @see DeletedMessageVisibility
     *
     * @param deletedMessageVisibility Determines the visibility of deleted messages.
     */
    public fun setDeletedMessageVisibility(deletedMessageVisibility: DeletedMessageVisibility) {
        messageListController.setDeletedMessageVisibility(deletedMessageVisibility)
    }

    /**
     * Sets the value used to determine if message footer content is shown.
     * @see MessageFooterVisibility
     *
     * @param messageFooterVisibility Determines the visibility of message footers.
     */
    public fun setMessageFooterVisibility(messageFooterVisibility: MessageFooterVisibility) {
        messageListController.setMessageFooterVisibility(messageFooterVisibility)
    }

    /**
     * Sets whether the system messages should be visible.
     *
     * @param showSystemMessages Whether system messages should be visible or not.
     */
    public fun setAreSystemMessagesVisible(showSystemMessages: Boolean) {
        messageListController.setSystemMessageVisibility(showSystemMessages)
    }

    /**
     * Clears the [MessageListController] coroutine scope.
     */
    override fun onCleared() {
        messageListController.onCleared()
        super.onCleared()
    }

    /**
     * The current state of the message list.
     */
    public sealed class State {

        /**
         * Signifies that the message list is loading.
         */
        public object Loading : State()

        /**
         * Signifies that the messages have successfully loaded.
         *
         * @param messageListItem Contains the requested messages along with additional information.
         */
        public data class Result(val messageListItem: MessageListItemWrapper) : State()

        /**
         * Signals that the View should navigate back.
         */
        public object NavigateUp : State()
    }

    /**
     * Represents events coming from the View class.
     */
    public sealed class Event {

        /**
         * When the back button is pressed.
         */
        public object BackButtonPressed : Event()

        /**
         * When the oldest loaded message in the list has been reached.
         */
        public object EndRegionReached : Event()

        /**
         * When the newest loaded message in the list has been reached and there's still newer messages to be loaded.
         */
        public data class BottomEndRegionReached(val messageId: String?) : Event()

        /**
         * When the newest message in the channel has been read.
         */
        public object LastMessageRead : Event()

        /**
         * When the users enters thread mode.
         *
         * @param parentMessage The original message the thread was spun off from.
         */
        public data class ThreadModeEntered(val parentMessage: Message) : Event()

        /**
         * When the user deletes a message.
         *
         * @param message The message to be deleted.
         * @param hard Determines whether the message will be soft or hard deleted.
         *
         * Soft delete - Deletes the message on the client side but it remains available
         * via server-side export functions.
         * Hard delete - message is deleted everywhere.
         */
        public data class DeleteMessage(val message: Message, val hard: Boolean = false) : Event()

        /**
         * When the user flags a message.
         *
         * @param message The message to be flagged.
         * @param resultHandler Lambda function that handles the result of the operation.
         * e.g. if the message was successfully flagged or not.
         */
        public data class FlagMessage(val message: Message, val resultHandler: ((Result<Flag>) -> Unit) = { }) : Event()

        /**
         * When the user pins a message.
         *
         * @param message The message to be pinned.
         */
        public data class PinMessage(val message: Message) : Event()

        /**
         * When the user unpins a message.
         *
         * @param message The message to be unpinned.
         */
        public data class UnpinMessage(val message: Message) : Event()

        /**
         * When the user selects a Giphy message.
         * e.g. send, shuffle or cancel.
         *
         * @param action The Giphy action. e.g. send, shuffle or cancel.
         */
        public data class GiphyActionSelected(val action: GiphyAction) : Event()

        /**
         * Retry sending a message that has failed to send.
         *
         * @param message The message that will be re-sent.
         */
        public data class RetryMessage(val message: Message) : Event()

        /**
         * When the user leaves a reaction to a message.
         *
         * @param message The message the user is reacting to
         * @param reactionType The reaction type.
         */
        public data class MessageReaction(
            val message: Message,
            val reactionType: String,
        ) : Event()

        /**
         * When the user mutes a user.
         *
         * @param user The user to be muted.
         */
        public data class MuteUser(val user: User) : Event()

        /**
         * When the user unmutes a user.
         *
         * @param user The user to be unmuted.
         */
        public data class UnmuteUser(val user: User) : Event()

        /**
         * When the user bans another user.
         *
         * @param user The user to be blocked.
         * @param reason The reason for banning the user.
         * @param timeout The time until the user is automatically unbanned, expressed in minutes.
         * A null value represent an indefinite ban.
         */
        public data class BanUser(
            val user: User,
            val reason: String? = null,
            val timeout: Int? = null,
        ) : Event()

        /**
         * When the user unbans another user.
         *
         * @param user The user to be blocked.
         */
        public data class UnbanUser(val user: User) : Event()

        /**
         * When the user shadow bans another user.
         *
         * @param user The user to be blocked.
         * @param reason The reason for shadow banning the user.
         * @param timeout The time until the shadow ban is automatically removed
         * for the given user, expressed in minutes.
         * A null value represent an indefinite ban.
         */
        public data class ShadowBanUser(
            val user: User,
            val reason: String? = null,
            val timeout: Int? = null,
        ) : Event()

        /**
         * When the user removes the shadow ban from another user.
         *
         * @param user The user to be blocked.
         */
        public data class RemoveShadowBanFromUser(val user: User) : Event()

        /**
         * When the user replies to a message.
         *
         * @param cid The full channel id, i.e. "messaging:123".
         * @param repliedMessage The message the user is replying to.
         */
        public data class ReplyMessage(val cid: String, val repliedMessage: Message) : Event()

        /**
         * When the user is replying to a single attachment.
         * Usually triggered when replying from gallery.
         *
         * @param cid The full channel id, i.e. "messaging:123".
         * @param repliedMessageId The message the user is replying to.
         */
        public data class ReplyAttachment(val cid: String, val repliedMessageId: String) : Event()

        /**
         * When the user downloads an attachment.
         *
         * @param downloadAttachmentCall A handler for downloading that returns a [Call]
         * with the option of asynchronous operation.
         */
        public data class DownloadAttachment(val downloadAttachmentCall: () -> Call<Unit>) : Event()

        /**
         * When we need to display a particular message to the user.
         * Usually triggered by clicking on pinned messages and replied messages.
         *
         * @param messageId The id of the message we need to navigate to.
         */
        public data class ShowMessage(val messageId: String) : Event()

        /**
         * When the user removes an attachment from a message that was previously sent.
         *
         * @param messageId The message from which an attachment will be deleted.
         * @param attachment The attachment to be deleted.
         */
        public data class RemoveAttachment(val messageId: String, val attachment: Attachment) : Event()
    }
}<|MERGE_RESOLUTION|>--- conflicted
+++ resolved
@@ -39,26 +39,10 @@
 import io.getstream.chat.android.common.model.messsagelist.MessageItemState
 import io.getstream.chat.android.common.state.DeletedMessageVisibility
 import io.getstream.chat.android.common.state.MessageFooterVisibility
-<<<<<<< HEAD
-import io.getstream.chat.android.offline.extensions.cancelEphemeralMessage
-import io.getstream.chat.android.offline.extensions.getRepliesAsState
-import io.getstream.chat.android.offline.extensions.globalState
-import io.getstream.chat.android.offline.extensions.loadMessageById
-import io.getstream.chat.android.offline.extensions.loadNewerMessages
-import io.getstream.chat.android.offline.extensions.loadNewestMessages
-import io.getstream.chat.android.offline.extensions.loadOlderMessages
-import io.getstream.chat.android.offline.extensions.setMessageForReply
-import io.getstream.chat.android.offline.extensions.watchChannelAsState
-import io.getstream.chat.android.offline.plugin.state.channel.ChannelState
-import io.getstream.chat.android.offline.plugin.state.channel.MessagesState
-import io.getstream.chat.android.offline.plugin.state.channel.thread.ThreadState
-import io.getstream.chat.android.offline.plugin.state.global.GlobalState
-=======
 import io.getstream.chat.android.common.state.MessageMode
 import io.getstream.chat.android.common.state.message.list.MessageFocused
 import io.getstream.chat.android.offline.extensions.setMessageForReply
 import io.getstream.chat.android.ui.utils.extensions.toMessageListItemWrapper
->>>>>>> 88abe09b
 import io.getstream.logging.StreamLog
 import io.getstream.logging.TaggedLogger
 import kotlinx.coroutines.flow.StateFlow
@@ -79,11 +63,6 @@
 public class MessageListViewModel(
     private val messageListController: MessageListController,
     private val chatClient: ChatClient = ChatClient.instance(),
-<<<<<<< HEAD
-    private val clientState: ClientState = chatClient.clientState,
-    private val globalState: GlobalState = chatClient.globalState,
-=======
->>>>>>> 88abe09b
 ) : ViewModel() {
 
     /**
@@ -168,52 +147,7 @@
     /**
      * The currently logged in user.
      */
-<<<<<<< HEAD
-    public val user: LiveData<User?> = globalState.user.asLiveData()
-
-    /**
-     * The logger used to print to errors, warnings, information
-     * and other things to log.
-     */
-    private val logger: TaggedLogger = StreamLog.getLogger("Chat:MessageListViewModel")
-
-    /**
-     * Tracks if the initial load of the list has finished or not. Helps with initial scroll state.
-     * Will be removed in the next pr for MessageListController.
-     */
-    private var initialLoadFinished: Boolean = false
-
-    /**
-     * Evaluates whether date separators should be added to the message list.
-     */
-    private var dateSeparatorHandler: DateSeparatorHandler? =
-        DateSeparatorHandler { previousMessage: Message?, message: Message ->
-            if (previousMessage == null) {
-                true
-            } else {
-                (message.getCreatedAtOrThrow().time - previousMessage.getCreatedAtOrThrow().time) > SEPARATOR_TIME
-            }
-        }
-
-    /**
-     * Evaluates whether thread separators should be added to the message list.
-     */
-    private var threadDateSeparatorHandler: DateSeparatorHandler? =
-        DateSeparatorHandler { previousMessage: Message?, message: Message ->
-            if (previousMessage == null) {
-                false
-            } else {
-                (message.getCreatedAtOrThrow().time - previousMessage.getCreatedAtOrThrow().time) > SEPARATOR_TIME
-            }
-        }
-
-    /**
-     * Determines the position of a message inside a group.
-     */
-    private var messagePositionHandler: MessagePositionHandler = MessagePositionHandler.defaultHandler()
-=======
     public val user: LiveData<User?> = messageListController.user.asLiveData()
->>>>>>> 88abe09b
 
     /**
      * Unread count of the channel or thread depending on [MessageMode].
