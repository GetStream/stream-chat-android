--- conflicted
+++ resolved
@@ -1,5 +1,4 @@
 <?xml version="1.0" encoding="utf-8"?>
-<<<<<<< HEAD
 <resources xmlns:xliff="urn:oasis:names:tc:xliff:document:1.2">
   <plurals name="stream_ui_message_list_message_reactions">
     <item quantity="one">"%d प्रतिक्रिया"</item>
@@ -17,7 +16,9 @@
   <string name="stream_ui_message_list_attachment_invalid_mime_type">"कुछ गलत हो गया। अटैचमेंट खोलने में असमर्थ: %1$s"</string>
   <string name="stream_ui_message_list_attachment_invalid_url">"अमान्य यूआरएल के कारण लोड विफल रहा।"</string>
   <string name="stream_ui_message_list_attachment_load_failed">"अज्ञात त्रुटि के कारण लोड विफल हो गया।"</string>
+  <string name="stream_ui_message_list_attachment_more_count">"+%1$d"</string>
   <string name="stream_ui_message_list_attachment_upload_complete">"अपलोड पूरा हुआ, प्रोसेसिंग जारी है…"</string>
+  <string name="stream_ui_message_list_attachment_upload_progress">"%1$s / %2$s"</string>
   <string name="stream_ui_message_list_attachment_uploading">"अपलोडिंग %1$d / %2$d …"</string>
   <string name="stream_ui_message_list_block_user">"यूजर को ब्लॉक करें"</string>
   <string name="stream_ui_message_list_copy_message">"मैसेज कॉपी करें"</string>
@@ -32,6 +33,7 @@
   <string name="stream_ui_message_list_empty">"कोई मैसेज नहीं"</string>
   <string name="stream_ui_message_list_ephemeral_message">"केवल आपको दिखाई दे रहा है"</string>
   <string name="stream_ui_message_list_error_block_user">"यूजर को ब्लॉक नहीं किया जा सका"</string>
+  <string name="stream_ui_message_list_error_delete_message">"मैसेज मिटाया नहीं जा सका"</string>
   <string name="stream_ui_message_list_error_flag_message">"मैसेज को चिह्नित नहीं किया जा सका"</string>
   <string name="stream_ui_message_list_error_mute_user">"यूजर को म्यूट नहीं किया जा सका"</string>
   <string name="stream_ui_message_list_error_pin_message">"मैसेज को पिन नहीं किया जा सका"</string>
@@ -45,6 +47,7 @@
   <string name="stream_ui_message_list_giphy_cancel">"रद्द करें"</string>
   <string name="stream_ui_message_list_giphy_send">"भेजें"</string>
   <string name="stream_ui_message_list_giphy_shuffle">"बदलें"</string>
+  <string name="stream_ui_message_list_giphy_title">"गिफी"</string>
   <string name="stream_ui_message_list_mute_user">"यूजर को म्यूट करें"</string>
   <string name="stream_ui_message_list_pin_message">"बातचीत के लिए पिन करें"</string>
   <string name="stream_ui_message_list_pinned_message">"%s के द्वारा पिन किया गया"</string>
@@ -54,74 +57,4 @@
   <string name="stream_ui_message_list_thread_reply">"चर्चा पर जवाब दें"</string>
   <string name="stream_ui_message_list_unmute_user">"यूजर को म्यूट से हटायें"</string>
   <string name="stream_ui_message_list_unpin_message">"बातचीत से अनपिन करें"</string>
-=======
-<resources>
-    <string name="stream_ui_message_list_empty">कोई मैसेज नहीं</string>
-    <string name="stream_ui_message_list_download_started">डाउनलोड शुरू हुआ</string>
-
-    <!-- Message List Item -->
-    <string name="stream_ui_message_list_giphy_title">Giphy</string>
-    <string name="stream_ui_message_list_giphy_send">भेजें</string>
-    <string name="stream_ui_message_list_giphy_cancel">रद्द करें</string>
-    <string name="stream_ui_message_list_giphy_shuffle">बदलें</string>
-    <string name="stream_ui_message_list_ephemeral_message">केवल आपको दिखाई दे रहा है</string>
-    <string name="stream_ui_message_list_deleted_message">मैसेज मिटाए गए</string>
-    <string name="stream_ui_message_list_attachment_more_count">+%1$d</string>
-    <string name="stream_ui_message_list_attachment_uploading">अपलोडिंग %1$d / %2$d …</string>
-    <string name="stream_ui_message_list_attachment_upload_complete">अपलोड पूरा हुआ, प्रोसेसिंग जारी है…</string>
-    <string name="stream_ui_message_list_attachment_upload_progress">%1$s / %2$s</string>
-    <string name="stream_ui_message_list_pinned_message">%s के द्वारा पिन किया गया</string>
-    <string name="stream_ui_message_list_pinned_message_you">आप</string>
-    <plurals name="stream_ui_message_list_thread_reply">
-        <item quantity="one">%d जवाब</item>
-        <item quantity="other">%d जवाब</item>
-    </plurals>
-    <plurals name="stream_ui_message_list_thread_separator">
-        <item quantity="one">%d जवाब</item>
-        <item quantity="other">%d जवाब</item>
-    </plurals>
-
-    <!-- Message Actions Dialog -->
-    <string name="stream_ui_message_list_reply">जवाब दें</string>
-    <string name="stream_ui_message_list_thread_reply">चर्चा पर जवाब दें</string>
-    <string name="stream_ui_message_list_resend_message">दोबारा भेजें</string>
-    <string name="stream_ui_message_list_copy_message">मैसेज कॉपी करें</string>
-    <string name="stream_ui_message_list_edit_message">मैसेज एडिट करें</string>
-    <string name="stream_ui_message_list_flag_message">मैसेज चिह्नित करें</string>
-    <string name="stream_ui_message_list_pin_message">बातचीत के लिए पिन करें</string>
-    <string name="stream_ui_message_list_unpin_message">बातचीत से अनपिन करें</string>
-    <string name="stream_ui_message_list_mute_user">यूजर को म्यूट करें</string>
-    <string name="stream_ui_message_list_unmute_user">यूजर को म्यूट से हटायें</string>
-    <string name="stream_ui_message_list_block_user">यूजर को ब्लॉक करें</string>
-    <string name="stream_ui_message_list_delete_message">मैसेज मिटायें</string>
-    <plurals name="stream_ui_message_list_message_reactions">
-        <item quantity="one">%d प्रतिक्रिया</item>
-        <item quantity="other">%d प्रतिक्रियायें</item>
-    </plurals>
-
-    <!-- Message Action Confirmations -->
-    <string name="stream_ui_message_list_delete_confirmation_title">मैसेज मिटायें</string>
-    <string name="stream_ui_message_list_delete_confirmation_message">क्या आप वाकई इस मैसेज को स्थायी रूप से मिटाना चाहते हैं?</string>
-    <string name="stream_ui_message_list_delete_confirmation_positive_button">मिटायें</string>
-    <string name="stream_ui_message_list_delete_confirmation_negative_button">रद्द करें</string>
-    <string name="stream_ui_message_list_flag_confirmation_title">मैसेज चिह्नित करें</string>
-    <string name="stream_ui_message_list_flag_confirmation_message">क्या आप आगे की जांच के लिए इस संदेश की एक कॉपी मॉडरेटर को भेजना चाहते हैं?</string>
-    <string name="stream_ui_message_list_flag_confirmation_positive_button">चिह्नित करें</string>
-    <string name="stream_ui_message_list_flag_confirmation_negative_button">रद्द करें</string>
-
-    <!-- Attachment Viewer -->
-    <string name="stream_ui_message_list_attachment_load_failed">अज्ञात त्रुटि के कारण लोड विफल हो गया।</string>
-    <string name="stream_ui_message_list_attachment_invalid_url">अमान्य यूआरएल के कारण लोड विफल रहा।</string>
-    <string name="stream_ui_message_list_attachment_invalid_mime_type">कुछ गलत हो गया। अटैचमेंट खोलने में असमर्थ: %1$s</string>
-    <string name="stream_ui_message_list_attachment_display_error">त्रुटि। फ़ाइल प्रदर्शित नहीं की जा सकती</string>
-
-    <!-- Errors -->
-    <string name="stream_ui_message_list_error_mute_user">यूजर को म्यूट नहीं किया जा सका</string>
-    <string name="stream_ui_message_list_error_unmute_user">यूजर को म्यूट से नहीं हटाया जा सका</string>
-    <string name="stream_ui_message_list_error_block_user">यूजर को ब्लॉक नहीं किया जा सका</string>
-    <string name="stream_ui_message_list_error_flag_message">मैसेज को चिह्नित नहीं किया जा सका</string>
-    <string name="stream_ui_message_list_error_pin_message">मैसेज को पिन नहीं किया जा सका</string>
-    <string name="stream_ui_message_list_error_unpin_message">मैसेज को अनपिन नहीं किया जा सका</string>
-    <string name="stream_ui_message_list_error_delete_message">मैसेज मिटाया नहीं जा सका</string>
->>>>>>> ff183bf4
 </resources>