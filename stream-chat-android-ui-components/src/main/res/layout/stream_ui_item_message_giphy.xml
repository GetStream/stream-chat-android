<?xml version="1.0" encoding="utf-8"?>
<androidx.constraintlayout.widget.ConstraintLayout xmlns:android="http://schemas.android.com/apk/res/android"
    xmlns:app="http://schemas.android.com/apk/res-auto"
    xmlns:tools="http://schemas.android.com/tools"
    android:layout_width="match_parent"
    android:layout_height="wrap_content"
    >

    <io.getstream.chat.android.ui.message.list.adapter.view.internal.GapView
        android:id="@+id/gapView"
        android:layout_width="0dp"
        android:layout_height="0dp"
        app:layout_constraintStart_toEndOf="@+id/marginStart"
        app:layout_constraintTop_toTopOf="parent"
        />

    <com.google.android.material.card.MaterialCardView
        android:id="@+id/cardView"
        android:layout_width="0dp"
        android:layout_height="wrap_content"
        android:layout_marginEnd="@dimen/stream_ui_spacing_small"
        android:clipToPadding="false"
        app:cardElevation="@dimen/stream_ui_elevation_small"
        app:layout_constraintEnd_toStartOf="@id/marginEnd"
        app:layout_constraintStart_toEndOf="@id/marginStart"
        app:layout_constraintTop_toBottomOf="@id/gapView"
        >

        <androidx.constraintlayout.widget.ConstraintLayout
            android:layout_width="match_parent"
            android:layout_height="wrap_content"
            >

            <ImageView
                android:id="@+id/giphyIconImageView"
                android:layout_width="40dp"
                android:layout_height="40dp"
                android:padding="@dimen/stream_ui_spacing_small"
                android:src="@drawable/stream_ui_ic_giphy"
                app:layout_constraintTop_toTopOf="parent"
                app:layout_constraintStart_toStartOf="parent"
                tools:ignore="ContentDescription"
                />

            <TextView
                android:id="@+id/giphyLabelTextView"
                android:layout_width="wrap_content"
                android:layout_height="40dp"
                android:gravity="start|center_vertical"
                android:singleLine="true"
                android:text="@string/stream_ui_message_list_giphy_title"
                android:textAppearance="@style/StreamUiTextAppearance.BodyBold"
                android:textDirection="locale"
                app:layout_constraintBottom_toBottomOf="@id/giphyIconImageView"
                app:layout_constraintStart_toEndOf="@id/giphyIconImageView"
                app:layout_constraintTop_toTopOf="@id/giphyIconImageView"
                />

            <TextView
                android:id="@+id/giphyQueryTextView"
                android:layout_width="0dp"
                android:layout_height="40dp"
                android:layout_marginStart="@dimen/stream_ui_spacing_small"
                android:gravity="start|center_vertical"
                android:singleLine="true"
                android:textAppearance="@style/StreamUiTextAppearance.Body"
                android:textColor="@color/stream_ui_text_color_secondary"
                android:textDirection="locale"
                app:layout_constraintEnd_toEndOf="parent"
                app:layout_constraintStart_toEndOf="@id/giphyLabelTextView"
                app:layout_constraintTop_toTopOf="parent"
                tools:text="cats"
                />

<<<<<<< HEAD
            <io.getstream.chat.android.ui.message.list.adapter.view.internal.ImageAttachmentView
                android:id="@+id/mediaAttachmentView"
                android:layout_width="0dp"
                android:layout_height="wrap_content"
=======
            <com.google.android.material.imageview.ShapeableImageView
                android:id="@+id/giphyPreview"
                android:layout_width="match_parent"
                android:layout_height="200dp"
>>>>>>> ebaf9829
                android:layout_marginStart="2dp"
                android:layout_marginEnd="2dp"
                android:scaleType="centerCrop"
                app:layout_constraintEnd_toEndOf="parent"
                app:layout_constraintStart_toStartOf="parent"
                app:layout_constraintTop_toBottomOf="@id/giphyIconImageView"
                />

            <View
                android:id="@+id/horizontalDivider"
                android:layout_width="match_parent"
                android:layout_height="1dp"
                android:layout_marginTop="2dp"
                android:background="@color/stream_ui_border"
                app:layout_constraintLeft_toLeftOf="parent"
                app:layout_constraintTop_toBottomOf="@id/giphyPreview"
                />

            <TextView
                android:id="@+id/cancelButton"
                android:layout_width="0dp"
                android:layout_height="48dp"
                android:background="?selectableItemBackground"
                android:gravity="center"
                android:text="@string/stream_ui_message_list_giphy_cancel"
                android:textAppearance="@style/StreamUiTextAppearance.BodyBold"
                android:textColor="@color/stream_ui_text_color_secondary"
                android:textDirection="locale"
                app:layout_constraintBottom_toBottomOf="parent"
                app:layout_constraintEnd_toStartOf="@id/verticalDivider1"
                app:layout_constraintStart_toStartOf="parent"
                app:layout_constraintTop_toBottomOf="@id/horizontalDivider"
                />

            <View
                android:id="@+id/verticalDivider1"
                android:layout_width="1dp"
                android:layout_height="48dp"
                android:background="@color/stream_ui_border"
                app:layout_constraintBottom_toBottomOf="parent"
                app:layout_constraintEnd_toStartOf="@id/shuffleButton"
                app:layout_constraintStart_toEndOf="@id/cancelButton"
                app:layout_constraintTop_toBottomOf="@id/horizontalDivider"
                />

            <TextView
                android:id="@+id/shuffleButton"
                android:layout_width="0dp"
                android:layout_height="48dp"
                android:background="?selectableItemBackground"
                android:gravity="center"
                android:text="@string/stream_ui_message_list_giphy_shuffle"
                android:textAppearance="@style/StreamUiTextAppearance.BodyBold"
                android:textColor="@color/stream_ui_text_color_secondary"
                android:textDirection="locale"
                app:layout_constraintBottom_toBottomOf="parent"
                app:layout_constraintEnd_toStartOf="@id/verticalDivider2"
                app:layout_constraintStart_toEndOf="@id/verticalDivider1"
                app:layout_constraintTop_toBottomOf="@id/horizontalDivider"
                />

            <View
                android:id="@+id/verticalDivider2"
                android:layout_width="1dp"
                android:layout_height="48dp"
                android:background="@color/stream_ui_border"
                app:layout_constraintBottom_toBottomOf="parent"
                app:layout_constraintEnd_toStartOf="@id/sendButton"
                app:layout_constraintStart_toEndOf="@id/shuffleButton"
                app:layout_constraintTop_toBottomOf="@id/horizontalDivider"
                />

            <TextView
                android:id="@+id/sendButton"
                android:layout_width="0dp"
                android:layout_height="48dp"
                android:background="?selectableItemBackground"
                android:gravity="center"
                android:text="@string/stream_ui_message_list_giphy_send"
                android:textAppearance="@style/StreamUiTextAppearance.BodyBold"
                android:textColor="@color/stream_ui_accent_blue"
                android:textDirection="locale"
                app:layout_constraintBottom_toBottomOf="parent"
                app:layout_constraintEnd_toEndOf="parent"
                app:layout_constraintStart_toEndOf="@id/verticalDivider2"
                app:layout_constraintTop_toBottomOf="@id/horizontalDivider"
                />

        </androidx.constraintlayout.widget.ConstraintLayout>

    </com.google.android.material.card.MaterialCardView>

    <io.getstream.chat.android.ui.message.list.adapter.view.internal.FootnoteView
        android:id="@+id/footnote"
        android:layout_width="0dp"
        android:layout_height="wrap_content"
        android:layout_marginStart="@dimen/stream_ui_spacing_small"
        android:layout_marginEnd="@dimen/stream_ui_spacing_small"
        app:layout_constraintEnd_toEndOf="@+id/marginEnd"
        app:layout_constraintStart_toEndOf="@id/marginStart"
        app:layout_constraintTop_toBottomOf="@+id/cardView"
        />

    <androidx.constraintlayout.widget.Guideline
        android:id="@+id/marginStart"
        android:layout_width="wrap_content"
        android:layout_height="wrap_content"
        android:orientation="vertical"
        tools:layout_constraintGuide_begin="20dp"
        />

    <androidx.constraintlayout.widget.Guideline
        android:id="@+id/marginEnd"
        android:layout_width="wrap_content"
        android:layout_height="wrap_content"
        android:orientation="vertical"
        tools:layout_constraintGuide_end="20dp"
        />

</androidx.constraintlayout.widget.ConstraintLayout><|MERGE_RESOLUTION|>--- conflicted
+++ resolved
@@ -72,17 +72,10 @@
                 tools:text="cats"
                 />
 
-<<<<<<< HEAD
-            <io.getstream.chat.android.ui.message.list.adapter.view.internal.ImageAttachmentView
-                android:id="@+id/mediaAttachmentView"
-                android:layout_width="0dp"
-                android:layout_height="wrap_content"
-=======
             <com.google.android.material.imageview.ShapeableImageView
                 android:id="@+id/giphyPreview"
                 android:layout_width="match_parent"
                 android:layout_height="200dp"
->>>>>>> ebaf9829
                 android:layout_marginStart="2dp"
                 android:layout_marginEnd="2dp"
                 android:scaleType="centerCrop"
