<?xml version="1.0" encoding="utf-8"?>
<LinearLayout xmlns:android="http://schemas.android.com/apk/res/android"
    xmlns:tools="http://schemas.android.com/tools"
    android:layout_width="match_parent"
    android:layout_height="wrap_content"
    android:background="@drawable/stream_ui_shape_message_options_background"
    android:divider="@drawable/stream_ui_divider"
    android:orientation="vertical"
    android:showDividers="middle"
    >

    <TextView
        android:id="@+id/replyTV"
        style="@style/StreamUiMessageOptionItem"
        android:visibility="gone"
        tools:drawableStart="@drawable/stream_ui_ic_arrow_curve_left"
        tools:text="Reply"
        tools:visibility="visible"
        />

<<<<<<< HEAD
    <TextView
        android:id="@+id/threadReplyTV"
        style="@style/StreamUiMessageOptionItem"
        tools:drawableStart="@drawable/stream_ui_ic_thread_reply"
        tools:text="Thread Reply"
        />

    <TextView
        android:id="@+id/copyTV"
        style="@style/StreamUiMessageOptionItem"
        tools:drawableStart="@drawable/stream_ui_ic_copy"
        tools:text="Copy message"
        />
=======
        <LinearLayout
            android:layout_width="match_parent"
            android:layout_height="match_parent"
            android:minWidth="200dp"
            android:orientation="vertical"
            android:paddingTop="12dp"
            android:paddingBottom="12dp"
            android:divider="@color/stream_ui_divider"
            android:background="@color/stream_ui_background_light"
            android:showDividers="middle"
            >

            <TextView
                android:id="@+id/replyTV"
                android:layout_width="match_parent"
                android:layout_height="wrap_content"
                android:drawablePadding="8dp"
                android:gravity="center_vertical"
                android:paddingStart="12dp"
                android:paddingBottom="12dp"
                tools:drawableStart="@drawable/stream_ui_ic_arrow_curve_left"
                tools:text="Reply"
                tools:visibility="visible"
                />
>>>>>>> f15e86fa

    <TextView
        android:id="@+id/editTV"
        style="@style/StreamUiMessageOptionItem"
        android:visibility="gone"
        tools:drawableStart="@drawable/stream_ui_ic_edit"
        tools:text="Edit message"
        tools:visibility="visible"
        />

    <TextView
        android:id="@+id/flagTV"
        style="@style/StreamUiMessageOptionItem"
        android:visibility="visible"
        tools:drawableStart="@drawable/stream_ui_ic_flag"
        tools:text="Flag message"
        tools:visibility="visible"
        />

    <TextView
        android:id="@+id/muteTV"
        style="@style/StreamUiMessageOptionItem"
        android:visibility="visible"
        tools:drawableStart="@drawable/stream_ui_ic_mute"
        tools:text="Mute User"
        tools:visibility="visible"
        />

    <TextView
        android:id="@+id/blockTV"
        style="@style/StreamUiMessageOptionItem"
        android:visibility="visible"
        tools:drawableStart="@drawable/stream_ui_ic_user_block"
        tools:text="Block User"
        tools:visibility="visible"
        />

    <TextView
        android:id="@+id/deleteTV"
        style="@style/StreamUiMessageOptionItem"
        tools:drawableStart="@drawable/stream_ui_ic_delete"
        tools:text="Delete Message"
        />

</LinearLayout><|MERGE_RESOLUTION|>--- conflicted
+++ resolved
@@ -1,6 +1,7 @@
 <?xml version="1.0" encoding="utf-8"?>
 <LinearLayout xmlns:android="http://schemas.android.com/apk/res/android"
     xmlns:tools="http://schemas.android.com/tools"
+    android:id="@+id/optionListContainer"
     android:layout_width="match_parent"
     android:layout_height="wrap_content"
     android:background="@drawable/stream_ui_shape_message_options_background"
@@ -18,7 +19,6 @@
         tools:visibility="visible"
         />
 
-<<<<<<< HEAD
     <TextView
         android:id="@+id/threadReplyTV"
         style="@style/StreamUiMessageOptionItem"
@@ -32,32 +32,6 @@
         tools:drawableStart="@drawable/stream_ui_ic_copy"
         tools:text="Copy message"
         />
-=======
-        <LinearLayout
-            android:layout_width="match_parent"
-            android:layout_height="match_parent"
-            android:minWidth="200dp"
-            android:orientation="vertical"
-            android:paddingTop="12dp"
-            android:paddingBottom="12dp"
-            android:divider="@color/stream_ui_divider"
-            android:background="@color/stream_ui_background_light"
-            android:showDividers="middle"
-            >
-
-            <TextView
-                android:id="@+id/replyTV"
-                android:layout_width="match_parent"
-                android:layout_height="wrap_content"
-                android:drawablePadding="8dp"
-                android:gravity="center_vertical"
-                android:paddingStart="12dp"
-                android:paddingBottom="12dp"
-                tools:drawableStart="@drawable/stream_ui_ic_arrow_curve_left"
-                tools:text="Reply"
-                tools:visibility="visible"
-                />
->>>>>>> f15e86fa
 
     <TextView
         android:id="@+id/editTV"
