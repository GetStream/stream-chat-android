<?xml version="1.0" encoding="utf-8"?>
<resources>
    <attr name="streamUiReactionsBubbleColorMine" format="color|reference" />
    <attr name="streamUiReactionsBubbleColorTheirs" format="color|reference" />

    <!--Themes attributes-->
    <declare-styleable name="StreamUiStyleable">
        <attr name="streamUiValidTheme" format="boolean" />
        <attr name="streamUiTheme" format="reference" />
        <attr name="streamUiMessageListItemAvatarStyle" format="reference" />
        <attr name="streamUiMessageListHeaderAvatarStyle" format="reference" />
        <attr name="streamUiChannelListItemAvatarStyle" format="reference" />
        <attr name="streamUiMentionListStyle" format="reference" />
        <attr name="streamUiMentionPreviewItemAvatarStyle" format="reference" />
        <attr name="streamUiChannelListHeaderStyle" format="reference" />
        <attr name="streamUiChannelListHeaderAvatarStyle" format="reference" />
        <attr name="streamUiChannelListViewStyle" format="reference" />
        <attr name="streamUiChannelActionsDialogAvatarStyle" format="reference" />
        <attr name="streamUiGlobalAvatarBorderColor" format="reference|color" />
        <attr name="streamUiGlobalAvatarTextColor" format="reference|color" />
        <attr name="streamUiGlobalAvatarOnlineIndicatorColor" format="reference|color" />
        <attr name="streamUiChannelActionsDialogStyle" format="reference" />
        <attr name="streamUiAttachmentGalleryAvatarStyle" format="reference" />
        <attr name="streamUiSearchResultAvatarStyle" format="reference" />
        <attr name="streamUiMessageOptionsAvatarStyle" format="reference" />
        <attr name="streamUiReplyAvatarStyle" format="reference" />
        <attr name="streamUiThreadAvatarStyle" format="reference" />
        <attr name="streamUiMessageListHeaderStyle" format="reference" />
        <attr name="streamUiSearchInputViewStyle" format="reference" />
        <attr name="streamUiSearchResultListViewStyle" format="reference" />
        <attr name="streamUiSuggestionListViewStyle" format="reference" />
        <attr name="streamUiSuggestionListViewMentionAvatarStyle" format="reference" />
<<<<<<< HEAD
        <attr name="streamUiMessageInputViewStyle" format="reference" />
=======
        <attr name="streamUiTypingIndicatorView" format="reference" />
>>>>>>> 20f68d90
    </declare-styleable>
</resources><|MERGE_RESOLUTION|>--- conflicted
+++ resolved
@@ -30,10 +30,7 @@
         <attr name="streamUiSearchResultListViewStyle" format="reference" />
         <attr name="streamUiSuggestionListViewStyle" format="reference" />
         <attr name="streamUiSuggestionListViewMentionAvatarStyle" format="reference" />
-<<<<<<< HEAD
+        <attr name="streamUiTypingIndicatorView" format="reference" />
         <attr name="streamUiMessageInputViewStyle" format="reference" />
-=======
-        <attr name="streamUiTypingIndicatorView" format="reference" />
->>>>>>> 20f68d90
     </declare-styleable>
 </resources>