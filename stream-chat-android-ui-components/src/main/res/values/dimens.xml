<?xml version="1.0" encoding="utf-8"?>
<resources>
    <dimen name="stream_spacing_small">8dp</dimen>
    <dimen name="stream_spacing_medium">16dp</dimen>

    <dimen name="stream_text_small">12sp</dimen>
    <dimen name="stream_text_medium">14sp</dimen>
    <dimen name="stream_text_large">16sp</dimen>

<<<<<<< HEAD
    <!--AvatarView-->
=======
>>>>>>> 2fc39209
    <dimen name="stream_avatar_size_small">32dp</dimen>
    <dimen name="stream_avatar_size_medium">40dp</dimen>
    <dimen name="stream_avatar_size_large">64dp</dimen>
    <dimen name="stream_avatar_text_size_small">14sp</dimen>
    <dimen name="stream_avatar_text_size_medium">16sp</dimen>
<<<<<<< HEAD
    <dimen name="stream_avatar_text_size_large">32sp</dimen>

    <!--Command Suggestions-->
    <dimen name="stream_command_icon_size">24dp</dimen>

    <!--Mention Suggestions-->
    <dimen name="stream_mention_item_height">56dp</dimen>
    <dimen name="stream_mention_icon_size">20dp</dimen>
=======
    <dimen name="stream_avatar_text_size_large">24sp</dimen>

    <dimen name="stream_channel_actions_corners_radius">16dp</dimen>
    <dimen name="stream_channel_actions_item_height">56dp</dimen>
    <dimen name="stream_channel_actions_member_height">80dp</dimen>
>>>>>>> 2fc39209
</resources><|MERGE_RESOLUTION|>--- conflicted
+++ resolved
@@ -7,17 +7,13 @@
     <dimen name="stream_text_medium">14sp</dimen>
     <dimen name="stream_text_large">16sp</dimen>
 
-<<<<<<< HEAD
     <!--AvatarView-->
-=======
->>>>>>> 2fc39209
     <dimen name="stream_avatar_size_small">32dp</dimen>
     <dimen name="stream_avatar_size_medium">40dp</dimen>
     <dimen name="stream_avatar_size_large">64dp</dimen>
     <dimen name="stream_avatar_text_size_small">14sp</dimen>
     <dimen name="stream_avatar_text_size_medium">16sp</dimen>
-<<<<<<< HEAD
-    <dimen name="stream_avatar_text_size_large">32sp</dimen>
+    <dimen name="stream_avatar_text_size_large">24sp</dimen>
 
     <!--Command Suggestions-->
     <dimen name="stream_command_icon_size">24dp</dimen>
@@ -25,11 +21,9 @@
     <!--Mention Suggestions-->
     <dimen name="stream_mention_item_height">56dp</dimen>
     <dimen name="stream_mention_icon_size">20dp</dimen>
-=======
-    <dimen name="stream_avatar_text_size_large">24sp</dimen>
 
+    <!--Channel Actions-->
     <dimen name="stream_channel_actions_corners_radius">16dp</dimen>
     <dimen name="stream_channel_actions_item_height">56dp</dimen>
     <dimen name="stream_channel_actions_member_height">80dp</dimen>
->>>>>>> 2fc39209
 </resources>