<?xml version="1.0" encoding="utf-8"?>
<resources>
    <dimen name="stream_spacing_small">8dp</dimen>
    <dimen name="stream_spacing_medium">16dp</dimen>

    <dimen name="stream_text_small">12sp</dimen>
    <dimen name="stream_text_medium">14sp</dimen>
    <dimen name="stream_text_large">16sp</dimen>

    <!--AvatarView-->
    <dimen name="stream_avatar_size_small">32dp</dimen>
    <dimen name="stream_avatar_size_medium">40dp</dimen>
    <dimen name="stream_avatar_size_large">64dp</dimen>
    <dimen name="stream_avatar_text_size_small">14sp</dimen>
    <dimen name="stream_avatar_text_size_medium">16sp</dimen>
    <dimen name="stream_avatar_text_size_large">24sp</dimen>

    <!--Command Suggestions-->
    <dimen name="stream_command_icon_size">24dp</dimen>

    <!--Mention Suggestions-->
    <dimen name="stream_mention_item_height">56dp</dimen>
    <dimen name="stream_mention_icon_size">20dp</dimen>

    <!--Channel Actions-->
    <dimen name="stream_channel_actions_corners_radius">16dp</dimen>
    <dimen name="stream_channel_actions_item_height">56dp</dimen>
    <dimen name="stream_channel_actions_member_height">80dp</dimen>

    <dimen name="stream_text_size_input">6sp</dimen>
<<<<<<< HEAD
    <dimen name="stream_default_header_height">56dp</dimen>
=======

    <!--Channel List Items-->
    <dimen name="stream_channel_list_item_height">64dp</dimen>
>>>>>>> 0045ac99
</resources><|MERGE_RESOLUTION|>--- conflicted
+++ resolved
@@ -28,11 +28,10 @@
     <dimen name="stream_channel_actions_member_height">80dp</dimen>
 
     <dimen name="stream_text_size_input">6sp</dimen>
-<<<<<<< HEAD
+
+    <!-- headers -->
     <dimen name="stream_default_header_height">56dp</dimen>
-=======
 
     <!--Channel List Items-->
     <dimen name="stream_channel_list_item_height">64dp</dimen>
->>>>>>> 0045ac99
 </resources>