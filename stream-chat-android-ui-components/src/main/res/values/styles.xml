--- conflicted
+++ resolved
@@ -964,93 +964,6 @@
         <item name="streamUiTypingIndicatorUsersTextStyle">normal</item>
     </style>
 
-<<<<<<< HEAD
-=======
-    <style name="StreamUi.MessageInputView" parent="StreamUi">
-        <item name="streamUiAttachButtonEnabled">true</item>
-        <item name="streamUiAttachButtonIcon">@drawable/stream_ui_ic_attach</item>
-        <item name="streamUiLightningButtonEnabled">true</item>
-        <item name="streamUiLightningButtonIcon">@drawable/stream_ui_ic_command</item>
-        <item name="streamUiMessageInputTextSize">@dimen/stream_ui_text_size_input</item>
-        <item name="streamUiMessageInputTextColor">@color/stream_ui_text_color_primary</item>
-        <item name="streamUiMessageInputHintTextColor">@color/stream_ui_text_color_hint</item>
-        <item name="streamUiMessageInputScrollbarEnabled">false</item>
-        <item name="streamUiMessageInputScrollbarFadingEnabled">false</item>
-        <item name="streamUiSendButtonEnabled">true</item>
-        <item name="streamUiSendButtonEnabledIcon">@drawable/stream_ui_ic_filled_up_arrow</item>
-        <item name="streamUiSendButtonDisabledIcon">@drawable/stream_ui_ic_filled_right_arrow</item>
-        <item name="streamUiShowSendAlsoToChannelCheckbox">true</item>
-        <item name="streamUiSendAlsoToChannelCheckboxGroupChatText">@string/stream_ui_message_input_send_to_channel</item>
-        <item name="streamUiSendAlsoToChannelCheckboxDirectChatText">@string/stream_ui_message_input_send_as_direct_message</item>
-        <item name="streamUiSendAlsoToChannelCheckboxTextSize">@dimen/stream_ui_text_small</item>
-        <item name="streamUiSendAlsoToChannelCheckboxTextColor">@color/stream_ui_text_color_secondary</item>
-        <item name="streamUiSendAlsoToChannelCheckboxTextStyle">normal</item>
-        <item name="streamUiMentionsEnabled">true</item>
-        <item name="streamUiMessageInputTextStyle">normal</item>
-        <item name="streamUiMessageInputHintText">@string/stream_ui_message_input_hint</item>
-        <item name="streamUiCommandsEnabled">true</item>
-        <item name="streamUiMessageInputEditTextBackgroundDrawable">@drawable/stream_ui_shape_edit_text_round</item>
-        <item name="streamUiMessageInputDividerBackgroundDrawable">@drawable/stream_ui_divider</item>
-        <item name="streamUiPictureAttachmentIcon">@drawable/stream_ui_attachment_permission_media</item>
-        <item name="streamUiFileAttachmentIcon">@drawable/stream_ui_attachment_permission_file</item>
-        <item name="streamUiCameraAttachmentIcon">@drawable/stream_ui_attachment_permission_camera</item>
-        <item name="streamUiAllowAccessToCameraIcon">@drawable/stream_ui_attachment_permission_camera</item>
-        <item name="streamUiAllowAccessToFilesIcon">@drawable/stream_ui_attachment_permission_file</item>
-        <item name="streamUiAllowAccessToGalleryIcon">@drawable/stream_ui_attachment_permission_media</item>
-        <item name="streamUiAllowAccessToGalleryText">@string/stream_ui_message_input_gallery_access</item>
-        <item name="streamUiAllowAccessToFilesText">@string/stream_ui_message_input_files_access</item>
-        <item name="streamUiAllowAccessToCameraText">@string/stream_ui_message_input_camera_access</item>
-        <item name="streamUiGrantPermissionsTextSize">@dimen/stream_ui_spacing_medium</item>
-        <item name="streamUiGrantPermissionsTextColor">@color/stream_ui_accent_blue</item>
-        <item name="streamUiGrantPermissionsTextStyle">bold</item>
-        <item name="streamUiAttachmentsRecentFilesTextSize">@dimen/stream_ui_spacing_medium</item>
-        <item name="streamUiAttachmentsRecentFilesTextColor">@color/stream_ui_black</item>
-        <item name="streamUiAttachmentsRecentFilesTextStyle">bold</item>
-        <item name="streamUiAttachmentsRecentFilesText">@string/stream_ui_message_input_recent_files</item>
-        <item name="streamUiAttachmentsFileManagerIcon">@drawable/stream_ui_ic_file_manager</item>
-        <item name="streamUiAttachmentVideoLogoIcon">@drawable/stream_ui_ic_video</item>
-        <item name="streamUiAttachmentVideoLogoIconTint">@color/stream_ui_black</item>
-        <item name="streamUiAttachmentVideoLengthVisible">true</item>
-        <item name="streamUiAttachmentVideoIconVisible">true</item>
-        <item name="streamUiCommandInputCancelIcon">@drawable/stream_ui_ic_clear</item>
-        <item name="streamUiCommandInputBadgeBackgroundDrawable">@drawable/stream_ui_shape_command_background</item>
-        <item name="streamUiCommandInputBadgeIcon">@drawable/stream_ui_ic_command_white</item>
-        <item name="streamUiCommandInputBadgeTextSize">@dimen/stream_ui_text_small</item>
-        <item name="streamUiCommandInputBadgeTextColor">@color/stream_ui_literal_white</item>
-        <item name="streamUiCommandInputBadgeStyle">bold</item>
-        <item name="streamUiAttachmentsFileNameTextSize">@dimen/stream_ui_text_medium</item>
-        <item name="streamUiAttachmentsFileNameTextColor">@color/stream_ui_black</item>
-        <item name="streamUiAttachmentsFileNameTextStyle">bold</item>
-        <item name="streamUiAttachmentsFileSizeTextSize">@dimen/stream_ui_text_small</item>
-        <item name="streamUiAttachmentsFileSizeTextColor">@color/stream_ui_text_color_secondary</item>
-        <item name="streamUiAttachmentsFileSizeTextStyle">bold</item>
-        <item name="streamUiFileCheckBoxSelectorTextColor">@color/stream_ui_literal_white</item>
-        <item name="streamUiFileCheckBoxDeselectedDrawable">@drawable/stream_ui_ic_file_manager</item>
-        <item name="streamUiFileCheckBoxSelectedDrawable">@drawable/stream_ui_circle_blue</item>
-        <item name="streamUiAttachmentsFilesEmptyStateTextSize">@dimen/stream_ui_text_large</item>
-        <item name="streamUiAttachmentsFilesEmptyStateTextColor">@color/stream_ui_text_color_primary</item>
-        <item name="streamUiAttachmentsFilesEmptyStateStyle">normal</item>
-        <item name="streamUiAttachmentsMediaEmptyStateTextSize">@dimen/stream_ui_text_large</item>
-        <item name="streamUiAttachmentsMediaEmptyStateTextColor">@color/stream_ui_text_color_primary</item>
-        <item name="streamUiAttachmentsMediaEmptyStateStyle">normal</item>
-        <item name="streamUiAttachmentsFilesEmptyStateText">@string/stream_ui_message_input_no_files</item>
-        <item name="streamUiAttachmentsMediaEmptyStateText">@string/stream_ui_message_input_no_files</item>
-        <item name="streamUiMessageInputCloseButtonIconDrawable">@drawable/stream_ui_ic_clear</item>
-        <item name="streamUiAttachmentSelectionBackgroundColor">@color/stream_ui_white_smoke</item>
-        <item name="streamUiAttachmentSelectionAttachIcon">@drawable/stream_ui_ic_next</item>
-        <item name="streamUiAttachmentTabButtonColorStateList">@color/stream_ui_attachment_tab_button</item>
-        <item name="streamUiCooldownTimerTextSize">@dimen/stream_ui_text_large</item>
-        <item name="streamUiCooldownTimerTextColor">@color/stream_ui_literal_white</item>
-        <item name="streamUiCooldownTimerTextStyle">bold</item>
-        <item name="streamUiCooldownTimerBackgroundDrawable">@drawable/stream_ui_cooldown_badge_background</item>
-        <item name="streamUiMaxAttachmentsCount">10</item>
-        <item name="streamUiEditInputModeIcon">@drawable/stream_ui_ic_edit</item>
-        <item name="streamUiReplyInputModeIcon">@drawable/stream_ui_ic_arrow_curve_left</item>
-        <item name="streamUiCommandButtonRippleColor">?attr/colorControlHighlight</item>
-        <item name="streamUiAttachButtonRippleColor">?attr/colorControlHighlight</item>
-    </style>
-
->>>>>>> 6e136574
     <style name="StreamUi.PinnedMessageList" parent="StreamUi">
         <item name="streamUiPinnedMessageListBackground">@color/stream_ui_white_snow</item>
         <item name="streamUiPinnedMessageListEmptyStateDrawable">@drawable/stream_ui_ic_pinned_messages_empty</item>
