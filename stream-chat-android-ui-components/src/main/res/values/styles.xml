<?xml version="1.0" encoding="utf-8"?>
<!--
    Copyright (c) 2014-2022 Stream.io Inc. All rights reserved.

    Licensed under the Stream License;
    you may not use this file except in compliance with the License.
    You may obtain a copy of the License at

      https://github.com/GetStream/stream-chat-android/blob/main/LICENSE

    Unless required by applicable law or agreed to in writing, software
    distributed under the License is distributed on an "AS IS" BASIS,
    WITHOUT WARRANTIES OR CONDITIONS OF ANY KIND, either express or implied.
    See the License for the specific language governing permissions and
    limitations under the License.
-->
<resources>

    <style name="StreamUiBaseAvatarStyle">
        <item name="streamUiAvatarBorderWidth">0dp</item>
        <item name="streamUiAvatarBorderColor">@color/stream_ui_black</item>
        <item name="streamUiAvatarTextColor">@color/stream_ui_white</item>
        <item name="streamUiAvatarTextStyle">bold</item>
    </style>

    <style name="StreamUiGalleryAvatarStyle" parent="StreamUiBaseAvatarStyle">
        <item name="android:layout_width">@dimen/stream_ui_avatar_size_tiny</item>
        <item name="android:layout_height">@dimen/stream_ui_avatar_size_tiny</item>
        <item name="streamUiAvatarTextSize">@dimen/stream_ui_avatar_text_size_tiny</item>
        <item name="streamUiAvatarOnlineIndicatorEnabled">false</item>
        <item name="streamUiAvatarBorderWidth">0dp</item>
    </style>

    <style name="StreamUiBottomSheetDialogTheme" parent="ThemeOverlay.MaterialComponents.BottomSheetDialog">
        <item name="bottomSheetStyle">@style/StreamUiBottomSheetStyle</item>
    </style>

    <style name="StreamUiBottomSheetStyle" parent="Widget.MaterialComponents.BottomSheet">
        <item name="shapeAppearanceOverlay">@style/StreamUiBottomSheetShapeAppearanceOverlay</item>
    </style>

    <style name="StreamUiBottomSheetShapeAppearanceOverlay">
        <item name="cornerFamily">rounded</item>
        <item name="cornerSizeTopRight">16dp</item>
        <item name="cornerSizeTopLeft">16dp</item>
        <item name="cornerSizeBottomRight">0dp</item>
        <item name="cornerSizeBottomLeft">0dp</item>
    </style>

    <style name="StreamUiChannelActionsButtonStyle">
        <item name="android:textStyle">bold</item>
        <item name="android:textColor">@color/stream_ui_text_color_primary</item>
        <item name="android:paddingStart">@dimen/stream_ui_spacing_medium</item>
        <item name="android:paddingEnd">@dimen/stream_ui_spacing_medium</item>
        <item name="android:drawablePadding">@dimen/stream_ui_spacing_medium</item>
        <item name="android:layout_width">wrap_content</item>
        <item name="android:layout_height">@dimen/stream_ui_channel_actions_item_height</item>
        <item name="android:textSize">@dimen/stream_ui_text_medium</item>
        <item name="android:gravity">center_vertical</item>
        <item name="android:singleLine">true</item>
    </style>

    <style name="StreamUiAttachmentBottomSheetDialog" parent="@style/ThemeOverlay.MaterialComponents.BottomSheetDialog">
        <item name="android:windowContentOverlay">@null</item>
        <item name="android:windowIsTranslucent">true</item>
        <item name="android:windowBackground">@color/stream_ui_literal_transparent</item>
        <item name="android:windowNoTitle">true</item>
        <item name="android:backgroundDimEnabled">false</item>
    </style>

    <style name="StreamUiAttachmentsCardViewStyle" parent="@style/Widget.MaterialComponents.CardView">
        <item name="shapeAppearanceOverlay">@style/StreamUiAttachmentsShapeAppearanceOverlay</item>
    </style>

    <style name="StreamUiAttachmentsShapeAppearanceOverlay">
        <item name="cornerFamily">rounded</item>
        <item name="cornerSizeTopRight">16dp</item>
        <item name="cornerSizeTopLeft">16dp</item>
        <item name="cornerSizeBottomRight">0dp</item>
        <item name="cornerSizeBottomLeft">0dp</item>
    </style>

    <style name="StreamUiBadgeStyle">
        <item name="android:layout_width">wrap_content</item>
        <item name="android:layout_height">16dp</item>
        <item name="android:background">@drawable/stream_ui_badge_bg</item>
        <item name="android:backgroundTint">@color/stream_ui_accent_red</item>
        <item name="android:minWidth">16dp</item>
        <item name="android:minHeight">16dp</item>
        <item name="android:singleLine">true</item>
        <item name="android:paddingStart">5dp</item>
        <item name="android:paddingEnd">5dp</item>
        <item name="android:gravity">center</item>
        <item name="android:textSize">10sp</item>
        <item name="android:textStyle">bold</item>
        <item name="android:textColor">@color/stream_ui_white</item>
    </style>

    <style name="StreamUiCooldownBadgeStyle">
        <item name="android:layout_width">wrap_content</item>
        <item name="android:layout_height">24dp</item>
        <item name="android:background">@drawable/stream_ui_cooldown_badge_background</item>
        <item name="android:backgroundTint">@color/stream_ui_grey</item>
        <item name="android:minWidth">24dp</item>
        <item name="android:minHeight">24dp</item>
        <item name="android:singleLine">true</item>
        <item name="android:paddingStart">6dp</item>
        <item name="android:paddingEnd">6dp</item>
        <item name="android:gravity">center</item>
        <item name="android:textSize">16sp</item>
        <item name="android:textStyle">bold</item>
        <item name="android:textColor">@color/stream_ui_literal_white</item>
    </style>

    <style name="StreamUiMessageOptionItem">
        <item name="android:layout_height">40dp</item>
        <item name="android:layout_width">match_parent</item>
        <item name="android:gravity">start|center_vertical</item>
        <item name="android:paddingStart">16dp</item>
        <item name="android:paddingEnd">16dp</item>
        <item name="android:drawablePadding">16dp</item>
        <item name="android:background">?selectableItemBackground</item>
        <item name="android:textAppearance">@style/StreamUiTextAppearance.Body</item>
    </style>

    <!-- Typography -->
    <style name="StreamUiTextAppearance" parent="TextAppearance.AppCompat.Body2" />

    <style name="StreamUiTextAppearance.CaptionBold">
        <item name="fontFamily">@font/stream_roboto_bold</item>
        <item name="android:fontFamily">@font/stream_roboto_bold</item>
        <item name="android:textStyle">normal</item>
        <item name="android:textAllCaps">false</item>
        <item name="android:textSize">10sp</item>
        <item name="android:textColor">@color/stream_ui_text_color_primary</item>
        <item name="android:textDirection">locale</item>
    </style>

    <style name="StreamUiTextAppearance.Footnote">
        <item name="fontFamily">@font/stream_roboto_regular</item>
        <item name="android:fontFamily">@font/stream_roboto_regular</item>
        <item name="android:textStyle">normal</item>
        <item name="android:textAllCaps">false</item>
        <item name="android:textSize">12sp</item>
        <item name="android:textColor">@color/stream_ui_text_color_secondary</item>
        <item name="android:textDirection">locale</item>
    </style>

    <style name="StreamUiTextAppearance.FootnoteBold">
        <item name="fontFamily">@font/stream_roboto_medium</item>
        <item name="android:fontFamily">@font/stream_roboto_medium</item>
        <item name="android:textStyle">normal</item>
        <item name="android:textAllCaps">false</item>
        <item name="android:textSize">12sp</item>
        <item name="android:textColor">@color/stream_ui_text_color_primary</item>
        <item name="android:textDirection">locale</item>
    </style>

    <style name="StreamUiTextAppearance.Caption1Bold">
        <item name="fontFamily">@font/stream_roboto_bold</item>
        <item name="android:fontFamily">@font/stream_roboto_bold</item>
        <item name="android:textStyle">normal</item>
        <item name="android:textAllCaps">false</item>
        <item name="android:textSize">12sp</item>
        <item name="android:textColor">@color/stream_ui_text_color_primary</item>
        <item name="android:textDirection">locale</item>
    </style>

    <style name="StreamUiTextAppearance.Body">
        <item name="fontFamily">@font/stream_roboto_medium</item>
        <item name="android:fontFamily">@font/stream_roboto_medium</item>
        <item name="android:textStyle">normal</item>
        <item name="android:textAllCaps">false</item>
        <item name="android:textSize">14sp</item>
        <item name="android:textColor">@color/stream_ui_text_color_primary</item>
        <item name="android:textDirection">locale</item>
    </style>

    <style name="StreamUiTextAppearance.BodyBold">
        <item name="fontFamily">@font/stream_roboto_bold</item>
        <item name="android:fontFamily">@font/stream_roboto_bold</item>
        <item name="android:textStyle">normal</item>
        <item name="android:textAllCaps">false</item>
        <item name="android:textSize">14sp</item>
        <item name="android:textColor">@color/stream_ui_text_color_primary</item>
        <item name="android:textDirection">locale</item>
    </style>

    <style name="StreamUiTextAppearance.Headline">
        <item name="fontFamily">@font/stream_roboto_medium</item>
        <item name="android:fontFamily">@font/stream_roboto_medium</item>
        <item name="android:textStyle">normal</item>
        <item name="android:textAllCaps">false</item>
        <item name="android:textSize">16sp</item>
        <item name="android:textColor">@color/stream_ui_text_color_primary</item>
        <item name="android:textDirection">locale</item>
    </style>

    <style name="StreamUiTextAppearance.HeadlineBold">
        <item name="fontFamily">@font/stream_roboto_bold</item>
        <item name="android:fontFamily">@font/stream_roboto_bold</item>
        <item name="android:textStyle">normal</item>
        <item name="android:textAllCaps">false</item>
        <item name="android:textSize">16sp</item>
        <item name="android:textColor">@color/stream_ui_text_color_primary</item>
        <item name="android:textDirection">locale</item>
    </style>

    <style name="StreamUiTextAppearance.Title">
        <item name="fontFamily">@font/stream_roboto_bold</item>
        <item name="android:fontFamily">@font/stream_roboto_bold</item>
        <item name="android:textStyle">normal</item>
        <item name="android:textAllCaps">false</item>
        <item name="android:textSize">22sp</item>
        <item name="android:textColor">@color/stream_ui_text_color_primary</item>
        <item name="android:textDirection">locale</item>
    </style>

    <style name="StreamUiTextAppearance.MediaActivityHeaderTitle" parent="StreamUiTextAppearance.BodyBold">
        <item name="android:textColor">@color/stream_ui_literal_white</item>
        <item name="android:textDirection">locale</item>
    </style>

    <style name="StreamUiTheme" parent="Theme.MaterialComponents.DayNight.NoActionBar">
        <item name="streamUiValidTheme">true</item>
        <item name="streamUiAttachmentActivityProgressBarStyle">@style/StreamUi.AttachmentActivity.ProgressBar</item>
        <item name="streamUiAttachmentActivityImageStyle">@style/StreamUi.AttachmentActivity.Image</item>
        <item name="streamUiAttachmentActivityWebViewStyle">@style/StreamUi.AttachmentActivity.WebView</item>
        <item name="streamUiMediaActivityIconStyle">@style/StreamUi.MediaActivity.Icon</item>
        <item name="streamUiMediaActivityHeader">@style/StreamUi.MediaActivity.Header</item>
        <item name="streamUiMediaActivityHeaderLeftActionButtonStyle">@style/StreamUi.MediaActivity.HeaderLeftActionButton</item>
        <item name="streamUiMediaActivityHeaderTitleStyle">@style/StreamUi.MediaActivity.HeaderTitle</item>
        <item name="streamUiMediaActivityProgressBarStyle">@style/StreamUi.MediaActivity.ProgressBar</item>
        <item name="streamUiAttachmentGalleryOptionsStyle">@style/StreamUi.AttachmentGallery.Options</item>
        <item name="streamUiAttachmentGalleryCloseButtonStyle">@style/StreamUi.AttachmentGallery.CloseButton</item>
        <item name="streamUiAttachmentGalleryTitleStyle">@style/StreamUi.AttachmentGallery.Title</item>
        <item name="streamUiAttachmentGalleryDateStyle">@style/StreamUi.AttachmentGallery.Date</item>
        <item name="streamUiAttachmentGalleryActionsMenuStyle">@style/StreamUi.AttachmentGallery.ActionsMenu</item>
        <item name="streamUiAttachmentGalleryBottomBarImageCountStyle">@style/StreamUi.AttachmentGallery.BottomBar.ImageCount</item>
        <item name="streamUiAttachmentGalleryBottomBarLeftIconStyle">@style/StreamUi.AttachmentGallery.BottomBar.LeftIcon</item>
        <item name="streamUiAttachmentGalleryBottomBarRightIconStyle">@style/StreamUi.AttachmentGallery.BottomBar.RightIcon</item>
        <item name="streamUiGlobalAvatarBorderColor">@color/stream_ui_black</item>
        <item name="streamUiGlobalAvatarOnlineIndicatorColor">@color/stream_ui_accent_green</item>
        <item name="streamUiGlobalAvatarTextColor">@color/stream_ui_white</item>
        <item name="streamUiMessageListItemAvatarStyle">@style/StreamUi.MessageList.Item.Avatar</item>
        <item name="streamUiMessageListHeaderAvatarStyle">@style/StreamUi.MessageList.Header.Avatar</item>
        <item name="streamUiChannelListItemAvatarStyle">@style/StreamUi.ChannelList.Item.Avatar</item>
        <item name="streamUiChannelListHeaderAvatarStyle">@style/StreamUi.ChannelListHeader.Avatar</item>
        <item name="streamUiMentionPreviewItemAvatarStyle">@style/StreamUi.MentionPreview.Item.Avatar</item>
        <item name="streamUiChannelActionsDialogAvatarStyle">@style/StreamUi.ChannelActions.Dialog.Avatar</item>
        <item name="streamUiAttachmentGalleryAvatarStyle">@style/StreamUi.AttachmentGallery.Avatar</item>
        <item name="streamUiSuggestionListViewMentionAvatarStyle">@style/StreamUi.SuggestionListView.Mention.Avatar</item>
        <item name="streamUiSearchResultAvatarStyle">@style/StreamUi.SearchResult.Avatar</item>
        <item name="streamUiThreadAvatarStyle">@style/StreamUi.Thread.Avatar</item>
        <item name="streamUiReplyAvatarStyle">@style/StreamUi.Reply.Avatar</item>
        <item name="streamUiMessageOptionsAvatarStyle">@style/StreamUi.MessageOptions.Avatar</item>
<<<<<<< HEAD
        <item name="streamUiMessageComposerViewStyle">@style/StreamUi.MessageComposerView</item>
        <item name="streamUiAttachmentsPickerDialogStyle">@style/StreamUi.AttachmentsPickerDialog</item>
=======
        <item name="streamUiMediaAttachmentGridViewStyle">@style/StreamUi.MediaAttachmentGridView</item>
        <item name="streamUiAttachmentGalleryVideoAttachmentsStyle">@style/StreamUi.AttachmentGallery.VideoAttachments</item>
>>>>>>> 96211367
    </style>

    <style name="StreamUi">
        <!--Common styles properties-->
    </style>

    <style name="StreamUi.BaseAvatar">
        <!--Common styles properties for BaseAvatar-->
        <item name="streamUiAvatarBorderColor">?attr/streamUiGlobalAvatarBorderColor</item>
        <item name="streamUiAvatarTextColor">?attr/streamUiGlobalAvatarTextColor</item>
        <item name="streamUiAvatarOnlineIndicatorEnabled">true</item>
        <item name="streamUiAvatarOnlineIndicatorPosition">topRight</item>
        <item name="streamUiAvatarBorderWidth">0dp</item>
        <item name="streamUiAvatarOnlineIndicatorColor">?attr/streamUiGlobalAvatarOnlineIndicatorColor</item>
        <item name="streamUiAvatarOnlineIndicatorBorderColor">@color/stream_ui_white</item>
        <item name="streamUiAvatarShape">circle</item>
    </style>

    <style name="StreamUi.MessageList" parent="StreamUi">
        <!-- Scroll button-->
        <item name="streamUiScrollButtonEnabled">true</item>
        <item name="streamUiScrollButtonUnreadEnabled">true</item>
        <item name="streamUiScrollButtonColor">@color/stream_ui_white</item>
        <item name="streamUiScrollButtonRippleColor">@color/stream_ui_white_smoke</item>
        <item name="streamUiScrollButtonBadgeElevation">3dp</item>
        <item name="streamUIScrollButtonInternalMargin">2dp</item>
        <item name="streamUiScrollButtonEndMargin">6dp</item>
        <item name="streamUiScrollButtonBottomMargin">6dp</item>
        <item name="streamUiScrollButtonIcon">@drawable/stream_ui_ic_down</item>
        <item name="streamUiScrollButtonElevation">3dp</item>
        <item name="streamUiScrollButtonBadgeTextSize">@dimen/stream_ui_scroll_button_unread_badge_text_size</item>
        <item name="streamUiScrollButtonBadgeTextColor">@color/stream_ui_literal_white</item>
        <item name="streamUiScrollButtonBadgeTextStyle">normal</item>

        <item name="streamUiLoadMoreThreshold">10</item>
        <item name="streamUiNewMessagesBehaviour">count_new_messages</item>
        <item name="streamUiRetryOptionIcon">@drawable/stream_ui_ic_send</item>

        <item name="streamUiBackgroundColor">@color/stream_ui_white_snow</item>

        <!-- Message background color -->
        <item name="streamUiMessageBackgroundColorMine">@color/stream_ui_grey_gainsboro</item>
        <item name="streamUiMessageBackgroundColorTheirs">@color/stream_ui_white</item>

        <!-- Message link -->
        <item name="streamUiMessageLinkColorMine">@color/stream_ui_accent_blue</item>
        <item name="streamUiMessageLinkColorTheirs">@color/stream_ui_accent_blue</item>
        <item name="streamUiLinkDescriptionMaxLines">5</item>
        <item name="streamUiReactionsEnabled">true</item>
        <item name="streamUiMessageLinkBackgroundColorMine">@color/stream_ui_blue_alice</item>
        <item name="streamUiMessageLinkBackgroundColorTheirs">@color/stream_ui_blue_alice</item>

        <!-- Message text style link title -->
        <item name="streamUiMessageTextSizeLinkTitle">@dimen/stream_ui_text_medium</item>
        <item name="streamUiMessageTextColorLinkTitle">@color/stream_ui_text_color_primary</item>
        <item name="streamUiMessageTextStyleLinkTitle">normal</item>
        <item name="streamUiMessageTextSizeLinkDescription">@dimen/stream_ui_text_small</item>
        <item name="streamUiMessageTextColorLinkDescription">@color/stream_ui_text_color_secondary</item>
        <item name="streamUiMessageTextStyleLinkDescription">normal</item>
        <item name="streamUiMessageTextSizeLinkLabel">@dimen/stream_ui_text_small</item>
        <item name="streamUiMessageTextColorLinkLabel">@color/stream_ui_text_color_secondary</item>
        <item name="streamUiMessageTextStyleLinkLabel">normal</item>

        <!-- Message text style mine -->
        <item name="streamUiMessageTextSizeMine">@dimen/stream_ui_text_medium</item>
        <item name="streamUiMessageTextColorMine">@color/stream_ui_text_color_primary</item>
        <item name="streamUiMessageTextStyleMine">normal</item>

        <!-- Message text style theirs -->
        <item name="streamUiMessageTextSizeTheirs">@dimen/stream_ui_text_medium</item>
        <item name="streamUiMessageTextColorTheirs">@color/stream_ui_text_color_primary</item>
        <item name="streamUiMessageTextStyleTheirs">normal</item>

        <!-- Message text style user name in footer -->
        <item name="streamUiMessageTextSizeUserName">@dimen/stream_ui_text_small</item>
        <item name="streamUiMessageTextColorUserName">@color/stream_ui_text_color_secondary</item>
        <item name="streamUiMessageTextStyleUserName">normal</item>

        <!-- Message text style date in footer -->
        <item name="streamUiMessageTextSizeDate">@dimen/stream_ui_text_small</item>
        <item name="streamUiMessageTextColorDate">@color/stream_ui_text_color_secondary</item>
        <item name="streamUiMessageTextStyleDate">normal</item>

        <!-- Message text style thread counter in footer -->
        <item name="streamUiMessageTextSizeThreadCounter">@dimen/stream_ui_text_small</item>
        <item name="streamUiMessageTextColorThreadCounter">@color/stream_ui_accent_blue</item>
        <item name="streamUiMessageTextStyleThreadCounter">normal</item>

        <!-- Message text style thread separator -->
        <item name="streamUiMessageTextSizeThreadSeparator">@dimen/stream_ui_text_small</item>
        <item name="streamUiMessageTextColorThreadSeparator">@color/stream_ui_text_color_secondary</item>
        <item name="streamUiMessageTextStyleThreadSeparator">normal</item>

        <!-- Message Reply background color -->
        <item name="streamUiMessageReplyBackgroundColorMine">@color/stream_ui_grey_gainsboro</item>
        <item name="streamUiMessageReplyBackgroundColorTheirs">@color/stream_ui_bars_background</item>

        <!-- Message Reply text style mine -->
        <item name="streamUiMessageReplyTextSizeMine">@dimen/stream_ui_text_medium</item>
        <item name="streamUiMessageReplyTextColorMine">@color/stream_ui_text_color_primary</item>
        <item name="streamUiMessageReplyTextStyleMine">normal</item>

        <!-- Message Reply text style theirs -->
        <item name="streamUiMessageReplyTextSizeTheirs">@dimen/stream_ui_text_medium</item>
        <item name="streamUiMessageReplyTextColorTheirs">@color/stream_ui_text_color_primary</item>
        <item name="streamUiMessageReplyTextStyleTheirs">normal</item>

        <!-- Message Reply link -->
        <item name="streamUiMessageReplyLinkColorMine">@color/stream_ui_accent_blue</item>
        <item name="streamUiMessageReplyLinkColorTheirs">@color/stream_ui_accent_blue</item>
        <item name="streamUiMessageReplyLinkBackgroundColorMine">@color/stream_ui_blue_alice</item>
        <item name="streamUiMessageReplyLinkBackgroundColorTheirs">@color/stream_ui_blue_alice</item>

        <!-- Message Reply stroke -->
        <item name="streamUiMessageReplyStrokeColorMine">@color/stream_ui_literal_transparent</item>
        <item name="streamUiMessageReplyStrokeWidthMine">0dp</item>
        <item name="streamUiMessageReplyStrokeColorTheirs">@color/stream_ui_grey_whisper</item>
        <item name="streamUiMessageReplyStrokeWidthTheirs">1dp</item>

        <!-- Date separator -->
        <item name="streamUiDateSeparatorBackgroundColor">@color/stream_ui_overlay_dark</item>

        <item name="streamUiMessageTextSizeDateSeparator">@dimen/stream_ui_text_small</item>
        <item name="streamUiMessageTextColorDateSeparator">@color/stream_ui_white</item>
        <item name="streamUiMessageTextStyleDateSeparator">normal</item>

        <!-- Message reactions view style -->
        <item name="streamUiMessageReactionsBubbleColorMine">@color/stream_ui_grey_whisper</item>
        <item name="streamUiMessageReactionsBubbleColorTheirs">@color/stream_ui_grey_gainsboro</item>
        <item name="streamUiMessageReactionsBubbleBorderColorMine">@color/stream_ui_grey_whisper</item>

        <!-- Message edit reactions view style -->
        <item name="streamUiEditReactionsBubbleColorMine">@color/stream_ui_white</item>
        <item name="streamUiEditReactionsBubbleColorTheirs">@color/stream_ui_white</item>
        <item name="streamUiEditReactionsColumns">5</item>

        <!-- Indicator icons -->
        <item name="streamUiShowMessageDeliveryStatusIndicator">true</item>
        <item name="streamUiIconIndicatorSent">@drawable/stream_ui_ic_check_single</item>
        <item name="streamUiIconIndicatorRead">@drawable/stream_ui_ic_check_double</item>
        <item name="streamUiIconIndicatorPendingSync">@drawable/stream_ui_ic_clock</item>
        <item name="streamUiIconOnlyVisibleToYou">@drawable/stream_ui_ic_icon_eye_off</item>

        <!-- Message deleted style -->
        <item name="streamUiDeletedMessageBackgroundColor">@color/stream_ui_grey_whisper</item>
        <item name="streamUiMessageTextSizeMessageDeleted">@dimen/stream_ui_text_medium</item>
        <item name="streamUiMessageTextColorMessageDeleted">@color/stream_ui_text_color_secondary</item>
        <item name="streamUiMessageTextStyleMessageDeleted">italic</item>

        <!-- System message text style -->
        <item name="streamUiSystemMessageTextSize">@dimen/stream_ui_text_small</item>
        <item name="streamUiSystemMessageTextColor">@color/stream_ui_text_color_secondary</item>
        <item name="streamUiSystemMessageTextStyle">bold</item>

        <!-- Error message text style -->
        <item name="streamUiErrorMessageTextSize">@dimen/stream_ui_text_small</item>
        <item name="streamUiErrorMessageTextColor">@color/stream_ui_text_color_secondary</item>
        <item name="streamUiErrorMessageTextStyle">bold</item>

        <item name="streamUiMessageStrokeColorMine">@color/stream_ui_literal_transparent</item>
        <item name="streamUiMessageStrokeWidthMine">0dp</item>
        <item name="streamUiMessageStrokeColorTheirs">@color/stream_ui_grey_whisper</item>
        <item name="streamUiMessageStrokeWidthTheirs">1dp</item>

        <!-- Message options -->
        <item name="streamUiReplyOptionIcon">@drawable/stream_ui_ic_arrow_curve_left_grey</item>
        <item name="streamUiReplyEnabled">true</item>
        <item name="streamUiCopyMessageActionEnabled">true</item>
        <item name="streamUiRetryMessageEnabled">true</item>
        <item name="streamUiCopyOptionIcon">@drawable/stream_ui_ic_copy</item>
        <item name="streamUiEditOptionIcon">@drawable/stream_ui_ic_edit</item>
        <item name="streamUiEditMessageEnabled">true</item>
        <item name="streamUiFlagOptionIcon">@drawable/stream_ui_ic_flag</item>
        <item name="streamUiFlagMessageEnabled">true</item>
        <item name="streamUiFlagMessageConfirmationEnabled">false</item>
        <item name="streamUiPinOptionIcon">@drawable/stream_ui_ic_pin</item>
        <item name="streamUiUnpinOptionIcon">@drawable/stream_ui_ic_unpin</item>
        <item name="streamUiPinMessageEnabled">false</item>
        <item name="streamUiDeleteOptionIcon">@drawable/stream_ui_ic_delete</item>
        <item name="streamUiDeleteConfirmationEnabled">true</item>
        <item name="streamUiDeleteMessageEnabled">true</item>
        <item name="streamUiThreadsEnabled">true</item>
        <item name="streamUiThreadReplyOptionIcon">@drawable/stream_ui_ic_thread_reply</item>
        <item name="streamUiMessageOptionBackgroundColor">@color/stream_ui_white</item>
        <item name="streamUiMessageOptionsTextSize">@dimen/stream_ui_text_medium</item>
        <item name="streamUiMessageOptionsTextColor">@color/stream_ui_text_color_primary</item>
        <item name="streamUiMessageOptionsTextStyle">normal</item>
        <item name="streamUiWarningMessageOptionsTextSize">@dimen/stream_ui_text_medium</item>
        <item name="streamUiWarningMessageOptionsTextColor">@color/stream_ui_accent_red</item>
        <item name="streamUiWarningMessageOptionsTextStyle">normal</item>

        <!-- User reactions card -->
        <item name="streamUiUserReactionsBackgroundColor">@color/stream_ui_white</item>
        <item name="streamUiUserReactionsTitleTextSize">@dimen/stream_ui_text_large</item>
        <item name="streamUiUserReactionsTitleTextColor">@color/stream_ui_text_color_primary</item>
        <item name="streamUiUserReactionsTitleTextStyle">bold</item>

        <!-- Options overly dialog -->
        <item name="streamUiOptionsOverlayDimColor">@color/stream_ui_literal_transparent</item>

        <!-- Giphy view holder -->
        <item name="streamUiGiphyCardBackgroundColor">@color/stream_ui_white</item>
        <item name="streamUiGiphyCardElevation">@dimen/stream_ui_elevation_small</item>
        <item name="streamUiGiphyCardButtonDividerColor">@color/stream_ui_border</item>
        <item name="streamUiGiphyIcon">@drawable/stream_ui_ic_giphy</item>

        <item name="streamUiGiphyLabelTextSize">@dimen/stream_ui_text_medium</item>
        <item name="streamUiGiphyLabelTextColor">@color/stream_ui_text_color_primary</item>
        <item name="streamUiGiphyLabelTextStyle">normal</item>

        <item name="streamUiGiphyQueryTextSize">@dimen/stream_ui_text_medium</item>
        <item name="streamUiGiphyQueryTextColor">@color/stream_ui_text_color_primary</item>
        <item name="streamUiGiphyQueryTextStyle">normal</item>

        <item name="streamUiGiphyCancelButtonTextSize">@dimen/stream_ui_text_medium</item>
        <item name="streamUiGiphyCancelButtonTextColor">@color/stream_ui_text_color_secondary</item>
        <item name="streamUiGiphyCancelButtonTextStyle">normal</item>

        <item name="streamUiGiphyShuffleButtonTextSize">@dimen/stream_ui_text_medium</item>
        <item name="streamUiGiphyShuffleButtonTextColor">@color/stream_ui_text_color_secondary</item>
        <item name="streamUiGiphyShuffleButtonTextStyle">normal</item>

        <item name="streamUiGiphySendButtonTextSize">@dimen/stream_ui_text_medium</item>
        <item name="streamUiGiphySendButtonTextColor">@color/stream_ui_accent_blue</item>
        <item name="streamUiGiphySendButtonTextStyle">normal</item>

        <item name="streamUiMessageListLoadingView">@layout/stream_ui_default_loading_view</item>
        <item name="streamUiEmptyStateTextColor">@color/stream_ui_text_color_primary</item>
        <item name="streamUiEmptyStateTextSize">@dimen/stream_ui_text_medium</item>
        <item name="streamUiEmptyStateTextStyle">normal</item>

        <item name="streamUiMessagesStart">bottom</item>
        <item name="streamUiThreadMessagesStart">bottom</item>

        <!-- Pinned message -->
        <item name="streamUiPinnedMessageIndicatorTextColor">@color/stream_ui_text_color_secondary</item>
        <item name="streamUiPinnedMessageIndicatorTextSize">@dimen/stream_ui_text_small</item>
        <item name="streamUiPinnedMessageIndicatorTextStyle">normal</item>
        <item name="streamUiPinnedMessageIndicatorIcon">@drawable/stream_ui_ic_pin</item>
        <item name="streamUiPinnedMessageBackgroundColor">@color/stream_ui_highlight</item>

        <!-- Margin for messages -->
        <item name="streamUiMessageStartMargin">@dimen/stream_ui_message_viewholder_avatar_missing_margin</item>
        <item name="streamUiMessageEndMargin">0dp</item>

        <!-- Message max possible factors -->
        <item name="streamUiMessageMaxWidthFactorMine">75%</item>
        <item name="streamUiMessageMaxWidthFactorTheirs">75%</item>
    </style>

    <style name="StreamUi.MessageList.MediaAttachment" parent="StreamUi">
        <item name="streamUiMediaAttachmentProgressIcon">@drawable/stream_ui_rotating_indeterminate_progress_gradient</item>
        <item name="streamUiMediaAttachmentPlaceHolderIcon">@drawable/stream_ui_picture_placeholder</item>
        <item name="streamUiMediaAttachmentMediaPreviewBackgroundColor">@color/stream_ui_message_list_image_attachment_background</item>
        <item name="streamUiMediaAttachmentMoreCountOverlayColor">@color/stream_ui_overlay</item>
        <item name="streamUiMediaAttachmentPlayVideoIcon">@drawable/stream_ui_ic_play</item>
        <item name="streamUiMediaAttachmentPlayVideoIconElevation">3dp</item>
        <item name="streamUiMediaAttachmentPlayVideoIconPaddingTop">2dp</item>
        <item name="streamUiMediaAttachmentPlayVideoIconPaddingBottom">2dp</item>
        <item name="streamUiMediaAttachmentPlayVideoIconPaddingStart">3dp</item>
        <item name="streamUiMediaAttachmentPlayVideoIconPaddingEnd">2dp</item>
        <item name="streamUiMediaAttachmentPlayVideoIconCornerRadius">24dp</item>
        <item name="streamUiMediaAttachmentPlayVideoIconBackgroundColor">@color/stream_ui_literal_white</item>

        <item name="streamUiMediaAttachmentMoreCountTextSize">@dimen/stream_ui_message_image_attachment_more_count_text_size</item>
        <item name="streamUiMediaAttachmentMoreCountTextColor">@color/stream_ui_literal_white</item>
        <item name="streamUiMediaAttachmentMoreCountTextStyle">normal</item>
    </style>

    <style name="StreamUi.MessageList.GiphyMediaAttachment" parent="StreamUi">
        <item name="streamUiGiphyMediaAttachmentProgressIcon">@drawable/stream_ui_rotating_indeterminate_progress_gradient</item>
        <item name="streamUiGiphyMediaAttachmentGiphyIcon">@drawable/stream_ui_giphy_label</item>
        <item name="streamUiGiphyMediaAttachmentPlaceHolderIcon">@drawable/stream_ui_picture_placeholder</item>
        <item name="streamUiGiphyMediaAttachmentImageBackgroundColor">@color/stream_ui_literal_transparent</item>
        <item name="streamUiGiphyMediaAttachmentGiphyType">fixedHeight</item>
        <item name="streamUiGiphyMediaAttachmentScaleType">fitCenter</item>
        <item name="streamUiGiphyMediaAttachmentSizingMode">adaptive</item>
    </style>

    <style name="StreamUi.MessageList.FileAttachment" parent="StreamUi">
        <item name="streamUiFileAttachmentProgressBarDrawable">@drawable/stream_ui_rotating_indeterminate_progress_gradient</item>
        <item name="streamUiFileAttachmentBackgroundColor">@color/stream_ui_white</item>
        <item name="streamUiFileAttachmentActionButton">@drawable/stream_ui_ic_icon_download</item>
        <item name="streamUiFileAttachmentFailedAttachmentIcon">@drawable/stream_ui_ic_warning</item>
        <item name="streamUiFileAttachmentStrokeColor">@color/stream_ui_grey_whisper</item>
        <item name="streamUiFileAttachmentStrokeWidth">1dp</item>
        <item name="streamUiFileAttachmentCornerRadius">12dp</item>

        <!-- File title text style -->
        <item name="streamUiFileAttachmentTitleTextSize">@dimen/stream_ui_text_medium</item>
        <item name="streamUiFileAttachmentTitleTextColor">@color/stream_ui_text_color_primary</item>
        <item name="streamUiFileAttachmentTitleTextStyle">normal</item>

        <!-- File size text style -->
        <item name="streamUiFileAttachmentFileSizeTextSize">@dimen/stream_ui_text_small</item>
        <item name="streamUiFileAttachmentFileSizeTextColor">@color/stream_ui_text_color_primary</item>
        <item name="streamUiFileAttachmentFileSizeTextStyle">normal</item>
    </style>

    <style name="StreamUi.MessageList.UnsupportedAttachment" parent="StreamUi">
        <item name="streamUiUnsupportedAttachmentBackgroundColor">@color/stream_ui_white</item>
        <item name="streamUiUnsupportedAttachmentStrokeColor">@color/stream_ui_grey_whisper</item>
        <item name="streamUiUnsupportedAttachmentStrokeWidth">1dp</item>
        <item name="streamUiUnsupportedAttachmentCornerRadius">12dp</item>

        <!-- File title text style -->
        <item name="streamUiUnsupportedAttachmentTitleTextSize">@dimen/stream_ui_text_medium</item>
        <item name="streamUiUnsupportedAttachmentTitleTextColor">@color/stream_ui_text_color_primary</item>
        <item name="streamUiUnsupportedAttachmentTitleTextStyle">normal</item>
    </style>

    <style name="StreamUi.MessageList.Item.Avatar" parent="StreamUi.BaseAvatar">
        <!--Style properties for Avatar inside of MessageList Item-->
        <item name="android:layout_width">@dimen/stream_ui_avatar_size_small</item>
        <item name="android:layout_height">@dimen/stream_ui_avatar_size_small</item>
        <item name="android:layout_marginTop">8dp</item>
        <item name="android:layout_marginEnd">0dp</item>
        <item name="android:layout_marginStart">0dp</item>
        <item name="android:layout_marginBottom">8dp</item>
        <item name="streamUiAvatarTextSize">@dimen/stream_ui_avatar_initials</item>
    </style>

    <style name="StreamUi.MessageList.Header.Avatar" parent="StreamUi.BaseAvatar">
        <item name="android:layout_width">@dimen/stream_ui_avatar_size_medium</item>
        <item name="android:layout_height">@dimen/stream_ui_avatar_size_medium</item>
        <item name="streamUiAvatarTextSize">@dimen/stream_ui_avatar_text_size_medium</item>
        <item name="streamUiAvatarOnlineIndicatorEnabled">true</item>
    </style>

    <style name="StreamUi.ChannelListHeader" parent="StreamUi">
        <item name="streamUiOnlineTitleTextSize">@dimen/stream_ui_text_large</item>
        <item name="streamUiOnlineTitleTextColor">@color/stream_ui_text_color_primary</item>
        <item name="streamUiOnlineTitleTextStyle">bold</item>
        <item name="streamUiOfflineTitleTextSize">@dimen/stream_ui_text_large</item>
        <item name="streamUiOfflineTitleTextColor">@color/stream_ui_text_color_primary</item>
        <item name="streamUiOfflineTitleTextStyle">bold</item>
        <item name="streamUiShowOfflineProgressBar">true</item>
        <item name="streamUiOfflineProgressBarTint">@color/stream_ui_accent_blue</item>
        <item name="streamUiShowActionButton">true</item>
        <item name="streamUiActionButtonIcon">@drawable/stream_ui_ic_pen</item>
        <item name="streamUiActionBackgroundTint">@color/stream_ui_icon_button_background_selector</item>
        <item name="streamUiMessageListHeaderSeparatorBackgroundDrawable">@drawable/stream_ui_divider</item>
    </style>

    <style name="StreamUi.ChannelListHeader.Avatar" parent="StreamUi.BaseAvatar">
        <!--Style properties for Avatar inside of ChanneListHeaderView Item-->
        <item name="android:layout_width">@dimen/stream_ui_avatar_size_medium</item>
        <item name="android:layout_height">@dimen/stream_ui_avatar_size_medium</item>
        <item name="streamUiAvatarTextSize">@dimen/stream_ui_avatar_text_size_medium</item>
        <item name="streamUiAvatarOnlineIndicatorEnabled">false</item>
    </style>

    <style name="StreamUi.ChannelList.Item.Avatar" parent="StreamUi.BaseAvatar">
        <!--Style properties for Avatar inside of MessageList Item-->
        <item name="android:layout_width">@dimen/stream_ui_avatar_size_medium</item>
        <item name="android:layout_height">@dimen/stream_ui_avatar_size_medium</item>
        <item name="streamUiAvatarTextSize">@dimen/stream_ui_avatar_text_size_medium</item>
        <item name="streamUiAvatarOnlineIndicatorEnabled">true</item>
        <item name="android:layout_marginStart">8dp</item>
        <item name="android:layout_marginTop">12dp</item>
        <item name="android:layout_marginBottom">12dp</item>
    </style>

    <style name="StreamUi.ChannelListView" parent="StreamUi">
        <item name="streamUiChannelsItemSeparatorDrawable">@drawable/stream_ui_divider</item>

        <!--Background layout-->
        <item name="streamUiChannelOptionsIcon">@drawable/stream_ui_ic_more</item>
        <item name="streamUiChannelDeleteIcon">@drawable/stream_ui_ic_delete</item>
        <item name="streamUiChannelOptionsEnabled">false</item>
        <item name="streamUiChannelDeleteEnabled">true</item>
        <item name="streamUiSwipeEnabled">true</item>
        <item name="streamUiBackgroundLayoutColor">@color/stream_ui_white_smoke</item>

        <!--Foreground layout-->
        <item name="streamUiChannelTitleTextSize">@dimen/stream_ui_channel_item_title</item>
        <item name="streamUiChannelTitleTextColor">@color/stream_ui_text_color_primary</item>
        <item name="streamUiChannelTitleTextStyle">bold</item>

        <item name="streamUiLastMessageTextSize">@dimen/stream_ui_channel_item_message</item>
        <item name="streamUiLastMessageTextColor">@color/stream_ui_text_color_secondary</item>
        <item name="streamUiLastMessageTextStyle">normal</item>

        <item name="streamUiLastMessageDateTextSize">@dimen/stream_ui_channel_item_message_date</item>
        <item name="streamUiLastMessageDateTextColor">@color/stream_ui_text_color_secondary</item>
        <item name="streamUiLastMessageDateTextStyle">normal</item>

        <item name="streamUiShowChannelDeliveryStatusIndicator">true</item>
        <item name="streamUiIndicatorSentIcon">@drawable/stream_ui_ic_check_single</item>
        <item name="streamUiIndicatorReadIcon">@drawable/stream_ui_ic_check_double</item>
        <item name="streamUiIndicatorPendingSyncIcon">@drawable/stream_ui_ic_clock</item>
        <item name="streamUiForegroundLayoutColor">@color/stream_ui_white_snow</item>

        <item name="streamUiUnreadMessageCounterTextSize">@dimen/stream_ui_text_small</item>
        <item name="streamUiUnreadMessageCounterTextColor">@color/stream_ui_literal_white</item>
        <item name="streamUiUnreadMessageCounterTextStyle">normal</item>

        <item name="streamUiUnreadMessageCounterBackgroundColor">@color/stream_ui_accent_red</item>

        <item name="streamUiMutedChannelIcon">@drawable/stream_ui_ic_mute_black</item>

        <item name="streamUiLoadingView">@layout/stream_ui_default_loading_view</item>
        <item name="streamUiLoadingMoreView">@layout/stream_ui_channel_list_loading_more_view</item>
        <item name="streamUiEmptyStateView">@layout/stream_ui_channel_list_empty_state_view</item>
    </style>

    <style name="StreamUi.MentionList" parent="StreamUi">
        <item name="streamUiBackground">@color/stream_ui_white_snow</item>
        <item name="streamUiEmptyStateDrawable">@drawable/stream_ui_ic_mentions_empty</item>
        <item name="streamUiSenderNameTextColor">@color/stream_ui_text_color_primary</item>
        <item name="streamUiSenderNameTextSize">@dimen/stream_ui_text_medium</item>
        <item name="streamUiSenderNameTextStyle">normal</item>
        <item name="streamUiMessageTextColor">@color/stream_ui_text_color_secondary</item>
        <item name="streamUiMessageTextSize">@dimen/stream_ui_text_medium</item>
        <item name="streamUiMessageTextStyle">normal</item>
        <item name="streamUiMessageTimeTextColor">@color/stream_ui_text_color_secondary</item>
        <item name="streamUiMessageTimeTextSize">@dimen/stream_ui_text_medium</item>
        <item name="streamUiMessageTimeTextStyle">normal</item>
    </style>

    <style name="StreamUi.MentionPreview.Item.Avatar" parent="StreamUi.BaseAvatar">
        <item name="android:layout_width">@dimen/stream_ui_avatar_size_medium</item>
        <item name="android:layout_height">@dimen/stream_ui_avatar_size_medium</item>
        <item name="streamUiAvatarTextSize">@dimen/stream_ui_avatar_text_size_medium</item>
        <item name="streamUiAvatarOnlineIndicatorEnabled">true</item>
    </style>

    <style name="StreamUi.ChannelActions.Dialog.Avatar" parent="StreamUi.BaseAvatar">
        <!--Style properties for Avatar inside of GroupActions Item-->
        <item name="android:layout_width">@dimen/stream_ui_avatar_size_large</item>
        <item name="android:layout_height">@dimen/stream_ui_avatar_size_large</item>
        <item name="streamUiAvatarTextSize">@dimen/stream_ui_avatar_text_size_large</item>
        <item name="streamUiAvatarOnlineIndicatorEnabled">true</item>
    </style>

    <style name="StreamUi.AttachmentGallery.Avatar" parent="StreamUi.BaseAvatar">
        <item name="android:layout_width">@dimen/stream_ui_avatar_size_tiny</item>
        <item name="android:layout_height">@dimen/stream_ui_avatar_size_tiny</item>
        <item name="streamUiAvatarTextSize">@dimen/stream_ui_avatar_text_size_tiny</item>
        <item name="streamUiAvatarOnlineIndicatorEnabled">false</item>
        <item name="streamUiAvatarBorderWidth">0dp</item>
    </style>

    <style name="StreamUi.SuggestionListView.Mention.Avatar" parent="StreamUi.BaseAvatar">
        <item name="android:layout_width">@dimen/stream_ui_avatar_size_medium</item>
        <item name="android:layout_height">@dimen/stream_ui_avatar_size_medium</item>
        <item name="streamUiAvatarTextSize">@dimen/stream_ui_avatar_text_size_medium</item>
        <item name="streamUiAvatarOnlineIndicatorEnabled">true</item>
    </style>

    <style name="StreamUi.SearchResult.Avatar" parent="StreamUi.BaseAvatar">
        <item name="android:layout_width">@dimen/stream_ui_avatar_size_medium</item>
        <item name="android:layout_height">@dimen/stream_ui_avatar_size_medium</item>
        <item name="streamUiAvatarTextSize">@dimen/stream_ui_avatar_text_size_medium</item>
        <item name="streamUiAvatarOnlineIndicatorEnabled">true</item>
    </style>

    <style name="StreamUi.MessageOptions.Avatar" parent="StreamUi.BaseAvatar">
        <item name="android:layout_width">@dimen/stream_ui_avatar_size_large</item>
        <item name="android:layout_height">@dimen/stream_ui_avatar_size_large</item>
        <item name="streamUiAvatarTextSize">@dimen/stream_ui_avatar_text_size_large</item>
        <item name="streamUiAvatarOnlineIndicatorEnabled">false</item>
    </style>

    <style name="StreamUi.Reply.Avatar" parent="StreamUi.BaseAvatar">
        <item name="android:layout_width">@dimen/stream_ui_avatar_size_tiny</item>
        <item name="android:layout_height">@dimen/stream_ui_avatar_size_tiny</item>
        <item name="streamUiAvatarTextSize">@dimen/stream_ui_avatar_text_size_tiny</item>
        <item name="streamUiAvatarOnlineIndicatorEnabled">false</item>
    </style>

    <style name="StreamUi.Thread.Avatar" parent="StreamUi.BaseAvatar">
        <item name="android:layout_width">@dimen/stream_ui_avatar_size_extra_tiny</item>
        <item name="android:layout_height">@dimen/stream_ui_avatar_size_extra_tiny</item>
        <item name="streamUiAvatarTextSize">@dimen/stream_ui_avatar_text_size_tiny</item>
        <item name="streamUiAvatarOnlineIndicatorEnabled">false</item>
    </style>

    <style name="StreamUi.ChannelList.ActionsDialog" parent="StreamUi">
        <!-- Channel actions dialog title with member names -->
        <item name="streamUiChannelActionsMemberNamesTextSize">@dimen/stream_ui_text_large</item>
        <item name="streamUiChannelActionsMemberNamesTextColor">@color/stream_ui_text_color_primary</item>
        <item name="streamUiChannelActionsMemberNamesTextStyle">bold</item>

        <!-- Channel actions dialog subtitle with member info -->
        <item name="streamUiChannelActionsMemberInfoTextSize">@dimen/stream_ui_text_small</item>
        <item name="streamUiChannelActionsMemberInfoTextColor">@color/stream_ui_text_color_secondary</item>
        <item name="streamUiChannelActionsMemberInfoTextStyle">normal</item>

        <!-- Channel action item text style -->
        <item name="streamUiChannelActionsItemTextSize">@dimen/stream_ui_text_medium</item>
        <item name="streamUiChannelActionsItemTextColor">@color/stream_ui_text_color_primary</item>
        <item name="streamUiChannelActionsItemTextStyle">bold</item>

        <item name="streamUiChannelActionsViewInfoIcon">@drawable/stream_ui_ic_single_user</item>
        <item name="streamUiChannelActionsViewInfoEnabled">false</item>
        <item name="streamUiChannelActionsLeaveGroupIcon">@drawable/stream_ui_ic_leave_group</item>
        <item name="streamUiChannelActionsLeaveGroupEnabled">true</item>
        <item name="streamUiChannelActionsDeleteConversationIcon">@drawable/stream_ui_ic_delete</item>
        <item name="streamUiChannelActionsDeleteConversationEnabled">true</item>
        <item name="streamUiChannelActionsCancelIcon">@drawable/stream_ui_ic_clear</item>
        <item name="streamUiChannelActionsCancelEnabled">true</item>
    </style>

    <style name="StreamUi.MessageListHeader" parent="StreamUi">
        <!-- Title text style -->
        <item name="streamUiMessageListHeaderTitleTextSize">@dimen/stream_ui_text_large</item>
        <item name="streamUiMessageListHeaderTitleTextColor">@color/stream_ui_text_color_primary</item>
        <item name="streamUiMessageListHeaderTitleTextStyle">bold</item>

        <!-- Offline text style -->
        <item name="streamUiMessageListHeaderOfflineLabelTextSize">@dimen/stream_ui_text_small</item>
        <item name="streamUiMessageListHeaderOfflineLabelTextColor">@color/stream_ui_text_color_secondary</item>
        <item name="streamUiMessageListHeaderOfflineLabelTextStyle">normal</item>

        <!-- Searching for network text style -->
        <item name="streamUiMessageListHeaderSearchingForNetworkLabelTextSize">@dimen/stream_ui_text_small</item>
        <item name="streamUiMessageListHeaderSearchingForNetworkLabelColor">@color/stream_ui_text_color_secondary</item>
        <item name="streamUiMessageListHeaderSearchingForNetworkLabelTextStyle">normal</item>

        <!-- Online text style -->
        <item name="streamUiMessageListHeaderDefaultLabelTextSize">@dimen/stream_ui_text_small</item>
        <item name="streamUiMessageListHeaderDefaultLabelTextColor">@color/stream_ui_text_color_secondary</item>
        <item name="streamUiMessageListHeaderDefaultLabelTextStyle">normal</item>

        <item name="streamUiMessageListHeaderShowUserAvatar">true</item>
        <item name="streamUiMessageListHeaderBackButtonIcon">@drawable/stream_ui_arrow_left</item>
        <item name="streamUiMessageListHeaderShowBackButton">true</item>
        <item name="streamUiMessageListHeaderShowBackButtonBadge">false</item>
        <item name="streamUiMessageListHeaderBackButtonBadgeBackgroundColor">@color/stream_ui_accent_red</item>
        <item name="streamUiMessageListHeaderShowSearchingForNetworkProgressBar">true</item>
        <item name="streamUiMessageListHeaderSearchingForNetworkProgressBarTint">@color/stream_ui_accent_blue</item>

        <item name="streamUiMessageListHeaderSeparatorBackgroundDrawable">@drawable/stream_ui_divider</item>
    </style>

    <style name="StreamUi.SearchInputView" parent="StreamUi">
        <item name="streamUiSearchInputViewHintText">@string/stream_ui_search_input_hint</item>
        <item name="streamUiSearchInputViewSearchIcon">@drawable/stream_ui_ic_search</item>
        <item name="streamUiSearchInputViewClearInputIcon">@drawable/stream_ui_ic_clear</item>
        <item name="streamUiSearchInputViewBackground">@drawable/stream_ui_shape_search_view_background</item>
        <item name="streamUiSearchInputViewTextColor">@color/stream_ui_text_color_primary</item>
        <item name="streamUiSearchInputViewHintColor">@color/stream_ui_text_color_primary</item>
        <item name="streamUiSearchInputViewTextSize">@dimen/stream_ui_text_medium</item>
        <item name="streamUiSearchInputViewHeight">@dimen/stream_ui_search_input_height</item>
    </style>

    <style name="StreamUi.SearchResultListView" parent="StreamUi">
        <item name="streamUiSearchResultListSearchInfoBarBackground">@drawable/stream_ui_bg_gradient</item>
        <item name="streamUiSearchResultListSearchInfoBarTextSize">@dimen/stream_ui_text_small</item>
        <item name="streamUiSearchResultListSearchInfoBarTextColor">@color/stream_ui_text_color_primary</item>
        <item name="streamUiSearchResultListSearchInfoBarTextStyle">normal</item>

        <item name="streamUiSearchResultListEmptyStateIcon">@drawable/stream_ui_ic_search_empty</item>
        <item name="streamUiSearchResultListEmptyStateTextSize">@dimen/stream_ui_text_medium</item>
        <item name="streamUiSearchResultListEmptyStateTextColor">@color/stream_ui_text_color_secondary</item>
        <item name="streamUiSearchResultListEmptyStateTextStyle">normal</item>

        <item name="streamUiSearchResultListProgressBarIcon">@drawable/stream_ui_rotating_indeterminate_progress_gradient</item>

        <item name="streamUiSearchResultListSenderNameTextColor">@color/stream_ui_text_color_primary</item>
        <item name="streamUiSearchResultListSenderNameTextSize">@dimen/stream_ui_channel_item_title</item>
        <item name="streamUiSearchResultListSenderNameTextStyle">normal</item>

        <item name="streamUiSearchResultListMessageTextColor">@color/stream_ui_text_color_secondary</item>
        <item name="streamUiSearchResultListMessageTextSize">@dimen/stream_ui_channel_item_message</item>
        <item name="streamUiSearchResultListMessageTextStyle">normal</item>

        <item name="streamUiSearchResultListMessageTimeTextColor">@color/stream_ui_text_color_secondary</item>
        <item name="streamUiSearchResultListMessageTimeTextSize">@dimen/stream_ui_channel_item_message</item>
        <item name="streamUiSearchResultListMessageTimeTextStyle">normal</item>
    </style>

    <style name="StreamUi.AttachmentGallery.Options">
        <item name="streamUiAttachmentOptionTextSize">@dimen/stream_ui_text_medium</item>
        <item name="streamUiAttachmentOptionTextColor">@color/stream_ui_text_color_primary</item>
        <item name="streamUiAttachmentOptionTextFont">@font/stream_roboto_medium</item>
        <item name="streamUiAttachmentOptionTextStyle">normal</item>
        <item name="streamUiAttachmentOptionsBackgroundColor">@color/stream_ui_white_snow</item>
        <item name="streamUiAttachmentReplyEnabled">true</item>
        <item name="streamUiReplyIcon">@drawable/stream_ui_ic_arrow_curve_left_grey</item>
        <item name="streamUiShowInChatEnabled">true</item>
        <item name="streamUiShowInChatIcon">@drawable/stream_ui_ic_show_in_chat</item>
        <item name="streamUiSaveMediaEnabled">true</item>
        <item name="streamUiSaveMediaIcon">@drawable/stream_ui_ic_download</item>
        <item name="streamUiDeleteEnabled">true</item>
        <item name="streamUiDeleteIcon">@drawable/stream_ui_ic_delete</item>
        <item name="streamUiDeleteTextTint">@color/stream_ui_accent_red</item>
    </style>

    <style name="StreamUi.AttachmentGallery.VideoAttachments">
        <item name="streamUiAttachmentGalleryViewMediaPlayVideoButtonIcon">@drawable/stream_ui_ic_play</item>
        <item name="streamUiAttachmentGalleryViewMediaPlayVideoIconElevation">3dp</item>
        <item name="streamUiAttachmentGalleryViewMediaPlayVideoIconPaddingTop">2dp</item>
        <item name="streamUiAttachmentGalleryViewMediaPlayVideoIconPaddingBottom">2dp</item>
        <item name="streamUiAttachmentGalleryViewMediaPlayVideoIconPaddingStart">3dp</item>
        <item name="streamUiAttachmentGalleryViewMediaPlayVideoIconPaddingEnd">2dp</item>
        <item name="streamUiAttachmentGalleryViewMediaPlayVideoIconCornerRadius">24dp</item>
        <item name="streamUiAttachmentGalleryViewMediaPlayVideoIconBackgroundColor">@color/stream_ui_literal_white</item>
        <item name="streamUiAttachmentGalleryViewMediaPlayIconWidth">45dp</item>
        <item name="streamUiAttachmentGalleryViewMediaPlayIconHeight">45dp</item>
        <item name="streamUiAttachmentGalleryViewMediaImagePlaceholder">@drawable/stream_ui_picture_placeholder</item>
    </style>

    <style name="StreamUi.MediaAttachmentGridView">
        <item name="streamUiMediaAttachmentGridViewPlayVideoButtonIcon">@drawable/stream_ui_ic_play</item>
        <item name="streamUiMediaAttachmentGridViewPlayVideoIconElevation">3dp</item>
        <item name="streamUiMediaAttachmentGridViewPlayVideoIconPaddingTop">2dp</item>
        <item name="streamUiMediaAttachmentGridViewPlayVideoIconPaddingBottom">2dp</item>
        <item name="streamUiMediaAttachmentGridViewPlayVideoIconPaddingStart">3dp</item>
        <item name="streamUiMediaAttachmentGridViewPlayVideoIconPaddingEnd">2dp</item>
        <item name="streamUiMediaAttachmentGridViewPlayVideoIconCornerRadius">24dp</item>
        <item name="streamUiMediaAttachmentGridViewPlayVideoIconBackgroundColor">@color/stream_ui_literal_white</item>
        <item name="streamUiMediaAttachmentGridViewImagePlaceholder">@drawable/stream_ui_picture_placeholder</item>
    </style>

    <style name="StreamUi.AttachmentActivity" parent="Theme.MaterialComponents.DayNight.NoActionBar">
        <item name="streamUiTheme">@style/StreamUiTheme</item>
    </style>

    <style name="StreamUi.AttachmentActivity.ProgressBar" parent="StreamUi">
        <item name="android:layout_width">wrap_content</item>
        <item name="android:layout_height">wrap_content</item>
    </style>

    <style name="StreamUi.AttachmentActivity.Image" parent="StreamUi">
        <item name="android:layout_width">match_parent</item>
        <item name="android:layout_height">match_parent</item>
    </style>

    <style name="StreamUi.AttachmentActivity.WebView" parent="StreamUi">
        <item name="android:layout_width">match_parent</item>
        <item name="android:layout_height">match_parent</item>
    </style>

    <style name="StreamUi.AttachmentGallery.CloseButton" parent="StreamUi">
        <item name="android:src">@drawable/stream_ui_ic_close</item>
        <item name="android:layout_width">wrap_content</item>
        <item name="android:layout_height">wrap_content</item>
        <item name="android:layout_marginStart">@dimen/stream_ui_spacing_small</item>
    </style>

    <style name="StreamUi.AttachmentGallery.Title" parent="StreamUi">
        <item name="android:textAppearance">@style/StreamUiTextAppearance.HeadlineBold</item>
    </style>

    <style name="StreamUi.AttachmentGallery.Date" parent="StreamUi">
        <item name="android:textAppearance">@style/StreamUiTextAppearance.Footnote</item>
    </style>

    <style name="StreamUi.AttachmentGallery.ActionsMenu" parent="StreamUi">
        <item name="android:layout_marginEnd">@dimen/stream_ui_spacing_small</item>
        <item name="android:src">@drawable/stream_ui_ic_three_dots_menu</item>
    </style>

    <style name="StreamUi.AttachmentGallery.BottomBar.ImageCount" parent="StreamUi">
        <item name="android:textAppearance">@style/StreamUiTextAppearance.HeadlineBold</item>
    </style>

    <style name="StreamUi.AttachmentGallery.BottomBar.LeftIcon" parent="StreamUi">
        <item name="android:layout_marginStart">@dimen/stream_ui_spacing_small</item>
        <item name="android:src">@drawable/stream_ui_ic_share</item>
    </style>

    <style name="StreamUi.AttachmentGallery.BottomBar.RightIcon" parent="StreamUi">
        <item name="android:layout_marginEnd">@dimen/stream_ui_spacing_small</item>
        <item name="android:src">@drawable/stream_ui_ic_grid_menu</item>
    </style>

    <style name="StreamUi.MediaActivity" parent="Theme.MaterialComponents.DayNight.NoActionBar">
        <item name="streamUiTheme">@style/StreamUiTheme</item>
    </style>

    <style name="StreamUi.MediaActivity.Icon" parent="StreamUi">
        <item name="android:layout_width">150dp</item>
        <item name="android:layout_height">150dp</item>
        <item name="android:src">@drawable/stream_ui_ic_audio</item>
    </style>

    <style name="StreamUi.MediaActivity.Header" parent="StreamUi">
        <item name="android:background">@color/stream_ui_literal_black</item>
    </style>

    <style name="StreamUi.MediaActivity.HeaderLeftActionButton" parent="StreamUi">
        <item name="android:layout_width">40dp</item>
        <item name="android:layout_height">40dp</item>
        <item name="android:src">@drawable/stream_ui_arrow_left_white</item>
    </style>

    <style name="StreamUi.MediaActivity.HeaderTitle" parent="StreamUi">
        <item name="android:textAppearance">@style/StreamUiTextAppearance.MediaActivityHeaderTitle</item>
    </style>

    <style name="StreamUi.MediaActivity.ProgressBar" parent="StreamUi">
        <item name="android:layout_width">wrap_content</item>
        <item name="android:layout_height">wrap_content</item>
    </style>

    <style name="StreamUi.TypingIndicatorView" parent="StreamUi">
        <item name="streamUiTypingIndicatorAnimationView">@layout/stream_ui_typing_indicator_animation_view</item>
        <item name="streamUiTypingIndicatorUsersTextSize">@dimen/stream_ui_text_small</item>
        <item name="streamUiTypingIndicatorUsersTextColor">@color/stream_ui_text_color_secondary</item>
        <item name="streamUiTypingIndicatorUsersTextStyle">normal</item>
    </style>

    <style name="StreamUi.PinnedMessageList" parent="StreamUi">
        <item name="streamUiPinnedMessageListBackground">@color/stream_ui_white_snow</item>
        <item name="streamUiPinnedMessageListEmptyStateDrawable">@drawable/stream_ui_ic_pinned_messages_empty</item>
        <item name="streamUiPinnedMessageListSenderNameTextColor">@color/stream_ui_text_color_primary</item>
        <item name="streamUiPinnedMessageListSenderNameTextSize">@dimen/stream_ui_text_medium</item>
        <item name="streamUiPinnedMessageListSenderNameTextStyle">normal</item>
        <item name="streamUiPinnedMessageListMessageTextColor">@color/stream_ui_text_color_secondary</item>
        <item name="streamUiPinnedMessageListMessageTextSize">@dimen/stream_ui_text_medium</item>
        <item name="streamUiPinnedMessageListMessageTextStyle">normal</item>
        <item name="streamUiPinnedMessageListMessageTimeTextColor">@color/stream_ui_text_color_secondary</item>
        <item name="streamUiPinnedMessageListMessageTimeTextSize">@dimen/stream_ui_text_medium</item>
        <item name="streamUiPinnedMessageListMessageTimeTextStyle">normal</item>
    </style>

    <style name="StreamUiTheme.ChannelListScreen" parent="Theme.MaterialComponents.DayNight.NoActionBar">
        <item name="streamUiChannelActionsDialogStyle">@style/StreamUi.ChannelListScreen.ActionsDialog</item>
        <item name="streamUiChannelListHeaderStyle">@style/StreamUi.ChannelListScreen.ChannelListHeader</item>
        <item name="streamUiTheme">@style/StreamUiTheme</item>
    </style>

    <style name="StreamUi.ChannelListScreen.ActionsDialog" parent="StreamUi.ChannelList.ActionsDialog">
        <item name="streamUiChannelActionsViewInfoEnabled">false</item>
    </style>

    <style name="StreamUi.ChannelListScreen.ChannelListHeader" parent="StreamUi.ChannelListHeader">
        <item name="streamUiShowActionButton">false</item>
    </style>

    <style name="StreamUi.ViewReactions" parent="StreamUi">
        <item name="streamUiMessageOptionsUserReactionOrientation">by_user</item>
    </style>

    <style name="StreamUi.MessageComposerView" parent="StreamUi">
        <item name="streamUiMessageComposerDividerBackgroundDrawable">@drawable/stream_ui_divider</item>
        <item name="streamUiMessageComposerIconDrawableTintColor">@null</item>

        <!-- Command suggestions content -->
        <item name="streamUiMessageComposerCommandSuggestionsTitleText">@string/stream_ui_message_composer_instant_commands</item>
        <item name="streamUiMessageComposerCommandSuggestionsTitleTextSize">@dimen/stream_ui_text_medium</item>
        <item name="streamUiMessageComposerCommandSuggestionsTitleTextColor">@color/stream_ui_text_color_secondary</item>
        <item name="streamUiMessageComposerCommandSuggestionsTitleIconDrawable">@drawable/stream_ui_ic_command_blue</item>
        <item name="streamUiMessageComposerCommandSuggestionsBackgroundColor">@color/stream_ui_white</item>
        <item name="streamUiMessageComposerCommandSuggestionItemCommandNameTextSize">@dimen/stream_ui_text_medium</item>
        <item name="streamUiMessageComposerCommandSuggestionItemCommandNameTextColor">@color/stream_ui_text_color_primary</item>
        <item name="streamUiMessageComposerCommandSuggestionItemCommandDescriptionTextSize">@dimen/stream_ui_text_medium</item>
        <item name="streamUiMessageComposerCommandSuggestionItemCommandDescriptionText">@string/stream_ui_message_composer_command_template</item>
        <item name="streamUiMessageComposerCommandSuggestionItemCommandDescriptionTextColor">@color/stream_ui_text_color_primary</item>

        <!-- Mention suggestions content -->
        <item name="streamUiMessageComposerMentionSuggestionsBackgroundColor">@color/stream_ui_white</item>
        <item name="streamUiMessageComposerMentionSuggestionItemIconDrawable">@drawable/stream_ui_ic_mention</item>
        <item name="streamUiMessageComposerMentionSuggestionItemUsernameTextSize">@dimen/stream_ui_text_medium</item>
        <item name="streamUiMessageComposerMentionSuggestionItemUsernameTextColor">@color/stream_ui_text_color_primary</item>
        <item name="streamUiMessageComposerMentionSuggestionItemMentionText">@string/stream_ui_message_composer_mention_template</item>
        <item name="streamUiMessageComposerMentionSuggestionItemMentionTextSize">@dimen/stream_ui_text_medium</item>
        <item name="streamUiMessageComposerMentionSuggestionItemMentionTextColor">@color/stream_ui_text_color_secondary</item>

        <!-- Center content -->
        <item name="streamUiMessageComposerCommandsHandlingEnabled">true</item>
        <item name="streamUiMessageComposerMentionsHandlingEnabled">true</item>
        <item name="streamUiMessageComposerMessageInputTextSize">@dimen/stream_ui_text_size_input</item>
        <item name="streamUiMessageComposerMessageInputTextColor">@color/stream_ui_text_color_primary</item>
        <item name="streamUiMessageComposerMessageInputHintColor">@color/stream_ui_text_color_hint</item>
        <item name="streamUiMessageComposerMessageInputHintText">@string/stream_ui_message_composer_hint_normal</item>
        <item name="streamUiMessageComposerMessageInputBackgroundDrawable">@drawable/stream_ui_shape_edit_text_round</item>
        <item name="streamUiMessageComposerMessageInputCursorDrawable">@null</item>
        <item name="streamUiMessageComposerScrollbarEnabled">false</item>
        <item name="streamUiMessageComposerScrollbarFadingEnabled">false</item>
        <item name="streamUiMessageComposerMessageInputMaxLines">7</item>
        <item name="streamUiMessageComposerMessageInputCannotSendHintText">@string/stream_ui_message_composer_hint_cannot_send_message</item>

        <!-- Leading content -->
        <item name="streamUiMessageComposerAttachmentsButtonVisible">true</item>
        <item name="streamUiMessageComposerAttachmentsButtonIconDrawable">@drawable/stream_ui_ic_attach</item>
        <item name="streamUiMessageComposerAttachmentsButtonRippleColor">@null</item>
        <item name="streamUiMessageComposerCommandsButtonVisible">true</item>
        <item name="streamUiMessageComposerCommandsButtonIconDrawable">@drawable/stream_ui_ic_command</item>
        <item name="streamUiMessageComposerCommandsButtonRippleColor">@null</item>

        <!-- Footer content -->
        <item name="streamUiMessageComposerAlsoSendToChannelCheckboxVisible">true</item>
        <item name="streamUiMessageComposerAlsoSendToChannelCheckboxDrawable">@null</item>
        <item name="streamUiMessageComposerAlsoSendToChannelCheckboxText">@null</item>
        <item name="streamUiMessageComposerAlsoSendToChannelCheckboxTextSize">@dimen/stream_ui_text_small</item>
        <item name="streamUiMessageComposerAlsoSendToChannelCheckboxTextColor">@color/stream_ui_text_color_secondary</item>

        <!-- Header content -->
        <item name="streamUiMessageComposerEditModeText">@string/stream_ui_message_composer_mode_edit</item>
        <item name="streamUiMessageComposerEditModeIconDrawable">@drawable/stream_ui_ic_edit</item>
        <item name="streamUiMessageComposerReplyModeText">@string/stream_ui_message_composer_mode_reply</item>
        <item name="streamUiMessageComposerReplyModeIconDrawable">@drawable/stream_ui_ic_arrow_curve_left_grey</item>
        <item name="streamUiMessageComposerDismissModeIconDrawable">@drawable/stream_ui_ic_clear</item>

        <!-- Trailing content -->
        <item name="streamUiMessageComposerSendMessageButtonEnabled">true</item>
        <item name="streamUiMessageComposerSendMessageButtonIconDrawable">@drawable/stream_ui_ic_send_message</item>
        <item name="streamUiMessageComposerCooldownTimerTextSize">@dimen/stream_ui_text_large</item>
        <item name="streamUiMessageComposerCooldownTimerTextColor">@color/stream_ui_literal_white</item>
        <item name="streamUiMessageComposerCooldownTimerBackgroundDrawable">@drawable/stream_ui_cooldown_badge_background</item>
    </style>

    <style name="StreamUi.AttachmentsPickerDialog" parent="StreamUi">
        <item name="streamUiAttachmentsPickerBackgroundColor">@color/stream_ui_white_smoke</item>
        <item name="streamUiAttachmentsPickerAllowAccessButtonTextSize">@dimen/stream_ui_text_large</item>
        <item name="streamUiAttachmentsPickerAllowAccessButtonTextColor">@color/stream_ui_accent_blue</item>
        <item name="streamUiAttachmentsPickerSubmitAttachmentsButtonIconDrawable">@drawable/stream_ui_ic_next</item>
        <item name="streamUiAttachmentsPickerAttachmentTabToggleButtonStateList">@color/stream_ui_attachment_tab_button</item>

        <!-- Media attachments tab -->
        <item name="streamUiAttachmentsPickerMediaAttachmentsTabIconDrawable">@drawable/stream_ui_attachment_permission_media</item>
        <item name="streamUiAttachmentsPickerAllowAccessToMediaButtonText">@string/stream_ui_message_composer_gallery_access</item>
        <item name="streamUiAttachmentsPickerAllowAccessToMediaIconDrawable">@drawable/stream_ui_attachment_permission_media</item>
        <item name="streamUiAttachmentsPickerVideoLengthTextVisible">true</item>
        <item name="streamUiAttachmentsPickerVideoLengthTextSize">@dimen/stream_ui_text_small</item>
        <item name="streamUiAttachmentsPickerVideoLengthTextColor">@color/stream_ui_white</item>
        <item name="streamUiAttachmentsPickerVideoIconVisible">true</item>
        <item name="streamUiAttachmentsPickerVideoIconDrawable">@drawable/stream_ui_ic_video</item>
        <item name="streamUiAttachmentsPickerMediaAttachmentNoMediaText">@string/stream_ui_message_composer_no_files</item>
        <item name="streamUiAttachmentsPickerMediaAttachmentNoMediaTextSize">@dimen/stream_ui_text_large</item>
        <item name="streamUiAttachmentsPickerMediaAttachmentNoMediaTextColor">@color/stream_ui_text_color_primary</item>

        <!-- File attachments tab -->
        <item name="streamUiAttachmentsPickerFileAttachmentsTabIconDrawable">@drawable/stream_ui_attachment_permission_file</item>
        <item name="streamUiAttachmentsPickerAllowAccessToFilesButtonText">@string/stream_ui_message_composer_files_access</item>
        <item name="streamUiAttachmentsPickerAllowAccessToFilesIconDrawable">@drawable/stream_ui_attachment_permission_file</item>
        <item name="streamUiAttachmentsPickerRecentFilesText">@string/stream_ui_message_composer_recent_files</item>
        <item name="streamUiAttachmentsPickerRecentFilesTextSize">@dimen/stream_ui_spacing_medium</item>
        <item name="streamUiAttachmentsPickerRecentFilesTextColor">@color/stream_ui_black</item>
        <item name="streamUiAttachmentsPickerFileManagerIconDrawable">@drawable/stream_ui_ic_file_manager</item>
        <item name="streamUiAttachmentsPickerFileAttachmentsNoFilesText">@string/stream_ui_message_composer_no_files</item>
        <item name="streamUiAttachmentsPickerFileAttachmentsNoFilesTextSize">@dimen/stream_ui_text_large</item>
        <item name="streamUiAttachmentsPickerFileAttachmentsNoFilesTextColor">@color/stream_ui_text_color_primary</item>
        <item name="streamUiAttachmentsPickerFileAttachmentItemNameTextSize">@dimen/stream_ui_text_medium</item>
        <item name="streamUiAttachmentsPickerFileAttachmentItemNameTextColor">@color/stream_ui_black</item>
        <item name="streamUiAttachmentsPickerFileAttachmentItemSizeTextSize">@dimen/stream_ui_text_small</item>
        <item name="streamUiAttachmentsPickerFileAttachmentItemSizeTextColor">@color/stream_ui_text_color_secondary</item>
        <item name="streamUiAttachmentsPickerFileAttachmentItemCheckboxSelectedDrawable">@drawable/stream_ui_circle_blue</item>
        <item name="streamUiAttachmentsPickerFileAttachmentItemCheckboxDeselectedDrawable">@drawable/stream_ui_ic_file_manager</item>
        <item name="streamUiAttachmentsPickerFileAttachmentItemCheckboxTextColor">@color/stream_ui_literal_white</item>

        <!-- Camera attachments tab -->
        <item name="streamUiAttachmentsPickerCameraAttachmentsTabIconDrawable">@drawable/stream_ui_attachment_permission_camera</item>
        <item name="streamUiAttachmentsPickerAllowAccessToCameraButtonText">@string/stream_ui_message_composer_camera_access</item>
        <item name="streamUiAttachmentsPickerAllowAccessToCameraIconDrawable">@drawable/stream_ui_attachment_permission_camera</item>
    </style>
</resources><|MERGE_RESOLUTION|>--- conflicted
+++ resolved
@@ -254,13 +254,10 @@
         <item name="streamUiThreadAvatarStyle">@style/StreamUi.Thread.Avatar</item>
         <item name="streamUiReplyAvatarStyle">@style/StreamUi.Reply.Avatar</item>
         <item name="streamUiMessageOptionsAvatarStyle">@style/StreamUi.MessageOptions.Avatar</item>
-<<<<<<< HEAD
+        <item name="streamUiMediaAttachmentGridViewStyle">@style/StreamUi.MediaAttachmentGridView</item>
+        <item name="streamUiAttachmentGalleryVideoAttachmentsStyle">@style/StreamUi.AttachmentGallery.VideoAttachments</item>
         <item name="streamUiMessageComposerViewStyle">@style/StreamUi.MessageComposerView</item>
         <item name="streamUiAttachmentsPickerDialogStyle">@style/StreamUi.AttachmentsPickerDialog</item>
-=======
-        <item name="streamUiMediaAttachmentGridViewStyle">@style/StreamUi.MediaAttachmentGridView</item>
-        <item name="streamUiAttachmentGalleryVideoAttachmentsStyle">@style/StreamUi.AttachmentGallery.VideoAttachments</item>
->>>>>>> 96211367
     </style>
 
     <style name="StreamUi">
