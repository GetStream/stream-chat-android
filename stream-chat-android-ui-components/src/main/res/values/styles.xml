<?xml version="1.0" encoding="utf-8"?>
<resources>

    <style name="StreamUiBaseAvatarStyle">
        <item name="streamUiAvatarBorderWidth">0dp</item>
        <item name="streamUiAvatarBorderColor">@color/stream_ui_white</item>
        <item name="streamUiAvatarTextColor">@color/stream_ui_white</item>
        <item name="streamUiAvatarTextStyle">bold</item>
    </style>

    <style name="StreamUiMessageListAvatarStyle" parent="StreamUiBaseAvatarStyle">
        <item name="android:layout_width">@dimen/stream_ui_avatar_size_small</item>
        <item name="android:layout_height">@dimen/stream_ui_avatar_size_small</item>
        <item name="streamUiAvatarTextSize">@dimen/stream_ui_avatar_text_size_small</item>
        <item name="streamUiAvatarOnlineIndicatorEnabled">false</item>
    </style>

    <style name="StreamUiUserAvatarStyle" parent="StreamUiBaseAvatarStyle">
        <item name="android:layout_width">@dimen/stream_ui_avatar_size_medium</item>
        <item name="android:layout_height">@dimen/stream_ui_avatar_size_medium</item>
        <item name="streamUiAvatarTextSize">@dimen/stream_ui_avatar_text_size_medium</item>
        <item name="streamUiAvatarOnlineIndicatorEnabled">false</item>
    </style>

    <style name="StreamUiChannelListAvatarStyle" parent="StreamUiBaseAvatarStyle">
        <item name="android:layout_width">@dimen/stream_ui_avatar_size_medium</item>
        <item name="android:layout_height">@dimen/stream_ui_avatar_size_medium</item>
        <item name="streamUiAvatarTextSize">@dimen/stream_ui_avatar_text_size_medium</item>
        <item name="streamUiAvatarOnlineIndicatorEnabled">true</item>
    </style>

    <style name="StreamUiGroupActionsAvatarStyle" parent="StreamUiBaseAvatarStyle">
        <item name="android:layout_width">@dimen/stream_ui_avatar_size_large</item>
        <item name="android:layout_height">@dimen/stream_ui_avatar_size_large</item>
        <item name="streamUiAvatarTextSize">@dimen/stream_ui_avatar_text_size_large</item>
        <item name="streamUiAvatarOnlineIndicatorEnabled">true</item>
    </style>

    <style name="StreamUiReplyAvatarStyle" parent="StreamUiBaseAvatarStyle">
        <item name="android:layout_width">@dimen/stream_ui_avatar_size_tiny</item>
        <item name="android:layout_height">@dimen/stream_ui_avatar_size_tiny</item>
        <item name="streamUiAvatarTextSize">@dimen/stream_ui_avatar_text_size_tiny</item>
        <item name="streamUiAvatarOnlineIndicatorEnabled">false</item>
    </style>

    <style name="StreamUiSelectedGroupMembersStyle" parent="StreamUiBaseAvatarStyle">
        <item name="android:layout_width">@dimen/stream_ui_avatar_size_large</item>
        <item name="android:layout_height">@dimen/stream_ui_avatar_size_large</item>
        <item name="streamUiAvatarTextSize">@dimen/stream_ui_avatar_text_size_large</item>
        <item name="streamUiAvatarOnlineIndicatorEnabled">true</item>
        <item name="streamUiAvatarOnlineIndicatorPosition">bottomRight</item>
    </style>

    <style name="StreamUiChatInfoAvatarStyle" parent="StreamUiBaseAvatarStyle">
        <item name="android:layout_width">@dimen/stream_ui_avatar_size_extra_large</item>
        <item name="android:layout_height">@dimen/stream_ui_avatar_size_extra_large</item>
        <item name="streamUiAvatarTextSize">@dimen/stream_ui_avatar_text_size_extra_large</item>
        <item name="streamUiAvatarOnlineIndicatorEnabled">false</item>
    </style>

    <style name="StreamUiGalleryAvatarStyle" parent="StreamUiBaseAvatarStyle">
        <item name="android:layout_width">@dimen/stream_ui_avatar_size_tiny</item>
        <item name="android:layout_height">@dimen/stream_ui_avatar_size_tiny</item>
        <item name="streamUiAvatarTextSize">@dimen/stream_ui_avatar_text_size_tiny</item>
        <item name="streamUiAvatarOnlineIndicatorEnabled">false</item>
        <item name="streamUiAvatarBorderWidth">1dp</item>
    </style>

    <style name="StreamUiBottomSheetDialogTheme" parent="ThemeOverlay.MaterialComponents.BottomSheetDialog">
        <item name="bottomSheetStyle">@style/StreamUiBottomSheetStyle</item>
    </style>

    <style name="StreamUiBottomSheetStyle" parent="Widget.MaterialComponents.BottomSheet">
        <item name="shapeAppearanceOverlay">@style/StreamUiBottomSheetShapeAppearanceOverlay</item>
    </style>

    <style name="StreamUiBottomSheetShapeAppearanceOverlay">
        <item name="cornerFamily">rounded</item>
        <item name="cornerSizeTopRight">16dp</item>
        <item name="cornerSizeTopLeft">16dp</item>
        <item name="cornerSizeBottomRight">0dp</item>
        <item name="cornerSizeBottomLeft">0dp</item>
    </style>

    <style name="StreamUiChannelActionsButtonStyle">
        <item name="android:textStyle">bold</item>
        <item name="android:textColor">@color/stream_ui_text_color_primary</item>
        <item name="android:paddingStart">@dimen/stream_ui_spacing_medium</item>
        <item name="android:paddingEnd">@dimen/stream_ui_spacing_medium</item>
        <item name="android:drawablePadding">@dimen/stream_ui_spacing_medium</item>
        <item name="android:layout_width">wrap_content</item>
        <item name="android:layout_height">@dimen/stream_ui_channel_actions_item_height</item>
        <item name="android:textSize">@dimen/stream_ui_text_medium</item>
        <item name="android:gravity">center_vertical</item>
        <item name="android:singleLine">true</item>
    </style>

    <style name="StreamUiAttachmentBottomSheetDialog" parent="@style/ThemeOverlay.MaterialComponents.BottomSheetDialog">
        <item name="android:windowContentOverlay">@null</item>
        <item name="android:windowIsTranslucent">true</item>
        <item name="android:windowBackground">@color/stream_ui_literal_transparent</item>
        <item name="android:windowNoTitle">true</item>
        <item name="android:backgroundDimEnabled">false</item>
    </style>

    <style name="StreamUiAttachmentsCardViewStyle" parent="@style/Widget.MaterialComponents.CardView">
        <item name="shapeAppearanceOverlay">@style/StreamUiAttachmentsShapeAppearanceOverlay</item>
    </style>

    <style name="StreamUiAttachmentsShapeAppearanceOverlay">
        <item name="cornerFamily">rounded</item>
        <item name="cornerSizeTopRight">16dp</item>
        <item name="cornerSizeTopLeft">16dp</item>
        <item name="cornerSizeBottomRight">0dp</item>
        <item name="cornerSizeBottomLeft">0dp</item>
    </style>

    <style name="StreamUiAttachmentDialogToggleButton">
        <item name="android:layout_width">@dimen/stream_ui_attachment_dialog_button_size</item>
        <item name="android:layout_height">@dimen/stream_ui_attachment_dialog_button_size</item>
        <item name="android:backgroundTint">@color/stream_ui_attachment_tab_button</item>
        <item name="android:textOff"></item>
        <item name="android:textOn"></item>
    </style>

    <style name="StreamUiUserReactionAvatarStyle" parent="StreamUiBaseAvatarStyle">
        <item name="android:layout_width">@dimen/stream_ui_avatar_size_large</item>
        <item name="android:layout_height">@dimen/stream_ui_avatar_size_large</item>
        <item name="streamUiAvatarTextSize">@dimen/stream_ui_avatar_text_size_large</item>
        <item name="streamUiAvatarOnlineIndicatorEnabled">false</item>
    </style>

    <style name="StreamUiBadgeStyle">
        <item name="android:layout_width">wrap_content</item>
        <item name="android:layout_height">16dp</item>
        <item name="android:background">@drawable/stream_ui_badge_bg</item>
        <item name="android:backgroundTint">@color/stream_ui_accent_red</item>
        <item name="android:minWidth">16dp</item>
        <item name="android:minHeight">16dp</item>
        <item name="android:singleLine">true</item>
        <item name="android:paddingLeft">5dp</item>
        <item name="android:paddingRight">5dp</item>
        <item name="android:gravity">center</item>
        <item name="android:textSize">10sp</item>
        <item name="android:textStyle">bold</item>
        <item name="android:textColor">@color/stream_ui_white</item>
    </style>

    <style name="StreamUIAttachmentGalleryToolbarTitleTextAppearance">
        <item name="android:textSize">16sp</item>
        <item name="lineHeight">19sp</item>
        <item name="android:gravity">center</item>
        <item name="android:textColor">@color/stream_ui_text_color_primary</item>
        <item name="android:textStyle">bold</item>
    </style>

    <style name="StreamUIAttachmentGalleryToolbarSubtitleTextAppearance">
        <item name="android:textSize">12sp</item>
        <item name="android:gravity">center</item>
        <item name="android:textColor">@color/stream_ui_text_color_secondary</item>
    </style>

    <style name="StreamUiMessageOptionItem">
        <item name="android:layout_height">40dp</item>
        <item name="android:layout_width">match_parent</item>
        <item name="android:gravity">start|center_vertical</item>
        <item name="android:paddingStart">16dp</item>
        <item name="android:paddingEnd">16dp</item>
        <item name="android:drawablePadding">16dp</item>
        <item name="android:background">?selectableItemBackground</item>
        <item name="android:textAppearance">@style/StreamUiTextAppearance.Body</item>
    </style>

    <!-- Typography -->
    <style name="StreamUiTextAppearance" parent="TextAppearance.AppCompat.Body2" />

    <style name="StreamUiTextAppearance.CaptionBold">
        <item name="fontFamily">@font/roboto_bold</item>
        <item name="android:fontFamily">@font/roboto_bold</item>
        <item name="android:textStyle">normal</item>
        <item name="android:textAllCaps">false</item>
        <item name="android:textSize">10sp</item>
        <item name="android:textColor">@color/stream_ui_text_color_primary</item>
    </style>

    <style name="StreamUiTextAppearance.Footnote">
        <item name="fontFamily">@font/roboto_regular</item>
        <item name="android:fontFamily">@font/roboto_regular</item>
        <item name="android:textStyle">normal</item>
        <item name="android:textAllCaps">false</item>
        <item name="android:textSize">12sp</item>
        <item name="android:textColor">@color/stream_ui_text_color_secondary</item>
    </style>

    <style name="StreamUiTextAppearance.FootnoteBold">
        <item name="fontFamily">@font/roboto_medium</item>
        <item name="android:fontFamily">@font/roboto_medium</item>
        <item name="android:textStyle">normal</item>
        <item name="android:textAllCaps">false</item>
        <item name="android:textSize">12sp</item>
        <item name="android:textColor">@color/stream_ui_text_color_primary</item>
    </style>

    <style name="StreamUiTextAppearance.Caption1Bold">
        <item name="fontFamily">@font/roboto_bold</item>
        <item name="android:fontFamily">@font/roboto_bold</item>
        <item name="android:textStyle">normal</item>
        <item name="android:textAllCaps">false</item>
        <item name="android:textSize">12sp</item>
        <item name="android:textColor">@color/stream_ui_text_color_primary</item>
    </style>

    <style name="StreamUiTextAppearance.Body">
        <item name="fontFamily">@font/roboto_medium</item>
        <item name="android:fontFamily">@font/roboto_medium</item>
        <item name="android:textStyle">normal</item>
        <item name="android:textAllCaps">false</item>
        <item name="android:textSize">14sp</item>
        <item name="android:textColor">@color/stream_ui_text_color_primary</item>
    </style>

    <style name="StreamUiTextAppearance.BodyBold">
        <item name="fontFamily">@font/roboto_bold</item>
        <item name="android:fontFamily">@font/roboto_bold</item>
        <item name="android:textStyle">normal</item>
        <item name="android:textAllCaps">false</item>
        <item name="android:textSize">14sp</item>
        <item name="android:textColor">@color/stream_ui_text_color_primary</item>
    </style>

    <style name="StreamUiTextAppearance.Headline">
        <item name="fontFamily">@font/roboto_medium</item>
        <item name="android:fontFamily">@font/roboto_medium</item>
        <item name="android:textStyle">normal</item>
        <item name="android:textAllCaps">false</item>
        <item name="android:textSize">16sp</item>
        <item name="android:textColor">@color/stream_ui_text_color_primary</item>
    </style>

    <style name="StreamUiTextAppearance.HeadlineBold">
        <item name="fontFamily">@font/roboto_bold</item>
        <item name="android:fontFamily">@font/roboto_bold</item>
        <item name="android:textStyle">normal</item>
        <item name="android:textAllCaps">false</item>
        <item name="android:textSize">16sp</item>
        <item name="android:textColor">@color/stream_ui_text_color_primary</item>
    </style>

    <style name="StreamUiTextAppearance.Title">
        <item name="fontFamily">@font/roboto_bold</item>
        <item name="android:fontFamily">@font/roboto_bold</item>
        <item name="android:textStyle">normal</item>
        <item name="android:textAllCaps">false</item>
        <item name="android:textSize">22sp</item>
        <item name="android:textColor">@color/stream_ui_text_color_primary</item>
    </style>

<<<<<<< HEAD
    <style name="StreamUiAttachmentMediaActivityStyle" parent="Theme.MaterialComponents.DayNight.NoActionBar" />
=======
    <style name="StreamUiAttachmentGalleryActivityStyle" parent="Theme.MaterialComponents.DayNight.NoActionBar" />
>>>>>>> dfbdb911

    <style name="StreamUiAttachmentActivityStyle" parent="Theme.MaterialComponents.DayNight.NoActionBar" />

    <style name="StreamUiTheme" parent="Theme.MaterialComponents.DayNight.NoActionBar">
        <item name="streamUiValidTheme">true</item>
        <item name="streamUiGlobalAvatarBorderColor">@color/stream_ui_white</item>
        <item name="streamUiGlobalAvatarOnlineIndicatorColor">@color/stream_ui_accent_green</item>
        <item name="streamUiGlobalAvatarTextColor">@color/stream_ui_white</item>
        <item name="streamUiMessageListItemAvatarStyle">@style/StreamUi.MessageList.Item.Avatar</item>
        <item name="streamUiMessageListHeaderAvatarStyle">@style/StreamUi.MessageList.Header.Avatar</item>
        <item name="streamUiChannelListItemAvatarStyle">@style/StreamUi.ChannelList.Item.Avatar</item>
        <item name="streamUiChannelListHeaderAvatarStyle">@style/StreamUi.ChannelListHeader.Avatar</item>
        <item name="streamUiMentionPreviewItemAvatarStyle">@style/StreamUi.MentionPreview.Item.Avatar</item>
        <item name="streamUiMentionListStyle">@style/StreamUi.MentionPreview.Item.Avatar</item>
        <item name="streamUiChannelActionsDialogAvatarStyle">@style/StreamUi.ChannelActions.Dialog.Avatar</item>
        <item name="streamUiAttachmentGalleryAvatarStyle">@style/StreamUi.AttachmentGallery.Avatar</item>
        <item name="streamUiSuggestionListViewMentionAvatarStyle">@style/StreamUi.SuggestionListView.Mention.Avatar</item>
        <item name="streamUiSearchResultAvatarStyle">@style/StreamUi.SearchResult.Avatar</item>
        <item name="streamUiThreadAvatarStyle">@style/StreamUi.Thread.Avatar</item>
        <item name="streamUiReplyAvatarStyle">@style/StreamUi.Reply.Avatar</item>
    </style>

    <style name="StreamUi">
        <!--Common styles properties-->
    </style>

    <style name="StreamUi.BaseAvatar">
        <!--Common styles properties for BaseAvatar-->
        <item name="streamUiAvatarBorderColor">?attr/streamUiGlobalAvatarBorderColor</item>
        <item name="streamUiAvatarTextColor">?attr/streamUiGlobalAvatarTextColor</item>
        <item name="streamUiAvatarOnlineIndicatorEnabled">true</item>
        <item name="streamUiAvatarOnlineIndicatorPosition">topRight</item>
        <item name="streamUiAvatarBorderWidth">0dp</item>
        <item name="streamUiAvatarOnlineIndicatorColor">?attr/streamUiGlobalAvatarOnlineIndicatorColor</item>
        <item name="streamUiAvatarOnlineIndicatorBorderColor">@color/stream_ui_white</item>
    </style>

    <style name="StreamUi.MessageList.Item.Avatar" parent="StreamUi.BaseAvatar">
        <!--Style properties for Avatar inside of MessageList Item-->
        <item name="android:layout_width">@dimen/stream_ui_avatar_size_small</item>
        <item name="android:layout_height">@dimen/stream_ui_avatar_size_small</item>
        <item name="android:layout_marginTop">8dp</item>
        <item name="android:layout_marginEnd">8dp</item>
        <item name="android:layout_marginBottom">8dp</item>
        <item name="streamUiAvatarTextSize">@dimen/stream_ui_avatar_initials</item>
    </style>

    <style name="StreamUi.MessageList.Header.Avatar" parent="StreamUi.BaseAvatar">
        <item name="android:layout_width">@dimen/stream_ui_avatar_size_medium</item>
        <item name="android:layout_height">@dimen/stream_ui_avatar_size_medium</item>
        <item name="streamUiAvatarTextSize">@dimen/stream_ui_avatar_text_size_medium</item>
        <item name="streamUiAvatarOnlineIndicatorEnabled">true</item>
    </style>

    <style name="StreamUi.ChannelListHeader" parent="StreamUi">
        <item name="streamUiOnlineTitleTextSize">@dimen/stream_ui_text_large</item>
        <item name="streamUiOnlineTitleTextColor">@color/stream_ui_text_color_primary</item>
        <item name="streamUiOnlineTitleTextStyle">bold</item>
        <item name="streamUiOfflineTitleTextSize">@dimen/stream_ui_text_large</item>
        <item name="streamUiOfflineTitleTextColor">@color/stream_ui_text_color_primary</item>
        <item name="streamUiOfflineTitleTextFont">@color/stream_ui_text_color_primary</item>
        <item name="streamUiOfflineTitleTextStyle">bold</item>
        <item name="streamUiShowOfflineProgressBar">true</item>
        <item name="streamUiOfflineProgressBarTint">@color/stream_ui_accent_blue</item>
        <item name="streamUiShowActionButton">true</item>
        <item name="streamUiActionButtonIcon">@drawable/stream_ui_ic_pen</item>
        <item name="streamUiActionButtonTint">@color/stream_ui_black</item>
        <item name="streamUiActionBackgroundTint">@color/stream_ui_icon_button_background_selector</item>
    </style>

    <style name="StreamUi.ChannelList.Item.Avatar" parent="StreamUi.BaseAvatar">
        <!--Style properties for Avatar inside of MessageList Item-->
        <item name="android:layout_width">@dimen/stream_ui_avatar_size_medium</item>
        <item name="android:layout_height">@dimen/stream_ui_avatar_size_medium</item>
        <item name="streamUiAvatarTextSize">@dimen/stream_ui_avatar_text_size_medium</item>
        <item name="streamUiAvatarOnlineIndicatorEnabled">true</item>
        <item name="android:layout_marginStart">8dp</item>
        <item name="android:layout_marginTop">12dp</item>
        <item name="android:layout_marginBottom">12dp</item>
    </style>

    <style name="StreamUi.MentionList" parent="StreamUi">
        <item name="streamUiBackground">@color/stream_ui_white_snow</item>
        <item name="streamUiEmptyStateDrawable">@drawable/stream_ui_ic_mentions_empty</item>
        <item name="streamUiSenderNameTextColor">@color/stream_ui_text_color_primary</item>
        <item name="streamUiSenderNameTextSize">@dimen/stream_ui_text_medium</item>
        <item name="streamUiSenderNameTextStyle">normal</item>
        <item name="streamUiMessageTextColor">@color/stream_ui_text_color_secondary</item>
        <item name="streamUiMessageTextSize">@dimen/stream_ui_text_medium</item>
        <item name="streamUiMessageTextStyle">normal</item>
        <item name="streamUiMessageTimeTextColor">@color/stream_ui_text_color_secondary</item>
        <item name="streamUiMessageTimeTextSize">@dimen/stream_ui_text_medium</item>
        <item name="streamUiMessageTimeTextStyle">normal</item>
    </style>

    <style name="StreamUi.MentionPreview.Item.Avatar" parent="StreamUi.BaseAvatar">
        <item name="android:layout_width">@dimen/stream_ui_avatar_size_medium</item>
        <item name="android:layout_height">@dimen/stream_ui_avatar_size_medium</item>
        <item name="streamUiAvatarTextSize">@dimen/stream_ui_avatar_text_size_medium</item>
        <item name="streamUiAvatarOnlineIndicatorEnabled">true</item>
    </style>

    <style name="StreamUi.ChannelListHeader.Avatar" parent="StreamUi.BaseAvatar">
        <!--Style properties for Avatar inside of ChanneListHeaderView Item-->
        <item name="android:layout_width">@dimen/stream_ui_avatar_size_medium</item>
        <item name="android:layout_height">@dimen/stream_ui_avatar_size_medium</item>
        <item name="streamUiAvatarTextSize">@dimen/stream_ui_avatar_text_size_medium</item>
        <item name="streamUiAvatarOnlineIndicatorEnabled">false</item>
    </style>

    <style name="StreamUi.ChannelActions.Dialog.Avatar" parent="StreamUi.BaseAvatar">
        <!--Style properties for Avatar inside of GroupActions Item-->
        <item name="android:layout_width">@dimen/stream_ui_avatar_size_large</item>
        <item name="android:layout_height">@dimen/stream_ui_avatar_size_large</item>
        <item name="streamUiAvatarTextSize">@dimen/stream_ui_avatar_text_size_large</item>
        <item name="streamUiAvatarOnlineIndicatorEnabled">true</item>
    </style>

    <style name="StreamUi.AttachmentGallery.Avatar" parent="StreamUi.BaseAvatar">
        <item name="android:layout_width">@dimen/stream_ui_avatar_size_tiny</item>
        <item name="android:layout_height">@dimen/stream_ui_avatar_size_tiny</item>
        <item name="streamUiAvatarTextSize">@dimen/stream_ui_avatar_text_size_tiny</item>
        <item name="streamUiAvatarOnlineIndicatorEnabled">false</item>
        <item name="streamUiAvatarBorderWidth">1dp</item>
    </style>

    <style name="StreamUi.SuggestionListView.Mention.Avatar" parent="StreamUi.BaseAvatar">
        <item name="android:layout_width">@dimen/stream_ui_avatar_size_medium</item>
        <item name="android:layout_height">@dimen/stream_ui_avatar_size_medium</item>
        <item name="streamUiAvatarTextSize">@dimen/stream_ui_avatar_text_size_medium</item>
        <item name="streamUiAvatarOnlineIndicatorEnabled">true</item>
    </style>

    <style name="StreamUi.SearchResult.Avatar" parent="StreamUi.BaseAvatar">
        <item name="android:layout_width">@dimen/stream_ui_avatar_size_medium</item>
        <item name="android:layout_height">@dimen/stream_ui_avatar_size_medium</item>
        <item name="streamUiAvatarTextSize">@dimen/stream_ui_avatar_text_size_medium</item>
        <item name="streamUiAvatarOnlineIndicatorEnabled">true</item>
    </style>

    <style name="StreamUi.MessageOptions.Avatar" parent="StreamUi.BaseAvatar">
        <item name="android:layout_width">@dimen/stream_ui_avatar_size_large</item>
        <item name="android:layout_height">@dimen/stream_ui_avatar_size_large</item>
        <item name="streamUiAvatarTextSize">@dimen/stream_ui_avatar_text_size_large</item>
        <item name="streamUiAvatarOnlineIndicatorEnabled">false</item>
    </style>

    <style name="StreamUi.Reply.Avatar" parent="StreamUi.BaseAvatar">
        <item name="android:layout_width">@dimen/stream_ui_avatar_size_tiny</item>
        <item name="android:layout_height">@dimen/stream_ui_avatar_size_tiny</item>
        <item name="streamUiAvatarTextSize">@dimen/stream_ui_avatar_text_size_tiny</item>
        <item name="streamUiAvatarOnlineIndicatorEnabled">false</item>
    </style>

    <style name="StreamUi.Thread.Avatar" parent="StreamUi.BaseAvatar">
        <item name="android:layout_width">@dimen/stream_ui_avatar_size_extra_tiny</item>
        <item name="android:layout_height">@dimen/stream_ui_avatar_size_extra_tiny</item>
        <item name="streamUiAvatarTextSize">@dimen/stream_ui_avatar_text_size_tiny</item>
        <item name="streamUiAvatarOnlineIndicatorEnabled">false</item>
    </style>

    <style name="StreamUi.ChannelList.ActionsDialog" parent="StreamUi">
        <!-- Channel actions dialog title with member names -->
        <item name="streamUiChannelActionsMemberNamesTextSize">@dimen/stream_ui_text_large</item>
        <item name="streamUiChannelActionsMemberNamesTextColor">@color/stream_ui_text_color_primary</item>
        <item name="streamUiChannelActionsMemberNamesTextStyle">bold</item>

        <!-- Channel actions dialog subtitle with member info -->
        <item name="streamUiChannelActionsMemberInfoTextSize">@dimen/stream_ui_text_small</item>
        <item name="streamUiChannelActionsMemberInfoTextColor">@color/stream_ui_text_color_secondary</item>
        <item name="streamUiChannelActionsMemberInfoTextStyle">normal</item>

        <!-- Channel action item text style -->
        <item name="streamUiChannelActionsItemTextSize">@dimen/stream_ui_text_medium</item>
        <item name="streamUiChannelActionsItemTextColor">@color/stream_ui_text_color_primary</item>
        <item name="streamUiChannelActionsItemTextStyle">bold</item>

        <item name="streamUiChannelActionsViewInfoIcon">@drawable/stream_ui_ic_single_user</item>
        <item name="streamUiChannelActionsViewInfoEnabled">false</item>
        <item name="streamUiChannelActionsLeaveGroupIcon">@drawable/stream_ui_ic_leave_group</item>
        <item name="streamUiChannelActionsLeaveGroupEnabled">true</item>
        <item name="streamUiChannelActionsDeleteConversationIcon">@drawable/stream_ui_ic_delete</item>
        <item name="streamUiChannelActionsDeleteConversationEnabled">true</item>
        <item name="streamUiChannelActionsCancelIcon">@drawable/stream_ui_ic_clear</item>
        <item name="streamUiChannelActionsCancelEnabled">true</item>
    </style>

    <style name="StreamUi.MessageListHeader" parent="StreamUi">
        <!-- Title text style -->
        <item name="streamUiMessageListHeaderTitleTextSize">@dimen/stream_ui_text_large</item>
        <item name="streamUiMessageListHeaderTitleTextColor">@color/stream_ui_text_color_primary</item>
        <item name="streamUiMessageListHeaderTitleTextStyle">bold</item>

        <!-- Offline text style -->
        <item name="streamUiMessageListHeaderOfflineLabelTextSize">@dimen/stream_ui_text_small</item>
        <item name="streamUiMessageListHeaderOfflineLabelTextColor">@color/stream_ui_text_color_secondary</item>
        <item name="streamUiMessageListHeaderOfflineLabelTextStyle">normal</item>

        <!-- Searching for network text style -->
        <item name="streamUiMessageListHeaderSearchingForNetworkLabelTextSize">@dimen/stream_ui_text_small</item>
        <item name="streamUiMessageListHeaderSearchingForNetworkLabelColor">@color/stream_ui_text_color_secondary</item>
        <item name="streamUiMessageListHeaderSearchingForNetworkLabelTextStyle">normal</item>

        <!-- Online text style -->
        <item name="streamUiMessageListHeaderDefaultLabelTextSize">@dimen/stream_ui_text_small</item>
        <item name="streamUiMessageListHeaderDefaultLabelTextColor">@color/stream_ui_text_color_secondary</item>
        <item name="streamUiMessageListHeaderDefaultLabelTextStyle">normal</item>

        <item name="streamUiMessageListHeaderShowUserAvatar">true</item>
        <item name="streamUiMessageListHeaderBackButtonIcon">@drawable/stream_ui_arrow_left</item>
        <item name="streamUiMessageListHeaderShowBackButton">true</item>
        <item name="streamUiMessageListHeaderShowBackButtonBadge">false</item>
        <item name="streamUiMessageListHeaderBackButtonBadgeBackgroundColor">@color/stream_ui_accent_red</item>
        <item name="streamUiMessageListHeaderShowSearchingForNetworkProgressBar">true</item>
        <item name="streamUiMessageListHeaderSearchingForNetworkProgressBarTint">@color/stream_ui_accent_blue</item>
    </style>

    <style name="StreamUi.SearchInputView" parent="StreamUi">
        <item name="streamUiSearchInputViewHintText">@string/stream_ui_search_input_hint</item>
        <item name="streamUiSearchInputViewSearchIcon">@drawable/stream_ui_ic_search</item>
        <item name="streamUiSearchInputViewClearInputIcon">@drawable/stream_ui_ic_clear</item>
        <item name="streamUiSearchInputViewBackground">@drawable/stream_ui_shape_search_view_background</item>
        <item name="streamUiSearchInputViewTextColor">@color/stream_ui_text_color_primary</item>
        <item name="streamUiSearchInputViewHintColor">@color/stream_ui_text_color_primary</item>
        <item name="streamUiSearchInputViewTextSize">@dimen/stream_ui_text_medium</item>
    </style>

<<<<<<< HEAD
    <style name="StreamUi.AttachmentGallery" parent="Theme.MaterialComponents.DayNight.NoActionBar">
        <item name="streamUiAttachmentGalleryCloseButtonStyle">@style/StreamUi.AttachmentGallery.CloseButton</item>
        <item name="streamUiAttachmentGalleryTitleStyle">@style/StreamUi.AttachmentGallery.Title</item>
        <item name="streamUiAttachmentGalleryDateStyle">@style/StreamUi.AttachmentGallery.Date</item>
        <item name="streamUiAttachmentGalleryActionsMenuStyle">@style/StreamUi.AttachmentGallery.ActionsMenu</item>
        <item name="streamUiAttachmentGalleryBottomBarImageCountStyle">@style/StreamUi.AttachmentGallery.BottomBar.ImageCount</item>
        <item name="streamUiAttachmentGalleryBottomBarLeftIconStyle">@style/StreamUi.AttachmentGallery.BottomBar.LeftIcon</item>
        <item name="streamUiAttachmentGalleryBottomBarRightIconStyle">@style/StreamUi.AttachmentGallery.BottomBar.RightIcon</item>
    </style>

    <style name="StreamUi.AttachmentGallery.CloseButton" parent="StreamUi">
        <item name="android:src">@drawable/stream_ui_ic_close</item>
        <item name="android:layout_width">wrap_content</item>
        <item name="android:layout_height">wrap_content</item>
        <item name="android:layout_marginStart">@dimen/stream_ui_spacing_small</item>
    </style>

    <style name="StreamUi.AttachmentGallery.Title" parent="StreamUi">
        <item name="android:textAppearance">@style/StreamUiTextAppearance.HeadlineBold</item>
    </style>

    <style name="StreamUi.AttachmentGallery.Date" parent="StreamUi">
        <item name="android:textAppearance">@style/StreamUiTextAppearance.Footnote</item>
    </style>

    <style name="StreamUi.AttachmentGallery.ActionsMenu" parent="StreamUi">
        <item name="android:layout_marginEnd">@dimen/stream_ui_spacing_small</item>
        <item name="android:src">@drawable/stream_ui_ic_three_dots_menu</item>
    </style>

    <style name="StreamUi.AttachmentGallery.BottomBar.ImageCount" parent="StreamUi">
        <item name="android:textAppearance">@style/StreamUiTextAppearance.HeadlineBold</item>
    </style>

    <style name="StreamUi.AttachmentGallery.BottomBar.LeftIcon" parent="StreamUi">
        <item name="android:layout_marginStart">@dimen/stream_ui_spacing_small</item>
        <item name="android:src">@drawable/stream_ui_ic_share</item>
    </style>

    <style name="StreamUi.AttachmentGallery.BottomBar.RightIcon" parent="StreamUi">
        <item name="android:layout_marginEnd">@dimen/stream_ui_spacing_small</item>
        <item name="android:src">@drawable/stream_ui_ic_grid_menu</item>
=======
    <style name="StreamUi.MediaActivity" parent="Theme.MaterialComponents.DayNight.NoActionBar">
        <item name="streamUiMediaActivityIconStyle">@style/StreamUi.MediaActivity.Icon</item>
    </style>

    <style name="StreamUi.MediaActivity.Icon" parent="StreamUi">
        <item name="android:layout_width">150dp</item>
        <item name="android:layout_height">150dp</item>
        <item name="android:src">@drawable/stream_ui_ic_audio</item>
>>>>>>> dfbdb911
    </style>
  
    <style name="StreamUi.SuggestionListView"  parent="StreamUi">
        <!-- Background -->
        <item name="streamUiSuggestionBackgroundColor">@color/stream_ui_white</item>

        <!-- Command title text style -->
        <item name="streamUiCommandsTitleTextSize">@dimen/stream_ui_text_medium</item>
        <item name="streamUiCommandsTitleTextColor">@color/stream_ui_text_color_secondary</item>
        <item name="streamUiCommandsTitleStyle">normal</item>

        <!-- Command name text style -->
        <item name="streamUiCommandsNameTextSize">@dimen/stream_ui_text_medium</item>
        <item name="streamUiCommandsNameTextColor">@color/stream_ui_text_color_primary</item>
        <item name="streamUiCommandsNameStyle">normal</item>

        <!-- Command description text style -->
        <item name="streamUiCommandsDescriptionTextSize">@dimen/stream_ui_text_medium</item>
        <item name="streamUiCommandsDescriptionTextColor">@color/stream_ui_text_color_primary</item>
        <item name="streamUiCommandsDescriptionStyle">normal</item>

        <!-- Mention username text style -->
        <item name="streamUiMentionsUserNameTextSize">@dimen/stream_ui_text_medium</item>
        <item name="streamUiMentionsUserNameTextColor">@color/stream_ui_text_color_primary</item>
        <item name="streamUiMentionsUserNameStyle">normal</item>

        <!-- Mention name text style -->
        <item name="streamUiMentionsNameTextSize">@dimen/stream_ui_text_medium</item>
        <item name="streamUiMentionsNameTextColor">@color/stream_ui_text_color_secondary</item>
        <item name="streamUiMentionsNameStyle">normal</item>

        <!-- Icons -->
        <item name="streamUiMentionsIcon">@drawable/stream_ui_ic_mention</item>
        <item name="streamUiCommandIcon">@drawable/stream_ui_ic_command_circle</item>
        <item name="streamUiLightningButtonIcon">@drawable/stream_ui_ic_command_blue</item>
    </style>
</resources><|MERGE_RESOLUTION|>--- conflicted
+++ resolved
@@ -255,11 +255,9 @@
         <item name="android:textColor">@color/stream_ui_text_color_primary</item>
     </style>
 
-<<<<<<< HEAD
     <style name="StreamUiAttachmentMediaActivityStyle" parent="Theme.MaterialComponents.DayNight.NoActionBar" />
-=======
+
     <style name="StreamUiAttachmentGalleryActivityStyle" parent="Theme.MaterialComponents.DayNight.NoActionBar" />
->>>>>>> dfbdb911
 
     <style name="StreamUiAttachmentActivityStyle" parent="Theme.MaterialComponents.DayNight.NoActionBar" />
 
@@ -487,7 +485,7 @@
         <item name="streamUiSearchInputViewTextSize">@dimen/stream_ui_text_medium</item>
     </style>
 
-<<<<<<< HEAD
+
     <style name="StreamUi.AttachmentGallery" parent="Theme.MaterialComponents.DayNight.NoActionBar">
         <item name="streamUiAttachmentGalleryCloseButtonStyle">@style/StreamUi.AttachmentGallery.CloseButton</item>
         <item name="streamUiAttachmentGalleryTitleStyle">@style/StreamUi.AttachmentGallery.Title</item>
@@ -530,7 +528,7 @@
     <style name="StreamUi.AttachmentGallery.BottomBar.RightIcon" parent="StreamUi">
         <item name="android:layout_marginEnd">@dimen/stream_ui_spacing_small</item>
         <item name="android:src">@drawable/stream_ui_ic_grid_menu</item>
-=======
+
     <style name="StreamUi.MediaActivity" parent="Theme.MaterialComponents.DayNight.NoActionBar">
         <item name="streamUiMediaActivityIconStyle">@style/StreamUi.MediaActivity.Icon</item>
     </style>
@@ -539,7 +537,6 @@
         <item name="android:layout_width">150dp</item>
         <item name="android:layout_height">150dp</item>
         <item name="android:src">@drawable/stream_ui_ic_audio</item>
->>>>>>> dfbdb911
     </style>
   
     <style name="StreamUi.SuggestionListView"  parent="StreamUi">
