--- conflicted
+++ resolved
@@ -487,7 +487,6 @@
         <item name="streamUiSearchInputViewTextSize">@dimen/stream_ui_text_medium</item>
     </style>
 
-<<<<<<< HEAD
     <style name="StreamUi.MediaActivity" parent="Theme.MaterialComponents.DayNight.NoActionBar">
         <item name="streamUiMediaActivityIconStyle">@style/StreamUi.MediaActivity.Icon</item>
     </style>
@@ -496,7 +495,8 @@
         <item name="android:layout_width">150dp</item>
         <item name="android:layout_height">150dp</item>
         <item name="android:src">@drawable/stream_ui_ic_audio</item>
-=======
+    </style>
+  
     <style name="StreamUi.SuggestionListView"  parent="StreamUi">
         <!-- Background -->
         <item name="streamUiSuggestionBackgroundColor">@color/stream_ui_white</item>
@@ -530,6 +530,5 @@
         <item name="streamUiMentionsIcon">@drawable/stream_ui_ic_mention</item>
         <item name="streamUiCommandIcon">@drawable/stream_ui_ic_command_circle</item>
         <item name="streamUiLightningButtonIcon">@drawable/stream_ui_ic_command_blue</item>
->>>>>>> f782dc96
     </style>
 </resources>