--- conflicted
+++ resolved
@@ -1,15 +1,10 @@
 <?xml version="1.0" encoding="utf-8"?>
 <resources>
-<<<<<<< HEAD
     <color name="stream_blue">#006CFF</color>
 
     <color name="stream_text_black">@color/stream_black</color>
     <color name="stream_text_grey">#808080</color>
-=======
-    <color name="stream_text_black">@color/stream_black</color>
-    <color name="stream_text_grey">#808080</color>
     <color name="stream_text_red">#FF3742</color>
->>>>>>> 2fc39209
 
     <color name="avatar_gradient_orange">#FF8A65</color>
     <color name="avatar_gradient_green">#81C784</color>
