--- conflicted
+++ resolved
@@ -141,15 +141,12 @@
     </plurals>
     <string name="stream_ui_message_list_unread_separator">Unread Messages</string>
     <string name="stream_ui_message_list_translated">Translated to %s</string>
-<<<<<<< HEAD
     <string name="stream_ui_message_list_show_original">&#160;· Show original</string>
     <string name="stream_ui_message_list_show_translation">Show translation</string>
-=======
 
     <!--  Quoted Message  -->
     <string name="stream_ui_quoted_message_poll" translatable="false">📊 %s</string>
 
->>>>>>> 09fccccd
     <!-- Message Actions Dialog -->
     <string name="stream_ui_message_list_reply">Reply</string>
     <string name="stream_ui_message_list_thread_reply">Thread reply</string>
