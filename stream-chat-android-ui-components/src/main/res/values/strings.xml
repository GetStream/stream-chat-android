<?xml version="1.0" encoding="utf-8"?>
<resources>
    <!--Command Suggestions-->
    <string name="stream_commands_instant_commands">Instant Commands</string>
    <string name="stream_command_command_template">/%1$s %2$s</string>

    <!--Mention Suggestions-->
    <string name="stream_mention_user_name_template">\@%s</string>

    <!--Channel Actions-->
    <string name="stream_channel_actions_leave_group">Leave Group</string>
    <string name="stream_channel_actions_delete_channel">Delete</string>
    <string name="stream_channel_actions_delete_contact">Delete Contact</string>
    <string name="stream_channel_actions_last_seen">Last seen %s</string>
    <plurals name="stream_channel_actions_members_count">
        <item quantity="one">%1d Member, %2d Online</item>
        <item quantity="other">%1d Members, %2d Online</item>
    </plurals>

    <!--ChannelsHeaderView-->
    <string name="stream_channels_header_view_online_title">Stream Chat</string>
    <string name="stream_channels_header_view_offline_title">Waiting for network</string>

    <!--Channel List Item View-->
    <string name="stream_channel_item_last_message_template">%1$s: %2$s</string>

    <!--SearchView-->
    <string name="stream_search_view_hint">Search</string>
    <string name="stream_search_view_search_icon_description">Search</string>
    <string name="stream_search_view_clear_input_description">Clear</string>

    <!--Add Channel-->
    <string name="stream_add_channel_back_icon_description">Back</string>
    <string name="stream_add_channel_add_member_icon_description">Add member</string>
    <string name="stream_add_channel_user_checked_description">User checked</string>
    <string name="stream_add_channel_title">New Chat</string>
    <string name="stream_add_member_title">TO:</string>
    <string name="stream_add_member_hint">Type a name</string>
    <string name="stream_create_group">Create a Group</string>
    <string name="stream_add_channel_user_list_title">On the platform</string>

<<<<<<< HEAD
    <!--Attachments-->
=======
    <!-- ChannelHeaderView -->
    <string name="stream_content_description_back_button">Back button</string>
    <string name="stream_message_list_header_searching_for_network">Searching for network</string>
    <string name="stream_message_list_header_offline">Offline…</string>
    <string name="stream_message_list_header_try_again">Try Again</string>
    <string name="stream_message_list_header_typing">is typing</string>

    <!--Attachment Dialog-->
>>>>>>> d6fa69da
    <string name="stream_attachment_dialog_recent_files">Recent Files</string>
    <string name="stream_attachment_dialog_permission_camera">Allow access to your Camera</string>
    <string name="stream_attachment_dialog_permission_files">Allow access to your Files</string>
    <string name="stream_attachment_dialog_permission_media">Allow access to your Gallery</string>
    <string name="stream_attachment_input_hint">Add command or send</string>
</resources><|MERGE_RESOLUTION|>--- conflicted
+++ resolved
@@ -39,9 +39,6 @@
     <string name="stream_create_group">Create a Group</string>
     <string name="stream_add_channel_user_list_title">On the platform</string>
 
-<<<<<<< HEAD
-    <!--Attachments-->
-=======
     <!-- ChannelHeaderView -->
     <string name="stream_content_description_back_button">Back button</string>
     <string name="stream_message_list_header_searching_for_network">Searching for network</string>
@@ -49,8 +46,7 @@
     <string name="stream_message_list_header_try_again">Try Again</string>
     <string name="stream_message_list_header_typing">is typing</string>
 
-    <!--Attachment Dialog-->
->>>>>>> d6fa69da
+    <!--Attachments-->
     <string name="stream_attachment_dialog_recent_files">Recent Files</string>
     <string name="stream_attachment_dialog_permission_camera">Allow access to your Camera</string>
     <string name="stream_attachment_dialog_permission_files">Allow access to your Files</string>
