--- conflicted
+++ resolved
@@ -121,14 +121,11 @@
 
     <!-- Message Footer -->
     <string name="stream_ui_ephemeral_msg_footer">Only visible to you</string>
-<<<<<<< HEAD
+    <string name="stream_ui_date_and_time_pattern">Sent %s at %s</string>
 
     <!-- Thread Messages -->
     <plurals name="stream_ui_thread_messages_indicator">
         <item quantity="one">%d Thread Reply</item>
         <item quantity="other">%d Thread Replies</item>
     </plurals>
-=======
-    <string name="stream_ui_date_and_time_pattern">Sent %s at %s</string>
->>>>>>> 4117a170
 </resources>