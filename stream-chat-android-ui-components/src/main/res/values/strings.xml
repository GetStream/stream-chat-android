--- conflicted
+++ resolved
@@ -73,6 +73,8 @@
     <!-- Message list -->
     <string name="stream_ui_message_deleted_label">Message deleted</string>
     <string name="stream_ui_attachments_more_count_prefix">+%d</string>
+    <string name="stream_ui_send_label">Send</string>
+    <string name="stream_ui_cancel_label">Cancel</string>
 
     <!-- Message options -->
     <string name="stream_ui_message_option_reply">Reply</string>
@@ -100,12 +102,7 @@
     <string name="stream_ui_no_media_error">There is no photo or video.</string>
     <string name="stream_ui_messages_empty_state_label">No messages</string>
     <string name="stream_ui_channels_empty_state_label">No channels available</string>
-<<<<<<< HEAD
-    <string name="stream_ui_send_label">Send</string>
-    <string name="stream_ui_cancel_label">Cancel</string>
-=======
 
     <!-- Message Footer -->
     <string name="stream_ui_ephemeral_msg_footer">Only visible to you</string>
->>>>>>> 6906df67
 </resources>