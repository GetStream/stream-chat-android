--- conflicted
+++ resolved
@@ -63,15 +63,14 @@
     <!-- Message list -->
     <string name="stream_message_deleted_label">Message deleted</string>
 
-<<<<<<< HEAD
-    <plurals name="stream_user_reactions_title">
-        <item quantity="one">%d Message Reaction</item>
-        <item quantity="other">%d Message Reactions</item>
-=======
     <!-- Typing -->
     <plurals name="stream_typing_text">
         <item quantity="one">%s is typing</item>
         <item quantity="other">%s and %d more are typing</item>
->>>>>>> 21deda21
+    </plurals>
+
+    <plurals name="stream_user_reactions_title">
+        <item quantity="one">%d Message Reaction</item>
+        <item quantity="other">%d Message Reactions</item>
     </plurals>
 </resources>