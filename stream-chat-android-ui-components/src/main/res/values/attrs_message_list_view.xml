<?xml version="1.0" encoding="utf-8"?>
<!--
    Copyright (c) 2014-2022 Stream.io Inc. All rights reserved.

    Licensed under the Stream License;
    you may not use this file except in compliance with the License.
    You may obtain a copy of the License at

      https://github.com/GetStream/stream-chat-android/blob/main/LICENSE

    Unless required by applicable law or agreed to in writing, software
    distributed under the License is distributed on an "AS IS" BASIS,
    WITHOUT WARRANTIES OR CONDITIONS OF ANY KIND, either express or implied.
    See the License for the specific language governing permissions and
    limitations under the License.
-->
<resources>
    <declare-styleable name="MessageListView">
        <!-- Scroll button-->
        <attr name="streamUiScrollButtonEnabled" format="boolean" />
        <attr name="streamUiScrollButtonUnreadEnabled" format="boolean" />
        <attr name="streamUiScrollButtonColor" format="color|reference" />
        <attr name="streamUiScrollButtonRippleColor" format="color|reference" />
        <attr name="streamUiScrollButtonBadgeColor" format="color|reference" />
        <attr name="streamUiScrollButtonIcon" format="reference" />
        <attr name="streamUiScrollButtonElevation" format="dimension|reference" />
        <!-- Sets the bottom margin of the scroll button inside MessageListView -->
        <attr name="streamUiScrollButtonBottomMargin" format="dimension|reference" />
        <!-- Sets the end margin of the scroll button inside MessageListView -->
        <attr name="streamUiScrollButtonEndMargin" format="dimension|reference" />
        <!-- Controls the internal margins of the scroll button with respect to its parent.

         You should use this one if you want to adjust the distance of the unread count badge to the scroll button.-->
        <attr name="streamUIScrollButtonInternalMargin" format="dimension|reference" />
        <attr name="streamUiScrollButtonBadgeTextSize" format="dimension|reference" />
        <attr name="streamUiScrollButtonBadgeTextColor" format="color|reference" />
        <attr name="streamUiScrollButtonBadgeTextFont" format="reference" />
        <attr name="streamUiScrollButtonBadgeFontAssets" format="string" />
        <attr name="streamUiScrollButtonBadgeTextStyle">
            <flag name="normal" value="0" />
            <flag name="bold" value="1" />
            <flag name="italic" value="2" />
        </attr>
        <!-- Sets the background drawable of the unread count badge -->
        <attr name="streamUiScrollButtonBadgeIcon" format="reference" />
        <!-- Sets the elevation of the unread count badge -->
        <attr name="streamUiScrollButtonBadgeElevation" format="dimension|reference" />
        <!-- Adjusts the gravity of the scroll button badge.

        These values are the same as standard Android values. -->
        <attr name="streamUiScrollButtonBadgeGravity">
            <!-- Push object to the top of its container, not changing its size. -->
            <flag name="top" value="0x30" />
            <!-- Push object to the bottom of its container, not changing its size. -->
            <flag name="bottom" value="0x50" />
            <!-- Push object to the left of its container, not changing its size. -->
            <flag name="left" value="0x03" />
            <!-- Push object to the right of its container, not changing its size. -->
            <flag name="right" value="0x05" />
            <!-- Place object in the vertical center of its container, not changing its size. -->
            <flag name="center_vertical" value="0x10" />
            <!-- Grow the vertical size of the object if needed so it completely fills its container. -->
            <flag name="fill_vertical" value="0x70" />
            <!-- Place object in the horizontal center of its container, not changing its size. -->
            <flag name="center_horizontal" value="0x01" />
            <!-- Grow the horizontal size of the object if needed so it completely fills its container. -->
            <flag name="fill_horizontal" value="0x07" />
            <!-- Place the object in the center of its container in both the vertical and horizontal axis, not changing its size. -->
            <flag name="center" value="0x11" />
            <!-- Grow the horizontal and vertical size of the object if needed so it completely fills its container. -->
            <flag name="fill" value="0x77" />
            <!-- Additional option that can be set to have the top and/or bottom edges of
                 the child clipped to its container's bounds.
                 The clip will be based on the vertical gravity: a top gravity will clip the bottom
                 edge, a bottom gravity will clip the top edge, and neither will clip both edges. -->
            <flag name="clip_vertical" value="0x80" />
            <!-- Additional option that can be set to have the left and/or right edges of
                 the child clipped to its container's bounds.
                 The clip will be based on the horizontal gravity: a left gravity will clip the right
                 edge, a right gravity will clip the left edge, and neither will clip both edges. -->
            <flag name="clip_horizontal" value="0x08" />
            <!-- Push object to the beginning of its container, not changing its size. -->
            <flag name="start" value="0x00800003" />
            <!-- Push object to the end of its container, not changing its size. -->
            <flag name="end" value="0x00800005" />
        </attr>

        <attr name="streamUiLoadMoreThreshold" format="integer" />
        <attr name="streamUiNewMessagesBehaviour" format="enum">
            <enum name="scroll_to_bottom" value="0" />
            <enum name="count_new_messages" value="1" />
        </attr>
        <attr name="streamUiRetryOptionIcon" format="reference" />

        <!-- Message background color -->
        <attr name="streamUiMessageBackgroundColorMine" format="color" />
        <attr name="streamUiMessageBackgroundColorTheirs" format="color" />

        <!-- Message link -->
        <attr name="streamUiMessageLinkColorMine" format="color" />
        <attr name="streamUiMessageLinkColorTheirs" format="color" />
        <attr name="streamUiLinkDescriptionMaxLines" format="integer" />

        <attr name="streamUiReactionsEnabled" format="boolean" />

        <attr name="streamUiBackgroundColor" format="color" />

        <attr name="streamUiMessageLinkBackgroundColorMine" format="color" />
        <attr name="streamUiMessageLinkBackgroundColorTheirs" format="color" />

        <!-- Message text style mine -->
        <attr name="streamUiMessageTextSizeMine" format="dimension|reference" />
        <attr name="streamUiMessageTextColorMine" format="color" />
        <attr name="streamUiMessageTextFontMine" format="reference" />
        <attr name="streamUiMessageTextFontAssetsMine" format="string" />
        <attr name="streamUiMessageTextStyleMine">
            <flag name="normal" value="0" />
            <flag name="bold" value="1" />
            <flag name="italic" value="2" />
        </attr>

        <!-- Message text style theirs -->
        <attr name="streamUiMessageTextSizeTheirs" format="dimension|reference" />
        <attr name="streamUiMessageTextColorTheirs" format="color" />
        <attr name="streamUiMessageTextFontTheirs" format="reference" />
        <attr name="streamUiMessageTextFontAssetsTheirs" format="string" />
        <attr name="streamUiMessageTextStyleTheirs">
            <flag name="normal" value="0" />
            <flag name="bold" value="1" />
            <flag name="italic" value="2" />
        </attr>

        <!-- Message text style user name in footer -->
        <attr name="streamUiMessageTextSizeUserName" format="dimension|reference" />
        <attr name="streamUiMessageTextColorUserName" format="color" />
        <attr name="streamUiMessageTextFontUserName" format="reference" />
        <attr name="streamUiMessageTextFontAssetsUserName" format="string" />
        <attr name="streamUiMessageTextStyleUserName">
            <flag name="normal" value="0" />
            <flag name="bold" value="1" />
            <flag name="italic" value="2" />
        </attr>

        <!-- Message text style date in footer -->
        <attr name="streamUiMessageTextSizeDate" format="dimension|reference" />
        <attr name="streamUiMessageTextColorDate" format="color" />
        <attr name="streamUiMessageTextFontDate" format="reference" />
        <attr name="streamUiMessageTextFontAssetsDate" format="string" />
        <attr name="streamUiMessageTextStyleDate">
            <flag name="normal" value="0" />
            <flag name="bold" value="1" />
            <flag name="italic" value="2" />
        </attr>

        <!-- Message text style thread counter in footer -->
        <attr name="streamUiMessageTextSizeThreadCounter" format="dimension|reference" />
        <attr name="streamUiMessageTextColorThreadCounter" format="color" />
        <attr name="streamUiMessageTextFontThreadCounter" format="reference" />
        <attr name="streamUiMessageTextFontAssetsThreadCounter" format="string" />
        <attr name="streamUiMessageTextStyleThreadCounter">
            <flag name="normal" value="0" />
            <flag name="bold" value="1" />
            <flag name="italic" value="2" />
        </attr>

        <!-- Message text style thread separator -->
        <attr name="streamUiMessageTextSizeThreadSeparator" format="dimension|reference" />
        <attr name="streamUiMessageTextColorThreadSeparator" format="color" />
        <attr name="streamUiMessageTextFontThreadSeparator" format="reference" />
        <attr name="streamUiMessageTextFontAssetsThreadSeparator" format="string" />
        <attr name="streamUiMessageTextStyleThreadSeparator">
            <flag name="normal" value="0" />
            <flag name="bold" value="1" />
            <flag name="italic" value="2" />
        </attr>

        <!-- Message text style link title -->
        <attr name="streamUiMessageTextSizeLinkTitle" format="dimension|reference" />
        <attr name="streamUiMessageTextColorLinkTitle" format="color" />
        <attr name="streamUiMessageTextFontLinkTitle" format="reference" />
        <attr name="streamUiMessageTextFontAssetsLinkTitle" format="string" />
        <attr name="streamUiMessageTextStyleLinkTitle">
            <flag name="normal" value="0" />
            <flag name="bold" value="1" />
            <flag name="italic" value="2" />
        </attr>

        <attr name="streamUiMessageTextSizeLinkDescription" format="dimension|reference" />
        <attr name="streamUiMessageTextColorLinkDescription" format="color" />
        <attr name="streamUiMessageTextFontLinkDescription" format="reference" />
        <attr name="streamUiMessageTextFontAssetsLinkDescription" format="string" />
        <attr name="streamUiMessageTextStyleLinkDescription">
            <flag name="normal" value="0" />
            <flag name="bold" value="1" />
            <flag name="italic" value="2" />
        </attr>

        <attr name="streamUiMessageTextSizeLinkLabel" format="dimension|reference" />
        <attr name="streamUiMessageTextColorLinkLabel" format="color" />
        <attr name="streamUiMessageTextFontLinkLabel" format="reference" />
        <attr name="streamUiMessageTextFontAssetsLinkLabel" format="string" />
        <attr name="streamUiMessageTextStyleLinkLabel">
            <flag name="normal" value="0" />
            <flag name="bold" value="1" />
            <flag name="italic" value="2" />
        </attr>

        <!-- Message Reply background color -->
        <attr name="streamUiMessageReplyBackgroundColorMine" format="color" />
        <attr name="streamUiMessageReplyBackgroundColorTheirs" format="color" />
        <!-- Message Reply text style mine -->
        <attr name="streamUiMessageReplyTextSizeMine" format="dimension|reference" />
        <attr name="streamUiMessageReplyTextColorMine" format="color" />
        <attr name="streamUiMessageReplyTextFontMine" format="reference" />
        <attr name="streamUiMessageReplyTextFontAssetsMine" format="string" />
        <attr name="streamUiMessageReplyTextStyleMine">
            <flag name="normal" value="0" />
            <flag name="bold" value="1" />
            <flag name="italic" value="2" />
        </attr>

        <!-- Message Reply text style theirs -->
        <attr name="streamUiMessageReplyTextSizeTheirs" format="dimension|reference" />
        <attr name="streamUiMessageReplyTextColorTheirs" format="color" />
        <attr name="streamUiMessageReplyTextFontTheirs" format="reference" />
        <attr name="streamUiMessageReplyTextFontAssetsTheirs" format="string" />
        <attr name="streamUiMessageReplyTextStyleTheirs">
            <flag name="normal" value="0" />
            <flag name="bold" value="1" />
            <flag name="italic" value="2" />
        </attr>

        <!-- Message Reply link -->
        <attr name="streamUiMessageReplyLinkColorMine" format="color" />
        <attr name="streamUiMessageReplyLinkColorTheirs" format="color" />
        <attr name="streamUiMessageReplyLinkBackgroundColorMine" format="color" />
        <attr name="streamUiMessageReplyLinkBackgroundColorTheirs" format="color" />

        <!-- Message Reply stroke -->
        <attr name="streamUiMessageReplyStrokeColorMine" format="color" />
        <attr name="streamUiMessageReplyStrokeWidthMine" format="dimension|reference" />
        <attr name="streamUiMessageReplyStrokeColorTheirs" format="color" />
        <attr name="streamUiMessageReplyStrokeWidthTheirs" format="dimension|reference" />

        <!-- Date separator -->
        <attr name="streamUiDateSeparatorBackgroundColor" format="color" />

        <attr name="streamUiMessageTextSizeDateSeparator" format="dimension|reference" />
        <attr name="streamUiMessageTextColorDateSeparator" format="color" />
        <attr name="streamUiMessageTextFontDateSeparator" format="reference" />
        <attr name="streamUiMessageTextFontAssetsDateSeparator" format="string" />
        <attr name="streamUiMessageTextStyleDateSeparator">
            <flag name="normal" value="0" />
            <flag name="bold" value="1" />
            <flag name="italic" value="2" />
        </attr>

        <!-- Message reactions view style -->
        <attr name="streamUiMessageReactionsBubbleColorMine" format="color" />
        <attr name="streamUiMessageReactionsBubbleColorTheirs" format="color" />
        <attr name="streamUiMessageReactionsBubbleBorderColorMine" format="color|reference" />
        <attr name="streamUiMessageReactionsBubbleBorderColorTheirs" format="color|reference" />
        <attr name="streamUiMessageReactionsBubbleBorderWidthMine" format="dimension|reference" />
        <attr name="streamUiMessageReactionsBubbleBorderWidthTheirs" format="dimension|reference" />

        <!-- Message edit reactions view style -->
        <attr name="streamUiEditReactionsBubbleColorMine" format="color" />
        <attr name="streamUiEditReactionsBubbleColorTheirs" format="color" />
        <attr name="streamUiEditReactionsColumns" format="integer" />

        <!-- Indicator icons -->
        <attr name="streamUiShowMessageDeliveryStatusIndicator" format="boolean" />
        <attr name="streamUiIconIndicatorSent" format="reference" />
        <attr name="streamUiIconIndicatorRead" format="reference" />
        <attr name="streamUiIconIndicatorPendingSync" format="reference" />
        <attr name="streamUiIconOnlyVisibleToYou" format="reference" />
        <attr name="streamUiIconFailedIndicator" format="reference" />
        <attr name="streamUiIconBannedIndicator" format="reference" />

        <!-- Message deleted style -->
        <attr name="streamUiDeletedMessageBackgroundColor" format="color" />
        <attr name="streamUiMessageTextSizeMessageDeleted" format="dimension|reference" />
        <attr name="streamUiMessageTextColorMessageDeleted" format="color" />
        <attr name="streamUiMessageTextFontMessageDeleted" format="reference" />
        <attr name="streamUiMessageTextFontAssetsMessageDeleted" format="string" />
        <attr name="streamUiMessageTextStyleMessageDeleted">
            <flag name="normal" value="0" />
            <flag name="bold" value="1" />
            <flag name="italic" value="2" />
        </attr>

        <!-- System message style -->
        <attr name="streamUiSystemMessageTextSize" format="dimension|reference" />
        <attr name="streamUiSystemMessageTextColor" format="color" />
        <attr name="streamUiSystemMessageTextFont" format="reference" />
        <attr name="streamUiSystemMessageTextFontAssets" format="string" />
        <attr name="streamUiSystemMessageTextStyle">
            <flag name="normal" value="0" />
            <flag name="bold" value="1" />
            <flag name="italic" value="2" />
        </attr>
        <!-- System message alignment -->
        <attr name="streamUiSystemMessageAlignment">
            <!-- Push object to the left of its container, not changing its size. -->
            <flag name="left" value="0x03" />
            <!-- Push object to the right of its container, not changing its size. -->
            <flag name="right" value="0x05" />
            <!-- Place the object in the center of its container in both the vertical and horizontal axis, not changing its size. -->
            <flag name="center" value="0x11" />
            <!-- Push object to the beginning of its container, not changing its size. -->
            <flag name="start" value="0x00800003" />
            <!-- Push object to the end of its container, not changing its size. -->
            <flag name="end" value="0x00800005" />
        </attr>


        <!-- Error message text style -->
        <attr name="streamUiErrorMessageTextSize" format="dimension|reference" />
        <attr name="streamUiErrorMessageTextColor" format="color" />
        <attr name="streamUiErrorMessageTextFont" format="reference" />
        <attr name="streamUiErrorMessageTextFontAssets" format="string" />
        <attr name="streamUiErrorMessageTextStyle">
            <flag name="normal" value="0" />
            <flag name="bold" value="1" />
            <flag name="italic" value="2" />
        </attr>

        <attr name="streamUiMessageStrokeColorMine" format="color" />
        <attr name="streamUiMessageStrokeWidthMine" format="dimension|reference" />
        <attr name="streamUiMessageStrokeColorTheirs" format="color" />
        <attr name="streamUiMessageStrokeWidthTheirs" format="dimension|reference" />

        <!-- Message options -->
        <attr name="streamUiReplyOptionIcon" format="reference" />
        <attr name="streamUiReplyEnabled" format="boolean" />
        <attr name="streamUiCopyMessageActionEnabled" format="boolean" />
        <attr name="streamUiRetryMessageEnabled" format="boolean" />
        <attr name="streamUiCopyOptionIcon" format="reference" />
        <attr name="streamUiEditOptionIcon" format="reference" />
        <attr name="streamUiEditMessageEnabled" format="boolean" />
        <attr name="streamUiFlagOptionIcon" format="reference" />
        <attr name="streamUiFlagMessageEnabled" format="boolean" />
        <attr name="streamUiFlagMessageConfirmationEnabled" format="boolean" />
        <attr name="streamUiPinOptionIcon" format="reference" />
        <attr name="streamUiUnpinOptionIcon" format="reference" />
        <attr name="streamUiPinMessageEnabled" format="boolean" />
        <attr name="streamUiDeleteOptionIcon" format="reference" />
        <attr name="streamUiDeleteConfirmationEnabled" format="boolean" />
        <attr name="streamUiDeleteMessageEnabled" format="boolean" />
        <attr name="streamUiThreadsEnabled" format="boolean" />
        <attr name="streamUiThreadReplyOptionIcon" format="reference" />
        <attr name="streamUiMessageOptionBackgroundColor" format="color" />

        <attr name="streamUiMessageOptionsTextSize" format="dimension|reference" />
        <attr name="streamUiMessageOptionsTextColor" format="color|reference" />
        <attr name="streamUiMessageOptionsTextFont" format="reference" />
        <attr name="streamUiMessageOptionsTextFontAssets" format="string" />
        <attr name="streamUiMessageOptionsTextStyle">
            <flag name="normal" value="0" />
            <flag name="bold" value="1" />
            <flag name="italic" value="2" />
        </attr>

        <attr name="streamUiWarningMessageOptionsTextSize" format="dimension|reference" />
        <attr name="streamUiWarningMessageOptionsTextColor" format="color|reference" />
        <attr name="streamUiWarningMessageOptionsTextFont" format="reference" />
        <attr name="streamUiWarningMessageOptionsTextFontAssets" format="string" />
        <attr name="streamUiWarningMessageOptionsTextStyle">
            <flag name="normal" value="0" />
            <flag name="bold" value="1" />
            <flag name="italic" value="2" />
        </attr>

        <attr name="streamUiMessageOptionsUserReactionAlignment" format="enum">
            <enum name="start" value="0" />
            <enum name="end" value="1" />
            <enum name="by_user" value="2" />
            <enum name="by_user_inverted" value="3" />
        </attr>

        <!-- User reactions card -->
        <attr name="streamUiUserReactionsBackgroundColor" format="color" />

        <attr name="streamUiUserReactionsTitleTextSize" format="dimension|reference" />
        <attr name="streamUiUserReactionsTitleTextColor" format="color|reference" />
        <attr name="streamUiUserReactionsTitleTextFont" format="reference" />
        <attr name="streamUiUserReactionsTitleTextFontAssets" format="string" />
        <attr name="streamUiUserReactionsTitleTextStyle">
            <flag name="normal" value="0" />
            <flag name="bold" value="1" />
            <flag name="italic" value="2" />
        </attr>

        <!-- Options overlay dialog -->
        <attr name="streamUiOptionsOverlayDimColor" format="color" />

        <!-- Giphy view holder -->
        <attr name="streamUiGiphyCardBackgroundColor" format="color|reference" />
        <attr name="streamUiGiphyCardElevation" format="dimension|reference" />
        <attr name="streamUiGiphyCardButtonDividerColor" format="color|reference" />
        <attr name="streamUiGiphyIcon" format="reference" />

        <attr name="streamUiGiphyLabelTextSize" format="dimension|reference" />
        <attr name="streamUiGiphyLabelTextColor" format="color|reference" />
        <attr name="streamUiGiphyLabelTextFont" format="reference" />
        <attr name="streamUiGiphyLabelTextFontAssets" format="string" />
        <attr name="streamUiGiphyLabelTextStyle">
            <flag name="normal" value="0" />
            <flag name="bold" value="1" />
            <flag name="italic" value="2" />
        </attr>

        <attr name="streamUiGiphyQueryTextSize" format="dimension|reference" />
        <attr name="streamUiGiphyQueryTextColor" format="color|reference" />
        <attr name="streamUiGiphyQueryTextFont" format="reference" />
        <attr name="streamUiGiphyQueryTextFontAssets" format="string" />
        <attr name="streamUiGiphyQueryTextStyle">
            <flag name="normal" value="0" />
            <flag name="bold" value="1" />
            <flag name="italic" value="2" />
        </attr>

        <attr name="streamUiGiphyCancelButtonTextSize" format="dimension|reference" />
        <attr name="streamUiGiphyCancelButtonTextColor" format="color|reference" />
        <attr name="streamUiGiphyCancelButtonTextFont" format="reference" />
        <attr name="streamUiGiphyCancelButtonTextFontAssets" format="string" />
        <attr name="streamUiGiphyCancelButtonTextStyle">
            <flag name="normal" value="0" />
            <flag name="bold" value="1" />
            <flag name="italic" value="2" />
        </attr>

        <attr name="streamUiGiphyShuffleButtonTextSize" format="dimension|reference" />
        <attr name="streamUiGiphyShuffleButtonTextColor" format="color|reference" />
        <attr name="streamUiGiphyShuffleButtonTextFont" format="reference" />
        <attr name="streamUiGiphyShuffleButtonTextFontAssets" format="string" />
        <attr name="streamUiGiphyShuffleButtonTextStyle">
            <flag name="normal" value="0" />
            <flag name="bold" value="1" />
            <flag name="italic" value="2" />
        </attr>

        <attr name="streamUiGiphySendButtonTextSize" format="dimension|reference" />
        <attr name="streamUiGiphySendButtonTextColor" format="color|reference" />
        <attr name="streamUiGiphySendButtonTextFont" format="reference" />
        <attr name="streamUiGiphySendButtonTextFontAssets" format="string" />
        <attr name="streamUiGiphySendButtonTextStyle">
            <flag name="normal" value="0" />
            <flag name="bold" value="1" />
            <flag name="italic" value="2" />
        </attr>
        <attr name="streamUiMessageListLoadingView" format="reference" />
        <attr name="streamUiMessageListLoadingMoreView" format="reference" />
        <attr name="streamUiEmptyStateTextSize" format="dimension|reference" />
        <attr name="streamUiEmptyStateTextColor" format="color|reference" />
        <attr name="streamUiEmptyStateTextFont" format="reference" />
        <attr name="streamUiEmptyStateTextFontAssets" format="string" />
        <attr name="streamUiEmptyStateTextStyle">
            <flag name="normal" value="0" />
            <flag name="bold" value="1" />
            <flag name="italic" value="2" />
        </attr>

        <attr name="streamUiMessagesStart" format="enum">
            <enum name="bottom" value="0" />
            <enum name="top" value="1" />
        </attr>

        <attr name="streamUiThreadMessagesStart" format="enum">
            <enum name="bottom" value="0" />
            <enum name="top" value="1" />
        </attr>

        <!-- Pinned message -->
        <attr name="streamUiPinnedMessageIndicatorTextSize" format="dimension|reference" />
        <attr name="streamUiPinnedMessageIndicatorTextColor" format="color|reference" />
        <attr name="streamUiPinnedMessageIndicatorTextFont" format="reference" />
        <attr name="streamUiPinnedMessageIndicatorTextFontAssets" format="string" />
        <attr name="streamUiPinnedMessageIndicatorTextStyle">
            <flag name="normal" value="0" />
            <flag name="bold" value="1" />
            <flag name="italic" value="2" />
        </attr>

        <attr name="streamUiPinnedMessageIndicatorIcon" format="reference" />

        <attr name="streamUiPinnedMessageBackgroundColor" format="color" />

        <attr name="streamUiMessageStartMargin" format="dimension|reference" />
        <attr name="streamUiMessageEndMargin" format="dimension|reference" />

        <!-- Fraction used to compute max width for message sent by the current user. Should be in [75% - 100%] range. -->
        <attr name="streamUiMessageMaxWidthFactorMine" format="fraction" />
        <!-- Fraction used to compute max width for message sent by other user. Should be in [75% - 100%] range. -->
        <attr name="streamUiMessageMaxWidthFactorTheirs" format="fraction" />

        <!-- Prevent scroll while a dialog is shown over the message list -->
        <attr name="streamUiDisableScrollWhenShowingDialog" format="boolean" />

        <!-- The margin between the selected message and the edit reactions bubble on the options overlay. -->
        <attr name="streamUiOptionsOverlayEditReactionsMarginBottom" format="dimension|reference" />
        <!-- The margin between the edit reactions bubble on the options overlay and the parent. -->
        <attr name="streamUiOptionsOverlayEditReactionsMarginTop" format="dimension|reference" />
        <attr name="streamUiOptionsOverlayEditReactionsMarginStart" format="dimension|reference" />
        <attr name="streamUiOptionsOverlayEditReactionsMarginEnd" format="dimension|reference" />

        <!-- The margin between the selected message and the user reaction list on the options overlay. -->
        <attr name="streamUiOptionsOverlayUserReactionsMarginTop" format="dimension|reference" />
        <!-- The margin between the message option list and the user reaction list on the options overlay. -->
        <attr name="streamUiOptionsOverlayUserReactionsMarginBottom" format="dimension|reference" />
        <!-- The margin between the user reaction list on the options overlay and the parent. -->
        <attr name="streamUiOptionsOverlayUserReactionsMarginStart" format="dimension|reference" />
        <attr name="streamUiOptionsOverlayUserReactionsMarginEnd" format="dimension|reference" />

        <!-- The margin between the selected message and the message option list on the options overlay. -->
<<<<<<< HEAD
        <attr name="streamUiOptionsOverlayMessageOptionsMarginTop" format="dimension|reference" />
        <!-- The margin between the message option list on the options overlay and the parent. -->
        <attr name="streamUiOptionsOverlayMessageOptionsMarginBottom" format="dimension|reference" />
        <attr name="streamUiOptionsOverlayMessageOptionsMarginStart" format="dimension|reference" />
        <attr name="streamUiOptionsOverlayMessageOptionsMarginEnd" format="dimension|reference" />

=======
        <attr name="streamUiOptionsOverlayMessageOptionsMargin" format="dimension|reference" />

        <!-- Show the edit reactions bubble for unsent messages on the options overlay. -->
        <attr name="streamUiShowReactionsForUnsentMessages" format="boolean" />
>>>>>>> 4e7a2f8f
    </declare-styleable>
</resources><|MERGE_RESOLUTION|>--- conflicted
+++ resolved
@@ -513,18 +513,13 @@
         <attr name="streamUiOptionsOverlayUserReactionsMarginEnd" format="dimension|reference" />
 
         <!-- The margin between the selected message and the message option list on the options overlay. -->
-<<<<<<< HEAD
         <attr name="streamUiOptionsOverlayMessageOptionsMarginTop" format="dimension|reference" />
         <!-- The margin between the message option list on the options overlay and the parent. -->
         <attr name="streamUiOptionsOverlayMessageOptionsMarginBottom" format="dimension|reference" />
         <attr name="streamUiOptionsOverlayMessageOptionsMarginStart" format="dimension|reference" />
         <attr name="streamUiOptionsOverlayMessageOptionsMarginEnd" format="dimension|reference" />
 
-=======
-        <attr name="streamUiOptionsOverlayMessageOptionsMargin" format="dimension|reference" />
-
         <!-- Show the edit reactions bubble for unsent messages on the options overlay. -->
         <attr name="streamUiShowReactionsForUnsentMessages" format="boolean" />
->>>>>>> 4e7a2f8f
     </declare-styleable>
 </resources>