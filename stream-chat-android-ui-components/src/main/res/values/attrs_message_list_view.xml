--- conflicted
+++ resolved
@@ -402,7 +402,11 @@
         <attr name="streamUiMessageStartMargin" format="dimension|reference" />
         <attr name="streamUiMessageEndMargin" format="dimension|reference" />
 
-<<<<<<< HEAD
+        <!-- Fraction used to compute max width for message sent by the current user. Should be in [75% - 100%] range. -->
+        <attr name="streamUiMessageMaxWidthFactorMine" format="fraction" />
+        <!-- Fraction used to compute max width for message sent by other user. Should be in [75% - 100%] range. -->
+        <attr name="streamUiMessageMaxWidthFactorTheirs" format="fraction" />
+
         <!-- File attachment view -->
         <!-- A drawable of the attachment upload progressbar -->
         <attr name="streamUiFileAttachmentProgressBarDrawable" format="reference" />
@@ -448,11 +452,5 @@
             <flag name="bold" value="1" />
             <flag name="italic" value="2" />
         </attr>
-=======
-        <!-- Fraction used to compute max width for message sent by the current user. Should be in [75% - 100%] range. -->
-        <attr name="streamUiMessageMaxWidthFactorMine" format="fraction" />
-        <!-- Fraction used to compute max width for message sent by other user. Should be in [75% - 100%] range. -->
-        <attr name="streamUiMessageMaxWidthFactorTheirs" format="fraction" />
->>>>>>> b3562637
     </declare-styleable>
 </resources>