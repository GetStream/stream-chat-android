--- conflicted
+++ resolved
@@ -1,5 +1,4 @@
 <?xml version="1.0" encoding="utf-8"?>
-<<<<<<< HEAD
 <resources xmlns:xliff="urn:oasis:names:tc:xliff:document:1.2">
   <plurals name="stream_ui_message_list_message_reactions">
     <item quantity="one">"%d Reación de mensaje"</item>
@@ -32,6 +31,7 @@
   <string name="stream_ui_message_list_empty">"Sin mensajes"</string>
   <string name="stream_ui_message_list_ephemeral_message">"Sólo visible para ti"</string>
   <string name="stream_ui_message_list_error_block_user">"Fallo al bloquear al usuario"</string>
+  <string name="stream_ui_message_list_error_delete_message">"Fallo al eliminar el mensaje"</string>
   <string name="stream_ui_message_list_error_flag_message">"Fallo al marcar el mensaje"</string>
   <string name="stream_ui_message_list_error_mute_user">"Fallo al silenciar al usuario"</string>
   <string name="stream_ui_message_list_error_pin_message">"Fallo al fijar el mensaje"</string>
@@ -54,74 +54,4 @@
   <string name="stream_ui_message_list_thread_reply">"Contestar en el hilo"</string>
   <string name="stream_ui_message_list_unmute_user">"Dejar de silenciar al usuario"</string>
   <string name="stream_ui_message_list_unpin_message">"Desfijar de la conversación"</string>
-=======
-<resources>
-    <string name="stream_ui_message_list_empty">Sin mensajes</string>
-    <string name="stream_ui_message_list_download_started">Descarga comenzada</string>
-
-    <!-- Message List Item -->
-    <string name="stream_ui_message_list_giphy_title">Giphy</string>
-    <string name="stream_ui_message_list_giphy_send">Enviar</string>
-    <string name="stream_ui_message_list_giphy_cancel">Cancelar</string>
-    <string name="stream_ui_message_list_giphy_shuffle">Aleatorio</string>
-    <string name="stream_ui_message_list_ephemeral_message">Sólo visible para ti</string>
-    <string name="stream_ui_message_list_deleted_message">Mensaje eliminado</string>
-    <string name="stream_ui_message_list_attachment_more_count">+%1$d</string>
-    <string name="stream_ui_message_list_attachment_uploading">Subiendo %1$d / %2$d …</string>
-    <string name="stream_ui_message_list_attachment_upload_complete">Subida completada, procesando…</string>
-    <string name="stream_ui_message_list_attachment_upload_progress">%1$s / %2$s</string>
-    <string name="stream_ui_message_list_pinned_message">Fijado por %1$s</string>
-    <string name="stream_ui_message_list_pinned_message_you">Tú</string>
-    <plurals name="stream_ui_message_list_thread_reply">
-        <item quantity="one">Respuesta al hilo</item>
-        <item quantity="other">%1$d Respuestas en el hilo</item>
-    </plurals>
-    <plurals name="stream_ui_message_list_thread_separator">
-        <item quantity="one">%d Respuesta</item>
-        <item quantity="other">%d Respuestas</item>
-    </plurals>
-
-    <!-- Message Actions Dialog -->
-    <string name="stream_ui_message_list_reply">Contestar</string>
-    <string name="stream_ui_message_list_thread_reply">Contestar en el hilo</string>
-    <string name="stream_ui_message_list_resend_message">Reenviar</string>
-    <string name="stream_ui_message_list_copy_message">Copiar Mensaje</string>
-    <string name="stream_ui_message_list_edit_message">Editar Mensaje</string>
-    <string name="stream_ui_message_list_flag_message">Marcar Mensaje</string>
-    <string name="stream_ui_message_list_pin_message">Fijar a la conversación</string>
-    <string name="stream_ui_message_list_unpin_message">Desfijar de la conversación</string>
-    <string name="stream_ui_message_list_mute_user">Silenciar usuario</string>
-    <string name="stream_ui_message_list_unmute_user">Dejar de silenciar al usuario</string>
-    <string name="stream_ui_message_list_block_user">Bloquear usuario</string>
-    <string name="stream_ui_message_list_delete_message">Eliminar mensaje</string>
-    <plurals name="stream_ui_message_list_message_reactions">
-        <item quantity="one">%d Reación de mensaje</item>
-        <item quantity="other">%d Reaciones de mensaje</item>
-    </plurals>
-
-    <!-- Message Action Confirmations -->
-    <string name="stream_ui_message_list_delete_confirmation_title">Eliminar mensaje</string>
-    <string name="stream_ui_message_list_delete_confirmation_message">¿Estás seguro de que quieres eliminar permanentemente el mensaje?</string>
-    <string name="stream_ui_message_list_delete_confirmation_positive_button">Eliminar</string>
-    <string name="stream_ui_message_list_delete_confirmation_negative_button">Cancelar</string>
-    <string name="stream_ui_message_list_flag_confirmation_title">Marcar Mensaje</string>
-    <string name="stream_ui_message_list_flag_confirmation_message">¿Quieres enviar una copia de este mensaje al moderador para una mejor investigación?</string>
-    <string name="stream_ui_message_list_flag_confirmation_positive_button">Marcar</string>
-    <string name="stream_ui_message_list_flag_confirmation_negative_button">Cancelar</string>
-
-    <!-- Attachment Viewer -->
-    <string name="stream_ui_message_list_attachment_load_failed">No se pudo cargar debido a un error inesperado.</string>
-    <string name="stream_ui_message_list_attachment_invalid_url">No se pudo cargar debido a que es una URL invalida.</string>
-    <string name="stream_ui_message_list_attachment_invalid_mime_type">Algo salió mal. No se pudo abrir el archivo adjunto: %1$s</string>
-    <string name="stream_ui_message_list_attachment_display_error">Error. El fichero no se puede mostrar</string>
-
-    <!-- Errors -->
-    <string name="stream_ui_message_list_error_mute_user">Fallo al silenciar al usuario</string>
-    <string name="stream_ui_message_list_error_unmute_user">Fallo al dejar de silenciar al usuario</string>
-    <string name="stream_ui_message_list_error_block_user">Fallo al bloquear al usuario</string>
-    <string name="stream_ui_message_list_error_flag_message">Fallo al marcar el mensaje</string>
-    <string name="stream_ui_message_list_error_pin_message">Fallo al fijar el mensaje</string>
-    <string name="stream_ui_message_list_error_unpin_message">Fallo al desfijar el mensaje</string>
-    <string name="stream_ui_message_list_error_delete_message">Fallo al eliminar el mensaje</string>
->>>>>>> ff183bf4
 </resources>