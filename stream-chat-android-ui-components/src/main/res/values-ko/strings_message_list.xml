--- conflicted
+++ resolved
@@ -1,5 +1,4 @@
 <?xml version="1.0" encoding="utf-8"?>
-<<<<<<< HEAD
 <resources xmlns:xliff="urn:oasis:names:tc:xliff:document:1.2">
   <plurals name="stream_ui_message_list_message_reactions">
     <item quantity="other">"%d메시지에 대한 응답"</item>
@@ -31,6 +30,7 @@
   <string name="stream_ui_message_list_empty">"메시지 없음"</string>
   <string name="stream_ui_message_list_ephemeral_message">"당신만 볼 수 있습니다"</string>
   <string name="stream_ui_message_list_error_block_user">"사용자 차단 실패했습니다"</string>
+  <string name="stream_ui_message_list_error_delete_message">"메세지 삭제에 실패했습니다"</string>
   <string name="stream_ui_message_list_error_flag_message">"메시지에 플래그를 지정하지 못했습니다"</string>
   <string name="stream_ui_message_list_error_mute_user">"사용자를 음소거하지 못했습니다"</string>
   <string name="stream_ui_message_list_error_pin_message">"메시지를 핀하지 못했습니다"</string>
@@ -53,71 +53,4 @@
   <string name="stream_ui_message_list_thread_reply">"스레드 답장"</string>
   <string name="stream_ui_message_list_unmute_user">"사용자 음소거 해제"</string>
   <string name="stream_ui_message_list_unpin_message">"대화에서 핀 해제"</string>
-=======
-<resources>
-    <string name="stream_ui_message_list_empty">메시지 없음</string>
-    <string name="stream_ui_message_list_download_started">다운로드 시작</string>
-
-    <!-- Message List Item -->
-    <string name="stream_ui_message_list_giphy_title">Giphy</string>
-    <string name="stream_ui_message_list_giphy_send">보내기</string>
-    <string name="stream_ui_message_list_giphy_cancel">취소</string>
-    <string name="stream_ui_message_list_giphy_shuffle">섞기</string>
-    <string name="stream_ui_message_list_ephemeral_message">나만 볼 수 있습니다</string>
-    <string name="stream_ui_message_list_deleted_message">메시지가 삭제되었습니다</string>
-    <string name="stream_ui_message_list_attachment_more_count">+%d</string>
-    <string name="stream_ui_message_list_attachment_uploading">%d/%dmb를 업로드중…</string>
-    <string name="stream_ui_message_list_attachment_upload_complete">업로드 완료, 처리 중…</string>
-    <string name="stream_ui_message_list_attachment_upload_progress">%s / %s</string>
-    <string name="stream_ui_message_list_pinned_message">%s의 고정</string>
-    <string name="stream_ui_message_list_pinned_message_you">나</string>
-    <plurals name="stream_ui_message_list_thread_reply">
-        <item quantity="other">%d개의 스레드 응답</item>
-    </plurals>
-    <plurals name="stream_ui_message_list_thread_separator">
-        <item quantity="other">%d개의 응답</item>
-    </plurals>
-
-    <!-- Message Actions Dialog -->
-    <string name="stream_ui_message_list_reply">답장</string>
-    <string name="stream_ui_message_list_thread_reply">스레드 답장</string>
-    <string name="stream_ui_message_list_resend_message">재전송</string>
-    <string name="stream_ui_message_list_copy_message">메세지 복사</string>
-    <string name="stream_ui_message_list_edit_message">메세지 수정</string>
-    <string name="stream_ui_message_list_flag_message">메세지 신고</string>
-    <string name="stream_ui_message_list_pin_message">대화 고정</string>
-    <string name="stream_ui_message_list_unpin_message">메세지 고정해제</string>
-    <string name="stream_ui_message_list_mute_user">사용자 무시</string>
-    <string name="stream_ui_message_list_unmute_user">사용자 무시 해제</string>
-    <string name="stream_ui_message_list_block_user">사용자 차단</string>
-    <string name="stream_ui_message_list_delete_message">메시지 삭제</string>
-    <plurals name="stream_ui_message_list_message_reactions">
-        <item quantity="other">%d개의 공감</item>
-    </plurals>
-
-    <!-- Message Action Confirmations -->
-    <string name="stream_ui_message_list_delete_confirmation_title">메시지를 삭제합니다</string>
-    <string name="stream_ui_message_list_delete_confirmation_message">이 메시지를 완전히 삭제하시겠습니까?</string>
-    <string name="stream_ui_message_list_delete_confirmation_positive_button">삭제</string>
-    <string name="stream_ui_message_list_delete_confirmation_negative_button">취소</string>
-    <string name="stream_ui_message_list_flag_confirmation_title">메시지를 신고합니다</string>
-    <string name="stream_ui_message_list_flag_confirmation_message">추가 조사를 위해 관리자에게 해당 메시지의 복사본을 전송하시겠습니까?</string>
-    <string name="stream_ui_message_list_flag_confirmation_positive_button">신고</string>
-    <string name="stream_ui_message_list_flag_confirmation_negative_button">취소</string>
-
-    <!-- Attachment Viewer -->
-    <string name="stream_ui_message_list_attachment_load_failed">알 수 없는 오류로 인해 로드에 실패했습니다.</string>
-    <string name="stream_ui_message_list_attachment_invalid_url">잘못된 URL로 인해 로드에 실패했습니다.</string>
-    <string name="stream_ui_message_list_attachment_invalid_mime_type">문제가 발생했습니다. 첨부 파일을 열 수 없음: %s</string>
-    <string name="stream_ui_message_list_attachment_display_error">오류. 파일을 표시할 수 없습니다</string>
-
-    <!-- Errors -->
-    <string name="stream_ui_message_list_error_mute_user">사용자를 무시하지 못했습니다</string>
-    <string name="stream_ui_message_list_error_unmute_user">사용자 무시를 해제하지 못했습니다</string>
-    <string name="stream_ui_message_list_error_block_user">사용자 차단에 실패했습니다</string>
-    <string name="stream_ui_message_list_error_flag_message">메시지를 신고하지 못했습니다</string>
-    <string name="stream_ui_message_list_error_pin_message">메시지를 고정하지 못했습니다</string>
-    <string name="stream_ui_message_list_error_unpin_message">메시지 고정을 해제하지 못했습니다</string>
-    <string name="stream_ui_message_list_error_delete_message">메세지 삭제에 실패했습니다</string>
->>>>>>> ff183bf4
 </resources>