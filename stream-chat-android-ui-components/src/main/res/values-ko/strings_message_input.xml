--- conflicted
+++ resolved
@@ -29,12 +29,7 @@
 
     <!-- Errors -->
     <string name="stream_ui_message_input_error_file_size">파일이 너무 큽니다</string>
-<<<<<<< HEAD
-    <string name="stream_ui_message_input_error_max_length">"최대 메시지 길이(%1$d)를 초과했습니다."</string>
-    <string name="stream_ui_message_input_error_file_large_size">파일이 너무 큽니다 - 최대 %dMB입니다.</string>
-    <string name="stream_ui_message_input_error_max_attachments_count_exceeded">첨부파일 개수가 (%1$d) 개를 초과하였습니다.</string>
-=======
     <string name="stream_ui_message_input_error_max_length">"최대 메시지 길이(%d)를 초과했습니다"</string>
     <string name="stream_ui_message_input_error_file_large_size">파일이 너무 큽니다 - 최대 %dMB입니다</string>
->>>>>>> 01a0e3e2
+    <string name="stream_ui_message_input_error_max_attachments_count_exceeded">첨부파일 개수가 (%1$d) 개를 초과하였습니다.</string>
 </resources>