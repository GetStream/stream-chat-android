# UNRELEASED CHANGELOG
## Common changes for all artifacts
### 🐞 Fixed

### ⬆️ Improved

### ✅ Added

### ⚠️ Changed

### ❌ Removed

## stream-chat-android-client
### 🐞 Fixed

### ⬆️ Improved

### ✅ Added

### ⚠️ Changed

### ❌ Removed

## stream-chat-android-offline
### 🐞 Fixed

### ⬆️ Improved

### ✅ Added

### ⚠️ Changed

### ❌ Removed

## stream-chat-android-state
### 🐞 Fixed

### ⬆️ Improved

### ✅ Added

### ⚠️ Changed

### ❌ Removed

## stream-chat-android-ui-common
### 🐞 Fixed

### ⬆️ Improved

### ✅ Added

### ⚠️ Changed

### ❌ Removed

## stream-chat-android-ui-components
### 🐞 Fixed
- Fixed image scaling when width is bigger than height. [#4659](https://github.com/GetStream/stream-chat-android/pull/4659)
- Fixed date separator handlers not being applied when calling `MessageListViewModel.setDateSeparatorHandler()` and  `MessageListViewModel.()`. [#4681](https://github.com/GetStream/stream-chat-android/pull/4681)

### ⬆️ Improved
- When creating message previews, `Attachment.fallback` is now included as a fallback option after `Attachment.title` and `Attachment.name`. [#4667](https://github.com/GetStream/stream-chat-android/pull/4667)

### ✅ Added
- Added a feature flag to `ChatUI` called `showThreadSeparatorInEmptyThread`. You can use this to enable a thread separator if the thread is empty. [#4629](https://github.com/GetStream/stream-chat-android/pull/4629)
- Added the `messageLimit` parameter to MessageListViewModel and MessageListViewModelFactory. [#4634](https://github.com/GetStream/stream-chat-android/pull/4634)
- Added the method `showModeratedMessageDialog()` to `MessageListView`. It is used to display a dialog when long clicking on a message that has failed a moderation check. [#4645](https://github.com/GetStream/stream-chat-android/pull/4645)
- Added the ability to style the way message reply bubbles are displayed in `MessageComposerView` via xml attributes. The styling applies both when replying to messages sent by the currently logged-in user, and those sent by other users. [#4679](https://github.com/GetStream/stream-chat-android/pull/4679)
  * `streamUiMessageComposerMessageReplyBackgroundColor`
  * `streamUiMessageComposerMessageReplyTextSizeMine`
  * `streamUiMessageComposerMessageReplyTextColorMine`
  * `streamUiMessageComposerMessageReplyTextFontMine`
  * `streamUiMessageComposerMessageReplyTextFontAssetsMine`
  * `streamUiMessageComposerMessageReplyTextStyleMine`
  * `streamUiMessageComposerMessageReplyStrokeColorMine`
  * `streamUiMessageComposerMessageReplyStrokeWidthMine`
  * `streamUiMessageComposerMessageReplyTextSizeTheirs`
  * `streamUiMessageComposerMessageReplyTextColorTheirs`
  * `streamUiMessageComposerMessageReplyTextFontTheirs`
  * `streamUiMessageComposerMessageReplyTextFontAssetsTheirs`
  * `streamUiMessageComposerMessageReplyTextStyleTheirs`
  * `streamUiMessageComposerMessageReplyStrokeColorTheirs`
  * `streamUiMessageComposerMessageReplyStrokeWidthTheirs`
- Added new properties to `MessageComposerViewStyle` which allow styling the way message reply bubbles are displayed in `MessageComposerView`. The styling applies both when replying to messages sent by the currently logged-in user, and those sent by other users. [#4679](https://github.com/GetStream/stream-chat-android/pull/4679)
  * `messageReplyBackgroundColor`
  * `messageReplyTextStyleMine`
  * `messageReplyMessageBackgroundStrokeColorMine`
  * `messageReplyMessageBackgroundStrokeWidthMine`
  * `messageReplyTextStyleTheirs`
  * `messageReplyMessageBackgroundStrokeColorTheirs`
  * `messageReplyMessageBackgroundStrokeWidthTheirs`
- Added the ability to style the way message reply bubbles are displayed in `MessageInputView` via xml attributes. The styling applies both when replying to messages sent by the currently logged-in user, and those sent by other users. [#4679](https://github.com/GetStream/stream-chat-android/pull/4679)
  * `streamUiMessageInputMessageReplyBackgroundColor`
  * `streamUiMessageInputMessageReplyTextSizeMine`
  * `streamUiMessageInputMessageReplyTextColorMine`
  * `streamUiMessageInputMessageReplyTextFontMine`
  * `streamUiMessageInputMessageReplyTextFontAssetsMine`
  * `streamUiMessageInputMessageReplyTextStyleMine`
  * `streamUiMessageInputMessageReplyStrokeColorMine`
  * `streamUiMessageInputMessageReplyStrokeWidthMine`
  * `streamUiMessageInputMessageReplyTextSizeTheirs`
  * `streamUiMessageInputMessageReplyTextColorTheirs`
  * `streamUiMessageInputMessageReplyTextFontTheirs`
  * `streamUiMessageInputMessageReplyTextFontAssetsTheirs`
  * `streamUiMessageInputMessageReplyTextStyleTheirs`
  * `streamUiMessageInputMessageReplyStrokeColorTheirs`
  * `streamUiMessageInputMessageReplyStrokeWidthTheirs`
- Added new properties to `MessageComposerViewStyle` which allow styling the way message reply bubbles are displayed in `MessageInputView`. The styling applies both when replying to messages sent by the currently logged-in user, and those sent by other users. [#4679](https://github.com/GetStream/stream-chat-android/pull/4679)
  * `messageReplyBackgroundColor`
  * `messageReplyTextStyleMine`
  * `messageReplyMessageBackgroundStrokeColorMine`
  * `messageReplyMessageBackgroundStrokeWidthMine`
  * `messageReplyTextStyleTheirs`
  * `messageReplyMessageBackgroundStrokeColorTheirs`
  * `messageReplyMessageBackgroundStrokeWidthTheirs`

### ⚠️ Changed
- The styling for the reply message bubbles visible inside `MessageInputView` and `MessageComposerView` when replying to messages has changed slightly and is now the same for both messages sent by the currently logged-in user and those sent by other users. However, you are now able to style the bubbles. For more information check the added section for `stream-chat-android-ui-components`. [#4679](https://github.com/GetStream/stream-chat-android/pull/4679)

### ❌ Removed

## stream-chat-android-compose
### 🐞 Fixed
- Fixed Compose Previews for ChatTheme and other minor components like `MessageText`. [#4672](https://github.com/GetStream/stream-chat-android/pull/4672)

### ⬆️ Improved
- When creating message previews, `Attachment.fallback` is now included as a fallback option after `Attachment.title` and `Attachment.name`. [#4667](https://github.com/GetStream/stream-chat-android/pull/4667)

### ✅ Added
- Added the parameter `channelOptions: List<ChannelOptionState>` to `SelectedChannelMenu` allowing users to override the default channel options more easily. The parameter comes with a default argument of `buildDefaultChannelOptionsState()`. [#4671](https://github.com/GetStream/stream-chat-android/pull/4671)

### ⚠️ Changed
<<<<<<< HEAD
- Added the parameter `channelOptions: List<ChannelOptionState>` to `SelectedChannelMenu` allowing users to override the default channel options more easily. The parameter comes with a default argument of `buildDefaultChannelOptionsState()`. [#4671](https://github.com/GetStream/stream-chat-android/pull/4671)
=======
- Added `currentUser` as a parameter to `MessageContent` and `MessageText`. These are non-optional, but nullable, parameters that define the behavior and looks of these components. [#4672](https://github.com/GetStream/stream-chat-android/pull/4672)
- Similarly, added `currentUser` as a parameter to `QuotedMessage`, `QuotedMessageContent` and `QuotedMessageText`.
>>>>>>> 79d05002

### ❌ Removed
The following items are breaking changes, since it was very important to improve/fix the behavior. The items described were used to expose customizable permission handlers which can be reused. However, this API is experimental and breaking for Previews, so we chose to go down a different path.
- Removed PermissionHandler and its API. [#4672](https://github.com/GetStream/stream-chat-android/pull/4672)
- Removed DownloadPermissionHandler. [#4672](https://github.com/GetStream/stream-chat-android/pull/4672)
- Removed StreamPermissionHandlers. [#4672](https://github.com/GetStream/stream-chat-android/pull/4672)
- Removed `permissionHandlers` parameter from `ChatTheme`, this should make it easier to preview components within Android Studio. [#4672](https://github.com/GetStream/stream-chat-android/pull/4672)

## stream-chat-android-markdown-transformer
### 🐞 Fixed

### ⬆️ Improved

### ✅ Added

### ⚠️ Changed

### ❌ Removed

## stream-chat-android-pushprovider-firebase
### 🐞 Fixed

### ⬆️ Improved

### ✅ Added

### ⚠️ Changed

### ❌ Removed

## stream-chat-android-pushprovider-huawei
### 🐞 Fixed

### ⬆️ Improved

### ✅ Added

### ⚠️ Changed

### ❌ Removed

## stream-chat-android-pushprovider-xiaomi
### 🐞 Fixed

### ⬆️ Improved

### ✅ Added

### ⚠️ Changed

### ❌ Removed

# January 31st, 2023 - 5.12.0
## stream-chat-android-client
### ⬆️ Improved
- Added offline plugin integration to the `ChatCliet.getMessage()` method. If you use the offline plugin, any message fetched using this method will be stored inside the database upon successful completion of the API call. [#4623](https://github.com/GetStream/stream-chat-android/pull/4623)

## stream-chat-android-offline
### ✅ Added
- Added the `GetMessageListener` interface used to perform actions as side effects when the `ChatCliet.getMessage()` method is used to fetch a single message from the backend. [#4623](https://github.com/GetStream/stream-chat-android/pull/4623)

## stream-chat-android-ui-common
### ⬆️ Improved
- `MessageComposerController` will now query the server for a list of channel members if the input contains a mention symbol (@) and no user name matching the expression after the symbol @ was found in the local state containing a list of channel members. [#4647](https://github.com/GetStream/stream-chat-android/pull/4647)

## stream-chat-android-ui-components
### ⬆️ Improved
- The default implementation of `MessageInputView` will now query channel members from the server if a mention lookup fails to find the matching channel member using the data available in the local state. [#4647](https://github.com/GetStream/stream-chat-android/pull/4647)

### ✅ Added
- Added a feature flag to `ChatUI` called `showThreadSeparatorInEmptyThread`. You can use this to enable a thread separator if the thread is empty. [#4629](https://github.com/GetStream/stream-chat-android/pull/4629)
- Added the `messageLimit` parameter to MessageListViewModel and MessageListViewModelFactory. [#4634](https://github.com/GetStream/stream-chat-android/pull/4634)
- Added lambda parameter `queryMembersOnline` to `DefaultUserLookupHandler`. The lambda parameter is used internally by `DefaultUserLookupHandler.handleUserLookup()` when no matches could be found inside the list of users contained by `DefaultUserLookupHandler.users`. It should be used to query members from the server and return the results. [#4647](https://github.com/GetStream/stream-chat-android/pull/4647)
- Added the feature flag boolean `navigateToThreadViaNotification` to `MessageListViewModel` and `MessageListViewModelFactory`. If it is set to true and a thread message has been received via push notification, clicking on the notification will make the SDK automatically navigate to the thread. If set to false, the SDK will always navigate to the channel containing the thread without navigating to the thread itself. [#4612](https://github.com/GetStream/stream-chat-android/pull/4612)

## stream-chat-android-compose
### ✅ Added
- Added the parameter `messageId: String?` to `MessageListViewModel` and `MessageListViewModelFactory`. If `navigateToThreadViaNotification` is set to true (see the changelog entry below), it will enable navigating to threads upon clicking a push notification triggered by a thread message. [#4612](https://github.com/GetStream/stream-chat-android/pull/4612)
- Added the feature flag boolean `navigateToThreadViaNotification: Boolean` to `MessageListViewModel` and `MessageListViewModelFactory`. If it is set to true and a thread message has been received via push notification, clicking on the notification will make the SDK automatically navigate to the thread. If set to false, the SDK will always navigate to the channel containing the thread without navigating to the thread itself. [#4612](https://github.com/GetStream/stream-chat-android/pull/4612)

# December 22nd, 2022 - 5.11.10
## stream-chat-android-offline
### 🐞 Fixed
- Allowed downloading `Attachment`s with missing `title` and `name` properties by ensuring a fallback name is present. Please note that the properties should be populated, this is only used to guard against edge cases. [#4599](https://github.com/GetStream/stream-chat-android/pull/4599)

# December 5th, 2022 - 5.11.9
## stream-chat-android-ui-common
### ✅ Added
- Exposed a way to allow you to include the current user avatar in the Channel avatar [#4561](https://github.com/GetStream/stream-chat-android/pull/4561)

# November 23th, 2022 - 5.11.8
## stream-chat-android-client
### ⬆️ Improved
- Return an error when invoking `ChatClient::disconnect` without a connected user. [#4494](https://github.com/GetStream/stream-chat-android/pull/4494)

## stream-chat-android-offline
### 🐞 Fixed
- Fixed `IllegalArgumentException` when uploading attachments fails. [#4487](https://github.com/GetStream/stream-chat-android/pull/4487)
- Fixed returning `ChannelsStateData.OfflineNoResults` from `QueryChannelsState::channelsStateData` when API call is still in progress. [#4496](https://github.com/GetStream/stream-chat-android/pull/4496)
- Fixed returning an empty map from `QueryChannelsState::channels` when API call is still in progress. [#4496](https://github.com/GetStream/stream-chat-android/pull/4496)

## stream-chat-android-ui-components
### ✅ Added
- Added the `streamUiShowReactionsForUnsentMessages` attribute to `MessageListView` that allows to show/hide the edit reactions bubble for unsent messages on the options overlay. [#4449](https://github.com/GetStream/stream-chat-android/pull/4449)

### 🐞 Fixed
- Fixed empty placeholder blinking on `ChannelListView` when loading channels. [#4496](https://github.com/GetStream/stream-chat-android/pull/4496)

## stream-chat-android-compose
### 🐞 Fixed
- Fixed empty placeholder blinking on `ChannelList` when loading channels. [#4496](https://github.com/GetStream/stream-chat-android/pull/4496)

# November 18th, 2022 - 5.11.7
## stream-chat-android-client
### ⬆️ Improved
- Improved logs for sending message with attachments. [#4448](https://github.com/GetStream/stream-chat-android/pull/4448)

### ⚠️ Changed
- Changed default worker's constraints from `NetworkType.NOT_ROAMING` to `NetworkType.CONNECTED`. [#4448](https://github.com/GetStream/stream-chat-android/pull/4448)

# November 16th, 2022 - 5.11.6
## stream-chat-android-client
### 🐞 Fixed
- Fixed the race condition when connecting the user just after receiving a push notification when the application is killed. [#4429](https://github.com/GetStream/stream-chat-android/pull/4429)

# November 15th, 2022 - 5.11.5
## stream-chat-android-client
### 🐞 Fixed
- Fixing postponing api calls to avoid showing empty screen in the wrong moment. [#4344](https://github.com/GetStream/stream-chat-android/pull/4344)

### ✅ Added
- Added `thumbUrl` field to the return type of the `FileUploader::sendImage` method, so that clients are able to return image thumb URL when implementing their custom `FileUploader`. [#4423](https://github.com/GetStream/stream-chat-android/pull/4423)

## stream-chat-android-ui-components
### 🐞 Fixed
- Fixed an edge case in which deleting an attachment using the attachment gallery would not delete it given the message was freshly uploaded.  [#4349](https://github.com/GetStream/stream-chat-android/pull/4349)
- When a user uploads image attachments in a message that contains links, the link attachments are no longer displayed inside the attachment gallery along with the image attachments. [#4399](https://github.com/GetStream/stream-chat-android/pull/4399)

## stream-chat-android-compose
### ⬆️ Improved
- When a user uploads image attachments in a message that contains links, the link attachments are no longer displayed inside the attachment gallery along with the image attachments. [#4399](https://github.com/GetStream/stream-chat-android/pull/4399)

# November 3th, 2022 - 5.11.4
## stream-chat-android-compose
### ✅ Added
- Added `ownMessageQuotedBackground`, `otherMessageQuotedBackground`, `ownMessageQuotedText` and `otherMessageQuotedText` options to `StreamColors`, to make it possible to customize the appearance of quoted messages via `ChatTheme`. [#4335](https://github.com/GetStream/stream-chat-android/pull/4335)

## stream-chat-android-pushprovider-firebase
### 🐞 Fixed
- Fix multi-bundle feature when using Firebase as Push Provider. [#4341](https://github.com/GetStream/stream-chat-android/pull/4341)

# October 31th, 2022 - 5.11.3
## stream-chat-android-client
### 🐞 Fixed
- Fixed `OutOfMemoryException` in `HttpLoggingInterceptor` when sending big attachments. [#4314](https://github.com/GetStream/stream-chat-android/pull/4314)

# October 17th, 2022 - 5.11.2
## stream-chat-android-ui-components
### 🐞 Fixed
- Fixed displaying messages with failed image attachments. [#4234](https://github.com/GetStream/stream-chat-android/pull/4234)
- Fixes problem when alligning reactions ballon for custom ViewHolders in message options dialog. [#4248](https://github.com/GetStream/stream-chat-android/pull/4248)

### ⬆️ Improved
- Improved asking for `WRITE_EXTERNAL_STORAGE` permission. The permission won't be requested starting from Android Q unless legacy external storage is requested. [#4219](https://github.com/GetStream/stream-chat-android/pull/4219)
- When `ChatClient.disconnect` is called, only remove the device on backend side if `flushPersistence` is `true` [#4280](https://github.com/GetStream/stream-chat-android/pull/4280)

## stream-chat-android-compose
### ⬆️ Improved
- Improved requesting `WRITE_EXTERNAL_STORAGE` permission when legacy storage is requested. [#4219](https://github.com/GetStream/stream-chat-android/pull/4219)

# September 30th, 2022 - 5.11.1
## stream-chat-android-ui-common
### 🐞 Fixed
- Fixed giphy size parsing. [#4222](https://github.com/GetStream/stream-chat-android/pull/4222)

# September 21th, 2022 - 5.11.0
## stream-chat-android-client
### ⬆️ Improved
- Reviewed requests parameters. `connectionId` is now sent only if necessary. [#4138](https://github.com/GetStream/stream-chat-android/pull/4138)

### ❌ Removed
- 🚨 Breaking change: Removed `connectionId` parameter from `FileUploader` methods. [#4138](https://github.com/GetStream/stream-chat-android/pull/4138)

## stream-chat-android-state
### ⚠️ Changed
- Divided QueryChannelLogic into state and database. [#4156](https://github.com/GetStream/stream-chat-android/pull/4156)

## stream-chat-android-compose
### ✅ Added
- Added `ownMessageText` and `otherMessageText` to `StreamColors` to enable message text customization. If you have been using `StreamColors.textHighEmphasis` to customize the color of the message texts, we recommend switching to the new attributes instead. [#4175](https://github.com/GetStream/stream-chat-android/pull/4175)

# September 13th, 2022 - 5.10.0
## stream-chat-android-client
### ⬆️ Improved
- Improving precision in time in the endpoint that syncs information between SDK and Stream's backend to make sure that undesired events are not coming due to a incorrect round down in time or desired events are not being ignored due to a incorrect round up of time when serializing/desirializing time in the SDK. [#4102](https://github.com/GetStream/stream-chat-android/pull/4102)

### ✅ Added
- Added `ChatEvent.rawDate` to access the time of an event as it was sent by the backend. This class includes microseconds precision and can be used when a higher precision than miliseconds is desired. [#4102](https://github.com/GetStream/stream-chat-android/pull/4102)
- Added [Handling User Connection](https://getstream.io/chat/docs/sdk/android/client/guides/handling-user-connection/) guide. [#4131](https://github.com/GetStream/stream-chat-android/pull/4131)
- Supported Android 13 behaviour changes. [#4039](https://github.com/GetStream/stream-chat-android/pull/4039)

## stream-chat-android-state
### 🐞 Fixed
- Fixed incrementing unread count if the message is already in the state. [#4135](https://github.com/GetStream/stream-chat-android/pull/4135)

## stream-chat-android-ui-common
### ⬆️ Improved
- Improved slow mode countdown which is now started only after the message is sent to the server. [#4120](https://github.com/GetStream/stream-chat-android/pull/4120)

## stream-chat-android-ui-components
### ⬆️ Improved
- Clicking or long clicking on the white spaces next to messages will no longer trigger listeners, from now on, only clicking on the actual message containers will. [#4151](https://github.com/GetStream/stream-chat-android/pull/4151)

### ✅ Added
- Added the `MessageListView::showMessageOptionsDialog` method to show message options dialog. [#4127](https://github.com/GetStream/stream-chat-android/pull/4127)
- Added styled attribute `streamUiGiphyMediaAttachmentSizingMode` and it's programmatic counterpart `GiphyMediaAttachmentViewStyle.sizingMode`. This parameters controls the way Giphy containers resize themselves. For a care free experience use adaptive resizing which will intelligently adapt its size while respecting the gif's aspect ratio. We recommend using adaptive resizing, however if you require more control use manual mode. [#4134](https://github.com/GetStream/stream-chat-android/pull/4134)
- Added styled attributes `streamUiGiphyMediaAttachmentWidth`, `streamUiGiphyMediaAttachmentHeight`, `streamUiGiphyMediaAttachmentDimensionRatio` and their programmatic counterparts contained within `GiphyMediaAttachmentViewStyle` that are `width`, `height` and `dimensionRatio`. These values are used to exert more control over Giphys. They are ignored if sizing mode is set to adaptive and respected if it is set to manual. [#4134](https://github.com/GetStream/stream-chat-android/pull/4134)

### ⚠️ Changed
- Exposed `MessageOptionsDialogFragment` so that clients are able to create and show the dialog manually. [#4127](https://github.com/GetStream/stream-chat-android/pull/4127)
- 🚨 Breaking change: `streamUiGiphyMediaAttachmentGiphyType` and its programmatic counterpart `GiphyMediaAttachmentViewStyle.giphyType` no longer change the container size. Container sizing has been decoupled from giphy scale type which now only controls the quality of the gif itself. If you need fixed sizes, set the sizing mode to manual and manipulate the container by setting custom width, height and if needed dimension ratio and scale type. Please check the added section for the full names of the new attributes. [#4134](https://github.com/GetStream/stream-chat-android/pull/4134)

## stream-chat-android-compose
### ⬆️ Improved
- Improved the way Giphy attachments are displayed. Instead of being cropped they can now be set to either respect the Giphy attachment's aspect ratio and adaptively resize themselves automatically or be manually sized in a fixed way by the user. [#4027](https://github.com/GetStream/stream-chat-android/pull/4027)
- Added the ability to control Giphy quality, sizing mode and content scaling by adding the parameters `GiphyInfoType` (controls quality), `GiphySizingMode` (controls sizing) and `contentScale` (controls scaling) to the functions `StreamAttachmentFactories.defaultFactories()`, `GiphyAttachmentFactory()` and `GiphyAttachmentContent()`. [#4027](https://github.com/GetStream/stream-chat-android/pull/4027)

### ✅ Added
- Added `GiphySizingMode`, an enum class used to control the way Giphys are displayed. When `GiphySizingMode.ADAPTIVE` is passed in as an argument it will make Giphy automatically resize themselves to fill available space while respecting their original aspect ratios, while `GiphySizingMode.FIXED_SIZE` will allow you to manually control the dimensions of the Giphy container in a fixed size manner. You can clip the maximum height and width in both cases by modifying `ChatTheme.attachmentsContentGiphyMaxWidth` and `attachmentsContentGiphyMaxHeight`. `GiphySizingMode` can be passed in as an argument to the following functions: `StreamAttachmentFactories.defaultFactories()`, `GiphyAttachmentFactory()` and `GiphyAttachmentContent()`. [#4027](https://github.com/GetStream/stream-chat-android/pull/4027)
- Added parameters `attachmentsContentGiphyMaxWidth` and `attachmentsContentGiphyMaxHeight` to `StreamDimens`. These parameters can be used to control the maximum dimensions of Giphys in either sizing mode. [#4027](https://github.com/GetStream/stream-chat-android/pull/4027)

# August 30th, 2022 - 5.9.0
## stream-chat-android-client
### ⬆️ Improved
- Show rounded avatars on Push Notification when `MessagingStyleNotificationHandler` is used. [#4059](https://github.com/GetStream/stream-chat-android/pull/4059)
- Add an option to use a custom implementation when showing avatars on Push Notifications when `MessagingStyleNotificationHandler` is used. [#4069](https://github.com/GetStream/stream-chat-android/pull/4069)

### ✅ Added
- Method to switch between users `ChatClient.switchUser`. Can be used for switching between users to simplify code for disconnecting and connecting to the SDK. [#4018](https://github.com/GetStream/stream-chat-android/pull/4018)
- Added `UploadedFile` which represents an uploaded file. It contains the url to the file under the property `file`, and a thumbnail of the file under the property `thumbUrl`. Thumbnails are usually returned when uploading a video file. [#4058](https://github.com/GetStream/stream-chat-android/pull/4058)

### ⚠️ Changed
- 🚨 Breaking change: `ChatClient.sendFile` now returns `UploadedFile` instead of `String`. `UploadedFile.file` is the equivalent of the previous return value. If you do not need the other parts of `UploadedFile`, you can use `.map { it.file }` to mitigate the breaking change. [#4058](https://github.com/GetStream/stream-chat-android/pull/4058)
- 🚨 Breaking change: `ChannelClient.sendFile` now returns `UploadedFile` instead of `String`. `UploadedFile.file` is the equivalent of the previous return value. If you do not need the other parts of `UploadedFile`, you can use `.map { it.file }` to mitigate the breaking change. [#4058](https://github.com/GetStream/stream-chat-android/pull/4058)
- 🚨 Breaking change: Overloaded functions `FileUploader.sendFile()` have had their signatures changed. Instead of returning `String`, they are now supposed to return `UploadedFile`. If you have extended this interface and only need the previous return functionality, you can assign a value to `UploadedFile.file` while keeping `UploadedFile.thumbUrl` `null`. [#4058](https://github.com/GetStream/stream-chat-android/pull/4058)
- 🚨 Breaking change: Overloaded functions `StreamFileUploader.sendFile()` have had their signatures changed. Instead of returning `String`, they now return `UploadedFile`. If you do not need the other parts of `UploadedFile`, you can use `.map { it.file }` to mitigate the breaking change. [#4058](https://github.com/GetStream/stream-chat-android/pull/4058)
- 🚨 Breaking change: `ChatClient.sendImage` now returns `UploadedImage` instead of `String`. `UploadedImage.file` is the equivalent of the previous return value, you can use `.map { it.file }` to mitigate the breaking change. [#4058](https://github.com/GetStream/stream-chat-android/pull/4058)
- 🚨 Breaking change: `ChannelClient.sendImage` now returns `UploadedImage` instead of `String`. `UploadedImage.file` is the equivalent of the previous return value, you can use `.map { it.file }` to mitigate the breaking change. [#4058](https://github.com/GetStream/stream-chat-android/pull/4058)
- 🚨 Breaking change: Overloaded functions `FileUploader.sendImage()` have had their signatures changed. Instead of returning `String`, they are now supposed to return `UploadedImage`. To mitigate these changes, you can wrap your previously returned file URL inside `UploadedImage`. [#4058](https://github.com/GetStream/stream-chat-android/pull/4058)
- 🚨 Breaking change: Overloaded functions `StreamFileUploader.sendImage()` have had their signatures changed. Instead of returning `String`, they now return `UploadedImage`, you can use `.map { it.file }` to mitigate the breaking change. [#4058](https://github.com/GetStream/stream-chat-android/pull/4058)

## stream-chat-android-state
### ⚠️ Changed
- `EventHandlerSequential` is now in use by default.

## stream-chat-android-offline
### 🐞 Fixed
- Removed calls to Kotlin Collection's `getOrDefault()` inside `TypingEventPruner`. The function is not available below Android API 24 and was causing exceptions. [#4100](https://github.com/GetStream/stream-chat-android/pull/4100)

## stream-chat-android-ui-common
### ✅ Added
- Added `hasCommands` field to `MessageComposerState` to set commands button visibility. [#4057](https://github.com/GetStream/stream-chat-android/pull/4057)
- Add an implementation of `UserIconBuilder` which uses Coil to load the avatar picture. [#4069](https://github.com/GetStream/stream-chat-android/pull/4069)

## stream-chat-android-ui-components
### 🐞 Fixed
- Fixed user avatar in navigation drawer of the sample app. [#4050](https://github.com/GetStream/stream-chat-android/pull/4050)
- The commands button in `MessageComposerView` can now be used to hide the command suggestion popup. [#4041](https://github.com/GetStream/stream-chat-android/pull/4041)
- Now "Quotes" toggle in the dashboard controls the "Reply" option in the message list. [#4074](https://github.com/GetStream/stream-chat-android/pull/4074)
- Now "Threads & Replies" toggle in the dashboard controls the "Thread Reply" option in the message list. [#4074](https://github.com/GetStream/stream-chat-android/pull/4074)
- Fixed a bug that made `MessageInputView` not adhere to integration visibility attributes (`streamUiAttachButtonEnabled` and `streamUiLightningButtonEnabled`). [#4107](https://github.com/GetStream/stream-chat-android/pull/4107)
- Fixed scroll state on filter change. [#4105](https://github.com/GetStream/stream-chat-android/pull/4105/files)

### ⬆️ Improved
- Added check to hide command button if no commands are available in `MessageInputView` and `MessageComposerView`. [#4057](https://github.com/GetStream/stream-chat-android/pull/4057)
- Revert workaround for setting `ChatUI::imageHeadersProvider` introduced in [#3237](https://github.com/GetStream/stream-chat-android/pull/3237). [#4065](https://github.com/GetStream/stream-chat-android/pull/4065)
- Integration button visibility inside `MessageComposerView` dictated by attributes `streamUiMessageComposerCommandsButtonVisible` and `streamUiMessageComposerAttachmentsButtonVisible` is now set prior to binding the ViewModel, improving compliance and possible flickering issues. [#4107](https://github.com/GetStream/stream-chat-android/pull/4107)

### ✅ Added
- Added the `stream-chat-android-ui-guides` application that showcases different customizations of the SDK. [#4024](https://github.com/GetStream/stream-chat-android/pull/4024)

### ⚠️ Changed
- 🚨 Breaking change: `ChannelListUpdateListener` is now tasked with scrolling the list to the bottom once the `ChannelListItem.LoadingMoreItem` is inserted after requesting a new page of `Channel`s. If `ChannelListUpdateListener` inside `ChannelListView` is overridden in order to keep the scroll to bottom when loading a new page please copy the default implementation to the custom implementation of the listener. [#4105](https://github.com/GetStream/stream-chat-android/pull/4105/files)

## stream-chat-android-compose
### 🐞 Fixed
- Fixed the online member count indicator in the message list header. Previously it did not properly track members going offline. [#4043](https://github.com/GetStream/stream-chat-android/pull/4043)
- Now "Quotes" toggle in the dashboard controls the "Reply" option in the message list. [#4074](https://github.com/GetStream/stream-chat-android/pull/4074)
- Now "Threads & Replies" toggle in the dashboard controls the "Thread Reply" option in the message list. [#4074](https://github.com/GetStream/stream-chat-android/pull/4074)

### ⬆️ Improved
- Added check to hide command button if no commands are available in `MessageComposer`. [#4057](https://github.com/GetStream/stream-chat-android/pull/4057)

### ✅ Added
- Added the `stream-chat-android-ui-guides` application that showcases different customizations of the SDK. [#4024](https://github.com/GetStream/stream-chat-android/pull/4024)

# August 24th, 2022 - 5.8.2
## stream-chat-android-offline
### 🐞 Fixed
- Fixed `useSequentialEventHandler` config parameter that was passed to `StreamOfflinePluginFactory` but had no effect. [#4089](https://github.com/GetStream/stream-chat-android/pull/4089)

## stream-chat-android-ui-components
### 🐞 Fixed
- Fixed stale online member count in `MessageListHeaderView` when a member leaves the channel. [#4072](https://github.com/GetStream/stream-chat-android/pull/4072)

## stream-chat-android-compose
### 🐞 Fixed
- Fixed stale online member count in `MessageListHeader` when a member leaves the channel. [#4072](https://github.com/GetStream/stream-chat-android/pull/4072)

# August 22nd, 2022 - 5.8.1
## stream-chat-android-ui-components
### 🐞 Fixed
- Fixed loading of image attachments with null values of `Attachment.originalWidth` and `Attachment.originalHeight`. A bug was introduced in the previous release that made these image attachments not load as their container height would remain set to 0. [#4067](https://github.com/GetStream/stream-chat-android/pull/4067)

# August 16th, 2022 - 5.8.0
## Common changes for all artifacts
### ⚠️ Changed
- Updated external libraries version. Check the PR to get more details.[#3976](https://github.com/GetStream/stream-chat-android/pull/3976)
- Updated Compose Compiler version to `1.3.0`, Compose UI version to `1.2.1`,  and Kotlin version to `1.7.10`. [#4019](https://github.com/GetStream/stream-chat-android/pull/4019)

## stream-chat-android-client
### 🐞 Fixed
- Rename of field for optional multi bundle push provider. Now projects with multiple push providers will correct correctly. [#4008](https://github.com/GetStream/stream-chat-android/pull/4008)
- Fixed blinking unread count indicator. [#4030](https://github.com/GetStream/stream-chat-android/pull/4030)
- Fixed push notification reply action. [#4046](https://github.com/GetStream/stream-chat-android/pull/4046)

### ✅ Added
- Added properties `originalHeight` and `originalWidth` to `Attachment`. These represent the original dimensions of an image attachment. [#4011](https://github.com/GetStream/stream-chat-android/pull/4011)

## stream-chat-android-offline
### ⬆️ Improved
- Improved updating channels after receiving `NotificationMessageNew` event. [#3991](https://github.com/GetStream/stream-chat-android/pull/3991)
- Improved updating channels after receiving `NewMessageEvent`. The channel will be added to the list if the message is not a system message. [#3999](https://github.com/GetStream/stream-chat-android/pull/3999)
- `ThreadState` is now independent from `ChannelState`. [#3959]

### ✅ Added
- `loading` is added to `ThreadState`. [#3959]

### ⚠️ Changed
- Deprecated `NonMemberChatEventHandler`. Use `BaseChatEventHandler` or `DefaultChatEventHandler` for custom implementation. [#3991](https://github.com/GetStream/stream-chat-android/pull/3991)
- Deprecated multiple event specific `BaseChatEventHandler` methods . Use `handleChatEvent()` or `handleCidEvent()` instead. [#3991](https://github.com/GetStream/stream-chat-android/pull/3991)
- Made `DefaultChatEventHandler` open. You can extend it to change default member-based events handling. [#3991](https://github.com/GetStream/stream-chat-android/pull/3991)
- 🚨 Breaking change: `ChatEventHandlerFactory::chatEventHandler` signature was changed. It now requires `StateFlow<Map<String, Channel>?>` instead of `StateFlow<List<Channel>?>` [#3992](https://github.com/GetStream/stream-chat-android/pull/3992)
- Added additional `chatEventHandlerFactory` parameter to `ChatClient.queryChannelsAsState` which allows you to customize `chatEventHandler` associated with the query. [#3992](https://github.com/GetStream/stream-chat-android/pull/3992)

## stream-chat-android-ui-components
### 🐞 Fixed
- Fixed a crash when passing content URIs without duration metadata to the `StorageHelper::.getAttachmentsFromUriList` method. [4002](https://github.com/GetStream/stream-chat-android/pull/4002)
- Image attachment containers now posses the correct fixed size prior to loading, avoiding message items around messages containing images from "jumping". This is applicable only to image attachments which contain non-null values`Attachment.originalWidth` and `Attachment.originalHeight` properties. [#4011](https://github.com/GetStream/stream-chat-android/pull/4011)
- Fixed a bug when a reaction left by the current user appears as a reaction left by some other user. [4035#](https://github.com/GetStream/stream-chat-android/pull/4035)

### ✅ Added
- Add `streamUiAttachmentsPickerMediaAttachmentsTabEnabled`, `streamUiAttachmentsPickerFileAttachmentsTabEnabled` and `streamUiAttachmentsPickerCameraAttachmentsTabEnabled` attributes to `MessageComposerView` that allow to show/hide particular tabs in the attachment picker. [#3977](https://github.com/GetStream/stream-chat-android/pull/3977)
- Add `streamUiMediaAttachmentsTabEnabled`, `streamUiFileAttachmentsTabEnabled` and `streamUiCameraAttachmentsTabEnabled` attributes to `MessageInputView` that allow to show/hide particular tabs in the attachment picker.. [#3977](https://github.com/GetStream/stream-chat-android/pull/3977)
- Add the `attachmentsPickerTabFactories` parameter to `AttachmentSelectionDialogFragment` that allows to create a custom tab for the attachment picker. [#3977](https://github.com/GetStream/stream-chat-android/pull/3977)

### ⚠️ Changed
- Link attachment previews now feature a more compact image preview container. [#4011](https://github.com/GetStream/stream-chat-android/pull/4011)

## stream-chat-android-compose
### 🐞 Fixed
- Fixed a crash when passing content URIs without duration metadata to the `StorageHelperWrapper::.getAttachmentsFromUris` method. [4002](https://github.com/GetStream/stream-chat-android/pull/4002)
- Fixed a bug when a reaction left by the current user appears as a reaction left by some other user. [4035#](https://github.com/GetStream/stream-chat-android/pull/4035)

### ⬆️ Improved
- `ImageAttachmentContent` is no longer statically sized. It now auto-sizes itself according to the image attachment dimension ratio. If you wish to limit the maximum height of image attachments, please use `StreamDimens.attachmentsContentImageMaxHeight`.  [#4013](https://github.com/GetStream/stream-chat-android/pull/4013)

### ✅ Added
- Added additional `chatEventHandlerFactory` parameter to `ChannelListViewModel` and `ChannelListViewModelFactory` that allows customizing `ChatEventHandler`. [#3997](https://github.com/GetStream/stream-chat-android/pull/3997)
- Added the `tabFactories` parameter to `AttachmentsPicker` that allows to control the list of tabs displayed in the picker. [#3994](https://github.com/GetStream/stream-chat-android/pull/3994)
- Added parameter `attachmentsContentImageMaxHeight` to `StreamDimens`. [#4013](https://github.com/GetStream/stream-chat-android/pull/4013)

### ⚠️ Changed
- `StreamDimens` constructor containing parameter `attachmentsContentImageHeight` has been deprecated. Please use the one without it. This has been done because images displayed by `ImageAttachmentContent` inside the message list now auto-size themselves intelligently according to their aspect ratio. If you wish to limit the maximum vertical height of such images, use `StreamDimens.attachmentsContentImageMaxHeight`.  [#4013](https://github.com/GetStream/stream-chat-android/pull/4013)

# August 02th, 2022 - 5.7.0
## Common changes for all artifacts
### ⚠️ Changed
- Updated compile & target SDK to **32**. [#3965](https://github.com/GetStream/stream-chat-android/pull/3965)
- Updated Kotlin version to **1.7.0**.[#3965](https://github.com/GetStream/stream-chat-android/pull/3965)

## stream-chat-android-client
### 🐞 Fixed
- Fixed the missing disconnected state in `ClientState.connectionState`. [#3943](https://github.com/GetStream/stream-chat-android/pull/3943)

### ⬆️ Improved
- Offline data is clear after the user is disconnect by calling `ChatClient.disconnect(true)`. [#3917](https://github.com/GetStream/stream-chat-android/pull/3917)
- Adding logs to understand more about unrecoverable errors in socket connection. [#3946](https://github.com/GetStream/stream-chat-android/pull/3946)
- Added the ClientState.initializationState. Now you can check when the current state of the initialization progress. [#3962](https://github.com/GetStream/stream-chat-android/pull/3962)

### ✅ Added
- Added a check if `lastSyncedAt` is no later than 30 days when calling `ChatClient::getSyncHistory`. [#3934](https://github.com/GetStream/stream-chat-android/pull/3934)
- Added `ClientState::isNetworkAvailable` which gives you information about device's internet connection status.[#3880](https://github.com/GetStream/stream-chat-android/pull/3880)

### ⚠️ Changed
- Queries that require active socket connection will be postponed until connection is established: [#3952](https://github.com/GetStream/stream-chat-android/pull/3952)

## stream-chat-android-offline
### 🐞 Fixed
- Fixed preview for channels when sending messages offline. [3933](https://github.com/GetStream/stream-chat-android/pull/3933)
- Fixed marking the channel as read when opening it from a push notification. Previously the SDK would fail to make the call. [#3985](https://github.com/GetStream/stream-chat-android/pull/3985)

## stream-chat-android-ui-common
### ✅ Added
- Added more file sources to the file provider used when sending file attachments. [3958](https://github.com/GetStream/stream-chat-android/pull/3958)

### ⚠️ Changed
- Deprecated `MessageAction.MuteUser`. The option to mute users via a message options has been deprecated and will be removed. [#3953](https://github.com/GetStream/stream-chat-android/pull/3953)

## stream-chat-android-ui-components
### 🐞 Fixed
- Fixed the display of disconnected state in channel list and message list headers. [#3943](https://github.com/GetStream/stream-chat-android/pull/3943)
- Fixed list state race condition while switching filters in channel list. [#3939](https://github.com/GetStream/stream-chat-android/pull/3939/files)

### ✅ Added
- Added `android:inputType` customization option to `MessageComposerView` and `MessageInputView`. [#3942](https://github.com/GetStream/stream-chat-android/pull/3924)
- Added `streamUiOptionsOverlayEditReactionsMargin`, `streamUiOptionsOverlayUserReactionsMargin` and `streamUiOptionsOverlayMessageOptionsMargin` attributes to `MessageInputView` to customize the spacing between the elements on the message options overlay. [#3950](https://github.com/GetStream/stream-chat-android/pull/3950)
- Added `MessageListViewModel.Event.BanUser`. This event is used to ban a user by using calling `MessageListViewModel.onEvent(Event)` and providing it as an argument. For the difference between banning and shadow banning, you can read the documentation [here](https://getstream.io/blog/feature-announcement-shadow-ban/). [#3953](https://github.com/GetStream/stream-chat-android/pull/3953)
- Added `MessageListViewModel.Event.UnbanUser`. This event is used to unban a user by using calling `MessageListViewModel.onEvent(Event)` and providing it as an argument. For the difference between banning and shadow banning, you can read the documentation [here](https://getstream.io/blog/feature-announcement-shadow-ban/). [#3953](https://github.com/GetStream/stream-chat-android/pull/3953)
- Added `MessageListViewModel.Event.ShadowBanUser`. This event is used to shadow ban a user by using calling `MessageListViewModel.onEvent(Event)` and providing it as an argument. For the difference between banning and shadow banning, you can read the documentation [here](https://getstream.io/blog/feature-announcement-shadow-ban/). [#3953](https://github.com/GetStream/stream-chat-android/pull/3953)
- Added `MessageListViewModel.Event.RemoveShadowBanFromUser`. This event is used to remove a shadow ban from a user by using calling `MessageListViewModel.onEvent(Event)` and providing it as an argument. For the difference between banning and shadow banning, you can read the documentation [here](https://getstream.io/blog/feature-announcement-shadow-ban/). [#3953](https://github.com/GetStream/stream-chat-android/pull/3953)

### ⚠️ Changed
- Deprecated `LegacyDateFormatter`, `PorterImageView` and `PorterShapeImageView` classes as they are unused. [3923](https://github.com/GetStream/stream-chat-android/pull/3923)
- Deprecated `DefaultTypingUpdatesBuffer`. Should you wish to create your own implementation of a typing buffer, you can create a custom implementation of `TypingUpdatesBuffer`. [#3968](https://github.com/GetStream/stream-chat-android/pull/3968)
- Deprecated `MessageListViewModel.BlockUser`. Use `MessageListViewModel.ShadowBanUser` if you want to retain the same functionality, or `MessageListViewModel.BanUser` if you want to outright ban the user. For the difference between banning and shadow banning, you can read the documentation [here](https://getstream.io/blog/feature-announcement-shadow-ban/). [#3953](https://github.com/GetStream/stream-chat-android/pull/3953)
- Deprecated `MessageListView::setUserMuteHandler`. The option to mute users via message option has been deprecated and will be removed. [#3953](https://github.com/GetStream/stream-chat-android/pull/3953)
- Deprecated `MessageListView::setUserUnmuteHandler`. The option to unmute users via message option has been deprecated and will be removed. [#3953](https://github.com/GetStream/stream-chat-android/pull/3953)
- Deprecated `MessageListView::setMuteUserEnabled`. The option to mute users via message option has been deprecated and will be removed. [#3953](https://github.com/GetStream/stream-chat-android/pull/3953)
- Deprecated `MessageListView.UserMuteHandler`. The option to mute users via message option has been deprecated and will be removed. [#3953](https://github.com/GetStream/stream-chat-android/pull/3953)
- Deprecated `MessageListView.UserUnmuteHandler`. The option to unmute users via message option has been deprecated and will be removed. [#3953](https://github.com/GetStream/stream-chat-android/pull/3953)
- Deprecated `MessageListView::setBlockUserEnabled`. The option to block users via message option has been deprecated and will be removed. [#3953](https://github.com/GetStream/stream-chat-android/pull/3953)
- Deprecated `MessageListView.UserBlockHandler`. The option to block users via message option has been deprecated and will be removed. [#3953](https://github.com/GetStream/stream-chat-android/pull/3953)
- Deprecated the following `MessageListViewAttributes`: `streamUiMuteOptionIcon`, `streamUiUnmuteOptionIcon`, `streamUiMuteUserEnabled`, `streamUiBlockOptionIcon` and `streamUiBlockUserEnabled`. The options to block and mute user using `MessageListView` message options have been deprecated and will be removed. [#3953](https://github.com/GetStream/stream-chat-android/pull/3953)
- Deprecated the `MessageListViewStyle` constructor containing params `muteIcon`, `unmuteIcon`, `muteEnabled`, `blockIcon` and `blockEnabled`. Use the constructor which does not contain these parameters. [#3953](https://github.com/GetStream/stream-chat-android/pull/3953)

## stream-chat-android-compose
### 🐞 Fixed
- Fixed the display of disconnected state in channel list and message list headers. [#3943](https://github.com/GetStream/stream-chat-android/pull/3943)

### ✅ Added
- Added `KeyboardOptions` customization option to `MessageInput` composable. [#3942](https://github.com/GetStream/stream-chat-android/pull/3924)
- Added `MessageListViewModel::banUser`. You can use it to ban a user belonging to the current channel. For the difference between banning and shadow banning, you can read the documentation [here](https://getstream.io/blog/feature-announcement-shadow-ban/). [#3953](https://github.com/GetStream/stream-chat-android/pull/3953)
- Added `MessageListViewModel::unbanUser`. You can use it to unban a user belonging to the current channel. For the difference between banning and shadow banning, you can read the documentation [here](https://getstream.io/blog/feature-announcement-shadow-ban/). [#3953](https://github.com/GetStream/stream-chat-android/pull/3953)
- Added `MessageListViewModel::shadowBanUser`. You can use it to shadow ban a user belonging to the current channel. For the difference between banning and shadow banning, you can read the documentation [here](https://getstream.io/blog/feature-announcement-shadow-ban/). [#3953](https://github.com/GetStream/stream-chat-android/pull/3953)
- Added `MessageListViewModel::removeShadowBanFromUser`. You can use it to remove a shadow ban from a user belonging to the current channel. For the difference between banning and shadow banning, you can read the documentation [here](https://getstream.io/blog/feature-announcement-shadow-ban/). [#3953](https://github.com/GetStream/stream-chat-android/pull/3953)
- Added `MessageListViewModel::muteUser`. You can use it to mute a user belonging to the current channel. [#3953](https://github.com/GetStream/stream-chat-android/pull/3953)
- Added `MessageListViewModel::unmuteUser`. You can use it to mute a user belonging to the current channel. [#3953](https://github.com/GetStream/stream-chat-android/pull/3953)

### ⚠️ Changed
- Deprecated `RowScope.DefaultComposerInputContent` to be marked internal. Use `MessageInput` directly instead. [#3942](https://github.com/GetStream/stream-chat-android/pull/3924)
- Updated Compose compiler and UI version to **1.2.0**.[#3965](https://github.com/GetStream/stream-chat-android/pull/3965)

# July 20th, 2022 - 5.6.1
## stream-chat-android-client
### ⚠️ Changed
- Functions inside `ThreadQueryListener` have been turned into `suspend` functions. [#3926](https://github.com/GetStream/stream-chat-android/pull/3926)

## stream-chat-android-offline
### 🐞 Fixed
- Fixed a crash when reacting to a message in a thread. [#3926](https://github.com/GetStream/stream-chat-android/pull/3926)

## stream-chat-android-compose
### 🐞 Fixed
- Fixed thread not scrolling to new message. [#3930](https://github.com/GetStream/stream-chat-android/pull/3930)

# July 20th, 2022 - 5.6.0
## Common changes for all artifacts
### ⚠️ Changed
- 🚨 Breaking change: The class `io.getstream.chat.android.offline.model.connection.ConnectionState` was moved to `io.getstream.chat.android.client.models.ConnectionState`. Please update your imports to be able to compile code using this class. [#3852](https://github.com/GetStream/stream-chat-android/pull/3852).

## stream-chat-android-client
### ✅ Added
- Added a way to convert `Flow` into `LiveData` for Java users.
- Base state of the SDK can be check using `io.getstream.chat.android.client.setup.state.ClientState` interface. Use this interface to receive the state of the SDK as StateFlows. [#3852](https://github.com/GetStream/stream-chat-android/pull/3852)

### ⚠️ Changed
-. `Call` interface provides an `await()` suspend function implemented on every subclass and is not needed to use the extension function anymore. [#3807](https://github.com/GetStream/stream-chat-android/pull/3807)
- `ChatLoggerHandler` has a new function named `logV`. [#3869](https://github.com/GetStream/stream-chat-android/pull/3869)
- `ChatClient.disconnect()` is deprecated and a new `ChatClient.disconnect(Boolean)` method with a boolean argument is created. This method return a `Call` to be invoked for disconnection. [#3817](https://github.com/GetStream/stream-chat-android/pull/3817)

### ❌ Removed
- 🚨 Breaking change: Removed the `Member.role` field. [3851](https://github.com/GetStream/stream-chat-android/pull/3851)

## stream-chat-android-offline
### 🐞 Fixed
- Fixed initializing channels state when DB is empty and API requests fails. [3870](https://github.com/GetStream/stream-chat-android/pull/3870)
- Fixed that causes a crash while reconnecting to the SDK multiple times. [#3888](https://github.com/GetStream/stream-chat-android/pull/3888)

## stream-chat-android-ui-components
### 🐞 Fixed
- The reply option on the gallery screen and moderation options now work with `MessageComposerView`. [#3864](https://github.com/GetStream/stream-chat-android/pull/3864)
- Fixed potential crashes when showing dialogs after process recreation. [#3857](https://github.com/GetStream/stream-chat-android/pull/3857)
- Fixed potential unnecessary channel query on the channel list screen. [#3895](https://github.com/GetStream/stream-chat-android/pull/3895)

### ⬆️ Improved
- `MessageListView` now allows multiple re-bindings of `MessageListViewModel` provided that `MessageListViewModel.deletedMessageVisibility` has not been changed since `MessageListView` was first initialized. [#3843](https://github.com/GetStream/stream-chat-android/pull/3843)

### ✅ Added
- Added the ability to align system messages via a `MessageListView` attribute called `streamUiSystemMessageAlignment`. [#3840](https://github.com/GetStream/stream-chat-android/pull/3840)
- Added the `MessageListViewModel::setMessagePositionHandler` method to customize message position within a group. [#3882](https://github.com/GetStream/stream-chat-android/pull/3882)
- Added documentation for [MessageComposerView](https://getstream.io/chat/docs/sdk/android/ui/message-components/message-composer). [#3845](https://github.com/GetStream/stream-chat-android/pull/3845)
- Added a new version of the [Adding Custom Attachments](https://getstream.io/chat/docs/sdk/android/ui/guides/adding-custom-attachments-message-composer/) guide that uses the new `MessageComposerView`. [#3877](https://github.com/GetStream/stream-chat-android/pull/3877)

## stream-chat-android-compose
### 🐞 Fixed
- Fixed potential unnecessary channel query on the channel list screen. [#3895](https://github.com/GetStream/stream-chat-android/pull/3895)

### ⬆️ Improved
- Improved recomposition in `MessagesScreen` by deferring state reads to the latest possible point. [#3667](https://github.com/GetStream/stream-chat-android/pull/3667)

### ⚠️ Changed
- Show snackbar instead of toast when file exceeds the size limit. [#3858](https://github.com/GetStream/stream-chat-android/pull/3858)

# July 05th, 2022 - 5.5.0
## Common changes for all artifacts
### 🐞 Fixed
- Add ordered substitution arguments in `ja` and `ko` translated strings files [#3778](https://github.com/GetStream/stream-chat-android/pull/3778)

## stream-chat-android-client
### 🐞 Fixed
- Fix the channel screen being stuck with an infinite loading [3791](https://github.com/GetStream/stream-chat-android/pull/3791)

## stream-chat-android-offline
### 🐞 Fixed
- Fixed bug of empty channels while sending messages. [3776](https://github.com/GetStream/stream-chat-android/pull/3776)
- Fixed populating mentions when sending a message with attachments. [3801](https://github.com/GetStream/stream-chat-android/pull/3801)
- Fixed crash at ExtraDataConverter.stringToMap. [3816](https://github.com/GetStream/stream-chat-android/pull/3816)

### ⚠️ Changed
- Deprecated `GlobalState::typingUpdates` in favor of `GlobalState::typingChannels`.

## stream-chat-android-ui-components
### 🐞 Fixed
- Fixed reply messages inside notification. [#3756](https://github.com/GetStream/stream-chat-android/pull/3756)
- Fixed the display of avatars before system messages. [#3799](https://github.com/GetStream/stream-chat-android/pull/3799)
- Fixed a bug which made the unread count disappear on certain devices when it went over double digits. [#3798](https://github.com/GetStream/stream-chat-android/pull/3798)
- Fixed a bug where typing items in MessageList weren't properly set on all data changes. [#3790](https://github.com/GetStream/stream-chat-android/pull/3790)

### ⬆️ Improved
- `ChannelListView` can now restore the previously saved scroll state. [3804](https://github.com/GetStream/stream-chat-android/pull/3804)

### ✅ Added
- Added `MessagePreviewFormatter` field to the `ChatUI` class, to allow for message preview text format customization across the app. [3788](https://github.com/GetStream/stream-chat-android/pull/3788).
- Added `streamUiDisableScrollWhenShowingDialog` attribute to `MessageListView` that allows to enable/disable message list scroll while a dialog is shown over the message list. [#3809](https://github.com/GetStream/stream-chat-android/pull/3809)
- Added the preview of moderation bounced messages and the ability to take actions upon those messages like edit, delete and send anyway. [#3625](https://github.com/GetStream/stream-chat-android/pull/3625)
- Added experimental implementation of `MessageComposerView` and `MessageComposerViewModel` which are supposed to replace `MessageInputView` in the future. [3019](https://github.com/GetStream/stream-chat-android/pull/3019)
- Added `MessageListView::setMessageOptionItemsFactory` and `MessageListView::setCustomActionHandler` methods to add and handle custom actions in `MessageListView`. [3768](https://github.com/GetStream/stream-chat-android/pull/3768)

### ⚠️ Changed
- The layout width of the unread count view is now set to `wrap_content` instead of being a fixed size dictated by the dimen `stream_ui_scroll_button_unread_badge_size`. [#3798](https://github.com/GetStream/stream-chat-android/pull/3798)

### ❌ Removed
- 🚨 Breaking change: The block action has been removed from message options. [3768](https://github.com/GetStream/stream-chat-android/pull/3768)

## stream-chat-android-compose
### 🐞 Fixed
- Channels will now be marked as read only when the latest message is reached. Previously they were marked read whenever an unread message was read, regardless of its position in the list. [#3772](https://github.com/GetStream/stream-chat-android/pull/3772)

### ⬆️ Improved
- Improved `Messages` recomposition when marking messages as read. It will now avoid going into a recomposition loop in certain situations such as when you have two or more failed messages visible in the list. [#3772](https://github.com/GetStream/stream-chat-android/pull/3772)
- Covered an edge case inside `DefaultTypingUpdatesBuffer`. It will now always call `onTypingStopped()` when you call `DefaultTypingUpdatesBuffer.clear()`. [#3782](https://github.com/GetStream/stream-chat-android/pull/3782)

### ✅ Added
- Added the preview of moderation bounced messages and the ability to take actions upon those messages like edit, delete and send anyway. [#3625](https://github.com/GetStream/stream-chat-android/pull/3625)

# June 27th, 2022 - 5.4.0
## Common changes for all artifacts
### ⬆️ Improved
- Now the SDK can be used if R8 full mode. New rules were added to the library to support the aggressive optimizations [3663](https://github.com/GetStream/stream-chat-android/pull/3663).

### ⚠️ Changed
- Migrated to Coil version 2.1.0 [#3538](https://github.com/GetStream/stream-chat-android/pull/3538)

## stream-chat-android-client
### ⬆️ Improved
-  Avoid multiple calls to `/app` endpoint. [3686](https://github.com/GetStream/stream-chat-android/pull/3686)

### ✅ Added
-. `ChatClient::connectUser` as a new optional argument to configure a timeout to be waiting until the connection is established, in another case an error will be returned [#3605](https://github.com/GetStream/stream-chat-android/pull/3605)
-. `ChatClient::connectAnonymousUser` as a new optional argument to configure a timeout to be waiting until the connection is established, in another case an error will be returned [#3605](https://github.com/GetStream/stream-chat-android/pull/3605)
-. `ChatClient::connectGuestUser` as a new optional argument to configure a timeout to be waiting until the connection is established, in another case an error will be returned [#3605](https://github.com/GetStream/stream-chat-android/pull/3605)
-. `ChatClient::connectUser` doesn't return an error in the case there is a previous connection with the same user. [#3653](https://github.com/GetStream/stream-chat-android/pull/3653)
- Added `ChatClient::countUnreadMentions` extension function which counts messages in which the user is mentioned.

### ⚠️ Changed
- 🚨 Changed `ChatClient::connectUser` - the method shouldn't be called when the user is already set and will automatically disconnect if this happens.

## stream-chat-android-offline
### 🐞 Fixed
- Fix the stale Channel data being stored into database. [3650](https://github.com/GetStream/stream-chat-android/pull/3650)
- Fix race condition problem that allowed multiple threads to increment unread count, which could cause a mistake in the number of unread messages. [3656](https://github.com/GetStream/stream-chat-android/pull/3656)
- A new optional argument `useSequentialEventHandler` has been added to `Config` class of offline plugin to enable a sequential event handling mechanism. [3659](https://github.com/GetStream/stream-chat-android/pull/3659)
- Fix channel mutes being dropped on user updates [3728](https://github.com/GetStream/stream-chat-android/pull/3728)
- Bug fix when deleting reactions without internet connection. [#3753](https://github.com/GetStream/stream-chat-android/pull/3753)

### ⬆️ Improved
- Added logs of all properties available in a class and which one was searched for then QuerySort fails to find a field. [3597](https://github.com/GetStream/stream-chat-android/pull/3597)

### ✅ Added
- Added `EventHandlerSequential` to support a sequential event processing. [3604](https://github.com/GetStream/stream-chat-android/pull/3604)
- Logging when unread count is updated. [3642](https://github.com/GetStream/stream-chat-android/pull/3642)

### ⚠️ Changed
-  Added interface `QuerySorter` and new implementation of query sort `QuerySortByField` so users can choose between implementations that use reflection or not. [3624](https://github.com/GetStream/stream-chat-android/pull/3624)

## stream-chat-android-ui-components
### 🐞 Fixed
- Fixed potential NPE when disconnecting the user. [#3612](https://github.com/GetStream/stream-chat-android/pull/3612)
- The channel will now be marked as read once the latest message inside `MessagesListView` is reached. Previously scrolling down to it would not trigger this action. [#3620](https://github.com/GetStream/stream-chat-android/pull/3620)
- Now the options button is not displayed on the gallery screen if there are no options available. [#3696](https://github.com/GetStream/stream-chat-android/pull/3696)
- Fixed `app:streamUiMessageInputHintText` not getting applied properly in `MessageInputView`. [#3749](https://github.com/GetStream/stream-chat-android/pull/3749)
- Fixed backwards compatibility of the `ChannelListView` attribute `streamUiIndicatorPendingSyncIcon` and the `MessageListView` attribute `streamUiIconIndicatorPendingSync`. These are now backwards compatible down to API 21 [#3766](https://github.com/GetStream/stream-chat-android/pull/3766)

### ⬆️ Improved
- Improved displaying the upload progress of files being uploaded. Now the upload progress text is less likely to get ellipsized. [#3618](https://github.com/GetStream/stream-chat-android/pull/3618)

### ✅ Added
- Added way to customize quoted attachments through `QuotedAttachmentFactory` and updated custom attachments guide for the new feature. [#3592](https://github.com/GetStream/stream-chat-android/pull/3592)
- Added `ChannelListViewModelFactory.Builder` for Java users. [#3617](https://github.com/GetStream/stream-chat-android/pull/3617)
- Added `MessageListViewModelFactory.Builder` for Java users. [#3617](https://github.com/GetStream/stream-chat-android/pull/3617)
- Added `PinnedMessageListViewModelFactory.Builder` for Java users. [#3617](https://github.com/GetStream/stream-chat-android/pull/3617)
- Added `TypingIndicatorViewModelFactory.Builder` for Java users. [#3617](https://github.com/GetStream/stream-chat-android/pull/3617)
- Added new attributes to `MessageListView` that are designed to customize the scroll to bottom button. They are listed in the linked PR. [3634](https://github.com/GetStream/stream-chat-android/pull/3634)
- Added a way to change runtime filters for Channels in `ChannelListViewModel`, using `setFilters(FilterObject)`. [#3687](https://github.com/GetStream/stream-chat-android/pull/3687) 
- Added support for bottom infinite scrolling when searching for messages or navigating to messages in a non-linear way inside MessageListView. [3654](https://github.com/GetStream/stream-chat-android/pull/3654)
- A new interface `TypingUpdatesBuffer` and its implementation `DefaultTypingUpdatesBuffer` used for buffering typing updates in order to save API calls. [3633](https://github.com/GetStream/stream-chat-android/pull/3633)
- A new method `MessageInputView.setTypingUpdatesBuffer(TypingUpdatesBuffer)` used for setting the typing updates buffer. [3633](https://github.com/GetStream/stream-chat-android/pull/3633)
- Added possibility to customize gallery options style via `TransformStyle.attachmentGalleryOptionsStyleTransformer`. [3696](https://github.com/GetStream/stream-chat-android/pull/3696)

### ⚠️ Changed
- Dimens `stream_ui_spacing_small` no longer has an effect on the internal margins of `ScrollButtonView`, instead use the `MessageListView` attribute `streamUIScrollButtonInternalMargin` to set internal margins. [3634](https://github.com/GetStream/stream-chat-android/pull/3634)
- The default elevation of the unread count badge inside `ScrollButtonView` was changed from `10dp` to `3dp`. [3634](https://github.com/GetStream/stream-chat-android/pull/3634)
- Deprecated `MessageInputView.TypingListener` in favor of `TypingUpdatesBuffer` and `MessageInputView.setTypingListener(TypingListener)` in favor of `MessageInputView.setTypingUpdatesBuffer(TypingUpdatesBuffer)`. [3633](https://github.com/GetStream/stream-chat-android/pull/3633)
- Added `WRITE_EXTERNAL_STORAGE` permission check on the default implementation of the download handler when using `MessageListViewModel.bindView`. [#3719](https://github.com/GetStream/stream-chat-android/pull/3719)
- Removed the default filter from `ChannelListFragment` so that it can rely on the default filter from `ChannelListViewModel`. [3762](https://github.com/GetStream/stream-chat-android/pull/3762)

## stream-chat-android-compose
### 🐞 Fixed
- Fixed the display of `ChannelAvatar` for a channel with two members and neither of them is the current user. [3598](https://github.com/GetStream/stream-chat-android/pull/3598)

### ⬆️ Improved
- Improved padding customization options of `InputField`. [#3596](https://github.com/GetStream/stream-chat-android/pull/3596)

### ✅ Added
- Added `Modifier` as an argument to `FileUploadItem` and `FileAttachmentItem`. [#3603](https://github.com/GetStream/stream-chat-android/pull/3603)
- Added option to customise `InitialsAvatar` offset passing it custom offset and through `groupAvatarInitialsXOffset` and `groupAvatarInitialsYOffset` dimens. [#3609](https://github.com/GetStream/stream-chat-android/pull/3609)
- A new interface `TypingUpdatesBuffer` and its implementation `DefaultTypingUpdatesBuffer` used for buffering typing updates in order to save API calls. [3633](https://github.com/GetStream/stream-chat-android/pull/3633)
- A new method `MessageComposerViewModel.setTypingUpdatesBuffer(TypingUpdatesBuffer)` used for setting the typing updates buffer. [3633](https://github.com/GetStream/stream-chat-android/pull/3633)
- Added `PermissionHandler` and `DownloadPermissionHandler` to automatically request storage permission if needed and download the attachments. [#3676](https://github.com/GetStream/stream-chat-android/pull/3676)

### ⚠️ Changed
- Since Coil 2.0, the `LocalImageLoader` has been deprecated. So now we support our own image loader, `StreamImageLoader` for providing composition local. [#3538](https://github.com/GetStream/stream-chat-android/pull/3538)
- Changed how the emoji only message size and how they are laid out depending on emoji count. [#3665](https://github.com/GetStream/stream-chat-android/pull/3665)

### ❌ Removed
- Removed the default gray background from `LoadingIndicator`. [#3599](https://github.com/GetStream/stream-chat-android/pull/3599)

## stream-chat-android-pushprovider-xiaomi
### 🐞 Fixed
- Fix crash when used on Android API 31+ [#3678](https://github.com/GetStream/stream-chat-android/pull/3678)

### ✅ Added
- Upgrade MiPush SDK to version 5.0.6 [#3678](https://github.com/GetStream/stream-chat-android/pull/3678)

# Jun 1st, 2022 - 5.3.1
## stream-chat-android-client
### 🐞 Fixed
- Added getters to members search in `QuerySort` as some compilers may generate getters and setter instead of public properties,
 making our current search for property to fail. [#3608](https://github.com/GetStream/stream-chat-android/pull/3608)

# May 25th, 2022 - 5.3.0
## stream-chat-android-client
### 🐞 Fixed
- Fixed `ChatParser` failing to parse errors because it was trying to fetch the raw response from a converted body. [#3534](https://github.com/GetStream/stream-chat-android/pull/3534)

### ⬆️ Improved
- CurrentUser is not initialized when a PN is received. [#3520](https://github.com/GetStream/stream-chat-android/pull/3520)

### ✅ Added
- 🚨 Breaking change: Added `DistinctChatApi` to prevent multiple query requests being fired. [#3521](https://github.com/GetStream/stream-chat-android/pull/3521)
- 🚨 Breaking change: Added new property `ChatClientConfig.disableDistinctApiCalls` to disable `DistinctChatApi`, which is enabled by default. 

### ⚠️ Changed
- 🚨 Breaking change: `Plugin`, `PluginFactory` and plugin side-effect listeners (`CreatChannelListener`, `SendMessageListener` etc.) are moved out of `experimental` package. [#3583](https://github.com/GetStream/stream-chat-android/pull/3583/)

## stream-chat-android-offline
### 🐞 Fixed
- Fixed process sync offline message when a push is received. [#3518](https://github.com/GetStream/stream-chat-android/pull/3518)
- Fixed syncing the channel after bringing the app from background. [#3548](https://github.com/GetStream/stream-chat-android/pull/3548)
- Fixed initializing `OfflinePlugin` when connecting anonymous user. It fixes the issue when after connecting headers stay in `Disconnected` state. [#3553](https://github.com/GetStream/stream-chat-android/pull/3553)

### ⬆️ Improved
- Change the order of offline message so it matches the order of online messages. Now the reshuffling of messages when switching from offline to online doesn't happen anymore. [3524](https://github.com/GetStream/stream-chat-android/pull/3524)
- 🚨 Breaking change: `QueryChannelsState::channels` can now return a null as an initial value. 
- Adding logs for QuerySort: [3570](https://github.com/GetStream/stream-chat-android/pull/3570)
- Adding logs for plugin usage, state calls usage and ChannelListView. [3572](https://github.com/GetStream/stream-chat-android/pull/3572)

### ✅ Added
- Added `EventHandlingResult.WatchAndAdd` to results returned from `ChatEventHandler`.
- Added handling `ChannelVisibleEvent`. Default `ChatEventHandler` will return `EventHandlingResult.WatchAndAdd`.

## stream-chat-android-ui-common
### ✅ Added
- Added `MessageOptionsUserReactionAlignemnt` used to define the user reaction alignment inside message options. [#3541](https://github.com/GetStream/stream-chat-android/pull/3541)

## stream-chat-android-ui-components
### 🐞 Fixed
- Fixed the way pagination scrolling worked for various non-core components (e.g. search, gallery/media/pinned message lists) [#3507](https://github.com/GetStream/stream-chat-android/pull/3507)
- Added loading more indicator to PinnedMessageListView [#3507](https://github.com/GetStream/stream-chat-android/pull/3507)
- Fix video scaling issue on the media preview screen. [#3560](https://github.com/GetStream/stream-chat-android/pull/3560)
- Fixed refreshing `ChannelListView` after unhiding the channel. [#3569](https://github.com/GetStream/stream-chat-android/pull/3569)

### ✅ Added
- Added the public method `switchToCommandMode(command: Command)` inside `MessageInputView`. This method allows switching the input to command mode using the desired command directly, instead of having to select it from the dialog. An example of its usage is provided inside the patch within the linked PR. [#3515](https://github.com/GetStream/stream-chat-android/pull/3515)
- Added loading indicator to the media preview screen. [#3549](https://github.com/GetStream/stream-chat-android/pull/3549)
- Added `streamUiMediaActivityProgressBarStyle` theme attribute to customize the appearance of loading indicator on the media preview screen. [#3549](https://github.com/GetStream/stream-chat-android/pull/3549)
- Added the ability to customize user reaction alignment and orientation inside message options through `ViewReactionsViewStyle` or `SingleReactionViewStyle`. [#3541](https://github.com/GetStream/stream-chat-android/pull/3541)
- Added `horizontalPadding` customization options to `ViewReactionsViewStyle` and `EditReactionsViewStyle`. [#3541](https://github.com/GetStream/stream-chat-android/pull/3541)

### ⚠️ Changed
- Deprecated `Member.isOwnerOrAdmin` and `List<Member>?.isCurrentUserOwnerOrAdmin()`. Use `Channel::ownCapabilities` instead. [#3576](https://github.com/GetStream/stream-chat-android/pull/3576)
- Changed how padding is applied to `ViewReactionsView`. [#3541](https://github.com/GetStream/stream-chat-android/pull/3541)

## stream-chat-android-compose
### 🐞 Fixed
- Fix video scaling issue on the media preview screen. [#3560](https://github.com/GetStream/stream-chat-android/pull/3560)
- Fixed refreshing `ChannelListView` after unhiding the channel. [#3569](https://github.com/GetStream/stream-chat-android/pull/3569)

### ✅ Added
- Added scroll to quoted message on click. [#3472](https://github.com/GetStream/stream-chat-android/pull/3472)
- Added guides for `QuotedAttachmentFactory`. [You can read about it here](https://getstream.io/chat/docs/sdk/android/compose/guides/adding-custom-attachments/#quoted-messages)
- Added loading indicator to the media preview screen. [#3549](https://github.com/GetStream/stream-chat-android/pull/3549)
- Added the ability to customize user reaction alignment inside message options through `ChatTheme`. [#3541](https://github.com/GetStream/stream-chat-android/pull/3541)

### ⚠️ Changed
- Changed `QuotedMessage` design by adding `QuotedAttachmentFactory`, `ImageAttachmentQuotedContent` and `FileAttachmentQuotedContent`. [#3472](https://github.com/GetStream/stream-chat-android/pull/3472)

# May 11th, 2022 - 5.2.0
## stream-chat-android-client
### ✅ Added
- Added `Channel.membership` property. [#3367](https://github.com/GetStream/stream-chat-android/pull/3367)
- Added `ChannelData.membership` property. [#3367](https://github.com/GetStream/stream-chat-android/pull/3367)
- Added `NotificationAddedToChannelEvent.member` property. [#3367](https://github.com/GetStream/stream-chat-android/pull/3367)
- Add `provideName` property to `Device` entity to support Multi-Bundle [#3396](https://github.com/GetStream/stream-chat-android/pull/3396)

## stream-chat-android-offline
### 🐞 Fixed
- Fixed sorting channels by `Channel::lastMessageAt` when the channel contains not synced messages. [#3470](https://github.com/GetStream/stream-chat-android/pull/3470)
- Fixed bug that made impossible to retry attachments that were not fully sent. [3485](https://github.com/GetStream/stream-chat-android/pull/3485)
- Fixed refreshing channels list when syncing the channel. [#3492](https://github.com/GetStream/stream-chat-android/pull/3492)
- Fixed deleting reactions while offline. [3486](https://github.com/GetStream/stream-chat-android/pull/3486)

## stream-chat-android-ui-common
### ⬆️ Improved
- Updated the attachment upload size limit to 100MB from 20MB. [#3490](https://github.com/GetStream/stream-chat-android/pull/3490)

## stream-chat-android-ui-components
### 🐞 Fixed
- Fixed Xiaomi crash when long clicking on links inside messages. [#3491](https://github.com/GetStream/stream-chat-android/pull/3491)

## stream-chat-android-compose
### ⬆️ Improved
- Improved the behavior of `DeletedMessageVisibility` and `MessageFooterVisibility` when used in pair. Now the `DeletedMessageVisibility` and its "only visible to you" mode respects the `MessageFooterVisibility` and vice-versa. [#3467](https://github.com/GetStream/stream-chat-android/pull/3467)

## stream-chat-android-pushprovider-firebase
### ✅ Added
- Support Multi-Bundle [#3396](https://github.com/GetStream/stream-chat-android/pull/3396)

### ⚠️ Changed
- Upgrade Firebase Messaging dependency to version `23.0.4`. [#3484](https://github.com/GetStream/stream-chat-android/pull/3484)

## stream-chat-android-pushprovider-huawei
### ✅ Added
- Support Multi-Bundle [#3396](https://github.com/GetStream/stream-chat-android/pull/3396)

## stream-chat-android-pushprovider-xiaomi
### ✅ Added
- Support Multi-Bundle [#3396](https://github.com/GetStream/stream-chat-android/pull/3396)

# May 3rd, 2022 - 5.1.0
## stream-chat-android-client
### 🐞 Fixed
- Fixed ANR happening on a token request. [#3342](https://github.com/GetStream/stream-chat-android/pull/3342)
- Fixed overriding User's `image` and `name` properties with empty values when connecting the user. [#3430](https://github.com/GetStream/stream-chat-android/pull/3430)
- Fixed serialization problem when flagging message. [#3437](https://github.com/GetStream/stream-chat-android/pull/3437)

### ✅ Added
- Added `ChannelRepository.selectChannelByCid` method. [#3434](https://github.com/GetStream/stream-chat-android/pull/3434)
- Added `ChannelRepository.selectChannelsByCids` method. [#3434](https://github.com/GetStream/stream-chat-android/pull/3434)
- Added `ChannelRepository.selectChannelCidsSyncNeeded` method. [#3434](https://github.com/GetStream/stream-chat-android/pull/3434)
- Added `MessageRepository.selectMessageIdsBySyncState` method. [#3434](https://github.com/GetStream/stream-chat-android/pull/3434)
- Added `ReactionRepository.selectReactionById` method. [#3434](https://github.com/GetStream/stream-chat-android/pull/3434)
- Added `ReactionRepository.selectReactionsByIds` method. [#3434](https://github.com/GetStream/stream-chat-android/pull/3434)
- Added `ReactionRepository.selectReactionIdsBySyncStatus` method. [#3434](https://github.com/GetStream/stream-chat-android/pull/3434)
- Added `ChatLogger.logV` method. [#3434](https://github.com/GetStream/stream-chat-android/pull/3434)
- Added `TaggedLogger.logV` method. [#3434](https://github.com/GetStream/stream-chat-android/pull/3434)

### ⚠️ Changed
- Changed visibility of the `retry` extension to internal. [#3353](https://github.com/GetStream/stream-chat-android/pull/3353)

## stream-chat-android-offline
### 🐞 Fixed
- Fixed a crash when attachment upload is in progress or about to start and user is disconnected at the same moment. [#3377](https://github.com/GetStream/stream-chat-android/pull/3377)
- Fixed updating `Channel::ownCapabilities` after receiving events. [#3420](https://github.com/GetStream/stream-chat-android/pull/3420)
- Fixed reaction sync issue because `SyncState::lastSyncedAt` was never updated. [#3421](https://github.com/GetStream/stream-chat-android/pull/3421)

### ⬆️ Improved
- Adding the possibility to change the repositories of `OfflinePlugin`. You can change `RepositoryFactory` in `OfflinePlugin` and use custom implementations of repositories.

## stream-chat-android-ui-common
### ⚠️ Changed
- Deprecated `DeletedMessageListItemPredicate` in favor of `DeletedMessageVisibility`. This is a followup on [#3272](https://github.com/GetStream/stream-chat-android/pull/3272/files) which deprecated filtering messages inside `MessageListView` in favor of filtering messages inside `MessageListViewModel`. [#3409](https://github.com/GetStream/stream-chat-android/pull/3409)

## stream-chat-android-ui-components
### 🐞 Fixed
- Fixed a bug where command suggestion popup was displayed even though all the commands were disabled. [#3334](https://github.com/GetStream/stream-chat-android/pull/3334)
- Fixed a bug on Nougat where the reaction colors were not displayed properly. [#3347](https://github.com/GetStream/stream-chat-android/pull/3347)
- Fixed a bug where custom `MessageListItemViewHolderFactory` was ignore on the message options overlay. [#3343](https://github.com/GetStream/stream-chat-android/pull/3343)
- Fixed `MessageListViewModel` initialization when channel's data is not available immediately, for example when the view model is created after connecting the user. [#3379](https://github.com/GetStream/stream-chat-android/pull/3379)
- Fixed configuration for flag message confirmation dialog. [3411](https://github.com/GetStream/stream-chat-android/pull/3411)
- Fixed a potential crash with conflicting font names. [#3445](https://github.com/GetStream/stream-chat-android/pull/3445)

### ⬆️ Improved
- Added a way to customize reactions behavior to allow multiple reactions. [#3341](https://github.com/GetStream/stream-chat-android/pull/3341)
- Added a way to customize `messageInputField` padding inside `MessageInputFiledView`. [#3392](https://github.com/GetStream/stream-chat-android/pull/3392)
- Added a way to change the `MessageListHeaderView` separator color. [#3395](https://github.com/GetStream/stream-chat-android/pull/3395)
- Added a way to change the `ChannelListHeaderView` separator color. [#3395](https://github.com/GetStream/stream-chat-android/pull/3395)
- Now single membered channels display the name of member instead of "Channel without name" [3423](https://github.com/GetStream/stream-chat-android/pull/3423)
- Channels with only one member now show the member's image in avatar. [3425](https://github.com/GetStream/stream-chat-android/pull/3425)
- Added a way to change the `attachmentsButton` and `commandsButton` ripple color inside `MessageInputView`. [#3412](https://github.com/GetStream/stream-chat-android/pull/3412)

### ✅ Added
- Added support for own capabilities. You can read more about own capabilities [here](https://getstream.io/chat/docs/sdk/android/ui/guides/implementing-own-capabilities/). [#3389](https://github.com/GetStream/stream-chat-android/pull/3389)
- Added the possibility to customize the message footer visibility through `MessageFooterVisibility` inside `MessageListViewModel`. [#3343](https://github.com/GetStream/stream-chat-android/pull/3433)

### ⚠️ Changed
- Deprecated `DeletedMessageListItemPredicate` in favor of `DeletedMessageVisibility`. This is a followup on [#3272](https://github.com/GetStream/stream-chat-android/pull/3272/files) which deprecated filtering messages inside `MessageListView` in favor of filtering messages inside `MessageListViewModel`. [#3409](https://github.com/GetStream/stream-chat-android/pull/3409)
- Added own capabilities. If you are using our UI components separately from our `ViewModel`s, this has the possibility of introducing a change in functionality. You can find the guide on implementing own capabilities [here](https://getstream.io/chat/docs/sdk/android/ui/guides/implementing-own-capabilities/). [#3389](https://github.com/GetStream/stream-chat-android/pull/3389)

## stream-chat-android-compose
### 🐞 Fixed
- Fixed the message input handling when typing quickly or holding down the delete (backspace) button. [#3355](https://github.com/GetStream/stream-chat-android/pull/3355)

### ⬆️ Improved
- Now single membered channels display the name of member instead of "Channel without name" [3423](https://github.com/GetStream/stream-chat-android/pull/3423)
- Channels with only one member now show the member's image in avatar. [3425](https://github.com/GetStream/stream-chat-android/pull/3425)
- Improved the way filters work in `ChannelList`, `ChannelsScreen` and `ChannelListViewModel`. Now the filters are nullable and if you want the default behavior, just pass in null. [#3422](https://github.com/GetStream/stream-chat-android/pull/3422)
- You can now completely override the filters by using `ChannelListViewModel.setFilters()` in the runtime, or by passing in custom `FilterObject` to the `ViewModelFactory` or the `ViewModel` constructor. [#3422](https://github.com/GetStream/stream-chat-android/pull/3422)


### ✅ Added
- Added pan to ImagePreviewActivity. [#3335](https://github.com/GetStream/stream-chat-android/pull/3335)
- Added `imageLoader` parameter to `ChatTheme` that allows providing a custom Coil `ImageLoader`. [#3336](https://github.com/GetStream/stream-chat-android/pull/3336)
- Added the "Copy Message" option to link messages [#3354](https://github.com/GetStream/stream-chat-android/pull/3354)
- Added padding customisation option to `ChannelList` and `MessageList` components. [#3350](https://github.com/GetStream/stream-chat-android/pull/3350)
- Added emoji sticker support. [3359](https://github.com/GetStream/stream-chat-android/pull/3359)
- Added support for own capabilities. You can read more about own capabilities [here](https://getstream.io/chat/docs/sdk/android/compose/guides/implementing-own-capabilities/). [#3389](https://github.com/GetStream/stream-chat-android/pull/3389)
- Added better handling for Compose ChannelListHeader and MessageListHeader states. We now cover Connected, Connecting and Disconnected states (added Connecting). [#3428](https://github.com/GetStream/stream-chat-android/pull/3428)
- Added the possibility to customize the message footer visibility through `MessageFooterVisibility` inside `MessageListViewModel`. [#3343](https://github.com/GetStream/stream-chat-android/pull/3433)

### ⚠️ Changed
- `loadMore` calls inside `MessageListViewModel` and `ChannelListViewModel` should no longer load data if there is no network connection. [3362](https://github.com/GetStream/stream-chat-android/pull/3362)
- Added own capabilities. If you are using our components individually this has the possibility of introducing a change in functionality. You can find the guide on implementing own capabilities [here](https://getstream.io/chat/docs/sdk/android/compose/guides/implementing-own-capabilities/). [#3389](https://github.com/GetStream/stream-chat-android/pull/3389)
- Replaced the `imageLoader` parameter in `ChatTheme` with the new `imageLoaderFactory` parameter that can used to provide a custom Coil `ImageLoader` factory.  [#3441](https://github.com/GetStream/stream-chat-android/pull/3441)

# April 12th, 2022 - 5.0.3
## Common changes for all artifacts

### ⚠️ Changed
- Updated Gradle version to [7.4.2](https://docs.gradle.org/7.4.2/release-notes.html). [#3281](https://github.com/GetStream/stream-chat-android/pull/3281)
- Update Coroutines to 1.6.1 and migrate to runTest. [#3327](https://github.com/GetStream/stream-chat-android/pull/3327)

## stream-chat-android-client

### 🐞 Fixed
- Fixed `User` model deserialization error when `User.image` or `User.name` is null. [#3283](https://github.com/GetStream/stream-chat-android/pull/3283)
- Fixed `Channel` model deserialization error when `Channel.image` or `Channel.name` is null. [#3306](https://github.com/GetStream/stream-chat-android/pull/3306)

### ✅ Added
- Added an `ExtraDataValidator` to intercept `ChatApi` calls and validate `CustomObject.extraData` does not contain the reserved keywords. [#3279](https://github.com/GetStream/stream-chat-android/pull/3279)

### ⚠️ Changed
- Migrate androidx-lifecycle version to [2.4.1](https://developer.android.com/jetpack/androidx/releases/lifecycle#2.4.1). [#3282](https://github.com/GetStream/stream-chat-android/pull/3282)

## stream-chat-android-offline

### 🐞 Fixed
- Fixed crash related with logging out while running a request to update channels. [3286](https://github.com/GetStream/stream-chat-android/pull/3286)
- Fixed bug where user was not able to send and edit a message while offline. [3318](https://github.com/GetStream/stream-chat-android/pull/3324)

### ✅ Added
- Added `ChannelState::membersCount` property that can be used to observe total members of the channel. [#3297](https://github.com/GetStream/stream-chat-android/pull/3297)

## stream-chat-android-ui-common

### 🐞 Fixed
- Fixed avatar disappearing from a message group when `MessageListView.deletedMessageListItemPredicate = DeletedMessageListItemPredicate.VisibleToEveryone` or `MessageListView.deletedMessageListItemPredicate = DeletedMessageListItemPredicate.VisibleToAuthorOnly` and the last message in a group of messages posted by someone other than the currently logged in user was deleted. [#3272](https://github.com/GetStream/stream-chat-android/pull/3272)

## stream-chat-android-ui-components

### 🐞 Fixed
- Adding ShowAvatarPredicate for MessageOptions overlay making it possible to hide the avatar picture when in the message options. [#3302](https://github.com/GetStream/stream-chat-android/pull/3302)
- Users now able to open `MessageOptionsDialogFragment` by clicking on a reaction left on a Giphy message. [#3620](https://github.com/GetStream/stream-chat-android/pull/3260)
- inside `MessageOptionsDialogFragment` now properly displays all of the reactions to a message. Previously it erroneously displayed a blank state. [#3620](https://github.com/GetStream/stream-chat-android/pull/3260)
- Fixed the links in UI Components code snippets. [#3261](https://github.com/GetStream/stream-chat-android/pull/3261)
- Messages containing links are now properly aligned with other types of messages. They use `@dimen/stream_ui_spacing_small` for their root layout start and end padding. [#3264](https://github.com/GetStream/stream-chat-android/pull/3264)
- Fixed avatar disappearing from a message group when `MessageListView.deletedMessageListItemPredicate = DeletedMessageListItemPredicate.VisibleToEveryone` or `MessageListView.deletedMessageListItemPredicate = DeletedMessageListItemPredicate.VisibleToAuthorOnly` and the last message in a group of messages posted by someone other than the currently logged in user was deleted. [#3272](https://github.com/GetStream/stream-chat-android/pull/3272)
- Fixed bug in which member counter shown in the `MessageListHeaderViewModel` is incorrect and limited to 30 only. [#3297](https://github.com/GetStream/stream-chat-android/pull/3297)

### ✅ Added
- Added `membersCount` livedata in `MessageListHeaderViewModel` to observe number of all members of channel. [#3297](https://github.com/GetStream/stream-chat-android/pull/3297)

## stream-chat-android-compose

### 🐞 Fixed
- Added thumbnails for video attachments in the attachment picker. [#3300](https://github.com/GetStream/stream-chat-android/pull/3300)
- Fixed a crash occurring when the user would click on a preview of a link that contained no scheme. [#3331](https://github.com/GetStream/stream-chat-android/pull/3331)

### ⬆️ Improved
- Improved the way typing updates work in the MessageComposerController. [#3313](https://github.com/GetStream/stream-chat-android/pull/3313)

### ✅ Added
- Added a way to customize the visibility of deleted messages. [#3298](https://github.com/GetStream/stream-chat-android/pull/3298)
- Added support for file upload configuration that lets you specify what types of files and images you want to allow or block from being uploaded. [3288](https://github.com/GetStream/stream-chat-android/pull/3288)
- Added Compose SDK Guidelines for internal and external contributors. [#3315](https://github.com/GetStream/stream-chat-android/pull/3315)

### ⚠️ Changed
- Switched from vertical to horizontal scrolling for files in the preview section of the message composer. [#3289](https://github.com/GetStream/stream-chat-android/pull/3289)

# March 30th, 2022 - 5.0.2
## stream-chat-android-client
### ✅ Added
- Added a `systemMessage: Message` parameter to  `ChatClient::addMembers`, `ChatClient::removeMembers`, `ChannelClient::addMembers` and `ChannelClient::removeMembers` to send a system message to that channel. [#3254](https://github.com/GetStream/stream-chat-android/pull/3254)

## stream-chat-android-offline
### 🐞 Fixed
- Fixed a bug which occurs when we reinitialize `OfflinePlugin` because it uses old instance of `StateRegistry` and `LogicRegistry`. [#3267](https://github.com/GetStream/stream-chat-android/pull/3267)

## stream-chat-android-ui-components
### 🐞 Fixed
- Users now able to open `MessageOptionsDialogFragment` by clicking on a reaction left on a Giphy message. [#3620](https://github.com/GetStream/stream-chat-android/pull/3260)
- inside `MessageOptionsDialogFragment` now properly displays all of the reactions to a message. Previously it erroneously displayed a blank state. [#3620](https://github.com/GetStream/stream-chat-android/pull/3260)
- Fixed the links in UI Components code snippets. [#3261](https://github.com/GetStream/stream-chat-android/pull/3261)
- Messages containing links are now properly aligned with other types of messages. They use `@dimen/stream_ui_spacing_small` for their root layout start and end padding. [#3264](https://github.com/GetStream/stream-chat-android/pull/3264)
- Made it impossible to send blank or empty messages. [#3269](https://github.com/GetStream/stream-chat-android/pull/3269)

## stream-chat-android-compose
### 🐞 Fixed
- Made it impossible to send blank or empty messages. [#3269](https://github.com/GetStream/stream-chat-android/pull/3269)

### ✅ Added
- Added support for failed messages and an option to resend them. [#3263](https://github.com/GetStream/stream-chat-android/pull/3263)

# March 24th, 2022 - 5.0.1
## stream-chat-android-ui-components
### 🐞 Fixed
- Fixed a bug where the missing implementation of the `MessageTextTransformer` caused message text not to show up. [#3248](https://github.com/GetStream/stream-chat-android/pull/3248)

# March 24th, 2022 - 5.0.0
**5.0.0** is a major release! You can read more about the motivation behind the effort and featured changes in the [announcement blog post](https://getstream.io/blog/android-v5-sdk-release/).
## Common changes for all artifacts
### 🐞 Fixed
- Fixed memory leaks related to image loading. [#2979](https://github.com/GetStream/stream-chat-android/pull/2979)

### ⬆️ Improved
- Replaced KAPT with KSP. [#3113](https://github.com/GetStream/stream-chat-android/pull/3113)

### ⚠️ Changed
- Updated AGP version to 7.1.2 and Gradle version to 7.4. [#3159](https://github.com/GetStream/stream-chat-android/pull/3159)

## stream-chat-android-client
### ✅ Added
- Added possibility to configure `RetryPolicy` using `ChaClient.Builder()`. [#3069](https://github.com/GetStream/stream-chat-android/pull/3069)

### ⚠️ Changed
- Add `Channel::image`, `Channel:name`, `User::image`, `User::name` properties. [#3139](https://github.com/GetStream/stream-chat-android/pull/3139)
- Deprecated `Member:role` in favor of `Member:channelRole` [#3189](https://github.com/GetStream/stream-chat-android/pull/3189)

## stream-chat-android-offline
🚨🚨 **v5.0.0** release brings a big change to the offline support library - it replaces `ChatDomain` with the `OfflinePlugin`. Make sure to check our [migration guide](https://getstream.io/chat/docs/sdk/android/client/guides/chatdomain-migration/)! 🚨🚨

### 🐞 Fixed
- Unread count for muted channels no longer increments when the channel is muted and new messages are received. [#3112](https://github.com/GetStream/stream-chat-android/pull/3112)
- Fixed marking the channel as read if it was opened offline previously. [#3162](https://github.com/GetStream/stream-chat-android/pull/3162)

### ❌ Removed
- Moved `RetryPolicy` related logic to `ChatClient`. [#3069](https://github.com/GetStream/stream-chat-android/pull/3069)

## stream-chat-android-ui-common
### ❌ Removed
- Removed ChatMarkdown in favor of ChatMessageTextTransformer [#3189](https://github.com/GetStream/stream-chat-android/pull/3189)

## stream-chat-android-ui-components
### 🐞 Fixed
- Fixed an issue with message flickering when sending a message with file attachments. [#3209](https://github.com/GetStream/stream-chat-android/pull/3209)
- Fixed a crash when overriding `ChatUI::imageHeadersProvider` caused by compiler [issue](https://youtrack.jetbrains.com/issue/KT-49793). [#3237](https://github.com/GetStream/stream-chat-android/pull/3237)

### ✅ Added
- Added a separate `LinkAttachmentsViewHolder` for handling messages containing link attachments and no other types of attachments. [#3070](https://github.com/GetStream/stream-chat-android/pull/3070)
- Added a separate `FileAttachmentsViewHolder` for handling messages containing file attachments of different types or file attachments not handled by one of the other `ViewHolder`s. [#3091](https://github.com/GetStream/stream-chat-android/pull/3091)
- Introduced `InnerAttachmentViewHolder` as an inner ViewHolder for custom attachments. [#3183](https://github.com/GetStream/stream-chat-android/pull/3183)
- Introduced `AttachmentFactory` as a factory for custom attachment ViewHolders. [#3116](https://github.com/GetStream/stream-chat-android/pull/3116)
- Introduced `AttachmentFactoryManager` as a manager for the list of registered attachment factories. The class is exposed via `ChatUI`. [#3116](https://github.com/GetStream/stream-chat-android/pull/3116)
- Added an attribute to customize the color state list of the AttachmentsDialog buttons called `streamUiAttachmentTabButtonColorStateList`. [#3242](https://github.com/GetStream/stream-chat-android/pull/3242)

### ⚠️ Changed
- Separated the Giphy attachments and content to a GiphyAttachmentViewHolder. [#2932](https://github.com/GetStream/stream-chat-android/pull/2932)
- Created a GiphyMediaAttachmentView and its respective style to customize giphies. [#2932](https://github.com/GetStream/stream-chat-android/pull/2932)
- You can now use `original` sized giphies that apply resizing based on the GIF size. [#2932](https://github.com/GetStream/stream-chat-android/pull/2932)
- Use `fixedHeight` or `fixedHeightDownsampled` giphies to use a fixed height that keeps the aspect ratio and takes up less memory. [#2932](https://github.com/GetStream/stream-chat-android/pull/2932)
- Make sure to check out our giphy attachment styles (GiphyMediaAttachmentView) for customization.
- Created an ImageAttachmentViewHolder that represents images in the message list. [#3067](https://github.com/GetStream/stream-chat-android/pull/3067)
- Renamed MediaAttachmentViewStyle and its attributes to ImageAttachmentViewStyle. [#3067](https://github.com/GetStream/stream-chat-android/pull/3067)
- Messages containing link attachments and no other types of attachments are no longer handled by `TextAndAttachmentsViewHolder`, instead they are handled by `LinkAttachmentsViewHolder`. [#3070](https://github.com/GetStream/stream-chat-android/pull/3070)
- Messages containing file attachments of different file types or types not handled by one of the other `ViewHolders` are no longer handled by `TextAndAttachmentsViewHolder`, instead they are handled by `FileAttachmentsViewHolder`. [#3091](https://github.com/GetStream/stream-chat-android/pull/3091)
- Updated the structure of UI components documentation. [UI Components documentation](https://getstream.io/chat/docs/sdk/android/ui/overview/). [#3186](https://github.com/GetStream/stream-chat-android/pull/3186)
- Updated the code snippets from the UI Components documentation in the `stream-chat-android-docs` module. [3205](https://github.com/GetStream/stream-chat-android/pull/3205)

### ❌ Removed
- All usage of `ChatDomain`. [#3190](https://github.com/GetStream/stream-chat-android/pull/3190)
- Removed "Pin message", "Reply", "Thread reply" message actions for messages that are not synced. [#3226](https://github.com/GetStream/stream-chat-android/pull/3226)

## stream-chat-android-compose
### 🐞 Fixed
- Mitigated the effects of `ClickableText` consuming all pointer events when messages contain links by passing long press handlers to `MessageText`. [#3137](https://github.com/GetStream/stream-chat-android/pull/3137)
- Fixed an issue with message flickering when sending a message with file attachments. [#3209](https://github.com/GetStream/stream-chat-android/pull/3209)
- Fixed ripple color in dark mode. [#3211](https://github.com/GetStream/stream-chat-android/pull/3211)
- Long user names no longer break layout in the message list. [#3219](https://github.com/GetStream/stream-chat-android/pull/3219)
- Fixed the click handler on the last item in the image attachments content. [#3221](https://github.com/GetStream/stream-chat-android/pull/3221)

### ⬆️ Improved
- Allowed passing long press handlers to `MessageText`. [#3137](https://github.com/GetStream/stream-chat-android/pull/3137)

### ✅ Added
- Added code snippets from the Compose documentation to the `stream-chat-android-docs` module. [3197](https://github.com/GetStream/stream-chat-android/pull/3197)
- Added support for delivery indicator in the message list. [#3218](https://github.com/GetStream/stream-chat-android/pull/3218)

### ⚠️ Changed
- Replaced the `reactionTypes` field in `ChatTheme` with the new `reactionIconFactory` field that allows customizing reaction icons. [#3046](https://github.com/GetStream/stream-chat-android/pull/3046)
- `MessageText` now requires the parameter `onLongItemClick: (Message) -> Unit`. This was done in order to mitigate `ClickableText` consuming all pointer events. [#3137](https://github.com/GetStream/stream-chat-android/pull/3137)
- Renamed the `state.channel` package to `state.channels` for consistency. [#3143](https://github.com/GetStream/stream-chat-android/pull/3143)
- Renamed the `viewmodel.channel` package to `viewmodel.channels` for consistency. [#3143](https://github.com/GetStream/stream-chat-android/pull/3143)
- Moved the contents of the `ui.imagepreview` and `ui.mediapreview` packages to `ui.attachments.preview`. [#3143](https://github.com/GetStream/stream-chat-android/pull/3143)
- Moved the preview handlers from the `ui.filepreview` package to `ui.attachments.preview.handler` [#3143](https://github.com/GetStream/stream-chat-android/pull/3143)

### ❌ Removed
- Removed "Pin message", "Reply", "Thread reply" message actions for messages that are not synced. [#3226](https://github.com/GetStream/stream-chat-android/pull/3226)

# March 9th, 2022 - 4.30.1
## stream-chat-android-client
### ✅ Added
- Added `notificationChannel` lambda parameter to `NotificationHandlerFactory::createNotificationHandler` which is being used to create a `NotificationChannel`.
  You can use it to customize notifications priority, channel name, etc. [#3167](https://github.com/GetStream/stream-chat-android/pull/3167)

### ⚠️ Changed
- `LoadNotificationDataWorker` is now using a separate `NotificationChannel` with `NotificationCompat.PRIORITY_LOW`.
  You can customize its name by overriding `stream_chat_other_notifications_channel_name` string. [#3167](https://github.com/GetStream/stream-chat-android/pull/3167)

## stream-chat-android-offline
### 🐞 Fixed
- Fixed updating typing users. [#3154](https://github.com/GetStream/stream-chat-android/pull/3154)

## stream-chat-android-ui-components
### 🐞 Fixed
- Fixed displaying long usernames in message's footnote within `MessageListView`. [#3149](https://github.com/GetStream/stream-chat-android/pull/3149)
- A bug that made `ScrollButtonView` in `MessageListView` permanently visible. [#3170](https://github.com/GetStream/stream-chat-android/pull/3170)
- Fixed display of read status indicators [#3181](https://github.com/GetStream/stream-chat-android/pull/3181)

### ✅ Added
- Added a way to check if the adapters and message/channel lists have been initialized or not. [#3182](https://github.com/GetStream/stream-chat-android/pull/3182)
- Added `streamUiRetryMessageEnabled` attribute to `MessageListView` that allows to show/hide retry action in message's overlay. [#3185](https://github.com/GetStream/stream-chat-android/pull/3185)

## stream-chat-android-compose
### 🐞 Fixed
- Fixed display of read status indicators [#3181](https://github.com/GetStream/stream-chat-android/pull/3181)

# March 2nd, 2022 - 4.30.0
## Common changes for all artifacts
### ⬆️ Improved
- We upgraded our Kotlin version to 1.6, Moshi to 1.13 and Compose to 1.1.1. [#3104](https://github.com/GetStream/stream-chat-android/pull/3104)[#3123](https://github.com/GetStream/stream-chat-android/pull/3123)
- Updated Google's Accompanist version. [#3104](https://github.com/GetStream/stream-chat-android/pull/3104)

### ⚠️ Changed
- These version updates mean our SDK now expects the minimum of AGP 7.x.x. We recommend using 7.1+. [#3104](https://github.com/GetStream/stream-chat-android/pull/3104)

## stream-chat-android-compose
### ⚠️ Changed
- Since we're using Compose 1.1.1 for our SDK, we recommend upgrading to avoid conflicts. [#3104](https://github.com/GetStream/stream-chat-android/pull/3104)

# February 24th, 2022 - 4.29.0
## stream-chat-android-offline
### 🐞 Fixed
- Fixed updating `ChatDomain::totalUnreadCount` and `ChatDomain::channelUnreadCount` after restoring app from the background and
  when sending a message to a channel without read enabled. [#3121](https://github.com/GetStream/stream-chat-android/pull/3121)

## stream-chat-android-ui-components
### 🐞 Fixed
- Fixed setting custom empty and loading views for `MessageListView`. [#3082](https://github.com/GetStream/stream-chat-android/pull/3082)

### ⬆️ Improved
- Disabled command popups when attachments are present. [#3051](https://github.com/GetStream/stream-chat-android/pull/3051)
- Disabled the attachments button when popups are present. [#3051](https://github.com/GetStream/stream-chat-android/pull/3051)

### ✅ Added
- Added `ChatUI.channelNameFormatter` to allow customizing the channel's name format. [#3068](https://github.com/GetStream/stream-chat-android/pull/3068)
- Added a customizable height attribute to SearchInputView [#3081](https://github.com/GetStream/stream-chat-android/pull/3081)
- Added `ChatUI.dateFormatter` to allow customizing the way the dates are formatted. [#3085](https://github.com/GetStream/stream-chat-android/pull/3085)
- Added ways to show/hide the delivery status indicators for channels and messages. [#3102](https://github.com/GetStream/stream-chat-android/pull/3102)

### ⚠️ Changed
- Disabled editing on Giphy messages given that it's breaking the UX and can override the GIF that was previously put in. [#3071](https://github.com/GetStream/stream-chat-android/pull/3071)

### ❌ Removed
- Removed ExoMedia dependency in favor of standard Android `VideoView`. [#3098](https://github.com/GetStream/stream-chat-android/pull/3098)

## stream-chat-android-compose
### 🐞 Fixed
- Fixed back press handling. [#3120](https://github.com/GetStream/stream-chat-android/pull/3120)

### ✅ Added
- Exposed a way to clear the message composer externally, e.g. when using custom sendMessage handlers. [#3100](https://github.com/GetStream/stream-chat-android/pull/3100)
- Exposed `loadingMoreContent` for the `ChannelList` and `Channels` components that allows you to override the default loading more content. [#3103](https://github.com/GetStream/stream-chat-android/pull/3103)
- Exposed `loadingMoreContent` for the `MessageList` and `Messages` components that allows you to override the default loading more content. [#3103](https://github.com/GetStream/stream-chat-android/pull/3103)
- Added the `attachmentsContentImageGridSpacing` option to `StreamDimens`, to make it possible to customize the spacing between image attachment tiles via `ChatTheme`. [#3105](https://github.com/GetStream/stream-chat-android/pull/3105)

### ⚠️ Changed
- Replaced the `reactionTypes` field in `ChatTheme` with the new `reactionIconFactory` field that allows customizing reaction icons. [#3046](https://github.com/GetStream/stream-chat-android/pull/3046)
- Disabled editing on Giphy messages given that it's breaking the UX and can override the GIF that was previously put in. [#3071](https://github.com/GetStream/stream-chat-android/pull/3071)

### ❌ Removed
- Removed ExoMedia dependency in favor of standard Android `VideoView`. [#3092](https://github.com/GetStream/stream-chat-android/pull/3092)
- Removed `SystemBackPressHandler` in favor of `BackHandler` from the Compose framework. [#3120](https://github.com/GetStream/stream-chat-android/pull/3120)

# February 17th, 2022 - 4.28.4
## stream-chat-android-client
### ✅ Added
- Added the `member` field to the `MemberRemovedEvent`. [#3090](https://github.com/GetStream/stream-chat-android/pull/3090)

## stream-chat-android-offline
### 🐞 Fixed
- Fixed how member removal is handled in `DefaultChatEventHandler`. [#3090](https://github.com/GetStream/stream-chat-android/pull/3090)

# February 16th, 2022 - 4.28.3
## stream-chat-android-ui-components
### ⬆️ Improved
- Improved the logic around mentions and users that can be mentioned within the input. [#3088](https://github.com/GetStream/stream-chat-android/pull/3088)

## stream-chat-android-compose
### ⬆️ Improved
- Improved the logic around mentions and users that can be mentioned within the input. [#3088](https://github.com/GetStream/stream-chat-android/pull/3088)

# February 9th, 2022 - 4.28.2
## Common changes for all artifacts
- Fix crash with offline support. [#3063](https://github.com/GetStream/stream-chat-android/pull/3063)

# February 9th, 2022 - 4.28.1
## Common changes for all artifacts
- Fix crash when events were received. [#3058](https://github.com/GetStream/stream-chat-android/pull/3058)

# February 8th, 2022 - 4.28.0
## 🚨 Old UI Module removed
`stream-chat-android` is deprecated and won't be maintained anymore. The module will continue working, but we won't be releasing new versions.
The source code has been moved to this [archived repository](https://github.com/GetStream/stream-chat-android-old-ui)
Consider migrating to `stream-chat-android-ui-components` or `stream-chat-android-compose`. Here you can find a set of useful resources for migration:
- [UI Components Documentation](https://getstream.io/chat/docs/sdk/android/ui/overview/)
- [Android Chat Messaging Tutorial](https://getstream.io/tutorials/android-chat/)
- [Compose UI Components Documentation](https://getstream.io/chat/docs/sdk/android/compose/overview/)
- [Compose Chat Messaging Tutorial](https://getstream.io/chat/compose/tutorial/)
- [Old Sample App Migration PR](https://github.com/GetStream/stream-chat-android/pull/2467)

## Common changes for all artifacts
### ✅ Added
- Create new artifact to integrate Xiaomi Mi Push with Stream. You will need to add  `stream-chat-android-pushprovider-xiaomi` artifact to your App. Check our [docs](https://getstream.io/chat/docs/sdk/android/client/guides/push-notifications/xiaomi) for further details. [#2444](https://github.com/GetStream/stream-chat-android/pull/2444)

### ⚠️ Changed
- Update Android Gradle Plugin version to 7.1.0 and Gradle version to 7.3.3. [#2989](https://github.com/GetStream/stream-chat-android/pull/2989)

## stream-chat-android-client
### ⬆️ Improved
- Internal implementation only asks to the provided `TokenProvider` a new token when it is really needed. [#2995](https://github.com/GetStream/stream-chat-android/pull/2995)

### ⚠️ Changed
- UnknownHostException is no longer considered a permanent network error. [#3054](https://github.com/GetStream/stream-chat-android/pull/3054)

## stream-chat-android-offline
### 🐞 Fixed
- Fixed memory leak related to database initialization.[#2974](https://github.com/GetStream/stream-chat-android/pull/2974)

### ✅ Added
- Added new extension function `ChatClient::deleteChannel`. [#3007](https://github.com/GetStream/stream-chat-android/pull/3007)

### ⚠️ Changed
- Deprecated `ChatDomain::deleteChannel` in favour of `ChatClient::deleteChannel`. [#3007](https://github.com/GetStream/stream-chat-android/pull/3007)

## stream-chat-android-ui-common
### ✅ Added
- Added new extension function `ChatClient::loadMessageById`. [#2929](https://github.com/GetStream/stream-chat-android/pull/2929)

## stream-chat-android-ui-components
### 🐞 Fixed
- Fixed the logic for fetching encoding for URLs when opening PDFs and similar documents in the MessageList. [#3017](https://github.com/GetStream/stream-chat-android/pull/3017)

### ⬆️ Improved
- Replaced Lottie typing indicator with a custom view. [#3004](https://github.com/GetStream/stream-chat-android/pull/3004)

## stream-chat-android-compose
### 🐞 Fixed
- Fixed the way our attachments work and are represented in Compose to support more attachment types. [#2955](https://github.com/GetStream/stream-chat-android/pull/2955)
- Fixed the logic for fetching encoding for URLs when opening PDFs and similar documents in the MessageList. [#3017](https://github.com/GetStream/stream-chat-android/pull/3017)

### ⬆️ Improved
- Improved RTL support in Compose [#2987](https://github.com/GetStream/stream-chat-android/pull/2987)
- Made the SDK smaller by removing Materials Icons dependency [#2987](https://github.com/GetStream/stream-chat-android/pull/2987)
- Removed unnecessary experimental flags, opted in into APIs we're using from Compose. [#2983](https://github.com/GetStream/stream-chat-android/pull/2983)

### ✅ Added
- Added [`Custom Attachments guide`](https://getstream.io/chat/docs/sdk/android/composee/guides/adding-custom-attachments/). [#2967](https://github.com/GetStream/stream-chat-android/pull/2967)
- Added `onHeaderAvatarClick` parameter to the `ChannelsScreen` component. [#3016](https://github.com/GetStream/stream-chat-android/pull/3016)
- Exposed `lazyListState` for the `ChannelList` and `Channels` components that allows you to control the scrolling behavior and state. [#3049](https://github.com/GetStream/stream-chat-android/pull/3049)
- Exposed `helperContent` for the `ChannelList` and `Channels` components that allows you to implement a helper UI such as scroll to top button for the channel list. [#3049](https://github.com/GetStream/stream-chat-android/pull/3049)
- Exposed `lazyListState` for the `MessageList` and `Messages` components that allows you to control the scrolling behavior and state. [#3044](https://github.com/GetStream/stream-chat-android/pull/3044)
- Exposed `helperContent` for the `MessageList` and `Messages` components that allows you to override the default scrolling behavior UI.  [#3044](https://github.com/GetStream/stream-chat-android/pull/3044)

### ⚠️ Changed
- Renamed `onHeaderClickAction` parameter to `onHeaderActionClick` for the `ChannelsScreen` component. [#3016](https://github.com/GetStream/stream-chat-android/pull/3016)
- `MessageList` and `Messages` now have two new parameters that have default values. Please make sure that you check out the changes and that everything still works for you. [#3044](https://github.com/GetStream/stream-chat-android/pull/3044)

## stream-chat-android-pushprovider-xiaomi
### ✅ Added
- Added a `XiaomiMessagingDelegate` class to simplify custom implementations of `PushMessageReceiver` that forward messages to the SDK. See [Using a Custom PushMessageReceiver](https://getstream.io/chat/docs/sdk/android/client/guides/push-notifications/xiaomi#using-a-custom-pushmessagereceiver) for more details. [#2444](https://github.com/GetStream/stream-chat-android/pull/2444)

# February 2nd, 2022 - 4.27.2
## stream-chat-android-offline
### 🐞 Fixed
- Fixed refreshing cached channels after setting the user. [#3010](https://github.com/GetStream/stream-chat-android/pull/3010)

# January 31th, 2022 - 4.27.1
## stream-chat-android-offline
### 🐞 Fixed
- Fixed clearing cache after receiving channel truncated event. [#3001](https://github.com/GetStream/stream-chat-android/pull/3001)

# January 25th, 2022 - 4.27.0
## stream-chat-android-client
### 🐞 Fixed
- Fixed bug related to the wrong unread messages count when a socket connection is not available. [#2927](https://github.com/GetStream/stream-chat-android/pull/2927)
- Fixed deserialization issue when parsing the `Message` object while searching for a message from a channel with 0 members. [#2947](https://github.com/GetStream/stream-chat-android/pull/2947)

### ✅ Added
- Added the `systemMessage` parameter to `ChatClient::truncateChannel` and `ChannelClient:truncate` methods that represents a system message that will be displayed after the channel was truncated. [#2949](https://github.com/GetStream/stream-chat-android/pull/2949)
- Added the `message` parameter to the `ChannelTruncatedEvent` that represents a system message that will be displayed after the channel was truncated. [#2949](https://github.com/GetStream/stream-chat-android/pull/2949)
- Added method to consult the settings of the app. Use `ChatClient.instance().appSettings()` to request the settings of your app. [#2960](https://github.com/GetStream/stream-chat-android/pull/2960)
- Added `ChatClient.shuffleGiphy` extension function and removing ShuffleGiphy use case. [#2962](https://github.com/GetStream/stream-chat-android/pull/2962)
- Added `ChatClient.sendGiphy` extension function and removing SendGiphy use case. [#2963](https://github.com/GetStream/stream-chat-android/pull/2963)
- Added `Channel::ownCapabilities` and `ChannelCapabilities` object.
  Channel capabilities provide you information on which features are available for the current user. [#2971](https://github.com/GetStream/stream-chat-android/pull/2971)

### ⚠️ Changed
- Deprecated `ChatDomain.leaveChannel`. Use ChatClient.removeMembers instead. [#2926](https://github.com/GetStream/stream-chat-android/pull/2926)

## stream-chat-android-offline
### ⬆️ Improved
- Utilized the `message` parameter of the `ChannelTruncatedEvent` to show a system message instantly after the channel was truncated. [#2949](https://github.com/GetStream/stream-chat-android/pull/2949)

### ✅ Added
- Added new extension function `ChatClient::cancelMessage`. [#2928](https://github.com/GetStream/stream-chat-android/pull/2928)
- Added `ChatClient::needsMarkRead` extension function to check if a channel can be marked as read. [#2920](https://github.com/GetStream/stream-chat-android/pull/2920)

### ⚠️ Changed
- Deprecated `ChatDomain::cancelMessage` in favour of `ChatClient::cancelMessage`. [#2928](https://github.com/GetStream/stream-chat-android/pull/2928)

## stream-chat-android-ui-components
### 🐞 Fixed
- Handling video attachments that's don't have mime-type, but have type. [2919](https://github.com/GetStream/stream-chat-android/pull/2919)
- Intercepted and blocked attachment preview for attachments which are not fully uploaded. [#2950](https://github.com/GetStream/stream-chat-android/pull/2950)
- Fixed a bug when changes to the mentioned users in a message were not propagated to the UI. [2951](https://github.com/GetStream/stream-chat-android/pull/2951)

### ⬆️ Improved
- Improve Korean 🇰🇷 translations. [#2953](https://github.com/GetStream/stream-chat-android/pull/2953)

## stream-chat-android-compose
### 🐞 Fixed
- Fixed crashes caused by deleting channels [#2942](https://github.com/GetStream/stream-chat-android/pull/2942)

### ⬆️ Improved
- `ReactionOptions` now displays the option to show more reactions if there are more than 5 available [#2918](https://github.com/GetStream/stream-chat-android/pull/2918)
- Improve Korean 🇰🇷 translations. [#2953](https://github.com/GetStream/stream-chat-android/pull/2953)
- Improved `MessageComposer` UX by disabling commands when attachments or text are present. [#2961](https://github.com/GetStream/stream-chat-android/pull/2961)
- Improved `MessageComposer` UX by disabling attachment integration button when popups with suggestions are present. [#2961](https://github.com/GetStream/stream-chat-android/pull/2961)

### ✅ Added
- Added `ExtendedReactionsOptions` and `ReactionsPicker` in order to improve reaction picking UX [#2918](https://github.com/GetStream/stream-chat-android/pull/2918)
- Added documentation for [`ReactionsPicker`](https://getstream.io/chat/docs/sdk/android/compose/message-components/reactions-picker/) [#2918](https://github.com/GetStream/stream-chat-android/pull/2918)
- Added ways to customize the channel, message and member query limit when building a ChannelListViewModel [#2948](https://github.com/GetStream/stream-chat-android/pull/2948)

# January 12th, 2022 - 4.26.0
## Common changes for all artifacts
### ⬆️ Improved
- 🚨 Breaking change: Markdown support is moved into a standalone module `stream-chat-android-markdown-transformer` which is not included by default. You can use it with `ChatUI.messageTextTransformer` to add Markdown support to your app. You can find more information [here](https://getstream.io/chat/docs/sdk/android/ui/chatui/#markdown). [#2786](https://github.com/GetStream/stream-chat-android/pull/2786)

## stream-chat-android-client
### ✅ Added
- Added `Member::banned` property that represents, if the channel member is banned. [#2915](https://github.com/GetStream/stream-chat-android/pull/2915)
- Added `Member::channelRole` property that represents the user's channel-level role. [#2915](https://github.com/GetStream/stream-chat-android/pull/2915)

## stream-chat-android-offline
### 🐞 Fixed
- Fixed populating mentions after editing the message. `Message::mentionedUsers` shouldn't be empty if edited message contains mentioned users. [#2852](https://github.com/GetStream/stream-chat-android/pull/2852)

### ✅ Added
- Added `memberLimit` to `ChatDomain::queryChannels` and `ChatDomain::queryChannelsLoadMore` that allows modifying the number of members to fetch per channel. [#2826](https://github.com/GetStream/stream-chat-android/pull/2826)

### ❌ Removed
- Removed `QueryChannelsLoadMore` usecase. [#2790](https://github.com/GetStream/stream-chat-android/pull/2790)
- `QueryChannelsController::loadMore` is removed and logic is moved into `ChatDomain`. [#2790](https://github.com/GetStream/stream-chat-android/pull/2790)

## stream-chat-android-ui-components
### 🐞 Fixed
- Fixed displaying mentions popup when text contains multiple lines. [#2851](https://github.com/GetStream/stream-chat-android/pull/2851)
- Fixed the loading/playback speed of GIFs. [#2914](https://github.com/GetStream/stream-chat-android/pull/2914)
- Fixed scroll persisting after long tapping on an item in the message list. [#2916](https://github.com/GetStream/stream-chat-android/pull/2916)
- Fixed footnote of messages showing "Only Visible to You". This message was visible even when deleted messages were visible to everyone. [#2923](https://github.com/GetStream/stream-chat-android/pull/2923)

### ⬆️ Improved
- Improved the way thread pagination works. [#2845](https://github.com/GetStream/stream-chat-android/pull/2845)

### ✅ Added
- Added `memberLimit` parameter to `ChannelListViewModel` and `ChannelListViewModelFactory` that allows modifying the number of members to fetch per channel. [#2826](https://github.com/GetStream/stream-chat-android/pull/2826)
- Added `ChatMessageTextTransformer` to transform messages and set them to `TextView`. [#2786](https://github.com/GetStream/stream-chat-android/pull/2786)
- Added `AutoLinkableTextTransformer` which is an implementation of `ChatMessageTextTransformer`. After applying the transformer, it also makes links clickable in TextView. [#2786](https://github.com/GetStream/stream-chat-android/pull/2786)

### ⚠️ Changed
- `ChatUI.markdown` is deprecated in favour of `ChatUI.messageTextTransformer`. [#2786](https://github.com/GetStream/stream-chat-android/pull/2786)
- In the sample app the new behaviour for new messages is to count unread messages, instead of always scroll to bottom [#2865](https://github.com/GetStream/stream-chat-android/pull/)

## stream-chat-android-compose
### 🐞 Fixed
- Fixed a small issue with user avatars flickering [#2822](https://github.com/GetStream/stream-chat-android/pull/2822)
- Fixed faulty scrolling behavior in `Messages` by adding an autoscroll. [#2857](https://github.com/GetStream/stream-chat-android/pull/2857)
- Fixed the font size of avatar initials in the message list. [2862](https://github.com/GetStream/stream-chat-android/pull/2862)
- Fixed faulty scrolling behavior in `Channels` by adding an autoscroll. [#2887](  https://github.com/GetStream/stream-chat-android/pull/2887)
- Fixed the loading/playback speed of GIFs. [#2914](https://github.com/GetStream/stream-chat-android/pull/2914)

### ⬆️ Improved
- Added an animation to the `SelectedChannelMenu` component.
- Added an animation to the `ChannelInfo` component.
- Avatars now show fallback initials in case there was an error while loading images from the network. [#2830](https://github.com/GetStream/stream-chat-android/pull/2830)
- Added more parameters to the stateless version of the MessageComposer for consistency [#2809](https://github.com/GetStream/stream-chat-android/pull/2809)
- Updated primary accent colors in order to achieve a better contrast ratio for accessibility [#2857](https://github.com/GetStream/stream-chat-android/pull/2857)
- Removed default background color from `MessageItem` [#2857](https://github.com/GetStream/stream-chat-android/pull/2857)
- Added multiline mentions support [#2859](https://github.com/GetStream/stream-chat-android/pull/2859)
- Improved the way thread pagination works. [#2845](https://github.com/GetStream/stream-chat-android/pull/2845)

### ✅ Added
- Added the `headerContent` and `centerContent` Slot APIs for the `SelectedChannelMenu` component. [#2823](https://github.com/GetStream/stream-chat-android/pull/2823)
- Added the `headerContent` and `centerContent` Slot APIs for the `ChannelInfo` component. [#2823](https://github.com/GetStream/stream-chat-android/pull/2823)
- You can now define a `placeholderPainter` for the `Avatar` that is shown while the image is loading. [#2830](https://github.com/GetStream/stream-chat-android/pull/2830)
- Added more Slot APIs to the`MessageComposer` and `MessageInput` components [#2809](https://github.com/GetStream/stream-chat-android/pull/2809)
- Added [SelectedReactionsMenu documentation](https://getstream.io/chat/docs/sdk/android/compose/channel-components/selected-reactions-menu/). [#2868](https://github.com/GetStream/stream-chat-android/pull/2868)

### ⚠️ Changed
- Updated [ChatTheme documentation](https://getstream.io/chat/docs/sdk/android/compose/general-customization/chat-theme/). [#2833](https://github.com/GetStream/stream-chat-android/pull/2833)
- Updated [ChannelsScreen documentation](https://getstream.io/chat/docs/sdk/android/compose/channel-components/channels-screen/). [#2839](https://github.com/GetStream/stream-chat-android/pull/2839)
- Updated [ChannelItem documentation](https://getstream.io/chat/docs/sdk/android/compose/channel-components/channel-item/). [#2832](https://github.com/GetStream/stream-chat-android/pull/2832)
- Updated [ChannelListHeader documentation](https://getstream.io/chat/docs/sdk/android/compose/channel-components/channel-list-header/). [#2828](https://github.com/GetStream/stream-chat-android/pull/2828)
- Updated [Component Architecture documentation](https://getstream.io/chat/docs/sdk/android/compose/component-architecture/). [#2834](https://github.com/GetStream/stream-chat-android/pull/2834)
- Updated [SelectedChannelMenu documentation](https://getstream.io/chat/docs/sdk/android/compose/channel-components/selected-channel-menu/). [#2838](https://github.com/GetStream/stream-chat-android/pull/2838)
- Updated [ChannelList documentation](https://getstream.io/chat/docs/sdk/android/compose/channel-components/channel-list/). [#2847](https://github.com/GetStream/stream-chat-android/pull/2847)
- Updated [AttachmentsPicker documentation](https://getstream.io/chat/docs/sdk/android/compose/message-components/attachments-picker/) [#2860](https://github.com/GetStream/stream-chat-android/pull/2860)
- Renamed the `ChannelInfo` component to `SelectedChannelMenu`. [#2838](https://github.com/GetStream/stream-chat-android/pull/2838)
- Updated [Overview documentation](https://getstream.io/chat/docs/sdk/android/compose/overview/). [#2836](https://github.com/GetStream/stream-chat-android/pull/2836)
- Updated [Custom Attachments documentation](https://getstream.io/chat/docs/sdk/android/compose/general-customization/attachment-factory/) with minor sentence formatting changes [#2878](https://github.com/GetStream/stream-chat-android/pull/2878)
- Updated [MessagesScreen documentation](https://getstream.io/chat/docs/sdk/android/compose/message-components/messages-screen/) [#2866](https://github.com/GetStream/stream-chat-android/pull/2866)
- Updated [MessageList documentation](https://getstream.io/chat/docs/sdk/android/compose/message-components/message-list/). [#2869](https://github.com/GetStream/stream-chat-android/pull/2869)

# December 30th, 2021 - 4.25.1
## stream-chat-android-client
### ✅ Added
- Added support to paginate messages pinned in a channel. [#2848](https://github.com/GetStream/stream-chat-android/pull/2848).


# December 23th, 2021 - 4.25.0
## Common changes for all artifacts
### ⬆️ Improved
- Updated dependency versions
  - Kotlin 1.5.31
  - Compose framework 1.0.5
  - AndroidX
  - Lottie 4.2.2
  - OkHttp 4.9.3
  - Room 2.4.0
  - and other, see [#2771](https://github.com/GetStream/stream-chat-android/pull/2771) for more details

## stream-chat-android-offline
### 🐞 Fixed
- Fixed a bug when hard deleted messages still remain in the UI.
- Stabilized behavior of users' updates propagation across values of the channels and the messages. [#2803](https://github.com/GetStream/stream-chat-android/pull/2803)

### ⚠️ Changed
- 🚨 Breaking change: Added `cachedChannel` parameter to `ChatEventHandler::handleChatEvent` [#2807](https://github.com/GetStream/stream-chat-android/pull/2807)

## stream-chat-android-ui-components
### 🐞 Fixed
- Users' updates done in runtime are now propagated to the `MessageListView` component. [#2769](https://github.com/GetStream/stream-chat-android/pull/2769)
- Fixed the display of image attachments on the pinned message list screen. [#2792](https://github.com/GetStream/stream-chat-android/pull/2792)
-  Button for commands is now disabled in edit mode. [#2812](https://github.com/GetStream/stream-chat-android/pull/2812)
- Small bug fix for borders of attachments

### ⬆️ Improved
- Improved Korean 🇰🇷 and Japanese 🇯🇵 translation.
- Improved KDocs of UI components such as `ChannelListHeaderView` and `AvatarView`.

### ✅ Added
- Added header with back button and attachment's title to `AttachmentMediaActivity` which displays playable attachments.
  You can customize its appearance using `streamUiMediaActivityHeader`, `streamUiMediaActivityHeaderLeftActionButtonStyle` and `streamUiMediaActivityHeaderTitleStyle` attributes.
- Added `hard` flag to `MessageListViewModel.Event.DeleteMessage`.
  You can use `MessageListView::setMessageDeleteHandler` and pass `MessageListViewModel.Event.DeleteMessage(MESSAGE, hard = true)` to hard delete messages using `MessageListViewModel`.
  Check [MessageListViewModelBinding](https://github.com/GetStream/stream-chat-android/blob/main/stream-chat-android-ui-components/src/main/kotlin/io/getstream/chat/android/ui/message/list/viewmodel/MessageListViewModelBinding.kt#L37) for further details. [#2772](https://github.com/GetStream/stream-chat-android/pull/2772)
- Rtl support was added. If the app has `android:supportsRtl="true"` and the locale of the device needs Rtl support, the SDK will draw the components from the right-to-left instead the default way (left-to-right) [#2799](https://github.com/GetStream/stream-chat-android/pull/2799)

### ⚠️ Changed
- Constructor of `ChannelListViewModel` and `ChannelListViewModelFactory` changed. Now they ask for `ChatEventHandlerFactory` instead `ChatEventHandler`, so users can use `StateFlow<List<Channel>>` in their implementations of `ChatEventHandler`, which can make implementation smarter with resources (don't try to add a channel that is already there, for example) [#2747](https://github.com/GetStream/stream-chat-android/pull/2747)

### ❌ Removed

## stream-chat-android-compose
### 🐞 Fixed
- Fixed the message grouping logic to now include date separators when splitting message groups [#2770](https://github.com/GetStream/stream-chat-android/pull/2770)

### ⬆️ Improved
- Improved the UI for message footers to be more respective of thread replies [#2765](https://github.com/GetStream/stream-chat-android/pull/2765)
- Fixed the orientation and UI of ThreadParticipants [#2765](https://github.com/GetStream/stream-chat-android/pull/2765)
- Improved the API structure more, made the components package more clear [#2795](https://github.com/GetStream/stream-chat-android/pull/2795)
- Improved the way to customize the message item types and containers [#2791](https://github.com/GetStream/stream-chat-android/pull/2791)
- Added more parameters to the stateless version of the MessageComposer for consistency [#2809](https://github.com/GetStream/stream-chat-android/pull/2809)
- Added color and shape parameters to `MessageListHeader` and `ChannelListHeader` components [#2855](https://github.com/GetStream/stream-chat-android/pull/2855)

### ✅ Added
- Added site name labels to link attachments for websites using the Open Graph protocol [#2785](https://github.com/GetStream/stream-chat-android/pull/2785)
- Added preview screens for file attachments [#2764](https://github.com/GetStream/stream-chat-android/pull/2764)
- Added a way to disable date separator and system message items in the message list [#2770](https://github.com/GetStream/stream-chat-android/pull/2770)
- Added an option to the message options menu to unmute a user that sent the message. [#2787](https://github.com/GetStream/stream-chat-android/pull/2787)
- Added a `DefaultMessageContainer` component that encapsulates all default message types [#2791](https://github.com/GetStream/stream-chat-android/pull/2791)
- Added the `SelectedReactionsMenu` component that represents a list of user reactions left for a particular message [#2782](https://github.com/GetStream/stream-chat-android/pull/2782)

### ⚠️ Changed
- Removed SelectedMessageOverlay and replaced it with SelectedMessageMenu - [#2768](https://github.com/GetStream/stream-chat-android/pull/2768)
- Big changes to the structure of the project, making it easier to find all the components and building blocks - [#2752](https://github.com/GetStream/stream-chat-android/pull/2752)
- Renamed the `common` package to `components` and added a logical structure to the components there
- Decoupled many smaller components to the `components` package and their individual files, for ease of use
- Improved the API of several smaller components
- Added a few missing previews
- Changed various component names, removed unused/redundant component blocks and moved to Default components [#2795](https://github.com/GetStream/stream-chat-android/pull/2795)
- Changed some of the component types regarding the message item [#2791](https://github.com/GetStream/stream-chat-android/pull/2791)
- Moved message item components to `components.messages` [#2791](https://github.com/GetStream/stream-chat-android/pull/2791)
- When querying for more channels, `ChannelListViewModel` now uses `OfflinePlugin` based approach if it is enabled. [#2790](https://github.com/GetStream/stream-chat-android/pull/2790)
- Updated [MessageListHeader Documentation](https://getstream.io/chat/docs/sdk/android/compose/message-components/message-list-header/) [#2855](https://github.com/GetStream/stream-chat-android/pull/2855)

### ❌ Removed
- Removed some redundant components from separate files and the `components` package [#2795](https://github.com/GetStream/stream-chat-android/pull/2795)

# December 9th, 2021 - 4.24.0
## stream-chat-android-offline
### 🐞 Fixed
- Fix the issue when users' data can be outdated until restart SDK.

### ✅ Added
- Added new extension function `ChatClient::keystroke`.
- Added new extension function `ChatClient::stopTyping`.

## stream-chat-android-ui-common
### 🐞 Fixed
- Fixed `MessageInputFieldView#mode` not being reset after custom attachments were cleared

## stream-chat-android-ui-components
### 🐞 Fixed
- Fixed crash related with creation of MessageOptionsDialogFragment
- Fixed behaviour related to search messages, when message was not already loaded from database MessageListView could not scroll to searched message.
- Removed cut from text when text end with Italic
- Fixed `GiphyViewHolderStyle#cardBackgroundColor` not getting applied
- Fixed bug related of not removing channels when filter selects channels where the the current user is not a member

### ⬆️ Improved
- Replied messages now have a limit for size. The text will get cut if there's too many characters or too many line breaks.
- Improved Korean 🇰🇷 translations.

### ✅ Added
- Added scroll to original message when clicking in a reply message. Use `ReplyMessageClickListener` to change the behaviour of click in reply messages.

## stream-chat-android-compose
### 🐞 Fixed
- Removed preemptive attachment loading that was resulting in crashes on certain Android API versions
- Fixed incorrect message shape for theirs messages in threads.

### ⬆️ Improved
- Minor UI improvements to the message overlay
- Enabled scrolling behavior in SelectedMessageOverlay

### ✅ Added
- Added the mention suggestion popup to the `MessageComposer` component, that allows to autocomplete a mention from a list of users.
- Added support for slowdown mode. Users are no longer able to send messages during the cooldown interval.
- Added support for system messages.
- Added support for Giphy command.
- Added message pinning to the list of message options
- Added pinned message UI
- Added a checkbox to the `MessageComposer` component, that allows to display a thread message in the parent channel.
- Added an option to flag a message to the message options overlay.

### ⚠️ Changed
- Changed the way focus state works for focused messages.
- Added the Pin type to the MessageAction sealed class
- Renamed a bunch of state classes for Compose component, to have the `State` prefix, general renaming, imports and other quality of life improvements
- Renamed `ReactionOption` state wrapper to `ReactionOptionItemState`
- Renamed `MessageListItem` state wrapper to `MessageListItemState` and its children now have a `State` suffix
- Renamed `AttachmentItem` state wrapper to `AttachmentPickerItemState`
- Renamed `MessageInputState` to `MessageComposerState`
- Renamed `MessageOption` to `MessageOptionState`
- Renamed `defaultMessageOptions()` to `defaultMessageOptionsState()`


# November 25th, 2021 - 4.23.0
## Common changes for all artifacts
### ⬆️ Improved
- Improved logs for errors in the SDK.

## stream-chat-android-offline
### 🐞 Fixed
- Deprecated `QueryChannelsController::mutedChannelsIds`. Use `ChatDomain.mutedChannels` instead
- Fix issue when sent attachments from Android SDK don't show title in iOS.

### ✅ Added
- Added new extension function `ChatClient::replayEventsForActiveChannels`.
- Added new extension function `ChatClient::setMessageForReply`.
- Added new extension function `ChatClient::downloadAttachment` to download attachments without `ChatDomain`.

## stream-chat-android-ui-common
### ✅ Added
- Made `ThreeTenInitializer` public to allow manual invocations of it. See the new [documentation](https://getstream.io/chat/docs/sdk/android/ui/guides/app-startup-initializers/) for more details.

## stream-chat-android-ui-components
### 🐞 Fixed
- Removed ripple effect for attachments in message options.
### ⬆️ Improved
- More customization for AvatarView. Now it is possible to choose between Square and Circle. Use new fields in AvatarStyle to customize AvatarView the way you prefer. 
### ✅ Added
- Added setter `MessageListView.setMessageBackgroundFactory` to set a factory to provide a background for messages. 
- Added `MessageInputViewModel::sendMessageWithCustomAttachments` function allowing to send message with custom attachments list.
- Added `MessageInputView::submitCustomAttachments` function allowing setting custom attachments in `MessageInputView`.
- Added `SelectedCustomAttachmentViewHolderFactory` interface and `BaseSelectedCustomAttachmentViewHolder`class allowing defining how previews of custom attachments in `MessageInputView` should be rendered.

### ⚠️ Changed
- Added `MessageSendHandler::sendMessageWithCustomAttachments` and `MessageSendHandler::sendToThreadWithCustomAttachments` allowing to intercept sending custom attachments actions.

## stream-chat-android-compose
### 🐞 Fixed
- Fixed the information about channel members shown in the `MessageListHeader` subtitle.
- Fixed the bug where the channel icon did not appear because of a lengthy title.

### ⬆️ Improved
- Updated a lot of documentation around the Messages features
- Improved the subtitle text in the `MessageListHeader` component.
- Now, the `MessageComposer` component supports sending `typing.start` and `typing.stop` events when a user starts or stops typing.
- Made the `ChannelNameFormatter`, `ClipboardHandler` and `MessagePreviewFormatter` interfaces functional for ease of use.
- Now, an error Toast is shown when the input in the `MessageComposer` does not pass validation.

### ✅ Added
- Added the "mute" option to the `ChannelInfo` action dialog.
- Added a wrapper for the message input state in the form of `MessageInputState`
- Added `attachmentsContentImageWidth`, `attachmentsContentImageHeight`, `attachmentsContentGiphyWidth`, `attachmentsContentGiphyHeight`, `attachmentsContentLinkWidth`, `attachmentsContentFileWidth` and `attachmentsContentFileUploadWidth` options to `StreamDimens`, to make it possible to customize the dimensions of attachments content via `ChatTheme`.
- Added a thread separator between a parent message and thread replies.
- Added the `threadSeparatorGradientStart` and `threadSeparatorGradientEnd` options to `StreamColors`, to make it possible to customize the thread separator background gradient colors via `ChatTheme`.
- Added the `threadSeparatorVerticalPadding` and `threadSeparatorTextVerticalPadding` options to `StreamDimens`, to make it possible to customize the dimensions of thread separator via `ChatTheme`.
- Added a typing indicator to the `MessageListHeader` component. 
- Added the `messageOverlayActionItemHeight` option to `StreamDimens`, to make it possible to customize the height of an action item on the selected message overlay via `ChatTheme`.
- Added the `messageAlignmentProvider` field to the `ChatTheme` that allows to customize message horizontal alignment. 
- Added the `maxAttachmentCount` and `maxAttachmentSize` parameters to the `MessagesViewModelFactory`, to make it possible to customize the allowed number and size of attachments that can be sent via the `MessageComposer` component.
- Added the `textStyle` and `textColor` parameters to the `NetworkLoadingView` component, to make it possible to customize the text appearance of the inner text.

### ⚠️ Changed
- Made the MessageMode subtypes to the parent class, to make it easier to understand when importing
- Renamed the MessageMode.Thread to MessageMode.MessageThread for clarity
- Changed the signature of the MessageComposer to accommodate for the `MessageInputState`
- Moved common state to the `io.getstream.chat.android.common` package
- Made the `AttachmentFactory.previewContent` field nullable.
- Exposed `MessageReactions` as a public component so users can use it to display a message reactions bubble in their custom UI.
- Changed the type of the inner channel items in the `ChannelsState` class from `Channel` to `ChannelItem`.


# November 11th, 2021 - 4.22.0
## Common changes for all artifacts
### ⬆️ Improved
- Bumped the SDKs target API to 31
- Updated WorkManager to version 2.7.0, which fixes compatibility issues with SDK 31

### ✅ Added
- Added Indonesian :indonesia: translations.
- Added `onErrorSuspend` extension for `Result` to allow executing suspending lambda function for handing error response.

## stream-chat-android
### ✅ Added
- Added `ChannelListItemAdapter::getChannels()` for getting a list of channels

## stream-chat-android-client
### ✅ Added
- Added `NotificationConfig::shouldShowNotificationOnPush` that allows enabling/disabling showing notification after receiving a push message

### ⚠️ Changed
- `NotificationConfig::pushNotificationsEnabled` is now disabled by default if you don't provide custom `NotificationConfig` - our SDK won't create a `NotificationChannel` if push notifications are not configured

## stream-chat-android-offline
### 🐞 Fixed
- Fixed inserting messages with empty `Message::cid`

### ✅ Added
- Added new extension function `ChatCliet::requestMembers` to query members without `ChatDomain`.
- Added new extension function `ChatCliet::searchUsersByName`.

### ⚠️ Changed
- 🚨 Breaking change: `RetryPolicy` in `ChatDomain` is now immutable and can only be set with Builder before creating an instance of it.
- 🚨 Breaking change: `ChannelEventsHandler` is renamed to `ChatEventHandler`, it's function is renamed from `onChannelEvent` to `handleChatEvent`, EventHandlingResult is sealed class now. To get more details read [our docs](https://getstream.io/chat/docs/sdk/android/ui/components/channel-list/#chateventhandler)

## stream-chat-android-ui-components
### 🐞 Fixed
- Fixed bug when showing messages with pending attachments that cause loading state to be not shown in some cases.
- Fixed clearing `MessageInputView` after dismissing message to edit
- Fixed support for videos from other SDKs
- Fixed downloading attachments with some special characters in their names

### ⬆️ Improved
- Improved Korean 🇰🇷 translation related to the flagging.
- 🚨 Breaking change: Now the button for sending message in MessageInputView sizes itself accordingly with the drawable used, instead of having a predefined size (32dp)
- Improved KDocs for `MessageListFragment`.

### ✅ Added
- You can now use MessageListView.backgroundDrawable to have more flexibility to customize your message items background. Be aware that setting backgroundDrawable will override the background configurations of xml.
- Added `streamUiEditInputModeIcon` and `streamUiReplyInputModeIcon` attributes to `MessageInputView`.
  Use them to customize icon in the `MessageInputView's` top left corner displayed when user edits or replies to the message.
- Added `setMessageInputModeListener`, `setSendMessageButtonEnabledDrawable` and `setSendMessageButtonDisabledDrawable` method to `MessageInputView`.
  They can be used together for changing send button icon based on current input mode. See [docs](https://getstream.io/chat/docs/sdk/android/ui/components/message-input#changing-send-message-button) for more details.
- Added static methods `createIntent` and `newInstance` those doesn't have default parameters on `MessageListActivity` and `MessageListFragment` for supporting Java side.

## stream-chat-android-compose
### 🐞 Fixed
- Fixed channel options that are displayed in the `ChannelInfo` component.

### ⬆️ Improved
- Improved the icon set and polished the UI for various Messages features
- Improved the set of customization options for the `DefaultChannelItem`
- Updated documentation for Channels set of features
- Now it is possible to search for distinct channels by member names using `ChannelListViewModel`.
- Improved the design of `ChannelInfo` bottom sheet dialog.

### ✅ Added
- Added a new parameter to the `AttachmentFactory` called `previewContent` that represents attachments within the MessageInput
- Added the `leadingContent`, `detailsContent`, `trailingContent` and `divider` Slot APIs for the `DefaultChannelItem`
- Added `StreamDimens` option to the `ChatTheme`, to allow for dimension customization across the app.
- Added localization support for the components related the channel list.
- Added the `emptySearchContent` parameter to `ChannelList` component that allows to customize the empty placeholder, when there are no channels matching the search query.
- Added support for the muted channel indicator in the message list.
- Added `ChannelNameFormatter` option to the `ChatTheme`, to allow for channel name format customization across the app.
- Added the `textFormatter` field to `AttachmentFactory`, to allow for attachment text format customization.
- Added `MessagePreviewFormatter` option to the `ChatTheme`, to allow for message preview text format customization across the app.
- Added the `leadingContent`, `headerContent`, `footerContent`, `trailingContent` and `content` Slot APIs for the `DefaultMessageItem`
- Added `channelInfoUserItemWidth`, `channelInfoUserItemHorizontalPadding` and `channelInfoUserItemAvatarSize` options to `StreamDimens`, to make it possible to customize the dimensions inside the `ChannelInfo` component via `ChatTheme`.
- Added `ownMessagesBackground`, `otherMessagesBackground` and `deletedMessagesBackgroundColor` options to `StreamColors`, to make it possible to customize the message bubble color via `ChatTheme`.

### ⚠️ Changed
- The `AttachmentFactory` now requires an additional parameter - `previewContent` that's used to preview the attachment within the MessageInput, so please be aware of this!
- Renamed `ChannelOption.icon` property to `ChannelOption.iconPainter` and changed the property type from `ImageVector` to `Painter`.
- Changed the type of the `ChannelListViewModel.selectedChannel` field to `MutableState<Channel?>`.

# October 27th, 2021 - 4.21.0
## Common changes for all artifacts
### ⬆️ Improved
- Improved Korean 🇰🇷 translations.

### ✅ Added
- Added `ChatDomain.connectionState` that exposes 3 states: `CONNECTED`, `CONNECTING` and `OFFLINE`.
  `ChannelListHeaderView` and `MessageListHeaderView` show different title based on newly introduced connection state.
  `ChatDomain.online` is now deprecated - use `ChatDomain.connectionState` instead.

## stream-chat-android-client
### ⬆️ Improved
- Added KDocs for `Result` properties and methods.

### ✅ Added
- The `UserCredentialStorage` interface was added to `ChatClient`. You can set your own implementation via `ChatClient.Builder::credentialStorage`

### ⚠️ Changed
- 🚨 Breaking change: Config property `isRepliesEnabled` is renamed to `isThreadEnabled` to avoid misleading. Now it toggles only thread feature.

### ❌ Removed
- `androidx-security-crypto` dependency was removed. Now, the user's token storage uses private shared preferences by default.

## stream-chat-android-offline
### 🐞 Fixed
- Fix bug when ChannelEventsHandler was not used even if it was set in QueryChannelsController

### ⬆️ Improved
- Channel gets removed from `QueryChannelsController` when receive `ChannelHiddenEvent`

## stream-chat-android-ui-components
### 🐞 Fixed
- Fixed position of reactions. Now the reactions adapts its starting position to fit entirely in the screen. 
- 🚨 Breaking change: Fixing positions of reactions in edit reactions dialog. Using a GridLayoutManager instead of LinearLayoutManager, so now there's box with all reactions instead of a scrollable list. The way to customize the box is a bit different, then a breaking change was inserted in this feature. 
- Made it impossible to send a message during the cooldown interval in slow mode.

### ⬆️ Improved
- Better position for icon of failed message
- Small improvement for information update in messages. The ViewHolders only update the information that had a change.

### ✅ Added
- Added `streamUiMaxAttachmentsCount` attribute to `MessageInputView` to allow customizing the maximum number of attachments in the single message.
The maximum attachments count cannot be greater than 10. Default value: 10.
- Added `streamUiMessageMaxWidthFactorMine` and `streamUiMessageMaxWidthFactorTheirs` `MessageListView` attributes. You can adjust messages width by passing values in [75% - 100%] range.
- Added `MessageInputView::setAttachmentButtonClickListener` that helps you to override click listener for the attachment button.
- Added `MessageInputView::submitAttachments` method to set attachments in `MessageInputView` to be sent with a message.

### ⚠️ Changed
- Feature of replied messages can be enabled/disabled only locally via SDK. `Thread` dashboard flag toggles only thread feature.

## stream-chat-android-compose
### ⬆️ Improved
- Added a way to customize the app font family, by passing in a parameter to `StreamTypography.defaultTypography()`
- Improved permission handling for the `AttachmentsPicker` to handle only the required permissions
- `ThreadParticipants` is now public and can be used for your custom UI.

### ✅ Added
- `ThreadParticipants` component now has a `text: String` parameter allowing customizing the thread label.
- Added unread message count indicators to ChannelItems to show users more info about their channels

### ⚠️ Changed
- `CAMERA` permission is no longer required to be declared in the App Manifest, because we don't use it

### ❌ Removed
- Removed `CAMERA` permission requirement, because we don't use internal camera preview, we request a 3rd party app
- Removed `CAMERA` permission checks if the user doesn't require the permission in their app


# October 18th, 2021 - 4.20.0
## Common changes for all artifacts
### ⬆️ Improved
- Upgraded Kotlin version to 1.5.30
- Make our SDK compile-friendly with TargetSDK 31
- Upgraded Coil version to [1.4.0](https://github.com/coil-kt/coil/releases/tag/1.4.0)

### ⚠️ Changed
- 🚨 Breaking change: `ProgressCallback` is not invoked on main thread anymore. So make sure to handle it if you were previously using this callback to update the UI directly.
- Attachment#uploadState is now updated in real-time during uploads.

### ❌ Removed
- Removed `ProgressTrackerFactory` and `ProgressTracker` in favour of new progress tracking implementation.

## stream-chat-android
### ✅ Added
- Push Notification uses `MessagingStyle` on devices with API Version 23+
- Push Notification configuration has been simplified, check our [docs](https://getstream.io/chat/docs/sdk/android/client/guides/push-notifications/#customizing-push-notifications) to see how it works
- `NotificationHandler` interface allows you to implement your own Push Notification logic show/remove notifications. It is the new interface you need to use if you were using `ChatNotificationHandler` previously
- `NotificationHandlerFactory` help you to use our default `NotificationHandler` implementations

### ⚠️ Changed
- Some properties of `NotificationConfig` has been deprecated, check our [DEPRECATIONS](https://github.com/GetStream/stream-chat-android/blob/main/DEPRECATIONS.md) section
- `ChatNotificationhandler` class has been deprecated, you need to use `NotificationHandler` now. Check our [DEPRECATIONS](https://github.com/GetStream/stream-chat-android/blob/main/DEPRECATIONS.md) section.

## stream-chat-android-client
### 🐞 Fixed
- Fixed issues with Proguard stripping response classes incorrectly

### ⬆️ Improved
- Added KDocs for `ChatClient.Builder` methods.
- `ChatClient` now defaults to using the `https://chat.stream-io-api.com` base URL, using [Stream's Edge API Infrastructure](https://getstream.io/blog/chat-edge-infrastructure/) instead of connecting to a region-specific API. If you're not on a dedicated chat infrastructure, remove any region-specific base URL settings from the `ChatClient.Builder` to use Edge instead.

### ✅ Added
- 🚨 Breaking change: A new `Idle` state is added to `Attachment.UploadState`.
- Added a new callback function `onProgress(bytesUploaded: Long, totalLength: Long)` in `ProgressCallback`.
- Added the possibility to add your own instance of OkHttpClient with `ChatClient.okHttpClient`.

### ⚠️ Changed
- 🚨 Breaking change: `Attachment.UploadState.InProgress` now is data class having two fields, `bytesUploaded: Long` and `totalBytes: Long` instead of object.
- Deprecated the `ChatClient.Builder#cdnUrl` method. To customize file uploads, set a custom `FileUploader` implementation instead. More info in the documentation: [Using Your Own CDN](https://getstream.io/chat/docs/android/file_uploads/?language=kotlin#using-your-own-cdn).

## stream-chat-android-offline
### 🐞 Fixed
- Fixed infinite loading of message if any of its attachments uploading was failed

### ✅ Added
- `ChannelEventsHandler` is added to `QueryChannelsController` to handle updating channel list logic after receiving events. You can provide custom `ChannelEventsHandler` through `ChannelListViewModel` or using `QueryChannelsController` directly.

### ⚠️ Changed
- `QueryChannelsController::newChannelEventFilter` and `QueryChannelsController#checkFilterOnChannelUpdatedEvent` are now deprecated. See the deprecation log for more details.

## stream-chat-android-ui-common
### 🐞 Fixed
- Fixed PDF attachments previews

## stream-chat-android-ui-components
### 🐞 Fixed
- Fixed bug related to scroll of messages.
- Updating attachments view holder only when attachments have changed. This fixes a problem with reloading gifs when reactions are added or removed.
- Fixing ViewReactionsView being cropped if more than 7 reactions are added
- Fix bug using custom attributes into views inflated into our SDK Views

### ⬆️ Improved
- Now it is possible to set a custom `LinearLayoutManager` to `MessageListView`, this can be used to change stack of messages or revert the layout.
- Removed full screen loading view when loading more message items on the `SearchResultListView`.

### ✅ Added
- Added `MessageListView::getRecyclerView` method which exposes the inner `RecyclerView` with message list items.
- Added `MessageListView::setUserReactionClickListener` method to set a listener used when a reaction left by a user is clicked on the message options overlay.
- Added attr `streamUiScrollButtonElevation` to set the elevation of scroll button ot `MessageListView` 
### ⚠️ Changed
- `ChatUI.uiMode` has been deprecated. If you want to force Dark/Light theme, you need to use `AppCompatDelegate.setDefaultNightMode(AppCompatDelegate.MODE_NIGHT_NO|AppCompatDelegate.MODE_NIGHT_YES)`

### ❌ Removed
- `android.permission.CAMERA` from our Manifest. This permission is not required anymore.

## stream-chat-android-compose
### 🐞 Fixed
- Fixed a bug where attachments weren't properly stored when editing a message

### ⬆️ Improved
- Updated the Compose framework version (1.0.3)
- Updated the Accompanist libraries version (0.19.0)
- Improved overlays in all components, to match the same design and opacity
- Added smaller animations to the AttachmentPicker in the MessagesScreen
- General improvements in the Attachments API and the way we build different attachments
- Allowed for better long clicks on attachments
- Improved the experience of creating the MessagesViewModelFactory with default arguments
- Updated and cleaned up Channel screen design
- Improved logic for updating the `lastSeenMessage` for fewer calculations

### ✅ Added
- Added DateSeparator items to Messages to group up messages by their creation date
- Added an `overlayDark` color for date separators and similar UI components

### ⚠️ Changed
- Removed AttachmentPicker option when editing messages
- Removed Attachment previews when editing messages with attachments
- Improved the ease of use of the AttachmentState API by keeping it state & actions only
- Moved the `modifier` parameter outside of the AttachmentState to the AttachmentFactory
- Updated Attachments to hold `Message` items instead of `MessageItem`s
- Changed the type of the `onLastVisibleMessageChanged` parameter to `Message` for ease of use
- Changed the parameter type of `itemContent` in `MessageList` and `Messages` to `MessageListItem`
- Renamed `onScrollToBottom` to `onScrolledToBottom` in `MessageList` and `Messages`
- Made the ChannelListHeader Slot APIs non-nullable so they're always provided, also made them an extension of the RowScope for ease of use

# September 15th, 2021 - 4.19.0
## Common changes for all artifacts
### ✅ Added
- Create new artifact to integrate Huawei Push Kit with Stream. You will need to add  `stream-chat-android-pushprovider-huawei` artifact to your App. Check our [docs](https://getstream.io/chat/docs/sdk/android/client/guides/push-notifications/huawei) for further details.

## stream-chat-android
### ✅ Added
- Added a method to dismiss all notifications from a channel. It is handled internally from the SDK but you are able to dismiss channel notification at whatever time calling `ChatClient::dismissChannelNotifications`
- Notifications are dismissed after the user logout the SDK

## stream-chat-android-client
### 🐞 Fixed
- Fixed sending messages using `ChatClient::sendMessage` without explicitly specifying the sender user id.
- Fixed sending custom attachments without files to upload
- Fixed deserialization issues when parsing `ChannelTruncatedEvent` and `MessageDeletedEvent` events with an absent user.

### ⬆️ Improved
- Custom attachment types are now preserved after file uploads

### ✅ Added
- Added `hardDelete` field to `MessageDeletedEvent`.

### ⚠️ Changed
- Now it is possible to hard delete messages. Insert a flag `hard = true` in the `ChatClient.deleteMessage` and it will be deleted in the backend. **This action can't be undone!**

## stream-chat-android-ui-common
### 🐞 Fixed
- Fixed bug with light mode.
- Removed `streamUiValidTheme`, as we don't support extending our base theme any longer. Please don't extend our base theme and set the `streamUiTheme` in your application theme instead.

## stream-chat-android-ui-components
### ✅ Added
- Notifications are dismissed after the user go into the channel conversation when you are using `MessageListView`
- Added `bubbleBorderColorMine`, `bubbleBorderColorTheirs`, `bubbleBorderWidthMine`, `bubbleBorderWidthTheirs` to `ViewReactionsViewStyle` for customizing reactions` border

## stream-chat-android-compose
### ⬆️ Improved
- Updated the Compose framework version (1.0.2)
- Updated the Accompanist library version (0.18.0)

### ✅ Added
- Added an uploading indicator to files and images
- Images being uploaded are now preloaded from the system
- Upload indicators show the upload progress and how much data is left to send
- Added more image options to the ImagePreviewActivity such as download, delete, reply to message...
- Added an Image Gallery feature to the ImagePreviewActivity where users can browse all the images
- Notifications are dismissed after the user go into the channel conversation when you are using `MessageList`

### ⚠️ Changed
- `StreamAttachment.defaultFactories()` is a function now, instead of a property.
- Updated all default value factories to functions (e.g. StreamTypography)
- Re-organized all attachment factories and split up code in multiple packages
- Changed the `AttachmentState` `message` property name to `messageItem`
- Added an `isFocused` property to `MessageItem`
- Added an `onImagePreviewResult` callback/parameter to various Messages screen components

### ❌ Removed

## stream-chat-android-pushprovider-firebase
### ✅ Added
- Added a `FirebaseMessagingDelegate` class to simplify custom implementations of `FirebaseMessagingService` that forward messages to the SDK. See [Using a Custom Firebase Messaging Service](https://getstream.io/chat/docs/sdk/android/client/guides/push-notifications/firebase/#using-a-custom-firebase-messaging-service) for more details.

## stream-chat-android-pushprovider-huawei
### ✅ Added
- Added a `HuaweiMessagingDelegate` class to simplify custom implementations of `HmsMessageService` that forward messages to the SDK. See [Using a Custom Huawei Messaging Service](https://getstream.io/chat/docs/sdk/android/client/guides/push-notifications/huawei#using-a-custom-huawei-messaging-service) for more details.

# September 15th, 2021 - 4.18.0
## stream-chat-android-client
### 🐞 Fixed
- Fixed setting notification's `contentTitle` when a Channel doesn't have the name. It will now show members names instead

### ✅ Added
- Added a new way to paginate through search message results using limit and next/previous values.

### ⚠️ Changed
- Deprecated `Channel#name`, `Channel#image`, `User#name`, `Ues#image` extension properties. Use class members instead.

### ❌ Removed
- Completely removed the old serialization implementation. You can no longer opt-out of using the new serialization implementation.
- Removed the `UpdateUsersRequest` class.

## stream-chat-android-offline
### ⬆️ Improved
- Improving logs for Message deletion error.

## stream-chat-android-ui-common
### 🐞 Fixed
- Fixed theme for `AttachmentDocumentActivity`. Now it is applied: `Theme.AppCompat.DayNight.NoActionBar`

## stream-chat-android-ui-components
### 🐞 Fixed
- Fixed the bug when MessageInputView let send a message with large attachments. Such message is never sent.
- Fixed bug related to `ScrollHelper` when `MessageListView` is initialised more than once.

### ⬆️ Improved
- The search for mentions now includes transliteration, diacritics removal, and ignore typos. To use transliteration, pass the id of the desired alphabets to `DefaultStreamTransliterator`, add it to DefaultUserLookupHandler and set it using `MessageInputView.setUserLookupHandler`. Transliteration works only for android API 29. If you like to add your own transliteration use https://unicode-org.github.io/icu/userguide/icu4j/.
- Improved scroll of message when many gif images are present in `MessageListView`

### ✅ Added
- Added scroll behaviour to `MessageListViewStyle`.

## stream-chat-android-compose
### 🐞 Fixed
- Fixed a bug where the Message list flickered when sending new messages
- Fixed a few bugs where some attachments had upload state and weren't file/image uploads

### ⬆️ Improved
- Improved the Message list scrolling behavior and scroll to bottom actions
- Added an unread count on the Message list's scroll to bottom CTA
- Improved the way we build items in the Message list
- Added line limit to link attachment descriptions
- Added a way to customize the default line limit for link descriptions
- Improved the `MessageListHeader` with more customization options

### ✅ Added
- Added an uploading indicator to files and images
- Images being uploaded are now preloaded from the system
- Upload indicators show the upload progress and how much data is left to send
- Added UploadAttachmentFactory that handles attachment uploads

### ⚠️ Changed
- `StreamAttachment.defaultFactories()` is a function now, instead of a property.
- Updated all default value factories to functions (e.g. StreamTypography)
- Re-organized all attachment factories and split up code in multiple packages
- Changed the `AttachmentState` `message` property name to `messageItem`
- Added a `Channel` parameter to the `MessagesScreen`'s `onHeaderActionClick` lambda
- Changed the way the `MessageListHeader` is structured by adding slot components

# August 30th, 2021 - 4.17.2
## stream-chat-android-ui-client
### 🐞 Fixed
- Fixed bug which can lead to crash when immediate logout after login

# August 30th, 2021 - 4.17.2
## stream-chat-android-ui-components
### 🐞 Fixed
- Fixes a bug related to incorrect theme of AttachmentActivity.

# August 30th, 2021 - 4.17.1
## Common changes for all artifacts
### ⬆️ Improved
- Now we provide SNAPSHOT versions of our SDK for every commit arrives to the `develop` branch.
  They shouldn't be used for a production release because they could contains some known bugs or breaking changes that will be fixed before a normal version is released, but you can use them to fetch last changes from our SDK
  To use them you need add a new maven repository to your `build.gradle` file and use the SNAPSHOT.
```
 maven { url 'https://oss.sonatype.org/content/repositories/snapshots/' }
```
Giving that our last SDK version is `X.Y.Z`, the SNAPSHOT version would be `X.Y.(Z+1)-SNAPSHOT`

## stream-chat-android-client
### 🐞 Fixed
- `TooManyRequestsException` caused to be subscribed multiple times to the `ConnectivityManager`

### ⬆️ Improved
- Reconnection process

## stream-chat-android-offline
### ✅ Added
- Added `ChatDomain#Builder#uploadAttachmentsWorkerNetworkType` for customizing `UploadAttachmentsWorker` network type constraint

## stream-chat-android-ui-common
### 🐞 Fixed
- Fixed a bug in state handling for anonymous users.

## stream-chat-android-ui-components
### 🐞 Fixed
- Fix for position of deleted messages for other users
- Fix glitch in selectors of file

### ✅ Added
- Added style attributes for `AttachmentGalleryActivity` to control menu options like enabling/disabling reply button etc.
- Now it is possible to customize when the avatar appears in the conversation. It is possible to use an avatar in messages from other users and for messages of the current user. You can check it here:  https://getstream.io/chat/docs/sdk/android/ui/components/message-list/#configure-when-avatar-appears
- Added support for slow mode. Users are no longer able to send messages during cooldown interval.
- Added possibility to customize the appearance of cooldown timer in the `MessageInputView` using the following attributes:
  - `streamUiCooldownTimerTextSize`, `streamUiCooldownTimerTextColor`, `streamUiCooldownTimerFontAssets`, `streamUiCooldownTimerFont`, `streamUiCooldownTimerTextStyle` attributes to customize cooldown timer text
  - `cooldownTimerBackgroundDrawable`- the background drawable for cooldown timer

# August 24th, 2021 - 4.17.0
## Common changes for all artifacts
### ⬆️ Improved
- Updated Target API Level to 30
- Updated dependency versions
  - Coil 1.3.2
  - AndroidX Activity 1.3.1
  - AndroidX Startup 1.1.0
  - AndroidX ConstraintLayout 2.1.0
  - Lottie 4.0.0

## stream-chat-android-client
### 🐞 Fixed
- Fixed a serialization error when editing messages that are replies

### ✅ Added
- Added the `expiration` parameter to `ChatClient::muteChannel`, `ChannelClient:mute` methods
- Added the `timeout` parameter to `ChatClient::muteUser`, `ChannelClient:mute::muteUser` methods

### ⚠️ Changed
- Allow specifying multiple attachment's type when getting messages with attachments:
  - Deprecated `ChatClient::getMessagesWithAttachments` with `type` parameter. Use `ChatClient::getMessagesWithAttachments` function with types list instead
  - Deprecated `ChannelClient::getMessagesWithAttachments` with `type` parameter. Use `ChannelClient::getMessagesWithAttachments` function with types list instead

## stream-chat-android-ui-common
### 🐞 Fixed
- Fixed a bug in state handling for anonymous users.

## stream-chat-android-ui-components
### ✅ Added
- Added self-contained higher-level UI components:
  - `ChannelListFragment` - channel list screen which internally contains `ChannelListHeaderView`, `ChannelListView`, `SearchInputView`, `SearchResultListView`.
  - `ChannelListActivity` - thin wrapper around `ChannelListFragment`
  - `MessageListFragment` - message list screen which internally contains `MessageListHeaderView`, `MessageListView`, `MessageInputView`.
  - `MessageListActivity` - thin wrapper around `MessageListFragment`
    Check [ChannelListScreen](https://getstream.io/chat/docs/sdk/android/ui/components/channel-list-screen/) and [MessageListScreen](https://getstream.io/chat/docs/sdk/android/ui/components/message-list-screen/) docs for further details.

## stream-chat-android-compose
### 🐞 Fixed
- Added missing `emptyContent` and `loadingContent` parameters to `MessageList` inner components.
- Fixed a bug where selected File attachment icons were clipped.
- Fixed a bug where image file attachments weren't shown as thumbnails.
- Added an overlay to the `ChannelInfo` that blocks outside clicks.
- Updated the `ChannelInfoUserItem` to use the `UserAvatar`.

### ⬆️ Improved
- Added default date and time formatting to Channel and Message items.
- Improved attachments API by providing cleaner examples of attachment factories.
- Updated documentation & examples.
- Decoupled attachment content to specific attachment files.
- Decoupled message attachment content to a `MessageAttachmentsContent` component.
- Re-structured SDK module to accommodate a new `attachment` package.

### ✅ Added
- Added `DateFormatter` option to the `ChatTheme`, to allow for date format customization across the app.
- Added a `Timestamp` component that encapsulates date formatting.
- Added a way to customize and override if messages use unique reactions.
- Added a `GiphyAttachmentFactory` for GIF specific attachments.
- Added support for loading GIFs using a custom `ImageLoader` for Coil.


# August 12th, 2021 - 4.16.0
## Common changes for all artifacts
### ✅ Added
- Added support for several languages:
  - French
  - Hindi
  - Italian
  - Japanese
  - Korean
  - Spanish
    You can disable them by explicitly setting `resConfigs` inside `build.gradle` file. Check our [docs](https://getstream.io/chat/docs/sdk/android/ui/guides/custom-translations/) for further details.
### ⚠️ Changed
- 🚨 Breaking change: Firebase dependencies have been extracted from our SDK. If you want to continue working with Firebase Push Notification you need to add `stream-chat-android-pushprovider-firebase` artifact to your App
  Check our [docs](https://getstream.io/chat/docs/sdk/android/client/guides/push-notifications/) for further details.
- Updated the Kotlin version to latest supported - `1.5.21`.

## stream-chat-android
### 🐞 Fixed
- Fixed markdown links rendering using custom linkify implementation.

## stream-chat-android-client
### ✅ Added
- `PushMessage` class created to store Push Notification data
- `PushDeviceGenerator` interface to obtain the Push Token and create the `Device`

### ⚠️ Changed
- `Device` class has an extra attribute with the `PushProvider` used on this device
- Breaking change: `ChatClient.setDevice()` and `ChatClient.addDevice()` now receive a `device` instance, instead of only receive the push provider token
- `RemoteMessage` from Firebase is not used anymore inside of our SDK, now it needs to be used with `PushMessage` class
- `NotificationConfig` has a new list of `PushDeviceGenerator` instance to be used for generating the Push Notification Token. If you were using `Firebase` as your Push Notification Provider, you need to add `FirebasePushDeviceGenerator` to your `NotificationConfig` object to continue working as before. `FirebasePushDeviceGenerator` receive by constructor the default `FirebaseMessaging` instance to be used, if you would like to use your own instance and no the default one, you can inject it by constructor. Unneeded Firebase properties have been removed from this class.

### ❌ Removed
- 🚨 Breaking change: Remove `ChatClient.isValidRemoteMessage()` method. It needs to be handled outside
- 🚨 Breaking change: Remove `ChatClient.handleRemoteMessage(RemoteMessage)`. Now it needs to be used `ChatClient.handlePushMessage(PushMessage)`

## stream-chat-android-offline
### 🐞 Fixed
- Fixed the event sync process when connection is recovered

## stream-chat-android-ui-common
### ❌ Removed
- Removed unnecessary "draft" filter from the default channel list filter as it is only relevant to the sample app

## stream-chat-android-ui-components
### 🐞 Fixed
- Fixed attachments of camera. Now multiple videos and pictures can be taken from the camera.
- Added the possibility to force light and dark theme. Set it in inside ChatUI to make all views, fragments and activity of the SDK light.
- Fixed applying style to `SuggestionListView` when using it as a standalone component. You can modify the style using `suggestionListViewTheme` or `TransformStyle::suggestionListStyleTransformer`
- Fixed markdown links rendering using custom linkify implementation.

### ✅ Added
- Added `MessageListView::setDeletedMessageListItemPredicate` function. It's responsible for adjusting visibility of the deleted `MessageListItem.MessageItem` elements.
- Added `streamUiAttachmentSelectionBackgroundColor` for configuring attachment's icon background in `AttachmentSelectionDialogFragment`
- Added `streamUiAttachmentSelectionAttachIcon` for configuring attach icon in `AttachmentSelectionDialogFragment`
- Added support for pinned messages:
  - Added a button to pin/unpin a message to the message options overlay
  - Added `MessageListView::setMessagePinHandler` and `MessageListView::setMessageUnpinHandler` methods to provide custom handlers for aforementioned button
  - Added `PinnedMessageListView` to display a list of pinned messages. The view is supposed to be used with `PinnedMessageListViewModel` and `PinnedMessageListViewModelFactory`
- Possibility to transform MessageItems before the are displayed in the screen.
  Use the `MessageListView.setMessageItemTransformer` for make the necessary transformation. This example makes groups of messages if they were created less than one hour apart:
```
binding.messageListView.setMessageItemTransformer { list ->
  list.mapIndexed { i, messageItem ->
        var newMessageItem = messageItem

        if (i < list.lastIndex) {
            val nextMessageItem = list[i + 1]

            if (messageItem is MessageListItem.MessageItem &&
                nextMessageItem is MessageListItem.MessageItem
            ) {
                val thisInstant = messageItem.message.createdAt?.time?.let(Instant::ofEpochMilli)
                val nextInstant = nextMessageItem.message.createdAt?.time?.let(Instant::ofEpochMilli)

                if (nextInstant?.isAfter(thisInstant?.plus(1, ChronoUnit.HOURS)) == true) {
                    newMessageItem = messageItem.copy(positions = listOf(MessageListItem.Position.BOTTOM))
                } else {
                    newMessageItem =
                        messageItem.copy(positions = messageItem.positions - MessageListItem.Position.BOTTOM)
                }
            }
        }

        newMessageItem
    }
}
```
- Added possibility to customize the appearance of pinned message in the`MessageListView` using the following attributes:
  - `streamUiPinMessageEnabled` - attribute to enable/disable "pin message" feature
  - `streamUiPinOptionIcon` - icon for pin message option
  - `streamUiUnpinOptionIcon` - icon for unpin message option
  - `streamUiPinnedMessageIndicatorTextSize`, `streamUiPinnedMessageIndicatorTextColor`, `streamUiPinnedMessageIndicatorTextFontAssets`, `streamUiPinnedMessageIndicatorTextFont`, `streamUiPinnedMessageIndicatorTextStyle` attributes to customize "pinned by" text
  - `streamUiPinnedMessageIndicatorIcon` - icon in the message list indicating that a message was pinned
  - `streamUiPinnedMessageBackgroundColor` - the background color of a pinned message in the message list
- Added possibility to customize `PinnedMessageListView` style using `streamUiPinnedMessageListStyle` theme attribute or `TransformStyle.pinnedMessageListViewStyleTransformer`. The list of available style attributes can be found in `attrs_pinned_message_list_view.xml`. The default style for `PinnedMessageListView` is `StreamUi.PinnedMessageList`.

### ⚠️ Changed
- 🚨 Breaking change: the deleted `MessageListItem.MessageItem` elements are now displayed by default to all the users. This default behavior can be customized using `MessageListView::setDeletedMessageListItemPredicate` function. This function takes an instance of `MessageListItemPredicate`. You can pass one of the following objects:
  * `DeletedMessageListItemPredicate.VisibleToEveryone`
  * `DeletedMessageListItemPredicate.NotVisibleToAnyone`
  * or `DeletedMessageListItemPredicate.VisibleToAuthorOnly`
    Alternatively you can pass your custom implementation by implementing the `MessageListItemPredicate` interface if you need to customize it more deeply.

## stream-chat-android-compose
### 🐞 Fixed
- Fixed a bug where we didn't use the `Channel.getDisplayName()` logic for the `MessageListHeader`.
- Fixed a bug where lazy loading for `Channel`s wasn't working consistently

### ⬆️ Improved
- Updated Jetpack Compose to `1.0.1`
- Updated Accompanist libraries to `0.16.1`
- Updated KTX Activity to `1.3.1`
- Exposed functionality for getting the `displayName` of `Channel`s.
- Added updated logic to Link preview attachments, which chooses either the `titleLink` or the `ogUrl` when loading the data, depending on which exists .

### ✅ Added
- Added the `emptyContent` and `loadingContent` parameters to `ChannelList` and `MessageList` components. Now you can customize the UI of those two states.
- Added lots of improvements to Avatars - added a `UserAvatar`, `ChannelAvatar` and an `InitialsAvatar` to load different types of data.
- We now show a matrix of user images in case we're in a group DM.
- We also show initials in case the user doesn't have an image.
- Added a way to customize the leading content in the `ChannelListHeader`.

### ⚠️ Changed
- `ViewModel`s now initialize automatically, so you no longer have to call `start()` on them. This is aimed to improve the consistency between our SDKs.
- Added a `Shape` parameter to `Avatar` to customize the shape.
- The `User` parameter in the `ChannelListHeader` is nullable and used to display the default leading content.

## stream-chat-android-pushprovider-firebase
### ✅ Added
- Create this new artifact. To use Firebase Push Notification you need do the following steps:
  1. Add the artifact to your `build.gradle` file -> `implementation "io.getstream:stream-chat-android-pushprovider-firebase:$streamVersion"`
  2. Add `FirebaseDeviceGenerator` to your `NotificationConfig`
        ```
            val notificationConfig = NotificationConfig(
                [...]
                pushDeviceGenerators = listOf(FirebasePushDeviceGenerator())
                )
        ```


# August 5th, 2021 - 4.15.1
## stream-chat-android-client
### ⬆️ Improved
- Improved `ChatClient::pinMessage` and `ChatClient::unpinMessage`. Now the methods use partial message updates and the data in other `Message` fields is not lost.

### ✅ Added
- Added `Channel::isMutedFor` extension function which might be used to check if the Channel is muted for User
- Added `ChatClient::partialUpdateMessage` method to update specific `Message` fields retaining the other fields

## stream-chat-android-offline
### 🐞 Fixed
- Fixed updating `ChannelController::muted` value

### ⬆️ Improved
- The following `Message` fields are now persisted to the database: `pinned`, `pinnedAt`, `pinExpires`, `pinnedBy`, `channelInfo`, `replyMessageId`.

## stream-chat-android-ui-components
### 🐞 Fixed
- Added a fix for default view for empty state of ChannelListView.
- Fixed memory leaks for FileAttachmentsView.

### ✅ Added
- Added `MessageListItem.ThreadPlaceholderItem` and corresponding `THREAD_PLACEHOLDER` view type which can be used to implement an empty thread placeholder.
- Added `authorLink` to `Attachment` - the link to the website

### ❌ Removed
- Removed `UrlSigner` class

## stream-chat-android-compose
### ⬆️ Improved
- Exposed `DefaultMessageContainer` as a public component so users can use it as a fallback
- Exposed an `isMine` property on `MessageItem`s, for ease of use.
- Allowed for customization of `MessageList` (specifically `Messages`) component background, through a `modifier.background()` parameter.
- Allowed for better message customization before sending the message.

### ⚠️ Changed
- Moved permissions and queries from the compose sample app `AndroidManifest.xml` to the SDK `AndroidManifest.xml` so users don't have to add permissions themselves.
- Changed the exposed type of the `MessageComposer`'s `onSendMessage` handler. This way people can customize messages before we send them to the API.

### ❌ Removed
- Removed `currentUser` parameter from `DefaultMessageContainer` and some other components that relied on ID comparison to know which message is ours/theirs.
- Removed default background color on `Messages` component, so that users can customize it by passing in a `modifier`.


# July 29th, 2021 - 4.15.0
## New Jetpack Compose UI Components 🎉

Starting from this release, we have a new `stream-chat-android-compose` artifact that contains a UI implementation for Chat built in Jetpack Compose.

The new artifact is available as a beta for now (note the postfix in the version number):

```groovy
implementation "io.getstream:stream-chat-android-compose:4.15.0-beta"
```

Learn more in the [announcement blog post](https://getstream.io/blog/jetpack-compose-sdk/), check out the [documentation of the Compose UI Components](https://getstream.io/chat/docs/sdk/android/compose/overview/), and try them today with the [Compose Chat tutorial](https://getstream.io/chat/compose/tutorial/)!

## Common changes for all artifacts

### 🐞 Fixed
- Fixed adding `MessageListItem.TypingItem` to message list

### ⬆️ Improved
- ⚠ Downgraded Kotlin version to 1.5.10 to support Jetpack Compose
- Removed AndroidX Media dependency
- Updated dependency versions
  - Coil 1.3.0
  - AndroidX Activity 1.3.0
  - AndroidX AppCompat 1.3.1
  - Android Ktx 1.6.0
  - AndroidX RecyclerView 1.2.1
  - Kotlin Coroutines 1.5.1
  - Dexter 6.2.3
  - Lottie 3.7.2

## stream-chat-android-client
### ⬆️ Improved
- Improved the names of properties in the `Config` class

## stream-chat-android-ui-common
### ✅ Added
Now it is possible to style the AttachmentActivity. Just replace the activity's theme
in your Manifest file:

```
<activity
    android:name="io.getstream.chat.android.ui.gallery.AttachmentActivity"
    android:theme="@style/yourTheme"
    tools:replace="android:theme"
    />
```

## stream-chat-android-ui-components
### 🐞 Fixed
- Fixed "operator $ne is not supported for custom fields" error when querying channels

### ✅ Added
- Now you can configure the style of `MessageListItem`. Added:
  - streamUiMessageTextColorThreadSeparator
  - streamUiMessageTextFontThreadSeparator
  - streamUiMessageTextFontAssetsThreadSeparator
  - streamUiMessageTextStyleThreadSeparator
  - streamUiMessageTextSizeLinkLabel
  - streamUiMessageTextColorLinkLabel
  - streamUiMessageTextFontLinkLabel
  - streamUiMessageTextFontAssetsLinkLabel
  - streamUiMessageTextStyleLinkLabel
  - streamUiMessageListLoadingView
  - streamUiEmptyStateTextSize
  - streamUiEmptyStateTextColor
  - streamUiEmptyStateTextFont
  - streamUiEmptyStateTextFontAssets
  - streamUiEmptyStateTextStyle

- Now you can configure the style of `AttachmentMediaActivity`
- Added `streamUiLoadingView`, `streamUiEmptyStateView` and `streamUiLoadingMoreView` attributes to `ChannelListView` and `ChannelListViewStyle`
- Added possibility to customize `ChannelListView` using `streamUiChannelListViewStyle`. Check `StreamUi.ChannelListView` style
- Added `edgeEffectColor` attribute to `ChannelListView` and `ChannelListViewStyle` to allow configuring edge effect color
- Added possibility to customize `MentionListView` style via `TransformStyle.mentionListViewStyleTransformer`
- Added `streamUiSearchResultListViewStyle` attribute to application to customize `SearchResultListView`. The attribute references a style with the following attributes:
  - `streamUiSearchResultListSearchInfoBarBackground` - background for search info bar
  - `streamUiSearchResultListSearchInfoBarTextSize`, `streamUiSearchResultListSearchInfoBarTextColor`, `streamUiSearchResultListSearchInfoBarTextFont`, `streamUiSearchResultListSearchInfoBarTextFontAssets`, `streamUiSearchResultListSearchInfoBarTextStyle` attributes to customize text displayed in search info bar
  - `streamUiSearchResultListEmptyStateIcon` - icon for empty state view
  - `streamUiSearchResultListEmptyStateTextSize`, `streamUiSearchResultListEmptyStateTextColor`, `streamUiSearchResultListEmptyStateTextFont`, `streamUiSearchResultListEmptyStateTextFontAssets`, `streamUiSearchResultListEmptyStateTextStyle` attributes to customize empty state text
  - `streamUiSearchResultListProgressBarIcon` - animated progress drawable
  - `streamUiSearchResultListSenderNameTextSize`, `streamUiSearchResultListSenderNameTextColor`, `streamUiSearchResultListSenderNameTextFont`, `streamUiSearchResultListSenderNameTextFontAssets`, `streamUiSearchResultListSenderNameTextStyle` attributes to customize message sender text
  - `streamUiSearchResultListMessageTextSize`, `streamUiSearchResultListMessageTextColor`, `streamUiSearchResultListMessageTextFont`, `streamUiSearchResultListMessageTextFontAssets`, `streamUiSearchResultListMessageTextStyle` attributes to customize message text
  - `streamUiSearchResultListMessageTimeTextSize`, `streamUiSearchResultListMessageTimeTextColor`, `streamUiSearchResultListMessageTimeTextFont`, `streamUiSearchResultListMessageTimeTextFontAssets`, `streamUiSearchResultListMessageTimeTextStyle` attributes to customize message time text
- Added possibility to customize `SearchResultListView` style via `TransformStyle.searchResultListViewStyleTransformer`
- Added `streamUiTypingIndicatorViewStyle` attribute to application to customize `TypingIndicatorView`. The attribute references a style with the following attributes:
  - `streamUiTypingIndicatorAnimationView` - typing view
  - `streamUiTypingIndicatorUsersTextSize`, `streamUiTypingIndicatorUsersTextColor`, `streamUiTypingIndicatorUsersTextFont`, `streamUiTypingIndicatorUsersTextFontAssets`, `streamUiTypingIndicatorUsersTextStyle` attributes to customize typing users text
- Added possibility to customize `TypingIndicatorView` style via `TransformStyle.typingIndicatorViewStyleTransformer`
- Added new properties allowing customizing `MessageInputView` using `MessageInputViewStyle` and `AttachmentSelectionDialogStyle`:
  - `MessageInputViewStyle.fileNameTextStyle`
  - `MessageInputViewStyle.fileSizeTextStyle`
  - `MessageInputViewStyle.fileCheckboxSelectorDrawable`
  - `MessageInputViewStyle.fileCheckboxTextColor`
  - `MessageInputViewStyle.fileAttachmentEmptyStateTextStyle`
  - `MessageInputViewStyle.mediaAttachmentEmptyStateTextStyle`
  - `MessageInputViewStyle.fileAttachmentEmptyStateText`
  - `MessageInputViewStyle.mediaAttachmentEmptyStateText`
  - `MessageInputViewStyle.dismissIconDrawable`
  - `AttachmentSelectionDialogStyle.allowAccessToGalleryText`
  - `AttachmentSelectionDialogStyle.allowAccessToFilesText`
  - `AttachmentSelectionDialogStyle.allowAccessToCameraText`
  - `AttachmentSelectionDialogStyle.allowAccessToGalleryIcon`
  - `AttachmentSelectionDialogStyle.allowAccessToFilesIcon`
  - `AttachmentSelectionDialogStyle.allowAccessToCameraIcon`
  - `AttachmentSelectionDialogStyle.grantPermissionsTextStyle`
  - `AttachmentSelectionDialogStyle.recentFilesTextStyle`
  - `AttachmentSelectionDialogStyle.recentFilesText`
  - `AttachmentSelectionDialogStyle.fileManagerIcon`
  - `AttachmentSelectionDialogStyle.videoDurationTextStyle`
  - `AttachmentSelectionDialogStyle.videoIconDrawable`
  - `AttachmentSelectionDialogStyle.videoIconVisible`
  - `AttachmentSelectionDialogStyle.videoLengthLabelVisible`
- Added `StreamUi.MessageInputView` theme allowing to customize all of the `MessageInputViewStyle` properties:
  - streamUiAttachButtonEnabled
  - streamUiAttachButtonIcon
  - streamUiLightningButtonEnabled
  - streamUiLightningButtonIcon
  - streamUiMessageInputTextSize
  - streamUiMessageInputTextColor
  - streamUiMessageInputHintTextColor
  - streamUiMessageInputScrollbarEnabled
  - streamUiMessageInputScrollbarFadingEnabled
  - streamUiSendButtonEnabled
  - streamUiSendButtonEnabledIcon
  - streamUiSendButtonDisabledIcon
  - streamUiShowSendAlsoToChannelCheckbox
  - streamUiSendAlsoToChannelCheckboxGroupChatText
  - streamUiSendAlsoToChannelCheckboxDirectChatText
  - streamUiSendAlsoToChannelCheckboxTextSize
  - streamUiSendAlsoToChannelCheckboxTextColor
  - streamUiSendAlsoToChannelCheckboxTextStyle
  - streamUiMentionsEnabled
  - streamUiMessageInputTextStyle
  - streamUiMessageInputHintText
  - streamUiCommandsEnabled
  - streamUiMessageInputEditTextBackgroundDrawable
  - streamUiMessageInputDividerBackgroundDrawable
  - streamUiPictureAttachmentIcon
  - streamUiFileAttachmentIcon
  - streamUiCameraAttachmentIcon
  - streamUiAllowAccessToCameraIcon
  - streamUiAllowAccessToFilesIcon
  - streamUiAllowAccessToGalleryIcon
  - streamUiAllowAccessToGalleryText
  - streamUiAllowAccessToFilesText
  - streamUiAllowAccessToCameraText
  - streamUiGrantPermissionsTextSize
  - streamUiGrantPermissionsTextColor
  - streamUiGrantPermissionsTextStyle
  - streamUiAttachmentsRecentFilesTextSize
  - streamUiAttachmentsRecentFilesTextColor
  - streamUiAttachmentsRecentFilesTextStyle
  - streamUiAttachmentsRecentFilesText
  - streamUiAttachmentsFileManagerIcon
  - streamUiAttachmentVideoLogoIcon
  - streamUiAttachmentVideoLengthVisible
  - streamUiAttachmentVideoIconVisible
  - streamUiCommandInputCancelIcon
  - streamUiCommandInputBadgeBackgroundDrawable
  - streamUiCommandInputBadgeIcon
  - streamUiCommandInputBadgeTextSize
  - streamUiCommandInputBadgeTextColor
  - streamUiCommandInputBadgeStyle
  - streamUiAttachmentsFileNameTextSize
  - streamUiAttachmentsFileNameTextColor
  - streamUiAttachmentsFileNameTextStyle
  - streamUiAttachmentsFileSizeTextSize
  - streamUiAttachmentsFileSizeTextColor
  - streamUiAttachmentsFileSizeTextStyle
  - streamUiFileCheckBoxSelectorTextColor
  - streamUiFileCheckBoxSelectorDrawable
  - streamUiAttachmentsFilesEmptyStateTextSize
  - streamUiAttachmentsFilesEmptyStateTextColor
  - streamUiAttachmentsFilesEmptyStateStyle
  - streamUiAttachmentsMediaEmptyStateTextSize
  - streamUiAttachmentsMediaEmptyStateTextColor
  - streamUiAttachmentsMediaEmptyStateStyle
  - streamUiAttachmentsFilesEmptyStateText
  - streamUiAttachmentsMediaEmptyStateText
  - streamUiMessageInputCloseButtonIconDrawable
- Added `streamUiMessageListFileAttachmentStyle` theme attribute to customize the appearance of file attachments within messages.

### ⚠️ Changed
- Made `Channel::getLastMessage` function public
- `AttachmentSelectionDialogFragment::newInstance` requires instance of `MessageInputViewStyle` as a parameter. You can obtain a default implementation of `MessageInputViewStyle` with `MessageInputViewStyle::createDefault` method.
- Renamed `FileAttachmentsViewStyle` class to `FileAttachmentViewStyle`

### ❌ Removed
- 🚨 Breaking change: `MessageListItemStyle::reactionsEnabled` was deleted as doubling of the same flag from `MessageListViewStyle`


# July 19th, 2021 - 4.14.2
## stream-chat-android-client
### ❌ Removed
- Removed `Channel::isMuted` extension. Use `User::channelMutes` or subscribe for `NotificationChannelMutesUpdatedEvent` to get information about muted channels.

## stream-chat-android-ui-components
### 🐞 Fixed
- Fixed crash caused by missing `streamUiReplyAvatarStyle` and `streamUiMessageOptionsAvatarStyle`

### ⬆️ Improved
- "Copy Message" option is now hidden when the message contains no text to copy.

### ✅ Added
- Now you can configure the style of `AttachmentMediaActivity`.

# July 14th, 2021 - 4.14.1
## stream-chat-android-ui-components
### ✅ Added
- Added `MessageListView::requireStyle` which expose `MessageListViewStyle`. Be sure to invoke it when view is initialized already.

# July 13th, 2021 - 4.14.0
## Common changes for all artifacts
### 🐞 Fixed
- Fix scroll bug in the `MessageListView` that produces an exception related to index out of bounds.

## stream-chat-android-client
### ⬆️ Improved
- Improved `ChatClient::enableSlowMode`, `ChatClient::disableSlowMode`, `ChannelClient::enableSlowMode`, `ChannelClient::disableSlowMode` methods. Now the methods do partial channel updates so that other channel fields are not affected.

### ✅ Added
- Added `ChatClient::partialUpdateUser` method for user partial updates.

## stream-chat-android-offline
### 🐞 Fixed
- Fixed bug related to editing message in offline mode. The bug was causing message to reset to the previous one after connection was recovered.
- Fixed violation of comparison contract for nullable fields in `QuerySort::comparator`

## stream-chat-android-ui-components
### 🐞 Fixed
- Fixed the alignment of the titles in `MessageListHeaderView` when the avatar is hidden.

### ✅ Added
- Added `streamUiMessagesStart` that allows to control if the stack of messages starts at the bottom or the top.
- Added `streamUiThreadMessagesStart` that allows to control if the stack of thread messages starts at the bottom or the top.
- Added `streamUiSuggestionListViewStyle` that allows to customize `SuggestionListView` with a theme
- Added `streamUiChannelListHeaderStyle` that allows to customize ChannelListHeaderView.
- `MentionListView` can be customisable with XML parameters and with a theme.
- Added possibility to customize all avatar using themes. Create
  ```
  <style name="StreamTheme" parent="@style/StreamUiTheme">
  ```
  and customize all the avatars that you would like. All options are available here:
  https://github.com/GetStream/stream-chat-android/blob/main/stream-chat-android-ui-components/src/main/res/values/attrs.xml
- Now you can use the style `streamUiChannelListHeaderStyle` to customize ChannelListHeaderView.

### ⚠️ Changed
- 🚨 Breaking change: removed `MessageListItemStyle.threadsEnabled` property. You should use only the `MessageListViewStyle.threadsEnabled` instead. E.g. The following code will disable both _Thread reply_ message option and _Thread reply_ footnote view visible below the message list item:
```kotlin
        TransformStyle.messageListStyleTransformer = StyleTransformer {
  it.copy(threadsEnabled = false)
}
```

# July 1st, 2021 - 4.13.0
## Common changes for all artifacts
### ⬆️ Improved
- Updated to Kotlin 1.5.20

## stream-chat-android
### ✅ Added
- Added `ChatUi.Builder#withImageHeadersProvider` to allow adding custom headers to image requests

## stream-chat-android-client
### ⚠️ Changed
- Using the `useNewSerialization` option on the `ChatClient.Builder` to opt out from using the new serialization implementation is now an error. Please start using the new serialization implementation, or report any issues keeping you from doing so. The old implementation will be removed soon.

## stream-chat-android-offline
### 🐞 Fixed
- By default we use backend request to define is new message event related to our query channels specs or not. Now filtering by BE only fields works for channels

## stream-chat-android-ui-components
### ✅ Added
- Added new attributes to `MessageInputView` allowing to customize the style of input field during command input:
  - `streamUiCommandInputBadgeTextSize`, `streamUiCommandInputBadgeTextColor`, `streamUiCommandInputBadgeFontAssets`, `streamUiCommandInputBadgeFont`, `streamUiCommandInputBadgeStyle` attributes to customize the text appearance of command name inside command badge
  - `streamUiCommandInputCancelIcon` attribute to customize the icon for cancel button
  - `streamUiCommandInputBadgeIcon` attribute to customize the icon inside command badge
  - `streamUiCommandInputBadgeBackgroundDrawable` attribute to customize the background shape of command badge
- Added possibility to customize `MessageListHeaderView` style via `streamUiMessageListHeaderStyle` theme attribute and via `TransformStyle.messageListHeaderStyleTransformer`.
- Added new attributes to `MessageInputView`:
  - `streamUiCommandIcon` attribute to customize the command icon displayed for each command item in the suggestion list popup
  - `streamUiLightningIcon` attribute to customize the lightning icon displayed in the top left corner of the suggestion list popup
- Added support for customizing `SearchInputView`
  - Added `SearchInputViewStyle` class allowing customization using `TransformStyle` API
  - Added XML attrs for `SearchInputView`:
    - `streamUiSearchInputViewHintText`
    - `streamUiSearchInputViewSearchIcon`
    - `streamUiSearchInputViewClearInputIcon`
    - `streamUiSearchInputViewBackground`
    - `streamUiSearchInputViewTextColor`
    - `streamUiSearchInputViewHintColor`
    - `streamUiSearchInputViewTextSize`
- Added `ChatUi#imageHeadersProvider` to allow adding custom headers to image requests

### ⚠️ Changed
- 🚨 Breaking change: moved `commandsTitleTextStyle`, `commandsNameTextStyle`, `commandsDescriptionTextStyle`, `mentionsUsernameTextStyle`, `mentionsNameTextStyle`, `mentionsIcon`, `suggestionsBackground` fields from `MessageInputViewStyle` to `SuggestionListViewStyle`. Their values can be customized via `TransformStyle.suggestionListStyleTransformer`.
- Made `SuggestionListController` and `SuggestionListUi` public. Note that both of these are _experimental_, which means that the API might change at any time in the future (even without a deprecation cycle).
- Made `AttachmentSelectionDialogFragment` _experimental_ which means that the API might change at any time in the future (even without a deprecation cycle).


# June 23th, 2021 - 4.12.1
## stream-chat-android-client
### ✅ Added
- Added `ChannelClient::sendEvent` method which allows to send custom events.
- Added nullable `User` field to `UnknownEvent`.

### ❌ Removed
- Removed the `Message::attachmentsSyncStatus` field


## stream-chat-android-offline
### 🐞 Fixed
- Fixed `in` and `nin` filters when filtering by extra data field that is an array.
- Fixed crash when adding a reaction to a thread message.

### ⬆️ Improved
- Now attachments can be sent while being in offline


## stream-chat-android-ui-common
### ✅ Added
- Made `AttachmentSelectionDialogFragment` public. Use `newInstance` to create instances of this Fragment.


## stream-chat-android-ui-components
### ⬆️ Improved
- Hide suggestion list popup when keyboard is hidden.

### ✅ Added
- Added the `MessageInputView::hideSuggestionList` method to hide the suggestion list popup.


# June 15th, 2021 - 4.12.0
## stream-chat-android-client
### 🐞 Fixed
- Fixed thrown exception type while checking if `ChatClient` is initialized

## stream-chat-android-offline
### 🐞 Fixed
- Fixed bug where reactions of other users were sometimes displayed as reactions of the current user.
- Fixed bug where deleted user reactions were sometimes displayed on the message options overlay.

## stream-chat-android-ui-common
### 🐞 Fixed
- Fixed bug where files without extension in their name lost the mime type.
- Using offline.ChatDomain instead of livedata.ChatDomain in ChannelListViewModel.

## stream-chat-android-ui-components
### 🐞 Fixed
- Fixing the save of pictures from AttachmentGalleryActivity. When external storage
  permission is not granted, now it asks for it.
### ⬆️ Improved
- Added default implementation of "Leave channel" click listener to `ChannelListViewModelBinding`

### ✅ Added
- Added `streamUiChannelActionsDialogStyle` attribute to application theme and `ChannelListView` to customize channel actions dialog appearance. The attribute references a style with the following attributes:
  - `streamUiChannelActionsMemberNamesTextSize`, `streamUiChannelActionsMemberNamesTextColor`, `streamUiChannelActionsMemberNamesTextFont`, `streamUiChannelActionsMemberNamesTextFontAssets`, `streamUiChannelActionsMemberNamesTextStyle` attributes to customize dialog title with member names
  - `streamUiChannelActionsMemberInfoTextSize`, `streamUiChannelActionsMemberInfoTextColor`, `streamUiChannelActionsMemberInfoTextFont`, `streamUiChannelActionsMemberInfoTextFontAssets`, `streamUiChannelActionsMemberInfoTextStyle` attributes to customize dialog subtitle with member info
  - `streamUiChannelActionsItemTextSize`, `streamUiChannelActionsItemTextColor`, `streamUiChannelActionsItemTextFont`, `streamUiChannelActionsItemTextFontAssets`, `streamUiChannelActionsItemTextStyle` attributes to customize action item text style
  - `streamUiChannelActionsWarningItemTextSize`, `streamUiChannelActionsWarningItemTextColor`, `streamUiChannelActionsWarningItemTextFont`, `streamUiChannelActionsWarningItemTextFontAssets`, `streamUiChannelActionsWarningItemTextStyle` attributes to customize warning action item text style
  - `streamUiChannelActionsViewInfoIcon` attribute to customize "View Info" action icon
  - `streamUiChannelActionsViewInfoEnabled` attribute to hide/show "View Info" action item
  - `streamUiChannelActionsLeaveGroupIcon` attribute to customize "Leave Group" action icon
  - `streamUiChannelActionsLeaveGroupEnabled` attribute to hide/show "Leave Group" action item
  - `streamUiChannelActionsDeleteConversationIcon` attribute to customize "Delete Conversation" action icon
  - `streamUiChannelActionsDeleteConversationEnabled` attribute to hide/show "Delete Conversation" action item
  - `streamUiChannelActionsCancelIcon` attribute to customize "Cancel" action icon
  - `streamUiChannelActionsCancelEnabled` attribute to hide/show "Cancel" action item
  - `streamUiChannelActionsBackground` attribute for dialog's background
- Added `streamUiIconOnlyVisibleToYou` attribute to `MessageListView` to allow customizing "Only visible to you" icon placed in messages footer
- Added `GiphyViewHolderStyle` to `MessageListViewStyle` to allow customizing `GiphyViewHolder`. The new style comes together with following `MessageListView` attributes:
  - `streamUiGiphyCardBackgroundColor` attribute to customize card's background color
  - `streamUiGiphyCardElevation` attribute to customize card's elevation
  - `streamUiGiphyCardButtonDividerColor` attribute to customize dividers' colors
  - `streamUiGiphyIcon` attribute to customize Giphy icon
  - `streamUiGiphyLabelTextSize`, `streamUiGiphyLabelTextColor`, `streamUiGiphyLabelTextFont`, `streamUiGiphyLabelTextFontAssets`, `streamUiGiphyLabelTextStyle` attributes to customize label
  - `streamUiGiphyQueryTextSize`, `streamUiGiphyQueryTextColor`, `streamUiGiphyQueryTextFont`, `streamUiGiphyQueryTextFontAssets`, `streamUiGiphyQueryTextStyle` attributes to customize query text
  - `streamUiGiphyCancelButtonTextSize`, `streamUiGiphyCancelButtonTextColor`, `streamUiGiphyCancelButtonTextFont`, `streamUiGiphyCancelButtonTextFontAssets`, `streamUiGiphyCancelButtonTextStyle` attributes to customize cancel button text
  - `streamUiGiphyShuffleButtonTextSize`, `streamUiGiphyShuffleButtonTextColor`, `streamUiGiphyShuffleButtonTextFont`, `streamUiGiphyShuffleButtonTextFontAssets`, `streamUiGiphyShuffleButtonTextStyle` attributes to customize shuffle button text
  - `streamUiGiphySendButtonTextSize`, `streamUiGiphySendButtonTextColor`, `streamUiGiphySendButtonTextFont`, `streamUiGiphySendButtonTextFontAssets`, `streamUiGiphySendButtonTextStyle` attributes to customize send button text
- Adding extra XML attrs allowing to customize "Send also to channel" CheckBox at `MessageInputView` component:
  - `MessageInputView.streamUiSendAlsoToChannelCheckboxDrawable`
  - `MessageInputView.streamUiSendAlsoToChannelCheckboxDirectChatText`
  - `MessageInputView.streamUiSendAlsoToChannelCheckboxGroupChatText`
  - `MessageInputView.streamUiSendAlsoToChannelCheckboxTextStyle`
  - `MessageInputView.streamUiSendAlsoToChannelCheckboxTextColor`
  - `MessageInputView.streamUiSendAlsoToChannelCheckboxTextSize`
- Added `streamUiWarningMessageOptionsTextSize`, `streamUiWarningMessageOptionsTextColor`, `streamUiWarningMessageOptionsTextFont`, `streamUiWarningMessageOptionsFontAssets`, `streamUiWarningMessageOptionsTextStyle` attributes to `MessageListView` for customizing warning actions text appearance
- Deprecated multiple views' tint properties and attributes. Use custom drawables instead.
- Added `MediaAttachmentViewStyle` to allow customizing the appearance of media attachments in the message list. The new style comes together with following `MediaAttachmentView` attributes:
  - `progressIcon` - attribute to customize animated progress drawable when image is loading
  - `giphyIcon` - attribute to customize Giphy icon
  - `imageBackgroundColor` - attribute to customize image background color
  - `moreCountOverlayColor` - attribute to customize the color of "more count" semi-transparent overlay
  - `moreCountTextStyle` - attribute to customize text appearance of more count text
- Added `MessageReplyStyle` class allowing to customize MessageReply item view on MessageListView.
  Customization can be done using `TransformStyle` API or XML attributes of `MessageListView`:
  - `streamUiMessageReplyBackgroundColorMine`
  - `streamUiMessageReplyBackgroundColorTheirs`
  - `streamUiMessageReplyTextSizeMine`
  - `streamUiMessageReplyTextColorMine`
  - `streamUiMessageReplyTextFontMine`
  - `streamUiMessageReplyTextFontAssetsMine`
  - `streamUiMessageReplyTextStyleMine`
  - `streamUiMessageReplyTextSizeTheirs`
  - `streamUiMessageReplyTextColorTheirs`
  - `streamUiMessageReplyTextFontTheirs`
  - `streamUiMessageReplyTextFontAssetsTheirs`
  - `streamUiMessageReplyTextStyleTheirs`
  - `streamUiMessageReplyLinkColorMine`
  - `streamUiMessageReplyLinkColorTheirs`
  - `streamUiMessageReplyLinkBackgroundColorMine`
  - `streamUiMessageReplyLinkBackgroundColorTheirs`
  - `streamUiMessageReplyStrokeColorMine`
  - `streamUiMessageReplyStrokeWidthMine`
  - `streamUiMessageReplyStrokeColorTheirs`
  - `streamUiMessageReplyStrokeWidthTheirs`
- Added `FileAttachmentsViewStyle` class allowing to customize FileAttachmentsView item view on MessageListView.
- Added `MessageInputView::setSuggestionListViewHolderFactory` method which allows to provide custom views from suggestion list popup.

### ⚠️ Changed
- Changed the naming of string resources. The updated names can be reviewed in:
  - `strings_common.xml`
  - `strings_attachment_gallery.xml`
  - `strings_channel_list.xml`
  - `strings_channel_list_header.xml`
  - `strings_mention_list.xml`
  - `strings_message_input.xml`
  - `strings_message_list.xml`
  - `strings_message_list_header.xml`
  - `strings_search.xml`

# May 2nd, 2021 - 4.11.0
## Common changes for all artifacts
### 🐞 Fixed
- Fixed channel list sorting
### ⬆️ Improved
- Updated to Kotlin 1.5.10, coroutines 1.5.0
- Updated to Android Gradle Plugin 4.2.1
- Updated Room version to 2.3.0
- Updated Firebase, AndroidX, and other dependency versions to latest, [see here](https://github.com/GetStream/stream-chat-android/pull/1895) for more details
- Marked many library interfaces that should not be implemented by clients as [sealed](https://kotlinlang.org/docs/sealed-classes.html)
- Removed Fresco, PhotoDraweeView, and FrescoImageViewer dependencies (replaced by StfalconImageViewer)

## stream-chat-android
### 🐞 Fixed
- Fixing filter for draft channels. Those channels were not showing in the results, even when the user asked for them. Now this is fixed and the draft channels can be included in the `ChannelsView`.
- Fixed link preview UI issues in old-ui package
- Fixed crashes when opening the image gallery.

## stream-chat-android-client
### 🐞 Fixed
- Fixed querying banned users using new serialization.
- Fixed the bug when wrong credentials lead to inability to login
- Fixed issues with Proguard stripping response classes in new serialization implementation incorrectly

### ⬆️ Improved
- Improved handling push notifications:
  - Added `ChatClient.handleRemoteMessage` for remote message handling
  - Added `ChatClient.setFirebaseToken` for setting Firebase token
  - Added `NotificationConfig::pushNotificationsEnabled` for disabling push notifications
  - Deprecated `ChatClient.onMessageReceived`
  - Deprecated `ChatClient.onNewTokenReceived`
  - Changed `ChatNotificationHandler::buildNotification` signature - it now receives `Channel` and `Message` and returns `NotificationCompat.Builder` for better customization
  - Deprecated `ChatNotificationHandler.getSmallIcon`
  - Deprecated `ChatNotificationHandler.getFirebaseMessageIdKey`
  - Deprecated `ChatNotificationHandler.getFirebaseChannelIdKey`
  - Deprecated `ChatNotificationHandler.getFirebaseChannelTypeKey`
  - Changed `ChatNotificationHandler::onChatEvent` - it now doesn't handle events by default and receives `NewMessageEvent` instead of generic `ChatEvent`
- Improved error description provided by `ChatClient::sendImage`, `ChatClient::sendFile`, `ChannelClient::sendImage` and `ChannelClient::sendFile` methods if upload fails.

### ✅ Added
- Added `ChatClient::truncateChannel` and `ChannelClient::truncate` methods to remove messages from a channel.
- Added `DisconnectCause` to `DisconnectedEvent`
- Added method `SocketListener::onDisconnected(cause: DisconnectCause)`
- Added possibility to group notifications:
  - Notifications grouping is disabled by default and can be enabled using `NotificationConfig::shouldGroupNotifications`
  - If enabled, by default notifications are grouped by Channel's cid
  - Notifications grouping can be configured using `ChatNotificationHandler` and `NotificationConfig`
- Added `ChatNotificationHandler::getFirebaseMessaging()` method in place of `ChatNotificationHandler::getFirebaseInstanceId()`.
  It should be used now to fetch Firebase token in the following way: `handler.getFirebaseMessaging()?.token?.addOnCompleteListener {...}`.
- Added `Message.attachmentsSyncStatus: SyncStatus` property.

### ⚠️ Changed
- Changed the return type of `FileUploader` methods from nullable string to `Result<String>`.
- Updated `firebase-messaging` library to the version `22.0.0`. Removed deprecated `FirebaseInstanceId` invocations from the project.

### ❌ Removed
- `ChatNotificationHandler::getFirebaseInstanceId()` due to `FirebaseInstanceId` being deprecated. It's replaced now with `ChatNotificationHandler::getFirebaseMessaging()`.

## stream-chat-android-ui-components
### 🐞 Fixed
Fixing filter for draft channels. Those channels were not showing in the results, even when the user asked for them. Now this is fixed and the draft channels can be included in the `ChannelListView`.
Fixed bug when for some video attachments activity with media player wasn't shown.

### ✅ Added
- Added `topLeft`, `topRight`, `bottomLeft`, `bottomRight` options to the `streamUiAvatarOnlineIndicatorPosition` attribute of `AvatarView` and corresponding constants to `AvatarView.OnlineIndicatorPosition` enum.

### ⚠️ Changed
- Swipe options of `ChannelListView` component:
  - "Channel more" option is now not shown by default because we are not able to provide generic, default implementation for it.
    If you want to make this option visible, you need to set `app:streamUiChannelOptionsEnabled="true"` explicitly to `io.getstream.chat.android.ui.channel.list.ChannelListView` component.
  - "Channel delete" option has now default implementation. Clicking on the "delete" icon shows AlertDialog asking to confirm Channel deletion operation.

# May 11th, 2021 - 4.10.0
## stream-chat-android-client
### 🐞 Fixed
- Fixed the usage of `ProgressCallback` in `ChannelClient::sendFile` and `ChannelClient::sendImage` methods.

### ✅ Added
- Added `ChannelClient::deleteFile` and `ChannelClient::deleteImage` methods.
- Added `NotificationInviteRejectedEvent`
- Added `member` field to the `NotificationRemovedFromChannel` event
- Added `totalUnreadCount` and `unreadChannels` fields to the following events:
- `notification.channel_truncated`
- `notification.added_to_channel`
- `notification.channel_deleted`
- Added `channel` field to the `NotificationInviteAcceptedEvent` event
- Added `channel` field to the `NotificationInviteRejectedEvent` event

### ⚠️ Changed
- **The client now uses a new serialization implementation by default**, which was [previously](https://github.com/GetStream/stream-chat-android/releases/tag/4.8.0) available as an opt-in API.
  - This new implementation is more performant and greatly improves type safety in the networking code of the SDK.
  - If you experience any issues after upgrading to this version of the SDK, you can call `useNewSerialization(false)` when building your `ChatClient` to revert to using the old implementation. Note however that we'll be removing the old implementation soon, so please report any issues found.
  - To check if the new implementation is causing any failures in your app, enable error logging on `ChatClient` with the `logLevel` method, and look for the `NEW_SERIALIZATION_ERROR` tag in your logs while using the SDK.
- Made the `user` field in `channel.hidden` and `notification.invite_accepter` events non nullable.
- Updated channels state after `NotificationInviteRejectedEvent` or `NotificationInviteAcceptedEvent` is received

### ❌ Removed
- Removed redundant events which can only be received by using webhooks:
  - `channel.created`
  - `channel.muted`
  - `channel.unmuted`
  - `channel.muted`
  - `channel.unmuted`
- Removed `watcherCount` field from the following events as they are not returned with the server response:
  - `message.deleted`
  - `message.read`
  - `message.updated`
  - `notification.mark_read`
- Removed `user` field from the following events as they are not returned with the server response:
  - `notification.channel_deleted`
  - `notification.channel_truncated`
## stream-chat-android-offline
### 🐞 Fixed
- Fixed an issue when CustomFilter was configured with an int value but the value from the API was a double value
### ⚠️ Changed

- Changed the upload logic in `ChannelController` for the images unsupported by the Stream CDN. Now such images are uploaded as files via `ChannelClient::sendFile` method.
### ❌ Removed

## stream-chat-android-ui-common
### ⬆️ Improved
- Updated ExoPlayer version to 2.13.3

### ⚠️ Changed
- Deprecated `MessageInputViewModel::editMessage`. Use `MessageInputViewModel::messageToEdit` and `MessageInputViewModel::postMessageToEdit` instead.
- Changed `MessageInputViewModel::repliedMessage` type to `LiveData`. Use `ChatDomain::setMessageForReply` for setting message for reply.
- Changed `MessageListViewModel::mode` type to `LiveData`. Mode is handled internally and shouldn't be modified outside the SDK.

## stream-chat-android-ui-components
### 🐞 Fixed
- Removed empty badge for selected media attachments.

### ✅ Added
- Added `messageLimit` argument to `ChannelListViewModel` and `ChannelListViewModelFactory` constructors to allow changing the number of fetched messages for each channel in the channel list.

# April 30th, 2021 - 4.9.2
## stream-chat-android-offline
### ✅ Added
- Added `ChatDomain::user`, a new property that provide the current user into a LiveData/StateFlow container

### ⚠️ Changed
- `ChatDomain::currentUser` has been warning-deprecated because it is an unsafe property that could be null, you should subscribe to `ChatDomain::user` instead

## stream-chat-android-ui-components
### 🐞 Fixed
- Fixed NPE on MessageInputViewModel when the it was initialized before the user was set

# April 29th, 2021 - 4.9.1
## stream-chat-android
### ⬆️ Improved
* Updated coil dependency to the latest version. This fixes problem with .heic, and .heif attachment metadata parsing.

## stream-chat-android-client
### 🐞 Fixed
- Optimized the number of `ChatClient::addDevice` API calls

### ⬆️ Improved
- Events received after the client closes the connection are rejected

## stream-chat-android-offline
### 🐞 Fixed
- Fixed offline reactions sync

### ✅ Added
- Added new versions with API based on kotlin `StateFlow` for the following classes:
  * `io.getstream.chat.android.offline.ChatDomain`
  * `io.getstream.chat.android.offline.channel.ChannelController`
  * `io.getstream.chat.android.offline.thread.ThreadController`
  * `io.getstream.chat.android.offline.querychannels.QueryChannelsController`

## stream-chat-android-ui-common
### 🐞 Fixed
- Fixed crash related to accessing `ChatDomain::currentUser` in `MessageListViewModel` before user is connected

## stream-chat-android-ui-components
### ⬆️ Improved
* Updated coil dependency to the latest version. This fixes problem with .heic, and .heif attachment metadata parsing.

### ✅ Added
Customization of icons in Attachment selection dialog
you can use:
- app:streamUiPictureAttachmentIcon
  Change the icon for the first item in the list of icons
- app:streamUiPictureAttachmentIconTint
  Change the tint color for icon of picture selection
- app:streamUiFileAttachmentIcon
  Change the icon for the second item in the list of icons
- app:streamUiFileAttachmentIconTint
  Change the tint color for icon of file selection
- app:streamUiCameraAttachmentIcon
  Change the icon for the third item in the list of icons
- app:streamUiCameraAttachmentIconTint
  Change the tint color for icon of camera selection
- Added support for error messages
- Added attrs to `MessageListView` that allow to customize error message text style:
  * `streamUiErrorMessageTextSize`
  * `streamUiErrorMessageTextColor`
  * `streamUiErrorMessageTextFont`
  * `streamUiErrorMessageTextFontAssets`
  * `streamUiErrorMessageTextStyle`

# April 21th, 2021 - 4.9.0
## Common changes for all artifacts
### ✅ Added
Added icon to show when channel is muted in ChannelListView.
It is possible to customize the color and the drawable of the icon.

## stream-chat-android
### 🐞 Fixed
- Fixed multiline messages which were displayed in a single line

### ❌ Removed
- Removed deprecated `MessageListView::setViewHolderFactory` method
- Removed deprecated `Chat` interface

## stream-chat-android-client
### 🐞 Fixed
- Fixed: local cached hidden channels stay hidden even though new message is received.
- Make `Flag::approvedAt` nullable
- Fixed error event parsing with new serialization implementation

### ✅ Added
- Added `ChatClient::updateChannelPartial` and `ChannelClient::updatePartial` methods for partial updates of channel data.

### ⚠️ Changed
- Deprecated `ChannelClient::unBanUser` method
- Deprecated `ChatClient::unBanUser` method
- Deprecated `ChatClient::unMuteChannel` method

### ❌ Removed
- Removed deprecated `ChatObservable` class and all its uses
- Removed deprecated `ChannelControler` interface

## stream-chat-android-offline
### ✅ Added
- Added the following use case functions to `ChatDomain` which are supposed to replace `ChatDomain.useCases` property:
  * `ChatDomain::replayEventsForActiveChannels` Adds the provided channel to the active channels and replays events for all active channels.
  * `ChatDomain::getChannelController` Returns a `ChannelController` for given cid.
  * `ChatDomain::watchChannel` Watches the given channel and returns a `ChannelController`.
  * `ChatDomain::queryChannels` Queries offline storage and the API for channels matching the filter. Returns a queryChannelsController.
  * `ChatDomain::getThread` Returns a thread controller for the given channel and message id.
  * `ChatDomain::loadOlderMessages` Loads older messages for the channel.
  * `ChatDomain::loadNewerMessages` Loads newer messages for the channel.
  * `ChatDomain::loadMessageById` Loads message for a given message id and channel id.
  * `ChatDomain::queryChannelsLoadMore` Load more channels for query.
  * `ChatDomain::threadLoadMore` Loads more messages for the specified thread.
  * `ChatDomain::createChannel` Creates a new channel.
  * `ChatDomain::sendMessage` Sends the message.
  * `ChatDomain::cancelMessage` Cancels the message of "ephemeral" type.
  * `ChatDomain::shuffleGiphy` Performs giphy shuffle operation.
  * `ChatDomain::sendGiphy` Sends selected giphy message to the channel.
  * `ChatDomain::editMessage` Edits the specified message.
  * `ChatDomain::deleteMessage` Deletes the specified message.
  * `ChatDomain::sendReaction` Sends the reaction.
  * `ChatDomain::deleteReaction` Deletes the specified reaction.
  * `ChatDomain::keystroke` It should be called whenever a user enters text into the message input.
  * `ChatDomain::stopTyping` It should be called when the user submits the text and finishes typing.
  * `ChatDomain::markRead` Marks all messages of the specified channel as read.
  * `ChatDomain::markAllRead` Marks all messages as read.
  * `ChatDomain::hideChannel` Hides the channel with the specified id.
  * `ChatDomain::showChannel` Shows a channel that was previously hidden.
  * `ChatDomain::leaveChannel` Leaves the channel with the specified id.
  * `ChatDomain::deleteChannel` Deletes the channel with the specified id.
  * `ChatDomain::setMessageForReply` Set the reply state for the channel.
  * `ChatDomain::downloadAttachment` Downloads the selected attachment to the "Download" folder in the public external storage directory.
  * `ChatDomain::searchUsersByName` Perform api request with a search string as autocomplete if in online state. Otherwise performs search by name in local database.
  * `ChatDomain::queryMembers` Query members of a channel.
- Added `ChatDomain::removeMembers` method
- Added `ChatDomain::createDistinctChannel` A use-case for creating a channel based on its members.
- Added `ChatDomain::removeMembers` method

### ⚠️ Changed
- Deprecated `ChatDomain.useCases`. It has `DeprecationLevel.Warning` and still can be used. However, it will be not available in the future, so please consider migrating to use `ChatDomain` use case functions instead.
- Deprecated `GetUnreadChannelCount`
- Deprecated `GetTotalUnreadCount`

## stream-chat-android-ui-common
### 🐞 Fixed
- Fixed compatibility with latest Dagger Hilt versions

## stream-chat-android-ui-components
### 🐞 Fixed
- Fixed not perfectly rounded avatars
- `MessageInputView::UserLookupHandler` is not overridden everytime that members livedata is updated
- Fixed doubled command prefix when the command contains user mention
- Fixed handling user mute state in default `MessageListViewOptions` dialog
- Fixed incorrect "last seen" text
- Fixed multiline messages which were displayed in a single line

### ⬆️ Improved
- Setting external SuggestionListView is no longer necessary to display suggestions popup
### ✅ Added
- Added `ChatUI.supportedReactions: SupportedReactions` property, also introduced `SupportedReactions`, and `ReactionDrawable` class.
  It allows defining a set of supported reactions by passing a `Map<String, ReactionDrawable>` in constructor. `ReactionDrawable` is a wrapping class holding two `Drawable` instances - for active and inactive reaction states.
- Added methods and attrs to `MessageListView` that allow to customize visibility of message options:
  * `MessageListView::setDeleteMessageConfirmationEnabled`
  * `MessageListView::setCopyMessageEnabled`
  * `MessageListView::setBlockUserEnabled`
  * `MessageListView::setMuteUserEnabled`
  * `MessageListView::setMessageFlagEnabled`
  * `MessageListView::setReactionsEnabled`
  * `MessageListView::setRepliesEnabled`
  * `MessageListView::setThreadsEnabled`
  * `MessageListView.streamUiFlagMessageOptionEnabled`
  * `MessageListView.streamUiMuteUserOptionEnabled`
  * `MessageListView.streamUiBlockUserOptionEnabled`
  * `MessageListView.streamUiCopyMessageActionEnabled`
- Added confirmation dialog for flagging message option:
  * Added `MessageListView::flagMessageConfirmationEnabled` attribute
- Added `MessageListView::setFlagMessageResultHandler` which allows to handle flag message result
- Added support for system messages
- Added attrs to `MessageListView` that allow to customize system message text style:
  * `streamUiSystemMessageTextSize`
  * `streamUiSystemMessageTextColor`
  * `streamUiSystemMessageTextFont`
  * `streamUiSystemMessageTextFontAssets`
  * `streamUiSystemMessageTextStyle`
- Added attrs to `MessageListView` that allow to customize message option text style:
  * `streamUiMessageOptionsTextSize`
  * `streamUiMessageOptionsTextColor`
  * `streamUiMessageOptionsTextFont`
  * `streamUiMessageOptionsTextFontAssets`
  * `streamUiMessageOptionsTextStyle`
- Added attrs to `MessageListView` that allow to customize user reactions title text style:
  * `streamUiUserReactionsTitleTextSize`
  * `streamUiUserReactionsTitleTextColor`
  * `streamUiUserReactionsTitleTextFont`
  * `streamUiUserReactionsTitleTextFontAssets`
  * `streamUiUserReactionsTitleTextStyle`
- Added attrs to `MessageListView` that allow to customize colors of message options background, user reactions card background, overlay dim color and warning actions color:
  * `streamUiMessageOptionBackgroundColor`
  * `streamUiUserReactionsBackgroundColor`
  * `streamUiOptionsOverlayDimColor`
  * `streamUiWarningActionsTintColor`
- Added `ChatUI.mimeTypeIconProvider: MimeTypeIconProvider` property which allows to customize file attachment icons.

### ⚠️ Changed
- Now the "block user" feature is disabled. We're planning to improve the feature later. Stay tuned!
- Changed gallery background to black in dark mode

# April 8th, 2021 - 4.8.1
## Common changes for all artifacts
### ⚠️ Changed
- We've cleaned up the transitive dependencies that our library exposes to its clients. If you were using other libraries implicitly through our SDK, you'll now have to depend on those libraries directly instead.

## stream-chat-android
### 🐞 Fixed
- Fix Attachment Gravity

### ✅ Added
- Provide AvatarView class

## stream-chat-android-offline
### 🐞 Fixed
- Fix Crash on some devices that are not able to create an Encrypted SharedPreferences
- Fixed the message read indicator in the message list
- Added missing `team` field to `ChannelEntity` and `ChannelData`

### ✅ Added
- Add `ChatDomain::removeMembers` method

## stream-chat-android-ui-common
### 🐞 Fixed
- Fixed getting files provided by content resolver.

### ⚠️ Changed
- Added theme to all activities all the SDK. You can override then in your project by redefining the styles:
- StreamUiAttachmentGalleryActivityStyle
- StreamUiAttachmentMediaActivityStyle
- StreamUiAttachmentActivityStyle

## stream-chat-android-ui-components
### 🐞 Fixed
- Fixed attr streamUiCopyMessageActionEnabled. From color to boolean.
- Now it is possible to change the color of `MessageListHeaderView` from the XML.
- Fixed the `MessageListView::setUserClickListener` method.
- Fixed bugs in handling empty states for `ChannelListView`. Deprecated manual methods for showing/hiding empty state changes.
- Fix `ChannelListHeaderView`'s title position when user avatar or action button is invisible
- Fix UI behaviour for in-progress file uploads
- Fix extension problems with file uploads when attachment names contain spaces
- Fix reaction bubbles which were shown behind message attachment views

### ✅ Added
- Now it is possible to change the back button of MessageListHeaderView using `app:streamUiMessageListHeaderBackButtonIcon`
- Now it is possible to inject `UserLookupHandler` into `MessageInputView` in order to implement custom users' mention lookup algorithm

# March 31th, 2021 - 4.8.0
## Common changes for all artifacts
### 🐞 Fixed
Group channels with 1<>1 behaviour the same way as group channels with many users
It is not possible to remove users from distinct channels anymore.
### ⬆️ Improved
it is now possible to configure the max lines of a link description. Just use
`app:streamUiLinkDescriptionMaxLines` when defining MessageListView

It is now possible to configure the max size of files and an alert is shown when
a files bigger than this is selected.
### ✅ Added
Configure enable/disable of replies using XML in `MessageListView`
Option `app:streamUiReactionsEnabled` in `MessageListView` to enable or disable reactions
It is possible now to configure the max size of the file upload using
`app:streamUiAttachmentMaxFileSizeMb`

## stream-chat-android
### 🐞 Fixed
- Fixed crash when sending GIF from Samsung keyboard

## stream-chat-android-client
### 🐞 Fixed
- Fixed parsing of `createdAt` property in `MessageDeletedEvent`

### ⬆️ Improved
- Postponed queries as run as non-blocking

### ✅ Added
- **Added a brand new serialization implementation, available as an opt-in API for now.** This can be enabled by making a `useNewSerialization(true)` call on the `ChatClient.Builder`.
  - This new implementation will be more performant and greatly improve type safety in the networking code of the SDK.
  - The old implementation remains the default for now, while we're making sure the new one is bug-free.
  - We recommend that you opt-in to the new implementation and test your app with it, so that you can report any issues early and we can get them fixed before a general rollout.
- Added `unflagMessage(messageId)` and `unflagUser(userId)` methods to `ChatClient`
- Added support for querying banned users - added `ChatClient::queryBannedUsers` and `ChannelClient::queryBannedUsers`
- Added `uploadsEnabled`, `urlEnrichmentEnabled`, `customEventsEnabled`, `pushNotificationsEnabled`, `messageRetention`, `automodBehavior` and `blocklistBehavior` fields to channel config

### ⚠️ Changed
- Renamed `ChannelId` property to `channelId` in both `ChannelDeletedEvent` and `NotificationChannelDeletedEvent`
- Deprecated `ChatClient::unMuteChannel`, the `ChatClient::unmuteChannel` method should be used instead
- Deprecated `ChatClient::unBanUser`, the `ChatClient::unbanUser` method should be used instead
- Deprecated `ChannelClient::unBanUser`, the `ChannelClient::unbanUser` method should be used instead
- Deprecated `ChannelController::unBanUser`, the `ChannelController::unbanUser` method should be used instead

## stream-chat-android-offline
### 🐞 Fixed
- Fixed an issue that didn't find the user when obtaining the list of messages
- Fix refreshing not messaging channels which don't contain current user as a member

## stream-chat-android-ui-common
### ⬆️ Improved
- Show AttachmentMediaActivity for video attachments

### ✅ Added
- `AvatarView.streamUiAvatarOnlineIndicatorColor` and `AvatarView.streamUiAvatarOnlineIndicatorBorderColor` attrs

## stream-chat-android-ui-components
### 🐞 Fixed
- Now replied messages are shown correctly with the replied part in message options
- `MessageListView::enterThreadListener` is properly notified when entering into a thread
- Fix initial controls state in `MessageInputView`
- Fix crashing when open attachments destination

### ⬆️ Improved
- Add support of non-image attachment types to the default attachment click listener.

### ✅ Added
- `MessageInputView` now uses the cursor `stream_ui_message_input_cursor.xml` instead of accent color. To change the cursor, override `stream_ui_message_input_cursor.xml`.
- Replacing `ChatUI` with new `io.getstream.chat.android.ui.ChatUI` implementation
- Added possibility to configure delete message option visibility using `streamUiDeleteMessageEnabled` attribute, and `MessageListView::setDeleteMessageEnabled` method
- Add `streamUiEditMessageEnabled` attribute to `MessageListView` and `MessageListView::setEditMessageEnabled` method to enable/disable the message editing feature
- Add `streamUiMentionsEnabled` attribute to `MessageInputView` and `MessageInputView::setMentionsEnabled` method to enable/disable mentions
- Add `streamUiThreadsEnabled` attribute to `MessageListView` and `MessageListView::setThreadsEnabled` method to enable/disable the thread replies feature
- Add `streamUiCommandsEnabled` attribute to `MessageInputView` and `MessageInputView::setCommandsEnabled` method to enable/disable commands
- Add `ChannelListItemPredicate` to our `channelListView` to allow filter `ChannelListItem` before they are rendered
- Open `AvatarBitmapFactory` class
- Add `ChatUI::avatarBitmapFactory` property to allow custom implementation of `AvatarBitmapFactory`
- Add `AvatarBitmapFactory::userBitmapKey` method to generate cache key for a given User
- Add `AvatarBitmapFactory::channelBitmapKey` method to generate cache key for a given Channel
- Add `StyleTransformer` class to allow application-wide style customizations
- Add the default font field to `TextStyle`
- Add new method `ChatFonts::setFont(textStyle: TextStyle, textView: TextView, defaultTypeface: Typeface)`
- Add attributes for `MessageListView` in order to customize styles of:
  - Mine message text
  - Theirs message text
  - User name text in footer of Message
  - Message date in footer of Message
  - Thread replies counter in footer of Message
  - Link title text
  - Link description text
  - Date separator text
  - Deleted message text and background
  - Reactions style in list view and in options view
  - Indicator icons in footer of Message
  - Unread count badge on scroll to bottom button
  - Message stroke width and color for mine and theirs types
    It is now possible to customize the following attributes for `ChannelListView`:
- `streamUiChannelOptionsIcon` - customize options icon
- `streamUiChannelDeleteIcon` - customize delete icon
- `streamUiChannelOptionsEnabled` - hide/show options icon
- `streamUiChannelDeleteEnabled` - hide/show delete button
- `streamUiSwipeEnabled` - enable/disable swipe action
- `streamUiBackgroundLayoutColor` - customize the color of "background layout"
- `streamUiChannelTitleTextSize` - customize channel name text size
- `streamUiChannelTitleTextColor` - customize channel name text color
- `streamUiChannelTitleTextFont` - customize channel name text font
- `streamUiChannelTitleFontAssets` - customize channel name font asset
- `streamUiChannelTitleTextStyle` - customize channel name text style (normal / bold / italic)
- `streamUiLastMessageTextSize` - customize last message text size
- `streamUiLastMessageTextColor` - customize last message text color
- `streamUiLastMessageTextFont` - customize last message text font
- `streamUiLastMessageFontAssets` - customize last message font asset
- `streamUiLastMessageTextStyle` - customize last message text style (normal / bold / italic)
- `streamUiLastMessageDateTextSize` - customize last message date text size
- `streamUiLastMessageDateTextColor` - customize last message date text color
- `streamUiLastMessageDateTextFont` - customize last message date text font
- `streamUiLastMessageDateFontAssets` - customize last message date font asset
- `streamUiLastMessageDateTextStyle` - customize last message date text style (normal / bold / italic)
- `streamUiIndicatorSentIcon` - customize drawable indicator for sent
- `streamUiIndicatorReadIcon` - customize drawable indicator for read
- `streamUiIndicatorPendingSyncIcon` - customize drawable indicator for pending sync
- `streamUiForegroundLayoutColor` - customize the color of "foreground layout"
- `streamUiUnreadMessageCounterBackgroundColor` - customize the color of message counter badge
- `streamUiUnreadMessageCounterTextSize` - customize message counter text size
- `streamUiUnreadMessageCounterTextColor` - customize message counter text color
- `streamUiUnreadMessageCounterTextFont` - customize message counter text font
- `streamUiUnreadMessageCounterFontAssets` - customize message counter font asset
- `streamUiUnreadMessageCounterTextStyle` - customize message counter text style (normal / bold / italic)
- Option `app:streamUiReactionsEnabled` in `MessageListView` to enable or disable reactions
- It is now possible to configure new fields in MessageInputView:
- `streamUiMessageInputTextStyle` - customize message input text style.
- `streamUiMessageInputFont` - customize message input text font.
- `streamUiMessageInputFontAssets` - customize message input text font assets.
- `streamUiMessageInputEditTextBackgroundDrawable` - customize message input EditText drawable.
- `streamUiMessageInputCustomCursorDrawable` - customize message input EditText cursor drawable.
- `streamUiCommandsTitleTextSize` - customize command title text size
- `streamUiCommandsTitleTextColor` - customize command title text color
- `streamUiCommandsTitleFontAssets` - customize command title text color
- `streamUiCommandsTitleTextColor` - customize command title font asset
- `streamUiCommandsTitleFont` - customize command title text font
- `streamUiCommandsTitleStyle` - customize command title text style
- `streamUiCommandsNameTextSize` - customize command name text size
- `streamUiCommandsNameTextColor` - customize command name text color
- `streamUiCommandsNameFontAssets` - customize command name text color
- `streamUiCommandsNameTextColor` - customize command name font asset
- `streamUiCommandsNameFont` - customize command name text font
- `streamUiCommandsNameStyle` - customize command name text style
- `streamUiCommandsDescriptionTextSize` - customize command description text size
- `streamUiCommandsDescriptionTextColor` - customize command description text color
- `streamUiCommandsDescriptionFontAssets` - customize command description text color
- `streamUiCommandsDescriptionTextColor` - customize command description font asset
- `streamUiCommandsDescriptionFont` - customize command description text font
- `streamUiCommandsDescriptionStyle` - customize command description text style
- `streamUiSuggestionBackgroundColor` - customize suggestion view background
- `streamUiMessageInputDividerBackgroundDrawable` - customize the background of divider of MessageInputView

### ⚠️ Changed
- Deprecated `ChatUI` class

# March 8th, 2021 - 4.7.0
## stream-chat-android-client
### ⚠️ Changed
- Refactored `FilterObject` class  - see the [migration guide](https://github.com/GetStream/stream-chat-android/wiki/Migration-guide:-FilterObject) for more info

## stream-chat-android-offline
### 🐞 Fixed
- Fixed refreshing channel list after removing member
- Fixed an issue that didn't find the user when obtaining the list of messages

### ⚠️ Changed
- Deprecated `ChatDomain::disconnect`, use disconnect on ChatClient instead, it will make the disconnection on ChatDomain too.
- Deprecated constructors for `ChatDomain.Builder` with the `User` type parameter, use constructor with `Context` and `ChatClient` instead.

## stream-chat-android-ui-common
### ⚠️ Changed
- Message options list changed colour for dark version. The colour is a little lighters
  now, what makes it easier to see.

## stream-chat-android-ui-components
### 🐞 Fixed
- Fixed some rare crashes when `MessageListView` was created without any attribute info present

### ⬆️ Improved
- Updated PhotoView to version 2.3.0

### ✅ Added
- Introduced `AttachmentViewFactory` as a factory for custom attachment views/custom link view
- Introduced `TextAndAttachmentsViewHolder` for any combination of attachment content and text

### ❌ Removed
- Deleted `OnlyFileAttachmentsViewHolder`, `OnlyMediaAttachmentsViewHolder`,
  `PlainTextWithMediaAttachmentsViewHolder` and `PlainTextWithFileAttachmentsViewHolder`

# Feb 22th, 2021 - 4.6.0
# New UI-Components Artifact
A new UI-Components artifact has been created with a new design of all our components.
This new artifact is available on MavenCentral and can imported by adding the following dependency:
```
implementation "io.getstream:stream-chat-android-ui-components:4.6.0"
```

## stream-chat-android
- Add `streamMessageActionButtonsTextSize`, `streamMessageActionButtonsTextColor`, `streamMessageActionButtonsTextFont`,
  `streamMessageActionButtonsTextFontAssets`, `streamMessageActionButtonsTextStyle`, `streamMessageActionButtonsIconTint`
  attributes to `MessageListView`
- Add `ChannelHeaderViewModel::resetThread` method and make `ChannelHeaderViewModel::setActiveThread` message parameter non-nullable
- Fix ReadIndicator state
- Using `MessageListView#setViewHolderFactory` is now an error - use `setMessageViewHolderFactory` instead
- Removed `MessageListItemAdapter#replaceEntities` - use `submitList` method instead
- Use proper color values on Dialog Theme
- Increase touchable area on the button to remove an attachment

## stream-chat-android-client
- Introduce ChatClient::setUserWithoutConnecting function
- Handle disconnect event during pending token state
- Remove unneeded user data when creating WS Connection
- Using `User#unreadCount` is now an error - use `totalUnreadCount` instead
- Using `ChannelController` is now an error - use `ChannelClient` instead
- Using `Pagination#get` is now an error - use `toString` instead
- Using the old event APIs is now an error - see the [migration guide](https://github.com/GetStream/stream-chat-android/wiki/Migration-guide:-ChatObserver-and-events()-APIs) for more info
- Using `ChatClient#flag` is now an error - use `flagUser` instead

## stream-chat-android-offline
- Introduce `PushMessageSyncHandler` class

- Add UseCase for querying members (`chatDomain.useCases.queryMembers(..., ...).execute()`).
  - If we're online, it executes a remote call through the ChatClient
  - If we're offline, it pulls members from the database for the given channel
- Mark the `SendMessageWithAttachmentsImpl` use case an error

## stream-chat-android-ui-common
- Fix `CaptureMediaContract` chooser on Android API 21
- Using `ChatUI(client, domain, context)` now an error - use simpler constructor instead
- Using the `Chat` interface now an error - use `ChatUI` instead

# Feb 15th, 2021 - 4.5.5
## Common changes for all artifacts
- Updated project dependencies
  - Kotlin 1.4.30
  - Stable AndroidX releases: LiveData 2.3.0, Activity 1.2.0, Fragment 1.3.0
  - For the full list of dependency version changes, see [this PR](https://github.com/GetStream/stream-chat-android/pull/1383)

## stream-chat-android
- Add `streamInputAttachmentsMenuBackground` and `streamInputSuggestionsBackground` attributes to `MessageInputView`
- Add `streamMessageActionButtonsBackground` attributes to `MessageListView`

## stream-chat-android-client
- Remove unused `reason` and `timeout` parameters from `ChannelClient::unBanUser` method

# Feb 11th, 2021 - 4.5.4
## stream-chat-android
- Fix `streamLastMessageDateUnreadTextColor` attribute not being used in ChannelListView
- Fix `streamChannelsItemSeparatorDrawable` attribute not being parsed

## stream-chat-android-client
- Fix `ConcurrentModificationException` on our `NetworkStateProvider`

# Feb 5th, 2021 - 4.5.3
## stream-chat-android
-. `ChatUtils::devToken` is not accessible anymore, it has been moved to `ChatClient::devToken`

## stream-chat-android-client
- **setUser deprecation**
  - The `setUser`, `setGuestUser`, and `setAnonymousUser` methods on `ChatClient` are now deprecated.
  - Prefer to use the `connectUser` (`connectGuestUser`, `connectAnonymousUser`) methods instead, which return `Call` objects.
  - If you want the same async behaviour as with the old methods, use `client.setUser(user, token).enqueue { /* Handle result */ }`.
- Add support for typing events in threads:
  - Add `parentId` to `TypingStartEvent` and `TypingStopEvent`
  - Add `parentId` to ``ChannelClient::keystroke` and `ChannelClient::stopTyping`
- `ChatClient::sendFile` and `ChatClient::sendImage` each now have just one definition with `ProgressCallback` as an optional parameter. These methods both return `Call<String>`, allowing for sync/async execution, and error handling. The old overloads that were asynchronous and returned no value/error have been removed.
- `FileUploader::sendFile` and `FileUploader::sendImages` variations with `ProgressCallback` are no longer async with no return type. Now they are synchronous with `String?` as return type

## stream-chat-android-offline
- Add support for typing events in threads:
  - Add `parentId` to `Keystroke` and `StopTyping` use cases

## stream-chat-android-ui-common
- Add a new `isMessageRead` flag to the `MessageListItem.MessageItem` class, which indicates
  that a particular message is read by other members in this channel.
- Add handling threads typing in `MessageInputViewModel`

# Jan 31th, 2021 - 4.5.2
## stream-chat-android-client
- Use proper data on `ChatClient::reconnectSocket` to reconnect normal/anonymous user
- Add `enforceUnique` parameter to `ChatClient::sendReaction` and `ChannelClient::sendReaction` methods .
  If reaction is sent with `enforceUnique` set to true, new reaction will replace all reactions the user has on this message.
- Add suspending `setUserAndAwait` extension for `ChatClient`
- Replace chat event listener Kotlin functions with ChatEventListener functional interface in order to promote
  a better integration experience for Java clients. Old methods that use the Kotlin function have been deprecated.
  Deprecated interfaces, such as ChannelController, have not been updated. ChannelClient, which inherits from ChannelController
  for the sake of backwards compatibility, has been updated.

## stream-chat-android-offline
- Add `enforceUnique` parameter to `SendReaction` use case. If reaction is sent with `enforceUnique` set to true,
  new reaction will replace all reactions the user has on this message.
- Fix updating `Message::ownReactions` and `Message:latestReactions` after sending or deleting reaction - add missing `userId` to `Reaction`
- Fix Load Thread Replies process

## stream-chat-android-ui-common
- Add a new `isThreadMode` flag to the `MessageListItem.MessageItem` class.
  It shows is a message item should be shown as part of thread mode in chat.
- Add possibility to set `DateSeparatorHandler` via `MessageListViewModel::setDateSeparatorHandler`
  and `MessageListViewModel::setThreadDateSeparatorHandler` which determines when to add date separator between messages
- Add `MessageListViewModel.Event.ReplyAttachment`, `MessageListViewModel.Event.DownloadAttachment`, `MessageListViewModel.Event.ShowMessage`,
  and `MessageListViewModel.Event.RemoveAttachment` classes.
- Deprecate `MessageListViewModel.Event.AttachmentDownload`

# Jan 18th, 2021 - 4.5.1
## stream-chat-android
- Fix `MessageListItemViewHolder::bind` behavior
- Improve connection/reconnection with normal/anonymous user

## stream-chat-android-client
- Create `ChatClient::getMessagesWithAttachments` to filter message with attachments
- Create `ChannelClient::getMessagesWithAttachments` to filter message with attachments
- Add support for pinned messages:
  - Add `pinMessage` and `unpinMessage` methods `ChatClient` and `ChannelClient`
  - Add `Channel::pinnedMessages` property
  - Add `Message:pinned`, `Message::pinnedAt`, `Message::pinExpires`, and `Message:pinnedBy` properties

# Jan 7th, 2021 - 4.5.0
## stream-chat-android
- Now depends explicitly on AndroidX Fragment (fixes a potential crash with result handling)
- Update AndroidX dependencies: Activity 1.2.0-rc01 and Fragment 1.3.0-rc01

## stream-chat-android-client
- Add filtering non image attachments in ChatClient::getImageAttachments
- Add a `channel` property to `notification.message_new` events
- Fix deleting channel error
- 🚨 Breaking change: ChatClient::unmuteUser, ChatClient::unmuteCurrentUser,
  ChannelClient::unmuteUser, and ChannelClient::unmuteCurrentUser now return Unit instead of Mute

## stream-chat-android-offline
- Add LeaveChannel use case
- Add ChannelData::memberCount
- Add DeleteChannel use case
- Improve loading state querying channels
- Improve loading state querying messages

# Dec 18th, 2020 - 4.4.9

## stream-chat-android-client
- improved event recovery behaviour

## stream-chat-android-offline
- improved event recovery behaviour
- fixed the chatDomain.Builder boolean usage between userPresence and recoveryEnabled

# Dec 18th, 2020 - 4.4.8
## stream-chat-android
- Add filtering `shadowed` messages when computing last channel message
- Add filtering `draft` channels
- Add `DateFormatter::formatTime` method to format only time of a date
- Fix `ChatUtils::devToken` method

## stream-chat-android-client
- Improve `banUser` and `unBanUser` methods - make `reason` and `timeout` parameter nullable
- Add support for shadow ban - add `shadowBanUser` and `removeShadowBan` methods to `ChatClient` and `ChannelClient`
- Add `shadowBanned` property to `Member` class
- Add `ChatClient::getImageAttachments` method to obtain image attachments from a channel
- Add `ChatClient::getFileAttachments` method to obtain file attachments from a channel
- Add `ChannelClient::getImageAttachments` method to obtain image attachments from a channel
- Add `ChannelClient::getFileAttachments` method to obtain file attachments from a channel

## stream-chat-android-offline
- Add filtering `shadowed` messages
- Add new usecase `LoadMessageById` to fetch message by id with offset older and newer messages
- Watch Channel if there was previous error

## stream-chat-android-ui-common
- Add `messageId` arg to `MessageListViewModel`'s constructor allowing to load message by id and messages around it

# Dec 14th, 2020 - 4.4.7
## Common changes for all artifacts
- Updated to Kotlin 1.4.21
- For Java clients only: deprecated the `Call.enqueue(Function1)` method, please use `Call.enqueue(Callback)` instead

## stream-chat-android
- Add new attrs to `MessageListView`: `streamDeleteMessageActionEnabled`, `streamEditMessageActionEnabled`
- Improve Channel List Diff
- Add new attrs to `MessageInputView`: `streamInputScrollbarEnabled`, `streamInputScrollbarFadingEnabled`
- Add API for setting custom message date formatter in MessageListView via `setMessageDateFormatter(DateFormatter)`
  - 24 vs 12 hr controlled by user's System settings.

## stream-chat-android-client
- Add `ChatClient::isValidRemoteMessage` method to know if a RemoteMessage is valid for Stream

## stream-chat-android-offline
- Add updating `channelData` after receiving `ChannelUpdatedByUserEvent`
- Fix crash when a push notification arrives from other provider different than Stream

# Dic 4th, 2020 - 4.4.6

## stream-chat-android
- Use custom `StreamFileProvider` instead of androidx `FileProvider` to avoid conflicts
- Add `ChatClient::setGuestUser` method to login as a guest user
- Make `MessageListItemViewHolder` public and open, to allow customization by overriding the `bind` method

## stream-chat-android-offline
- Centralize how channels are stored locally

# Nov 24th, 2020 - 4.4.5
## Common changes for all artifacts
- Stream SDks has been uploaded to MavenCentral and the GroupID has changed to `io.getstream`.

## stream-chat-android
- New artifact name: `io.getstream:stream-chat-android:STREAM_VERSION`

## stream-chat-android-client
- It's no longer required to wait for `setUser` to finish before querying channels
- `ChatClient::setUser` method allows be called without network connection and will retry to connect when network connection is available
- New artifact name: `io.getstream:stream-chat-android-client:STREAM_VERSION`
- Show date of the last message into channels list when data comes from offline storage
- Show text of the last message into channels list when data comes from offline storage
- Accept Invite Message is now optional, if null value is sent, no message will be sent to the rest of members about this action

## stream-chat-android-offline
- Fix bug when channels with newer messages don't go to the first position in the list
- Fix Offline usage of `ChatDomain`
- New artifact name: `io.getstream:stream-chat-android-offline:STREAM_VERSION`
- Provide the last message when data is load from offline storage

# Nov 24th, 2020 - 4.4.4
This version is a rollback to 4.4.2, The previous release (4.4.3) was not valid due to a problem with the build flow.
We are going to release 4.4.5 with the features introduced by 4.4.3 as soon as the build is back working

# Nov 20th, 2020 - 4.4.3
## stream-chat-android-client
- It's no longer required to wait for `setUser` to finish before querying channels
- `ChatClient::setUser` method allows be called without network connection and will retry to connect when network connection is available

## stream-chat-android-offline
- Fix bug when channels with newer messages don't go to the first position in the list
- Fix Offline usage of `ChatDomain`

# Nov 13th, 2020 - 4.4.2

## stream-chat-android
- Remove `ChatClient` and `ChatDomain` as `ChatUI`'s dependencies
- Replace Glide with Coil - SDK doesn't depend on Glide anymore.
- Remove `BaseStyle` class and extract its properties into `AvatarStyle` and `ReadStateStyle`.
  - Use composition with `AvatarStyle` and `ReadStateStyle` instead of inheriting from `BaseStyle`.
  - Convert to kotlin: `ReadStateView`, `MessageListViewStyle`
- Add `streamShowSendAlsoToChannelCheckbox` attr to `MessageInputView` controlling visibility of "send also to channel" checkbox
- The sample app no longer uses Koin for dependency injection
- Add `streamCopyMessageActionEnabled`, `streamFlagMessageActionEnabled`, and `streamStartThreadMessageActionEnabled` attrs to `MessageListView`
- Validate message text length in MessageInputView.
  - Add property `MessageInputView.maxMessageLength: Int` and show warning once the char limit is exceeded
  - Expose `MessageInputViewModel.maxMessageLength: Int` informing about text length limit of the Channel

## stream-chat-android-client
- Deprecate `User::unreadCount` property, replace with `User::totalUnreadCount`
- Added MarkAllReadEvent
- Fix UpdateUsers call

## stream-chat-android-offline
- Update `totalUnreadCount` when user is connected
- Update `channelUnreadCount` when user is connected
- Fix bug when channels could be shown without names
- Added support for marking all channels as read for the current user.
  - Can be accessed via `ChatDomain`'s use cases (`chatDomain.useCases.markAllRead()...`).
- Fix bug when local channels could be sorted not properly
- Typing events can be all tracked with `ChatDomain.typingUpdates`

# Nov 4th, 2020 - 4.4.1
## Common changes for all artifacts
- Updated dependencies to latest versions (AGP 4.1, OkHttp 4.9, Coroutines 1.3.9, ExoPlayer 2.12.1, etc.)
  - See [PR #757](https://github.com/GetStream/stream-chat-android/pull/757) for full list of version updates
- Revamped `Call` implementations
  - The `Call2` type has been removed, the libraries now all use the same `Call` instead for all APIs
  - `Call` now guarantees callbacks to happen on the main thread
  - Coroutine users can now `await()` a `Call` easily with a provided extension

## stream-chat-android
- Add empty state views to channel list view and message list view components
- Allow setting custom empty state views
- Add loading view to message list view
- Allow setting custom loading view
- Add load more threshold for `MessageListView` and `streamLoadMoreThreshold` attribute
- Fix handling of the `streamShowReadState` attribute on `MessageListView`
- Add `streamShowDeliveredState` XML attribute to `MessageListView`
- Add "loading more" indicator to the `MessageListView`
- Messages in ChannelController were split in messages - New messages and oldMessages for messages coming from the history.

## stream-chat-android-client
- Fix guest user authentication
- Changed API of QuerySort class. You have to specify for what model it is being used.
- Rename `ChannelController` to `ChannelClient`. Deprecate `ChannelController`.
- Replace `ChannelController` subscribe related extension functions with corresponding `ChannelClient` functions
- Move `ChannelClient` extension functions to `io.getstream.chat.android.client.channel` package

## stream-chat-android-offline
- Add GetChannelController use cases which allows to get ChannelController for Channel
- Fix not storing channels when run channels fetching after connection recovery.
- Fix read state getting stuck in unread state

# Oct 26th, 2020 - 4.4.0
## stream-chat-android
- Create custom login screen in sample app
- Bump Coil to 1.0.0
- Add message sending/sent indicators in `MessageListView`
- Add possibility to replace default FileUploader
- Fixes a race condition where client.getCurrentUser() was set too late
- Support for hiding channels
- Makes the number of channels return configurable by adding the limit param to ChannelsViewModelFactory
- Add message sending/sent indicators in `MessageListView`
- Provide ChannelViewModelFactory and ChannelsViewModelFactory by the library to simplify setup
- Fixes for https://github.com/GetStream/stream-chat-android/issues/698 and https://github.com/GetStream/stream-chat-android/issues/723
- Don't show read state for the current user

## stream-chat-android-client
- Fix ConcurrentModificationException in `ChatEventsObservable`
- Add possibility to replace default FileUploader
- Fix anonymous user authentication
- Fix fetching color value from TypedArray

## stream-chat-android-offline
- Channel list now correctly updates when you send a new message while offline. This fixes https://github.com/GetStream/stream-chat-android/issues/698
- Channels now stay sorted based on the QuerySort order (previous behaviour was to sort them once)
- New messages now default to type "regular" or type "ephemeral" if they start with a /
- Improved error logging on sendMessage & sendReaction
- Fixed a race condition that in rare circumstances could cause the channel list to show stale (offline) data
- Fixed a bug with channel.hidden not working correctly
- Fixed crash with absence of user in the UserMap

# Oct 19th, 2020 - 4.3.1-beta-2 (stream-chat-android)
- Allow setting custom `NotificationHandler` in `Chat.Builder`
- Fix unresponsive attachment upload buttons
- Removed many internal implementation classes and methods from the SDK's public API
- Fix sending GIFs from keyboard
- Fix unresponsive attachment upload buttons
- Fix method to obtain initials from user to be shown into the avatar
- Fix method to obtain initials from channel to be shown into the avatar
- Allow setting `ChatLoggerHandler` and `ChatLogLevel` in `Chat.Builder`

# Oct 16th, 2020 - 4.3.1-beta-1 (stream-chat-android)
- Significant performance improvements
- Fix a crash related to behaviour changes in 1.3.0-alpha08 of the AndroidX Fragment library
- Replace Glide with Coil in AttachmentViewHolderMedia (Fix GIFs loading issues)
- `MessageListView.BubbleHelper`'s methods now have nullability annotations, and use primitive `boolean` values as parameters
- Update Offline Support to the [last version](https://github.com/GetStream/stream-chat-android-livedata/releases/tag/0.8.6)

# Oct 16th, 2020 - 0.8.6 (stream-chat-android-offline)
- Improve sync data validation in ChatDomain.Builder
- Removed many internal implementation classes and methods from the SDK's public API
- Significant performance improvements to offline storage
- Default message limit for the queryChannels use case changed from 10 to 1. This is a more sensible default for the channel list view of most chat apps
- Fix QuerySort
- Update client to 1.16.8: See changes: https://github.com/GetStream/stream-chat-android-client/releases/tag/1.16.8

# 1.16.8 - Fri 16th of Oct 2020 (stream-chat-android-client)
- Add `lastUpdated` property to `Channel`

# Oct 14th, 2020 - 4.3.0-beta-6 (stream-chat-android)
- Update to Kotlin 1.4.10
- Fix Typing view behavior
- Fix NPE asking for `Attachment::type`
- Fix ChatDomain initialization issue
- Limit max lines displayed in link previews (5 lines by default, customizable via `streamAttachmentPreviewMaxLines` attribute on `MessageListView`)
- Update Offline Support to the [last version](. See changes: )https://github.com/GetStream/stream-chat-android-livedata/releases/tag/0.8.5)

# 1.16.7 - Wed 14th of Oct 2020 (stream-chat-android-client)
- Removed many internal implementation classes and methods from the SDK's public API
- Improved nullability, restricted many generic type parameters to be non-nullable (set `Any` as their upper bound)
- Use AttachmentsHelper to validate imageUrl instead of just url.

# Oct 14th, 2020 - 0.8.5 (stream-chat-android-offline)
- Use `createdLocallyAt` and `updatedLocallyAt` properties in ChannelController and ThreadController
- Update attachments of message with an old image url, if it's still valid.
- Set attachment fields even if the file upload fails
- Fix NPE while ChatEvent was handled
- Improved nullability, restricted some generic type parameters to be non-nullable (set `Any` as their upper bound)
- Fix method to store date of the last message received into a channel
- Update client to 1.16.7: See changes: https://github.com/GetStream/stream-chat-android-client/releases/tag/1.16.7

# Oct 9th, 2020 - 4.3.0-beta-5 (stream-chat-android)
- Improve selecting non-media attachments
- Fix showing attachments captured with camera
- Add setting type and file size when creating AttachmentMetaData from file
- Remove FileAttachmentListAdapter and methods related to opening files chooser
- Replace isMedia flag with getting type from attachment if possible
- Update ExoPlayer dependency to version [2.12.0](https://github.com/google/ExoPlayer/blob/release-v2/RELEASENOTES.md#2120-2020-09-11)

# 1.16.6 - Fri 9th of Oct 2020 (stream-chat-android-client)
- Add `createdLocallyAt` and `updatedLocallyAt` properties to `Message` type
- Add AttachmentsHelper with hasValidUrl method

# Oct 7th, 2020 - 4.3.0-beta-4 (stream-chat-android)
- For Java clients, the `bindView` methods used to bind a ViewModel and its UI component together are now available with friendlier syntax.
- Calls such as `MessageListViewModelBindingKt.bindView(...);` should be replaced with calls like `MessageListViewModelBinding.bind(...);`
- The `ChannelListViewModelBindingKt` class has been renamed to `ChannelsViewModelBinding`, to match the name of the ViewModel it's associated with.
- Update client to the latest version. See changes: https://github.com/GetStream/stream-chat-android-client/releases/tag/1.16.5
- Update Stream Livedata to the last version. See changes: https://github.com/GetStream/stream-chat-android-livedata/releases/tag/0.8.4

# Oct 7th, 2020 - 0.8.4 (stream-chat-android-offline)
- Update client to 1.16.5: See changes: https://github.com/GetStream/stream-chat-android-client/releases/tag/1.16.5

# 1.16.5 - Wed 7th of Oct 2020 (stream-chat-android-client)
- Add autocomplete filter
- Add @JvmOverloads to QueryUsersRequest constructor
- Improve java interop of `TokenManager`

# Oct 5th, 2020 - 0.8.3 (stream-chat-android-offline)
- Improved message attachment handling. Message is now first added to local storage and the attachment is uploaded afterwards.
- Editing messages now works while offline
- Deprecate SendMessageWithAttachments in favor of SendMessage while specifying attachment.upload
- Fix a bug that caused messages not to load if member limit wasn't specified
- Fix a crash related to reaction data structure
- Fix a bug where network errors (temporary ones) are detected as permanent errors

# 1.16.4 - Mon 5th of Oct 2020 (stream-chat-android-client)
- Add `attachment.upload` and `attachment.uploadState` fields for livedata upload status. These fields are currently unused if you only use the low level client.

# Oct 2nd, 2020 - 4.3.0-beta-3 (stream-chat-android)
- Removed several parameters of `BaseAttachmentViewHolder#bind`, `Context` is now available as a property instead, others should be passed in through the `AttachmentViewHolderFactory` as constructor parameters
- Moved `BaseAttachmentViewHolder` to a new package
- Fix setting read state when user's last read equals message created date
- Skip setting user's read status if last read message is his own
- Make MessageListItem properties abstract
- Change default query sort to "last_updated"
- Fixed attachments logic. Save previously attached files when add more.
- Fixed the bug when it was unable to select new files when you have already attached something.
- Moved `MessageInputView` class to a new package.
- Update Stream Livedata to the last version. See changes: https://github.com/GetStream/stream-chat-android-livedata/releases/tag/0.8.2

# Oct 2nd, 2020 - 0.8.2 (stream-chat-android-offline)
- Request members by default when querying channels

# Sep 30th, 2020 - 4.3.0-beta-2 (stream-chat-android)
- Removed several parameters of `BaseMessageListItemViewHolder#bind`, `Context` is now available as a property instead, others should be passed in through the `MessageViewHolderFactory` as constructor parameters
- Attachment customization methods moved from `MessageViewHolderFactory` to a separate `AttachmentViewHolderFactory` class
- Removed `position` parameter from `MessageClickListener`
- Moved `BaseMessageListItemViewHolder` to a new package
- Update client to the latest version. See changes: https://github.com/GetStream/stream-chat-android-client/releases/tag/1.16.1
- Update Stream Livedata to the last version. See changes: https://github.com/GetStream/stream-chat-android-livedata/releases/tag/0.8.1

# Sep 30th, 2020 - 0.8.1 (stream-chat-android-offline)
- Handle the new `ChannelUpdatedByUserEvent`
- Update client to 1.16.1: See changes: https://github.com/GetStream/stream-chat-android-client/releases/tag/1.16.1
- Improve online status handling
- Replace posting an empty channels map when the channels query wasn't run online and offline storage is empty with error

# 1.16.2 - Wed 30 Sep 2020 (stream-chat-android-client)
- Add `ChatClient::enableSlowMode` method to enable slow mode
- Add `ChatClient::disableSlowMode` method to disable slow mode
- Add `ChannelController::enableSlowMode` method to enable slow mode
- Add `ChannelController::disableSlowMode` method to disable slow mode
- Add `Channel::cooldown` property to know how configured `cooldown` time for the channel
- Fix FirebaseMessageParserImpl.verifyPayload() logic
- Fix notification display condition
- Fix Socket connection issues

# 1.16.1 - Wed 25 Sep 2020 (stream-chat-android-client)
- Remove `User` field on `ChannelUpdatedEvent`
- Add new chat event type -> `ChannelUpdatedByUserEvent`
- Add `ChatNotificationHandler::getFirebaseInstanceId` method to provide a custom `FirebaseInstanceId`
- Add `NotificationConfig::useProvidedFirebaseInstance` conf

# Sep 23rd, 2020 - 4.3.0-beta-1 (stream-chat-android)
- Update livedata/client to latest version. See changes: https://github.com/GetStream/stream-chat-android-client/releases/tag/1.16.0

# 1.16.0 - Wed 23 Sep 2020 (stream-chat-android-client)
- Removed message.channel, this is a backwards incompatible change
- Ensure that message.cid is always available

The SDK was providing message.cid and message.channel in some cases, but not always.
Code that relied on those fields being populated caused bugs in production.

If you were relying on message.channel it's likely that you were running into bugs.
We recommend using one of these alternatives:

- message.cid if you just need a reference to the channel
- the channel object provided by client.queryChannel(s) if you need the full channel data
- channelController.channelData livedata object provided by the livedata package (automatically updated if channel data changes)
- channelController.toChannel() function provided by the livedata package

# Sep 23rd, 2020 - 0.8.0 (stream-chat-android-offline)
- Update client to 1.16.0: See changes: https://github.com/GetStream/stream-chat-android-client/releases/tag/1.16.0

# Sep 23rd, 2020 - 0.7.7 (stream-chat-android-offline)
- Fix crash when map channels DB entity to Channel
- Add posting empty channels map when queryChannels fails either offline and online which prevents infinite loader

# 1.15.6 - Wed 23 Sep 2020 (stream-chat-android-client)
- Convert ChatError to plain class. Changes in ChatLogger interface.
- Update events fields related to read status - remove "unread_messages" field and add "unread_channels" to NewMessageEvent, NotificationMarkReadEvent, and NotificationMessageNewEvent
- Mark ChatEvents containing the user property by the UserEvent interface.
- Simplified the event handling APIs, deprecated `ChatObservable`. See [the migration guide](https://github.com/GetStream/stream-chat-android-client/wiki/Migrating-from-the-old-event-subscription-APIs) for details on how to easily adopt the new APIs.

# Sep 23rd, 2020 - 4.2.11-beta-13 (stream-chat-android)
- Adjust ChatSocketListener to new events(NewMessageEvent, NotificationMarkReadEvent, NotificationMessageNewEvent) properties.
- Fix "load more channels"
- Update client to the latest version. See changes: https://github.com/GetStream/stream-chat-android-client/releases/tag/1.15.6
- Update Stream Livedata to the last version. See changes: https://github.com/GetStream/stream-chat-android-livedata/releases/tag/0.7.7

# Sep 18th, 2020 - 4.2.11-beta-12 (stream-chat-android)
- Implement Giphy actions handler
- Fix .gif preview rendering on message list
- Fix thread shown issue after sending message to a channel
- Remove border related attributes from MessageInputView. Add close button background attribute to MessageInputView.
- Improve setting user in sample app
- Add updating message read state after loading first messages
- Wrap Attachment into AttachmentListItem for use in adapter
- Properly show the message date
- Revamp MessageListView adapter customization, introduce ListenerContainer to handle all ViewHolder listeners
- Fix default filters on `ChannelsViewModelImpl`
- Update client to the latest version. See changes: https://github.com/GetStream/stream-chat-android-client/releases/tag/1.15.5
- Update Stream Livedata to the last version. See changes: https://github.com/GetStream/stream-chat-android-livedata/releases/tag/0.7.6

# Sep 18th, 2020 - 0.7.6 (stream-chat-android-offline)
- Store needed users in DB
- Stop trying to execute background sync in case ChatDomain.offlineEnabled is set to false
- Fix Socket Connection/Reconnection
- Update client to the latest version. See changes: https://github.com/GetStream/stream-chat-android-client/releases/tag/1.15.5

# 1.15.5 - Fri 18 Sep 2020 (stream-chat-android-client)
- Fix Socket Connection/Reconnection

# Sep 15th, 2020 - 0.7.5 (stream-chat-android-offline)
- Fix offline support for adding and removing reactions
- Fix crash when creating a channel while channel.createdBy is not set

# Sep 14th, 2020 - 0.7.4 (stream-chat-android-offline)
- Remove duplicates of new channels
- Improve tests
- Remove some message's properties that are not used anymore GetStream/stream-chat-android-client#69
- Update client to the latest version. See changes: https://github.com/GetStream/stream-chat-android-client/releases/tag/1.15.4

# 1.15.4 - Fri 11 Sep 2020 (stream-chat-android-client)
- Fix Socket Disconnection
- Remove useless message's properties (isStartDay, isYesterday, isToday, date, time and commandInfo)
- Forbid setting new user when previous one wasn't disconnected

# Sep 8th, 2020 - 0.7.3 (stream-chat-android-offline)
- Add usecase to send Giphy command
- Add usecase to shuffle a Gif on Giphy command message
- Add usecase to cancel Giphy Command
- Update client to the latest version. See changes: https://github.com/GetStream/stream-chat-android-client/releases/tag/1.15.3

# 1.15.3 - Tue 7 Sep 2020 (stream-chat-android-client)
- Add send action operation to ChannelController
- Fix serialized file names of SendActionRequest
- Fix `ConnectedEvent` parse process

# Sep 4th, 2020 - 4.2.11-beta-11 (stream-chat-android)
- Fix uploading files and capturing images on Android >= 10
- Fix `AvatarView`: Render lastActiveUsers avatars when channel image is not present

# 1.15.2 - Tue 1 Sep 2020 (stream-chat-android-client)
- `ChannelResponse.watchers` is an array of User now
- `Watcher` model has been removed, `User` model should be used instead
- `QueryChannelsRequet` has a new field called `memberLimit` to limit the number of members received per channel

# Aug 28th, 2020 - 4.2.11-beta-9 (stream-chat-android)
- Update event structure
- Update client to the latest version. See changes: https://github.com/GetStream/stream-chat-android-client/releases/tag/1.15.1
- Update Stream Livedata to the last version. See changes: https://github.com/GetStream/stream-chat-android-livedata/releases/tag/0.7.2

# 1.15.1 - Thu 28 Aug 2020 (stream-chat-android-client)
- New MapAdapter that omit key that contains null values or emptyMaps
- Null-Check over Watchers response

## Aug 23th, 2020 - 4.2.11-beta-8 (stream-chat-android)
- Fix Upload Files
- Update RecyclerView Lib
- Update Notification Customization

# Aug 28th, 2020 - 0.7.2 (stream-chat-android-offline)
- Update client to the latest version. See changes: https://github.com/GetStream/stream-chat-android-client/releases/tag/1.15.1

# Aug 28th, 2020 - 0.7.1 (stream-chat-android-offline)
- Keep order when retry to send a message
- Fix message sync logic and message sending success event emitting
- Update client to the latest version. See changes: https://github.com/GetStream/stream-chat-android-client/releases/tag/1.15.0

# Aug 20th, 2020 - 0.7.0 (stream-chat-android-offline)
- Update to version 0.7.0

# 1.15.0 - Thu 20 Aug 2020 (stream-chat-android-client)
- Refactor ChatEvents Structure

# 1.14.0 - Thu 20 Aug 2020 (stream-chat-android-client)
- Decouple cloud messages handler logic from configuration data
- Fix createChannel methods

# 1.13.3 - Tue 18 Aug 2020 (stream-chat-android-client)
- Set message as optional when updating a channel

# 1.13.2 - Fri 14 Aug 2020 (stream-chat-android-client)
- Reduce TLS Latency

# 1.13.1 - Fri 7 Aug 2020 (stream-chat-android-client)
- Fix DateParser

## Aug 5th, 2020 - 4.2.11-beta-7 (stream-chat-android)
- Update Stream Livedata to the last version. See changes: https://github.com/GetStream/stream-chat-android-livedata/releases/tag/0.6.9
- Fix channel name validation in CreateChannelViewModel
- Add `ChannelsView.setViewHolderFactory(factory: ChannelViewHolderFactory)` function
- Fix Fresco initialization
- Fix method to add/remove reaction

# Aug 3nd, 2020 - 0.6.9 (stream-chat-android-offline)
- Fix `QuerySort`

# 1.13.0 - Tue 28 Jul 2020 (stream-chat-android-client)
- Add `Client.flagUser()` method to flag an User
- Add `Client.flagMessage()` method to flag a Message
- Deprecated method `Client.flag()` because was a bit confusing, you should use `client.flagUser()` instead

# 1.12.3 - Mon 27 Jul 2020 (stream-chat-android-client)
- Fix NPE on TokenManagerImpl
- Upgrade Kotlin to version 1.3.72
- Add Kotlin Proguard Rules

# Jul 20th, 2020 - 0.6.8 (stream-chat-android-offline)
- Fix `NotificationAddedToChannelEvent` event handling

# 1.12.2 - Fri 17 Jul 2020 (stream-chat-android-client)
- Add customer proguard rules

# 1.12.1 - Wed 15 Jul 2020 (stream-chat-android-client)
- Add customer proguard rules

## Jul 13th, 2020 - 4.2.11-beta-6 (stream-chat-android)
- Update client to the latest version. See changes: https://github.com/GetStream/stream-chat-android-client/releases/tag/1.10.0
- Update Stream Livedata to the last version. See changes: https://github.com/GetStream/stream-chat-android-livedata/releases/tag/0.6.7
- Refactor ChannelHeaderView
- Refactor MessageInputView
- Refactor Permission Checker Behavior
- Refactor MessageListVIew
- Fix Send Attachment Behavior
- Fix "Take Picture/Record Video" Behavior
- Add option to show empty view when there are no channels
- Add option to send a message to a thread
- Allow to switch user / logout

# 1.12.0 - Mon 06 Jul 2020 (stream-chat-android-client)
- Add mute and unmute methods to channel controller

# 1.11.0 - Mon 06 Jul 2020 (stream-chat-android-client)
- Fix message mentioned users

# Jul 3nd, 2020 - 0.6.7 (stream-chat-android-offline)
- Update client to the latest version. See changes: https://github.com/GetStream/stream-chat-android-client/releases/tag/1.10.0
- Implement Thread Behavior

# 1.10.0 - Wed 29 June 2020 (stream-chat-android-client)
- Add mute and unmute channels
- Add `notification.channel_mutes_updated` socket even handling
- Add user.channelMutes field
- Improve error logging
- Add invalid date format handling (channel.config dates might be invalid)

# 1.9.3 - Wed 29 June 2020 (stream-chat-android-client)
- Add raw socket events logging. See with tag `Chat:Events`

# Jun 24th, 2020 - 0.6.6 (stream-chat-android-offline)
- Update client to the latest version. See changes: https://github.com/GetStream/stream-chat-android-client/releases/tag/1.9.2

# 1.9.2 - Wed 24 June 2020 (stream-chat-android-client)
- Add `show_in_channel` attribute to `Message` entity

# 1.9.1 - Mue 23 June 2020 (stream-chat-android-client)
- Fix multithreaded date parsing

# 1.9.0 - Mon 22 June 2020 (stream-chat-android-client)
- Fix search message request body
  🚨 Breaking change:
- client.searchMessages signature has been changed: query removed, added channel filter

# 1.8.1 - Thu 18 June 2020 (stream-chat-android-client)
- Fix UTC date for sync endpoint
- Fix inhered events parsing
- Fix custom url setter of ChatClient.Builder

# Jun 16th, 2020 - 0.6.5 (stream-chat-android-offline)
- Fixed crash caused by `NotificationMarkReadEvent.user` value being sent null.
- Solution: using the current user which was set to the ChatDomain instead of relying on event's data.

# 1.8.0 - Thu 12 June 2020 (stream-chat-android-client)
- Add sync api call

# Jun 12th, 2020 - 0.6.4 (stream-chat-android-offline)
- Add attachment.type when upload a file or image

# 1.7.0 - Thu 12 June 2020 (stream-chat-android-client)
- Add query members call

# Jun 11th, 2020 - 0.6.3 (stream-chat-android-offline)
- Create a new UseCase to send messages with attachments

# Jun 11th, 2020 - 0.6.2 (stream-chat-android-offline)
- Update client to the latest version. See changes: https://github.com/GetStream/stream-chat-android-client/releases/tag/1.6.1

# 1.6.1 - Thu 11 June 2020 (stream-chat-android-client)
- Add MimeType on sendFile and sendImage methods

# 1.6.0 - Mon 8 June 2020 (stream-chat-android-client)
- Add translations api call and update message with `i18n` field. Helper `Message` extensions functions are added.

## Jun 4th, 2020 - 4.2.11-beta-5 (stream-chat-android)
- Update livedata dependency to fix crash when NotificationMarkReadEvent received
- Add mavenLocal() repository

## Jun 4th, 2020 - 4.2.11-beta-4 (stream-chat-android)
- Fix crash when command (`/`) is typed.

## Jun 3rd, 2020 - 4.2.11-beta (stream-chat-android)
- Fix `AvatarView` crash when the view is not attached

# 1.5.4 - Wed 3 June 2020 (stream-chat-android-client)
- Add optional `userId` parameter to `Channel.getUnreadMessagesCount` to filter out unread messages for the user

# 1.5.3 - Wed 3 June 2020 (stream-chat-android-client)
- Fix switching users issue: `disconnect` and `setUser` resulted in wrong user connection

# 1.5.2 - Tue 2 June 2020 (stream-chat-android-client)
- Fix `ConcurrentModificationException` on multithread access to socket listeners

# May 30th, 2020 - 0.6.1 (stream-chat-android-offline)
- Use the new low level client syntax for creating a channel with members
- Fallback to a default channel config if the real channel config isn't available yet. This fixes GetStream/stream-chat-android#486

# May 27th, 2020 - 0.6.0 (stream-chat-android-offline)
- Update client to the latest version: https://github.com/GetStream/stream-chat-android-client/releases/tag/1.5.0

# 1.5.1 - Wed 27 May 2020 (stream-chat-android-client)
- Add filter contains with any value

# May 26th, 2020 - 0.5.2 (stream-chat-android-offline)
- Test cases for notification removed from channel had the wrong data structure. This caused a crash when this event was triggered.

# 1.5.0 - Mon 26 May 2020 (stream-chat-android-client)
🚨 Breaking change:
- Add new constructor field to `Channel`: `team`
- Add new constructor field to `User`: `teams`

✅ Other changes:
- Add `Filter.contains`

# 1.4.17 - Mon 26 May 2020 (stream-chat-android-client)
- Fix loop on client.create
- Fix crash when backend sends first event without me

# May 25th, 2020 - 0.5.1 (stream-chat-android-offline)
- Update client to the latest version. See changes: https://github.com/GetStream/stream-chat-android-client/releases/tag/1.4.16

# 1.4.16 - Mon 25 May 2020 (stream-chat-android-client)
Breaking change:
- `Command` fields are mandatory and marked as non-nullable

# May 24th, 2020 - 0.5.0 (stream-chat-android-offline)
Livedata now supports all events exposed by the chat API. The 3 new events are:
- Channel truncated
- Notification channel truncated
- Channel Deleted
  This release also improves how new channels are created.

# May 23rd, 2020 - 0.4.8 (stream-chat-android-offline)
- NotificationMessageNew doesn't specify event.message.cid, this was causing issues with offline storage. The test suite has been updated and the issue is now resolved. Also see: GetStream/stream-chat-android#490

# May 23rd, 2020 - 0.4.7 (stream-chat-android-offline)
- Fixed NPE on MemberRemoved event GetStream/stream-chat-android#476
- Updates low level client to fix GetStream/stream-chat-android#492

# 1.4.15 - Fri 22 May 2020 (stream-chat-android-client)
- Add events: `ChannelTruncated`, `NotificationChannelTruncated`, `NotificationChannelDeleted`

# 1.4.13 - Fri 22 May 2020 (stream-chat-android-client)
🚨 Breaking change:
- Fields `role` and `isInvited` of ``Member` fields optional

# 1.4.12 - Fri 22 May 2020 (stream-chat-android-client)
🚨 Breaking change:
- `Member` model is cleaned up from non existing fields

# May 20th, 2020 - 0.4.6 (stream-chat-android-offline)
- Update client to the latest version. See changes: https://github.com/GetStream/stream-chat-android-client/releases/tag/1.4.11

# 1.4.11 - Tue 19 May 2020 (stream-chat-android-client)
🚨 Breaking change:
- `markRead` of ``ChatClient` and `ChannelController` return `Unit` instead of `ChatEvent`

✅ Other changes:
- Fix null fields which are not marked as nullable

# 1.4.10 - Tue 19 May 2020 (stream-chat-android-client)
- Fix add member invalid api key

# 1.4.9 - Mon 18 May 2020 (stream-chat-android-client)
🚨 Breaking change:
- `markRead` of ``ChatClient` and `ChannelController` return `Unit` instead of `ChatEvent`

✅ Other changes:
- Fix `ChannelController.markRead`: was marking read all channels instead of current one
- `ChatClient.markRead` accepts optional `messageId`

# 1.4.8 - Mon 18 May 2020 (stream-chat-android-client)
- Add handling invalid event payload

# May 16th, 2020 - 0.4.5 (stream-chat-android-offline)
- Improved handling of unread counts. Fixes GetStream/stream-chat-android#475

# May 16th, 2020 - 0.4.4 (stream-chat-android-offline)
- GetStream/stream-chat-android#476

## May 15th, 2020 - 4.2.10-beta (stream-chat-android)
- Update to the latest livedata: 0.6.1

# May 15th, 2020 - 0.4.3 (stream-chat-android-offline)
- Resolves this ticket: GetStream/stream-chat-android#479

## May 29th, 2020 - 4.2.9-beta-3 (stream-chat-android)
- Fix AttachmentViewHolder crash when user sends message with plain/no-media url

## May 15th, 2020 - 4.2.9-beta-2 (stream-chat-android)
- Update to the latest livedata: 0.6.0

## May 15th, 2020 - 4.2.8-beta-1 (stream-chat-android)
- Update to the latest livedata: 0.4.6

## May 15th, 2020 - 4.2.6 (stream-chat-android)
- Fix Avatar crash if channel/user initials are empty

# 1.4.7 - Tue 14 May 2020 (stream-chat-android-client)
- Add more channel creation signatures to `Client` and `ChannelController`

# 1.4.6 - Tue 14 May 2020 (stream-chat-android-client)
- Move channel out of message constructor

## May 13th, 2020 - 4.2.5 (stream-chat-android)
- Create new `AvatarView`
- Glide Redirect issues resolved
- Bugfix release for livedata, updated to 0.4.2

# May 13th, 2020 - 0.4.2 (stream-chat-android-offline)
-NotificationAddedToChannelEvent cid parsing didn't work correctly. This has been fixed in 0.4.2

# May 13th, 2020 - 0.4.1 (stream-chat-android-offline)
- There was an issue with the 0.4.0 and the data structure for NotificationMarkRead

# May 13th, 2020 - 0.4.0 (stream-chat-android-offline)
## Features:
- Massive improvement to javadoc/dokka
- Support for user ban events. Exposed via chatDomain.banned
- Muted users are available via chatDomain.muted
- Support for notificationMarkRead, invite and removed from channel events
- Support for deleting channels
- Support for silent messages
- Creating channels with both members and additional data works now
- User presence is enabled

##Bugfixes:
- No longer denormalizing channelData.lastMessageAt
- Fixed an issue with channel event handling and the usage of channel.id vs channel.cid
- Changed channelData.createdBy from lateinit to a regular field

##Other:
- Moved from Travis to Github actions

# 1.4.5 - Tue 12 May 2020 (stream-chat-android-client)
- add message.silent field
- add extension properties `name` and `image` to `Channel` and `User`

## March 11th, 2020 - 3.6.5 (stream-chat-android)
- Fix reaction score parser casting exception

# May 8th, 2020 - 0.3.4 (stream-chat-android-offline)
- added support for muting users
- store the current user in offline storage
- performance tests
- removed launcher icons from lib
- forward compatibility with new event sync endpoint
- support for reaction scores

# 1.4.3 - Thu 7 May 2020 (stream-chat-android-client)
- fix type erasure of parsed collections: `LinkedTreeMap`, but not `List<Reaction>`

# 1.4.2 - Mon 4 May 2020 (stream-chat-android-client)
- add `reactionScores` to `Message`
- fix null write crash of CustomObject nullable field
- fix extraData duplicated fields

# May 2nd, 2020 - 0.3.1 (stream-chat-android-offline)
- Make the channel unread counts easily accessible via channel.unreadCount
- Support for muting users
- Detection for permanent vs temporary errors (which helps improve retry logic)
- Bugfix: Fixes edge cases where recovery flow runs before the existing API calls complete

# 1.4.0 - Fri 1 May 2020 (stream-chat-android-client)
- fix `QueryChannelRequest` when `withMessages/withMembers` is called, but messages were not returned
- add `unreadMessages` to `ChannelUserRead`. Add extension for channel to count total unread messages: `channel.getUnreadMessagesCount()`

# 1.3.0 - Wed 30 Apr 2020 (stream-chat-android-client)
🚨 Breaking changes:
- `TokenProvider` signature enforces async execution
- make socket related classes internal

✅ Other changes
- fix endlessly hanging request in case setUser is not called
- fix expired token case on socket connection
- fix client crash if TokenProvider throws an exception

# Apr 29th, 2020 - 0.3.0 (stream-chat-android-offline)
- Handle edge cases where events are received out of order
- KTlint, travis and coverage reporting
- Interfaces for use cases and controllers for easier testing
- Channel data to isolate channel data vs rest of channel state
- Java version of code examples
- Handle edge cases for channels with more than 100 members
- Test coverage on mark read
- Bugfix queryChannelsController returning duplicate channels
- Support for hiding and showing channels
- Full offline pagination support (including the difference between GTE and GT filters)

# 1.2.2 - Wed 29 Apr 2020 (stream-chat-android-client)
🚨 Breaking changes:
- fields of models are moved to constructors: `io.getstream.chat.android.client.models`
- field of Device `push_provider` renamed to `pushProvider` and moved to constructor

✅ Other changes
- added local error codes with descriptions: `io.getstream.chat.android.client.errors.ChatErrorCode`
- fix uncaught java.lang.ExceptionInInitializerError while parsing custom object

# Apr 22nd, 2020 - 0.2.1 (stream-chat-android-offline)
- Better handling for missing cids

# Apr 22nd, 2020 - 0.2.0 (stream-chat-android-offline)
- Test suite > 100 tests
- Sample app (stream-chat-android) works
- Full offline sync for channels, messages and reactions
- Easy to use livedata objects for building your own UI

# Apr 22nd, 2020 - 0.1.0 (stream-chat-android-offline)
- First Release

## March 3rd, 2020 - 3.6.5 (stream-chat-android)
- Fix crash on sending Google gif

## March 3rd, 2020 - 3.6.4 (stream-chat-android)
- Update default endpoint: from `chat-us-east-1.stream-io-api.com` to `chat-us-east-staging.stream-io-api.com`
- update target api level to 29
- Fixed media playback error on api 29 devices
- Added score field to reaction model

## January 28th, 2020 - 3.6.3 (stream-chat-android)
- ViewModel & ViewHolder classes now use protected instead of private variables to allow customization via subclassing
- ChannelViewHolderFactory is now easier to customize
- Added ChannelViewHolder.messageInputText for 2 way data binding
- Documentation improvements
- Fix problem with wrong scroll position

## January 10th, 2020 - 3.6.2 (stream-chat-android)
- Enable multiline edit text
- Fix deprecated getColumnIndexOrThrow for 29 Api Level

## January 7th, 2020 - 3.6.1 (stream-chat-android)
- Add navigation components with handler to override default behaviour

## Breaking changes:
###
- `OpenCameraViewListener` is replaced with CameraDestination

## January 6th, 2020 - 3.6.0 (stream-chat-android)
- Add `MessageSendListener` interface for sending Message
- Update `README` about Customizing MessageInputView
- Client support for anonymous and guest users
- Client support initialization with Configurator
- Support auto capitalization for keyboard
- Add `NotificationManager` with customization opportunity
- Update `UpdateChannelRequest` for reserved fields
- renamed `MoreActionDialog` to `MessageMoreActionDialog`
- Add `StreamLoggerHandler` interface for custom logging client data
- Add logging customization ability
- fix markdown for mention if there is no space at prefix @
- fix Edit Attachment behavior
- add support for channel.hide with clear history + events
- Fix crash in AttachmentActivity and AttachmentDocumentActivity crash when app is killed in background
- Add utility method StreamChat.isConnected()

#### Breaking changes:

##### Channel hide request
- `Channel:hide` signature has changed: `HideChannelRequest` must be specified as first parameter
- `Client:hideChannel` signature has changed: `HideChannelRequest` must be specified as second parameter
- `ChannelListViewModel:hideChannel` signature has changed: `HideChannelRequest` must be specified as second parameter

##### How to upgrade
To keep the same behavior pass `new HideChannelRequest()` as request parameter to match with the new signature.

## December 9th, 2019 - 3.5.0 (stream-chat-android)
- Fix set typeFace without custom font
- Fix channel.watch (data payload was not sent)
- Fix API 23 compatibility
- Add Attachment Border Color attrs
- Add Message Link Text Color attrs
- Add custom api endpoint config to sample app and SDK

## November 28th, 2019 - 3.4.1 (stream-chat-android)
- Fix Giphy buttons alignments
- Add Giphy error cases handling
- Update http related issues documentation


## November 28th, 2019 - 3.4.0 (stream-chat-android)
- Custom font fot the whole SDK
- Custom font per TextView
- Ignore sample app release unit tests, keep debug tests
- Added AttachmentBackgroundColorMine/Theirs
- Fix Edit/Delete thread parent message
- Replace fadein/fadeout animation of parent/current thread with default RecyclerView animation

## November 5th, 2019 - 3.3.0 (stream-chat-android)
- Fix Concurrent modification when removing member from channel
- Fix automention input issue
- Fix Sent message progress infinite
- Fix channel delete event handling in ChannelList view model
- Fix attachment duplicated issue when message edit
- Add File Upload 2.0
- Add editMessage function in Channel View Model
- Fix JSON encoding always omits null fields
- Sample app: add version header, release version signing
- Add Message Username and Date attrs


## November 5th, 2019 - 3.2.1 (stream-chat-android)
- Fixed transparency issues with user profile images on older devices
- Better channel header title for channels without a name
- Fixed read count difference between own and other users' messages
- Fixed Video length preview
- Catch error body parsing errors
- Do not show commands list UI when all commands are disabled
- Renamed `MessageInputClient` to `MessageInputController`
- Added Large file(20MB) check for uploading file
- Added streamUserNameShow and streamMessageDateShow in `MessageListViewStyle`
- Fixed channel header title position issue when Last Active is hidden


## October 25th, 2019 - 3.2.0 (stream-chat-android)
- Added event interceptors to `ChannelListViewModel`

## October 24th, 2019 - 3.1.0 (stream-chat-android)
- Add channel to list when the user is added
- Add `onUserDisconnected` event
- Make sure channel list view model is cleared when the user disconnects
- Fix bug with `setUser` when user data is not correctly URI encoded
- Add debug/info logging
- Add Attrs for DateSeparator

## Oct 23th, 2019 - 3.0.2 (stream-chat-android)
- Fix NPE with restore from background and null users

## Oct 22th, 2019 - 3.0.1 (stream-chat-android)
- Fix NPE with empty channel lists

## Oct 21th, 2019 - 3.0.0 (stream-chat-android)
- Added support for message search `client.searchMessages`
- Better support for query user options
- Update channel update signature
- Fix disconnection NPE
- Minor bugfixes
- Remove file/image support
- Expose members and watchers pagination options for query channel

#### Breaking changes
- `Channel.update` signature has changed

## Oct 16th, 2019 - 2.3.0 (stream-chat-android)
- Added support for `getReactions` endpoint
- Calls to `ChannelListViewModel#setChannelFilter` will reload the list of channels if necessary
- Added support for `channel.stopWatching()`
- Improved error message for uploading large files
- Remove error messages after you send a message (similar behaviour to Slack)
- Fixed slash command support on threads
- Improved newline handling
- Improved thread display
- Expose ban information for current user (`User#getBanned`)
- Bugfix on attachment size
- Added support for accepting and rejecting channel invites
- Expose current user LiveData with `StreamChat.getCurrentUser()`

## Oct 14th, 2019 - 2.2.1 (stream-chat-android)
- Renamed `FileSendResponse` to `UploadFileResponse`
- Renamed `SendFileCallback` to `UploadFileCallback`
- Removed `SendMessageRequest`
- Updated `sendMessage` and `updateMessage` from `Client`
- Added devToken function for setUser of Client
- Added a callback as an optional last argument for setUser functions
- Added ClientState which stores users, current user, unreadCount and the current user's mutes
- Added notification.mutes_updated event
- Add support for add/remove channel members
- Expose channel unread messages counts for any user in the channel

## Oct 9, 2019 - 2.2.0 (stream-chat-android)
- Limit message input height to 7 rows
- Fixed thread safety issues on Client.java
- Fixed serialization of custom fields for message/user/channel and attachment types
- Added support for distinct channels
- Added support to Channel hide/show
- Improved client error reporting (we now return a parsed error response when available)
- General improvements to Message Input View
- Added ReactionViewClickListener
- Added support for banning and unbanning users
- Added support for deleting a channel
- Add support for switching users via `client.disconnect` and `client.setUser`
- Add `reload` method to `ChannelListViewModel`
- Bugfix: hides attachment drawer after deny permission
- Add support for update channel endpoint
- Add PermissionRequestListener for Permission Request

## September 28, 2019 - 2.1.0 (stream-chat-android)
- Improved support for regenerating expired tokens

#### Breaking changes:
- `MessageInputView#progressCapturedMedia(int requestCode, int resultCode, Intent data)` renamed into `captureMedia(int requestCode, int resultCode, Intent data)`
- `binding.messageInput.permissionResult(requestCode, permissions, grantResults)` in `onRequestPermissionsResult(requestCode, permissions, grantResults) of `ChannelActivity`

## September 28, 2019 - 2.0.1 (stream-chat-android)
- Fix channel list ordering when a channel is added directly from Android
- Better Proguard support

## September 26, 2019 - 2.0.0 (stream-chat-android)
- Simplify random access to channels
- Channel query and watch methods now work the same as they do on all other SDKs

#### Breaking changes:
- `channel.query` does not watch the channel anymore, to retrieve channel state and watch use `channel.watch`
- `client.getChannelByCID` is now private, use one of the `client.channel` methods to get the same (no null checks needed)<|MERGE_RESOLUTION|>--- conflicted
+++ resolved
@@ -131,12 +131,9 @@
 - Added the parameter `channelOptions: List<ChannelOptionState>` to `SelectedChannelMenu` allowing users to override the default channel options more easily. The parameter comes with a default argument of `buildDefaultChannelOptionsState()`. [#4671](https://github.com/GetStream/stream-chat-android/pull/4671)
 
 ### ⚠️ Changed
-<<<<<<< HEAD
 - Added the parameter `channelOptions: List<ChannelOptionState>` to `SelectedChannelMenu` allowing users to override the default channel options more easily. The parameter comes with a default argument of `buildDefaultChannelOptionsState()`. [#4671](https://github.com/GetStream/stream-chat-android/pull/4671)
-=======
 - Added `currentUser` as a parameter to `MessageContent` and `MessageText`. These are non-optional, but nullable, parameters that define the behavior and looks of these components. [#4672](https://github.com/GetStream/stream-chat-android/pull/4672)
 - Similarly, added `currentUser` as a parameter to `QuotedMessage`, `QuotedMessageContent` and `QuotedMessageText`.
->>>>>>> 79d05002
 
 ### ❌ Removed
 The following items are breaking changes, since it was very important to improve/fix the behavior. The items described were used to expose customizable permission handlers which can be reused. However, this API is experimental and breaking for Previews, so we chose to go down a different path.
