# UNRELEASED CHANGELOG
## Common changes for all artifacts
### 🐞 Fixed

### ⬆️ Improved

### ✅ Added

### ⚠️ Changed

### ❌ Removed

## stream-chat-android-client
### 🐞 Fixed

### ⬆️ Improved
<<<<<<< HEAD
- Improved precision in time in the endpoint that syncs information between SDK and Stream's backend to make sure that undesired events are not coming due to a incorrect round down in time or desired events are not being ignored due to a incorrect round up of time when serializing/desirializing time in the SDK. [#4102](https://github.com/GetStream/stream-chat-android/pull/4102)
- Reviewed requests parameters. `connectionId` is now sent only if necessary. [#4138](https://github.com/GetStream/stream-chat-android/pull/4138)
=======
>>>>>>> 43eec3ac

### ✅ Added

### ⚠️ Changed

### ❌ Removed
- 🚨 Breaking change: Removed `connectionId` parameter from `FileUploader` methods. [#4138](https://github.com/GetStream/stream-chat-android/pull/4138)

## stream-chat-android-offline
### 🐞 Fixed

### ⬆️ Improved

### ✅ Added

### ⚠️ Changed

### ❌ Removed

## stream-chat-android-state
### 🐞 Fixed

### ⬆️ Improved

### ✅ Added

### ⚠️ Changed

### ❌ Removed

## stream-chat-android-ui-common
### 🐞 Fixed

### ⬆️ Improved

### ✅ Added

### ⚠️ Changed

### ❌ Removed

## stream-chat-android-ui-components
### 🐞 Fixed

### ⬆️ Improved

### ✅ Added

### ⚠️ Changed

### ❌ Removed

## stream-chat-android-compose
### 🐞 Fixed

### ⬆️ Improved

### ✅ Added

### ⚠️ Changed

### ❌ Removed

## stream-chat-android-markdown-transformer
### 🐞 Fixed

### ⬆️ Improved

### ✅ Added

### ⚠️ Changed

### ❌ Removed

## stream-chat-android-pushprovider-firebase
### 🐞 Fixed

### ⬆️ Improved

### ✅ Added

### ⚠️ Changed

### ❌ Removed

## stream-chat-android-pushprovider-huawei
### 🐞 Fixed

### ⬆️ Improved

### ✅ Added

### ⚠️ Changed

### ❌ Removed

## stream-chat-android-pushprovider-xiaomi
### 🐞 Fixed

### ⬆️ Improved

### ✅ Added

### ⚠️ Changed

### ❌ Removed

# September 13th, 2022 - 5.10.0
## stream-chat-android-client
### ⬆️ Improved
- Improving precision in time in the endpoint that syncs information between SDK and Stream's backend to make sure that undesired events are not coming due to a incorrect round down in time or desired events are not being ignored due to a incorrect round up of time when serializing/desirializing time in the SDK. [#4102](https://github.com/GetStream/stream-chat-android/pull/4102)

### ✅ Added
- Added `ChatEvent.rawDate` to access the time of an event as it was sent by the backend. This class includes microseconds precision and can be used when a higher precision than miliseconds is desired. [#4102](https://github.com/GetStream/stream-chat-android/pull/4102)
- Added [Handling User Connection](https://getstream.io/chat/docs/sdk/android/client/guides/handling-user-connection/) guide. [#4131](https://github.com/GetStream/stream-chat-android/pull/4131)
- Supported Android 13 behaviour changes. [#4039](https://github.com/GetStream/stream-chat-android/pull/4039)

## stream-chat-android-state
### 🐞 Fixed
- Fixed incrementing unread count if the message is already in the state. [#4135](https://github.com/GetStream/stream-chat-android/pull/4135)

## stream-chat-android-ui-common
### ⬆️ Improved
- Improved slow mode countdown which is now started only after the message is sent to the server. [#4120](https://github.com/GetStream/stream-chat-android/pull/4120)

## stream-chat-android-ui-components
### ⬆️ Improved
- Clicking or long clicking on the white spaces next to messages will no longer trigger listeners, from now on, only clicking on the actual message containers will. [#4151](https://github.com/GetStream/stream-chat-android/pull/4151)

### ✅ Added
- Added the `MessageListView::showMessageOptionsDialog` method to show message options dialog. [#4127](https://github.com/GetStream/stream-chat-android/pull/4127)
- Added styled attribute `streamUiGiphyMediaAttachmentSizingMode` and it's programmatic counterpart `GiphyMediaAttachmentViewStyle.sizingMode`. This parameters controls the way Giphy containers resize themselves. For a care free experience use adaptive resizing which will intelligently adapt its size while respecting the gif's aspect ratio. We recommend using adaptive resizing, however if you require more control use manual mode. [#4134](https://github.com/GetStream/stream-chat-android/pull/4134)
- Added styled attributes `streamUiGiphyMediaAttachmentWidth`, `streamUiGiphyMediaAttachmentHeight`, `streamUiGiphyMediaAttachmentDimensionRatio` and their programmatic counterparts contained within `GiphyMediaAttachmentViewStyle` that are `width`, `height` and `dimensionRatio`. These values are used to exert more control over Giphys. They are ignored if sizing mode is set to adaptive and respected if it is set to manual. [#4134](https://github.com/GetStream/stream-chat-android/pull/4134)

### ⚠️ Changed
- Exposed `MessageOptionsDialogFragment` so that clients are able to create and show the dialog manually. [#4127](https://github.com/GetStream/stream-chat-android/pull/4127)
- 🚨 Breaking change: `streamUiGiphyMediaAttachmentGiphyType` and its programmatic counterpart `GiphyMediaAttachmentViewStyle.giphyType` no longer change the container size. Container sizing has been decoupled from giphy scale type which now only controls the quality of the gif itself. If you need fixed sizes, set the sizing mode to manual and manipulate the container by setting custom width, height and if needed dimension ratio and scale type. Please check the added section for the full names of the new attributes. [#4134](https://github.com/GetStream/stream-chat-android/pull/4134)

## stream-chat-android-compose
### ⬆️ Improved
- Improved the way Giphy attachments are displayed. Instead of being cropped they can now be set to either respect the Giphy attachment's aspect ratio and adaptively resize themselves automatically or be manually sized in a fixed way by the user. [#4027](https://github.com/GetStream/stream-chat-android/pull/4027)
- Added the ability to control Giphy quality, sizing mode and content scaling by adding the parameters `GiphyInfoType` (controls quality), `GiphySizingMode` (controls sizing) and `contentScale` (controls scaling) to the functions `StreamAttachmentFactories.defaultFactories()`, `GiphyAttachmentFactory()` and `GiphyAttachmentContent()`. [#4027](https://github.com/GetStream/stream-chat-android/pull/4027)

### ✅ Added
- Added `GiphySizingMode`, an enum class used to control the way Giphys are displayed. When `GiphySizingMode.ADAPTIVE` is passed in as an argument it will make Giphy automatically resize themselves to fill available space while respecting their original aspect ratios, while `GiphySizingMode.FIXED_SIZE` will allow you to manually control the dimensions of the Giphy container in a fixed size manner. You can clip the maximum height and width in both cases by modifying `ChatTheme.attachmentsContentGiphyMaxWidth` and `attachmentsContentGiphyMaxHeight`. `GiphySizingMode` can be passed in as an argument to the following functions: `StreamAttachmentFactories.defaultFactories()`, `GiphyAttachmentFactory()` and `GiphyAttachmentContent()`. [#4027](https://github.com/GetStream/stream-chat-android/pull/4027)
- Added parameters `attachmentsContentGiphyMaxWidth` and `attachmentsContentGiphyMaxHeight` to `StreamDimens`. These parameters can be used to control the maximum dimensions of Giphys in either sizing mode. [#4027](https://github.com/GetStream/stream-chat-android/pull/4027)

# August 30th, 2022 - 5.9.0
## stream-chat-android-client
### ⬆️ Improved
- Show rounded avatars on Push Notification when `MessagingStyleNotificationHandler` is used. [#4059](https://github.com/GetStream/stream-chat-android/pull/4059)
- Add an option to use a custom implementation when showing avatars on Push Notifications when `MessagingStyleNotificationHandler` is used. [#4069](https://github.com/GetStream/stream-chat-android/pull/4069)

### ✅ Added
- Method to switch between users `ChatClient.switchUser`. Can be used for switching between users to simplify code for disconnecting and connecting to the SDK. [#4018](https://github.com/GetStream/stream-chat-android/pull/4018)
- Added `UploadedFile` which represents an uploaded file. It contains the url to the file under the property `file`, and a thumbnail of the file under the property `thumbUrl`. Thumbnails are usually returned when uploading a video file. [#4058](https://github.com/GetStream/stream-chat-android/pull/4058)

### ⚠️ Changed
- 🚨 Breaking change: `ChatClient.sendFile` now returns `UploadedFile` instead of `String`. `UploadedFile.file` is the equivalent of the previous return value. If you do not need the other parts of `UploadedFile`, you can use `.map { it.file }` to mitigate the breaking change. [#4058](https://github.com/GetStream/stream-chat-android/pull/4058)
- 🚨 Breaking change: `ChannelClient.sendFile` now returns `UploadedFile` instead of `String`. `UploadedFile.file` is the equivalent of the previous return value. If you do not need the other parts of `UploadedFile`, you can use `.map { it.file }` to mitigate the breaking change. [#4058](https://github.com/GetStream/stream-chat-android/pull/4058)
- 🚨 Breaking change: Overloaded functions `FileUploader.sendFile()` have had their signatures changed. Instead of returning `String`, they are now supposed to return `UploadedFile`. If you have extended this interface and only need the previous return functionality, you can assign a value to `UploadedFile.file` while keeping `UploadedFile.thumbUrl` `null`. [#4058](https://github.com/GetStream/stream-chat-android/pull/4058)
- 🚨 Breaking change: Overloaded functions `StreamFileUploader.sendFile()` have had their signatures changed. Instead of returning `String`, they now return `UploadedFile`. If you do not need the other parts of `UploadedFile`, you can use `.map { it.file }` to mitigate the breaking change. [#4058](https://github.com/GetStream/stream-chat-android/pull/4058)
- 🚨 Breaking change: `ChatClient.sendImage` now returns `UploadedImage` instead of `String`. `UploadedImage.file` is the equivalent of the previous return value, you can use `.map { it.file }` to mitigate the breaking change. [#4058](https://github.com/GetStream/stream-chat-android/pull/4058)
- 🚨 Breaking change: `ChannelClient.sendImage` now returns `UploadedImage` instead of `String`. `UploadedImage.file` is the equivalent of the previous return value, you can use `.map { it.file }` to mitigate the breaking change. [#4058](https://github.com/GetStream/stream-chat-android/pull/4058)
- 🚨 Breaking change: Overloaded functions `FileUploader.sendImage()` have had their signatures changed. Instead of returning `String`, they are now supposed to return `UploadedImage`. To mitigate these changes, you can wrap your previously returned file URL inside `UploadedImage`. [#4058](https://github.com/GetStream/stream-chat-android/pull/4058)
- 🚨 Breaking change: Overloaded functions `StreamFileUploader.sendImage()` have had their signatures changed. Instead of returning `String`, they now return `UploadedImage`, you can use `.map { it.file }` to mitigate the breaking change. [#4058](https://github.com/GetStream/stream-chat-android/pull/4058)

## stream-chat-android-state
### ⚠️ Changed
- `EventHandlerSequential` is now in use by default.

## stream-chat-android-offline
### 🐞 Fixed
- Removed calls to Kotlin Collection's `getOrDefault()` inside `TypingEventPruner`. The function is not available below Android API 24 and was causing exceptions. [#4100](https://github.com/GetStream/stream-chat-android/pull/4100)

## stream-chat-android-ui-common
### ✅ Added
- Added `hasCommands` field to `MessageComposerState` to set commands button visibility. [#4057](https://github.com/GetStream/stream-chat-android/pull/4057)
- Add an implementation of `UserIconBuilder` which uses Coil to load the avatar picture. [#4069](https://github.com/GetStream/stream-chat-android/pull/4069)

## stream-chat-android-ui-components
### 🐞 Fixed
- Fixed user avatar in navigation drawer of the sample app. [#4050](https://github.com/GetStream/stream-chat-android/pull/4050)
- The commands button in `MessageComposerView` can now be used to hide the command suggestion popup. [#4041](https://github.com/GetStream/stream-chat-android/pull/4041)
- Now "Quotes" toggle in the dashboard controls the "Reply" option in the message list. [#4074](https://github.com/GetStream/stream-chat-android/pull/4074)
- Now "Threads & Replies" toggle in the dashboard controls the "Thread Reply" option in the message list. [#4074](https://github.com/GetStream/stream-chat-android/pull/4074)
- Fixed a bug that made `MessageInputView` not adhere to integration visibility attributes (`streamUiAttachButtonEnabled` and `streamUiLightningButtonEnabled`). [#4107](https://github.com/GetStream/stream-chat-android/pull/4107)
- Fixed scroll state on filter change. [#4105](https://github.com/GetStream/stream-chat-android/pull/4105/files)

### ⬆️ Improved
- Added check to hide command button if no commands are available in `MessageInputView` and `MessageComposerView`. [#4057](https://github.com/GetStream/stream-chat-android/pull/4057)
- Revert workaround for setting `ChatUI::imageHeadersProvider` introduced in [#3237](https://github.com/GetStream/stream-chat-android/pull/3237). [#4065](https://github.com/GetStream/stream-chat-android/pull/4065)
- Integration button visibility inside `MessageComposerView` dictated by attributes `streamUiMessageComposerCommandsButtonVisible` and `streamUiMessageComposerAttachmentsButtonVisible` is now set prior to binding the ViewModel, improving compliance and possible flickering issues. [#4107](https://github.com/GetStream/stream-chat-android/pull/4107)

### ✅ Added
- Added the `stream-chat-android-ui-guides` application that showcases different customizations of the SDK. [#4024](https://github.com/GetStream/stream-chat-android/pull/4024)

### ⚠️ Changed
- 🚨 Breaking change: `ChannelListUpdateListener` is now tasked with scrolling the list to the bottom once the `ChannelListItem.LoadingMoreItem` is inserted after requesting a new page of `Channel`s. If `ChannelListUpdateListener` inside `ChannelListView` is overridden in order to keep the scroll to bottom when loading a new page please copy the default implementation to the custom implementation of the listener. [#4105](https://github.com/GetStream/stream-chat-android/pull/4105/files)

## stream-chat-android-compose
### 🐞 Fixed
- Fixed the online member count indicator in the message list header. Previously it did not properly track members going offline. [#4043](https://github.com/GetStream/stream-chat-android/pull/4043)
- Now "Quotes" toggle in the dashboard controls the "Reply" option in the message list. [#4074](https://github.com/GetStream/stream-chat-android/pull/4074)
- Now "Threads & Replies" toggle in the dashboard controls the "Thread Reply" option in the message list. [#4074](https://github.com/GetStream/stream-chat-android/pull/4074)

### ⬆️ Improved
- Added check to hide command button if no commands are available in `MessageComposer`. [#4057](https://github.com/GetStream/stream-chat-android/pull/4057)

### ✅ Added
- Added the `stream-chat-android-ui-guides` application that showcases different customizations of the SDK. [#4024](https://github.com/GetStream/stream-chat-android/pull/4024)

# August 24th, 2022 - 5.8.2
## stream-chat-android-offline
### 🐞 Fixed
- Fixed `useSequentialEventHandler` config parameter that was passed to `StreamOfflinePluginFactory` but had no effect. [#4089](https://github.com/GetStream/stream-chat-android/pull/4089)

## stream-chat-android-ui-components
### 🐞 Fixed
- Fixed stale online member count in `MessageListHeaderView` when a member leaves the channel. [#4072](https://github.com/GetStream/stream-chat-android/pull/4072)

## stream-chat-android-compose
### 🐞 Fixed
- Fixed stale online member count in `MessageListHeader` when a member leaves the channel. [#4072](https://github.com/GetStream/stream-chat-android/pull/4072)

# August 22nd, 2022 - 5.8.1
## stream-chat-android-ui-components
### 🐞 Fixed
- Fixed loading of image attachments with null values of `Attachment.originalWidth` and `Attachment.originalHeight`. A bug was introduced in the previous release that made these image attachments not load as their container height would remain set to 0. [#4067](https://github.com/GetStream/stream-chat-android/pull/4067)

# August 16th, 2022 - 5.8.0
## Common changes for all artifacts
### ⚠️ Changed
- Updated external libraries version. Check the PR to get more details.[#3976](https://github.com/GetStream/stream-chat-android/pull/3976)
- Updated Compose Compiler version to `1.3.0`, Compose UI version to `1.2.1`,  and Kotlin version to `1.7.10`. [#4019](https://github.com/GetStream/stream-chat-android/pull/4019)

## stream-chat-android-client
### 🐞 Fixed
- Rename of field for optional multi bundle push provider. Now projects with multiple push providers will correct correctly. [#4008](https://github.com/GetStream/stream-chat-android/pull/4008)
- Fixed blinking unread count indicator. [#4030](https://github.com/GetStream/stream-chat-android/pull/4030)
- Fixed push notification reply action. [#4046](https://github.com/GetStream/stream-chat-android/pull/4046)

### ✅ Added
- Added properties `originalHeight` and `originalWidth` to `Attachment`. These represent the original dimensions of an image attachment. [#4011](https://github.com/GetStream/stream-chat-android/pull/4011)

## stream-chat-android-offline
### ⬆️ Improved
- Improved updating channels after receiving `NotificationMessageNew` event. [#3991](https://github.com/GetStream/stream-chat-android/pull/3991)
- Improved updating channels after receiving `NewMessageEvent`. The channel will be added to the list if the message is not a system message. [#3999](https://github.com/GetStream/stream-chat-android/pull/3999)
- `ThreadState` is now independent from `ChannelState`. [#3959]

### ✅ Added
- `loading` is added to `ThreadState`. [#3959]

### ⚠️ Changed
- Deprecated `NonMemberChatEventHandler`. Use `BaseChatEventHandler` or `DefaultChatEventHandler` for custom implementation. [#3991](https://github.com/GetStream/stream-chat-android/pull/3991)
- Deprecated multiple event specific `BaseChatEventHandler` methods . Use `handleChatEvent()` or `handleCidEvent()` instead. [#3991](https://github.com/GetStream/stream-chat-android/pull/3991)
- Made `DefaultChatEventHandler` open. You can extend it to change default member-based events handling. [#3991](https://github.com/GetStream/stream-chat-android/pull/3991)
- 🚨 Breaking change: `ChatEventHandlerFactory::chatEventHandler` signature was changed. It now requires `StateFlow<Map<String, Channel>?>` instead of `StateFlow<List<Channel>?>` [#3992](https://github.com/GetStream/stream-chat-android/pull/3992)
- Added additional `chatEventHandlerFactory` parameter to `ChatClient.queryChannelsAsState` which allows you to customize `chatEventHandler` associated with the query. [#3992](https://github.com/GetStream/stream-chat-android/pull/3992)

## stream-chat-android-ui-components
### 🐞 Fixed
- Fixed a crash when passing content URIs without duration metadata to the `StorageHelper::.getAttachmentsFromUriList` method. [4002](https://github.com/GetStream/stream-chat-android/pull/4002)
- Image attachment containers now posses the correct fixed size prior to loading, avoiding message items around messages containing images from "jumping". This is applicable only to image attachments which contain non-null values`Attachment.originalWidth` and `Attachment.originalHeight` properties. [#4011](https://github.com/GetStream/stream-chat-android/pull/4011)
- Fixed a bug when a reaction left by the current user appears as a reaction left by some other user. [4035#](https://github.com/GetStream/stream-chat-android/pull/4035)

### ✅ Added
- Add `streamUiAttachmentsPickerMediaAttachmentsTabEnabled`, `streamUiAttachmentsPickerFileAttachmentsTabEnabled` and `streamUiAttachmentsPickerCameraAttachmentsTabEnabled` attributes to `MessageComposerView` that allow to show/hide particular tabs in the attachment picker. [#3977](https://github.com/GetStream/stream-chat-android/pull/3977)
- Add `streamUiMediaAttachmentsTabEnabled`, `streamUiFileAttachmentsTabEnabled` and `streamUiCameraAttachmentsTabEnabled` attributes to `MessageInputView` that allow to show/hide particular tabs in the attachment picker.. [#3977](https://github.com/GetStream/stream-chat-android/pull/3977)
- Add the `attachmentsPickerTabFactories` parameter to `AttachmentSelectionDialogFragment` that allows to create a custom tab for the attachment picker. [#3977](https://github.com/GetStream/stream-chat-android/pull/3977)

### ⚠️ Changed
- Link attachment previews now feature a more compact image preview container. [#4011](https://github.com/GetStream/stream-chat-android/pull/4011)

## stream-chat-android-compose
### 🐞 Fixed
- Fixed a crash when passing content URIs without duration metadata to the `StorageHelperWrapper::.getAttachmentsFromUris` method. [4002](https://github.com/GetStream/stream-chat-android/pull/4002)
- Fixed a bug when a reaction left by the current user appears as a reaction left by some other user. [4035#](https://github.com/GetStream/stream-chat-android/pull/4035)

### ⬆️ Improved
- `ImageAttachmentContent` is no longer statically sized. It now auto-sizes itself according to the image attachment dimension ratio. If you wish to limit the maximum height of image attachments, please use `StreamDimens.attachmentsContentImageMaxHeight`.  [#4013](https://github.com/GetStream/stream-chat-android/pull/4013)

### ✅ Added
- Added additional `chatEventHandlerFactory` parameter to `ChannelListViewModel` and `ChannelListViewModelFactory` that allows customizing `ChatEventHandler`. [#3997](https://github.com/GetStream/stream-chat-android/pull/3997)
- Added the `tabFactories` parameter to `AttachmentsPicker` that allows to control the list of tabs displayed in the picker. [#3994](https://github.com/GetStream/stream-chat-android/pull/3994)
- Added parameter `attachmentsContentImageMaxHeight` to `StreamDimens`. [#4013](https://github.com/GetStream/stream-chat-android/pull/4013)

### ⚠️ Changed
- `StreamDimens` constructor containing parameter `attachmentsContentImageHeight` has been deprecated. Please use the one without it. This has been done because images displayed by `ImageAttachmentContent` inside the message list now auto-size themselves intelligently according to their aspect ratio. If you wish to limit the maximum vertical height of such images, use `StreamDimens.attachmentsContentImageMaxHeight`.  [#4013](https://github.com/GetStream/stream-chat-android/pull/4013)

# August 02th, 2022 - 5.7.0
## Common changes for all artifacts
### ⚠️ Changed
- Updated compile & target SDK to **32**. [#3965](https://github.com/GetStream/stream-chat-android/pull/3965)
- Updated Kotlin version to **1.7.0**.[#3965](https://github.com/GetStream/stream-chat-android/pull/3965)

## stream-chat-android-client
### 🐞 Fixed
- Fixed the missing disconnected state in `ClientState.connectionState`. [#3943](https://github.com/GetStream/stream-chat-android/pull/3943)

### ⬆️ Improved
- Offline data is clear after the user is disconnect by calling `ChatClient.disconnect(true)`. [#3917](https://github.com/GetStream/stream-chat-android/pull/3917)
- Adding logs to understand more about unrecoverable errors in socket connection. [#3946](https://github.com/GetStream/stream-chat-android/pull/3946)
- Added the ClientState.initializationState. Now you can check when the current state of the initialization progress. [#3962](https://github.com/GetStream/stream-chat-android/pull/3962)

### ✅ Added
- Added a check if `lastSyncedAt` is no later than 30 days when calling `ChatClient::getSyncHistory`. [#3934](https://github.com/GetStream/stream-chat-android/pull/3934)
- Added `ClientState::isNetworkAvailable` which gives you information about device's internet connection status.[#3880](https://github.com/GetStream/stream-chat-android/pull/3880)

### ⚠️ Changed
- Queries that require active socket connection will be postponed until connection is established: [#3952](https://github.com/GetStream/stream-chat-android/pull/3952)

## stream-chat-android-offline
### 🐞 Fixed
- Fixed preview for channels when sending messages offline. [3933](https://github.com/GetStream/stream-chat-android/pull/3933)
- Fixed marking the channel as read when opening it from a push notification. Previously the SDK would fail to make the call. [#3985](https://github.com/GetStream/stream-chat-android/pull/3985)

## stream-chat-android-ui-common
### ✅ Added
- Added more file sources to the file provider used when sending file attachments. [3958](https://github.com/GetStream/stream-chat-android/pull/3958)

### ⚠️ Changed
- Deprecated `MessageAction.MuteUser`. The option to mute users via a message options has been deprecated and will be removed. [#3953](https://github.com/GetStream/stream-chat-android/pull/3953)

## stream-chat-android-ui-components
### 🐞 Fixed
- Fixed the display of disconnected state in channel list and message list headers. [#3943](https://github.com/GetStream/stream-chat-android/pull/3943)
- Fixed list state race condition while switching filters in channel list. [#3939](https://github.com/GetStream/stream-chat-android/pull/3939/files)

### ✅ Added
- Added `android:inputType` customization option to `MessageComposerView` and `MessageInputView`. [#3942](https://github.com/GetStream/stream-chat-android/pull/3924)
- Added `streamUiOptionsOverlayEditReactionsMargin`, `streamUiOptionsOverlayUserReactionsMargin` and `streamUiOptionsOverlayMessageOptionsMargin` attributes to `MessageInputView` to customize the spacing between the elements on the message options overlay. [#3950](https://github.com/GetStream/stream-chat-android/pull/3950)
- Added `MessageListViewModel.Event.BanUser`. This event is used to ban a user by using calling `MessageListViewModel.onEvent(Event)` and providing it as an argument. For the difference between banning and shadow banning, you can read the documentation [here](https://getstream.io/blog/feature-announcement-shadow-ban/). [#3953](https://github.com/GetStream/stream-chat-android/pull/3953)
- Added `MessageListViewModel.Event.UnbanUser`. This event is used to unban a user by using calling `MessageListViewModel.onEvent(Event)` and providing it as an argument. For the difference between banning and shadow banning, you can read the documentation [here](https://getstream.io/blog/feature-announcement-shadow-ban/). [#3953](https://github.com/GetStream/stream-chat-android/pull/3953)
- Added `MessageListViewModel.Event.ShadowBanUser`. This event is used to shadow ban a user by using calling `MessageListViewModel.onEvent(Event)` and providing it as an argument. For the difference between banning and shadow banning, you can read the documentation [here](https://getstream.io/blog/feature-announcement-shadow-ban/). [#3953](https://github.com/GetStream/stream-chat-android/pull/3953)
- Added `MessageListViewModel.Event.RemoveShadowBanFromUser`. This event is used to remove a shadow ban from a user by using calling `MessageListViewModel.onEvent(Event)` and providing it as an argument. For the difference between banning and shadow banning, you can read the documentation [here](https://getstream.io/blog/feature-announcement-shadow-ban/). [#3953](https://github.com/GetStream/stream-chat-android/pull/3953)

### ⚠️ Changed
- Deprecated `LegacyDateFormatter`, `PorterImageView` and `PorterShapeImageView` classes as they are unused. [3923](https://github.com/GetStream/stream-chat-android/pull/3923)
- Deprecated `DefaultTypingUpdatesBuffer`. Should you wish to create your own implementation of a typing buffer, you can create a custom implementation of `TypingUpdatesBuffer`. [#3968](https://github.com/GetStream/stream-chat-android/pull/3968)
- Deprecated `MessageListViewModel.BlockUser`. Use `MessageListViewModel.ShadowBanUser` if you want to retain the same functionality, or `MessageListViewModel.BanUser` if you want to outright ban the user. For the difference between banning and shadow banning, you can read the documentation [here](https://getstream.io/blog/feature-announcement-shadow-ban/). [#3953](https://github.com/GetStream/stream-chat-android/pull/3953)
- Deprecated `MessageListView::setUserMuteHandler`. The option to mute users via message option has been deprecated and will be removed. [#3953](https://github.com/GetStream/stream-chat-android/pull/3953)
- Deprecated `MessageListView::setUserUnmuteHandler`. The option to unmute users via message option has been deprecated and will be removed. [#3953](https://github.com/GetStream/stream-chat-android/pull/3953)
- Deprecated `MessageListView::setMuteUserEnabled`. The option to mute users via message option has been deprecated and will be removed. [#3953](https://github.com/GetStream/stream-chat-android/pull/3953)
- Deprecated `MessageListView.UserMuteHandler`. The option to mute users via message option has been deprecated and will be removed. [#3953](https://github.com/GetStream/stream-chat-android/pull/3953)
- Deprecated `MessageListView.UserUnmuteHandler`. The option to unmute users via message option has been deprecated and will be removed. [#3953](https://github.com/GetStream/stream-chat-android/pull/3953)
- Deprecated `MessageListView::setBlockUserEnabled`. The option to block users via message option has been deprecated and will be removed. [#3953](https://github.com/GetStream/stream-chat-android/pull/3953)
- Deprecated `MessageListView.UserBlockHandler`. The option to block users via message option has been deprecated and will be removed. [#3953](https://github.com/GetStream/stream-chat-android/pull/3953)
- Deprecated the following `MessageListViewAttributes`: `streamUiMuteOptionIcon`, `streamUiUnmuteOptionIcon`, `streamUiMuteUserEnabled`, `streamUiBlockOptionIcon` and `streamUiBlockUserEnabled`. The options to block and mute user using `MessageListView` message options have been deprecated and will be removed. [#3953](https://github.com/GetStream/stream-chat-android/pull/3953)
- Deprecated the `MessageListViewStyle` constructor containing params `muteIcon`, `unmuteIcon`, `muteEnabled`, `blockIcon` and `blockEnabled`. Use the constructor which does not contain these parameters. [#3953](https://github.com/GetStream/stream-chat-android/pull/3953)

## stream-chat-android-compose
### 🐞 Fixed
- Fixed the display of disconnected state in channel list and message list headers. [#3943](https://github.com/GetStream/stream-chat-android/pull/3943)

### ✅ Added
- Added `KeyboardOptions` customization option to `MessageInput` composable. [#3942](https://github.com/GetStream/stream-chat-android/pull/3924)
- Added `MessageListViewModel::banUser`. You can use it to ban a user belonging to the current channel. For the difference between banning and shadow banning, you can read the documentation [here](https://getstream.io/blog/feature-announcement-shadow-ban/). [#3953](https://github.com/GetStream/stream-chat-android/pull/3953)
- Added `MessageListViewModel::unbanUser`. You can use it to unban a user belonging to the current channel. For the difference between banning and shadow banning, you can read the documentation [here](https://getstream.io/blog/feature-announcement-shadow-ban/). [#3953](https://github.com/GetStream/stream-chat-android/pull/3953)
- Added `MessageListViewModel::shadowBanUser`. You can use it to shadow ban a user belonging to the current channel. For the difference between banning and shadow banning, you can read the documentation [here](https://getstream.io/blog/feature-announcement-shadow-ban/). [#3953](https://github.com/GetStream/stream-chat-android/pull/3953)
- Added `MessageListViewModel::removeShadowBanFromUser`. You can use it to remove a shadow ban from a user belonging to the current channel. For the difference between banning and shadow banning, you can read the documentation [here](https://getstream.io/blog/feature-announcement-shadow-ban/). [#3953](https://github.com/GetStream/stream-chat-android/pull/3953)
- Added `MessageListViewModel::muteUser`. You can use it to mute a user belonging to the current channel. [#3953](https://github.com/GetStream/stream-chat-android/pull/3953)
- Added `MessageListViewModel::unmuteUser`. You can use it to mute a user belonging to the current channel. [#3953](https://github.com/GetStream/stream-chat-android/pull/3953)

### ⚠️ Changed
- Deprecated `RowScope.DefaultComposerInputContent` to be marked internal. Use `MessageInput` directly instead. [#3942](https://github.com/GetStream/stream-chat-android/pull/3924)
- Updated Compose compiler and UI version to **1.2.0**.[#3965](https://github.com/GetStream/stream-chat-android/pull/3965)

# July 20th, 2022 - 5.6.1
## stream-chat-android-client
### ⚠️ Changed
- Functions inside `ThreadQueryListener` have been turned into `suspend` functions. [#3926](https://github.com/GetStream/stream-chat-android/pull/3926)

## stream-chat-android-offline
### 🐞 Fixed
- Fixed a crash when reacting to a message in a thread. [#3926](https://github.com/GetStream/stream-chat-android/pull/3926)

## stream-chat-android-compose
### 🐞 Fixed
- Fixed thread not scrolling to new message. [#3930](https://github.com/GetStream/stream-chat-android/pull/3930)

# July 20th, 2022 - 5.6.0
## Common changes for all artifacts
### ⚠️ Changed
- 🚨 Breaking change: The class `io.getstream.chat.android.offline.model.connection.ConnectionState` was moved to `io.getstream.chat.android.client.models.ConnectionState`. Please update your imports to be able to compile code using this class. [#3852](https://github.com/GetStream/stream-chat-android/pull/3852).

## stream-chat-android-client
### ✅ Added
- Added a way to convert `Flow` into `LiveData` for Java users.
- Base state of the SDK can be check using `io.getstream.chat.android.client.setup.state.ClientState` interface. Use this interface to receive the state of the SDK as StateFlows. [#3852](https://github.com/GetStream/stream-chat-android/pull/3852)

### ⚠️ Changed
-. `Call` interface provides an `await()` suspend function implemented on every subclass and is not needed to use the extension function anymore. [#3807](https://github.com/GetStream/stream-chat-android/pull/3807)
- `ChatLoggerHandler` has a new function named `logV`. [#3869](https://github.com/GetStream/stream-chat-android/pull/3869)
- `ChatClient.disconnect()` is deprecated and a new `ChatClient.disconnect(Boolean)` method with a boolean argument is created. This method return a `Call` to be invoked for disconnection. [#3817](https://github.com/GetStream/stream-chat-android/pull/3817)

### ❌ Removed
- 🚨 Breaking change: Removed the `Member.role` field. [3851](https://github.com/GetStream/stream-chat-android/pull/3851)

## stream-chat-android-offline
### 🐞 Fixed
- Fixed initializing channels state when DB is empty and API requests fails. [3870](https://github.com/GetStream/stream-chat-android/pull/3870)
- Fixed that causes a crash while reconnecting to the SDK multiple times. [#3888](https://github.com/GetStream/stream-chat-android/pull/3888)

## stream-chat-android-ui-components
### 🐞 Fixed
- The reply option on the gallery screen and moderation options now work with `MessageComposerView`. [#3864](https://github.com/GetStream/stream-chat-android/pull/3864)
- Fixed potential crashes when showing dialogs after process recreation. [#3857](https://github.com/GetStream/stream-chat-android/pull/3857)
- Fixed potential unnecessary channel query on the channel list screen. [#3895](https://github.com/GetStream/stream-chat-android/pull/3895)

### ⬆️ Improved
- `MessageListView` now allows multiple re-bindings of `MessageListViewModel` provided that `MessageListViewModel.deletedMessageVisibility` has not been changed since `MessageListView` was first initialized. [#3843](https://github.com/GetStream/stream-chat-android/pull/3843)

### ✅ Added
- Added the ability to align system messages via a `MessageListView` attribute called `streamUiSystemMessageAlignment`. [#3840](https://github.com/GetStream/stream-chat-android/pull/3840)
- Added the `MessageListViewModel::setMessagePositionHandler` method to customize message position within a group. [#3882](https://github.com/GetStream/stream-chat-android/pull/3882)
- Added documentation for [MessageComposerView](https://getstream.io/chat/docs/sdk/android/ui/message-components/message-composer). [#3845](https://github.com/GetStream/stream-chat-android/pull/3845)
- Added a new version of the [Adding Custom Attachments](https://getstream.io/chat/docs/sdk/android/ui/guides/adding-custom-attachments-message-composer/) guide that uses the new `MessageComposerView`. [#3877](https://github.com/GetStream/stream-chat-android/pull/3877)

## stream-chat-android-compose
### 🐞 Fixed
- Fixed potential unnecessary channel query on the channel list screen. [#3895](https://github.com/GetStream/stream-chat-android/pull/3895)

### ⬆️ Improved
- Improved recomposition in `MessagesScreen` by deferring state reads to the latest possible point. [#3667](https://github.com/GetStream/stream-chat-android/pull/3667)

### ⚠️ Changed
- Show snackbar instead of toast when file exceeds the size limit. [#3858](https://github.com/GetStream/stream-chat-android/pull/3858)

# July 05th, 2022 - 5.5.0
## Common changes for all artifacts
### 🐞 Fixed
- Add ordered substitution arguments in `ja` and `ko` translated strings files [#3778](https://github.com/GetStream/stream-chat-android/pull/3778)

## stream-chat-android-client
### 🐞 Fixed
- Fix the channel screen being stuck with an infinite loading [3791](https://github.com/GetStream/stream-chat-android/pull/3791)

## stream-chat-android-offline
### 🐞 Fixed
- Fixed bug of empty channels while sending messages. [3776](https://github.com/GetStream/stream-chat-android/pull/3776)
- Fixed populating mentions when sending a message with attachments. [3801](https://github.com/GetStream/stream-chat-android/pull/3801)
- Fixed crash at ExtraDataConverter.stringToMap. [3816](https://github.com/GetStream/stream-chat-android/pull/3816)

### ⚠️ Changed
- Deprecated `GlobalState::typingUpdates` in favor of `GlobalState::typingChannels`.

## stream-chat-android-ui-components
### 🐞 Fixed
- Fixed reply messages inside notification. [#3756](https://github.com/GetStream/stream-chat-android/pull/3756)
- Fixed the display of avatars before system messages. [#3799](https://github.com/GetStream/stream-chat-android/pull/3799)
- Fixed a bug which made the unread count disappear on certain devices when it went over double digits. [#3798](https://github.com/GetStream/stream-chat-android/pull/3798)
- Fixed a bug where typing items in MessageList weren't properly set on all data changes. [#3790](https://github.com/GetStream/stream-chat-android/pull/3790)

### ⬆️ Improved
- `ChannelListView` can now restore the previously saved scroll state. [3804](https://github.com/GetStream/stream-chat-android/pull/3804)

### ✅ Added
- Added `MessagePreviewFormatter` field to the `ChatUI` class, to allow for message preview text format customization across the app. [3788](https://github.com/GetStream/stream-chat-android/pull/3788).
- Added `streamUiDisableScrollWhenShowingDialog` attribute to `MessageListView` that allows to enable/disable message list scroll while a dialog is shown over the message list. [#3809](https://github.com/GetStream/stream-chat-android/pull/3809)
- Added the preview of moderation bounced messages and the ability to take actions upon those messages like edit, delete and send anyway. [#3625](https://github.com/GetStream/stream-chat-android/pull/3625)
- Added experimental implementation of `MessageComposerView` and `MessageComposerViewModel` which are supposed to replace `MessageInputView` in the future. [3019](https://github.com/GetStream/stream-chat-android/pull/3019)
- Added `MessageListView::setMessageOptionItemsFactory` and `MessageListView::setCustomActionHandler` methods to add and handle custom actions in `MessageListView`. [3768](https://github.com/GetStream/stream-chat-android/pull/3768)

### ⚠️ Changed
- The layout width of the unread count view is now set to `wrap_content` instead of being a fixed size dictated by the dimen `stream_ui_scroll_button_unread_badge_size`. [#3798](https://github.com/GetStream/stream-chat-android/pull/3798)

### ❌ Removed
- 🚨 Breaking change: The block action has been removed from message options. [3768](https://github.com/GetStream/stream-chat-android/pull/3768)

## stream-chat-android-compose
### 🐞 Fixed
- Channels will now be marked as read only when the latest message is reached. Previously they were marked read whenever an unread message was read, regardless of its position in the list. [#3772](https://github.com/GetStream/stream-chat-android/pull/3772)

### ⬆️ Improved
- Improved `Messages` recomposition when marking messages as read. It will now avoid going into a recomposition loop in certain situations such as when you have two or more failed messages visible in the list. [#3772](https://github.com/GetStream/stream-chat-android/pull/3772)
- Covered an edge case inside `DefaultTypingUpdatesBuffer`. It will now always call `onTypingStopped()` when you call `DefaultTypingUpdatesBuffer.clear()`. [#3782](https://github.com/GetStream/stream-chat-android/pull/3782)

### ✅ Added
- Added the preview of moderation bounced messages and the ability to take actions upon those messages like edit, delete and send anyway. [#3625](https://github.com/GetStream/stream-chat-android/pull/3625)

# June 27th, 2022 - 5.4.0
## Common changes for all artifacts
### ⬆️ Improved
- Now the SDK can be used if R8 full mode. New rules were added to the library to support the aggressive optimizations [3663](https://github.com/GetStream/stream-chat-android/pull/3663).

### ⚠️ Changed
- Migrated to Coil version 2.1.0 [#3538](https://github.com/GetStream/stream-chat-android/pull/3538)

## stream-chat-android-client
### ⬆️ Improved
-  Avoid multiple calls to `/app` endpoint. [3686](https://github.com/GetStream/stream-chat-android/pull/3686)

### ✅ Added
-. `ChatClient::connectUser` as a new optional argument to configure a timeout to be waiting until the connection is established, in another case an error will be returned [#3605](https://github.com/GetStream/stream-chat-android/pull/3605)
-. `ChatClient::connectAnonymousUser` as a new optional argument to configure a timeout to be waiting until the connection is established, in another case an error will be returned [#3605](https://github.com/GetStream/stream-chat-android/pull/3605)
-. `ChatClient::connectGuestUser` as a new optional argument to configure a timeout to be waiting until the connection is established, in another case an error will be returned [#3605](https://github.com/GetStream/stream-chat-android/pull/3605)
-. `ChatClient::connectUser` doesn't return an error in the case there is a previous connection with the same user. [#3653](https://github.com/GetStream/stream-chat-android/pull/3653)
- Added `ChatClient::countUnreadMentions` extension function which counts messages in which the user is mentioned.

### ⚠️ Changed
- 🚨 Changed `ChatClient::connectUser` - the method shouldn't be called when the user is already set and will automatically disconnect if this happens.

## stream-chat-android-offline
### 🐞 Fixed
- Fix the stale Channel data being stored into database. [3650](https://github.com/GetStream/stream-chat-android/pull/3650)
- Fix race condition problem that allowed multiple threads to increment unread count, which could cause a mistake in the number of unread messages. [3656](https://github.com/GetStream/stream-chat-android/pull/3656)
- A new optional argument `useSequentialEventHandler` has been added to `Config` class of offline plugin to enable a sequential event handling mechanism. [3659](https://github.com/GetStream/stream-chat-android/pull/3659)
- Fix channel mutes being dropped on user updates [3728](https://github.com/GetStream/stream-chat-android/pull/3728)
- Bug fix when deleting reactions without internet connection. [#3753](https://github.com/GetStream/stream-chat-android/pull/3753)

### ⬆️ Improved
- Added logs of all properties available in a class and which one was searched for then QuerySort fails to find a field. [3597](https://github.com/GetStream/stream-chat-android/pull/3597)

### ✅ Added
- Added `EventHandlerSequential` to support a sequential event processing. [3604](https://github.com/GetStream/stream-chat-android/pull/3604)
- Logging when unread count is updated. [3642](https://github.com/GetStream/stream-chat-android/pull/3642)

### ⚠️ Changed
-  Added interface `QuerySorter` and new implementation of query sort `QuerySortByField` so users can choose between implementations that use reflection or not. [3624](https://github.com/GetStream/stream-chat-android/pull/3624)

## stream-chat-android-ui-components
### 🐞 Fixed
- Fixed potential NPE when disconnecting the user. [#3612](https://github.com/GetStream/stream-chat-android/pull/3612)
- The channel will now be marked as read once the latest message inside `MessagesListView` is reached. Previously scrolling down to it would not trigger this action. [#3620](https://github.com/GetStream/stream-chat-android/pull/3620)
- Now the options button is not displayed on the gallery screen if there are no options available. [#3696](https://github.com/GetStream/stream-chat-android/pull/3696)
- Fixed `app:streamUiMessageInputHintText` not getting applied properly in `MessageInputView`. [#3749](https://github.com/GetStream/stream-chat-android/pull/3749)
- Fixed backwards compatibility of the `ChannelListView` attribute `streamUiIndicatorPendingSyncIcon` and the `MessageListView` attribute `streamUiIconIndicatorPendingSync`. These are now backwards compatible down to API 21 [#3766](https://github.com/GetStream/stream-chat-android/pull/3766)

### ⬆️ Improved
- Improved displaying the upload progress of files being uploaded. Now the upload progress text is less likely to get ellipsized. [#3618](https://github.com/GetStream/stream-chat-android/pull/3618)

### ✅ Added
- Added way to customize quoted attachments through `QuotedAttachmentFactory` and updated custom attachments guide for the new feature. [#3592](https://github.com/GetStream/stream-chat-android/pull/3592)
- Added `ChannelListViewModelFactory.Builder` for Java users. [#3617](https://github.com/GetStream/stream-chat-android/pull/3617)
- Added `MessageListViewModelFactory.Builder` for Java users. [#3617](https://github.com/GetStream/stream-chat-android/pull/3617)
- Added `PinnedMessageListViewModelFactory.Builder` for Java users. [#3617](https://github.com/GetStream/stream-chat-android/pull/3617)
- Added `TypingIndicatorViewModelFactory.Builder` for Java users. [#3617](https://github.com/GetStream/stream-chat-android/pull/3617)
- Added new attributes to `MessageListView` that are designed to customize the scroll to bottom button. They are listed in the linked PR. [3634](https://github.com/GetStream/stream-chat-android/pull/3634)
- Added a way to change runtime filters for Channels in `ChannelListViewModel`, using `setFilters(FilterObject)`. [#3687](https://github.com/GetStream/stream-chat-android/pull/3687) 
- Added support for bottom infinite scrolling when searching for messages or navigating to messages in a non-linear way inside MessageListView. [3654](https://github.com/GetStream/stream-chat-android/pull/3654)
- A new interface `TypingUpdatesBuffer` and its implementation `DefaultTypingUpdatesBuffer` used for buffering typing updates in order to save API calls. [3633](https://github.com/GetStream/stream-chat-android/pull/3633)
- A new method `MessageInputView.setTypingUpdatesBuffer(TypingUpdatesBuffer)` used for setting the typing updates buffer. [3633](https://github.com/GetStream/stream-chat-android/pull/3633)
- Added possibility to customize gallery options style via `TransformStyle.attachmentGalleryOptionsStyleTransformer`. [3696](https://github.com/GetStream/stream-chat-android/pull/3696)

### ⚠️ Changed
- Dimens `stream_ui_spacing_small` no longer has an effect on the internal margins of `ScrollButtonView`, instead use the `MessageListView` attribute `streamUIScrollButtonInternalMargin` to set internal margins. [3634](https://github.com/GetStream/stream-chat-android/pull/3634)
- The default elevation of the unread count badge inside `ScrollButtonView` was changed from `10dp` to `3dp`. [3634](https://github.com/GetStream/stream-chat-android/pull/3634)
- Deprecated `MessageInputView.TypingListener` in favor of `TypingUpdatesBuffer` and `MessageInputView.setTypingListener(TypingListener)` in favor of `MessageInputView.setTypingUpdatesBuffer(TypingUpdatesBuffer)`. [3633](https://github.com/GetStream/stream-chat-android/pull/3633)
- Added `WRITE_EXTERNAL_STORAGE` permission check on the default implementation of the download handler when using `MessageListViewModel.bindView`. [#3719](https://github.com/GetStream/stream-chat-android/pull/3719)
- Removed the default filter from `ChannelListFragment` so that it can rely on the default filter from `ChannelListViewModel`. [3762](https://github.com/GetStream/stream-chat-android/pull/3762)

## stream-chat-android-compose
### 🐞 Fixed
- Fixed the display of `ChannelAvatar` for a channel with two members and neither of them is the current user. [3598](https://github.com/GetStream/stream-chat-android/pull/3598)

### ⬆️ Improved
- Improved padding customization options of `InputField`. [#3596](https://github.com/GetStream/stream-chat-android/pull/3596)

### ✅ Added
- Added `Modifier` as an argument to `FileUploadItem` and `FileAttachmentItem`. [#3603](https://github.com/GetStream/stream-chat-android/pull/3603)
- Added option to customise `InitialsAvatar` offset passing it custom offset and through `groupAvatarInitialsXOffset` and `groupAvatarInitialsYOffset` dimens. [#3609](https://github.com/GetStream/stream-chat-android/pull/3609)
- A new interface `TypingUpdatesBuffer` and its implementation `DefaultTypingUpdatesBuffer` used for buffering typing updates in order to save API calls. [3633](https://github.com/GetStream/stream-chat-android/pull/3633)
- A new method `MessageComposerViewModel.setTypingUpdatesBuffer(TypingUpdatesBuffer)` used for setting the typing updates buffer. [3633](https://github.com/GetStream/stream-chat-android/pull/3633)
- Added `PermissionHandler` and `DownloadPermissionHandler` to automatically request storage permission if needed and download the attachments. [#3676](https://github.com/GetStream/stream-chat-android/pull/3676)

### ⚠️ Changed
- Since Coil 2.0, the `LocalImageLoader` has been deprecated. So now we support our own image loader, `StreamImageLoader` for providing composition local. [#3538](https://github.com/GetStream/stream-chat-android/pull/3538)
- Changed how the emoji only message size and how they are laid out depending on emoji count. [#3665](https://github.com/GetStream/stream-chat-android/pull/3665)

### ❌ Removed
- Removed the default gray background from `LoadingIndicator`. [#3599](https://github.com/GetStream/stream-chat-android/pull/3599)

## stream-chat-android-pushprovider-xiaomi
### 🐞 Fixed
- Fix crash when used on Android API 31+ [#3678](https://github.com/GetStream/stream-chat-android/pull/3678)

### ✅ Added
- Upgrade MiPush SDK to version 5.0.6 [#3678](https://github.com/GetStream/stream-chat-android/pull/3678)

# Jun 1st, 2022 - 5.3.1
## stream-chat-android-client
### 🐞 Fixed
- Added getters to members search in `QuerySort` as some compilers may generate getters and setter instead of public properties,
 making our current search for property to fail. [#3608](https://github.com/GetStream/stream-chat-android/pull/3608)

# May 25th, 2022 - 5.3.0
## stream-chat-android-client
### 🐞 Fixed
- Fixed `ChatParser` failing to parse errors because it was trying to fetch the raw response from a converted body. [#3534](https://github.com/GetStream/stream-chat-android/pull/3534)

### ⬆️ Improved
- CurrentUser is not initialized when a PN is received. [#3520](https://github.com/GetStream/stream-chat-android/pull/3520)

### ✅ Added
- 🚨 Breaking change: Added `DistinctChatApi` to prevent multiple query requests being fired. [#3521](https://github.com/GetStream/stream-chat-android/pull/3521)
- 🚨 Breaking change: Added new property `ChatClientConfig.disableDistinctApiCalls` to disable `DistinctChatApi`, which is enabled by default. 

### ⚠️ Changed
- 🚨 Breaking change: `Plugin`, `PluginFactory` and plugin side-effect listeners (`CreatChannelListener`, `SendMessageListener` etc.) are moved out of `experimental` package. [#3583](https://github.com/GetStream/stream-chat-android/pull/3583/)

## stream-chat-android-offline
### 🐞 Fixed
- Fixed process sync offline message when a push is received. [#3518](https://github.com/GetStream/stream-chat-android/pull/3518)
- Fixed syncing the channel after bringing the app from background. [#3548](https://github.com/GetStream/stream-chat-android/pull/3548)
- Fixed initializing `OfflinePlugin` when connecting anonymous user. It fixes the issue when after connecting headers stay in `Disconnected` state. [#3553](https://github.com/GetStream/stream-chat-android/pull/3553)

### ⬆️ Improved
- Change the order of offline message so it matches the order of online messages. Now the reshuffling of messages when switching from offline to online doesn't happen anymore. [3524](https://github.com/GetStream/stream-chat-android/pull/3524)
- 🚨 Breaking change: `QueryChannelsState::channels` can now return a null as an initial value. 
- Adding logs for QuerySort: [3570](https://github.com/GetStream/stream-chat-android/pull/3570)
- Adding logs for plugin usage, state calls usage and ChannelListView. [3572](https://github.com/GetStream/stream-chat-android/pull/3572)

### ✅ Added
- Added `EventHandlingResult.WatchAndAdd` to results returned from `ChatEventHandler`.
- Added handling `ChannelVisibleEvent`. Default `ChatEventHandler` will return `EventHandlingResult.WatchAndAdd`.

## stream-chat-android-ui-common
### ✅ Added
- Added `MessageOptionsUserReactionAlignemnt` used to define the user reaction alignment inside message options. [#3541](https://github.com/GetStream/stream-chat-android/pull/3541)

## stream-chat-android-ui-components
### 🐞 Fixed
- Fixed the way pagination scrolling worked for various non-core components (e.g. search, gallery/media/pinned message lists) [#3507](https://github.com/GetStream/stream-chat-android/pull/3507)
- Added loading more indicator to PinnedMessageListView [#3507](https://github.com/GetStream/stream-chat-android/pull/3507)
- Fix video scaling issue on the media preview screen. [#3560](https://github.com/GetStream/stream-chat-android/pull/3560)
- Fixed refreshing `ChannelListView` after unhiding the channel. [#3569](https://github.com/GetStream/stream-chat-android/pull/3569)

### ✅ Added
- Added the public method `switchToCommandMode(command: Command)` inside `MessageInputView`. This method allows switching the input to command mode using the desired command directly, instead of having to select it from the dialog. An example of its usage is provided inside the patch within the linked PR. [#3515](https://github.com/GetStream/stream-chat-android/pull/3515)
- Added loading indicator to the media preview screen. [#3549](https://github.com/GetStream/stream-chat-android/pull/3549)
- Added `streamUiMediaActivityProgressBarStyle` theme attribute to customize the appearance of loading indicator on the media preview screen. [#3549](https://github.com/GetStream/stream-chat-android/pull/3549)
- Added the ability to customize user reaction alignment and orientation inside message options through `ViewReactionsViewStyle` or `SingleReactionViewStyle`. [#3541](https://github.com/GetStream/stream-chat-android/pull/3541)
- Added `horizontalPadding` customization options to `ViewReactionsViewStyle` and `EditReactionsViewStyle`. [#3541](https://github.com/GetStream/stream-chat-android/pull/3541)

### ⚠️ Changed
- Deprecated `Member.isOwnerOrAdmin` and `List<Member>?.isCurrentUserOwnerOrAdmin()`. Use `Channel::ownCapabilities` instead. [#3576](https://github.com/GetStream/stream-chat-android/pull/3576)
- Changed how padding is applied to `ViewReactionsView`. [#3541](https://github.com/GetStream/stream-chat-android/pull/3541)

## stream-chat-android-compose
### 🐞 Fixed
- Fix video scaling issue on the media preview screen. [#3560](https://github.com/GetStream/stream-chat-android/pull/3560)
- Fixed refreshing `ChannelListView` after unhiding the channel. [#3569](https://github.com/GetStream/stream-chat-android/pull/3569)

### ✅ Added
- Added scroll to quoted message on click. [#3472](https://github.com/GetStream/stream-chat-android/pull/3472)
- Added guides for `QuotedAttachmentFactory`. [You can read about it here](https://getstream.io/chat/docs/sdk/android/compose/guides/adding-custom-attachments/#quoted-messages)
- Added loading indicator to the media preview screen. [#3549](https://github.com/GetStream/stream-chat-android/pull/3549)
- Added the ability to customize user reaction alignment inside message options through `ChatTheme`. [#3541](https://github.com/GetStream/stream-chat-android/pull/3541)

### ⚠️ Changed
- Changed `QuotedMessage` design by adding `QuotedAttachmentFactory`, `ImageAttachmentQuotedContent` and `FileAttachmentQuotedContent`. [#3472](https://github.com/GetStream/stream-chat-android/pull/3472)

# May 11th, 2022 - 5.2.0
## stream-chat-android-client
### ✅ Added
- Added `Channel.membership` property. [#3367](https://github.com/GetStream/stream-chat-android/pull/3367)
- Added `ChannelData.membership` property. [#3367](https://github.com/GetStream/stream-chat-android/pull/3367)
- Added `NotificationAddedToChannelEvent.member` property. [#3367](https://github.com/GetStream/stream-chat-android/pull/3367)
- Add `provideName` property to `Device` entity to support Multi-Bundle [#3396](https://github.com/GetStream/stream-chat-android/pull/3396)

## stream-chat-android-offline
### 🐞 Fixed
- Fixed sorting channels by `Channel::lastMessageAt` when the channel contains not synced messages. [#3470](https://github.com/GetStream/stream-chat-android/pull/3470)
- Fixed bug that made impossible to retry attachments that were not fully sent. [3485](https://github.com/GetStream/stream-chat-android/pull/3485)
- Fixed refreshing channels list when syncing the channel. [#3492](https://github.com/GetStream/stream-chat-android/pull/3492)
- Fixed deleting reactions while offline. [3486](https://github.com/GetStream/stream-chat-android/pull/3486)

## stream-chat-android-ui-common
### ⬆️ Improved
- Updated the attachment upload size limit to 100MB from 20MB. [#3490](https://github.com/GetStream/stream-chat-android/pull/3490)

## stream-chat-android-ui-components
### 🐞 Fixed
- Fixed Xiaomi crash when long clicking on links inside messages. [#3491](https://github.com/GetStream/stream-chat-android/pull/3491)

## stream-chat-android-compose
### ⬆️ Improved
- Improved the behavior of `DeletedMessageVisibility` and `MessageFooterVisibility` when used in pair. Now the `DeletedMessageVisibility` and its "only visible to you" mode respects the `MessageFooterVisibility` and vice-versa. [#3467](https://github.com/GetStream/stream-chat-android/pull/3467)

## stream-chat-android-pushprovider-firebase
### ✅ Added
- Support Multi-Bundle [#3396](https://github.com/GetStream/stream-chat-android/pull/3396)

### ⚠️ Changed
- Upgrade Firebase Messaging dependency to version `23.0.4`. [#3484](https://github.com/GetStream/stream-chat-android/pull/3484)

## stream-chat-android-pushprovider-huawei
### ✅ Added
- Support Multi-Bundle [#3396](https://github.com/GetStream/stream-chat-android/pull/3396)

## stream-chat-android-pushprovider-xiaomi
### ✅ Added
- Support Multi-Bundle [#3396](https://github.com/GetStream/stream-chat-android/pull/3396)

# May 3rd, 2022 - 5.1.0
## stream-chat-android-client
### 🐞 Fixed
- Fixed ANR happening on a token request. [#3342](https://github.com/GetStream/stream-chat-android/pull/3342)
- Fixed overriding User's `image` and `name` properties with empty values when connecting the user. [#3430](https://github.com/GetStream/stream-chat-android/pull/3430)
- Fixed serialization problem when flagging message. [#3437](https://github.com/GetStream/stream-chat-android/pull/3437)

### ✅ Added
- Added `ChannelRepository.selectChannelByCid` method. [#3434](https://github.com/GetStream/stream-chat-android/pull/3434)
- Added `ChannelRepository.selectChannelsByCids` method. [#3434](https://github.com/GetStream/stream-chat-android/pull/3434)
- Added `ChannelRepository.selectChannelCidsSyncNeeded` method. [#3434](https://github.com/GetStream/stream-chat-android/pull/3434)
- Added `MessageRepository.selectMessageIdsBySyncState` method. [#3434](https://github.com/GetStream/stream-chat-android/pull/3434)
- Added `ReactionRepository.selectReactionById` method. [#3434](https://github.com/GetStream/stream-chat-android/pull/3434)
- Added `ReactionRepository.selectReactionsByIds` method. [#3434](https://github.com/GetStream/stream-chat-android/pull/3434)
- Added `ReactionRepository.selectReactionIdsBySyncStatus` method. [#3434](https://github.com/GetStream/stream-chat-android/pull/3434)
- Added `ChatLogger.logV` method. [#3434](https://github.com/GetStream/stream-chat-android/pull/3434)
- Added `TaggedLogger.logV` method. [#3434](https://github.com/GetStream/stream-chat-android/pull/3434)

### ⚠️ Changed
- Changed visibility of the `retry` extension to internal. [#3353](https://github.com/GetStream/stream-chat-android/pull/3353)

## stream-chat-android-offline
### 🐞 Fixed
- Fixed a crash when attachment upload is in progress or about to start and user is disconnected at the same moment. [#3377](https://github.com/GetStream/stream-chat-android/pull/3377)
- Fixed updating `Channel::ownCapabilities` after receiving events. [#3420](https://github.com/GetStream/stream-chat-android/pull/3420)
- Fixed reaction sync issue because `SyncState::lastSyncedAt` was never updated. [#3421](https://github.com/GetStream/stream-chat-android/pull/3421)

### ⬆️ Improved
- Adding the possibility to change the repositories of `OfflinePlugin`. You can change `RepositoryFactory` in `OfflinePlugin` and use custom implementations of repositories.

## stream-chat-android-ui-common
### ⚠️ Changed
- Deprecated `DeletedMessageListItemPredicate` in favor of `DeletedMessageVisibility`. This is a followup on [#3272](https://github.com/GetStream/stream-chat-android/pull/3272/files) which deprecated filtering messages inside `MessageListView` in favor of filtering messages inside `MessageListViewModel`. [#3409](https://github.com/GetStream/stream-chat-android/pull/3409)

## stream-chat-android-ui-components
### 🐞 Fixed
- Fixed a bug where command suggestion popup was displayed even though all the commands were disabled. [#3334](https://github.com/GetStream/stream-chat-android/pull/3334)
- Fixed a bug on Nougat where the reaction colors were not displayed properly. [#3347](https://github.com/GetStream/stream-chat-android/pull/3347)
- Fixed a bug where custom `MessageListItemViewHolderFactory` was ignore on the message options overlay. [#3343](https://github.com/GetStream/stream-chat-android/pull/3343)
- Fixed `MessageListViewModel` initialization when channel's data is not available immediately, for example when the view model is created after connecting the user. [#3379](https://github.com/GetStream/stream-chat-android/pull/3379)
- Fixed configuration for flag message confirmation dialog. [3411](https://github.com/GetStream/stream-chat-android/pull/3411)
- Fixed a potential crash with conflicting font names. [#3445](https://github.com/GetStream/stream-chat-android/pull/3445)

### ⬆️ Improved
- Added a way to customize reactions behavior to allow multiple reactions. [#3341](https://github.com/GetStream/stream-chat-android/pull/3341)
- Added a way to customize `messageInputField` padding inside `MessageInputFiledView`. [#3392](https://github.com/GetStream/stream-chat-android/pull/3392)
- Added a way to change the `MessageListHeaderView` separator color. [#3395](https://github.com/GetStream/stream-chat-android/pull/3395)
- Added a way to change the `ChannelListHeaderView` separator color. [#3395](https://github.com/GetStream/stream-chat-android/pull/3395)
- Now single membered channels display the name of member instead of "Channel without name" [3423](https://github.com/GetStream/stream-chat-android/pull/3423)
- Channels with only one member now show the member's image in avatar. [3425](https://github.com/GetStream/stream-chat-android/pull/3425)
- Added a way to change the `attachmentsButton` and `commandsButton` ripple color inside `MessageInputView`. [#3412](https://github.com/GetStream/stream-chat-android/pull/3412)

### ✅ Added
- Added support for own capabilities. You can read more about own capabilities [here](https://getstream.io/chat/docs/sdk/android/ui/guides/implementing-own-capabilities/). [#3389](https://github.com/GetStream/stream-chat-android/pull/3389)
- Added the possibility to customize the message footer visibility through `MessageFooterVisibility` inside `MessageListViewModel`. [#3343](https://github.com/GetStream/stream-chat-android/pull/3433)

### ⚠️ Changed
- Deprecated `DeletedMessageListItemPredicate` in favor of `DeletedMessageVisibility`. This is a followup on [#3272](https://github.com/GetStream/stream-chat-android/pull/3272/files) which deprecated filtering messages inside `MessageListView` in favor of filtering messages inside `MessageListViewModel`. [#3409](https://github.com/GetStream/stream-chat-android/pull/3409)
- Added own capabilities. If you are using our UI components separately from our `ViewModel`s, this has the possibility of introducing a change in functionality. You can find the guide on implementing own capabilities [here](https://getstream.io/chat/docs/sdk/android/ui/guides/implementing-own-capabilities/). [#3389](https://github.com/GetStream/stream-chat-android/pull/3389)

## stream-chat-android-compose
### 🐞 Fixed
- Fixed the message input handling when typing quickly or holding down the delete (backspace) button. [#3355](https://github.com/GetStream/stream-chat-android/pull/3355)

### ⬆️ Improved
- Now single membered channels display the name of member instead of "Channel without name" [3423](https://github.com/GetStream/stream-chat-android/pull/3423)
- Channels with only one member now show the member's image in avatar. [3425](https://github.com/GetStream/stream-chat-android/pull/3425)
- Improved the way filters work in `ChannelList`, `ChannelsScreen` and `ChannelListViewModel`. Now the filters are nullable and if you want the default behavior, just pass in null. [#3422](https://github.com/GetStream/stream-chat-android/pull/3422)
- You can now completely override the filters by using `ChannelListViewModel.setFilters()` in the runtime, or by passing in custom `FilterObject` to the `ViewModelFactory` or the `ViewModel` constructor. [#3422](https://github.com/GetStream/stream-chat-android/pull/3422)


### ✅ Added
- Added pan to ImagePreviewActivity. [#3335](https://github.com/GetStream/stream-chat-android/pull/3335)
- Added `imageLoader` parameter to `ChatTheme` that allows providing a custom Coil `ImageLoader`. [#3336](https://github.com/GetStream/stream-chat-android/pull/3336)
- Added the "Copy Message" option to link messages [#3354](https://github.com/GetStream/stream-chat-android/pull/3354)
- Added padding customisation option to `ChannelList` and `MessageList` components. [#3350](https://github.com/GetStream/stream-chat-android/pull/3350)
- Added emoji sticker support. [3359](https://github.com/GetStream/stream-chat-android/pull/3359)
- Added support for own capabilities. You can read more about own capabilities [here](https://getstream.io/chat/docs/sdk/android/compose/guides/implementing-own-capabilities/). [#3389](https://github.com/GetStream/stream-chat-android/pull/3389)
- Added better handling for Compose ChannelListHeader and MessageListHeader states. We now cover Connected, Connecting and Disconnected states (added Connecting). [#3428](https://github.com/GetStream/stream-chat-android/pull/3428)
- Added the possibility to customize the message footer visibility through `MessageFooterVisibility` inside `MessageListViewModel`. [#3343](https://github.com/GetStream/stream-chat-android/pull/3433)

### ⚠️ Changed
- `loadMore` calls inside `MessageListViewModel` and `ChannelListViewModel` should no longer load data if there is no network connection. [3362](https://github.com/GetStream/stream-chat-android/pull/3362)
- Added own capabilities. If you are using our components individually this has the possibility of introducing a change in functionality. You can find the guide on implementing own capabilities [here](https://getstream.io/chat/docs/sdk/android/compose/guides/implementing-own-capabilities/). [#3389](https://github.com/GetStream/stream-chat-android/pull/3389)
- Replaced the `imageLoader` parameter in `ChatTheme` with the new `imageLoaderFactory` parameter that can used to provide a custom Coil `ImageLoader` factory.  [#3441](https://github.com/GetStream/stream-chat-android/pull/3441)

# April 12th, 2022 - 5.0.3
## Common changes for all artifacts

### ⚠️ Changed
- Updated Gradle version to [7.4.2](https://docs.gradle.org/7.4.2/release-notes.html). [#3281](https://github.com/GetStream/stream-chat-android/pull/3281)
- Update Coroutines to 1.6.1 and migrate to runTest. [#3327](https://github.com/GetStream/stream-chat-android/pull/3327)

## stream-chat-android-client

### 🐞 Fixed
- Fixed `User` model deserialization error when `User.image` or `User.name` is null. [#3283](https://github.com/GetStream/stream-chat-android/pull/3283)
- Fixed `Channel` model deserialization error when `Channel.image` or `Channel.name` is null. [#3306](https://github.com/GetStream/stream-chat-android/pull/3306)

### ✅ Added
- Added an `ExtraDataValidator` to intercept `ChatApi` calls and validate `CustomObject.extraData` does not contain the reserved keywords. [#3279](https://github.com/GetStream/stream-chat-android/pull/3279)

### ⚠️ Changed
- Migrate androidx-lifecycle version to [2.4.1](https://developer.android.com/jetpack/androidx/releases/lifecycle#2.4.1). [#3282](https://github.com/GetStream/stream-chat-android/pull/3282)

## stream-chat-android-offline

### 🐞 Fixed
- Fixed crash related with logging out while running a request to update channels. [3286](https://github.com/GetStream/stream-chat-android/pull/3286)
- Fixed bug where user was not able to send and edit a message while offline. [3318](https://github.com/GetStream/stream-chat-android/pull/3324)

### ✅ Added
- Added `ChannelState::membersCount` property that can be used to observe total members of the channel. [#3297](https://github.com/GetStream/stream-chat-android/pull/3297)

## stream-chat-android-ui-common

### 🐞 Fixed
- Fixed avatar disappearing from a message group when `MessageListView.deletedMessageListItemPredicate = DeletedMessageListItemPredicate.VisibleToEveryone` or `MessageListView.deletedMessageListItemPredicate = DeletedMessageListItemPredicate.VisibleToAuthorOnly` and the last message in a group of messages posted by someone other than the currently logged in user was deleted. [#3272](https://github.com/GetStream/stream-chat-android/pull/3272)

## stream-chat-android-ui-components

### 🐞 Fixed
- Adding ShowAvatarPredicate for MessageOptions overlay making it possible to hide the avatar picture when in the message options. [#3302](https://github.com/GetStream/stream-chat-android/pull/3302)
- Users now able to open `MessageOptionsDialogFragment` by clicking on a reaction left on a Giphy message. [#3620](https://github.com/GetStream/stream-chat-android/pull/3260)
- inside `MessageOptionsDialogFragment` now properly displays all of the reactions to a message. Previously it erroneously displayed a blank state. [#3620](https://github.com/GetStream/stream-chat-android/pull/3260)
- Fixed the links in UI Components code snippets. [#3261](https://github.com/GetStream/stream-chat-android/pull/3261)
- Messages containing links are now properly aligned with other types of messages. They use `@dimen/stream_ui_spacing_small` for their root layout start and end padding. [#3264](https://github.com/GetStream/stream-chat-android/pull/3264)
- Fixed avatar disappearing from a message group when `MessageListView.deletedMessageListItemPredicate = DeletedMessageListItemPredicate.VisibleToEveryone` or `MessageListView.deletedMessageListItemPredicate = DeletedMessageListItemPredicate.VisibleToAuthorOnly` and the last message in a group of messages posted by someone other than the currently logged in user was deleted. [#3272](https://github.com/GetStream/stream-chat-android/pull/3272)
- Fixed bug in which member counter shown in the `MessageListHeaderViewModel` is incorrect and limited to 30 only. [#3297](https://github.com/GetStream/stream-chat-android/pull/3297)

### ✅ Added
- Added `membersCount` livedata in `MessageListHeaderViewModel` to observe number of all members of channel. [#3297](https://github.com/GetStream/stream-chat-android/pull/3297)

## stream-chat-android-compose

### 🐞 Fixed
- Added thumbnails for video attachments in the attachment picker. [#3300](https://github.com/GetStream/stream-chat-android/pull/3300)
- Fixed a crash occurring when the user would click on a preview of a link that contained no scheme. [#3331](https://github.com/GetStream/stream-chat-android/pull/3331)

### ⬆️ Improved
- Improved the way typing updates work in the MessageComposerController. [#3313](https://github.com/GetStream/stream-chat-android/pull/3313)

### ✅ Added
- Added a way to customize the visibility of deleted messages. [#3298](https://github.com/GetStream/stream-chat-android/pull/3298)
- Added support for file upload configuration that lets you specify what types of files and images you want to allow or block from being uploaded. [3288](https://github.com/GetStream/stream-chat-android/pull/3288)
- Added Compose SDK Guidelines for internal and external contributors. [#3315](https://github.com/GetStream/stream-chat-android/pull/3315)

### ⚠️ Changed
- Switched from vertical to horizontal scrolling for files in the preview section of the message composer. [#3289](https://github.com/GetStream/stream-chat-android/pull/3289)

# March 30th, 2022 - 5.0.2
## stream-chat-android-client
### ✅ Added
- Added a `systemMessage: Message` parameter to  `ChatClient::addMembers`, `ChatClient::removeMembers`, `ChannelClient::addMembers` and `ChannelClient::removeMembers` to send a system message to that channel. [#3254](https://github.com/GetStream/stream-chat-android/pull/3254)

## stream-chat-android-offline
### 🐞 Fixed
- Fixed a bug which occurs when we reinitialize `OfflinePlugin` because it uses old instance of `StateRegistry` and `LogicRegistry`. [#3267](https://github.com/GetStream/stream-chat-android/pull/3267)

## stream-chat-android-ui-components
### 🐞 Fixed
- Users now able to open `MessageOptionsDialogFragment` by clicking on a reaction left on a Giphy message. [#3620](https://github.com/GetStream/stream-chat-android/pull/3260)
- inside `MessageOptionsDialogFragment` now properly displays all of the reactions to a message. Previously it erroneously displayed a blank state. [#3620](https://github.com/GetStream/stream-chat-android/pull/3260)
- Fixed the links in UI Components code snippets. [#3261](https://github.com/GetStream/stream-chat-android/pull/3261)
- Messages containing links are now properly aligned with other types of messages. They use `@dimen/stream_ui_spacing_small` for their root layout start and end padding. [#3264](https://github.com/GetStream/stream-chat-android/pull/3264)
- Made it impossible to send blank or empty messages. [#3269](https://github.com/GetStream/stream-chat-android/pull/3269)

## stream-chat-android-compose
### 🐞 Fixed
- Made it impossible to send blank or empty messages. [#3269](https://github.com/GetStream/stream-chat-android/pull/3269)

### ✅ Added
- Added support for failed messages and an option to resend them. [#3263](https://github.com/GetStream/stream-chat-android/pull/3263)

# March 24th, 2022 - 5.0.1
## stream-chat-android-ui-components
### 🐞 Fixed
- Fixed a bug where the missing implementation of the `MessageTextTransformer` caused message text not to show up. [#3248](https://github.com/GetStream/stream-chat-android/pull/3248)

# March 24th, 2022 - 5.0.0
**5.0.0** is a major release! You can read more about the motivation behind the effort and featured changes in the [announcement blog post](https://getstream.io/blog/android-v5-sdk-release/).
## Common changes for all artifacts
### 🐞 Fixed
- Fixed memory leaks related to image loading. [#2979](https://github.com/GetStream/stream-chat-android/pull/2979)

### ⬆️ Improved
- Replaced KAPT with KSP. [#3113](https://github.com/GetStream/stream-chat-android/pull/3113)

### ⚠️ Changed
- Updated AGP version to 7.1.2 and Gradle version to 7.4. [#3159](https://github.com/GetStream/stream-chat-android/pull/3159)

## stream-chat-android-client
### ✅ Added
- Added possibility to configure `RetryPolicy` using `ChaClient.Builder()`. [#3069](https://github.com/GetStream/stream-chat-android/pull/3069)

### ⚠️ Changed
- Add `Channel::image`, `Channel:name`, `User::image`, `User::name` properties. [#3139](https://github.com/GetStream/stream-chat-android/pull/3139)
- Deprecated `Member:role` in favor of `Member:channelRole` [#3189](https://github.com/GetStream/stream-chat-android/pull/3189)

## stream-chat-android-offline
🚨🚨 **v5.0.0** release brings a big change to the offline support library - it replaces `ChatDomain` with the `OfflinePlugin`. Make sure to check our [migration guide](https://getstream.io/chat/docs/sdk/android/client/guides/chatdomain-migration/)! 🚨🚨

### 🐞 Fixed
- Unread count for muted channels no longer increments when the channel is muted and new messages are received. [#3112](https://github.com/GetStream/stream-chat-android/pull/3112)
- Fixed marking the channel as read if it was opened offline previously. [#3162](https://github.com/GetStream/stream-chat-android/pull/3162)

### ❌ Removed
- Moved `RetryPolicy` related logic to `ChatClient`. [#3069](https://github.com/GetStream/stream-chat-android/pull/3069)

## stream-chat-android-ui-common
### ❌ Removed
- Removed ChatMarkdown in favor of ChatMessageTextTransformer [#3189](https://github.com/GetStream/stream-chat-android/pull/3189)

## stream-chat-android-ui-components
### 🐞 Fixed
- Fixed an issue with message flickering when sending a message with file attachments. [#3209](https://github.com/GetStream/stream-chat-android/pull/3209)
- Fixed a crash when overriding `ChatUI::imageHeadersProvider` caused by compiler [issue](https://youtrack.jetbrains.com/issue/KT-49793). [#3237](https://github.com/GetStream/stream-chat-android/pull/3237)

### ✅ Added
- Added a separate `LinkAttachmentsViewHolder` for handling messages containing link attachments and no other types of attachments. [#3070](https://github.com/GetStream/stream-chat-android/pull/3070)
- Added a separate `FileAttachmentsViewHolder` for handling messages containing file attachments of different types or file attachments not handled by one of the other `ViewHolder`s. [#3091](https://github.com/GetStream/stream-chat-android/pull/3091)
- Introduced `InnerAttachmentViewHolder` as an inner ViewHolder for custom attachments. [#3183](https://github.com/GetStream/stream-chat-android/pull/3183)
- Introduced `AttachmentFactory` as a factory for custom attachment ViewHolders. [#3116](https://github.com/GetStream/stream-chat-android/pull/3116)
- Introduced `AttachmentFactoryManager` as a manager for the list of registered attachment factories. The class is exposed via `ChatUI`. [#3116](https://github.com/GetStream/stream-chat-android/pull/3116)
- Added an attribute to customize the color state list of the AttachmentsDialog buttons called `streamUiAttachmentTabButtonColorStateList`. [#3242](https://github.com/GetStream/stream-chat-android/pull/3242)

### ⚠️ Changed
- Separated the Giphy attachments and content to a GiphyAttachmentViewHolder. [#2932](https://github.com/GetStream/stream-chat-android/pull/2932)
- Created a GiphyMediaAttachmentView and its respective style to customize giphies. [#2932](https://github.com/GetStream/stream-chat-android/pull/2932)
- You can now use `original` sized giphies that apply resizing based on the GIF size. [#2932](https://github.com/GetStream/stream-chat-android/pull/2932)
- Use `fixedHeight` or `fixedHeightDownsampled` giphies to use a fixed height that keeps the aspect ratio and takes up less memory. [#2932](https://github.com/GetStream/stream-chat-android/pull/2932)
- Make sure to check out our giphy attachment styles (GiphyMediaAttachmentView) for customization.
- Created an ImageAttachmentViewHolder that represents images in the message list. [#3067](https://github.com/GetStream/stream-chat-android/pull/3067)
- Renamed MediaAttachmentViewStyle and its attributes to ImageAttachmentViewStyle. [#3067](https://github.com/GetStream/stream-chat-android/pull/3067)
- Messages containing link attachments and no other types of attachments are no longer handled by `TextAndAttachmentsViewHolder`, instead they are handled by `LinkAttachmentsViewHolder`. [#3070](https://github.com/GetStream/stream-chat-android/pull/3070)
- Messages containing file attachments of different file types or types not handled by one of the other `ViewHolders` are no longer handled by `TextAndAttachmentsViewHolder`, instead they are handled by `FileAttachmentsViewHolder`. [#3091](https://github.com/GetStream/stream-chat-android/pull/3091)
- Updated the structure of UI components documentation. [UI Components documentation](https://getstream.io/chat/docs/sdk/android/ui/overview/). [#3186](https://github.com/GetStream/stream-chat-android/pull/3186)
- Updated the code snippets from the UI Components documentation in the `stream-chat-android-docs` module. [3205](https://github.com/GetStream/stream-chat-android/pull/3205)

### ❌ Removed
- All usage of `ChatDomain`. [#3190](https://github.com/GetStream/stream-chat-android/pull/3190)
- Removed "Pin message", "Reply", "Thread reply" message actions for messages that are not synced. [#3226](https://github.com/GetStream/stream-chat-android/pull/3226)

## stream-chat-android-compose
### 🐞 Fixed
- Mitigated the effects of `ClickableText` consuming all pointer events when messages contain links by passing long press handlers to `MessageText`. [#3137](https://github.com/GetStream/stream-chat-android/pull/3137)
- Fixed an issue with message flickering when sending a message with file attachments. [#3209](https://github.com/GetStream/stream-chat-android/pull/3209)
- Fixed ripple color in dark mode. [#3211](https://github.com/GetStream/stream-chat-android/pull/3211)
- Long user names no longer break layout in the message list. [#3219](https://github.com/GetStream/stream-chat-android/pull/3219)
- Fixed the click handler on the last item in the image attachments content. [#3221](https://github.com/GetStream/stream-chat-android/pull/3221)

### ⬆️ Improved
- Allowed passing long press handlers to `MessageText`. [#3137](https://github.com/GetStream/stream-chat-android/pull/3137)

### ✅ Added
- Added code snippets from the Compose documentation to the `stream-chat-android-docs` module. [3197](https://github.com/GetStream/stream-chat-android/pull/3197)
- Added support for delivery indicator in the message list. [#3218](https://github.com/GetStream/stream-chat-android/pull/3218)

### ⚠️ Changed
- Replaced the `reactionTypes` field in `ChatTheme` with the new `reactionIconFactory` field that allows customizing reaction icons. [#3046](https://github.com/GetStream/stream-chat-android/pull/3046)
- `MessageText` now requires the parameter `onLongItemClick: (Message) -> Unit`. This was done in order to mitigate `ClickableText` consuming all pointer events. [#3137](https://github.com/GetStream/stream-chat-android/pull/3137)
- Renamed the `state.channel` package to `state.channels` for consistency. [#3143](https://github.com/GetStream/stream-chat-android/pull/3143)
- Renamed the `viewmodel.channel` package to `viewmodel.channels` for consistency. [#3143](https://github.com/GetStream/stream-chat-android/pull/3143)
- Moved the contents of the `ui.imagepreview` and `ui.mediapreview` packages to `ui.attachments.preview`. [#3143](https://github.com/GetStream/stream-chat-android/pull/3143)
- Moved the preview handlers from the `ui.filepreview` package to `ui.attachments.preview.handler` [#3143](https://github.com/GetStream/stream-chat-android/pull/3143)

### ❌ Removed
- Removed "Pin message", "Reply", "Thread reply" message actions for messages that are not synced. [#3226](https://github.com/GetStream/stream-chat-android/pull/3226)

# March 9th, 2022 - 4.30.1
## stream-chat-android-client
### ✅ Added
- Added `notificationChannel` lambda parameter to `NotificationHandlerFactory::createNotificationHandler` which is being used to create a `NotificationChannel`.
  You can use it to customize notifications priority, channel name, etc. [#3167](https://github.com/GetStream/stream-chat-android/pull/3167)

### ⚠️ Changed
- `LoadNotificationDataWorker` is now using a separate `NotificationChannel` with `NotificationCompat.PRIORITY_LOW`.
  You can customize its name by overriding `stream_chat_other_notifications_channel_name` string. [#3167](https://github.com/GetStream/stream-chat-android/pull/3167)

## stream-chat-android-offline
### 🐞 Fixed
- Fixed updating typing users. [#3154](https://github.com/GetStream/stream-chat-android/pull/3154)

## stream-chat-android-ui-components
### 🐞 Fixed
- Fixed displaying long usernames in message's footnote within `MessageListView`. [#3149](https://github.com/GetStream/stream-chat-android/pull/3149)
- A bug that made `ScrollButtonView` in `MessageListView` permanently visible. [#3170](https://github.com/GetStream/stream-chat-android/pull/3170)
- Fixed display of read status indicators [#3181](https://github.com/GetStream/stream-chat-android/pull/3181)

### ✅ Added
- Added a way to check if the adapters and message/channel lists have been initialized or not. [#3182](https://github.com/GetStream/stream-chat-android/pull/3182)
- Added `streamUiRetryMessageEnabled` attribute to `MessageListView` that allows to show/hide retry action in message's overlay. [#3185](https://github.com/GetStream/stream-chat-android/pull/3185)

## stream-chat-android-compose
### 🐞 Fixed
- Fixed display of read status indicators [#3181](https://github.com/GetStream/stream-chat-android/pull/3181)

# March 2nd, 2022 - 4.30.0
## Common changes for all artifacts
### ⬆️ Improved
- We upgraded our Kotlin version to 1.6, Moshi to 1.13 and Compose to 1.1.1. [#3104](https://github.com/GetStream/stream-chat-android/pull/3104)[#3123](https://github.com/GetStream/stream-chat-android/pull/3123)
- Updated Google's Accompanist version. [#3104](https://github.com/GetStream/stream-chat-android/pull/3104)

### ⚠️ Changed
- These version updates mean our SDK now expects the minimum of AGP 7.x.x. We recommend using 7.1+. [#3104](https://github.com/GetStream/stream-chat-android/pull/3104)

## stream-chat-android-compose
### ⚠️ Changed
- Since we're using Compose 1.1.1 for our SDK, we recommend upgrading to avoid conflicts. [#3104](https://github.com/GetStream/stream-chat-android/pull/3104)

# February 24th, 2022 - 4.29.0
## stream-chat-android-offline
### 🐞 Fixed
- Fixed updating `ChatDomain::totalUnreadCount` and `ChatDomain::channelUnreadCount` after restoring app from the background and
  when sending a message to a channel without read enabled. [#3121](https://github.com/GetStream/stream-chat-android/pull/3121)

## stream-chat-android-ui-components
### 🐞 Fixed
- Fixed setting custom empty and loading views for `MessageListView`. [#3082](https://github.com/GetStream/stream-chat-android/pull/3082)

### ⬆️ Improved
- Disabled command popups when attachments are present. [#3051](https://github.com/GetStream/stream-chat-android/pull/3051)
- Disabled the attachments button when popups are present. [#3051](https://github.com/GetStream/stream-chat-android/pull/3051)

### ✅ Added
- Added `ChatUI.channelNameFormatter` to allow customizing the channel's name format. [#3068](https://github.com/GetStream/stream-chat-android/pull/3068)
- Added a customizable height attribute to SearchInputView [#3081](https://github.com/GetStream/stream-chat-android/pull/3081)
- Added `ChatUI.dateFormatter` to allow customizing the way the dates are formatted. [#3085](https://github.com/GetStream/stream-chat-android/pull/3085)
- Added ways to show/hide the delivery status indicators for channels and messages. [#3102](https://github.com/GetStream/stream-chat-android/pull/3102)

### ⚠️ Changed
- Disabled editing on Giphy messages given that it's breaking the UX and can override the GIF that was previously put in. [#3071](https://github.com/GetStream/stream-chat-android/pull/3071)

### ❌ Removed
- Removed ExoMedia dependency in favor of standard Android `VideoView`. [#3098](https://github.com/GetStream/stream-chat-android/pull/3098)

## stream-chat-android-compose
### 🐞 Fixed
- Fixed back press handling. [#3120](https://github.com/GetStream/stream-chat-android/pull/3120)

### ✅ Added
- Exposed a way to clear the message composer externally, e.g. when using custom sendMessage handlers. [#3100](https://github.com/GetStream/stream-chat-android/pull/3100)
- Exposed `loadingMoreContent` for the `ChannelList` and `Channels` components that allows you to override the default loading more content. [#3103](https://github.com/GetStream/stream-chat-android/pull/3103)
- Exposed `loadingMoreContent` for the `MessageList` and `Messages` components that allows you to override the default loading more content. [#3103](https://github.com/GetStream/stream-chat-android/pull/3103)
- Added the `attachmentsContentImageGridSpacing` option to `StreamDimens`, to make it possible to customize the spacing between image attachment tiles via `ChatTheme`. [#3105](https://github.com/GetStream/stream-chat-android/pull/3105)

### ⚠️ Changed
- Replaced the `reactionTypes` field in `ChatTheme` with the new `reactionIconFactory` field that allows customizing reaction icons. [#3046](https://github.com/GetStream/stream-chat-android/pull/3046)
- Disabled editing on Giphy messages given that it's breaking the UX and can override the GIF that was previously put in. [#3071](https://github.com/GetStream/stream-chat-android/pull/3071)

### ❌ Removed
- Removed ExoMedia dependency in favor of standard Android `VideoView`. [#3092](https://github.com/GetStream/stream-chat-android/pull/3092)
- Removed `SystemBackPressHandler` in favor of `BackHandler` from the Compose framework. [#3120](https://github.com/GetStream/stream-chat-android/pull/3120)

# February 17th, 2022 - 4.28.4
## stream-chat-android-client
### ✅ Added
- Added the `member` field to the `MemberRemovedEvent`. [#3090](https://github.com/GetStream/stream-chat-android/pull/3090)

## stream-chat-android-offline
### 🐞 Fixed
- Fixed how member removal is handled in `DefaultChatEventHandler`. [#3090](https://github.com/GetStream/stream-chat-android/pull/3090)

# February 16th, 2022 - 4.28.3
## stream-chat-android-ui-components
### ⬆️ Improved
- Improved the logic around mentions and users that can be mentioned within the input. [#3088](https://github.com/GetStream/stream-chat-android/pull/3088)

## stream-chat-android-compose
### ⬆️ Improved
- Improved the logic around mentions and users that can be mentioned within the input. [#3088](https://github.com/GetStream/stream-chat-android/pull/3088)

# February 9th, 2022 - 4.28.2
## Common changes for all artifacts
- Fix crash with offline support. [#3063](https://github.com/GetStream/stream-chat-android/pull/3063)

# February 9th, 2022 - 4.28.1
## Common changes for all artifacts
- Fix crash when events were received. [#3058](https://github.com/GetStream/stream-chat-android/pull/3058)

# February 8th, 2022 - 4.28.0
## 🚨 Old UI Module removed
`stream-chat-android` is deprecated and won't be maintained anymore. The module will continue working, but we won't be releasing new versions.
The source code has been moved to this [archived repository](https://github.com/GetStream/stream-chat-android-old-ui)
Consider migrating to `stream-chat-android-ui-components` or `stream-chat-android-compose`. Here you can find a set of useful resources for migration:
- [UI Components Documentation](https://getstream.io/chat/docs/sdk/android/ui/overview/)
- [Android Chat Messaging Tutorial](https://getstream.io/tutorials/android-chat/)
- [Compose UI Components Documentation](https://getstream.io/chat/docs/sdk/android/compose/overview/)
- [Compose Chat Messaging Tutorial](https://getstream.io/chat/compose/tutorial/)
- [Old Sample App Migration PR](https://github.com/GetStream/stream-chat-android/pull/2467)

## Common changes for all artifacts
### ✅ Added
- Create new artifact to integrate Xiaomi Mi Push with Stream. You will need to add  `stream-chat-android-pushprovider-xiaomi` artifact to your App. Check our [docs](https://getstream.io/chat/docs/sdk/android/client/guides/push-notifications/xiaomi) for further details. [#2444](https://github.com/GetStream/stream-chat-android/pull/2444)

### ⚠️ Changed
- Update Android Gradle Plugin version to 7.1.0 and Gradle version to 7.3.3. [#2989](https://github.com/GetStream/stream-chat-android/pull/2989)

## stream-chat-android-client
### ⬆️ Improved
- Internal implementation only asks to the provided `TokenProvider` a new token when it is really needed. [#2995](https://github.com/GetStream/stream-chat-android/pull/2995)

### ⚠️ Changed
- UnknownHostException is no longer considered a permanent network error. [#3054](https://github.com/GetStream/stream-chat-android/pull/3054)

## stream-chat-android-offline
### 🐞 Fixed
- Fixed memory leak related to database initialization.[#2974](https://github.com/GetStream/stream-chat-android/pull/2974)

### ✅ Added
- Added new extension function `ChatClient::deleteChannel`. [#3007](https://github.com/GetStream/stream-chat-android/pull/3007)

### ⚠️ Changed
- Deprecated `ChatDomain::deleteChannel` in favour of `ChatClient::deleteChannel`. [#3007](https://github.com/GetStream/stream-chat-android/pull/3007)

## stream-chat-android-ui-common
### ✅ Added
- Added new extension function `ChatClient::loadMessageById`. [#2929](https://github.com/GetStream/stream-chat-android/pull/2929)

## stream-chat-android-ui-components
### 🐞 Fixed
- Fixed the logic for fetching encoding for URLs when opening PDFs and similar documents in the MessageList. [#3017](https://github.com/GetStream/stream-chat-android/pull/3017)

### ⬆️ Improved
- Replaced Lottie typing indicator with a custom view. [#3004](https://github.com/GetStream/stream-chat-android/pull/3004)

## stream-chat-android-compose
### 🐞 Fixed
- Fixed the way our attachments work and are represented in Compose to support more attachment types. [#2955](https://github.com/GetStream/stream-chat-android/pull/2955)
- Fixed the logic for fetching encoding for URLs when opening PDFs and similar documents in the MessageList. [#3017](https://github.com/GetStream/stream-chat-android/pull/3017)

### ⬆️ Improved
- Improved RTL support in Compose [#2987](https://github.com/GetStream/stream-chat-android/pull/2987)
- Made the SDK smaller by removing Materials Icons dependency [#2987](https://github.com/GetStream/stream-chat-android/pull/2987)
- Removed unnecessary experimental flags, opted in into APIs we're using from Compose. [#2983](https://github.com/GetStream/stream-chat-android/pull/2983)

### ✅ Added
- Added [`Custom Attachments guide`](https://getstream.io/chat/docs/sdk/android/composee/guides/adding-custom-attachments/). [#2967](https://github.com/GetStream/stream-chat-android/pull/2967)
- Added `onHeaderAvatarClick` parameter to the `ChannelsScreen` component. [#3016](https://github.com/GetStream/stream-chat-android/pull/3016)
- Exposed `lazyListState` for the `ChannelList` and `Channels` components that allows you to control the scrolling behavior and state. [#3049](https://github.com/GetStream/stream-chat-android/pull/3049)
- Exposed `helperContent` for the `ChannelList` and `Channels` components that allows you to implement a helper UI such as scroll to top button for the channel list. [#3049](https://github.com/GetStream/stream-chat-android/pull/3049)
- Exposed `lazyListState` for the `MessageList` and `Messages` components that allows you to control the scrolling behavior and state. [#3044](https://github.com/GetStream/stream-chat-android/pull/3044)
- Exposed `helperContent` for the `MessageList` and `Messages` components that allows you to override the default scrolling behavior UI.  [#3044](https://github.com/GetStream/stream-chat-android/pull/3044)

### ⚠️ Changed
- Renamed `onHeaderClickAction` parameter to `onHeaderActionClick` for the `ChannelsScreen` component. [#3016](https://github.com/GetStream/stream-chat-android/pull/3016)
- `MessageList` and `Messages` now have two new parameters that have default values. Please make sure that you check out the changes and that everything still works for you. [#3044](https://github.com/GetStream/stream-chat-android/pull/3044)

## stream-chat-android-pushprovider-xiaomi
### ✅ Added
- Added a `XiaomiMessagingDelegate` class to simplify custom implementations of `PushMessageReceiver` that forward messages to the SDK. See [Using a Custom PushMessageReceiver](https://getstream.io/chat/docs/sdk/android/client/guides/push-notifications/xiaomi#using-a-custom-pushmessagereceiver) for more details. [#2444](https://github.com/GetStream/stream-chat-android/pull/2444)

# February 2nd, 2022 - 4.27.2
## stream-chat-android-offline
### 🐞 Fixed
- Fixed refreshing cached channels after setting the user. [#3010](https://github.com/GetStream/stream-chat-android/pull/3010)

# January 31th, 2022 - 4.27.1
## stream-chat-android-offline
### 🐞 Fixed
- Fixed clearing cache after receiving channel truncated event. [#3001](https://github.com/GetStream/stream-chat-android/pull/3001)

# January 25th, 2022 - 4.27.0
## stream-chat-android-client
### 🐞 Fixed
- Fixed bug related to the wrong unread messages count when a socket connection is not available. [#2927](https://github.com/GetStream/stream-chat-android/pull/2927)
- Fixed deserialization issue when parsing the `Message` object while searching for a message from a channel with 0 members. [#2947](https://github.com/GetStream/stream-chat-android/pull/2947)

### ✅ Added
- Added the `systemMessage` parameter to `ChatClient::truncateChannel` and `ChannelClient:truncate` methods that represents a system message that will be displayed after the channel was truncated. [#2949](https://github.com/GetStream/stream-chat-android/pull/2949)
- Added the `message` parameter to the `ChannelTruncatedEvent` that represents a system message that will be displayed after the channel was truncated. [#2949](https://github.com/GetStream/stream-chat-android/pull/2949)
- Added method to consult the settings of the app. Use `ChatClient.instance().appSettings()` to request the settings of your app. [#2960](https://github.com/GetStream/stream-chat-android/pull/2960)
- Added `ChatClient.shuffleGiphy` extension function and removing ShuffleGiphy use case. [#2962](https://github.com/GetStream/stream-chat-android/pull/2962)
- Added `ChatClient.sendGiphy` extension function and removing SendGiphy use case. [#2963](https://github.com/GetStream/stream-chat-android/pull/2963)
- Added `Channel::ownCapabilities` and `ChannelCapabilities` object.
  Channel capabilities provide you information on which features are available for the current user. [#2971](https://github.com/GetStream/stream-chat-android/pull/2971)

### ⚠️ Changed
- Deprecated `ChatDomain.leaveChannel`. Use ChatClient.removeMembers instead. [#2926](https://github.com/GetStream/stream-chat-android/pull/2926)

## stream-chat-android-offline
### ⬆️ Improved
- Utilized the `message` parameter of the `ChannelTruncatedEvent` to show a system message instantly after the channel was truncated. [#2949](https://github.com/GetStream/stream-chat-android/pull/2949)

### ✅ Added
- Added new extension function `ChatClient::cancelMessage`. [#2928](https://github.com/GetStream/stream-chat-android/pull/2928)
- Added `ChatClient::needsMarkRead` extension function to check if a channel can be marked as read. [#2920](https://github.com/GetStream/stream-chat-android/pull/2920)

### ⚠️ Changed
- Deprecated `ChatDomain::cancelMessage` in favour of `ChatClient::cancelMessage`. [#2928](https://github.com/GetStream/stream-chat-android/pull/2928)

## stream-chat-android-ui-components
### 🐞 Fixed
- Handling video attachments that's don't have mime-type, but have type. [2919](https://github.com/GetStream/stream-chat-android/pull/2919)
- Intercepted and blocked attachment preview for attachments which are not fully uploaded. [#2950](https://github.com/GetStream/stream-chat-android/pull/2950)
- Fixed a bug when changes to the mentioned users in a message were not propagated to the UI. [2951](https://github.com/GetStream/stream-chat-android/pull/2951)

### ⬆️ Improved
- Improve Korean 🇰🇷 translations. [#2953](https://github.com/GetStream/stream-chat-android/pull/2953)

## stream-chat-android-compose
### 🐞 Fixed
- Fixed crashes caused by deleting channels [#2942](https://github.com/GetStream/stream-chat-android/pull/2942)

### ⬆️ Improved
- `ReactionOptions` now displays the option to show more reactions if there are more than 5 available [#2918](https://github.com/GetStream/stream-chat-android/pull/2918)
- Improve Korean 🇰🇷 translations. [#2953](https://github.com/GetStream/stream-chat-android/pull/2953)
- Improved `MessageComposer` UX by disabling commands when attachments or text are present. [#2961](https://github.com/GetStream/stream-chat-android/pull/2961)
- Improved `MessageComposer` UX by disabling attachment integration button when popups with suggestions are present. [#2961](https://github.com/GetStream/stream-chat-android/pull/2961)

### ✅ Added
- Added `ExtendedReactionsOptions` and `ReactionsPicker` in order to improve reaction picking UX [#2918](https://github.com/GetStream/stream-chat-android/pull/2918)
- Added documentation for [`ReactionsPicker`](https://getstream.io/chat/docs/sdk/android/compose/message-components/reactions-picker/) [#2918](https://github.com/GetStream/stream-chat-android/pull/2918)
- Added ways to customize the channel, message and member query limit when building a ChannelListViewModel [#2948](https://github.com/GetStream/stream-chat-android/pull/2948)

# January 12th, 2022 - 4.26.0
## Common changes for all artifacts
### ⬆️ Improved
- 🚨 Breaking change: Markdown support is moved into a standalone module `stream-chat-android-markdown-transformer` which is not included by default. You can use it with `ChatUI.messageTextTransformer` to add Markdown support to your app. You can find more information [here](https://getstream.io/chat/docs/sdk/android/ui/chatui/#markdown). [#2786](https://github.com/GetStream/stream-chat-android/pull/2786)

## stream-chat-android-client
### ✅ Added
- Added `Member::banned` property that represents, if the channel member is banned. [#2915](https://github.com/GetStream/stream-chat-android/pull/2915)
- Added `Member::channelRole` property that represents the user's channel-level role. [#2915](https://github.com/GetStream/stream-chat-android/pull/2915)

## stream-chat-android-offline
### 🐞 Fixed
- Fixed populating mentions after editing the message. `Message::mentionedUsers` shouldn't be empty if edited message contains mentioned users. [#2852](https://github.com/GetStream/stream-chat-android/pull/2852)

### ✅ Added
- Added `memberLimit` to `ChatDomain::queryChannels` and `ChatDomain::queryChannelsLoadMore` that allows modifying the number of members to fetch per channel. [#2826](https://github.com/GetStream/stream-chat-android/pull/2826)

### ❌ Removed
- Removed `QueryChannelsLoadMore` usecase. [#2790](https://github.com/GetStream/stream-chat-android/pull/2790)
- `QueryChannelsController::loadMore` is removed and logic is moved into `ChatDomain`. [#2790](https://github.com/GetStream/stream-chat-android/pull/2790)

## stream-chat-android-ui-components
### 🐞 Fixed
- Fixed displaying mentions popup when text contains multiple lines. [#2851](https://github.com/GetStream/stream-chat-android/pull/2851)
- Fixed the loading/playback speed of GIFs. [#2914](https://github.com/GetStream/stream-chat-android/pull/2914)
- Fixed scroll persisting after long tapping on an item in the message list. [#2916](https://github.com/GetStream/stream-chat-android/pull/2916)
- Fixed footnote of messages showing "Only Visible to You". This message was visible even when deleted messages were visible to everyone. [#2923](https://github.com/GetStream/stream-chat-android/pull/2923)

### ⬆️ Improved
- Improved the way thread pagination works. [#2845](https://github.com/GetStream/stream-chat-android/pull/2845)

### ✅ Added
- Added `memberLimit` parameter to `ChannelListViewModel` and `ChannelListViewModelFactory` that allows modifying the number of members to fetch per channel. [#2826](https://github.com/GetStream/stream-chat-android/pull/2826)
- Added `ChatMessageTextTransformer` to transform messages and set them to `TextView`. [#2786](https://github.com/GetStream/stream-chat-android/pull/2786)
- Added `AutoLinkableTextTransformer` which is an implementation of `ChatMessageTextTransformer`. After applying the transformer, it also makes links clickable in TextView. [#2786](https://github.com/GetStream/stream-chat-android/pull/2786)

### ⚠️ Changed
- `ChatUI.markdown` is deprecated in favour of `ChatUI.messageTextTransformer`. [#2786](https://github.com/GetStream/stream-chat-android/pull/2786)
- In the sample app the new behaviour for new messages is to count unread messages, instead of always scroll to bottom [#2865](https://github.com/GetStream/stream-chat-android/pull/)

## stream-chat-android-compose
### 🐞 Fixed
- Fixed a small issue with user avatars flickering [#2822](https://github.com/GetStream/stream-chat-android/pull/2822)
- Fixed faulty scrolling behavior in `Messages` by adding an autoscroll. [#2857](https://github.com/GetStream/stream-chat-android/pull/2857)
- Fixed the font size of avatar initials in the message list. [2862](https://github.com/GetStream/stream-chat-android/pull/2862)
- Fixed faulty scrolling behavior in `Channels` by adding an autoscroll. [#2887](  https://github.com/GetStream/stream-chat-android/pull/2887)
- Fixed the loading/playback speed of GIFs. [#2914](https://github.com/GetStream/stream-chat-android/pull/2914)

### ⬆️ Improved
- Added an animation to the `SelectedChannelMenu` component.
- Added an animation to the `ChannelInfo` component.
- Avatars now show fallback initials in case there was an error while loading images from the network. [#2830](https://github.com/GetStream/stream-chat-android/pull/2830)
- Added more parameters to the stateless version of the MessageComposer for consistency [#2809](https://github.com/GetStream/stream-chat-android/pull/2809)
- Updated primary accent colors in order to achieve a better contrast ratio for accessibility [#2857](https://github.com/GetStream/stream-chat-android/pull/2857)
- Removed default background color from `MessageItem` [#2857](https://github.com/GetStream/stream-chat-android/pull/2857)
- Added multiline mentions support [#2859](https://github.com/GetStream/stream-chat-android/pull/2859)
- Improved the way thread pagination works. [#2845](https://github.com/GetStream/stream-chat-android/pull/2845)

### ✅ Added
- Added the `headerContent` and `centerContent` Slot APIs for the `SelectedChannelMenu` component. [#2823](https://github.com/GetStream/stream-chat-android/pull/2823)
- Added the `headerContent` and `centerContent` Slot APIs for the `ChannelInfo` component. [#2823](https://github.com/GetStream/stream-chat-android/pull/2823)
- You can now define a `placeholderPainter` for the `Avatar` that is shown while the image is loading. [#2830](https://github.com/GetStream/stream-chat-android/pull/2830)
- Added more Slot APIs to the`MessageComposer` and `MessageInput` components [#2809](https://github.com/GetStream/stream-chat-android/pull/2809)
- Added [SelectedReactionsMenu documentation](https://getstream.io/chat/docs/sdk/android/compose/channel-components/selected-reactions-menu/). [#2868](https://github.com/GetStream/stream-chat-android/pull/2868)

### ⚠️ Changed
- Updated [ChatTheme documentation](https://getstream.io/chat/docs/sdk/android/compose/general-customization/chat-theme/). [#2833](https://github.com/GetStream/stream-chat-android/pull/2833)
- Updated [ChannelsScreen documentation](https://getstream.io/chat/docs/sdk/android/compose/channel-components/channels-screen/). [#2839](https://github.com/GetStream/stream-chat-android/pull/2839)
- Updated [ChannelItem documentation](https://getstream.io/chat/docs/sdk/android/compose/channel-components/channel-item/). [#2832](https://github.com/GetStream/stream-chat-android/pull/2832)
- Updated [ChannelListHeader documentation](https://getstream.io/chat/docs/sdk/android/compose/channel-components/channel-list-header/). [#2828](https://github.com/GetStream/stream-chat-android/pull/2828)
- Updated [Component Architecture documentation](https://getstream.io/chat/docs/sdk/android/compose/component-architecture/). [#2834](https://github.com/GetStream/stream-chat-android/pull/2834)
- Updated [SelectedChannelMenu documentation](https://getstream.io/chat/docs/sdk/android/compose/channel-components/selected-channel-menu/). [#2838](https://github.com/GetStream/stream-chat-android/pull/2838)
- Updated [ChannelList documentation](https://getstream.io/chat/docs/sdk/android/compose/channel-components/channel-list/). [#2847](https://github.com/GetStream/stream-chat-android/pull/2847)
- Updated [AttachmentsPicker documentation](https://getstream.io/chat/docs/sdk/android/compose/message-components/attachments-picker/) [#2860](https://github.com/GetStream/stream-chat-android/pull/2860)
- Renamed the `ChannelInfo` component to `SelectedChannelMenu`. [#2838](https://github.com/GetStream/stream-chat-android/pull/2838)
- Updated [Overview documentation](https://getstream.io/chat/docs/sdk/android/compose/overview/). [#2836](https://github.com/GetStream/stream-chat-android/pull/2836)
- Updated [Custom Attachments documentation](https://getstream.io/chat/docs/sdk/android/compose/general-customization/attachment-factory/) with minor sentence formatting changes [#2878](https://github.com/GetStream/stream-chat-android/pull/2878)
- Updated [MessagesScreen documentation](https://getstream.io/chat/docs/sdk/android/compose/message-components/messages-screen/) [#2866](https://github.com/GetStream/stream-chat-android/pull/2866)
- Updated [MessageList documentation](https://getstream.io/chat/docs/sdk/android/compose/message-components/message-list/). [#2869](https://github.com/GetStream/stream-chat-android/pull/2869)

# December 30th, 2021 - 4.25.1
## stream-chat-android-client
### ✅ Added
- Added support to paginate messages pinned in a channel. [#2848](https://github.com/GetStream/stream-chat-android/pull/2848).


# December 23th, 2021 - 4.25.0
## Common changes for all artifacts
### ⬆️ Improved
- Updated dependency versions
  - Kotlin 1.5.31
  - Compose framework 1.0.5
  - AndroidX
  - Lottie 4.2.2
  - OkHttp 4.9.3
  - Room 2.4.0
  - and other, see [#2771](https://github.com/GetStream/stream-chat-android/pull/2771) for more details

## stream-chat-android-offline
### 🐞 Fixed
- Fixed a bug when hard deleted messages still remain in the UI.
- Stabilized behavior of users' updates propagation across values of the channels and the messages. [#2803](https://github.com/GetStream/stream-chat-android/pull/2803)

### ⚠️ Changed
- 🚨 Breaking change: Added `cachedChannel` parameter to `ChatEventHandler::handleChatEvent` [#2807](https://github.com/GetStream/stream-chat-android/pull/2807)

## stream-chat-android-ui-components
### 🐞 Fixed
- Users' updates done in runtime are now propagated to the `MessageListView` component. [#2769](https://github.com/GetStream/stream-chat-android/pull/2769)
- Fixed the display of image attachments on the pinned message list screen. [#2792](https://github.com/GetStream/stream-chat-android/pull/2792)
-  Button for commands is now disabled in edit mode. [#2812](https://github.com/GetStream/stream-chat-android/pull/2812)
- Small bug fix for borders of attachments

### ⬆️ Improved
- Improved Korean 🇰🇷 and Japanese 🇯🇵 translation.
- Improved KDocs of UI components such as `ChannelListHeaderView` and `AvatarView`.

### ✅ Added
- Added header with back button and attachment's title to `AttachmentMediaActivity` which displays playable attachments.
  You can customize its appearance using `streamUiMediaActivityHeader`, `streamUiMediaActivityHeaderLeftActionButtonStyle` and `streamUiMediaActivityHeaderTitleStyle` attributes.
- Added `hard` flag to `MessageListViewModel.Event.DeleteMessage`.
  You can use `MessageListView::setMessageDeleteHandler` and pass `MessageListViewModel.Event.DeleteMessage(MESSAGE, hard = true)` to hard delete messages using `MessageListViewModel`.
  Check [MessageListViewModelBinding](https://github.com/GetStream/stream-chat-android/blob/main/stream-chat-android-ui-components/src/main/kotlin/io/getstream/chat/android/ui/message/list/viewmodel/MessageListViewModelBinding.kt#L37) for further details. [#2772](https://github.com/GetStream/stream-chat-android/pull/2772)
- Rtl support was added. If the app has `android:supportsRtl="true"` and the locale of the device needs Rtl support, the SDK will draw the components from the right-to-left instead the default way (left-to-right) [#2799](https://github.com/GetStream/stream-chat-android/pull/2799)

### ⚠️ Changed
- Constructor of `ChannelListViewModel` and `ChannelListViewModelFactory` changed. Now they ask for `ChatEventHandlerFactory` instead `ChatEventHandler`, so users can use `StateFlow<List<Channel>>` in their implementations of `ChatEventHandler`, which can make implementation smarter with resources (don't try to add a channel that is already there, for example) [#2747](https://github.com/GetStream/stream-chat-android/pull/2747)

### ❌ Removed

## stream-chat-android-compose
### 🐞 Fixed
- Fixed the message grouping logic to now include date separators when splitting message groups [#2770](https://github.com/GetStream/stream-chat-android/pull/2770)

### ⬆️ Improved
- Improved the UI for message footers to be more respective of thread replies [#2765](https://github.com/GetStream/stream-chat-android/pull/2765)
- Fixed the orientation and UI of ThreadParticipants [#2765](https://github.com/GetStream/stream-chat-android/pull/2765)
- Improved the API structure more, made the components package more clear [#2795](https://github.com/GetStream/stream-chat-android/pull/2795)
- Improved the way to customize the message item types and containers [#2791](https://github.com/GetStream/stream-chat-android/pull/2791)
- Added more parameters to the stateless version of the MessageComposer for consistency [#2809](https://github.com/GetStream/stream-chat-android/pull/2809)
- Added color and shape parameters to `MessageListHeader` and `ChannelListHeader` components [#2855](https://github.com/GetStream/stream-chat-android/pull/2855)

### ✅ Added
- Added site name labels to link attachments for websites using the Open Graph protocol [#2785](https://github.com/GetStream/stream-chat-android/pull/2785)
- Added preview screens for file attachments [#2764](https://github.com/GetStream/stream-chat-android/pull/2764)
- Added a way to disable date separator and system message items in the message list [#2770](https://github.com/GetStream/stream-chat-android/pull/2770)
- Added an option to the message options menu to unmute a user that sent the message. [#2787](https://github.com/GetStream/stream-chat-android/pull/2787)
- Added a `DefaultMessageContainer` component that encapsulates all default message types [#2791](https://github.com/GetStream/stream-chat-android/pull/2791)
- Added the `SelectedReactionsMenu` component that represents a list of user reactions left for a particular message [#2782](https://github.com/GetStream/stream-chat-android/pull/2782)

### ⚠️ Changed
- Removed SelectedMessageOverlay and replaced it with SelectedMessageMenu - [#2768](https://github.com/GetStream/stream-chat-android/pull/2768)
- Big changes to the structure of the project, making it easier to find all the components and building blocks - [#2752](https://github.com/GetStream/stream-chat-android/pull/2752)
- Renamed the `common` package to `components` and added a logical structure to the components there
- Decoupled many smaller components to the `components` package and their individual files, for ease of use
- Improved the API of several smaller components
- Added a few missing previews
- Changed various component names, removed unused/redundant component blocks and moved to Default components [#2795](https://github.com/GetStream/stream-chat-android/pull/2795)
- Changed some of the component types regarding the message item [#2791](https://github.com/GetStream/stream-chat-android/pull/2791)
- Moved message item components to `components.messages` [#2791](https://github.com/GetStream/stream-chat-android/pull/2791)
- When querying for more channels, `ChannelListViewModel` now uses `OfflinePlugin` based approach if it is enabled. [#2790](https://github.com/GetStream/stream-chat-android/pull/2790)
- Updated [MessageListHeader Documentation](https://getstream.io/chat/docs/sdk/android/compose/message-components/message-list-header/) [#2855](https://github.com/GetStream/stream-chat-android/pull/2855)

### ❌ Removed
- Removed some redundant components from separate files and the `components` package [#2795](https://github.com/GetStream/stream-chat-android/pull/2795)

# December 9th, 2021 - 4.24.0
## stream-chat-android-offline
### 🐞 Fixed
- Fix the issue when users' data can be outdated until restart SDK.

### ✅ Added
- Added new extension function `ChatClient::keystroke`.
- Added new extension function `ChatClient::stopTyping`.

## stream-chat-android-ui-common
### 🐞 Fixed
- Fixed `MessageInputFieldView#mode` not being reset after custom attachments were cleared

## stream-chat-android-ui-components
### 🐞 Fixed
- Fixed crash related with creation of MessageOptionsDialogFragment
- Fixed behaviour related to search messages, when message was not already loaded from database MessageListView could not scroll to searched message.
- Removed cut from text when text end with Italic
- Fixed `GiphyViewHolderStyle#cardBackgroundColor` not getting applied
- Fixed bug related of not removing channels when filter selects channels where the the current user is not a member

### ⬆️ Improved
- Replied messages now have a limit for size. The text will get cut if there's too many characters or too many line breaks.
- Improved Korean 🇰🇷 translations.

### ✅ Added
- Added scroll to original message when clicking in a reply message. Use `ReplyMessageClickListener` to change the behaviour of click in reply messages.

## stream-chat-android-compose
### 🐞 Fixed
- Removed preemptive attachment loading that was resulting in crashes on certain Android API versions
- Fixed incorrect message shape for theirs messages in threads.

### ⬆️ Improved
- Minor UI improvements to the message overlay
- Enabled scrolling behavior in SelectedMessageOverlay

### ✅ Added
- Added the mention suggestion popup to the `MessageComposer` component, that allows to autocomplete a mention from a list of users.
- Added support for slowdown mode. Users are no longer able to send messages during the cooldown interval.
- Added support for system messages.
- Added support for Giphy command.
- Added message pinning to the list of message options
- Added pinned message UI
- Added a checkbox to the `MessageComposer` component, that allows to display a thread message in the parent channel.
- Added an option to flag a message to the message options overlay.

### ⚠️ Changed
- Changed the way focus state works for focused messages.
- Added the Pin type to the MessageAction sealed class
- Renamed a bunch of state classes for Compose component, to have the `State` prefix, general renaming, imports and other quality of life improvements
- Renamed `ReactionOption` state wrapper to `ReactionOptionItemState`
- Renamed `MessageListItem` state wrapper to `MessageListItemState` and its children now have a `State` suffix
- Renamed `AttachmentItem` state wrapper to `AttachmentPickerItemState`
- Renamed `MessageInputState` to `MessageComposerState`
- Renamed `MessageOption` to `MessageOptionState`
- Renamed `defaultMessageOptions()` to `defaultMessageOptionsState()`


# November 25th, 2021 - 4.23.0
## Common changes for all artifacts
### ⬆️ Improved
- Improved logs for errors in the SDK.

## stream-chat-android-offline
### 🐞 Fixed
- Deprecated `QueryChannelsController::mutedChannelsIds`. Use `ChatDomain.mutedChannels` instead
- Fix issue when sent attachments from Android SDK don't show title in iOS.

### ✅ Added
- Added new extension function `ChatClient::replayEventsForActiveChannels`.
- Added new extension function `ChatClient::setMessageForReply`.
- Added new extension function `ChatClient::downloadAttachment` to download attachments without `ChatDomain`.

## stream-chat-android-ui-common
### ✅ Added
- Made `ThreeTenInitializer` public to allow manual invocations of it. See the new [documentation](https://getstream.io/chat/docs/sdk/android/ui/guides/app-startup-initializers/) for more details.

## stream-chat-android-ui-components
### 🐞 Fixed
- Removed ripple effect for attachments in message options.
### ⬆️ Improved
- More customization for AvatarView. Now it is possible to choose between Square and Circle. Use new fields in AvatarStyle to customize AvatarView the way you prefer. 
### ✅ Added
- Added setter `MessageListView.setMessageBackgroundFactory` to set a factory to provide a background for messages. 
- Added `MessageInputViewModel::sendMessageWithCustomAttachments` function allowing to send message with custom attachments list.
- Added `MessageInputView::submitCustomAttachments` function allowing setting custom attachments in `MessageInputView`.
- Added `SelectedCustomAttachmentViewHolderFactory` interface and `BaseSelectedCustomAttachmentViewHolder`class allowing defining how previews of custom attachments in `MessageInputView` should be rendered.

### ⚠️ Changed
- Added `MessageSendHandler::sendMessageWithCustomAttachments` and `MessageSendHandler::sendToThreadWithCustomAttachments` allowing to intercept sending custom attachments actions.

## stream-chat-android-compose
### 🐞 Fixed
- Fixed the information about channel members shown in the `MessageListHeader` subtitle.
- Fixed the bug where the channel icon did not appear because of a lengthy title.

### ⬆️ Improved
- Updated a lot of documentation around the Messages features
- Improved the subtitle text in the `MessageListHeader` component.
- Now, the `MessageComposer` component supports sending `typing.start` and `typing.stop` events when a user starts or stops typing.
- Made the `ChannelNameFormatter`, `ClipboardHandler` and `MessagePreviewFormatter` interfaces functional for ease of use.
- Now, an error Toast is shown when the input in the `MessageComposer` does not pass validation.

### ✅ Added
- Added the "mute" option to the `ChannelInfo` action dialog.
- Added a wrapper for the message input state in the form of `MessageInputState`
- Added `attachmentsContentImageWidth`, `attachmentsContentImageHeight`, `attachmentsContentGiphyWidth`, `attachmentsContentGiphyHeight`, `attachmentsContentLinkWidth`, `attachmentsContentFileWidth` and `attachmentsContentFileUploadWidth` options to `StreamDimens`, to make it possible to customize the dimensions of attachments content via `ChatTheme`.
- Added a thread separator between a parent message and thread replies.
- Added the `threadSeparatorGradientStart` and `threadSeparatorGradientEnd` options to `StreamColors`, to make it possible to customize the thread separator background gradient colors via `ChatTheme`.
- Added the `threadSeparatorVerticalPadding` and `threadSeparatorTextVerticalPadding` options to `StreamDimens`, to make it possible to customize the dimensions of thread separator via `ChatTheme`.
- Added a typing indicator to the `MessageListHeader` component. 
- Added the `messageOverlayActionItemHeight` option to `StreamDimens`, to make it possible to customize the height of an action item on the selected message overlay via `ChatTheme`.
- Added the `messageAlignmentProvider` field to the `ChatTheme` that allows to customize message horizontal alignment. 
- Added the `maxAttachmentCount` and `maxAttachmentSize` parameters to the `MessagesViewModelFactory`, to make it possible to customize the allowed number and size of attachments that can be sent via the `MessageComposer` component.
- Added the `textStyle` and `textColor` parameters to the `NetworkLoadingView` component, to make it possible to customize the text appearance of the inner text.

### ⚠️ Changed
- Made the MessageMode subtypes to the parent class, to make it easier to understand when importing
- Renamed the MessageMode.Thread to MessageMode.MessageThread for clarity
- Changed the signature of the MessageComposer to accommodate for the `MessageInputState`
- Moved common state to the `io.getstream.chat.android.common` package
- Made the `AttachmentFactory.previewContent` field nullable.
- Exposed `MessageReactions` as a public component so users can use it to display a message reactions bubble in their custom UI.
- Changed the type of the inner channel items in the `ChannelsState` class from `Channel` to `ChannelItem`.


# November 11th, 2021 - 4.22.0
## Common changes for all artifacts
### ⬆️ Improved
- Bumped the SDKs target API to 31
- Updated WorkManager to version 2.7.0, which fixes compatibility issues with SDK 31

### ✅ Added
- Added Indonesian :indonesia: translations.
- Added `onErrorSuspend` extension for `Result` to allow executing suspending lambda function for handing error response.

## stream-chat-android
### ✅ Added
- Added `ChannelListItemAdapter::getChannels()` for getting a list of channels

## stream-chat-android-client
### ✅ Added
- Added `NotificationConfig::shouldShowNotificationOnPush` that allows enabling/disabling showing notification after receiving a push message

### ⚠️ Changed
- `NotificationConfig::pushNotificationsEnabled` is now disabled by default if you don't provide custom `NotificationConfig` - our SDK won't create a `NotificationChannel` if push notifications are not configured

## stream-chat-android-offline
### 🐞 Fixed
- Fixed inserting messages with empty `Message::cid`

### ✅ Added
- Added new extension function `ChatCliet::requestMembers` to query members without `ChatDomain`.
- Added new extension function `ChatCliet::searchUsersByName`.

### ⚠️ Changed
- 🚨 Breaking change: `RetryPolicy` in `ChatDomain` is now immutable and can only be set with Builder before creating an instance of it.
- 🚨 Breaking change: `ChannelEventsHandler` is renamed to `ChatEventHandler`, it's function is renamed from `onChannelEvent` to `handleChatEvent`, EventHandlingResult is sealed class now. To get more details read [our docs](https://getstream.io/chat/docs/sdk/android/ui/components/channel-list/#chateventhandler)

## stream-chat-android-ui-components
### 🐞 Fixed
- Fixed bug when showing messages with pending attachments that cause loading state to be not shown in some cases.
- Fixed clearing `MessageInputView` after dismissing message to edit
- Fixed support for videos from other SDKs
- Fixed downloading attachments with some special characters in their names

### ⬆️ Improved
- Improved Korean 🇰🇷 translation related to the flagging.
- 🚨 Breaking change: Now the button for sending message in MessageInputView sizes itself accordingly with the drawable used, instead of having a predefined size (32dp)
- Improved KDocs for `MessageListFragment`.

### ✅ Added
- You can now use MessageListView.backgroundDrawable to have more flexibility to customize your message items background. Be aware that setting backgroundDrawable will override the background configurations of xml.
- Added `streamUiEditInputModeIcon` and `streamUiReplyInputModeIcon` attributes to `MessageInputView`.
  Use them to customize icon in the `MessageInputView's` top left corner displayed when user edits or replies to the message.
- Added `setMessageInputModeListener`, `setSendMessageButtonEnabledDrawable` and `setSendMessageButtonDisabledDrawable` method to `MessageInputView`.
  They can be used together for changing send button icon based on current input mode. See [docs](https://getstream.io/chat/docs/sdk/android/ui/components/message-input#changing-send-message-button) for more details.
- Added static methods `createIntent` and `newInstance` those doesn't have default parameters on `MessageListActivity` and `MessageListFragment` for supporting Java side.

## stream-chat-android-compose
### 🐞 Fixed
- Fixed channel options that are displayed in the `ChannelInfo` component.

### ⬆️ Improved
- Improved the icon set and polished the UI for various Messages features
- Improved the set of customization options for the `DefaultChannelItem`
- Updated documentation for Channels set of features
- Now it is possible to search for distinct channels by member names using `ChannelListViewModel`.
- Improved the design of `ChannelInfo` bottom sheet dialog.

### ✅ Added
- Added a new parameter to the `AttachmentFactory` called `previewContent` that represents attachments within the MessageInput
- Added the `leadingContent`, `detailsContent`, `trailingContent` and `divider` Slot APIs for the `DefaultChannelItem`
- Added `StreamDimens` option to the `ChatTheme`, to allow for dimension customization across the app.
- Added localization support for the components related the channel list.
- Added the `emptySearchContent` parameter to `ChannelList` component that allows to customize the empty placeholder, when there are no channels matching the search query.
- Added support for the muted channel indicator in the message list.
- Added `ChannelNameFormatter` option to the `ChatTheme`, to allow for channel name format customization across the app.
- Added the `textFormatter` field to `AttachmentFactory`, to allow for attachment text format customization.
- Added `MessagePreviewFormatter` option to the `ChatTheme`, to allow for message preview text format customization across the app.
- Added the `leadingContent`, `headerContent`, `footerContent`, `trailingContent` and `content` Slot APIs for the `DefaultMessageItem`
- Added `channelInfoUserItemWidth`, `channelInfoUserItemHorizontalPadding` and `channelInfoUserItemAvatarSize` options to `StreamDimens`, to make it possible to customize the dimensions inside the `ChannelInfo` component via `ChatTheme`.
- Added `ownMessagesBackground`, `otherMessagesBackground` and `deletedMessagesBackgroundColor` options to `StreamColors`, to make it possible to customize the message bubble color via `ChatTheme`.

### ⚠️ Changed
- The `AttachmentFactory` now requires an additional parameter - `previewContent` that's used to preview the attachment within the MessageInput, so please be aware of this!
- Renamed `ChannelOption.icon` property to `ChannelOption.iconPainter` and changed the property type from `ImageVector` to `Painter`.
- Changed the type of the `ChannelListViewModel.selectedChannel` field to `MutableState<Channel?>`.

# October 27th, 2021 - 4.21.0
## Common changes for all artifacts
### ⬆️ Improved
- Improved Korean 🇰🇷 translations.

### ✅ Added
- Added `ChatDomain.connectionState` that exposes 3 states: `CONNECTED`, `CONNECTING` and `OFFLINE`.
  `ChannelListHeaderView` and `MessageListHeaderView` show different title based on newly introduced connection state.
  `ChatDomain.online` is now deprecated - use `ChatDomain.connectionState` instead.

## stream-chat-android-client
### ⬆️ Improved
- Added KDocs for `Result` properties and methods.

### ✅ Added
- The `UserCredentialStorage` interface was added to `ChatClient`. You can set your own implementation via `ChatClient.Builder::credentialStorage`

### ⚠️ Changed
- 🚨 Breaking change: Config property `isRepliesEnabled` is renamed to `isThreadEnabled` to avoid misleading. Now it toggles only thread feature.

### ❌ Removed
- `androidx-security-crypto` dependency was removed. Now, the user's token storage uses private shared preferences by default.

## stream-chat-android-offline
### 🐞 Fixed
- Fix bug when ChannelEventsHandler was not used even if it was set in QueryChannelsController

### ⬆️ Improved
- Channel gets removed from `QueryChannelsController` when receive `ChannelHiddenEvent`

## stream-chat-android-ui-components
### 🐞 Fixed
- Fixed position of reactions. Now the reactions adapts its starting position to fit entirely in the screen. 
- 🚨 Breaking change: Fixing positions of reactions in edit reactions dialog. Using a GridLayoutManager instead of LinearLayoutManager, so now there's box with all reactions instead of a scrollable list. The way to customize the box is a bit different, then a breaking change was inserted in this feature. 
- Made it impossible to send a message during the cooldown interval in slow mode.

### ⬆️ Improved
- Better position for icon of failed message
- Small improvement for information update in messages. The ViewHolders only update the information that had a change.

### ✅ Added
- Added `streamUiMaxAttachmentsCount` attribute to `MessageInputView` to allow customizing the maximum number of attachments in the single message.
The maximum attachments count cannot be greater than 10. Default value: 10.
- Added `streamUiMessageMaxWidthFactorMine` and `streamUiMessageMaxWidthFactorTheirs` `MessageListView` attributes. You can adjust messages width by passing values in [75% - 100%] range.
- Added `MessageInputView::setAttachmentButtonClickListener` that helps you to override click listener for the attachment button.
- Added `MessageInputView::submitAttachments` method to set attachments in `MessageInputView` to be sent with a message.

### ⚠️ Changed
- Feature of replied messages can be enabled/disabled only locally via SDK. `Thread` dashboard flag toggles only thread feature.

## stream-chat-android-compose
### ⬆️ Improved
- Added a way to customize the app font family, by passing in a parameter to `StreamTypography.defaultTypography()`
- Improved permission handling for the `AttachmentsPicker` to handle only the required permissions
- `ThreadParticipants` is now public and can be used for your custom UI.

### ✅ Added
- `ThreadParticipants` component now has a `text: String` parameter allowing customizing the thread label.
- Added unread message count indicators to ChannelItems to show users more info about their channels

### ⚠️ Changed
- `CAMERA` permission is no longer required to be declared in the App Manifest, because we don't use it

### ❌ Removed
- Removed `CAMERA` permission requirement, because we don't use internal camera preview, we request a 3rd party app
- Removed `CAMERA` permission checks if the user doesn't require the permission in their app


# October 18th, 2021 - 4.20.0
## Common changes for all artifacts
### ⬆️ Improved
- Upgraded Kotlin version to 1.5.30
- Make our SDK compile-friendly with TargetSDK 31
- Upgraded Coil version to [1.4.0](https://github.com/coil-kt/coil/releases/tag/1.4.0)

### ⚠️ Changed
- 🚨 Breaking change: `ProgressCallback` is not invoked on main thread anymore. So make sure to handle it if you were previously using this callback to update the UI directly.
- Attachment#uploadState is now updated in real-time during uploads.

### ❌ Removed
- Removed `ProgressTrackerFactory` and `ProgressTracker` in favour of new progress tracking implementation.

## stream-chat-android
### ✅ Added
- Push Notification uses `MessagingStyle` on devices with API Version 23+
- Push Notification configuration has been simplified, check our [docs](https://getstream.io/chat/docs/sdk/android/client/guides/push-notifications/#customizing-push-notifications) to see how it works
- `NotificationHandler` interface allows you to implement your own Push Notification logic show/remove notifications. It is the new interface you need to use if you were using `ChatNotificationHandler` previously
- `NotificationHandlerFactory` help you to use our default `NotificationHandler` implementations

### ⚠️ Changed
- Some properties of `NotificationConfig` has been deprecated, check our [DEPRECATIONS](https://github.com/GetStream/stream-chat-android/blob/main/DEPRECATIONS.md) section
- `ChatNotificationhandler` class has been deprecated, you need to use `NotificationHandler` now. Check our [DEPRECATIONS](https://github.com/GetStream/stream-chat-android/blob/main/DEPRECATIONS.md) section.

## stream-chat-android-client
### 🐞 Fixed
- Fixed issues with Proguard stripping response classes incorrectly

### ⬆️ Improved
- Added KDocs for `ChatClient.Builder` methods.
- `ChatClient` now defaults to using the `https://chat.stream-io-api.com` base URL, using [Stream's Edge API Infrastructure](https://getstream.io/blog/chat-edge-infrastructure/) instead of connecting to a region-specific API. If you're not on a dedicated chat infrastructure, remove any region-specific base URL settings from the `ChatClient.Builder` to use Edge instead.

### ✅ Added
- 🚨 Breaking change: A new `Idle` state is added to `Attachment.UploadState`.
- Added a new callback function `onProgress(bytesUploaded: Long, totalLength: Long)` in `ProgressCallback`.
- Added the possibility to add your own instance of OkHttpClient with `ChatClient.okHttpClient`.

### ⚠️ Changed
- 🚨 Breaking change: `Attachment.UploadState.InProgress` now is data class having two fields, `bytesUploaded: Long` and `totalBytes: Long` instead of object.
- Deprecated the `ChatClient.Builder#cdnUrl` method. To customize file uploads, set a custom `FileUploader` implementation instead. More info in the documentation: [Using Your Own CDN](https://getstream.io/chat/docs/android/file_uploads/?language=kotlin#using-your-own-cdn).

## stream-chat-android-offline
### 🐞 Fixed
- Fixed infinite loading of message if any of its attachments uploading was failed

### ✅ Added
- `ChannelEventsHandler` is added to `QueryChannelsController` to handle updating channel list logic after receiving events. You can provide custom `ChannelEventsHandler` through `ChannelListViewModel` or using `QueryChannelsController` directly.

### ⚠️ Changed
- `QueryChannelsController::newChannelEventFilter` and `QueryChannelsController#checkFilterOnChannelUpdatedEvent` are now deprecated. See the deprecation log for more details.

## stream-chat-android-ui-common
### 🐞 Fixed
- Fixed PDF attachments previews

## stream-chat-android-ui-components
### 🐞 Fixed
- Fixed bug related to scroll of messages.
- Updating attachments view holder only when attachments have changed. This fixes a problem with reloading gifs when reactions are added or removed.
- Fixing ViewReactionsView being cropped if more than 7 reactions are added
- Fix bug using custom attributes into views inflated into our SDK Views

### ⬆️ Improved
- Now it is possible to set a custom `LinearLayoutManager` to `MessageListView`, this can be used to change stack of messages or revert the layout.
- Removed full screen loading view when loading more message items on the `SearchResultListView`.

### ✅ Added
- Added `MessageListView::getRecyclerView` method which exposes the inner `RecyclerView` with message list items.
- Added `MessageListView::setUserReactionClickListener` method to set a listener used when a reaction left by a user is clicked on the message options overlay.
- Added attr `streamUiScrollButtonElevation` to set the elevation of scroll button ot `MessageListView` 
### ⚠️ Changed
- `ChatUI.uiMode` has been deprecated. If you want to force Dark/Light theme, you need to use `AppCompatDelegate.setDefaultNightMode(AppCompatDelegate.MODE_NIGHT_NO|AppCompatDelegate.MODE_NIGHT_YES)`

### ❌ Removed
- `android.permission.CAMERA` from our Manifest. This permission is not required anymore.

## stream-chat-android-compose
### 🐞 Fixed
- Fixed a bug where attachments weren't properly stored when editing a message

### ⬆️ Improved
- Updated the Compose framework version (1.0.3)
- Updated the Accompanist libraries version (0.19.0)
- Improved overlays in all components, to match the same design and opacity
- Added smaller animations to the AttachmentPicker in the MessagesScreen
- General improvements in the Attachments API and the way we build different attachments
- Allowed for better long clicks on attachments
- Improved the experience of creating the MessagesViewModelFactory with default arguments
- Updated and cleaned up Channel screen design
- Improved logic for updating the `lastSeenMessage` for fewer calculations

### ✅ Added
- Added DateSeparator items to Messages to group up messages by their creation date
- Added an `overlayDark` color for date separators and similar UI components

### ⚠️ Changed
- Removed AttachmentPicker option when editing messages
- Removed Attachment previews when editing messages with attachments
- Improved the ease of use of the AttachmentState API by keeping it state & actions only
- Moved the `modifier` parameter outside of the AttachmentState to the AttachmentFactory
- Updated Attachments to hold `Message` items instead of `MessageItem`s
- Changed the type of the `onLastVisibleMessageChanged` parameter to `Message` for ease of use
- Changed the parameter type of `itemContent` in `MessageList` and `Messages` to `MessageListItem`
- Renamed `onScrollToBottom` to `onScrolledToBottom` in `MessageList` and `Messages`
- Made the ChannelListHeader Slot APIs non-nullable so they're always provided, also made them an extension of the RowScope for ease of use

# September 15th, 2021 - 4.19.0
## Common changes for all artifacts
### ✅ Added
- Create new artifact to integrate Huawei Push Kit with Stream. You will need to add  `stream-chat-android-pushprovider-huawei` artifact to your App. Check our [docs](https://getstream.io/chat/docs/sdk/android/client/guides/push-notifications/huawei) for further details.

## stream-chat-android
### ✅ Added
- Added a method to dismiss all notifications from a channel. It is handled internally from the SDK but you are able to dismiss channel notification at whatever time calling `ChatClient::dismissChannelNotifications`
- Notifications are dismissed after the user logout the SDK

## stream-chat-android-client
### 🐞 Fixed
- Fixed sending messages using `ChatClient::sendMessage` without explicitly specifying the sender user id.
- Fixed sending custom attachments without files to upload
- Fixed deserialization issues when parsing `ChannelTruncatedEvent` and `MessageDeletedEvent` events with an absent user.

### ⬆️ Improved
- Custom attachment types are now preserved after file uploads

### ✅ Added
- Added `hardDelete` field to `MessageDeletedEvent`.

### ⚠️ Changed
- Now it is possible to hard delete messages. Insert a flag `hard = true` in the `ChatClient.deleteMessage` and it will be deleted in the backend. **This action can't be undone!**

## stream-chat-android-ui-common
### 🐞 Fixed
- Fixed bug with light mode.
- Removed `streamUiValidTheme`, as we don't support extending our base theme any longer. Please don't extend our base theme and set the `streamUiTheme` in your application theme instead.

## stream-chat-android-ui-components
### ✅ Added
- Notifications are dismissed after the user go into the channel conversation when you are using `MessageListView`
- Added `bubbleBorderColorMine`, `bubbleBorderColorTheirs`, `bubbleBorderWidthMine`, `bubbleBorderWidthTheirs` to `ViewReactionsViewStyle` for customizing reactions` border

## stream-chat-android-compose
### ⬆️ Improved
- Updated the Compose framework version (1.0.2)
- Updated the Accompanist library version (0.18.0)

### ✅ Added
- Added an uploading indicator to files and images
- Images being uploaded are now preloaded from the system
- Upload indicators show the upload progress and how much data is left to send
- Added more image options to the ImagePreviewActivity such as download, delete, reply to message...
- Added an Image Gallery feature to the ImagePreviewActivity where users can browse all the images
- Notifications are dismissed after the user go into the channel conversation when you are using `MessageList`

### ⚠️ Changed
- `StreamAttachment.defaultFactories()` is a function now, instead of a property.
- Updated all default value factories to functions (e.g. StreamTypography)
- Re-organized all attachment factories and split up code in multiple packages
- Changed the `AttachmentState` `message` property name to `messageItem`
- Added an `isFocused` property to `MessageItem`
- Added an `onImagePreviewResult` callback/parameter to various Messages screen components

### ❌ Removed

## stream-chat-android-pushprovider-firebase
### ✅ Added
- Added a `FirebaseMessagingDelegate` class to simplify custom implementations of `FirebaseMessagingService` that forward messages to the SDK. See [Using a Custom Firebase Messaging Service](https://getstream.io/chat/docs/sdk/android/client/guides/push-notifications/firebase/#using-a-custom-firebase-messaging-service) for more details.

## stream-chat-android-pushprovider-huawei
### ✅ Added
- Added a `HuaweiMessagingDelegate` class to simplify custom implementations of `HmsMessageService` that forward messages to the SDK. See [Using a Custom Huawei Messaging Service](https://getstream.io/chat/docs/sdk/android/client/guides/push-notifications/huawei#using-a-custom-huawei-messaging-service) for more details.

# September 15th, 2021 - 4.18.0
## stream-chat-android-client
### 🐞 Fixed
- Fixed setting notification's `contentTitle` when a Channel doesn't have the name. It will now show members names instead

### ✅ Added
- Added a new way to paginate through search message results using limit and next/previous values.

### ⚠️ Changed
- Deprecated `Channel#name`, `Channel#image`, `User#name`, `Ues#image` extension properties. Use class members instead.

### ❌ Removed
- Completely removed the old serialization implementation. You can no longer opt-out of using the new serialization implementation.
- Removed the `UpdateUsersRequest` class.

## stream-chat-android-offline
### ⬆️ Improved
- Improving logs for Message deletion error.

## stream-chat-android-ui-common
### 🐞 Fixed
- Fixed theme for `AttachmentDocumentActivity`. Now it is applied: `Theme.AppCompat.DayNight.NoActionBar`

## stream-chat-android-ui-components
### 🐞 Fixed
- Fixed the bug when MessageInputView let send a message with large attachments. Such message is never sent.
- Fixed bug related to `ScrollHelper` when `MessageListView` is initialised more than once.

### ⬆️ Improved
- The search for mentions now includes transliteration, diacritics removal, and ignore typos. To use transliteration, pass the id of the desired alphabets to `DefaultStreamTransliterator`, add it to DefaultUserLookupHandler and set it using `MessageInputView.setUserLookupHandler`. Transliteration works only for android API 29. If you like to add your own transliteration use https://unicode-org.github.io/icu/userguide/icu4j/.
- Improved scroll of message when many gif images are present in `MessageListView`

### ✅ Added
- Added scroll behaviour to `MessageListViewStyle`.

## stream-chat-android-compose
### 🐞 Fixed
- Fixed a bug where the Message list flickered when sending new messages
- Fixed a few bugs where some attachments had upload state and weren't file/image uploads

### ⬆️ Improved
- Improved the Message list scrolling behavior and scroll to bottom actions
- Added an unread count on the Message list's scroll to bottom CTA
- Improved the way we build items in the Message list
- Added line limit to link attachment descriptions
- Added a way to customize the default line limit for link descriptions
- Improved the `MessageListHeader` with more customization options

### ✅ Added
- Added an uploading indicator to files and images
- Images being uploaded are now preloaded from the system
- Upload indicators show the upload progress and how much data is left to send
- Added UploadAttachmentFactory that handles attachment uploads

### ⚠️ Changed
- `StreamAttachment.defaultFactories()` is a function now, instead of a property.
- Updated all default value factories to functions (e.g. StreamTypography)
- Re-organized all attachment factories and split up code in multiple packages
- Changed the `AttachmentState` `message` property name to `messageItem`
- Added a `Channel` parameter to the `MessagesScreen`'s `onHeaderActionClick` lambda
- Changed the way the `MessageListHeader` is structured by adding slot components

# August 30th, 2021 - 4.17.2
## stream-chat-android-ui-client
### 🐞 Fixed
- Fixed bug which can lead to crash when immediate logout after login

# August 30th, 2021 - 4.17.2
## stream-chat-android-ui-components
### 🐞 Fixed
- Fixes a bug related to incorrect theme of AttachmentActivity.

# August 30th, 2021 - 4.17.1
## Common changes for all artifacts
### ⬆️ Improved
- Now we provide SNAPSHOT versions of our SDK for every commit arrives to the `develop` branch.
  They shouldn't be used for a production release because they could contains some known bugs or breaking changes that will be fixed before a normal version is released, but you can use them to fetch last changes from our SDK
  To use them you need add a new maven repository to your `build.gradle` file and use the SNAPSHOT.
```
 maven { url 'https://oss.sonatype.org/content/repositories/snapshots/' }
```
Giving that our last SDK version is `X.Y.Z`, the SNAPSHOT version would be `X.Y.(Z+1)-SNAPSHOT`

## stream-chat-android-client
### 🐞 Fixed
- `TooManyRequestsException` caused to be subscribed multiple times to the `ConnectivityManager`

### ⬆️ Improved
- Reconnection process

## stream-chat-android-offline
### ✅ Added
- Added `ChatDomain#Builder#uploadAttachmentsWorkerNetworkType` for customizing `UploadAttachmentsWorker` network type constraint

## stream-chat-android-ui-common
### 🐞 Fixed
- Fixed a bug in state handling for anonymous users.

## stream-chat-android-ui-components
### 🐞 Fixed
- Fix for position of deleted messages for other users
- Fix glitch in selectors of file

### ✅ Added
- Added style attributes for `AttachmentGalleryActivity` to control menu options like enabling/disabling reply button etc.
- Now it is possible to customize when the avatar appears in the conversation. It is possible to use an avatar in messages from other users and for messages of the current user. You can check it here:  https://getstream.io/chat/docs/sdk/android/ui/components/message-list/#configure-when-avatar-appears
- Added support for slow mode. Users are no longer able to send messages during cooldown interval.
- Added possibility to customize the appearance of cooldown timer in the `MessageInputView` using the following attributes:
  - `streamUiCooldownTimerTextSize`, `streamUiCooldownTimerTextColor`, `streamUiCooldownTimerFontAssets`, `streamUiCooldownTimerFont`, `streamUiCooldownTimerTextStyle` attributes to customize cooldown timer text
  - `cooldownTimerBackgroundDrawable`- the background drawable for cooldown timer

# August 24th, 2021 - 4.17.0
## Common changes for all artifacts
### ⬆️ Improved
- Updated Target API Level to 30
- Updated dependency versions
  - Coil 1.3.2
  - AndroidX Activity 1.3.1
  - AndroidX Startup 1.1.0
  - AndroidX ConstraintLayout 2.1.0
  - Lottie 4.0.0

## stream-chat-android-client
### 🐞 Fixed
- Fixed a serialization error when editing messages that are replies

### ✅ Added
- Added the `expiration` parameter to `ChatClient::muteChannel`, `ChannelClient:mute` methods
- Added the `timeout` parameter to `ChatClient::muteUser`, `ChannelClient:mute::muteUser` methods

### ⚠️ Changed
- Allow specifying multiple attachment's type when getting messages with attachments:
  - Deprecated `ChatClient::getMessagesWithAttachments` with `type` parameter. Use `ChatClient::getMessagesWithAttachments` function with types list instead
  - Deprecated `ChannelClient::getMessagesWithAttachments` with `type` parameter. Use `ChannelClient::getMessagesWithAttachments` function with types list instead

## stream-chat-android-ui-common
### 🐞 Fixed
- Fixed a bug in state handling for anonymous users.

## stream-chat-android-ui-components
### ✅ Added
- Added self-contained higher-level UI components:
  - `ChannelListFragment` - channel list screen which internally contains `ChannelListHeaderView`, `ChannelListView`, `SearchInputView`, `SearchResultListView`.
  - `ChannelListActivity` - thin wrapper around `ChannelListFragment`
  - `MessageListFragment` - message list screen which internally contains `MessageListHeaderView`, `MessageListView`, `MessageInputView`.
  - `MessageListActivity` - thin wrapper around `MessageListFragment`
    Check [ChannelListScreen](https://getstream.io/chat/docs/sdk/android/ui/components/channel-list-screen/) and [MessageListScreen](https://getstream.io/chat/docs/sdk/android/ui/components/message-list-screen/) docs for further details.

## stream-chat-android-compose
### 🐞 Fixed
- Added missing `emptyContent` and `loadingContent` parameters to `MessageList` inner components.
- Fixed a bug where selected File attachment icons were clipped.
- Fixed a bug where image file attachments weren't shown as thumbnails.
- Added an overlay to the `ChannelInfo` that blocks outside clicks.
- Updated the `ChannelInfoUserItem` to use the `UserAvatar`.

### ⬆️ Improved
- Added default date and time formatting to Channel and Message items.
- Improved attachments API by providing cleaner examples of attachment factories.
- Updated documentation & examples.
- Decoupled attachment content to specific attachment files.
- Decoupled message attachment content to a `MessageAttachmentsContent` component.
- Re-structured SDK module to accommodate a new `attachment` package.

### ✅ Added
- Added `DateFormatter` option to the `ChatTheme`, to allow for date format customization across the app.
- Added a `Timestamp` component that encapsulates date formatting.
- Added a way to customize and override if messages use unique reactions.
- Added a `GiphyAttachmentFactory` for GIF specific attachments.
- Added support for loading GIFs using a custom `ImageLoader` for Coil.


# August 12th, 2021 - 4.16.0
## Common changes for all artifacts
### ✅ Added
- Added support for several languages:
  - French
  - Hindi
  - Italian
  - Japanese
  - Korean
  - Spanish
    You can disable them by explicitly setting `resConfigs` inside `build.gradle` file. Check our [docs](https://getstream.io/chat/docs/sdk/android/ui/guides/custom-translations/) for further details.
### ⚠️ Changed
- 🚨 Breaking change: Firebase dependencies have been extracted from our SDK. If you want to continue working with Firebase Push Notification you need to add `stream-chat-android-pushprovider-firebase` artifact to your App
  Check our [docs](https://getstream.io/chat/docs/sdk/android/client/guides/push-notifications/) for further details.
- Updated the Kotlin version to latest supported - `1.5.21`.

## stream-chat-android
### 🐞 Fixed
- Fixed markdown links rendering using custom linkify implementation.

## stream-chat-android-client
### ✅ Added
- `PushMessage` class created to store Push Notification data
- `PushDeviceGenerator` interface to obtain the Push Token and create the `Device`

### ⚠️ Changed
- `Device` class has an extra attribute with the `PushProvider` used on this device
- Breaking change: `ChatClient.setDevice()` and `ChatClient.addDevice()` now receive a `device` instance, instead of only receive the push provider token
- `RemoteMessage` from Firebase is not used anymore inside of our SDK, now it needs to be used with `PushMessage` class
- `NotificationConfig` has a new list of `PushDeviceGenerator` instance to be used for generating the Push Notification Token. If you were using `Firebase` as your Push Notification Provider, you need to add `FirebasePushDeviceGenerator` to your `NotificationConfig` object to continue working as before. `FirebasePushDeviceGenerator` receive by constructor the default `FirebaseMessaging` instance to be used, if you would like to use your own instance and no the default one, you can inject it by constructor. Unneeded Firebase properties have been removed from this class.

### ❌ Removed
- 🚨 Breaking change: Remove `ChatClient.isValidRemoteMessage()` method. It needs to be handled outside
- 🚨 Breaking change: Remove `ChatClient.handleRemoteMessage(RemoteMessage)`. Now it needs to be used `ChatClient.handlePushMessage(PushMessage)`

## stream-chat-android-offline
### 🐞 Fixed
- Fixed the event sync process when connection is recovered

## stream-chat-android-ui-common
### ❌ Removed
- Removed unnecessary "draft" filter from the default channel list filter as it is only relevant to the sample app

## stream-chat-android-ui-components
### 🐞 Fixed
- Fixed attachments of camera. Now multiple videos and pictures can be taken from the camera.
- Added the possibility to force light and dark theme. Set it in inside ChatUI to make all views, fragments and activity of the SDK light.
- Fixed applying style to `SuggestionListView` when using it as a standalone component. You can modify the style using `suggestionListViewTheme` or `TransformStyle::suggestionListStyleTransformer`
- Fixed markdown links rendering using custom linkify implementation.

### ✅ Added
- Added `MessageListView::setDeletedMessageListItemPredicate` function. It's responsible for adjusting visibility of the deleted `MessageListItem.MessageItem` elements.
- Added `streamUiAttachmentSelectionBackgroundColor` for configuring attachment's icon background in `AttachmentSelectionDialogFragment`
- Added `streamUiAttachmentSelectionAttachIcon` for configuring attach icon in `AttachmentSelectionDialogFragment`
- Added support for pinned messages:
  - Added a button to pin/unpin a message to the message options overlay
  - Added `MessageListView::setMessagePinHandler` and `MessageListView::setMessageUnpinHandler` methods to provide custom handlers for aforementioned button
  - Added `PinnedMessageListView` to display a list of pinned messages. The view is supposed to be used with `PinnedMessageListViewModel` and `PinnedMessageListViewModelFactory`
- Possibility to transform MessageItems before the are displayed in the screen.
  Use the `MessageListView.setMessageItemTransformer` for make the necessary transformation. This example makes groups of messages if they were created less than one hour apart:
```
binding.messageListView.setMessageItemTransformer { list ->
  list.mapIndexed { i, messageItem ->
        var newMessageItem = messageItem

        if (i < list.lastIndex) {
            val nextMessageItem = list[i + 1]

            if (messageItem is MessageListItem.MessageItem &&
                nextMessageItem is MessageListItem.MessageItem
            ) {
                val thisInstant = messageItem.message.createdAt?.time?.let(Instant::ofEpochMilli)
                val nextInstant = nextMessageItem.message.createdAt?.time?.let(Instant::ofEpochMilli)

                if (nextInstant?.isAfter(thisInstant?.plus(1, ChronoUnit.HOURS)) == true) {
                    newMessageItem = messageItem.copy(positions = listOf(MessageListItem.Position.BOTTOM))
                } else {
                    newMessageItem =
                        messageItem.copy(positions = messageItem.positions - MessageListItem.Position.BOTTOM)
                }
            }
        }

        newMessageItem
    }
}
```
- Added possibility to customize the appearance of pinned message in the`MessageListView` using the following attributes:
  - `streamUiPinMessageEnabled` - attribute to enable/disable "pin message" feature
  - `streamUiPinOptionIcon` - icon for pin message option
  - `streamUiUnpinOptionIcon` - icon for unpin message option
  - `streamUiPinnedMessageIndicatorTextSize`, `streamUiPinnedMessageIndicatorTextColor`, `streamUiPinnedMessageIndicatorTextFontAssets`, `streamUiPinnedMessageIndicatorTextFont`, `streamUiPinnedMessageIndicatorTextStyle` attributes to customize "pinned by" text
  - `streamUiPinnedMessageIndicatorIcon` - icon in the message list indicating that a message was pinned
  - `streamUiPinnedMessageBackgroundColor` - the background color of a pinned message in the message list
- Added possibility to customize `PinnedMessageListView` style using `streamUiPinnedMessageListStyle` theme attribute or `TransformStyle.pinnedMessageListViewStyleTransformer`. The list of available style attributes can be found in `attrs_pinned_message_list_view.xml`. The default style for `PinnedMessageListView` is `StreamUi.PinnedMessageList`.

### ⚠️ Changed
- 🚨 Breaking change: the deleted `MessageListItem.MessageItem` elements are now displayed by default to all the users. This default behavior can be customized using `MessageListView::setDeletedMessageListItemPredicate` function. This function takes an instance of `MessageListItemPredicate`. You can pass one of the following objects:
  * `DeletedMessageListItemPredicate.VisibleToEveryone`
  * `DeletedMessageListItemPredicate.NotVisibleToAnyone`
  * or `DeletedMessageListItemPredicate.VisibleToAuthorOnly`
    Alternatively you can pass your custom implementation by implementing the `MessageListItemPredicate` interface if you need to customize it more deeply.

## stream-chat-android-compose
### 🐞 Fixed
- Fixed a bug where we didn't use the `Channel.getDisplayName()` logic for the `MessageListHeader`.
- Fixed a bug where lazy loading for `Channel`s wasn't working consistently

### ⬆️ Improved
- Updated Jetpack Compose to `1.0.1`
- Updated Accompanist libraries to `0.16.1`
- Updated KTX Activity to `1.3.1`
- Exposed functionality for getting the `displayName` of `Channel`s.
- Added updated logic to Link preview attachments, which chooses either the `titleLink` or the `ogUrl` when loading the data, depending on which exists .

### ✅ Added
- Added the `emptyContent` and `loadingContent` parameters to `ChannelList` and `MessageList` components. Now you can customize the UI of those two states.
- Added lots of improvements to Avatars - added a `UserAvatar`, `ChannelAvatar` and an `InitialsAvatar` to load different types of data.
- We now show a matrix of user images in case we're in a group DM.
- We also show initials in case the user doesn't have an image.
- Added a way to customize the leading content in the `ChannelListHeader`.

### ⚠️ Changed
- `ViewModel`s now initialize automatically, so you no longer have to call `start()` on them. This is aimed to improve the consistency between our SDKs.
- Added a `Shape` parameter to `Avatar` to customize the shape.
- The `User` parameter in the `ChannelListHeader` is nullable and used to display the default leading content.

## stream-chat-android-pushprovider-firebase
### ✅ Added
- Create this new artifact. To use Firebase Push Notification you need do the following steps:
  1. Add the artifact to your `build.gradle` file -> `implementation "io.getstream:stream-chat-android-pushprovider-firebase:$streamVersion"`
  2. Add `FirebaseDeviceGenerator` to your `NotificationConfig`
        ```
            val notificationConfig = NotificationConfig(
                [...]
                pushDeviceGenerators = listOf(FirebasePushDeviceGenerator())
                )
        ```


# August 5th, 2021 - 4.15.1
## stream-chat-android-client
### ⬆️ Improved
- Improved `ChatClient::pinMessage` and `ChatClient::unpinMessage`. Now the methods use partial message updates and the data in other `Message` fields is not lost.

### ✅ Added
- Added `Channel::isMutedFor` extension function which might be used to check if the Channel is muted for User
- Added `ChatClient::partialUpdateMessage` method to update specific `Message` fields retaining the other fields

## stream-chat-android-offline
### 🐞 Fixed
- Fixed updating `ChannelController::muted` value

### ⬆️ Improved
- The following `Message` fields are now persisted to the database: `pinned`, `pinnedAt`, `pinExpires`, `pinnedBy`, `channelInfo`, `replyMessageId`.

## stream-chat-android-ui-components
### 🐞 Fixed
- Added a fix for default view for empty state of ChannelListView.
- Fixed memory leaks for FileAttachmentsView.

### ✅ Added
- Added `MessageListItem.ThreadPlaceholderItem` and corresponding `THREAD_PLACEHOLDER` view type which can be used to implement an empty thread placeholder.
- Added `authorLink` to `Attachment` - the link to the website

### ❌ Removed
- Removed `UrlSigner` class

## stream-chat-android-compose
### ⬆️ Improved
- Exposed `DefaultMessageContainer` as a public component so users can use it as a fallback
- Exposed an `isMine` property on `MessageItem`s, for ease of use.
- Allowed for customization of `MessageList` (specifically `Messages`) component background, through a `modifier.background()` parameter.
- Allowed for better message customization before sending the message.

### ⚠️ Changed
- Moved permissions and queries from the compose sample app `AndroidManifest.xml` to the SDK `AndroidManifest.xml` so users don't have to add permissions themselves.
- Changed the exposed type of the `MessageComposer`'s `onSendMessage` handler. This way people can customize messages before we send them to the API.

### ❌ Removed
- Removed `currentUser` parameter from `DefaultMessageContainer` and some other components that relied on ID comparison to know which message is ours/theirs.
- Removed default background color on `Messages` component, so that users can customize it by passing in a `modifier`.


# July 29th, 2021 - 4.15.0
## New Jetpack Compose UI Components 🎉

Starting from this release, we have a new `stream-chat-android-compose` artifact that contains a UI implementation for Chat built in Jetpack Compose.

The new artifact is available as a beta for now (note the postfix in the version number):

```groovy
implementation "io.getstream:stream-chat-android-compose:4.15.0-beta"
```

Learn more in the [announcement blog post](https://getstream.io/blog/jetpack-compose-sdk/), check out the [documentation of the Compose UI Components](https://getstream.io/chat/docs/sdk/android/compose/overview/), and try them today with the [Compose Chat tutorial](https://getstream.io/chat/compose/tutorial/)!

## Common changes for all artifacts

### 🐞 Fixed
- Fixed adding `MessageListItem.TypingItem` to message list

### ⬆️ Improved
- ⚠ Downgraded Kotlin version to 1.5.10 to support Jetpack Compose
- Removed AndroidX Media dependency
- Updated dependency versions
  - Coil 1.3.0
  - AndroidX Activity 1.3.0
  - AndroidX AppCompat 1.3.1
  - Android Ktx 1.6.0
  - AndroidX RecyclerView 1.2.1
  - Kotlin Coroutines 1.5.1
  - Dexter 6.2.3
  - Lottie 3.7.2

## stream-chat-android-client
### ⬆️ Improved
- Improved the names of properties in the `Config` class

## stream-chat-android-ui-common
### ✅ Added
Now it is possible to style the AttachmentActivity. Just replace the activity's theme
in your Manifest file:

```
<activity
    android:name="io.getstream.chat.android.ui.gallery.AttachmentActivity"
    android:theme="@style/yourTheme"
    tools:replace="android:theme"
    />
```

## stream-chat-android-ui-components
### 🐞 Fixed
- Fixed "operator $ne is not supported for custom fields" error when querying channels

### ✅ Added
- Now you can configure the style of `MessageListItem`. Added:
  - streamUiMessageTextColorThreadSeparator
  - streamUiMessageTextFontThreadSeparator
  - streamUiMessageTextFontAssetsThreadSeparator
  - streamUiMessageTextStyleThreadSeparator
  - streamUiMessageTextSizeLinkLabel
  - streamUiMessageTextColorLinkLabel
  - streamUiMessageTextFontLinkLabel
  - streamUiMessageTextFontAssetsLinkLabel
  - streamUiMessageTextStyleLinkLabel
  - streamUiMessageListLoadingView
  - streamUiEmptyStateTextSize
  - streamUiEmptyStateTextColor
  - streamUiEmptyStateTextFont
  - streamUiEmptyStateTextFontAssets
  - streamUiEmptyStateTextStyle

- Now you can configure the style of `AttachmentMediaActivity`
- Added `streamUiLoadingView`, `streamUiEmptyStateView` and `streamUiLoadingMoreView` attributes to `ChannelListView` and `ChannelListViewStyle`
- Added possibility to customize `ChannelListView` using `streamUiChannelListViewStyle`. Check `StreamUi.ChannelListView` style
- Added `edgeEffectColor` attribute to `ChannelListView` and `ChannelListViewStyle` to allow configuring edge effect color
- Added possibility to customize `MentionListView` style via `TransformStyle.mentionListViewStyleTransformer`
- Added `streamUiSearchResultListViewStyle` attribute to application to customize `SearchResultListView`. The attribute references a style with the following attributes:
  - `streamUiSearchResultListSearchInfoBarBackground` - background for search info bar
  - `streamUiSearchResultListSearchInfoBarTextSize`, `streamUiSearchResultListSearchInfoBarTextColor`, `streamUiSearchResultListSearchInfoBarTextFont`, `streamUiSearchResultListSearchInfoBarTextFontAssets`, `streamUiSearchResultListSearchInfoBarTextStyle` attributes to customize text displayed in search info bar
  - `streamUiSearchResultListEmptyStateIcon` - icon for empty state view
  - `streamUiSearchResultListEmptyStateTextSize`, `streamUiSearchResultListEmptyStateTextColor`, `streamUiSearchResultListEmptyStateTextFont`, `streamUiSearchResultListEmptyStateTextFontAssets`, `streamUiSearchResultListEmptyStateTextStyle` attributes to customize empty state text
  - `streamUiSearchResultListProgressBarIcon` - animated progress drawable
  - `streamUiSearchResultListSenderNameTextSize`, `streamUiSearchResultListSenderNameTextColor`, `streamUiSearchResultListSenderNameTextFont`, `streamUiSearchResultListSenderNameTextFontAssets`, `streamUiSearchResultListSenderNameTextStyle` attributes to customize message sender text
  - `streamUiSearchResultListMessageTextSize`, `streamUiSearchResultListMessageTextColor`, `streamUiSearchResultListMessageTextFont`, `streamUiSearchResultListMessageTextFontAssets`, `streamUiSearchResultListMessageTextStyle` attributes to customize message text
  - `streamUiSearchResultListMessageTimeTextSize`, `streamUiSearchResultListMessageTimeTextColor`, `streamUiSearchResultListMessageTimeTextFont`, `streamUiSearchResultListMessageTimeTextFontAssets`, `streamUiSearchResultListMessageTimeTextStyle` attributes to customize message time text
- Added possibility to customize `SearchResultListView` style via `TransformStyle.searchResultListViewStyleTransformer`
- Added `streamUiTypingIndicatorViewStyle` attribute to application to customize `TypingIndicatorView`. The attribute references a style with the following attributes:
  - `streamUiTypingIndicatorAnimationView` - typing view
  - `streamUiTypingIndicatorUsersTextSize`, `streamUiTypingIndicatorUsersTextColor`, `streamUiTypingIndicatorUsersTextFont`, `streamUiTypingIndicatorUsersTextFontAssets`, `streamUiTypingIndicatorUsersTextStyle` attributes to customize typing users text
- Added possibility to customize `TypingIndicatorView` style via `TransformStyle.typingIndicatorViewStyleTransformer`
- Added new properties allowing customizing `MessageInputView` using `MessageInputViewStyle` and `AttachmentSelectionDialogStyle`:
  - `MessageInputViewStyle.fileNameTextStyle`
  - `MessageInputViewStyle.fileSizeTextStyle`
  - `MessageInputViewStyle.fileCheckboxSelectorDrawable`
  - `MessageInputViewStyle.fileCheckboxTextColor`
  - `MessageInputViewStyle.fileAttachmentEmptyStateTextStyle`
  - `MessageInputViewStyle.mediaAttachmentEmptyStateTextStyle`
  - `MessageInputViewStyle.fileAttachmentEmptyStateText`
  - `MessageInputViewStyle.mediaAttachmentEmptyStateText`
  - `MessageInputViewStyle.dismissIconDrawable`
  - `AttachmentSelectionDialogStyle.allowAccessToGalleryText`
  - `AttachmentSelectionDialogStyle.allowAccessToFilesText`
  - `AttachmentSelectionDialogStyle.allowAccessToCameraText`
  - `AttachmentSelectionDialogStyle.allowAccessToGalleryIcon`
  - `AttachmentSelectionDialogStyle.allowAccessToFilesIcon`
  - `AttachmentSelectionDialogStyle.allowAccessToCameraIcon`
  - `AttachmentSelectionDialogStyle.grantPermissionsTextStyle`
  - `AttachmentSelectionDialogStyle.recentFilesTextStyle`
  - `AttachmentSelectionDialogStyle.recentFilesText`
  - `AttachmentSelectionDialogStyle.fileManagerIcon`
  - `AttachmentSelectionDialogStyle.videoDurationTextStyle`
  - `AttachmentSelectionDialogStyle.videoIconDrawable`
  - `AttachmentSelectionDialogStyle.videoIconVisible`
  - `AttachmentSelectionDialogStyle.videoLengthLabelVisible`
- Added `StreamUi.MessageInputView` theme allowing to customize all of the `MessageInputViewStyle` properties:
  - streamUiAttachButtonEnabled
  - streamUiAttachButtonIcon
  - streamUiLightningButtonEnabled
  - streamUiLightningButtonIcon
  - streamUiMessageInputTextSize
  - streamUiMessageInputTextColor
  - streamUiMessageInputHintTextColor
  - streamUiMessageInputScrollbarEnabled
  - streamUiMessageInputScrollbarFadingEnabled
  - streamUiSendButtonEnabled
  - streamUiSendButtonEnabledIcon
  - streamUiSendButtonDisabledIcon
  - streamUiShowSendAlsoToChannelCheckbox
  - streamUiSendAlsoToChannelCheckboxGroupChatText
  - streamUiSendAlsoToChannelCheckboxDirectChatText
  - streamUiSendAlsoToChannelCheckboxTextSize
  - streamUiSendAlsoToChannelCheckboxTextColor
  - streamUiSendAlsoToChannelCheckboxTextStyle
  - streamUiMentionsEnabled
  - streamUiMessageInputTextStyle
  - streamUiMessageInputHintText
  - streamUiCommandsEnabled
  - streamUiMessageInputEditTextBackgroundDrawable
  - streamUiMessageInputDividerBackgroundDrawable
  - streamUiPictureAttachmentIcon
  - streamUiFileAttachmentIcon
  - streamUiCameraAttachmentIcon
  - streamUiAllowAccessToCameraIcon
  - streamUiAllowAccessToFilesIcon
  - streamUiAllowAccessToGalleryIcon
  - streamUiAllowAccessToGalleryText
  - streamUiAllowAccessToFilesText
  - streamUiAllowAccessToCameraText
  - streamUiGrantPermissionsTextSize
  - streamUiGrantPermissionsTextColor
  - streamUiGrantPermissionsTextStyle
  - streamUiAttachmentsRecentFilesTextSize
  - streamUiAttachmentsRecentFilesTextColor
  - streamUiAttachmentsRecentFilesTextStyle
  - streamUiAttachmentsRecentFilesText
  - streamUiAttachmentsFileManagerIcon
  - streamUiAttachmentVideoLogoIcon
  - streamUiAttachmentVideoLengthVisible
  - streamUiAttachmentVideoIconVisible
  - streamUiCommandInputCancelIcon
  - streamUiCommandInputBadgeBackgroundDrawable
  - streamUiCommandInputBadgeIcon
  - streamUiCommandInputBadgeTextSize
  - streamUiCommandInputBadgeTextColor
  - streamUiCommandInputBadgeStyle
  - streamUiAttachmentsFileNameTextSize
  - streamUiAttachmentsFileNameTextColor
  - streamUiAttachmentsFileNameTextStyle
  - streamUiAttachmentsFileSizeTextSize
  - streamUiAttachmentsFileSizeTextColor
  - streamUiAttachmentsFileSizeTextStyle
  - streamUiFileCheckBoxSelectorTextColor
  - streamUiFileCheckBoxSelectorDrawable
  - streamUiAttachmentsFilesEmptyStateTextSize
  - streamUiAttachmentsFilesEmptyStateTextColor
  - streamUiAttachmentsFilesEmptyStateStyle
  - streamUiAttachmentsMediaEmptyStateTextSize
  - streamUiAttachmentsMediaEmptyStateTextColor
  - streamUiAttachmentsMediaEmptyStateStyle
  - streamUiAttachmentsFilesEmptyStateText
  - streamUiAttachmentsMediaEmptyStateText
  - streamUiMessageInputCloseButtonIconDrawable
- Added `streamUiMessageListFileAttachmentStyle` theme attribute to customize the appearance of file attachments within messages.

### ⚠️ Changed
- Made `Channel::getLastMessage` function public
- `AttachmentSelectionDialogFragment::newInstance` requires instance of `MessageInputViewStyle` as a parameter. You can obtain a default implementation of `MessageInputViewStyle` with `MessageInputViewStyle::createDefault` method.
- Renamed `FileAttachmentsViewStyle` class to `FileAttachmentViewStyle`

### ❌ Removed
- 🚨 Breaking change: `MessageListItemStyle::reactionsEnabled` was deleted as doubling of the same flag from `MessageListViewStyle`


# July 19th, 2021 - 4.14.2
## stream-chat-android-client
### ❌ Removed
- Removed `Channel::isMuted` extension. Use `User::channelMutes` or subscribe for `NotificationChannelMutesUpdatedEvent` to get information about muted channels.

## stream-chat-android-ui-components
### 🐞 Fixed
- Fixed crash caused by missing `streamUiReplyAvatarStyle` and `streamUiMessageOptionsAvatarStyle`

### ⬆️ Improved
- "Copy Message" option is now hidden when the message contains no text to copy.

### ✅ Added
- Now you can configure the style of `AttachmentMediaActivity`.

# July 14th, 2021 - 4.14.1
## stream-chat-android-ui-components
### ✅ Added
- Added `MessageListView::requireStyle` which expose `MessageListViewStyle`. Be sure to invoke it when view is initialized already.

# July 13th, 2021 - 4.14.0
## Common changes for all artifacts
### 🐞 Fixed
- Fix scroll bug in the `MessageListView` that produces an exception related to index out of bounds.

## stream-chat-android-client
### ⬆️ Improved
- Improved `ChatClient::enableSlowMode`, `ChatClient::disableSlowMode`, `ChannelClient::enableSlowMode`, `ChannelClient::disableSlowMode` methods. Now the methods do partial channel updates so that other channel fields are not affected.

### ✅ Added
- Added `ChatClient::partialUpdateUser` method for user partial updates.

## stream-chat-android-offline
### 🐞 Fixed
- Fixed bug related to editing message in offline mode. The bug was causing message to reset to the previous one after connection was recovered.
- Fixed violation of comparison contract for nullable fields in `QuerySort::comparator`

## stream-chat-android-ui-components
### 🐞 Fixed
- Fixed the alignment of the titles in `MessageListHeaderView` when the avatar is hidden.

### ✅ Added
- Added `streamUiMessagesStart` that allows to control if the stack of messages starts at the bottom or the top.
- Added `streamUiThreadMessagesStart` that allows to control if the stack of thread messages starts at the bottom or the top.
- Added `streamUiSuggestionListViewStyle` that allows to customize `SuggestionListView` with a theme
- Added `streamUiChannelListHeaderStyle` that allows to customize ChannelListHeaderView.
- `MentionListView` can be customisable with XML parameters and with a theme.
- Added possibility to customize all avatar using themes. Create
  ```
  <style name="StreamTheme" parent="@style/StreamUiTheme">
  ```
  and customize all the avatars that you would like. All options are available here:
  https://github.com/GetStream/stream-chat-android/blob/main/stream-chat-android-ui-components/src/main/res/values/attrs.xml
- Now you can use the style `streamUiChannelListHeaderStyle` to customize ChannelListHeaderView.

### ⚠️ Changed
- 🚨 Breaking change: removed `MessageListItemStyle.threadsEnabled` property. You should use only the `MessageListViewStyle.threadsEnabled` instead. E.g. The following code will disable both _Thread reply_ message option and _Thread reply_ footnote view visible below the message list item:
```kotlin
        TransformStyle.messageListStyleTransformer = StyleTransformer {
  it.copy(threadsEnabled = false)
}
```

# July 1st, 2021 - 4.13.0
## Common changes for all artifacts
### ⬆️ Improved
- Updated to Kotlin 1.5.20

## stream-chat-android
### ✅ Added
- Added `ChatUi.Builder#withImageHeadersProvider` to allow adding custom headers to image requests

## stream-chat-android-client
### ⚠️ Changed
- Using the `useNewSerialization` option on the `ChatClient.Builder` to opt out from using the new serialization implementation is now an error. Please start using the new serialization implementation, or report any issues keeping you from doing so. The old implementation will be removed soon.

## stream-chat-android-offline
### 🐞 Fixed
- By default we use backend request to define is new message event related to our query channels specs or not. Now filtering by BE only fields works for channels

## stream-chat-android-ui-components
### ✅ Added
- Added new attributes to `MessageInputView` allowing to customize the style of input field during command input:
  - `streamUiCommandInputBadgeTextSize`, `streamUiCommandInputBadgeTextColor`, `streamUiCommandInputBadgeFontAssets`, `streamUiCommandInputBadgeFont`, `streamUiCommandInputBadgeStyle` attributes to customize the text appearance of command name inside command badge
  - `streamUiCommandInputCancelIcon` attribute to customize the icon for cancel button
  - `streamUiCommandInputBadgeIcon` attribute to customize the icon inside command badge
  - `streamUiCommandInputBadgeBackgroundDrawable` attribute to customize the background shape of command badge
- Added possibility to customize `MessageListHeaderView` style via `streamUiMessageListHeaderStyle` theme attribute and via `TransformStyle.messageListHeaderStyleTransformer`.
- Added new attributes to `MessageInputView`:
  - `streamUiCommandIcon` attribute to customize the command icon displayed for each command item in the suggestion list popup
  - `streamUiLightningIcon` attribute to customize the lightning icon displayed in the top left corner of the suggestion list popup
- Added support for customizing `SearchInputView`
  - Added `SearchInputViewStyle` class allowing customization using `TransformStyle` API
  - Added XML attrs for `SearchInputView`:
    - `streamUiSearchInputViewHintText`
    - `streamUiSearchInputViewSearchIcon`
    - `streamUiSearchInputViewClearInputIcon`
    - `streamUiSearchInputViewBackground`
    - `streamUiSearchInputViewTextColor`
    - `streamUiSearchInputViewHintColor`
    - `streamUiSearchInputViewTextSize`
- Added `ChatUi#imageHeadersProvider` to allow adding custom headers to image requests

### ⚠️ Changed
- 🚨 Breaking change: moved `commandsTitleTextStyle`, `commandsNameTextStyle`, `commandsDescriptionTextStyle`, `mentionsUsernameTextStyle`, `mentionsNameTextStyle`, `mentionsIcon`, `suggestionsBackground` fields from `MessageInputViewStyle` to `SuggestionListViewStyle`. Their values can be customized via `TransformStyle.suggestionListStyleTransformer`.
- Made `SuggestionListController` and `SuggestionListUi` public. Note that both of these are _experimental_, which means that the API might change at any time in the future (even without a deprecation cycle).
- Made `AttachmentSelectionDialogFragment` _experimental_ which means that the API might change at any time in the future (even without a deprecation cycle).


# June 23th, 2021 - 4.12.1
## stream-chat-android-client
### ✅ Added
- Added `ChannelClient::sendEvent` method which allows to send custom events.
- Added nullable `User` field to `UnknownEvent`.

### ❌ Removed
- Removed the `Message::attachmentsSyncStatus` field


## stream-chat-android-offline
### 🐞 Fixed
- Fixed `in` and `nin` filters when filtering by extra data field that is an array.
- Fixed crash when adding a reaction to a thread message.

### ⬆️ Improved
- Now attachments can be sent while being in offline


## stream-chat-android-ui-common
### ✅ Added
- Made `AttachmentSelectionDialogFragment` public. Use `newInstance` to create instances of this Fragment.


## stream-chat-android-ui-components
### ⬆️ Improved
- Hide suggestion list popup when keyboard is hidden.

### ✅ Added
- Added the `MessageInputView::hideSuggestionList` method to hide the suggestion list popup.


# June 15th, 2021 - 4.12.0
## stream-chat-android-client
### 🐞 Fixed
- Fixed thrown exception type while checking if `ChatClient` is initialized

## stream-chat-android-offline
### 🐞 Fixed
- Fixed bug where reactions of other users were sometimes displayed as reactions of the current user.
- Fixed bug where deleted user reactions were sometimes displayed on the message options overlay.

## stream-chat-android-ui-common
### 🐞 Fixed
- Fixed bug where files without extension in their name lost the mime type.
- Using offline.ChatDomain instead of livedata.ChatDomain in ChannelListViewModel.

## stream-chat-android-ui-components
### 🐞 Fixed
- Fixing the save of pictures from AttachmentGalleryActivity. When external storage
  permission is not granted, now it asks for it.
### ⬆️ Improved
- Added default implementation of "Leave channel" click listener to `ChannelListViewModelBinding`

### ✅ Added
- Added `streamUiChannelActionsDialogStyle` attribute to application theme and `ChannelListView` to customize channel actions dialog appearance. The attribute references a style with the following attributes:
  - `streamUiChannelActionsMemberNamesTextSize`, `streamUiChannelActionsMemberNamesTextColor`, `streamUiChannelActionsMemberNamesTextFont`, `streamUiChannelActionsMemberNamesTextFontAssets`, `streamUiChannelActionsMemberNamesTextStyle` attributes to customize dialog title with member names
  - `streamUiChannelActionsMemberInfoTextSize`, `streamUiChannelActionsMemberInfoTextColor`, `streamUiChannelActionsMemberInfoTextFont`, `streamUiChannelActionsMemberInfoTextFontAssets`, `streamUiChannelActionsMemberInfoTextStyle` attributes to customize dialog subtitle with member info
  - `streamUiChannelActionsItemTextSize`, `streamUiChannelActionsItemTextColor`, `streamUiChannelActionsItemTextFont`, `streamUiChannelActionsItemTextFontAssets`, `streamUiChannelActionsItemTextStyle` attributes to customize action item text style
  - `streamUiChannelActionsWarningItemTextSize`, `streamUiChannelActionsWarningItemTextColor`, `streamUiChannelActionsWarningItemTextFont`, `streamUiChannelActionsWarningItemTextFontAssets`, `streamUiChannelActionsWarningItemTextStyle` attributes to customize warning action item text style
  - `streamUiChannelActionsViewInfoIcon` attribute to customize "View Info" action icon
  - `streamUiChannelActionsViewInfoEnabled` attribute to hide/show "View Info" action item
  - `streamUiChannelActionsLeaveGroupIcon` attribute to customize "Leave Group" action icon
  - `streamUiChannelActionsLeaveGroupEnabled` attribute to hide/show "Leave Group" action item
  - `streamUiChannelActionsDeleteConversationIcon` attribute to customize "Delete Conversation" action icon
  - `streamUiChannelActionsDeleteConversationEnabled` attribute to hide/show "Delete Conversation" action item
  - `streamUiChannelActionsCancelIcon` attribute to customize "Cancel" action icon
  - `streamUiChannelActionsCancelEnabled` attribute to hide/show "Cancel" action item
  - `streamUiChannelActionsBackground` attribute for dialog's background
- Added `streamUiIconOnlyVisibleToYou` attribute to `MessageListView` to allow customizing "Only visible to you" icon placed in messages footer
- Added `GiphyViewHolderStyle` to `MessageListViewStyle` to allow customizing `GiphyViewHolder`. The new style comes together with following `MessageListView` attributes:
  - `streamUiGiphyCardBackgroundColor` attribute to customize card's background color
  - `streamUiGiphyCardElevation` attribute to customize card's elevation
  - `streamUiGiphyCardButtonDividerColor` attribute to customize dividers' colors
  - `streamUiGiphyIcon` attribute to customize Giphy icon
  - `streamUiGiphyLabelTextSize`, `streamUiGiphyLabelTextColor`, `streamUiGiphyLabelTextFont`, `streamUiGiphyLabelTextFontAssets`, `streamUiGiphyLabelTextStyle` attributes to customize label
  - `streamUiGiphyQueryTextSize`, `streamUiGiphyQueryTextColor`, `streamUiGiphyQueryTextFont`, `streamUiGiphyQueryTextFontAssets`, `streamUiGiphyQueryTextStyle` attributes to customize query text
  - `streamUiGiphyCancelButtonTextSize`, `streamUiGiphyCancelButtonTextColor`, `streamUiGiphyCancelButtonTextFont`, `streamUiGiphyCancelButtonTextFontAssets`, `streamUiGiphyCancelButtonTextStyle` attributes to customize cancel button text
  - `streamUiGiphyShuffleButtonTextSize`, `streamUiGiphyShuffleButtonTextColor`, `streamUiGiphyShuffleButtonTextFont`, `streamUiGiphyShuffleButtonTextFontAssets`, `streamUiGiphyShuffleButtonTextStyle` attributes to customize shuffle button text
  - `streamUiGiphySendButtonTextSize`, `streamUiGiphySendButtonTextColor`, `streamUiGiphySendButtonTextFont`, `streamUiGiphySendButtonTextFontAssets`, `streamUiGiphySendButtonTextStyle` attributes to customize send button text
- Adding extra XML attrs allowing to customize "Send also to channel" CheckBox at `MessageInputView` component:
  - `MessageInputView.streamUiSendAlsoToChannelCheckboxDrawable`
  - `MessageInputView.streamUiSendAlsoToChannelCheckboxDirectChatText`
  - `MessageInputView.streamUiSendAlsoToChannelCheckboxGroupChatText`
  - `MessageInputView.streamUiSendAlsoToChannelCheckboxTextStyle`
  - `MessageInputView.streamUiSendAlsoToChannelCheckboxTextColor`
  - `MessageInputView.streamUiSendAlsoToChannelCheckboxTextSize`
- Added `streamUiWarningMessageOptionsTextSize`, `streamUiWarningMessageOptionsTextColor`, `streamUiWarningMessageOptionsTextFont`, `streamUiWarningMessageOptionsFontAssets`, `streamUiWarningMessageOptionsTextStyle` attributes to `MessageListView` for customizing warning actions text appearance
- Deprecated multiple views' tint properties and attributes. Use custom drawables instead.
- Added `MediaAttachmentViewStyle` to allow customizing the appearance of media attachments in the message list. The new style comes together with following `MediaAttachmentView` attributes:
  - `progressIcon` - attribute to customize animated progress drawable when image is loading
  - `giphyIcon` - attribute to customize Giphy icon
  - `imageBackgroundColor` - attribute to customize image background color
  - `moreCountOverlayColor` - attribute to customize the color of "more count" semi-transparent overlay
  - `moreCountTextStyle` - attribute to customize text appearance of more count text
- Added `MessageReplyStyle` class allowing to customize MessageReply item view on MessageListView.
  Customization can be done using `TransformStyle` API or XML attributes of `MessageListView`:
  - `streamUiMessageReplyBackgroundColorMine`
  - `streamUiMessageReplyBackgroundColorTheirs`
  - `streamUiMessageReplyTextSizeMine`
  - `streamUiMessageReplyTextColorMine`
  - `streamUiMessageReplyTextFontMine`
  - `streamUiMessageReplyTextFontAssetsMine`
  - `streamUiMessageReplyTextStyleMine`
  - `streamUiMessageReplyTextSizeTheirs`
  - `streamUiMessageReplyTextColorTheirs`
  - `streamUiMessageReplyTextFontTheirs`
  - `streamUiMessageReplyTextFontAssetsTheirs`
  - `streamUiMessageReplyTextStyleTheirs`
  - `streamUiMessageReplyLinkColorMine`
  - `streamUiMessageReplyLinkColorTheirs`
  - `streamUiMessageReplyLinkBackgroundColorMine`
  - `streamUiMessageReplyLinkBackgroundColorTheirs`
  - `streamUiMessageReplyStrokeColorMine`
  - `streamUiMessageReplyStrokeWidthMine`
  - `streamUiMessageReplyStrokeColorTheirs`
  - `streamUiMessageReplyStrokeWidthTheirs`
- Added `FileAttachmentsViewStyle` class allowing to customize FileAttachmentsView item view on MessageListView.
- Added `MessageInputView::setSuggestionListViewHolderFactory` method which allows to provide custom views from suggestion list popup.

### ⚠️ Changed
- Changed the naming of string resources. The updated names can be reviewed in:
  - `strings_common.xml`
  - `strings_attachment_gallery.xml`
  - `strings_channel_list.xml`
  - `strings_channel_list_header.xml`
  - `strings_mention_list.xml`
  - `strings_message_input.xml`
  - `strings_message_list.xml`
  - `strings_message_list_header.xml`
  - `strings_search.xml`

# May 2nd, 2021 - 4.11.0
## Common changes for all artifacts
### 🐞 Fixed
- Fixed channel list sorting
### ⬆️ Improved
- Updated to Kotlin 1.5.10, coroutines 1.5.0
- Updated to Android Gradle Plugin 4.2.1
- Updated Room version to 2.3.0
- Updated Firebase, AndroidX, and other dependency versions to latest, [see here](https://github.com/GetStream/stream-chat-android/pull/1895) for more details
- Marked many library interfaces that should not be implemented by clients as [sealed](https://kotlinlang.org/docs/sealed-classes.html)
- Removed Fresco, PhotoDraweeView, and FrescoImageViewer dependencies (replaced by StfalconImageViewer)

## stream-chat-android
### 🐞 Fixed
- Fixing filter for draft channels. Those channels were not showing in the results, even when the user asked for them. Now this is fixed and the draft channels can be included in the `ChannelsView`.
- Fixed link preview UI issues in old-ui package
- Fixed crashes when opening the image gallery.

## stream-chat-android-client
### 🐞 Fixed
- Fixed querying banned users using new serialization.
- Fixed the bug when wrong credentials lead to inability to login
- Fixed issues with Proguard stripping response classes in new serialization implementation incorrectly

### ⬆️ Improved
- Improved handling push notifications:
  - Added `ChatClient.handleRemoteMessage` for remote message handling
  - Added `ChatClient.setFirebaseToken` for setting Firebase token
  - Added `NotificationConfig::pushNotificationsEnabled` for disabling push notifications
  - Deprecated `ChatClient.onMessageReceived`
  - Deprecated `ChatClient.onNewTokenReceived`
  - Changed `ChatNotificationHandler::buildNotification` signature - it now receives `Channel` and `Message` and returns `NotificationCompat.Builder` for better customization
  - Deprecated `ChatNotificationHandler.getSmallIcon`
  - Deprecated `ChatNotificationHandler.getFirebaseMessageIdKey`
  - Deprecated `ChatNotificationHandler.getFirebaseChannelIdKey`
  - Deprecated `ChatNotificationHandler.getFirebaseChannelTypeKey`
  - Changed `ChatNotificationHandler::onChatEvent` - it now doesn't handle events by default and receives `NewMessageEvent` instead of generic `ChatEvent`
- Improved error description provided by `ChatClient::sendImage`, `ChatClient::sendFile`, `ChannelClient::sendImage` and `ChannelClient::sendFile` methods if upload fails.

### ✅ Added
- Added `ChatClient::truncateChannel` and `ChannelClient::truncate` methods to remove messages from a channel.
- Added `DisconnectCause` to `DisconnectedEvent`
- Added method `SocketListener::onDisconnected(cause: DisconnectCause)`
- Added possibility to group notifications:
  - Notifications grouping is disabled by default and can be enabled using `NotificationConfig::shouldGroupNotifications`
  - If enabled, by default notifications are grouped by Channel's cid
  - Notifications grouping can be configured using `ChatNotificationHandler` and `NotificationConfig`
- Added `ChatNotificationHandler::getFirebaseMessaging()` method in place of `ChatNotificationHandler::getFirebaseInstanceId()`.
  It should be used now to fetch Firebase token in the following way: `handler.getFirebaseMessaging()?.token?.addOnCompleteListener {...}`.
- Added `Message.attachmentsSyncStatus: SyncStatus` property.

### ⚠️ Changed
- Changed the return type of `FileUploader` methods from nullable string to `Result<String>`.
- Updated `firebase-messaging` library to the version `22.0.0`. Removed deprecated `FirebaseInstanceId` invocations from the project.

### ❌ Removed
- `ChatNotificationHandler::getFirebaseInstanceId()` due to `FirebaseInstanceId` being deprecated. It's replaced now with `ChatNotificationHandler::getFirebaseMessaging()`.

## stream-chat-android-ui-components
### 🐞 Fixed
Fixing filter for draft channels. Those channels were not showing in the results, even when the user asked for them. Now this is fixed and the draft channels can be included in the `ChannelListView`.
Fixed bug when for some video attachments activity with media player wasn't shown.

### ✅ Added
- Added `topLeft`, `topRight`, `bottomLeft`, `bottomRight` options to the `streamUiAvatarOnlineIndicatorPosition` attribute of `AvatarView` and corresponding constants to `AvatarView.OnlineIndicatorPosition` enum.

### ⚠️ Changed
- Swipe options of `ChannelListView` component:
  - "Channel more" option is now not shown by default because we are not able to provide generic, default implementation for it.
    If you want to make this option visible, you need to set `app:streamUiChannelOptionsEnabled="true"` explicitly to `io.getstream.chat.android.ui.channel.list.ChannelListView` component.
  - "Channel delete" option has now default implementation. Clicking on the "delete" icon shows AlertDialog asking to confirm Channel deletion operation.

# May 11th, 2021 - 4.10.0
## stream-chat-android-client
### 🐞 Fixed
- Fixed the usage of `ProgressCallback` in `ChannelClient::sendFile` and `ChannelClient::sendImage` methods.

### ✅ Added
- Added `ChannelClient::deleteFile` and `ChannelClient::deleteImage` methods.
- Added `NotificationInviteRejectedEvent`
- Added `member` field to the `NotificationRemovedFromChannel` event
- Added `totalUnreadCount` and `unreadChannels` fields to the following events:
- `notification.channel_truncated`
- `notification.added_to_channel`
- `notification.channel_deleted`
- Added `channel` field to the `NotificationInviteAcceptedEvent` event
- Added `channel` field to the `NotificationInviteRejectedEvent` event

### ⚠️ Changed
- **The client now uses a new serialization implementation by default**, which was [previously](https://github.com/GetStream/stream-chat-android/releases/tag/4.8.0) available as an opt-in API.
  - This new implementation is more performant and greatly improves type safety in the networking code of the SDK.
  - If you experience any issues after upgrading to this version of the SDK, you can call `useNewSerialization(false)` when building your `ChatClient` to revert to using the old implementation. Note however that we'll be removing the old implementation soon, so please report any issues found.
  - To check if the new implementation is causing any failures in your app, enable error logging on `ChatClient` with the `logLevel` method, and look for the `NEW_SERIALIZATION_ERROR` tag in your logs while using the SDK.
- Made the `user` field in `channel.hidden` and `notification.invite_accepter` events non nullable.
- Updated channels state after `NotificationInviteRejectedEvent` or `NotificationInviteAcceptedEvent` is received

### ❌ Removed
- Removed redundant events which can only be received by using webhooks:
  - `channel.created`
  - `channel.muted`
  - `channel.unmuted`
  - `channel.muted`
  - `channel.unmuted`
- Removed `watcherCount` field from the following events as they are not returned with the server response:
  - `message.deleted`
  - `message.read`
  - `message.updated`
  - `notification.mark_read`
- Removed `user` field from the following events as they are not returned with the server response:
  - `notification.channel_deleted`
  - `notification.channel_truncated`
## stream-chat-android-offline
### 🐞 Fixed
- Fixed an issue when CustomFilter was configured with an int value but the value from the API was a double value
### ⚠️ Changed

- Changed the upload logic in `ChannelController` for the images unsupported by the Stream CDN. Now such images are uploaded as files via `ChannelClient::sendFile` method.
### ❌ Removed

## stream-chat-android-ui-common
### ⬆️ Improved
- Updated ExoPlayer version to 2.13.3

### ⚠️ Changed
- Deprecated `MessageInputViewModel::editMessage`. Use `MessageInputViewModel::messageToEdit` and `MessageInputViewModel::postMessageToEdit` instead.
- Changed `MessageInputViewModel::repliedMessage` type to `LiveData`. Use `ChatDomain::setMessageForReply` for setting message for reply.
- Changed `MessageListViewModel::mode` type to `LiveData`. Mode is handled internally and shouldn't be modified outside the SDK.

## stream-chat-android-ui-components
### 🐞 Fixed
- Removed empty badge for selected media attachments.

### ✅ Added
- Added `messageLimit` argument to `ChannelListViewModel` and `ChannelListViewModelFactory` constructors to allow changing the number of fetched messages for each channel in the channel list.

# April 30th, 2021 - 4.9.2
## stream-chat-android-offline
### ✅ Added
- Added `ChatDomain::user`, a new property that provide the current user into a LiveData/StateFlow container

### ⚠️ Changed
- `ChatDomain::currentUser` has been warning-deprecated because it is an unsafe property that could be null, you should subscribe to `ChatDomain::user` instead

## stream-chat-android-ui-components
### 🐞 Fixed
- Fixed NPE on MessageInputViewModel when the it was initialized before the user was set

# April 29th, 2021 - 4.9.1
## stream-chat-android
### ⬆️ Improved
* Updated coil dependency to the latest version. This fixes problem with .heic, and .heif attachment metadata parsing.

## stream-chat-android-client
### 🐞 Fixed
- Optimized the number of `ChatClient::addDevice` API calls

### ⬆️ Improved
- Events received after the client closes the connection are rejected

## stream-chat-android-offline
### 🐞 Fixed
- Fixed offline reactions sync

### ✅ Added
- Added new versions with API based on kotlin `StateFlow` for the following classes:
  * `io.getstream.chat.android.offline.ChatDomain`
  * `io.getstream.chat.android.offline.channel.ChannelController`
  * `io.getstream.chat.android.offline.thread.ThreadController`
  * `io.getstream.chat.android.offline.querychannels.QueryChannelsController`

## stream-chat-android-ui-common
### 🐞 Fixed
- Fixed crash related to accessing `ChatDomain::currentUser` in `MessageListViewModel` before user is connected

## stream-chat-android-ui-components
### ⬆️ Improved
* Updated coil dependency to the latest version. This fixes problem with .heic, and .heif attachment metadata parsing.

### ✅ Added
Customization of icons in Attachment selection dialog
you can use:
- app:streamUiPictureAttachmentIcon
  Change the icon for the first item in the list of icons
- app:streamUiPictureAttachmentIconTint
  Change the tint color for icon of picture selection
- app:streamUiFileAttachmentIcon
  Change the icon for the second item in the list of icons
- app:streamUiFileAttachmentIconTint
  Change the tint color for icon of file selection
- app:streamUiCameraAttachmentIcon
  Change the icon for the third item in the list of icons
- app:streamUiCameraAttachmentIconTint
  Change the tint color for icon of camera selection
- Added support for error messages
- Added attrs to `MessageListView` that allow to customize error message text style:
  * `streamUiErrorMessageTextSize`
  * `streamUiErrorMessageTextColor`
  * `streamUiErrorMessageTextFont`
  * `streamUiErrorMessageTextFontAssets`
  * `streamUiErrorMessageTextStyle`

# April 21th, 2021 - 4.9.0
## Common changes for all artifacts
### ✅ Added
Added icon to show when channel is muted in ChannelListView.
It is possible to customize the color and the drawable of the icon.

## stream-chat-android
### 🐞 Fixed
- Fixed multiline messages which were displayed in a single line

### ❌ Removed
- Removed deprecated `MessageListView::setViewHolderFactory` method
- Removed deprecated `Chat` interface

## stream-chat-android-client
### 🐞 Fixed
- Fixed: local cached hidden channels stay hidden even though new message is received.
- Make `Flag::approvedAt` nullable
- Fixed error event parsing with new serialization implementation

### ✅ Added
- Added `ChatClient::updateChannelPartial` and `ChannelClient::updatePartial` methods for partial updates of channel data.

### ⚠️ Changed
- Deprecated `ChannelClient::unBanUser` method
- Deprecated `ChatClient::unBanUser` method
- Deprecated `ChatClient::unMuteChannel` method

### ❌ Removed
- Removed deprecated `ChatObservable` class and all its uses
- Removed deprecated `ChannelControler` interface

## stream-chat-android-offline
### ✅ Added
- Added the following use case functions to `ChatDomain` which are supposed to replace `ChatDomain.useCases` property:
  * `ChatDomain::replayEventsForActiveChannels` Adds the provided channel to the active channels and replays events for all active channels.
  * `ChatDomain::getChannelController` Returns a `ChannelController` for given cid.
  * `ChatDomain::watchChannel` Watches the given channel and returns a `ChannelController`.
  * `ChatDomain::queryChannels` Queries offline storage and the API for channels matching the filter. Returns a queryChannelsController.
  * `ChatDomain::getThread` Returns a thread controller for the given channel and message id.
  * `ChatDomain::loadOlderMessages` Loads older messages for the channel.
  * `ChatDomain::loadNewerMessages` Loads newer messages for the channel.
  * `ChatDomain::loadMessageById` Loads message for a given message id and channel id.
  * `ChatDomain::queryChannelsLoadMore` Load more channels for query.
  * `ChatDomain::threadLoadMore` Loads more messages for the specified thread.
  * `ChatDomain::createChannel` Creates a new channel.
  * `ChatDomain::sendMessage` Sends the message.
  * `ChatDomain::cancelMessage` Cancels the message of "ephemeral" type.
  * `ChatDomain::shuffleGiphy` Performs giphy shuffle operation.
  * `ChatDomain::sendGiphy` Sends selected giphy message to the channel.
  * `ChatDomain::editMessage` Edits the specified message.
  * `ChatDomain::deleteMessage` Deletes the specified message.
  * `ChatDomain::sendReaction` Sends the reaction.
  * `ChatDomain::deleteReaction` Deletes the specified reaction.
  * `ChatDomain::keystroke` It should be called whenever a user enters text into the message input.
  * `ChatDomain::stopTyping` It should be called when the user submits the text and finishes typing.
  * `ChatDomain::markRead` Marks all messages of the specified channel as read.
  * `ChatDomain::markAllRead` Marks all messages as read.
  * `ChatDomain::hideChannel` Hides the channel with the specified id.
  * `ChatDomain::showChannel` Shows a channel that was previously hidden.
  * `ChatDomain::leaveChannel` Leaves the channel with the specified id.
  * `ChatDomain::deleteChannel` Deletes the channel with the specified id.
  * `ChatDomain::setMessageForReply` Set the reply state for the channel.
  * `ChatDomain::downloadAttachment` Downloads the selected attachment to the "Download" folder in the public external storage directory.
  * `ChatDomain::searchUsersByName` Perform api request with a search string as autocomplete if in online state. Otherwise performs search by name in local database.
  * `ChatDomain::queryMembers` Query members of a channel.
- Added `ChatDomain::removeMembers` method
- Added `ChatDomain::createDistinctChannel` A use-case for creating a channel based on its members.
- Added `ChatDomain::removeMembers` method

### ⚠️ Changed
- Deprecated `ChatDomain.useCases`. It has `DeprecationLevel.Warning` and still can be used. However, it will be not available in the future, so please consider migrating to use `ChatDomain` use case functions instead.
- Deprecated `GetUnreadChannelCount`
- Deprecated `GetTotalUnreadCount`

## stream-chat-android-ui-common
### 🐞 Fixed
- Fixed compatibility with latest Dagger Hilt versions

## stream-chat-android-ui-components
### 🐞 Fixed
- Fixed not perfectly rounded avatars
- `MessageInputView::UserLookupHandler` is not overridden everytime that members livedata is updated
- Fixed doubled command prefix when the command contains user mention
- Fixed handling user mute state in default `MessageListViewOptions` dialog
- Fixed incorrect "last seen" text
- Fixed multiline messages which were displayed in a single line

### ⬆️ Improved
- Setting external SuggestionListView is no longer necessary to display suggestions popup
### ✅ Added
- Added `ChatUI.supportedReactions: SupportedReactions` property, also introduced `SupportedReactions`, and `ReactionDrawable` class.
  It allows defining a set of supported reactions by passing a `Map<String, ReactionDrawable>` in constructor. `ReactionDrawable` is a wrapping class holding two `Drawable` instances - for active and inactive reaction states.
- Added methods and attrs to `MessageListView` that allow to customize visibility of message options:
  * `MessageListView::setDeleteMessageConfirmationEnabled`
  * `MessageListView::setCopyMessageEnabled`
  * `MessageListView::setBlockUserEnabled`
  * `MessageListView::setMuteUserEnabled`
  * `MessageListView::setMessageFlagEnabled`
  * `MessageListView::setReactionsEnabled`
  * `MessageListView::setRepliesEnabled`
  * `MessageListView::setThreadsEnabled`
  * `MessageListView.streamUiFlagMessageOptionEnabled`
  * `MessageListView.streamUiMuteUserOptionEnabled`
  * `MessageListView.streamUiBlockUserOptionEnabled`
  * `MessageListView.streamUiCopyMessageActionEnabled`
- Added confirmation dialog for flagging message option:
  * Added `MessageListView::flagMessageConfirmationEnabled` attribute
- Added `MessageListView::setFlagMessageResultHandler` which allows to handle flag message result
- Added support for system messages
- Added attrs to `MessageListView` that allow to customize system message text style:
  * `streamUiSystemMessageTextSize`
  * `streamUiSystemMessageTextColor`
  * `streamUiSystemMessageTextFont`
  * `streamUiSystemMessageTextFontAssets`
  * `streamUiSystemMessageTextStyle`
- Added attrs to `MessageListView` that allow to customize message option text style:
  * `streamUiMessageOptionsTextSize`
  * `streamUiMessageOptionsTextColor`
  * `streamUiMessageOptionsTextFont`
  * `streamUiMessageOptionsTextFontAssets`
  * `streamUiMessageOptionsTextStyle`
- Added attrs to `MessageListView` that allow to customize user reactions title text style:
  * `streamUiUserReactionsTitleTextSize`
  * `streamUiUserReactionsTitleTextColor`
  * `streamUiUserReactionsTitleTextFont`
  * `streamUiUserReactionsTitleTextFontAssets`
  * `streamUiUserReactionsTitleTextStyle`
- Added attrs to `MessageListView` that allow to customize colors of message options background, user reactions card background, overlay dim color and warning actions color:
  * `streamUiMessageOptionBackgroundColor`
  * `streamUiUserReactionsBackgroundColor`
  * `streamUiOptionsOverlayDimColor`
  * `streamUiWarningActionsTintColor`
- Added `ChatUI.mimeTypeIconProvider: MimeTypeIconProvider` property which allows to customize file attachment icons.

### ⚠️ Changed
- Now the "block user" feature is disabled. We're planning to improve the feature later. Stay tuned!
- Changed gallery background to black in dark mode

# April 8th, 2021 - 4.8.1
## Common changes for all artifacts
### ⚠️ Changed
- We've cleaned up the transitive dependencies that our library exposes to its clients. If you were using other libraries implicitly through our SDK, you'll now have to depend on those libraries directly instead.

## stream-chat-android
### 🐞 Fixed
- Fix Attachment Gravity

### ✅ Added
- Provide AvatarView class

## stream-chat-android-offline
### 🐞 Fixed
- Fix Crash on some devices that are not able to create an Encrypted SharedPreferences
- Fixed the message read indicator in the message list
- Added missing `team` field to `ChannelEntity` and `ChannelData`

### ✅ Added
- Add `ChatDomain::removeMembers` method

## stream-chat-android-ui-common
### 🐞 Fixed
- Fixed getting files provided by content resolver.

### ⚠️ Changed
- Added theme to all activities all the SDK. You can override then in your project by redefining the styles:
- StreamUiAttachmentGalleryActivityStyle
- StreamUiAttachmentMediaActivityStyle
- StreamUiAttachmentActivityStyle

## stream-chat-android-ui-components
### 🐞 Fixed
- Fixed attr streamUiCopyMessageActionEnabled. From color to boolean.
- Now it is possible to change the color of `MessageListHeaderView` from the XML.
- Fixed the `MessageListView::setUserClickListener` method.
- Fixed bugs in handling empty states for `ChannelListView`. Deprecated manual methods for showing/hiding empty state changes.
- Fix `ChannelListHeaderView`'s title position when user avatar or action button is invisible
- Fix UI behaviour for in-progress file uploads
- Fix extension problems with file uploads when attachment names contain spaces
- Fix reaction bubbles which were shown behind message attachment views

### ✅ Added
- Now it is possible to change the back button of MessageListHeaderView using `app:streamUiMessageListHeaderBackButtonIcon`
- Now it is possible to inject `UserLookupHandler` into `MessageInputView` in order to implement custom users' mention lookup algorithm

# March 31th, 2021 - 4.8.0
## Common changes for all artifacts
### 🐞 Fixed
Group channels with 1<>1 behaviour the same way as group channels with many users
It is not possible to remove users from distinct channels anymore.
### ⬆️ Improved
it is now possible to configure the max lines of a link description. Just use
`app:streamUiLinkDescriptionMaxLines` when defining MessageListView

It is now possible to configure the max size of files and an alert is shown when
a files bigger than this is selected.
### ✅ Added
Configure enable/disable of replies using XML in `MessageListView`
Option `app:streamUiReactionsEnabled` in `MessageListView` to enable or disable reactions
It is possible now to configure the max size of the file upload using
`app:streamUiAttachmentMaxFileSizeMb`

## stream-chat-android
### 🐞 Fixed
- Fixed crash when sending GIF from Samsung keyboard

## stream-chat-android-client
### 🐞 Fixed
- Fixed parsing of `createdAt` property in `MessageDeletedEvent`

### ⬆️ Improved
- Postponed queries as run as non-blocking

### ✅ Added
- **Added a brand new serialization implementation, available as an opt-in API for now.** This can be enabled by making a `useNewSerialization(true)` call on the `ChatClient.Builder`.
  - This new implementation will be more performant and greatly improve type safety in the networking code of the SDK.
  - The old implementation remains the default for now, while we're making sure the new one is bug-free.
  - We recommend that you opt-in to the new implementation and test your app with it, so that you can report any issues early and we can get them fixed before a general rollout.
- Added `unflagMessage(messageId)` and `unflagUser(userId)` methods to `ChatClient`
- Added support for querying banned users - added `ChatClient::queryBannedUsers` and `ChannelClient::queryBannedUsers`
- Added `uploadsEnabled`, `urlEnrichmentEnabled`, `customEventsEnabled`, `pushNotificationsEnabled`, `messageRetention`, `automodBehavior` and `blocklistBehavior` fields to channel config

### ⚠️ Changed
- Renamed `ChannelId` property to `channelId` in both `ChannelDeletedEvent` and `NotificationChannelDeletedEvent`
- Deprecated `ChatClient::unMuteChannel`, the `ChatClient::unmuteChannel` method should be used instead
- Deprecated `ChatClient::unBanUser`, the `ChatClient::unbanUser` method should be used instead
- Deprecated `ChannelClient::unBanUser`, the `ChannelClient::unbanUser` method should be used instead
- Deprecated `ChannelController::unBanUser`, the `ChannelController::unbanUser` method should be used instead

## stream-chat-android-offline
### 🐞 Fixed
- Fixed an issue that didn't find the user when obtaining the list of messages
- Fix refreshing not messaging channels which don't contain current user as a member

## stream-chat-android-ui-common
### ⬆️ Improved
- Show AttachmentMediaActivity for video attachments

### ✅ Added
- `AvatarView.streamUiAvatarOnlineIndicatorColor` and `AvatarView.streamUiAvatarOnlineIndicatorBorderColor` attrs

## stream-chat-android-ui-components
### 🐞 Fixed
- Now replied messages are shown correctly with the replied part in message options
- `MessageListView::enterThreadListener` is properly notified when entering into a thread
- Fix initial controls state in `MessageInputView`
- Fix crashing when open attachments destination

### ⬆️ Improved
- Add support of non-image attachment types to the default attachment click listener.

### ✅ Added
- `MessageInputView` now uses the cursor `stream_ui_message_input_cursor.xml` instead of accent color. To change the cursor, override `stream_ui_message_input_cursor.xml`.
- Replacing `ChatUI` with new `io.getstream.chat.android.ui.ChatUI` implementation
- Added possibility to configure delete message option visibility using `streamUiDeleteMessageEnabled` attribute, and `MessageListView::setDeleteMessageEnabled` method
- Add `streamUiEditMessageEnabled` attribute to `MessageListView` and `MessageListView::setEditMessageEnabled` method to enable/disable the message editing feature
- Add `streamUiMentionsEnabled` attribute to `MessageInputView` and `MessageInputView::setMentionsEnabled` method to enable/disable mentions
- Add `streamUiThreadsEnabled` attribute to `MessageListView` and `MessageListView::setThreadsEnabled` method to enable/disable the thread replies feature
- Add `streamUiCommandsEnabled` attribute to `MessageInputView` and `MessageInputView::setCommandsEnabled` method to enable/disable commands
- Add `ChannelListItemPredicate` to our `channelListView` to allow filter `ChannelListItem` before they are rendered
- Open `AvatarBitmapFactory` class
- Add `ChatUI::avatarBitmapFactory` property to allow custom implementation of `AvatarBitmapFactory`
- Add `AvatarBitmapFactory::userBitmapKey` method to generate cache key for a given User
- Add `AvatarBitmapFactory::channelBitmapKey` method to generate cache key for a given Channel
- Add `StyleTransformer` class to allow application-wide style customizations
- Add the default font field to `TextStyle`
- Add new method `ChatFonts::setFont(textStyle: TextStyle, textView: TextView, defaultTypeface: Typeface)`
- Add attributes for `MessageListView` in order to customize styles of:
  - Mine message text
  - Theirs message text
  - User name text in footer of Message
  - Message date in footer of Message
  - Thread replies counter in footer of Message
  - Link title text
  - Link description text
  - Date separator text
  - Deleted message text and background
  - Reactions style in list view and in options view
  - Indicator icons in footer of Message
  - Unread count badge on scroll to bottom button
  - Message stroke width and color for mine and theirs types
    It is now possible to customize the following attributes for `ChannelListView`:
- `streamUiChannelOptionsIcon` - customize options icon
- `streamUiChannelDeleteIcon` - customize delete icon
- `streamUiChannelOptionsEnabled` - hide/show options icon
- `streamUiChannelDeleteEnabled` - hide/show delete button
- `streamUiSwipeEnabled` - enable/disable swipe action
- `streamUiBackgroundLayoutColor` - customize the color of "background layout"
- `streamUiChannelTitleTextSize` - customize channel name text size
- `streamUiChannelTitleTextColor` - customize channel name text color
- `streamUiChannelTitleTextFont` - customize channel name text font
- `streamUiChannelTitleFontAssets` - customize channel name font asset
- `streamUiChannelTitleTextStyle` - customize channel name text style (normal / bold / italic)
- `streamUiLastMessageTextSize` - customize last message text size
- `streamUiLastMessageTextColor` - customize last message text color
- `streamUiLastMessageTextFont` - customize last message text font
- `streamUiLastMessageFontAssets` - customize last message font asset
- `streamUiLastMessageTextStyle` - customize last message text style (normal / bold / italic)
- `streamUiLastMessageDateTextSize` - customize last message date text size
- `streamUiLastMessageDateTextColor` - customize last message date text color
- `streamUiLastMessageDateTextFont` - customize last message date text font
- `streamUiLastMessageDateFontAssets` - customize last message date font asset
- `streamUiLastMessageDateTextStyle` - customize last message date text style (normal / bold / italic)
- `streamUiIndicatorSentIcon` - customize drawable indicator for sent
- `streamUiIndicatorReadIcon` - customize drawable indicator for read
- `streamUiIndicatorPendingSyncIcon` - customize drawable indicator for pending sync
- `streamUiForegroundLayoutColor` - customize the color of "foreground layout"
- `streamUiUnreadMessageCounterBackgroundColor` - customize the color of message counter badge
- `streamUiUnreadMessageCounterTextSize` - customize message counter text size
- `streamUiUnreadMessageCounterTextColor` - customize message counter text color
- `streamUiUnreadMessageCounterTextFont` - customize message counter text font
- `streamUiUnreadMessageCounterFontAssets` - customize message counter font asset
- `streamUiUnreadMessageCounterTextStyle` - customize message counter text style (normal / bold / italic)
- Option `app:streamUiReactionsEnabled` in `MessageListView` to enable or disable reactions
- It is now possible to configure new fields in MessageInputView:
- `streamUiMessageInputTextStyle` - customize message input text style.
- `streamUiMessageInputFont` - customize message input text font.
- `streamUiMessageInputFontAssets` - customize message input text font assets.
- `streamUiMessageInputEditTextBackgroundDrawable` - customize message input EditText drawable.
- `streamUiMessageInputCustomCursorDrawable` - customize message input EditText cursor drawable.
- `streamUiCommandsTitleTextSize` - customize command title text size
- `streamUiCommandsTitleTextColor` - customize command title text color
- `streamUiCommandsTitleFontAssets` - customize command title text color
- `streamUiCommandsTitleTextColor` - customize command title font asset
- `streamUiCommandsTitleFont` - customize command title text font
- `streamUiCommandsTitleStyle` - customize command title text style
- `streamUiCommandsNameTextSize` - customize command name text size
- `streamUiCommandsNameTextColor` - customize command name text color
- `streamUiCommandsNameFontAssets` - customize command name text color
- `streamUiCommandsNameTextColor` - customize command name font asset
- `streamUiCommandsNameFont` - customize command name text font
- `streamUiCommandsNameStyle` - customize command name text style
- `streamUiCommandsDescriptionTextSize` - customize command description text size
- `streamUiCommandsDescriptionTextColor` - customize command description text color
- `streamUiCommandsDescriptionFontAssets` - customize command description text color
- `streamUiCommandsDescriptionTextColor` - customize command description font asset
- `streamUiCommandsDescriptionFont` - customize command description text font
- `streamUiCommandsDescriptionStyle` - customize command description text style
- `streamUiSuggestionBackgroundColor` - customize suggestion view background
- `streamUiMessageInputDividerBackgroundDrawable` - customize the background of divider of MessageInputView

### ⚠️ Changed
- Deprecated `ChatUI` class

# March 8th, 2021 - 4.7.0
## stream-chat-android-client
### ⚠️ Changed
- Refactored `FilterObject` class  - see the [migration guide](https://github.com/GetStream/stream-chat-android/wiki/Migration-guide:-FilterObject) for more info

## stream-chat-android-offline
### 🐞 Fixed
- Fixed refreshing channel list after removing member
- Fixed an issue that didn't find the user when obtaining the list of messages

### ⚠️ Changed
- Deprecated `ChatDomain::disconnect`, use disconnect on ChatClient instead, it will make the disconnection on ChatDomain too.
- Deprecated constructors for `ChatDomain.Builder` with the `User` type parameter, use constructor with `Context` and `ChatClient` instead.

## stream-chat-android-ui-common
### ⚠️ Changed
- Message options list changed colour for dark version. The colour is a little lighters
  now, what makes it easier to see.

## stream-chat-android-ui-components
### 🐞 Fixed
- Fixed some rare crashes when `MessageListView` was created without any attribute info present

### ⬆️ Improved
- Updated PhotoView to version 2.3.0

### ✅ Added
- Introduced `AttachmentViewFactory` as a factory for custom attachment views/custom link view
- Introduced `TextAndAttachmentsViewHolder` for any combination of attachment content and text

### ❌ Removed
- Deleted `OnlyFileAttachmentsViewHolder`, `OnlyMediaAttachmentsViewHolder`,
  `PlainTextWithMediaAttachmentsViewHolder` and `PlainTextWithFileAttachmentsViewHolder`

# Feb 22th, 2021 - 4.6.0
# New UI-Components Artifact
A new UI-Components artifact has been created with a new design of all our components.
This new artifact is available on MavenCentral and can imported by adding the following dependency:
```
implementation "io.getstream:stream-chat-android-ui-components:4.6.0"
```

## stream-chat-android
- Add `streamMessageActionButtonsTextSize`, `streamMessageActionButtonsTextColor`, `streamMessageActionButtonsTextFont`,
  `streamMessageActionButtonsTextFontAssets`, `streamMessageActionButtonsTextStyle`, `streamMessageActionButtonsIconTint`
  attributes to `MessageListView`
- Add `ChannelHeaderViewModel::resetThread` method and make `ChannelHeaderViewModel::setActiveThread` message parameter non-nullable
- Fix ReadIndicator state
- Using `MessageListView#setViewHolderFactory` is now an error - use `setMessageViewHolderFactory` instead
- Removed `MessageListItemAdapter#replaceEntities` - use `submitList` method instead
- Use proper color values on Dialog Theme
- Increase touchable area on the button to remove an attachment

## stream-chat-android-client
- Introduce ChatClient::setUserWithoutConnecting function
- Handle disconnect event during pending token state
- Remove unneeded user data when creating WS Connection
- Using `User#unreadCount` is now an error - use `totalUnreadCount` instead
- Using `ChannelController` is now an error - use `ChannelClient` instead
- Using `Pagination#get` is now an error - use `toString` instead
- Using the old event APIs is now an error - see the [migration guide](https://github.com/GetStream/stream-chat-android/wiki/Migration-guide:-ChatObserver-and-events()-APIs) for more info
- Using `ChatClient#flag` is now an error - use `flagUser` instead

## stream-chat-android-offline
- Introduce `PushMessageSyncHandler` class

- Add UseCase for querying members (`chatDomain.useCases.queryMembers(..., ...).execute()`).
  - If we're online, it executes a remote call through the ChatClient
  - If we're offline, it pulls members from the database for the given channel
- Mark the `SendMessageWithAttachmentsImpl` use case an error

## stream-chat-android-ui-common
- Fix `CaptureMediaContract` chooser on Android API 21
- Using `ChatUI(client, domain, context)` now an error - use simpler constructor instead
- Using the `Chat` interface now an error - use `ChatUI` instead

# Feb 15th, 2021 - 4.5.5
## Common changes for all artifacts
- Updated project dependencies
  - Kotlin 1.4.30
  - Stable AndroidX releases: LiveData 2.3.0, Activity 1.2.0, Fragment 1.3.0
  - For the full list of dependency version changes, see [this PR](https://github.com/GetStream/stream-chat-android/pull/1383)

## stream-chat-android
- Add `streamInputAttachmentsMenuBackground` and `streamInputSuggestionsBackground` attributes to `MessageInputView`
- Add `streamMessageActionButtonsBackground` attributes to `MessageListView`

## stream-chat-android-client
- Remove unused `reason` and `timeout` parameters from `ChannelClient::unBanUser` method

# Feb 11th, 2021 - 4.5.4
## stream-chat-android
- Fix `streamLastMessageDateUnreadTextColor` attribute not being used in ChannelListView
- Fix `streamChannelsItemSeparatorDrawable` attribute not being parsed

## stream-chat-android-client
- Fix `ConcurrentModificationException` on our `NetworkStateProvider`

# Feb 5th, 2021 - 4.5.3
## stream-chat-android
-. `ChatUtils::devToken` is not accessible anymore, it has been moved to `ChatClient::devToken`

## stream-chat-android-client
- **setUser deprecation**
  - The `setUser`, `setGuestUser`, and `setAnonymousUser` methods on `ChatClient` are now deprecated.
  - Prefer to use the `connectUser` (`connectGuestUser`, `connectAnonymousUser`) methods instead, which return `Call` objects.
  - If you want the same async behaviour as with the old methods, use `client.setUser(user, token).enqueue { /* Handle result */ }`.
- Add support for typing events in threads:
  - Add `parentId` to `TypingStartEvent` and `TypingStopEvent`
  - Add `parentId` to ``ChannelClient::keystroke` and `ChannelClient::stopTyping`
- `ChatClient::sendFile` and `ChatClient::sendImage` each now have just one definition with `ProgressCallback` as an optional parameter. These methods both return `Call<String>`, allowing for sync/async execution, and error handling. The old overloads that were asynchronous and returned no value/error have been removed.
- `FileUploader::sendFile` and `FileUploader::sendImages` variations with `ProgressCallback` are no longer async with no return type. Now they are synchronous with `String?` as return type

## stream-chat-android-offline
- Add support for typing events in threads:
  - Add `parentId` to `Keystroke` and `StopTyping` use cases

## stream-chat-android-ui-common
- Add a new `isMessageRead` flag to the `MessageListItem.MessageItem` class, which indicates
  that a particular message is read by other members in this channel.
- Add handling threads typing in `MessageInputViewModel`

# Jan 31th, 2021 - 4.5.2
## stream-chat-android-client
- Use proper data on `ChatClient::reconnectSocket` to reconnect normal/anonymous user
- Add `enforceUnique` parameter to `ChatClient::sendReaction` and `ChannelClient::sendReaction` methods .
  If reaction is sent with `enforceUnique` set to true, new reaction will replace all reactions the user has on this message.
- Add suspending `setUserAndAwait` extension for `ChatClient`
- Replace chat event listener Kotlin functions with ChatEventListener functional interface in order to promote
  a better integration experience for Java clients. Old methods that use the Kotlin function have been deprecated.
  Deprecated interfaces, such as ChannelController, have not been updated. ChannelClient, which inherits from ChannelController
  for the sake of backwards compatibility, has been updated.

## stream-chat-android-offline
- Add `enforceUnique` parameter to `SendReaction` use case. If reaction is sent with `enforceUnique` set to true,
  new reaction will replace all reactions the user has on this message.
- Fix updating `Message::ownReactions` and `Message:latestReactions` after sending or deleting reaction - add missing `userId` to `Reaction`
- Fix Load Thread Replies process

## stream-chat-android-ui-common
- Add a new `isThreadMode` flag to the `MessageListItem.MessageItem` class.
  It shows is a message item should be shown as part of thread mode in chat.
- Add possibility to set `DateSeparatorHandler` via `MessageListViewModel::setDateSeparatorHandler`
  and `MessageListViewModel::setThreadDateSeparatorHandler` which determines when to add date separator between messages
- Add `MessageListViewModel.Event.ReplyAttachment`, `MessageListViewModel.Event.DownloadAttachment`, `MessageListViewModel.Event.ShowMessage`,
  and `MessageListViewModel.Event.RemoveAttachment` classes.
- Deprecate `MessageListViewModel.Event.AttachmentDownload`

# Jan 18th, 2021 - 4.5.1
## stream-chat-android
- Fix `MessageListItemViewHolder::bind` behavior
- Improve connection/reconnection with normal/anonymous user

## stream-chat-android-client
- Create `ChatClient::getMessagesWithAttachments` to filter message with attachments
- Create `ChannelClient::getMessagesWithAttachments` to filter message with attachments
- Add support for pinned messages:
  - Add `pinMessage` and `unpinMessage` methods `ChatClient` and `ChannelClient`
  - Add `Channel::pinnedMessages` property
  - Add `Message:pinned`, `Message::pinnedAt`, `Message::pinExpires`, and `Message:pinnedBy` properties

# Jan 7th, 2021 - 4.5.0
## stream-chat-android
- Now depends explicitly on AndroidX Fragment (fixes a potential crash with result handling)
- Update AndroidX dependencies: Activity 1.2.0-rc01 and Fragment 1.3.0-rc01

## stream-chat-android-client
- Add filtering non image attachments in ChatClient::getImageAttachments
- Add a `channel` property to `notification.message_new` events
- Fix deleting channel error
- 🚨 Breaking change: ChatClient::unmuteUser, ChatClient::unmuteCurrentUser,
  ChannelClient::unmuteUser, and ChannelClient::unmuteCurrentUser now return Unit instead of Mute

## stream-chat-android-offline
- Add LeaveChannel use case
- Add ChannelData::memberCount
- Add DeleteChannel use case
- Improve loading state querying channels
- Improve loading state querying messages

# Dec 18th, 2020 - 4.4.9

## stream-chat-android-client
- improved event recovery behaviour

## stream-chat-android-offline
- improved event recovery behaviour
- fixed the chatDomain.Builder boolean usage between userPresence and recoveryEnabled

# Dec 18th, 2020 - 4.4.8
## stream-chat-android
- Add filtering `shadowed` messages when computing last channel message
- Add filtering `draft` channels
- Add `DateFormatter::formatTime` method to format only time of a date
- Fix `ChatUtils::devToken` method

## stream-chat-android-client
- Improve `banUser` and `unBanUser` methods - make `reason` and `timeout` parameter nullable
- Add support for shadow ban - add `shadowBanUser` and `removeShadowBan` methods to `ChatClient` and `ChannelClient`
- Add `shadowBanned` property to `Member` class
- Add `ChatClient::getImageAttachments` method to obtain image attachments from a channel
- Add `ChatClient::getFileAttachments` method to obtain file attachments from a channel
- Add `ChannelClient::getImageAttachments` method to obtain image attachments from a channel
- Add `ChannelClient::getFileAttachments` method to obtain file attachments from a channel

## stream-chat-android-offline
- Add filtering `shadowed` messages
- Add new usecase `LoadMessageById` to fetch message by id with offset older and newer messages
- Watch Channel if there was previous error

## stream-chat-android-ui-common
- Add `messageId` arg to `MessageListViewModel`'s constructor allowing to load message by id and messages around it

# Dec 14th, 2020 - 4.4.7
## Common changes for all artifacts
- Updated to Kotlin 1.4.21
- For Java clients only: deprecated the `Call.enqueue(Function1)` method, please use `Call.enqueue(Callback)` instead

## stream-chat-android
- Add new attrs to `MessageListView`: `streamDeleteMessageActionEnabled`, `streamEditMessageActionEnabled`
- Improve Channel List Diff
- Add new attrs to `MessageInputView`: `streamInputScrollbarEnabled`, `streamInputScrollbarFadingEnabled`
- Add API for setting custom message date formatter in MessageListView via `setMessageDateFormatter(DateFormatter)`
  - 24 vs 12 hr controlled by user's System settings.

## stream-chat-android-client
- Add `ChatClient::isValidRemoteMessage` method to know if a RemoteMessage is valid for Stream

## stream-chat-android-offline
- Add updating `channelData` after receiving `ChannelUpdatedByUserEvent`
- Fix crash when a push notification arrives from other provider different than Stream

# Dic 4th, 2020 - 4.4.6

## stream-chat-android
- Use custom `StreamFileProvider` instead of androidx `FileProvider` to avoid conflicts
- Add `ChatClient::setGuestUser` method to login as a guest user
- Make `MessageListItemViewHolder` public and open, to allow customization by overriding the `bind` method

## stream-chat-android-offline
- Centralize how channels are stored locally

# Nov 24th, 2020 - 4.4.5
## Common changes for all artifacts
- Stream SDks has been uploaded to MavenCentral and the GroupID has changed to `io.getstream`.

## stream-chat-android
- New artifact name: `io.getstream:stream-chat-android:STREAM_VERSION`

## stream-chat-android-client
- It's no longer required to wait for `setUser` to finish before querying channels
- `ChatClient::setUser` method allows be called without network connection and will retry to connect when network connection is available
- New artifact name: `io.getstream:stream-chat-android-client:STREAM_VERSION`
- Show date of the last message into channels list when data comes from offline storage
- Show text of the last message into channels list when data comes from offline storage
- Accept Invite Message is now optional, if null value is sent, no message will be sent to the rest of members about this action

## stream-chat-android-offline
- Fix bug when channels with newer messages don't go to the first position in the list
- Fix Offline usage of `ChatDomain`
- New artifact name: `io.getstream:stream-chat-android-offline:STREAM_VERSION`
- Provide the last message when data is load from offline storage

# Nov 24th, 2020 - 4.4.4
This version is a rollback to 4.4.2, The previous release (4.4.3) was not valid due to a problem with the build flow.
We are going to release 4.4.5 with the features introduced by 4.4.3 as soon as the build is back working

# Nov 20th, 2020 - 4.4.3
## stream-chat-android-client
- It's no longer required to wait for `setUser` to finish before querying channels
- `ChatClient::setUser` method allows be called without network connection and will retry to connect when network connection is available

## stream-chat-android-offline
- Fix bug when channels with newer messages don't go to the first position in the list
- Fix Offline usage of `ChatDomain`

# Nov 13th, 2020 - 4.4.2

## stream-chat-android
- Remove `ChatClient` and `ChatDomain` as `ChatUI`'s dependencies
- Replace Glide with Coil - SDK doesn't depend on Glide anymore.
- Remove `BaseStyle` class and extract its properties into `AvatarStyle` and `ReadStateStyle`.
  - Use composition with `AvatarStyle` and `ReadStateStyle` instead of inheriting from `BaseStyle`.
  - Convert to kotlin: `ReadStateView`, `MessageListViewStyle`
- Add `streamShowSendAlsoToChannelCheckbox` attr to `MessageInputView` controlling visibility of "send also to channel" checkbox
- The sample app no longer uses Koin for dependency injection
- Add `streamCopyMessageActionEnabled`, `streamFlagMessageActionEnabled`, and `streamStartThreadMessageActionEnabled` attrs to `MessageListView`
- Validate message text length in MessageInputView.
  - Add property `MessageInputView.maxMessageLength: Int` and show warning once the char limit is exceeded
  - Expose `MessageInputViewModel.maxMessageLength: Int` informing about text length limit of the Channel

## stream-chat-android-client
- Deprecate `User::unreadCount` property, replace with `User::totalUnreadCount`
- Added MarkAllReadEvent
- Fix UpdateUsers call

## stream-chat-android-offline
- Update `totalUnreadCount` when user is connected
- Update `channelUnreadCount` when user is connected
- Fix bug when channels could be shown without names
- Added support for marking all channels as read for the current user.
  - Can be accessed via `ChatDomain`'s use cases (`chatDomain.useCases.markAllRead()...`).
- Fix bug when local channels could be sorted not properly
- Typing events can be all tracked with `ChatDomain.typingUpdates`

# Nov 4th, 2020 - 4.4.1
## Common changes for all artifacts
- Updated dependencies to latest versions (AGP 4.1, OkHttp 4.9, Coroutines 1.3.9, ExoPlayer 2.12.1, etc.)
  - See [PR #757](https://github.com/GetStream/stream-chat-android/pull/757) for full list of version updates
- Revamped `Call` implementations
  - The `Call2` type has been removed, the libraries now all use the same `Call` instead for all APIs
  - `Call` now guarantees callbacks to happen on the main thread
  - Coroutine users can now `await()` a `Call` easily with a provided extension

## stream-chat-android
- Add empty state views to channel list view and message list view components
- Allow setting custom empty state views
- Add loading view to message list view
- Allow setting custom loading view
- Add load more threshold for `MessageListView` and `streamLoadMoreThreshold` attribute
- Fix handling of the `streamShowReadState` attribute on `MessageListView`
- Add `streamShowDeliveredState` XML attribute to `MessageListView`
- Add "loading more" indicator to the `MessageListView`
- Messages in ChannelController were split in messages - New messages and oldMessages for messages coming from the history.

## stream-chat-android-client
- Fix guest user authentication
- Changed API of QuerySort class. You have to specify for what model it is being used.
- Rename `ChannelController` to `ChannelClient`. Deprecate `ChannelController`.
- Replace `ChannelController` subscribe related extension functions with corresponding `ChannelClient` functions
- Move `ChannelClient` extension functions to `io.getstream.chat.android.client.channel` package

## stream-chat-android-offline
- Add GetChannelController use cases which allows to get ChannelController for Channel
- Fix not storing channels when run channels fetching after connection recovery.
- Fix read state getting stuck in unread state

# Oct 26th, 2020 - 4.4.0
## stream-chat-android
- Create custom login screen in sample app
- Bump Coil to 1.0.0
- Add message sending/sent indicators in `MessageListView`
- Add possibility to replace default FileUploader
- Fixes a race condition where client.getCurrentUser() was set too late
- Support for hiding channels
- Makes the number of channels return configurable by adding the limit param to ChannelsViewModelFactory
- Add message sending/sent indicators in `MessageListView`
- Provide ChannelViewModelFactory and ChannelsViewModelFactory by the library to simplify setup
- Fixes for https://github.com/GetStream/stream-chat-android/issues/698 and https://github.com/GetStream/stream-chat-android/issues/723
- Don't show read state for the current user

## stream-chat-android-client
- Fix ConcurrentModificationException in `ChatEventsObservable`
- Add possibility to replace default FileUploader
- Fix anonymous user authentication
- Fix fetching color value from TypedArray

## stream-chat-android-offline
- Channel list now correctly updates when you send a new message while offline. This fixes https://github.com/GetStream/stream-chat-android/issues/698
- Channels now stay sorted based on the QuerySort order (previous behaviour was to sort them once)
- New messages now default to type "regular" or type "ephemeral" if they start with a /
- Improved error logging on sendMessage & sendReaction
- Fixed a race condition that in rare circumstances could cause the channel list to show stale (offline) data
- Fixed a bug with channel.hidden not working correctly
- Fixed crash with absence of user in the UserMap

# Oct 19th, 2020 - 4.3.1-beta-2 (stream-chat-android)
- Allow setting custom `NotificationHandler` in `Chat.Builder`
- Fix unresponsive attachment upload buttons
- Removed many internal implementation classes and methods from the SDK's public API
- Fix sending GIFs from keyboard
- Fix unresponsive attachment upload buttons
- Fix method to obtain initials from user to be shown into the avatar
- Fix method to obtain initials from channel to be shown into the avatar
- Allow setting `ChatLoggerHandler` and `ChatLogLevel` in `Chat.Builder`

# Oct 16th, 2020 - 4.3.1-beta-1 (stream-chat-android)
- Significant performance improvements
- Fix a crash related to behaviour changes in 1.3.0-alpha08 of the AndroidX Fragment library
- Replace Glide with Coil in AttachmentViewHolderMedia (Fix GIFs loading issues)
- `MessageListView.BubbleHelper`'s methods now have nullability annotations, and use primitive `boolean` values as parameters
- Update Offline Support to the [last version](https://github.com/GetStream/stream-chat-android-livedata/releases/tag/0.8.6)

# Oct 16th, 2020 - 0.8.6 (stream-chat-android-offline)
- Improve sync data validation in ChatDomain.Builder
- Removed many internal implementation classes and methods from the SDK's public API
- Significant performance improvements to offline storage
- Default message limit for the queryChannels use case changed from 10 to 1. This is a more sensible default for the channel list view of most chat apps
- Fix QuerySort
- Update client to 1.16.8: See changes: https://github.com/GetStream/stream-chat-android-client/releases/tag/1.16.8

# 1.16.8 - Fri 16th of Oct 2020 (stream-chat-android-client)
- Add `lastUpdated` property to `Channel`

# Oct 14th, 2020 - 4.3.0-beta-6 (stream-chat-android)
- Update to Kotlin 1.4.10
- Fix Typing view behavior
- Fix NPE asking for `Attachment::type`
- Fix ChatDomain initialization issue
- Limit max lines displayed in link previews (5 lines by default, customizable via `streamAttachmentPreviewMaxLines` attribute on `MessageListView`)
- Update Offline Support to the [last version](. See changes: )https://github.com/GetStream/stream-chat-android-livedata/releases/tag/0.8.5)

# 1.16.7 - Wed 14th of Oct 2020 (stream-chat-android-client)
- Removed many internal implementation classes and methods from the SDK's public API
- Improved nullability, restricted many generic type parameters to be non-nullable (set `Any` as their upper bound)
- Use AttachmentsHelper to validate imageUrl instead of just url.

# Oct 14th, 2020 - 0.8.5 (stream-chat-android-offline)
- Use `createdLocallyAt` and `updatedLocallyAt` properties in ChannelController and ThreadController
- Update attachments of message with an old image url, if it's still valid.
- Set attachment fields even if the file upload fails
- Fix NPE while ChatEvent was handled
- Improved nullability, restricted some generic type parameters to be non-nullable (set `Any` as their upper bound)
- Fix method to store date of the last message received into a channel
- Update client to 1.16.7: See changes: https://github.com/GetStream/stream-chat-android-client/releases/tag/1.16.7

# Oct 9th, 2020 - 4.3.0-beta-5 (stream-chat-android)
- Improve selecting non-media attachments
- Fix showing attachments captured with camera
- Add setting type and file size when creating AttachmentMetaData from file
- Remove FileAttachmentListAdapter and methods related to opening files chooser
- Replace isMedia flag with getting type from attachment if possible
- Update ExoPlayer dependency to version [2.12.0](https://github.com/google/ExoPlayer/blob/release-v2/RELEASENOTES.md#2120-2020-09-11)

# 1.16.6 - Fri 9th of Oct 2020 (stream-chat-android-client)
- Add `createdLocallyAt` and `updatedLocallyAt` properties to `Message` type
- Add AttachmentsHelper with hasValidUrl method

# Oct 7th, 2020 - 4.3.0-beta-4 (stream-chat-android)
- For Java clients, the `bindView` methods used to bind a ViewModel and its UI component together are now available with friendlier syntax.
- Calls such as `MessageListViewModelBindingKt.bindView(...);` should be replaced with calls like `MessageListViewModelBinding.bind(...);`
- The `ChannelListViewModelBindingKt` class has been renamed to `ChannelsViewModelBinding`, to match the name of the ViewModel it's associated with.
- Update client to the latest version. See changes: https://github.com/GetStream/stream-chat-android-client/releases/tag/1.16.5
- Update Stream Livedata to the last version. See changes: https://github.com/GetStream/stream-chat-android-livedata/releases/tag/0.8.4

# Oct 7th, 2020 - 0.8.4 (stream-chat-android-offline)
- Update client to 1.16.5: See changes: https://github.com/GetStream/stream-chat-android-client/releases/tag/1.16.5

# 1.16.5 - Wed 7th of Oct 2020 (stream-chat-android-client)
- Add autocomplete filter
- Add @JvmOverloads to QueryUsersRequest constructor
- Improve java interop of `TokenManager`

# Oct 5th, 2020 - 0.8.3 (stream-chat-android-offline)
- Improved message attachment handling. Message is now first added to local storage and the attachment is uploaded afterwards.
- Editing messages now works while offline
- Deprecate SendMessageWithAttachments in favor of SendMessage while specifying attachment.upload
- Fix a bug that caused messages not to load if member limit wasn't specified
- Fix a crash related to reaction data structure
- Fix a bug where network errors (temporary ones) are detected as permanent errors

# 1.16.4 - Mon 5th of Oct 2020 (stream-chat-android-client)
- Add `attachment.upload` and `attachment.uploadState` fields for livedata upload status. These fields are currently unused if you only use the low level client.

# Oct 2nd, 2020 - 4.3.0-beta-3 (stream-chat-android)
- Removed several parameters of `BaseAttachmentViewHolder#bind`, `Context` is now available as a property instead, others should be passed in through the `AttachmentViewHolderFactory` as constructor parameters
- Moved `BaseAttachmentViewHolder` to a new package
- Fix setting read state when user's last read equals message created date
- Skip setting user's read status if last read message is his own
- Make MessageListItem properties abstract
- Change default query sort to "last_updated"
- Fixed attachments logic. Save previously attached files when add more.
- Fixed the bug when it was unable to select new files when you have already attached something.
- Moved `MessageInputView` class to a new package.
- Update Stream Livedata to the last version. See changes: https://github.com/GetStream/stream-chat-android-livedata/releases/tag/0.8.2

# Oct 2nd, 2020 - 0.8.2 (stream-chat-android-offline)
- Request members by default when querying channels

# Sep 30th, 2020 - 4.3.0-beta-2 (stream-chat-android)
- Removed several parameters of `BaseMessageListItemViewHolder#bind`, `Context` is now available as a property instead, others should be passed in through the `MessageViewHolderFactory` as constructor parameters
- Attachment customization methods moved from `MessageViewHolderFactory` to a separate `AttachmentViewHolderFactory` class
- Removed `position` parameter from `MessageClickListener`
- Moved `BaseMessageListItemViewHolder` to a new package
- Update client to the latest version. See changes: https://github.com/GetStream/stream-chat-android-client/releases/tag/1.16.1
- Update Stream Livedata to the last version. See changes: https://github.com/GetStream/stream-chat-android-livedata/releases/tag/0.8.1

# Sep 30th, 2020 - 0.8.1 (stream-chat-android-offline)
- Handle the new `ChannelUpdatedByUserEvent`
- Update client to 1.16.1: See changes: https://github.com/GetStream/stream-chat-android-client/releases/tag/1.16.1
- Improve online status handling
- Replace posting an empty channels map when the channels query wasn't run online and offline storage is empty with error

# 1.16.2 - Wed 30 Sep 2020 (stream-chat-android-client)
- Add `ChatClient::enableSlowMode` method to enable slow mode
- Add `ChatClient::disableSlowMode` method to disable slow mode
- Add `ChannelController::enableSlowMode` method to enable slow mode
- Add `ChannelController::disableSlowMode` method to disable slow mode
- Add `Channel::cooldown` property to know how configured `cooldown` time for the channel
- Fix FirebaseMessageParserImpl.verifyPayload() logic
- Fix notification display condition
- Fix Socket connection issues

# 1.16.1 - Wed 25 Sep 2020 (stream-chat-android-client)
- Remove `User` field on `ChannelUpdatedEvent`
- Add new chat event type -> `ChannelUpdatedByUserEvent`
- Add `ChatNotificationHandler::getFirebaseInstanceId` method to provide a custom `FirebaseInstanceId`
- Add `NotificationConfig::useProvidedFirebaseInstance` conf

# Sep 23rd, 2020 - 4.3.0-beta-1 (stream-chat-android)
- Update livedata/client to latest version. See changes: https://github.com/GetStream/stream-chat-android-client/releases/tag/1.16.0

# 1.16.0 - Wed 23 Sep 2020 (stream-chat-android-client)
- Removed message.channel, this is a backwards incompatible change
- Ensure that message.cid is always available

The SDK was providing message.cid and message.channel in some cases, but not always.
Code that relied on those fields being populated caused bugs in production.

If you were relying on message.channel it's likely that you were running into bugs.
We recommend using one of these alternatives:

- message.cid if you just need a reference to the channel
- the channel object provided by client.queryChannel(s) if you need the full channel data
- channelController.channelData livedata object provided by the livedata package (automatically updated if channel data changes)
- channelController.toChannel() function provided by the livedata package

# Sep 23rd, 2020 - 0.8.0 (stream-chat-android-offline)
- Update client to 1.16.0: See changes: https://github.com/GetStream/stream-chat-android-client/releases/tag/1.16.0

# Sep 23rd, 2020 - 0.7.7 (stream-chat-android-offline)
- Fix crash when map channels DB entity to Channel
- Add posting empty channels map when queryChannels fails either offline and online which prevents infinite loader

# 1.15.6 - Wed 23 Sep 2020 (stream-chat-android-client)
- Convert ChatError to plain class. Changes in ChatLogger interface.
- Update events fields related to read status - remove "unread_messages" field and add "unread_channels" to NewMessageEvent, NotificationMarkReadEvent, and NotificationMessageNewEvent
- Mark ChatEvents containing the user property by the UserEvent interface.
- Simplified the event handling APIs, deprecated `ChatObservable`. See [the migration guide](https://github.com/GetStream/stream-chat-android-client/wiki/Migrating-from-the-old-event-subscription-APIs) for details on how to easily adopt the new APIs.

# Sep 23rd, 2020 - 4.2.11-beta-13 (stream-chat-android)
- Adjust ChatSocketListener to new events(NewMessageEvent, NotificationMarkReadEvent, NotificationMessageNewEvent) properties.
- Fix "load more channels"
- Update client to the latest version. See changes: https://github.com/GetStream/stream-chat-android-client/releases/tag/1.15.6
- Update Stream Livedata to the last version. See changes: https://github.com/GetStream/stream-chat-android-livedata/releases/tag/0.7.7

# Sep 18th, 2020 - 4.2.11-beta-12 (stream-chat-android)
- Implement Giphy actions handler
- Fix .gif preview rendering on message list
- Fix thread shown issue after sending message to a channel
- Remove border related attributes from MessageInputView. Add close button background attribute to MessageInputView.
- Improve setting user in sample app
- Add updating message read state after loading first messages
- Wrap Attachment into AttachmentListItem for use in adapter
- Properly show the message date
- Revamp MessageListView adapter customization, introduce ListenerContainer to handle all ViewHolder listeners
- Fix default filters on `ChannelsViewModelImpl`
- Update client to the latest version. See changes: https://github.com/GetStream/stream-chat-android-client/releases/tag/1.15.5
- Update Stream Livedata to the last version. See changes: https://github.com/GetStream/stream-chat-android-livedata/releases/tag/0.7.6

# Sep 18th, 2020 - 0.7.6 (stream-chat-android-offline)
- Store needed users in DB
- Stop trying to execute background sync in case ChatDomain.offlineEnabled is set to false
- Fix Socket Connection/Reconnection
- Update client to the latest version. See changes: https://github.com/GetStream/stream-chat-android-client/releases/tag/1.15.5

# 1.15.5 - Fri 18 Sep 2020 (stream-chat-android-client)
- Fix Socket Connection/Reconnection

# Sep 15th, 2020 - 0.7.5 (stream-chat-android-offline)
- Fix offline support for adding and removing reactions
- Fix crash when creating a channel while channel.createdBy is not set

# Sep 14th, 2020 - 0.7.4 (stream-chat-android-offline)
- Remove duplicates of new channels
- Improve tests
- Remove some message's properties that are not used anymore GetStream/stream-chat-android-client#69
- Update client to the latest version. See changes: https://github.com/GetStream/stream-chat-android-client/releases/tag/1.15.4

# 1.15.4 - Fri 11 Sep 2020 (stream-chat-android-client)
- Fix Socket Disconnection
- Remove useless message's properties (isStartDay, isYesterday, isToday, date, time and commandInfo)
- Forbid setting new user when previous one wasn't disconnected

# Sep 8th, 2020 - 0.7.3 (stream-chat-android-offline)
- Add usecase to send Giphy command
- Add usecase to shuffle a Gif on Giphy command message
- Add usecase to cancel Giphy Command
- Update client to the latest version. See changes: https://github.com/GetStream/stream-chat-android-client/releases/tag/1.15.3

# 1.15.3 - Tue 7 Sep 2020 (stream-chat-android-client)
- Add send action operation to ChannelController
- Fix serialized file names of SendActionRequest
- Fix `ConnectedEvent` parse process

# Sep 4th, 2020 - 4.2.11-beta-11 (stream-chat-android)
- Fix uploading files and capturing images on Android >= 10
- Fix `AvatarView`: Render lastActiveUsers avatars when channel image is not present

# 1.15.2 - Tue 1 Sep 2020 (stream-chat-android-client)
- `ChannelResponse.watchers` is an array of User now
- `Watcher` model has been removed, `User` model should be used instead
- `QueryChannelsRequet` has a new field called `memberLimit` to limit the number of members received per channel

# Aug 28th, 2020 - 4.2.11-beta-9 (stream-chat-android)
- Update event structure
- Update client to the latest version. See changes: https://github.com/GetStream/stream-chat-android-client/releases/tag/1.15.1
- Update Stream Livedata to the last version. See changes: https://github.com/GetStream/stream-chat-android-livedata/releases/tag/0.7.2

# 1.15.1 - Thu 28 Aug 2020 (stream-chat-android-client)
- New MapAdapter that omit key that contains null values or emptyMaps
- Null-Check over Watchers response

## Aug 23th, 2020 - 4.2.11-beta-8 (stream-chat-android)
- Fix Upload Files
- Update RecyclerView Lib
- Update Notification Customization

# Aug 28th, 2020 - 0.7.2 (stream-chat-android-offline)
- Update client to the latest version. See changes: https://github.com/GetStream/stream-chat-android-client/releases/tag/1.15.1

# Aug 28th, 2020 - 0.7.1 (stream-chat-android-offline)
- Keep order when retry to send a message
- Fix message sync logic and message sending success event emitting
- Update client to the latest version. See changes: https://github.com/GetStream/stream-chat-android-client/releases/tag/1.15.0

# Aug 20th, 2020 - 0.7.0 (stream-chat-android-offline)
- Update to version 0.7.0

# 1.15.0 - Thu 20 Aug 2020 (stream-chat-android-client)
- Refactor ChatEvents Structure

# 1.14.0 - Thu 20 Aug 2020 (stream-chat-android-client)
- Decouple cloud messages handler logic from configuration data
- Fix createChannel methods

# 1.13.3 - Tue 18 Aug 2020 (stream-chat-android-client)
- Set message as optional when updating a channel

# 1.13.2 - Fri 14 Aug 2020 (stream-chat-android-client)
- Reduce TLS Latency

# 1.13.1 - Fri 7 Aug 2020 (stream-chat-android-client)
- Fix DateParser

## Aug 5th, 2020 - 4.2.11-beta-7 (stream-chat-android)
- Update Stream Livedata to the last version. See changes: https://github.com/GetStream/stream-chat-android-livedata/releases/tag/0.6.9
- Fix channel name validation in CreateChannelViewModel
- Add `ChannelsView.setViewHolderFactory(factory: ChannelViewHolderFactory)` function
- Fix Fresco initialization
- Fix method to add/remove reaction

# Aug 3nd, 2020 - 0.6.9 (stream-chat-android-offline)
- Fix `QuerySort`

# 1.13.0 - Tue 28 Jul 2020 (stream-chat-android-client)
- Add `Client.flagUser()` method to flag an User
- Add `Client.flagMessage()` method to flag a Message
- Deprecated method `Client.flag()` because was a bit confusing, you should use `client.flagUser()` instead

# 1.12.3 - Mon 27 Jul 2020 (stream-chat-android-client)
- Fix NPE on TokenManagerImpl
- Upgrade Kotlin to version 1.3.72
- Add Kotlin Proguard Rules

# Jul 20th, 2020 - 0.6.8 (stream-chat-android-offline)
- Fix `NotificationAddedToChannelEvent` event handling

# 1.12.2 - Fri 17 Jul 2020 (stream-chat-android-client)
- Add customer proguard rules

# 1.12.1 - Wed 15 Jul 2020 (stream-chat-android-client)
- Add customer proguard rules

## Jul 13th, 2020 - 4.2.11-beta-6 (stream-chat-android)
- Update client to the latest version. See changes: https://github.com/GetStream/stream-chat-android-client/releases/tag/1.10.0
- Update Stream Livedata to the last version. See changes: https://github.com/GetStream/stream-chat-android-livedata/releases/tag/0.6.7
- Refactor ChannelHeaderView
- Refactor MessageInputView
- Refactor Permission Checker Behavior
- Refactor MessageListVIew
- Fix Send Attachment Behavior
- Fix "Take Picture/Record Video" Behavior
- Add option to show empty view when there are no channels
- Add option to send a message to a thread
- Allow to switch user / logout

# 1.12.0 - Mon 06 Jul 2020 (stream-chat-android-client)
- Add mute and unmute methods to channel controller

# 1.11.0 - Mon 06 Jul 2020 (stream-chat-android-client)
- Fix message mentioned users

# Jul 3nd, 2020 - 0.6.7 (stream-chat-android-offline)
- Update client to the latest version. See changes: https://github.com/GetStream/stream-chat-android-client/releases/tag/1.10.0
- Implement Thread Behavior

# 1.10.0 - Wed 29 June 2020 (stream-chat-android-client)
- Add mute and unmute channels
- Add `notification.channel_mutes_updated` socket even handling
- Add user.channelMutes field
- Improve error logging
- Add invalid date format handling (channel.config dates might be invalid)

# 1.9.3 - Wed 29 June 2020 (stream-chat-android-client)
- Add raw socket events logging. See with tag `Chat:Events`

# Jun 24th, 2020 - 0.6.6 (stream-chat-android-offline)
- Update client to the latest version. See changes: https://github.com/GetStream/stream-chat-android-client/releases/tag/1.9.2

# 1.9.2 - Wed 24 June 2020 (stream-chat-android-client)
- Add `show_in_channel` attribute to `Message` entity

# 1.9.1 - Mue 23 June 2020 (stream-chat-android-client)
- Fix multithreaded date parsing

# 1.9.0 - Mon 22 June 2020 (stream-chat-android-client)
- Fix search message request body
  🚨 Breaking change:
- client.searchMessages signature has been changed: query removed, added channel filter

# 1.8.1 - Thu 18 June 2020 (stream-chat-android-client)
- Fix UTC date for sync endpoint
- Fix inhered events parsing
- Fix custom url setter of ChatClient.Builder

# Jun 16th, 2020 - 0.6.5 (stream-chat-android-offline)
- Fixed crash caused by `NotificationMarkReadEvent.user` value being sent null.
- Solution: using the current user which was set to the ChatDomain instead of relying on event's data.

# 1.8.0 - Thu 12 June 2020 (stream-chat-android-client)
- Add sync api call

# Jun 12th, 2020 - 0.6.4 (stream-chat-android-offline)
- Add attachment.type when upload a file or image

# 1.7.0 - Thu 12 June 2020 (stream-chat-android-client)
- Add query members call

# Jun 11th, 2020 - 0.6.3 (stream-chat-android-offline)
- Create a new UseCase to send messages with attachments

# Jun 11th, 2020 - 0.6.2 (stream-chat-android-offline)
- Update client to the latest version. See changes: https://github.com/GetStream/stream-chat-android-client/releases/tag/1.6.1

# 1.6.1 - Thu 11 June 2020 (stream-chat-android-client)
- Add MimeType on sendFile and sendImage methods

# 1.6.0 - Mon 8 June 2020 (stream-chat-android-client)
- Add translations api call and update message with `i18n` field. Helper `Message` extensions functions are added.

## Jun 4th, 2020 - 4.2.11-beta-5 (stream-chat-android)
- Update livedata dependency to fix crash when NotificationMarkReadEvent received
- Add mavenLocal() repository

## Jun 4th, 2020 - 4.2.11-beta-4 (stream-chat-android)
- Fix crash when command (`/`) is typed.

## Jun 3rd, 2020 - 4.2.11-beta (stream-chat-android)
- Fix `AvatarView` crash when the view is not attached

# 1.5.4 - Wed 3 June 2020 (stream-chat-android-client)
- Add optional `userId` parameter to `Channel.getUnreadMessagesCount` to filter out unread messages for the user

# 1.5.3 - Wed 3 June 2020 (stream-chat-android-client)
- Fix switching users issue: `disconnect` and `setUser` resulted in wrong user connection

# 1.5.2 - Tue 2 June 2020 (stream-chat-android-client)
- Fix `ConcurrentModificationException` on multithread access to socket listeners

# May 30th, 2020 - 0.6.1 (stream-chat-android-offline)
- Use the new low level client syntax for creating a channel with members
- Fallback to a default channel config if the real channel config isn't available yet. This fixes GetStream/stream-chat-android#486

# May 27th, 2020 - 0.6.0 (stream-chat-android-offline)
- Update client to the latest version: https://github.com/GetStream/stream-chat-android-client/releases/tag/1.5.0

# 1.5.1 - Wed 27 May 2020 (stream-chat-android-client)
- Add filter contains with any value

# May 26th, 2020 - 0.5.2 (stream-chat-android-offline)
- Test cases for notification removed from channel had the wrong data structure. This caused a crash when this event was triggered.

# 1.5.0 - Mon 26 May 2020 (stream-chat-android-client)
🚨 Breaking change:
- Add new constructor field to `Channel`: `team`
- Add new constructor field to `User`: `teams`

✅ Other changes:
- Add `Filter.contains`

# 1.4.17 - Mon 26 May 2020 (stream-chat-android-client)
- Fix loop on client.create
- Fix crash when backend sends first event without me

# May 25th, 2020 - 0.5.1 (stream-chat-android-offline)
- Update client to the latest version. See changes: https://github.com/GetStream/stream-chat-android-client/releases/tag/1.4.16

# 1.4.16 - Mon 25 May 2020 (stream-chat-android-client)
Breaking change:
- `Command` fields are mandatory and marked as non-nullable

# May 24th, 2020 - 0.5.0 (stream-chat-android-offline)
Livedata now supports all events exposed by the chat API. The 3 new events are:
- Channel truncated
- Notification channel truncated
- Channel Deleted
  This release also improves how new channels are created.

# May 23rd, 2020 - 0.4.8 (stream-chat-android-offline)
- NotificationMessageNew doesn't specify event.message.cid, this was causing issues with offline storage. The test suite has been updated and the issue is now resolved. Also see: GetStream/stream-chat-android#490

# May 23rd, 2020 - 0.4.7 (stream-chat-android-offline)
- Fixed NPE on MemberRemoved event GetStream/stream-chat-android#476
- Updates low level client to fix GetStream/stream-chat-android#492

# 1.4.15 - Fri 22 May 2020 (stream-chat-android-client)
- Add events: `ChannelTruncated`, `NotificationChannelTruncated`, `NotificationChannelDeleted`

# 1.4.13 - Fri 22 May 2020 (stream-chat-android-client)
🚨 Breaking change:
- Fields `role` and `isInvited` of ``Member` fields optional

# 1.4.12 - Fri 22 May 2020 (stream-chat-android-client)
🚨 Breaking change:
- `Member` model is cleaned up from non existing fields

# May 20th, 2020 - 0.4.6 (stream-chat-android-offline)
- Update client to the latest version. See changes: https://github.com/GetStream/stream-chat-android-client/releases/tag/1.4.11

# 1.4.11 - Tue 19 May 2020 (stream-chat-android-client)
🚨 Breaking change:
- `markRead` of ``ChatClient` and `ChannelController` return `Unit` instead of `ChatEvent`

✅ Other changes:
- Fix null fields which are not marked as nullable

# 1.4.10 - Tue 19 May 2020 (stream-chat-android-client)
- Fix add member invalid api key

# 1.4.9 - Mon 18 May 2020 (stream-chat-android-client)
🚨 Breaking change:
- `markRead` of ``ChatClient` and `ChannelController` return `Unit` instead of `ChatEvent`

✅ Other changes:
- Fix `ChannelController.markRead`: was marking read all channels instead of current one
- `ChatClient.markRead` accepts optional `messageId`

# 1.4.8 - Mon 18 May 2020 (stream-chat-android-client)
- Add handling invalid event payload

# May 16th, 2020 - 0.4.5 (stream-chat-android-offline)
- Improved handling of unread counts. Fixes GetStream/stream-chat-android#475

# May 16th, 2020 - 0.4.4 (stream-chat-android-offline)
- GetStream/stream-chat-android#476

## May 15th, 2020 - 4.2.10-beta (stream-chat-android)
- Update to the latest livedata: 0.6.1

# May 15th, 2020 - 0.4.3 (stream-chat-android-offline)
- Resolves this ticket: GetStream/stream-chat-android#479

## May 29th, 2020 - 4.2.9-beta-3 (stream-chat-android)
- Fix AttachmentViewHolder crash when user sends message with plain/no-media url

## May 15th, 2020 - 4.2.9-beta-2 (stream-chat-android)
- Update to the latest livedata: 0.6.0

## May 15th, 2020 - 4.2.8-beta-1 (stream-chat-android)
- Update to the latest livedata: 0.4.6

## May 15th, 2020 - 4.2.6 (stream-chat-android)
- Fix Avatar crash if channel/user initials are empty

# 1.4.7 - Tue 14 May 2020 (stream-chat-android-client)
- Add more channel creation signatures to `Client` and `ChannelController`

# 1.4.6 - Tue 14 May 2020 (stream-chat-android-client)
- Move channel out of message constructor

## May 13th, 2020 - 4.2.5 (stream-chat-android)
- Create new `AvatarView`
- Glide Redirect issues resolved
- Bugfix release for livedata, updated to 0.4.2

# May 13th, 2020 - 0.4.2 (stream-chat-android-offline)
-NotificationAddedToChannelEvent cid parsing didn't work correctly. This has been fixed in 0.4.2

# May 13th, 2020 - 0.4.1 (stream-chat-android-offline)
- There was an issue with the 0.4.0 and the data structure for NotificationMarkRead

# May 13th, 2020 - 0.4.0 (stream-chat-android-offline)
## Features:
- Massive improvement to javadoc/dokka
- Support for user ban events. Exposed via chatDomain.banned
- Muted users are available via chatDomain.muted
- Support for notificationMarkRead, invite and removed from channel events
- Support for deleting channels
- Support for silent messages
- Creating channels with both members and additional data works now
- User presence is enabled

##Bugfixes:
- No longer denormalizing channelData.lastMessageAt
- Fixed an issue with channel event handling and the usage of channel.id vs channel.cid
- Changed channelData.createdBy from lateinit to a regular field

##Other:
- Moved from Travis to Github actions

# 1.4.5 - Tue 12 May 2020 (stream-chat-android-client)
- add message.silent field
- add extension properties `name` and `image` to `Channel` and `User`

## March 11th, 2020 - 3.6.5 (stream-chat-android)
- Fix reaction score parser casting exception

# May 8th, 2020 - 0.3.4 (stream-chat-android-offline)
- added support for muting users
- store the current user in offline storage
- performance tests
- removed launcher icons from lib
- forward compatibility with new event sync endpoint
- support for reaction scores

# 1.4.3 - Thu 7 May 2020 (stream-chat-android-client)
- fix type erasure of parsed collections: `LinkedTreeMap`, but not `List<Reaction>`

# 1.4.2 - Mon 4 May 2020 (stream-chat-android-client)
- add `reactionScores` to `Message`
- fix null write crash of CustomObject nullable field
- fix extraData duplicated fields

# May 2nd, 2020 - 0.3.1 (stream-chat-android-offline)
- Make the channel unread counts easily accessible via channel.unreadCount
- Support for muting users
- Detection for permanent vs temporary errors (which helps improve retry logic)
- Bugfix: Fixes edge cases where recovery flow runs before the existing API calls complete

# 1.4.0 - Fri 1 May 2020 (stream-chat-android-client)
- fix `QueryChannelRequest` when `withMessages/withMembers` is called, but messages were not returned
- add `unreadMessages` to `ChannelUserRead`. Add extension for channel to count total unread messages: `channel.getUnreadMessagesCount()`

# 1.3.0 - Wed 30 Apr 2020 (stream-chat-android-client)
🚨 Breaking changes:
- `TokenProvider` signature enforces async execution
- make socket related classes internal

✅ Other changes
- fix endlessly hanging request in case setUser is not called
- fix expired token case on socket connection
- fix client crash if TokenProvider throws an exception

# Apr 29th, 2020 - 0.3.0 (stream-chat-android-offline)
- Handle edge cases where events are received out of order
- KTlint, travis and coverage reporting
- Interfaces for use cases and controllers for easier testing
- Channel data to isolate channel data vs rest of channel state
- Java version of code examples
- Handle edge cases for channels with more than 100 members
- Test coverage on mark read
- Bugfix queryChannelsController returning duplicate channels
- Support for hiding and showing channels
- Full offline pagination support (including the difference between GTE and GT filters)

# 1.2.2 - Wed 29 Apr 2020 (stream-chat-android-client)
🚨 Breaking changes:
- fields of models are moved to constructors: `io.getstream.chat.android.client.models`
- field of Device `push_provider` renamed to `pushProvider` and moved to constructor

✅ Other changes
- added local error codes with descriptions: `io.getstream.chat.android.client.errors.ChatErrorCode`
- fix uncaught java.lang.ExceptionInInitializerError while parsing custom object

# Apr 22nd, 2020 - 0.2.1 (stream-chat-android-offline)
- Better handling for missing cids

# Apr 22nd, 2020 - 0.2.0 (stream-chat-android-offline)
- Test suite > 100 tests
- Sample app (stream-chat-android) works
- Full offline sync for channels, messages and reactions
- Easy to use livedata objects for building your own UI

# Apr 22nd, 2020 - 0.1.0 (stream-chat-android-offline)
- First Release

## March 3rd, 2020 - 3.6.5 (stream-chat-android)
- Fix crash on sending Google gif

## March 3rd, 2020 - 3.6.4 (stream-chat-android)
- Update default endpoint: from `chat-us-east-1.stream-io-api.com` to `chat-us-east-staging.stream-io-api.com`
- update target api level to 29
- Fixed media playback error on api 29 devices
- Added score field to reaction model

## January 28th, 2020 - 3.6.3 (stream-chat-android)
- ViewModel & ViewHolder classes now use protected instead of private variables to allow customization via subclassing
- ChannelViewHolderFactory is now easier to customize
- Added ChannelViewHolder.messageInputText for 2 way data binding
- Documentation improvements
- Fix problem with wrong scroll position

## January 10th, 2020 - 3.6.2 (stream-chat-android)
- Enable multiline edit text
- Fix deprecated getColumnIndexOrThrow for 29 Api Level

## January 7th, 2020 - 3.6.1 (stream-chat-android)
- Add navigation components with handler to override default behaviour

## Breaking changes:
###
- `OpenCameraViewListener` is replaced with CameraDestination

## January 6th, 2020 - 3.6.0 (stream-chat-android)
- Add `MessageSendListener` interface for sending Message
- Update `README` about Customizing MessageInputView
- Client support for anonymous and guest users
- Client support initialization with Configurator
- Support auto capitalization for keyboard
- Add `NotificationManager` with customization opportunity
- Update `UpdateChannelRequest` for reserved fields
- renamed `MoreActionDialog` to `MessageMoreActionDialog`
- Add `StreamLoggerHandler` interface for custom logging client data
- Add logging customization ability
- fix markdown for mention if there is no space at prefix @
- fix Edit Attachment behavior
- add support for channel.hide with clear history + events
- Fix crash in AttachmentActivity and AttachmentDocumentActivity crash when app is killed in background
- Add utility method StreamChat.isConnected()

#### Breaking changes:

##### Channel hide request
- `Channel:hide` signature has changed: `HideChannelRequest` must be specified as first parameter
- `Client:hideChannel` signature has changed: `HideChannelRequest` must be specified as second parameter
- `ChannelListViewModel:hideChannel` signature has changed: `HideChannelRequest` must be specified as second parameter

##### How to upgrade
To keep the same behavior pass `new HideChannelRequest()` as request parameter to match with the new signature.

## December 9th, 2019 - 3.5.0 (stream-chat-android)
- Fix set typeFace without custom font
- Fix channel.watch (data payload was not sent)
- Fix API 23 compatibility
- Add Attachment Border Color attrs
- Add Message Link Text Color attrs
- Add custom api endpoint config to sample app and SDK

## November 28th, 2019 - 3.4.1 (stream-chat-android)
- Fix Giphy buttons alignments
- Add Giphy error cases handling
- Update http related issues documentation


## November 28th, 2019 - 3.4.0 (stream-chat-android)
- Custom font fot the whole SDK
- Custom font per TextView
- Ignore sample app release unit tests, keep debug tests
- Added AttachmentBackgroundColorMine/Theirs
- Fix Edit/Delete thread parent message
- Replace fadein/fadeout animation of parent/current thread with default RecyclerView animation

## November 5th, 2019 - 3.3.0 (stream-chat-android)
- Fix Concurrent modification when removing member from channel
- Fix automention input issue
- Fix Sent message progress infinite
- Fix channel delete event handling in ChannelList view model
- Fix attachment duplicated issue when message edit
- Add File Upload 2.0
- Add editMessage function in Channel View Model
- Fix JSON encoding always omits null fields
- Sample app: add version header, release version signing
- Add Message Username and Date attrs


## November 5th, 2019 - 3.2.1 (stream-chat-android)
- Fixed transparency issues with user profile images on older devices
- Better channel header title for channels without a name
- Fixed read count difference between own and other users' messages
- Fixed Video length preview
- Catch error body parsing errors
- Do not show commands list UI when all commands are disabled
- Renamed `MessageInputClient` to `MessageInputController`
- Added Large file(20MB) check for uploading file
- Added streamUserNameShow and streamMessageDateShow in `MessageListViewStyle`
- Fixed channel header title position issue when Last Active is hidden


## October 25th, 2019 - 3.2.0 (stream-chat-android)
- Added event interceptors to `ChannelListViewModel`

## October 24th, 2019 - 3.1.0 (stream-chat-android)
- Add channel to list when the user is added
- Add `onUserDisconnected` event
- Make sure channel list view model is cleared when the user disconnects
- Fix bug with `setUser` when user data is not correctly URI encoded
- Add debug/info logging
- Add Attrs for DateSeparator

## Oct 23th, 2019 - 3.0.2 (stream-chat-android)
- Fix NPE with restore from background and null users

## Oct 22th, 2019 - 3.0.1 (stream-chat-android)
- Fix NPE with empty channel lists

## Oct 21th, 2019 - 3.0.0 (stream-chat-android)
- Added support for message search `client.searchMessages`
- Better support for query user options
- Update channel update signature
- Fix disconnection NPE
- Minor bugfixes
- Remove file/image support
- Expose members and watchers pagination options for query channel

#### Breaking changes
- `Channel.update` signature has changed

## Oct 16th, 2019 - 2.3.0 (stream-chat-android)
- Added support for `getReactions` endpoint
- Calls to `ChannelListViewModel#setChannelFilter` will reload the list of channels if necessary
- Added support for `channel.stopWatching()`
- Improved error message for uploading large files
- Remove error messages after you send a message (similar behaviour to Slack)
- Fixed slash command support on threads
- Improved newline handling
- Improved thread display
- Expose ban information for current user (`User#getBanned`)
- Bugfix on attachment size
- Added support for accepting and rejecting channel invites
- Expose current user LiveData with `StreamChat.getCurrentUser()`

## Oct 14th, 2019 - 2.2.1 (stream-chat-android)
- Renamed `FileSendResponse` to `UploadFileResponse`
- Renamed `SendFileCallback` to `UploadFileCallback`
- Removed `SendMessageRequest`
- Updated `sendMessage` and `updateMessage` from `Client`
- Added devToken function for setUser of Client
- Added a callback as an optional last argument for setUser functions
- Added ClientState which stores users, current user, unreadCount and the current user's mutes
- Added notification.mutes_updated event
- Add support for add/remove channel members
- Expose channel unread messages counts for any user in the channel

## Oct 9, 2019 - 2.2.0 (stream-chat-android)
- Limit message input height to 7 rows
- Fixed thread safety issues on Client.java
- Fixed serialization of custom fields for message/user/channel and attachment types
- Added support for distinct channels
- Added support to Channel hide/show
- Improved client error reporting (we now return a parsed error response when available)
- General improvements to Message Input View
- Added ReactionViewClickListener
- Added support for banning and unbanning users
- Added support for deleting a channel
- Add support for switching users via `client.disconnect` and `client.setUser`
- Add `reload` method to `ChannelListViewModel`
- Bugfix: hides attachment drawer after deny permission
- Add support for update channel endpoint
- Add PermissionRequestListener for Permission Request

## September 28, 2019 - 2.1.0 (stream-chat-android)
- Improved support for regenerating expired tokens

#### Breaking changes:
- `MessageInputView#progressCapturedMedia(int requestCode, int resultCode, Intent data)` renamed into `captureMedia(int requestCode, int resultCode, Intent data)`
- `binding.messageInput.permissionResult(requestCode, permissions, grantResults)` in `onRequestPermissionsResult(requestCode, permissions, grantResults) of `ChannelActivity`

## September 28, 2019 - 2.0.1 (stream-chat-android)
- Fix channel list ordering when a channel is added directly from Android
- Better Proguard support

## September 26, 2019 - 2.0.0 (stream-chat-android)
- Simplify random access to channels
- Channel query and watch methods now work the same as they do on all other SDKs

#### Breaking changes:
- `channel.query` does not watch the channel anymore, to retrieve channel state and watch use `channel.watch`
- `client.getChannelByCID` is now private, use one of the `client.channel` methods to get the same (no null checks needed)<|MERGE_RESOLUTION|>--- conflicted
+++ resolved
@@ -14,11 +14,7 @@
 ### 🐞 Fixed
 
 ### ⬆️ Improved
-<<<<<<< HEAD
-- Improved precision in time in the endpoint that syncs information between SDK and Stream's backend to make sure that undesired events are not coming due to a incorrect round down in time or desired events are not being ignored due to a incorrect round up of time when serializing/desirializing time in the SDK. [#4102](https://github.com/GetStream/stream-chat-android/pull/4102)
 - Reviewed requests parameters. `connectionId` is now sent only if necessary. [#4138](https://github.com/GetStream/stream-chat-android/pull/4138)
-=======
->>>>>>> 43eec3ac
 
 ### ✅ Added
 
