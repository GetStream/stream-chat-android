--- conflicted
+++ resolved
@@ -71,11 +71,7 @@
 - Fix audio recording attachments not paused when the app goes to the background or the screen is covered with another one. [#5685](https://github.com/GetStream/stream-chat-android/pull/5685)
 
 ### ⬆️ Improved
-<<<<<<< HEAD
-- Improve the images loading. [#5724](https://github.com/GetStream/stream-chat-android/pull/5724)
 - Improve the performance of playing video/audio attachments by using `ExoPlayer` instead of `VideoView`. [#5749](https://github.com/GetStream/stream-chat-android/pull/5749)
-=======
->>>>>>> 5cf22a3c
 
 ### ✅ Added
 
