--- conflicted
+++ resolved
@@ -4,13 +4,10 @@
 - Update `README` about Customizing MessageInputView
 - Client support for anonymous and guest users
 - Support auto capitalization for keyboard
-<<<<<<< HEAD
 - Add `NotificationManager` with customization opportunity
-=======
 - Update `UpdateChannelRequest` for reserved fields
 - renamed `MoreActionDialog` to `MessageMoreActionDialog`
 
->>>>>>> 914681be
 
 ## December 9th, 2019 - 3.5.0
 
