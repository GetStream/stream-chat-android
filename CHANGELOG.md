--- conflicted
+++ resolved
@@ -83,11 +83,8 @@
 ### ⬆️ Improved
 
 ### ✅ Added
-<<<<<<< HEAD
+- Added the "mute" option to the `ChannelInfo` action dialog.
 - Added `attachmentsContentImageWidth`, `attachmentsContentImageHeight`, `attachmentsContentGiphyWidth`, `attachmentsContentGiphyHeight`, `attachmentsContentLinkWidth`, `attachmentsContentFileWidth` and `attachmentsContentFileUploadWidth` options to `StreamDimens`, to make it possible to customize the dimensions of attachments content via `ChatTheme`.
-=======
-- Added the "mute" option to the `ChannelInfo` action dialog.
->>>>>>> 7e6ef019
 
 ### ⚠️ Changed
 
