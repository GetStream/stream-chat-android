# To be released:
- Fix a crash related to behaviour changes in 1.3.0-alpha08 of the AndroidX Fragment library
- Replace Glide with Coil in AttachmentViewHolderMedia (Fix GIFs loading issues)
<<<<<<< HEAD
- Update Offline Support to the [last version](. See changes: )https://github.com/GetStream/stream-chat-android-livedata/releases/tag/0.8.6)
- Allow setting custom `NotificationHandler` in `Chat.Builder`
=======
- `MessageListView.BubbleHelper`'s methods now have nullability annotations, and use primitive `boolean` values as parameters
>>>>>>> 52c0f86a

# Oct 14th, 2020 - 4.3.0-beta-6
- Update to Kotlin 1.4.10
- Fix Typing view behavior
- Fix NPE asking for `Attachment::type`
- Fix ChatDomain initialization issue
- Limit max lines displayed in link previews (5 lines by default, customizable via `streamAttachmentPreviewMaxLines` attribute on `MessageListView`)
- Update Offline Support to the [last version](. See changes: )https://github.com/GetStream/stream-chat-android-livedata/releases/tag/0.8.5)

# Oct 9th, 2020 - 4.3.0-beta-5
- Improve selecting non-media attachments
- Fix showing attachments captured with camera
- Add setting type and file size when creating AttachmentMetaData from file
- Remove FileAttachmentListAdapter and methods related to opening files chooser
- Replace isMedia flag with getting type from attachment if possible
- Update ExoPlayer dependency to version [2.12.0](https://github.com/google/ExoPlayer/blob/release-v2/RELEASENOTES.md#2120-2020-09-11)

# Oct 7th, 2020 - 4.3.0-beta-4
- For Java clients, the `bindView` methods used to bind a ViewModel and its UI component together are now available with friendlier syntax.
- Calls such as `MessageListViewModelBindingKt.bindView(...);` should be replaced with calls like `MessageListViewModelBinding.bind(...);`
- The `ChannelListViewModelBindingKt` class has been renamed to `ChannelsViewModelBinding`, to match the name of the ViewModel it's associated with.
- Update client to the latest version. See changes: https://github.com/GetStream/stream-chat-android-client/releases/tag/1.16.5
- Update Stream Livedata to the last version. See changes: https://github.com/GetStream/stream-chat-android-livedata/releases/tag/0.8.4

# Oct 2nd, 2020 - 4.3.0-beta-3
- Removed several parameters of `BaseAttachmentViewHolder#bind`, `Context` is now available as a property instead, others should be passed in through the `AttachmentViewHolderFactory` as constructor parameters
- Moved `BaseAttachmentViewHolder` to a new package
- Fix setting read state when user's last read equals message created date
- Skip setting user's read status if last read message is his own
- Make MessageListItem properties abstract
- Change default query sort to "last_updated"
- Fixed attachments logic. Save previously attached files when add more.
- Fixed the bug when it was unable to select new files when you have already attached something.
- Moved `MessageInputView` class to a new package.
- Update Stream Livedata to the last version. See changes: https://github.com/GetStream/stream-chat-android-livedata/releases/tag/0.8.2

# Sep 30th, 2020 - 4.3.0-beta-2
- Removed several parameters of `BaseMessageListItemViewHolder#bind`, `Context` is now available as a property instead, others should be passed in through the `MessageViewHolderFactory` as constructor parameters
- Attachment customization methods moved from `MessageViewHolderFactory` to a separate `AttachmentViewHolderFactory` class
- Removed `position` parameter from `MessageClickListener`
- Moved `BaseMessageListItemViewHolder` to a new package
- Update client to the latest version. See changes: https://github.com/GetStream/stream-chat-android-client/releases/tag/1.16.1
- Update Stream Livedata to the last version. See changes: https://github.com/GetStream/stream-chat-android-livedata/releases/tag/0.8.1

# Sep 23rd, 2020 - 4.3.0-beta-1

- Update livedata/client to latest version. See changes: https://github.com/GetStream/stream-chat-android-client/releases/tag/1.16.0

# Sep 23rd, 2020 - 4.2.11-beta-13
- Adjust ChatSocketListener to new events(NewMessageEvent, NotificationMarkReadEvent, NotificationMessageNewEvent) properties.
- Fix "load more channels"
- Update client to the latest version. See changes: https://github.com/GetStream/stream-chat-android-client/releases/tag/1.15.6
- Update Stream Livedata to the last version. See changes: https://github.com/GetStream/stream-chat-android-livedata/releases/tag/0.7.7

# Sep 18th, 2020 - 4.2.11-beta-12
- Implement Giphy actions handler
- Fix .gif preview rendering on message list 
- Fix thread shown issue after sending message to a channel 
- Remove border related attributes from MessageInputView. Add close button background attribute to MessageInputView.
- Improve setting user in sample app
- Add updating message read state after loading first messages
- Wrap Attachment into AttachmentListItem for use in adapter
- Properly show the message date
- Revamp MessageListView adapter customization, introduce ListenerContainer to handle all ViewHolder listeners
- Fix default filters on `ChannelsViewModelImpl`
- Update client to the latest version. See changes: https://github.com/GetStream/stream-chat-android-client/releases/tag/1.15.5
- Update Stream Livedata to the last version. See changes: https://github.com/GetStream/stream-chat-android-livedata/releases/tag/0.7.6

# Sep 4th, 2020 - 4.2.11-beta-11

- Fix uploading files and capturing images on Android >= 10
- Fix `AvatarView`: Render lastActiveUsers avatars when channel image is not present

# Aug 28th, 2020 - 4.2.11-beta-9

- Update event structure
- Update client to the latest version. See changes: https://github.com/GetStream/stream-chat-android-client/releases/tag/1.15.1
- Update Stream Livedata to the last version. See changes: https://github.com/GetStream/stream-chat-android-livedata/releases/tag/0.7.2

## Aug 23th, 2020 - 4.2.11-beta-8
- Fix Upload Files
- Update RecyclerView Lib
- Update Notification Customization

## Aug 5th, 2020 - 4.2.11-beta-7

- Update Stream Livedata to the last version. See changes: https://github.com/GetStream/stream-chat-android-livedata/releases/tag/0.6.9
- Fix channel name validation in CreateChannelViewModel
- Add `ChannelsView.setViewHolderFactory(factory: ChannelViewHolderFactory)` function
- Fix Fresco initialization
- Fix method to add/remove reaction

## Jul 13th, 2020 - 4.2.11-beta-6

- Update client to the latest version. See changes: https://github.com/GetStream/stream-chat-android-client/releases/tag/1.10.0
- Update Stream Livedata to the last version. See changes: https://github.com/GetStream/stream-chat-android-livedata/releases/tag/0.6.7
- Refactor ChannelHeaderView
- Refactor MesageInputView
- Refactor Permission Checker Behavior
- Refactor MessageListVIew
- Fix Send Attachment Behavior
- Fix "Take Picture/Record Video" Behavior
- Add option to show empty view when there are no channels
- Add option to send a message to a thread
- Allow to switch user / logout

## Jun 4th, 2020 - 4.2.11-beta-5

- Update livedata dependency to fix crash when NotificationMarkReadEvent received
- Add mavenLocal() repository

## Jun 4th, 2020 - 4.2.11-beta-4

- Fix crash when command (`/`) is typed.

## Jun 3rd, 2020 - 4.2.11-beta

- Fix `AvatarView` crash when the view is not attached

## May 15th, 2020 - 4.2.10-beta

- Update to the latest livedata: 0.6.1

## May 29th, 2020 - 4.2.9-beta-3

- Fix AttachmentViewHolder crash when user sends message with plain/no-media url

## May 15th, 2020 - 4.2.9-beta-2

- Update to the latest livedata: 0.6.0

## May 15th, 2020 - 4.2.8-beta-1

- Update to the latest livedata: 0.4.6

## May 15th, 2020 - 4.2.6

- Fix Avatar crash if channel/user initials are empty

## May 13th, 2020 - 4.2.5

- Create new `AvatarView`
- Glide Redirect issues resolved
- Bugfix release for livedata, updated to 0.4.2

## March 11th, 2020 - 3.6.5

- Fix reaction score parser casting exception

## March 3rd, 2020 - 3.6.5

- Fix crash on sending Google gif

## March 3rd, 2020 - 3.6.4

- Update default endpoint: from `chat-us-east-1.stream-io-api.com` to `chat-us-east-staging.stream-io-api.com`
- update target api level to 29
- Fixed media playback error on api 29 devices
- Added score field to reaction model

## January 28th, 2020 - 3.6.3

- ViewModel & ViewHolder classes now use protected instead of private variables to allow customization via subclassing
- ChannelViewHolderFactory is now easier to customize
- Added ChannelViewHolder.messageInputText for 2 way data binding
- Documentation improvements
- Fix problem with wrong scroll position

## January 10th, 2020 - 3.6.2

- Enable multiline edit text
- Fix deprecated getColumnIndexOrThrow for 29 Api Level

## January 7th, 2020 - 3.6.1

- Add navigation components with handler to override default behaviour

## Breaking changes:

###
- `OpenCameraViewListener` is replaced with CameraDestination

## January 6th, 2020 - 3.6.0

- Add `MessageSendListener` interface for sending Message
- Update `README` about Customizing MessageInputView
- Client support for anonymous and guest users
- Client support initialization with Configurator
- Support auto capitalization for keyboard
- Add `NotificationManager` with customization opportunity
- Update `UpdateChannelRequest` for reserved fields
- renamed `MoreActionDialog` to `MessageMoreActionDialog`
- Add `StreamLoggerHandler` interface for custom logging client data
- Add logging customization ability
- fix markdown for mention if there is no space at prefix @
- fix Edit Attachment behavior
- add support for channel.hide with clear history + events
- Fix crash in AttachmentActivity and AttachmentDocumentActivity crash when app is killed in background
- Add utility method StreamChat.isConnected()

#### Breaking changes:

##### Channel hide request
- `Channel:hide` signature has changed: `HideChannelRequest` must be specified as first parameter
- `Client:hideChannel` signature has changed: `HideChannelRequest` must be specified as second parameter
- `ChannelListViewModel:hideChannel` signature has changed: `HideChannelRequest` must be specified as second parameter

##### How to upgrade

To keep the same behavior pass `new HideChannelRequest()` as request parameter to match with the new signature.

## December 9th, 2019 - 3.5.0

- Fix set typeFace without custom font
- Fix channel.watch (data payload was not sent)
- Fix API 23 compatiblity
- Add Attachment Border Color attrs
- Add Message Link Text Color attrs
- Add custom api endpoint config to sample app and SDK

## November 28th, 2019 - 3.4.1

- Fix Giphy buttons alignments
- Add Giphy error cases handling
- Update http related issues documentation


## November 28th, 2019 - 3.4.0

- Custom font fot the whole SDK
- Custom font per TextView
- Ignore sample app release unit tests, keep debug tests
- Added AttachmentBackgroundColorMine/Theirs
- Fix Edit/Delete thread parent message
- Replace fadein/fadeout animation of parent/current thread with default RecyclerView animation

## November 5th, 2019 - 3.3.0

- Fix Concurrent modification when removing member from channel
- Fix automention input issue
- Fix Sent message progress infinite
- Fix channel delete event handling in ChannelList view model
- Fix attachment duplicated issue when message edit
- Add File Upload 2.0
- Add editMessage function in Channel View Model
- Fix JSON encoding always omits null fields
- Sample app: add version header, release version signing
- Add Message Username and Date attrs


## November 5th, 2019 - 3.2.1

- Fixed transparency issues with user profile images on older devices
- Better channel header title for channels without a name
- Fixed read count difference between own and other users' messages
- Fixed Video length preview
- Catch error body parsing errors
- Do not show commands list UI when all commands are disabled
- Renamed `MessageInputClient` to `MessageInputController`
- Added Large file(20MB) check for uploading file
- Added streamUserNameShow and streamMessageDateShow in `MessageListViewStyle`
- Fixed channel header title position issue when Last Active is hidden


## October 25th, 2019 - 3.2.0

- Added event interceptors to `ChannelListViewModel`

## October 24th, 2019 - 3.1.0

- Add channel to list when the user is added
- Add `onUserDisconnected` event
- Make sure channel list view model is cleared when the user disconnects
- Fix bug with `setUser` when user data is not correctly URI encoded
- Add debug/info logging
- Add Attrs for DateSeparator
## Oct 23th, 2019 - 3.0.2

- Fix NPE with restore from background and null users

## Oct 22th, 2019 - 3.0.1

- Fix NPE with empty channel lists

## Oct 21th, 2019 - 3.0.0

- Added support for message search `client.searchMessages`
- Better support for query user options
- Update channel update signature
- Fix disconnection NPE
- Minor bugfixes
- Remove file/image support
- Expose members and watchers pagination options for query channel 

#### Breaking changes

- `Channel.update` signature has changed

## Oct 16th, 2019 - 2.3.0

- Added support for `getReactions` endpoint
- Calls to `ChannelListViewModel#setChannelFilter` will reload the list of channels if necessary
- Added support for `channel.stopWatching()` 
- Improved error message for uploading large files
- Remove error messages after you send a message (similar behaviour to Slack)
- Fixed slash command support on threads
- Improved newline handling
- Improved thread display
- Expose ban information for current user (`User#getBanned`)
- Bugfix on attachment size
- Added support for accepting and rejecting channel invites
- Expose current user LiveData with `StreamChat.getCurrentUser()`

## Oct 14th, 2019 - 2.2.1

- Renamed `FileSendResponse` to `UploadFileResponse`
- Renamed `SendFileCallback` to `UploadFileCallback`
- Removed `SendMessageRequest`
- Updated `sendMessage` and `updateMessage` from `Client`
- Added devToken function for setUser of Client
- Added a callback as an optional last argument for setUser functions
- Added ClientState which stores users, current user, unreadCount and the current user's mutes
- Added notification.mutes_updated event
- Add support for add/remove channel members
- Expose channel unread messages counts for any user in the channel

## Oct 9, 2019 - 2.2.0

- Limit message input height to 7 rows
- Fixed thread safety issues on Client.java
- Fixed serialization of custom fields for message/user/channel and attachment types
- Added support for distinct channels
- Added support to Channel hide/show 
- Improved client error reporting (we now return a parsed error response when available)
- General improvements to Message Input View
- Added ReactionViewClickListener
- Added support for banning and unbanning users
- Added support for deleting a channel
- Add support for switching users via `client.disconnect` and `client.setUser`
- Add `reload` method to `ChannelListViewModel`
- Bugfix: hides attachment drawer after deny permission
- Add support for update channel endpoint
- Add PermissionRequestListener for Permission Request

## September 28, 2019 - 2.1.0

- Improved support for regenerating expired tokens

#### Breaking changes:

- `MessageInputView#progressCapturedMedia(int requestCode, int resultCode, Intent data)` renamed into `captureMedia(int requestCode, int resultCode, Intent data)`
- `binding.messageInput.permissionResult(requestCode, permissions, grantResults)` in `onRequestPermissionsResult(requestCode, permissions, grantResults) of `ChannelActivity`

## September 28, 2019 - 2.0.1

- Fix channel list ordering when a channel is added directly from Android
- Better Proguard support

## September 26, 2019 - 2.0.0

- Simplify random access to channels
- Channel query and watch methods now work the same as they do on all other SDKs

#### Breaking changes:

- `channel.query` does not watch the channel anymore, to retrieve channel state and watch use `channel.watch`
- `client.getChannelByCID` is now private, use one of the `client.channel` methods to get the same (no null checks needed)<|MERGE_RESOLUTION|>--- conflicted
+++ resolved
@@ -1,12 +1,9 @@
 # To be released:
 - Fix a crash related to behaviour changes in 1.3.0-alpha08 of the AndroidX Fragment library
 - Replace Glide with Coil in AttachmentViewHolderMedia (Fix GIFs loading issues)
-<<<<<<< HEAD
 - Update Offline Support to the [last version](. See changes: )https://github.com/GetStream/stream-chat-android-livedata/releases/tag/0.8.6)
 - Allow setting custom `NotificationHandler` in `Chat.Builder`
-=======
 - `MessageListView.BubbleHelper`'s methods now have nullability annotations, and use primitive `boolean` values as parameters
->>>>>>> 52c0f86a
 
 # Oct 14th, 2020 - 4.3.0-beta-6
 - Update to Kotlin 1.4.10
