# UNRELEASED CHANGELOG
## Common changes for all artifacts
### 🐞 Fixed

### ⬆️ Improved

### ✅ Added

### ⚠️ Changed

### ❌ Removed

## stream-chat-android-client
### 🐞 Fixed
- Fixed the missing disconnected state in `ClientState.connectionState`. [#3943](https://github.com/GetStream/stream-chat-android/pull/3943)

### ⬆️ Improved
- Offline data is clear after the user is disconnect by calling `ChatClient.disconnect(true)`. [#3917](https://github.com/GetStream/stream-chat-android/pull/3917)
- Adding logs to understand more about unrecoverable errors in socket connection. [#3946](https://github.com/GetStream/stream-chat-android/pull/3946)

### ✅ Added
- Added a check if `lastSyncedAt` is no later than 30 days when calling `ChatClient::getSyncHistory`. [#3934](https://github.com/GetStream/stream-chat-android/pull/3934)
- Added `ClientState::isNetworkAvailable` which gives you information about device's internet connection status.[#3880](https://github.com/GetStream/stream-chat-android/pull/3880)

### ⚠️ Changed

### ❌ Removed

## stream-chat-android-offline
### 🐞 Fixed
- Fixed preview for channels when sending messages offline. [3933](https://github.com/GetStream/stream-chat-android/pull/3933)

### ⬆️ Improved

### ✅ Added

### ⚠️ Changed

### ❌ Removed

## stream-chat-android-ui-common
### 🐞 Fixed

### ⬆️ Improved

### ✅ Added

### ⚠️ Changed

### ❌ Removed

## stream-chat-android-ui-components
### 🐞 Fixed
<<<<<<< HEAD
=======
- Fixed the display of disconnected state in channel list and message list headers. [#3943](https://github.com/GetStream/stream-chat-android/pull/3943)
>>>>>>> 05d75a36
- Fixed list state race condition while switching filters in channel list. [#3939](https://github.com/GetStream/stream-chat-android/pull/3939/files)

### ⬆️ Improved

### ✅ Added
- Added `android:inputType` customization option to `MessageComposerView` and `MessageInputView`. [#3942](https://github.com/GetStream/stream-chat-android/pull/3924)

### ⚠️ Changed
- Deprecated `LegacyDateFormatter`, `PorterImageView` and `PorterShapeImageView` classes as they are unused. [3923](https://github.com/GetStream/stream-chat-android/pull/3923)

### ❌ Removed

## stream-chat-android-compose
### 🐞 Fixed
- Fixed the display of disconnected state in channel list and message list headers. [#3943](https://github.com/GetStream/stream-chat-android/pull/3943)

### ⬆️ Improved

### ✅ Added
- Added `KeyboardOptions` customization option to `MessageInput` composable. [#3942](https://github.com/GetStream/stream-chat-android/pull/3924)

### ⚠️ Changed
- Deprecated `RowScope.DefaultComposerInputContent` to be marked internal. Use `MessageInput` directly instead. [#3942](https://github.com/GetStream/stream-chat-android/pull/3924)

### ❌ Removed

## stream-chat-android-markdown-transformer
### 🐞 Fixed

### ⬆️ Improved

### ✅ Added

### ⚠️ Changed

### ❌ Removed

## stream-chat-android-pushprovider-firebase
### 🐞 Fixed

### ⬆️ Improved

### ✅ Added

### ⚠️ Changed

### ❌ Removed

## stream-chat-android-pushprovider-huawei
### 🐞 Fixed

### ⬆️ Improved

### ✅ Added

### ⚠️ Changed

### ❌ Removed

## stream-chat-android-pushprovider-xiaomi
### 🐞 Fixed

### ⬆️ Improved

### ✅ Added

### ⚠️ Changed

### ❌ Removed

# July 20th, 2022 - 5.6.1
## stream-chat-android-client
### ⚠️ Changed
- Functions inside `ThreadQueryListener` have been turned into `suspend` functions. [#3926](https://github.com/GetStream/stream-chat-android/pull/3926)

## stream-chat-android-offline
### 🐞 Fixed
- Fixed a crash when reacting to a message in a thread. [#3926](https://github.com/GetStream/stream-chat-android/pull/3926)

## stream-chat-android-compose
### 🐞 Fixed
- Fixed thread not scrolling to new message. [#3930](https://github.com/GetStream/stream-chat-android/pull/3930)

# July 20th, 2022 - 5.6.0
## Common changes for all artifacts
### ⚠️ Changed
- 🚨 Breaking change: The class `io.getstream.chat.android.offline.model.connection.ConnectionState` was moved to `io.getstream.chat.android.client.models.ConnectionState`. Please update your imports to be able to compile code using this class. [#3852](https://github.com/GetStream/stream-chat-android/pull/3852).

## stream-chat-android-client
### ✅ Added
- Added a way to convert `Flow` into `LiveData` for Java users.
- Base state of the SDK can be check using `io.getstream.chat.android.client.setup.state.ClientState` interface. Use this interface to receive the state of the SDK as StateFlows. [#3852](https://github.com/GetStream/stream-chat-android/pull/3852)

### ⚠️ Changed
-. `Call` interface provides an `await()` suspend function implemented on every subclass and is not needed to use the extension function anymore. [#3807](https://github.com/GetStream/stream-chat-android/pull/3807)
- `ChatLoggerHandler` has a new function named `logV`. [#3869](https://github.com/GetStream/stream-chat-android/pull/3869)
- `ChatClient.disconnect()` is deprecated and a new `ChatClient.disconnect(Boolean)` method with a boolean argument is created. This method return a `Call` to be invoked for disconnection. [#3817](https://github.com/GetStream/stream-chat-android/pull/3817)

### ❌ Removed
- 🚨 Breaking change: Removed the `Member.role` field. [3851](https://github.com/GetStream/stream-chat-android/pull/3851)

## stream-chat-android-offline
### 🐞 Fixed
- Fixed initializing channels state when DB is empty and API requests fails. [3870](https://github.com/GetStream/stream-chat-android/pull/3870)
- Fixed that causes a crash while reconnecting to the SDK multiple times. [#3888](https://github.com/GetStream/stream-chat-android/pull/3888)

## stream-chat-android-ui-components
### 🐞 Fixed
- The reply option on the gallery screen and moderation options now work with `MessageComposerView`. [#3864](https://github.com/GetStream/stream-chat-android/pull/3864)
- Fixed potential crashes when showing dialogs after process recreation. [#3857](https://github.com/GetStream/stream-chat-android/pull/3857)
- Fixed potential unnecessary channel query on the channel list screen. [#3895](https://github.com/GetStream/stream-chat-android/pull/3895)

### ⬆️ Improved
- `MessageListView` now allows multiple re-bindings of `MessageListViewModel` provided that `MessageListViewModel.deletedMessageVisibility` has not been changed since `MessageListView` was first initialized. [#3843](https://github.com/GetStream/stream-chat-android/pull/3843)

### ✅ Added
- Added the ability to align system messages via a `MessageListView` attribute called `streamUiSystemMessageAlignment`. [#3840](https://github.com/GetStream/stream-chat-android/pull/3840)
- Added the `MessageListViewModel::setMessagePositionHandler` method to customize message position within a group. [#3882](https://github.com/GetStream/stream-chat-android/pull/3882)
- Added documentation for [MessageComposerView](https://getstream.io/chat/docs/sdk/android/ui/message-components/message-composer). [#3845](https://github.com/GetStream/stream-chat-android/pull/3845)
- Added a new version of the [Adding Custom Attachments](https://getstream.io/chat/docs/sdk/android/ui/guides/adding-custom-attachments-message-composer/) guide that uses the new `MessageComposerView`. [#3877](https://github.com/GetStream/stream-chat-android/pull/3877)

## stream-chat-android-compose
### 🐞 Fixed
- Fixed potential unnecessary channel query on the channel list screen. [#3895](https://github.com/GetStream/stream-chat-android/pull/3895)

### ⬆️ Improved
- Improved recomposition in `MessagesScreen` by deferring state reads to the latest possible point. [#3667](https://github.com/GetStream/stream-chat-android/pull/3667)

### ⚠️ Changed
- Show snackbar instead of toast when file exceeds the size limit. [#3858](https://github.com/GetStream/stream-chat-android/pull/3858)

# July 05th, 2022 - 5.5.0
## Common changes for all artifacts
### 🐞 Fixed
- Add ordered substitution arguments in `ja` and `ko` translated strings files [#3778](https://github.com/GetStream/stream-chat-android/pull/3778)

## stream-chat-android-client
### 🐞 Fixed
- Fix the channel screen being stuck with an infinite loading [3791](https://github.com/GetStream/stream-chat-android/pull/3791)

## stream-chat-android-offline
### 🐞 Fixed
- Fixed bug of empty channels while sending messages. [3776](https://github.com/GetStream/stream-chat-android/pull/3776)
- Fixed populating mentions when sending a message with attachments. [3801](https://github.com/GetStream/stream-chat-android/pull/3801)
- Fixed crash at ExtraDataConverter.stringToMap. [3816](https://github.com/GetStream/stream-chat-android/pull/3816)

### ⚠️ Changed
- Deprecated `GlobalState::typingUpdates` in favor of `GlobalState::typingChannels`.

## stream-chat-android-ui-components
### 🐞 Fixed
- Fixed reply messages inside notification. [#3756](https://github.com/GetStream/stream-chat-android/pull/3756)
- Fixed the display of avatars before system messages. [#3799](https://github.com/GetStream/stream-chat-android/pull/3799)
- Fixed a bug which made the unread count disappear on certain devices when it went over double digits. [#3798](https://github.com/GetStream/stream-chat-android/pull/3798)
- Fixed a bug where typing items in MessageList weren't properly set on all data changes. [#3790](https://github.com/GetStream/stream-chat-android/pull/3790)

### ⬆️ Improved
- `ChannelListView` can now restore the previously saved scroll state. [3804](https://github.com/GetStream/stream-chat-android/pull/3804)

### ✅ Added
- Added `MessagePreviewFormatter` field to the `ChatUI` class, to allow for message preview text format customization across the app. [3788](https://github.com/GetStream/stream-chat-android/pull/3788).
- Added `streamUiDisableScrollWhenShowingDialog` attribute to `MessageListView` that allows to enable/disable message list scroll while a dialog is shown over the message list. [#3809](https://github.com/GetStream/stream-chat-android/pull/3809)
- Added the preview of moderation bounced messages and the ability to take actions upon those messages like edit, delete and send anyway. [#3625](https://github.com/GetStream/stream-chat-android/pull/3625)
- Added experimental implementation of `MessageComposerView` and `MessageComposerViewModel` which are supposed to replace `MessageInputView` in the future. [3019](https://github.com/GetStream/stream-chat-android/pull/3019)
- Added `MessageListView::setMessageOptionItemsFactory` and `MessageListView::setCustomActionHandler` methods to add and handle custom actions in `MessageListView`. [3768](https://github.com/GetStream/stream-chat-android/pull/3768)

### ⚠️ Changed
- The layout width of the unread count view is now set to `wrap_content` instead of being a fixed size dictated by the dimen `stream_ui_scroll_button_unread_badge_size`. [#3798](https://github.com/GetStream/stream-chat-android/pull/3798)

### ❌ Removed
- 🚨 Breaking change: The block action has been removed from message options. [3768](https://github.com/GetStream/stream-chat-android/pull/3768)

## stream-chat-android-compose
### 🐞 Fixed
- Channels will now be marked as read only when the latest message is reached. Previously they were marked read whenever an unread message was read, regardless of its position in the list. [#3772](https://github.com/GetStream/stream-chat-android/pull/3772)

### ⬆️ Improved
- Improved `Messages` recomposition when marking messages as read. It will now avoid going into a recomposition loop in certain situations such as when you have two or more failed messages visible in the list. [#3772](https://github.com/GetStream/stream-chat-android/pull/3772)
- Covered an edge case inside `DefaultTypingUpdatesBuffer`. It will now always call `onTypingStopped()` when you call `DefaultTypingUpdatesBuffer.clear()`. [#3782](https://github.com/GetStream/stream-chat-android/pull/3782)

### ✅ Added
- Added the preview of moderation bounced messages and the ability to take actions upon those messages like edit, delete and send anyway. [#3625](https://github.com/GetStream/stream-chat-android/pull/3625)

# June 27th, 2022 - 5.4.0
## Common changes for all artifacts
### ⬆️ Improved
- Now the SDK can be used if R8 full mode. New rules were added to the library to support the aggressive optimizations [3663](https://github.com/GetStream/stream-chat-android/pull/3663).

### ⚠️ Changed
- Migrated to Coil version 2.1.0 [#3538](https://github.com/GetStream/stream-chat-android/pull/3538)

## stream-chat-android-client
### ⬆️ Improved
-  Avoid multiple calls to `/app` endpoint. [3686](https://github.com/GetStream/stream-chat-android/pull/3686)

### ✅ Added
-. `ChatClient::connectUser` as a new optional argument to configure a timeout to be waiting until the connection is established, in another case an error will be returned [#3605](https://github.com/GetStream/stream-chat-android/pull/3605)
-. `ChatClient::connectAnonymousUser` as a new optional argument to configure a timeout to be waiting until the connection is established, in another case an error will be returned [#3605](https://github.com/GetStream/stream-chat-android/pull/3605)
-. `ChatClient::connectGuestUser` as a new optional argument to configure a timeout to be waiting until the connection is established, in another case an error will be returned [#3605](https://github.com/GetStream/stream-chat-android/pull/3605)
-. `ChatClient::connectUser` doesn't return an error in the case there is a previous connection with the same user. [#3653](https://github.com/GetStream/stream-chat-android/pull/3653)
- Added `ChatClient::countUnreadMentions` extension function which counts messages in which the user is mentioned.

### ⚠️ Changed
- 🚨 Changed `ChatClient::connectUser` - the method shouldn't be called when the user is already set and will automatically disconnect if this happens.

## stream-chat-android-offline
### 🐞 Fixed
- Fix the stale Channel data being stored into database. [3650](https://github.com/GetStream/stream-chat-android/pull/3650)
- Fix race condition problem that allowed multiple threads to increment unread count, which could cause a mistake in the number of unread messages. [3656](https://github.com/GetStream/stream-chat-android/pull/3656)
- A new optional argument `useSequentialEventHandler` has been added to `Config` class of offline plugin to enable a sequential event handling mechanism. [3659](https://github.com/GetStream/stream-chat-android/pull/3659)
- Fix channel mutes being dropped on user updates [3728](https://github.com/GetStream/stream-chat-android/pull/3728)
- Bug fix when deleting reactions without internet connection. [#3753](https://github.com/GetStream/stream-chat-android/pull/3753)

### ⬆️ Improved
- Added logs of all properties available in a class and which one was searched for then QuerySort fails to find a field. [3597](https://github.com/GetStream/stream-chat-android/pull/3597)

### ✅ Added
- Added `EventHandlerSequential` to support a sequential event processing. [3604](https://github.com/GetStream/stream-chat-android/pull/3604)
- Logging when unread count is updated. [3642](https://github.com/GetStream/stream-chat-android/pull/3642)

### ⚠️ Changed
-  Added interface `QuerySorter` and new implementation of query sort `QuerySortByField` so users can choose between implementations that use reflection or not. [3624](https://github.com/GetStream/stream-chat-android/pull/3624)

## stream-chat-android-ui-components
### 🐞 Fixed
- Fixed potential NPE when disconnecting the user. [#3612](https://github.com/GetStream/stream-chat-android/pull/3612)
- The channel will now be marked as read once the latest message inside `MessagesListView` is reached. Previously scrolling down to it would not trigger this action. [#3620](https://github.com/GetStream/stream-chat-android/pull/3620)
- Now the options button is not displayed on the gallery screen if there are no options available. [#3696](https://github.com/GetStream/stream-chat-android/pull/3696)
- Fixed `app:streamUiMessageInputHintText` not getting applied properly in `MessageInputView`. [#3749](https://github.com/GetStream/stream-chat-android/pull/3749)
- Fixed backwards compatibility of the `ChannelListView` attribute `streamUiIndicatorPendingSyncIcon` and the `MessageListView` attribute `streamUiIconIndicatorPendingSync`. These are now backwards compatible down to API 21 [#3766](https://github.com/GetStream/stream-chat-android/pull/3766)

### ⬆️ Improved
- Improved displaying the upload progress of files being uploaded. Now the upload progress text is less likely to get ellipsized. [#3618](https://github.com/GetStream/stream-chat-android/pull/3618)

### ✅ Added
- Added way to customize quoted attachments through `QuotedAttachmentFactory` and updated custom attachments guide for the new feature. [#3592](https://github.com/GetStream/stream-chat-android/pull/3592)
- Added `ChannelListViewModelFactory.Builder` for Java users. [#3617](https://github.com/GetStream/stream-chat-android/pull/3617)
- Added `MessageListViewModelFactory.Builder` for Java users. [#3617](https://github.com/GetStream/stream-chat-android/pull/3617)
- Added `PinnedMessageListViewModelFactory.Builder` for Java users. [#3617](https://github.com/GetStream/stream-chat-android/pull/3617)
- Added `TypingIndicatorViewModelFactory.Builder` for Java users. [#3617](https://github.com/GetStream/stream-chat-android/pull/3617)
- Added new attributes to `MessageListView` that are designed to customize the scroll to bottom button. They are listed in the linked PR. [3634](https://github.com/GetStream/stream-chat-android/pull/3634)
- Added a way to change runtime filters for Channels in `ChannelListViewModel`, using `setFilters(FilterObject)`. [#3687](https://github.com/GetStream/stream-chat-android/pull/3687) 
- Added support for bottom infinite scrolling when searching for messages or navigating to messages in a non-linear way inside MessageListView. [3654](https://github.com/GetStream/stream-chat-android/pull/3654)
- A new interface `TypingUpdatesBuffer` and its implementation `DefaultTypingUpdatesBuffer` used for buffering typing updates in order to save API calls. [3633](https://github.com/GetStream/stream-chat-android/pull/3633)
- A new method `MessageInputView.setTypingUpdatesBuffer(TypingUpdatesBuffer)` used for setting the typing updates buffer. [3633](https://github.com/GetStream/stream-chat-android/pull/3633)
- Added possibility to customize gallery options style via `TransformStyle.attachmentGalleryOptionsStyleTransformer`. [3696](https://github.com/GetStream/stream-chat-android/pull/3696)

### ⚠️ Changed
- Dimens `stream_ui_spacing_small` no longer has an effect on the internal margins of `ScrollButtonView`, instead use the `MessageListView` attribute `streamUIScrollButtonInternalMargin` to set internal margins. [3634](https://github.com/GetStream/stream-chat-android/pull/3634)
- The default elevation of the unread count badge inside `ScrollButtonView` was changed from `10dp` to `3dp`. [3634](https://github.com/GetStream/stream-chat-android/pull/3634)
- Deprecated `MessageInputView.TypingListener` in favor of `TypingUpdatesBuffer` and `MessageInputView.setTypingListener(TypingListener)` in favor of `MessageInputView.setTypingUpdatesBuffer(TypingUpdatesBuffer)`. [3633](https://github.com/GetStream/stream-chat-android/pull/3633)
- Added `WRITE_EXTERNAL_STORAGE` permission check on the default implementation of the download handler when using `MessageListViewModel.bindView`. [#3719](https://github.com/GetStream/stream-chat-android/pull/3719)
- Removed the default filter from `ChannelListFragment` so that it can rely on the default filter from `ChannelListViewModel`. [3762](https://github.com/GetStream/stream-chat-android/pull/3762)

## stream-chat-android-compose
### 🐞 Fixed
- Fixed the display of `ChannelAvatar` for a channel with two members and neither of them is the current user. [3598](https://github.com/GetStream/stream-chat-android/pull/3598)

### ⬆️ Improved
- Improved padding customization options of `InputField`. [#3596](https://github.com/GetStream/stream-chat-android/pull/3596)

### ✅ Added
- Added `Modifier` as an argument to `FileUploadItem` and `FileAttachmentItem`. [#3603](https://github.com/GetStream/stream-chat-android/pull/3603)
- Added option to customise `InitialsAvatar` offset passing it custom offset and through `groupAvatarInitialsXOffset` and `groupAvatarInitialsYOffset` dimens. [#3609](https://github.com/GetStream/stream-chat-android/pull/3609)
- A new interface `TypingUpdatesBuffer` and its implementation `DefaultTypingUpdatesBuffer` used for buffering typing updates in order to save API calls. [3633](https://github.com/GetStream/stream-chat-android/pull/3633)
- A new method `MessageComposerViewModel.setTypingUpdatesBuffer(TypingUpdatesBuffer)` used for setting the typing updates buffer. [3633](https://github.com/GetStream/stream-chat-android/pull/3633)
- Added `PermissionHandler` and `DownloadPermissionHandler` to automatically request storage permission if needed and download the attachments. [#3676](https://github.com/GetStream/stream-chat-android/pull/3676)

### ⚠️ Changed
- Since Coil 2.0, the `LocalImageLoader` has been deprecated. So now we support our own image loader, `StreamImageLoader` for providing composition local. [#3538](https://github.com/GetStream/stream-chat-android/pull/3538)
- Changed how the emoji only message size and how they are laid out depending on emoji count. [#3665](https://github.com/GetStream/stream-chat-android/pull/3665)

### ❌ Removed
- Removed the default gray background from `LoadingIndicator`. [#3599](https://github.com/GetStream/stream-chat-android/pull/3599)

## stream-chat-android-pushprovider-xiaomi
### 🐞 Fixed
- Fix crash when used on Android API 31+ [#3678](https://github.com/GetStream/stream-chat-android/pull/3678)

### ✅ Added
- Upgrade MiPush SDK to version 5.0.6 [#3678](https://github.com/GetStream/stream-chat-android/pull/3678)

# Jun 1st, 2022 - 5.3.1
## stream-chat-android-client
### 🐞 Fixed
- Added getters to members search in `QuerySort` as some compilers may generate getters and setter instead of public properties,
 making our current search for property to fail. [#3608](https://github.com/GetStream/stream-chat-android/pull/3608)

# May 25th, 2022 - 5.3.0
## stream-chat-android-client
### 🐞 Fixed
- Fixed `ChatParser` failing to parse errors because it was trying to fetch the raw response from a converted body. [#3534](https://github.com/GetStream/stream-chat-android/pull/3534)

### ⬆️ Improved
- CurrentUser is not initialized when a PN is received. [#3520](https://github.com/GetStream/stream-chat-android/pull/3520)

### ✅ Added
- 🚨 Breaking change: Added `DistinctChatApi` to prevent multiple query requests being fired. [#3521](https://github.com/GetStream/stream-chat-android/pull/3521)
- 🚨 Breaking change: Added new property `ChatClientConfig.disableDistinctApiCalls` to disable `DistinctChatApi`, which is enabled by default. 

### ⚠️ Changed
- 🚨 Breaking change: `Plugin`, `PluginFactory` and plugin side-effect listeners (`CreatChannelListener`, `SendMessageListener` etc.) are moved out of `experimental` package. [#3583](https://github.com/GetStream/stream-chat-android/pull/3583/)

## stream-chat-android-offline
### 🐞 Fixed
- Fixed process sync offline message when a push is received. [#3518](https://github.com/GetStream/stream-chat-android/pull/3518)
- Fixed syncing the channel after bringing the app from background. [#3548](https://github.com/GetStream/stream-chat-android/pull/3548)
- Fixed initializing `OfflinePlugin` when connecting anonymous user. It fixes the issue when after connecting headers stay in `Disconnected` state. [#3553](https://github.com/GetStream/stream-chat-android/pull/3553)

### ⬆️ Improved
- Change the order of offline message so it matches the order of online messages. Now the reshuffling of messages when switching from offline to online doesn't happen anymore. [3524](https://github.com/GetStream/stream-chat-android/pull/3524)
- 🚨 Breaking change: `QueryChannelsState::channels` can now return a null as an initial value. 
- Adding logs for QuerySort: [3570](https://github.com/GetStream/stream-chat-android/pull/3570)
- Adding logs for plugin usage, state calls usage and ChannelListView. [3572](https://github.com/GetStream/stream-chat-android/pull/3572)

### ✅ Added
- Added `EventHandlingResult.WatchAndAdd` to results returned from `ChatEventHandler`.
- Added handling `ChannelVisibleEvent`. Default `ChatEventHandler` will return `EventHandlingResult.WatchAndAdd`.

## stream-chat-android-ui-common
### ✅ Added
- Added `MessageOptionsUserReactionAlignemnt` used to define the user reaction alignment inside message options. [#3541](https://github.com/GetStream/stream-chat-android/pull/3541)

## stream-chat-android-ui-components
### 🐞 Fixed
- Fixed the way pagination scrolling worked for various non-core components (e.g. search, gallery/media/pinned message lists) [#3507](https://github.com/GetStream/stream-chat-android/pull/3507)
- Added loading more indicator to PinnedMessageListView [#3507](https://github.com/GetStream/stream-chat-android/pull/3507)
- Fix video scaling issue on the media preview screen. [#3560](https://github.com/GetStream/stream-chat-android/pull/3560)
- Fixed refreshing `ChannelListView` after unhiding the channel. [#3569](https://github.com/GetStream/stream-chat-android/pull/3569)

### ✅ Added
- Added the public method `switchToCommandMode(command: Command)` inside `MessageInputView`. This method allows switching the input to command mode using the desired command directly, instead of having to select it from the dialog. An example of its usage is provided inside the patch within the linked PR. [#3515](https://github.com/GetStream/stream-chat-android/pull/3515)
- Added loading indicator to the media preview screen. [#3549](https://github.com/GetStream/stream-chat-android/pull/3549)
- Added `streamUiMediaActivityProgressBarStyle` theme attribute to customize the appearance of loading indicator on the media preview screen. [#3549](https://github.com/GetStream/stream-chat-android/pull/3549)
- Added the ability to customize user reaction alignment and orientation inside message options through `ViewReactionsViewStyle` or `SingleReactionViewStyle`. [#3541](https://github.com/GetStream/stream-chat-android/pull/3541)
- Added `horizontalPadding` customization options to `ViewReactionsViewStyle` and `EditReactionsViewStyle`. [#3541](https://github.com/GetStream/stream-chat-android/pull/3541)

### ⚠️ Changed
- Deprecated `Member.isOwnerOrAdmin` and `List<Member>?.isCurrentUserOwnerOrAdmin()`. Use `Channel::ownCapabilities` instead. [#3576](https://github.com/GetStream/stream-chat-android/pull/3576)
- Changed how padding is applied to `ViewReactionsView`. [#3541](https://github.com/GetStream/stream-chat-android/pull/3541)

## stream-chat-android-compose
### 🐞 Fixed
- Fix video scaling issue on the media preview screen. [#3560](https://github.com/GetStream/stream-chat-android/pull/3560)
- Fixed refreshing `ChannelListView` after unhiding the channel. [#3569](https://github.com/GetStream/stream-chat-android/pull/3569)

### ✅ Added
- Added scroll to quoted message on click. [#3472](https://github.com/GetStream/stream-chat-android/pull/3472)
- Added guides for `QuotedAttachmentFactory`. [You can read about it here](https://getstream.io/chat/docs/sdk/android/compose/guides/adding-custom-attachments/#quoted-messages)
- Added loading indicator to the media preview screen. [#3549](https://github.com/GetStream/stream-chat-android/pull/3549)
- Added the ability to customize user reaction alignment inside message options through `ChatTheme`. [#3541](https://github.com/GetStream/stream-chat-android/pull/3541)

### ⚠️ Changed
- Changed `QuotedMessage` design by adding `QuotedAttachmentFactory`, `ImageAttachmentQuotedContent` and `FileAttachmentQuotedContent`. [#3472](https://github.com/GetStream/stream-chat-android/pull/3472)

# May 11th, 2022 - 5.2.0
## stream-chat-android-client
### ✅ Added
- Added `Channel.membership` property. [#3367](https://github.com/GetStream/stream-chat-android/pull/3367)
- Added `ChannelData.membership` property. [#3367](https://github.com/GetStream/stream-chat-android/pull/3367)
- Added `NotificationAddedToChannelEvent.member` property. [#3367](https://github.com/GetStream/stream-chat-android/pull/3367)
- Add `provideName` property to `Device` entity to support Multi-Bundle [#3396](https://github.com/GetStream/stream-chat-android/pull/3396)

## stream-chat-android-offline
### 🐞 Fixed
- Fixed sorting channels by `Channel::lastMessageAt` when the channel contains not synced messages. [#3470](https://github.com/GetStream/stream-chat-android/pull/3470)
- Fixed bug that made impossible to retry attachments that were not fully sent. [3485](https://github.com/GetStream/stream-chat-android/pull/3485)
- Fixed refreshing channels list when syncing the channel. [#3492](https://github.com/GetStream/stream-chat-android/pull/3492)
- Fixed deleting reactions while offline. [3486](https://github.com/GetStream/stream-chat-android/pull/3486)

## stream-chat-android-ui-common
### ⬆️ Improved
- Updated the attachment upload size limit to 100MB from 20MB. [#3490](https://github.com/GetStream/stream-chat-android/pull/3490)

## stream-chat-android-ui-components
### 🐞 Fixed
- Fixed Xiaomi crash when long clicking on links inside messages. [#3491](https://github.com/GetStream/stream-chat-android/pull/3491)

## stream-chat-android-compose
### ⬆️ Improved
- Improved the behavior of `DeletedMessageVisibility` and `MessageFooterVisibility` when used in pair. Now the `DeletedMessageVisibility` and its "only visible to you" mode respects the `MessageFooterVisibility` and vice-versa. [#3467](https://github.com/GetStream/stream-chat-android/pull/3467)

## stream-chat-android-pushprovider-firebase
### ✅ Added
- Support Multi-Bundle [#3396](https://github.com/GetStream/stream-chat-android/pull/3396)

### ⚠️ Changed
- Upgrade Firebase Messaging dependency to version `23.0.4`. [#3484](https://github.com/GetStream/stream-chat-android/pull/3484)

## stream-chat-android-pushprovider-huawei
### ✅ Added
- Support Multi-Bundle [#3396](https://github.com/GetStream/stream-chat-android/pull/3396)

## stream-chat-android-pushprovider-xiaomi
### ✅ Added
- Support Multi-Bundle [#3396](https://github.com/GetStream/stream-chat-android/pull/3396)

# May 3rd, 2022 - 5.1.0
## stream-chat-android-client
### 🐞 Fixed
- Fixed ANR happening on a token request. [#3342](https://github.com/GetStream/stream-chat-android/pull/3342)
- Fixed overriding User's `image` and `name` properties with empty values when connecting the user. [#3430](https://github.com/GetStream/stream-chat-android/pull/3430)
- Fixed serialization problem when flagging message. [#3437](https://github.com/GetStream/stream-chat-android/pull/3437)

### ✅ Added
- Added `ChannelRepository.selectChannelByCid` method. [#3434](https://github.com/GetStream/stream-chat-android/pull/3434)
- Added `ChannelRepository.selectChannelsByCids` method. [#3434](https://github.com/GetStream/stream-chat-android/pull/3434)
- Added `ChannelRepository.selectChannelCidsSyncNeeded` method. [#3434](https://github.com/GetStream/stream-chat-android/pull/3434)
- Added `MessageRepository.selectMessageIdsBySyncState` method. [#3434](https://github.com/GetStream/stream-chat-android/pull/3434)
- Added `ReactionRepository.selectReactionById` method. [#3434](https://github.com/GetStream/stream-chat-android/pull/3434)
- Added `ReactionRepository.selectReactionsByIds` method. [#3434](https://github.com/GetStream/stream-chat-android/pull/3434)
- Added `ReactionRepository.selectReactionIdsBySyncStatus` method. [#3434](https://github.com/GetStream/stream-chat-android/pull/3434)
- Added `ChatLogger.logV` method. [#3434](https://github.com/GetStream/stream-chat-android/pull/3434)
- Added `TaggedLogger.logV` method. [#3434](https://github.com/GetStream/stream-chat-android/pull/3434)

### ⚠️ Changed
- Changed visibility of the `retry` extension to internal. [#3353](https://github.com/GetStream/stream-chat-android/pull/3353)

## stream-chat-android-offline
### 🐞 Fixed
- Fixed a crash when attachment upload is in progress or about to start and user is disconnected at the same moment. [#3377](https://github.com/GetStream/stream-chat-android/pull/3377)
- Fixed updating `Channel::ownCapabilities` after receiving events. [#3420](https://github.com/GetStream/stream-chat-android/pull/3420)
- Fixed reaction sync issue because `SyncState::lastSyncedAt` was never updated. [#3421](https://github.com/GetStream/stream-chat-android/pull/3421)

### ⬆️ Improved
- Adding the possibility to change the repositories of `OfflinePlugin`. You can change `RepositoryFactory` in `OfflinePlugin` and use custom implementations of repositories.

## stream-chat-android-ui-common
### ⚠️ Changed
- Deprecated `DeletedMessageListItemPredicate` in favor of `DeletedMessageVisibility`. This is a followup on [#3272](https://github.com/GetStream/stream-chat-android/pull/3272/files) which deprecated filtering messages inside `MessageListView` in favor of filtering messages inside `MessageListViewModel`. [#3409](https://github.com/GetStream/stream-chat-android/pull/3409)

## stream-chat-android-ui-components
### 🐞 Fixed
- Fixed a bug where command suggestion popup was displayed even though all the commands were disabled. [#3334](https://github.com/GetStream/stream-chat-android/pull/3334)
- Fixed a bug on Nougat where the reaction colors were not displayed properly. [#3347](https://github.com/GetStream/stream-chat-android/pull/3347)
- Fixed a bug where custom `MessageListItemViewHolderFactory` was ignore on the message options overlay. [#3343](https://github.com/GetStream/stream-chat-android/pull/3343)
- Fixed `MessageListViewModel` initialization when channel's data is not available immediately, for example when the view model is created after connecting the user. [#3379](https://github.com/GetStream/stream-chat-android/pull/3379)
- Fixed configuration for flag message confirmation dialog. [3411](https://github.com/GetStream/stream-chat-android/pull/3411)
- Fixed a potential crash with conflicting font names. [#3445](https://github.com/GetStream/stream-chat-android/pull/3445)

### ⬆️ Improved
- Added a way to customize reactions behavior to allow multiple reactions. [#3341](https://github.com/GetStream/stream-chat-android/pull/3341)
- Added a way to customize `messageInputField` padding inside `MessageInputFiledView`. [#3392](https://github.com/GetStream/stream-chat-android/pull/3392)
- Added a way to change the `MessageListHeaderView` separator color. [#3395](https://github.com/GetStream/stream-chat-android/pull/3395)
- Added a way to change the `ChannelListHeaderView` separator color. [#3395](https://github.com/GetStream/stream-chat-android/pull/3395)
- Now single membered channels display the name of member instead of "Channel without name" [3423](https://github.com/GetStream/stream-chat-android/pull/3423)
- Channels with only one member now show the member's image in avatar. [3425](https://github.com/GetStream/stream-chat-android/pull/3425)
- Added a way to change the `attachmentsButton` and `commandsButton` ripple color inside `MessageInputView`. [#3412](https://github.com/GetStream/stream-chat-android/pull/3412)

### ✅ Added
- Added support for own capabilities. You can read more about own capabilities [here](https://getstream.io/chat/docs/sdk/android/ui/guides/implementing-own-capabilities/). [#3389](https://github.com/GetStream/stream-chat-android/pull/3389)
- Added the possibility to customize the message footer visibility through `MessageFooterVisibility` inside `MessageListViewModel`. [#3343](https://github.com/GetStream/stream-chat-android/pull/3433)

### ⚠️ Changed
- Deprecated `DeletedMessageListItemPredicate` in favor of `DeletedMessageVisibility`. This is a followup on [#3272](https://github.com/GetStream/stream-chat-android/pull/3272/files) which deprecated filtering messages inside `MessageListView` in favor of filtering messages inside `MessageListViewModel`. [#3409](https://github.com/GetStream/stream-chat-android/pull/3409)
- Added own capabilities. If you are using our UI components separately from our `ViewModel`s, this has the possibility of introducing a change in functionality. You can find the guide on implementing own capabilities [here](https://getstream.io/chat/docs/sdk/android/ui/guides/implementing-own-capabilities/). [#3389](https://github.com/GetStream/stream-chat-android/pull/3389)

## stream-chat-android-compose
### 🐞 Fixed
- Fixed the message input handling when typing quickly or holding down the delete (backspace) button. [#3355](https://github.com/GetStream/stream-chat-android/pull/3355)

### ⬆️ Improved
- Now single membered channels display the name of member instead of "Channel without name" [3423](https://github.com/GetStream/stream-chat-android/pull/3423)
- Channels with only one member now show the member's image in avatar. [3425](https://github.com/GetStream/stream-chat-android/pull/3425)
- Improved the way filters work in `ChannelList`, `ChannelsScreen` and `ChannelListViewModel`. Now the filters are nullable and if you want the default behavior, just pass in null. [#3422](https://github.com/GetStream/stream-chat-android/pull/3422)
- You can now completely override the filters by using `ChannelListViewModel.setFilters()` in the runtime, or by passing in custom `FilterObject` to the `ViewModelFactory` or the `ViewModel` constructor. [#3422](https://github.com/GetStream/stream-chat-android/pull/3422)


### ✅ Added
- Added pan to ImagePreviewActivity. [#3335](https://github.com/GetStream/stream-chat-android/pull/3335)
- Added `imageLoader` parameter to `ChatTheme` that allows providing a custom Coil `ImageLoader`. [#3336](https://github.com/GetStream/stream-chat-android/pull/3336)
- Added the "Copy Message" option to link messages [#3354](https://github.com/GetStream/stream-chat-android/pull/3354)
- Added padding customisation option to `ChannelList` and `MessageList` components. [#3350](https://github.com/GetStream/stream-chat-android/pull/3350)
- Added emoji sticker support. [3359](https://github.com/GetStream/stream-chat-android/pull/3359)
- Added support for own capabilities. You can read more about own capabilities [here](https://getstream.io/chat/docs/sdk/android/compose/guides/implementing-own-capabilities/). [#3389](https://github.com/GetStream/stream-chat-android/pull/3389)
- Added better handling for Compose ChannelListHeader and MessageListHeader states. We now cover Connected, Connecting and Disconnected states (added Connecting). [#3428](https://github.com/GetStream/stream-chat-android/pull/3428)
- Added the possibility to customize the message footer visibility through `MessageFooterVisibility` inside `MessageListViewModel`. [#3343](https://github.com/GetStream/stream-chat-android/pull/3433)

### ⚠️ Changed
- `loadMore` calls inside `MessageListViewModel` and `ChannelListViewModel` should no longer load data if there is no network connection. [3362](https://github.com/GetStream/stream-chat-android/pull/3362)
- Added own capabilities. If you are using our components individually this has the possibility of introducing a change in functionality. You can find the guide on implementing own capabilities [here](https://getstream.io/chat/docs/sdk/android/compose/guides/implementing-own-capabilities/). [#3389](https://github.com/GetStream/stream-chat-android/pull/3389)
- Replaced the `imageLoader` parameter in `ChatTheme` with the new `imageLoaderFactory` parameter that can used to provide a custom Coil `ImageLoader` factory.  [#3441](https://github.com/GetStream/stream-chat-android/pull/3441)

# April 12th, 2022 - 5.0.3
## Common changes for all artifacts

### ⚠️ Changed
- Updated Gradle version to [7.4.2](https://docs.gradle.org/7.4.2/release-notes.html). [#3281](https://github.com/GetStream/stream-chat-android/pull/3281)
- Update Coroutines to 1.6.1 and migrate to runTest. [#3327](https://github.com/GetStream/stream-chat-android/pull/3327)

## stream-chat-android-client

### 🐞 Fixed
- Fixed `User` model deserialization error when `User.image` or `User.name` is null. [#3283](https://github.com/GetStream/stream-chat-android/pull/3283)
- Fixed `Channel` model deserialization error when `Channel.image` or `Channel.name` is null. [#3306](https://github.com/GetStream/stream-chat-android/pull/3306)

### ✅ Added
- Added an `ExtraDataValidator` to intercept `ChatApi` calls and validate `CustomObject.extraData` does not contain the reserved keywords. [#3279](https://github.com/GetStream/stream-chat-android/pull/3279)

### ⚠️ Changed
- Migrate androidx-lifecycle version to [2.4.1](https://developer.android.com/jetpack/androidx/releases/lifecycle#2.4.1). [#3282](https://github.com/GetStream/stream-chat-android/pull/3282)

## stream-chat-android-offline

### 🐞 Fixed
- Fixed crash related with logging out while running a request to update channels. [3286](https://github.com/GetStream/stream-chat-android/pull/3286)
- Fixed bug where user was not able to send and edit a message while offline. [3318](https://github.com/GetStream/stream-chat-android/pull/3324)

### ✅ Added
- Added `ChannelState::membersCount` property that can be used to observe total members of the channel. [#3297](https://github.com/GetStream/stream-chat-android/pull/3297)

## stream-chat-android-ui-common

### 🐞 Fixed
- Fixed avatar disappearing from a message group when `MessageListView.deletedMessageListItemPredicate = DeletedMessageListItemPredicate.VisibleToEveryone` or `MessageListView.deletedMessageListItemPredicate = DeletedMessageListItemPredicate.VisibleToAuthorOnly` and the last message in a group of messages posted by someone other than the currently logged in user was deleted. [#3272](https://github.com/GetStream/stream-chat-android/pull/3272)

## stream-chat-android-ui-components

### 🐞 Fixed
- Adding ShowAvatarPredicate for MessageOptions overlay making it possible to hide the avatar picture when in the message options. [#3302](https://github.com/GetStream/stream-chat-android/pull/3302)
- Users now able to open `MessageOptionsDialogFragment` by clicking on a reaction left on a Giphy message. [#3620](https://github.com/GetStream/stream-chat-android/pull/3260)
- inside `MessageOptionsDialogFragment` now properly displays all of the reactions to a message. Previously it erroneously displayed a blank state. [#3620](https://github.com/GetStream/stream-chat-android/pull/3260)
- Fixed the links in UI Components code snippets. [#3261](https://github.com/GetStream/stream-chat-android/pull/3261)
- Messages containing links are now properly aligned with other types of messages. They use `@dimen/stream_ui_spacing_small` for their root layout start and end padding. [#3264](https://github.com/GetStream/stream-chat-android/pull/3264)
- Fixed avatar disappearing from a message group when `MessageListView.deletedMessageListItemPredicate = DeletedMessageListItemPredicate.VisibleToEveryone` or `MessageListView.deletedMessageListItemPredicate = DeletedMessageListItemPredicate.VisibleToAuthorOnly` and the last message in a group of messages posted by someone other than the currently logged in user was deleted. [#3272](https://github.com/GetStream/stream-chat-android/pull/3272)
- Fixed bug in which member counter shown in the `MessageListHeaderViewModel` is incorrect and limited to 30 only. [#3297](https://github.com/GetStream/stream-chat-android/pull/3297)

### ✅ Added
- Added `membersCount` livedata in `MessageListHeaderViewModel` to observe number of all members of channel. [#3297](https://github.com/GetStream/stream-chat-android/pull/3297)

## stream-chat-android-compose

### 🐞 Fixed
- Added thumbnails for video attachments in the attachment picker. [#3300](https://github.com/GetStream/stream-chat-android/pull/3300)
- Fixed a crash occurring when the user would click on a preview of a link that contained no scheme. [#3331](https://github.com/GetStream/stream-chat-android/pull/3331)

### ⬆️ Improved
- Improved the way typing updates work in the MessageComposerController. [#3313](https://github.com/GetStream/stream-chat-android/pull/3313)

### ✅ Added
- Added a way to customize the visibility of deleted messages. [#3298](https://github.com/GetStream/stream-chat-android/pull/3298)
- Added support for file upload configuration that lets you specify what types of files and images you want to allow or block from being uploaded. [3288](https://github.com/GetStream/stream-chat-android/pull/3288)
- Added Compose SDK Guidelines for internal and external contributors. [#3315](https://github.com/GetStream/stream-chat-android/pull/3315)

### ⚠️ Changed
- Switched from vertical to horizontal scrolling for files in the preview section of the message composer. [#3289](https://github.com/GetStream/stream-chat-android/pull/3289)

# March 30th, 2022 - 5.0.2
## stream-chat-android-client
### ✅ Added
- Added a `systemMessage: Message` parameter to  `ChatClient::addMembers`, `ChatClient::removeMembers`, `ChannelClient::addMembers` and `ChannelClient::removeMembers` to send a system message to that channel. [#3254](https://github.com/GetStream/stream-chat-android/pull/3254)

## stream-chat-android-offline
### 🐞 Fixed
- Fixed a bug which occurs when we reinitialize `OfflinePlugin` because it uses old instance of `StateRegistry` and `LogicRegistry`. [#3267](https://github.com/GetStream/stream-chat-android/pull/3267)

## stream-chat-android-ui-components
### 🐞 Fixed
- Users now able to open `MessageOptionsDialogFragment` by clicking on a reaction left on a Giphy message. [#3620](https://github.com/GetStream/stream-chat-android/pull/3260)
- inside `MessageOptionsDialogFragment` now properly displays all of the reactions to a message. Previously it erroneously displayed a blank state. [#3620](https://github.com/GetStream/stream-chat-android/pull/3260)
- Fixed the links in UI Components code snippets. [#3261](https://github.com/GetStream/stream-chat-android/pull/3261)
- Messages containing links are now properly aligned with other types of messages. They use `@dimen/stream_ui_spacing_small` for their root layout start and end padding. [#3264](https://github.com/GetStream/stream-chat-android/pull/3264)
- Made it impossible to send blank or empty messages. [#3269](https://github.com/GetStream/stream-chat-android/pull/3269)

## stream-chat-android-compose
### 🐞 Fixed
- Made it impossible to send blank or empty messages. [#3269](https://github.com/GetStream/stream-chat-android/pull/3269)

### ✅ Added
- Added support for failed messages and an option to resend them. [#3263](https://github.com/GetStream/stream-chat-android/pull/3263)

# March 24th, 2022 - 5.0.1
## stream-chat-android-ui-components
### 🐞 Fixed
- Fixed a bug where the missing implementation of the `MessageTextTransformer` caused message text not to show up. [#3248](https://github.com/GetStream/stream-chat-android/pull/3248)

# March 24th, 2022 - 5.0.0
**5.0.0** is a major release! You can read more about the motivation behind the effort and featured changes in the [announcement blog post](https://getstream.io/blog/android-v5-sdk-release/).
## Common changes for all artifacts
### 🐞 Fixed
- Fixed memory leaks related to image loading. [#2979](https://github.com/GetStream/stream-chat-android/pull/2979)

### ⬆️ Improved
- Replaced KAPT with KSP. [#3113](https://github.com/GetStream/stream-chat-android/pull/3113)

### ⚠️ Changed
- Updated AGP version to 7.1.2 and Gradle version to 7.4. [#3159](https://github.com/GetStream/stream-chat-android/pull/3159)

## stream-chat-android-client
### ✅ Added
- Added possibility to configure `RetryPolicy` using `ChaClient.Builder()`. [#3069](https://github.com/GetStream/stream-chat-android/pull/3069)

### ⚠️ Changed
- Add `Channel::image`, `Channel:name`, `User::image`, `User::name` properties. [#3139](https://github.com/GetStream/stream-chat-android/pull/3139)
- Deprecated `Member:role` in favor of `Member:channelRole` [#3189](https://github.com/GetStream/stream-chat-android/pull/3189)

## stream-chat-android-offline
🚨🚨 **v5.0.0** release brings a big change to the offline support library - it replaces `ChatDomain` with the `OfflinePlugin`. Make sure to check our [migration guide](https://getstream.io/chat/docs/sdk/android/client/guides/chatdomain-migration/)! 🚨🚨

### 🐞 Fixed
- Unread count for muted channels no longer increments when the channel is muted and new messages are received. [#3112](https://github.com/GetStream/stream-chat-android/pull/3112)
- Fixed marking the channel as read if it was opened offline previously. [#3162](https://github.com/GetStream/stream-chat-android/pull/3162)

### ❌ Removed
- Moved `RetryPolicy` related logic to `ChatClient`. [#3069](https://github.com/GetStream/stream-chat-android/pull/3069)

## stream-chat-android-ui-common
### ❌ Removed
- Removed ChatMarkdown in favor of ChatMessageTextTransformer [#3189](https://github.com/GetStream/stream-chat-android/pull/3189)

## stream-chat-android-ui-components
### 🐞 Fixed
- Fixed an issue with message flickering when sending a message with file attachments. [#3209](https://github.com/GetStream/stream-chat-android/pull/3209)
- Fixed a crash when overriding `ChatUI::imageHeadersProvider` caused by compiler [issue](https://youtrack.jetbrains.com/issue/KT-49793). [#3237](https://github.com/GetStream/stream-chat-android/pull/3237)

### ✅ Added
- Added a separate `LinkAttachmentsViewHolder` for handling messages containing link attachments and no other types of attachments. [#3070](https://github.com/GetStream/stream-chat-android/pull/3070)
- Added a separate `FileAttachmentsViewHolder` for handling messages containing file attachments of different types or file attachments not handled by one of the other `ViewHolder`s. [#3091](https://github.com/GetStream/stream-chat-android/pull/3091)
- Introduced `InnerAttachmentViewHolder` as an inner ViewHolder for custom attachments. [#3183](https://github.com/GetStream/stream-chat-android/pull/3183)
- Introduced `AttachmentFactory` as a factory for custom attachment ViewHolders. [#3116](https://github.com/GetStream/stream-chat-android/pull/3116)
- Introduced `AttachmentFactoryManager` as a manager for the list of registered attachment factories. The class is exposed via `ChatUI`. [#3116](https://github.com/GetStream/stream-chat-android/pull/3116)
- Added an attribute to customize the color state list of the AttachmentsDialog buttons called `streamUiAttachmentTabButtonColorStateList`. [#3242](https://github.com/GetStream/stream-chat-android/pull/3242)

### ⚠️ Changed
- Separated the Giphy attachments and content to a GiphyAttachmentViewHolder. [#2932](https://github.com/GetStream/stream-chat-android/pull/2932)
- Created a GiphyMediaAttachmentView and its respective style to customize giphies. [#2932](https://github.com/GetStream/stream-chat-android/pull/2932)
- You can now use `original` sized giphies that apply resizing based on the GIF size. [#2932](https://github.com/GetStream/stream-chat-android/pull/2932)
- Use `fixedHeight` or `fixedHeightDownsampled` giphies to use a fixed height that keeps the aspect ratio and takes up less memory. [#2932](https://github.com/GetStream/stream-chat-android/pull/2932)
- Make sure to check out our giphy attachment styles (GiphyMediaAttachmentView) for customization.
- Created an ImageAttachmentViewHolder that represents images in the message list. [#3067](https://github.com/GetStream/stream-chat-android/pull/3067)
- Renamed MediaAttachmentViewStyle and its attributes to ImageAttachmentViewStyle. [#3067](https://github.com/GetStream/stream-chat-android/pull/3067)
- Messages containing link attachments and no other types of attachments are no longer handled by `TextAndAttachmentsViewHolder`, instead they are handled by `LinkAttachmentsViewHolder`. [#3070](https://github.com/GetStream/stream-chat-android/pull/3070)
- Messages containing file attachments of different file types or types not handled by one of the other `ViewHolders` are no longer handled by `TextAndAttachmentsViewHolder`, instead they are handled by `FileAttachmentsViewHolder`. [#3091](https://github.com/GetStream/stream-chat-android/pull/3091)
- Updated the structure of UI components documentation. [UI Components documentation](https://getstream.io/chat/docs/sdk/android/ui/overview/). [#3186](https://github.com/GetStream/stream-chat-android/pull/3186)
- Updated the code snippets from the UI Components documentation in the `stream-chat-android-docs` module. [3205](https://github.com/GetStream/stream-chat-android/pull/3205)

### ❌ Removed
- All usage of `ChatDomain`. [#3190](https://github.com/GetStream/stream-chat-android/pull/3190)
- Removed "Pin message", "Reply", "Thread reply" message actions for messages that are not synced. [#3226](https://github.com/GetStream/stream-chat-android/pull/3226)

## stream-chat-android-compose
### 🐞 Fixed
- Mitigated the effects of `ClickableText` consuming all pointer events when messages contain links by passing long press handlers to `MessageText`. [#3137](https://github.com/GetStream/stream-chat-android/pull/3137)
- Fixed an issue with message flickering when sending a message with file attachments. [#3209](https://github.com/GetStream/stream-chat-android/pull/3209)
- Fixed ripple color in dark mode. [#3211](https://github.com/GetStream/stream-chat-android/pull/3211)
- Long user names no longer break layout in the message list. [#3219](https://github.com/GetStream/stream-chat-android/pull/3219)
- Fixed the click handler on the last item in the image attachments content. [#3221](https://github.com/GetStream/stream-chat-android/pull/3221)

### ⬆️ Improved
- Allowed passing long press handlers to `MessageText`. [#3137](https://github.com/GetStream/stream-chat-android/pull/3137)

### ✅ Added
- Added code snippets from the Compose documentation to the `stream-chat-android-docs` module. [3197](https://github.com/GetStream/stream-chat-android/pull/3197)
- Added support for delivery indicator in the message list. [#3218](https://github.com/GetStream/stream-chat-android/pull/3218)

### ⚠️ Changed
- Replaced the `reactionTypes` field in `ChatTheme` with the new `reactionIconFactory` field that allows customizing reaction icons. [#3046](https://github.com/GetStream/stream-chat-android/pull/3046)
- `MessageText` now requires the parameter `onLongItemClick: (Message) -> Unit`. This was done in order to mitigate `ClickableText` consuming all pointer events. [#3137](https://github.com/GetStream/stream-chat-android/pull/3137)
- Renamed the `state.channel` package to `state.channels` for consistency. [#3143](https://github.com/GetStream/stream-chat-android/pull/3143)
- Renamed the `viewmodel.channel` package to `viewmodel.channels` for consistency. [#3143](https://github.com/GetStream/stream-chat-android/pull/3143)
- Moved the contents of the `ui.imagepreview` and `ui.mediapreview` packages to `ui.attachments.preview`. [#3143](https://github.com/GetStream/stream-chat-android/pull/3143)
- Moved the preview handlers from the `ui.filepreview` package to `ui.attachments.preview.handler` [#3143](https://github.com/GetStream/stream-chat-android/pull/3143)

### ❌ Removed
- Removed "Pin message", "Reply", "Thread reply" message actions for messages that are not synced. [#3226](https://github.com/GetStream/stream-chat-android/pull/3226)

# March 9th, 2022 - 4.30.1
## stream-chat-android-client
### ✅ Added
- Added `notificationChannel` lambda parameter to `NotificationHandlerFactory::createNotificationHandler` which is being used to create a `NotificationChannel`.
  You can use it to customize notifications priority, channel name, etc. [#3167](https://github.com/GetStream/stream-chat-android/pull/3167)

### ⚠️ Changed
- `LoadNotificationDataWorker` is now using a separate `NotificationChannel` with `NotificationCompat.PRIORITY_LOW`.
  You can customize its name by overriding `stream_chat_other_notifications_channel_name` string. [#3167](https://github.com/GetStream/stream-chat-android/pull/3167)

## stream-chat-android-offline
### 🐞 Fixed
- Fixed updating typing users. [#3154](https://github.com/GetStream/stream-chat-android/pull/3154)

## stream-chat-android-ui-components
### 🐞 Fixed
- Fixed displaying long usernames in message's footnote within `MessageListView`. [#3149](https://github.com/GetStream/stream-chat-android/pull/3149)
- A bug that made `ScrollButtonView` in `MessageListView` permanently visible. [#3170](https://github.com/GetStream/stream-chat-android/pull/3170)
- Fixed display of read status indicators [#3181](https://github.com/GetStream/stream-chat-android/pull/3181)

### ✅ Added
- Added a way to check if the adapters and message/channel lists have been initialized or not. [#3182](https://github.com/GetStream/stream-chat-android/pull/3182)
- Added `streamUiRetryMessageEnabled` attribute to `MessageListView` that allows to show/hide retry action in message's overlay. [#3185](https://github.com/GetStream/stream-chat-android/pull/3185)

## stream-chat-android-compose
### 🐞 Fixed
- Fixed display of read status indicators [#3181](https://github.com/GetStream/stream-chat-android/pull/3181)

# March 2nd, 2022 - 4.30.0
## Common changes for all artifacts
### ⬆️ Improved
- We upgraded our Kotlin version to 1.6, Moshi to 1.13 and Compose to 1.1.1. [#3104](https://github.com/GetStream/stream-chat-android/pull/3104)[#3123](https://github.com/GetStream/stream-chat-android/pull/3123)
- Updated Google's Accompanist version. [#3104](https://github.com/GetStream/stream-chat-android/pull/3104)

### ⚠️ Changed
- These version updates mean our SDK now expects the minimum of AGP 7.x.x. We recommend using 7.1+. [#3104](https://github.com/GetStream/stream-chat-android/pull/3104)

## stream-chat-android-compose
### ⚠️ Changed
- Since we're using Compose 1.1.1 for our SDK, we recommend upgrading to avoid conflicts. [#3104](https://github.com/GetStream/stream-chat-android/pull/3104)

# February 24th, 2022 - 4.29.0
## stream-chat-android-offline
### 🐞 Fixed
- Fixed updating `ChatDomain::totalUnreadCount` and `ChatDomain::channelUnreadCount` after restoring app from the background and
  when sending a message to a channel without read enabled. [#3121](https://github.com/GetStream/stream-chat-android/pull/3121)

## stream-chat-android-ui-components
### 🐞 Fixed
- Fixed setting custom empty and loading views for `MessageListView`. [#3082](https://github.com/GetStream/stream-chat-android/pull/3082)

### ⬆️ Improved
- Disabled command popups when attachments are present. [#3051](https://github.com/GetStream/stream-chat-android/pull/3051)
- Disabled the attachments button when popups are present. [#3051](https://github.com/GetStream/stream-chat-android/pull/3051)

### ✅ Added
- Added `ChatUI.channelNameFormatter` to allow customizing the channel's name format. [#3068](https://github.com/GetStream/stream-chat-android/pull/3068)
- Added a customizable height attribute to SearchInputView [#3081](https://github.com/GetStream/stream-chat-android/pull/3081)
- Added `ChatUI.dateFormatter` to allow customizing the way the dates are formatted. [#3085](https://github.com/GetStream/stream-chat-android/pull/3085)
- Added ways to show/hide the delivery status indicators for channels and messages. [#3102](https://github.com/GetStream/stream-chat-android/pull/3102)

### ⚠️ Changed
- Disabled editing on Giphy messages given that it's breaking the UX and can override the GIF that was previously put in. [#3071](https://github.com/GetStream/stream-chat-android/pull/3071)

### ❌ Removed
- Removed ExoMedia dependency in favor of standard Android `VideoView`. [#3098](https://github.com/GetStream/stream-chat-android/pull/3098)

## stream-chat-android-compose
### 🐞 Fixed
- Fixed back press handling. [#3120](https://github.com/GetStream/stream-chat-android/pull/3120)

### ✅ Added
- Exposed a way to clear the message composer externally, e.g. when using custom sendMessage handlers. [#3100](https://github.com/GetStream/stream-chat-android/pull/3100)
- Exposed `loadingMoreContent` for the `ChannelList` and `Channels` components that allows you to override the default loading more content. [#3103](https://github.com/GetStream/stream-chat-android/pull/3103)
- Exposed `loadingMoreContent` for the `MessageList` and `Messages` components that allows you to override the default loading more content. [#3103](https://github.com/GetStream/stream-chat-android/pull/3103)
- Added the `attachmentsContentImageGridSpacing` option to `StreamDimens`, to make it possible to customize the spacing between image attachment tiles via `ChatTheme`. [#3105](https://github.com/GetStream/stream-chat-android/pull/3105)

### ⚠️ Changed
- Replaced the `reactionTypes` field in `ChatTheme` with the new `reactionIconFactory` field that allows customizing reaction icons. [#3046](https://github.com/GetStream/stream-chat-android/pull/3046)
- Disabled editing on Giphy messages given that it's breaking the UX and can override the GIF that was previously put in. [#3071](https://github.com/GetStream/stream-chat-android/pull/3071)

### ❌ Removed
- Removed ExoMedia dependency in favor of standard Android `VideoView`. [#3092](https://github.com/GetStream/stream-chat-android/pull/3092)
- Removed `SystemBackPressHandler` in favor of `BackHandler` from the Compose framework. [#3120](https://github.com/GetStream/stream-chat-android/pull/3120)

# February 17th, 2022 - 4.28.4
## stream-chat-android-client
### ✅ Added
- Added the `member` field to the `MemberRemovedEvent`. [#3090](https://github.com/GetStream/stream-chat-android/pull/3090)

## stream-chat-android-offline
### 🐞 Fixed
- Fixed how member removal is handled in `DefaultChatEventHandler`. [#3090](https://github.com/GetStream/stream-chat-android/pull/3090)

# February 16th, 2022 - 4.28.3
## stream-chat-android-ui-components
### ⬆️ Improved
- Improved the logic around mentions and users that can be mentioned within the input. [#3088](https://github.com/GetStream/stream-chat-android/pull/3088)

## stream-chat-android-compose
### ⬆️ Improved
- Improved the logic around mentions and users that can be mentioned within the input. [#3088](https://github.com/GetStream/stream-chat-android/pull/3088)

# February 9th, 2022 - 4.28.2
## Common changes for all artifacts
- Fix crash with offline support. [#3063](https://github.com/GetStream/stream-chat-android/pull/3063)

# February 9th, 2022 - 4.28.1
## Common changes for all artifacts
- Fix crash when events were received. [#3058](https://github.com/GetStream/stream-chat-android/pull/3058)

# February 8th, 2022 - 4.28.0
## 🚨 Old UI Module removed
`stream-chat-android` is deprecated and won't be maintained anymore. The module will continue working, but we won't be releasing new versions.
The source code has been moved to this [archived repository](https://github.com/GetStream/stream-chat-android-old-ui)
Consider migrating to `stream-chat-android-ui-components` or `stream-chat-android-compose`. Here you can find a set of useful resources for migration:
- [UI Components Documentation](https://getstream.io/chat/docs/sdk/android/ui/overview/)
- [Android Chat Messaging Tutorial](https://getstream.io/tutorials/android-chat/)
- [Compose UI Components Documentation](https://getstream.io/chat/docs/sdk/android/compose/overview/)
- [Compose Chat Messaging Tutorial](https://getstream.io/chat/compose/tutorial/)
- [Old Sample App Migration PR](https://github.com/GetStream/stream-chat-android/pull/2467)

## Common changes for all artifacts
### ✅ Added
- Create new artifact to integrate Xiaomi Mi Push with Stream. You will need to add  `stream-chat-android-pushprovider-xiaomi` artifact to your App. Check our [docs](https://getstream.io/chat/docs/sdk/android/client/guides/push-notifications/xiaomi) for further details. [#2444](https://github.com/GetStream/stream-chat-android/pull/2444)

### ⚠️ Changed
- Update Android Gradle Plugin version to 7.1.0 and Gradle version to 7.3.3. [#2989](https://github.com/GetStream/stream-chat-android/pull/2989)

## stream-chat-android-client
### ⬆️ Improved
- Internal implementation only asks to the provided `TokenProvider` a new token when it is really needed. [#2995](https://github.com/GetStream/stream-chat-android/pull/2995)

### ⚠️ Changed
- UnknownHostException is no longer considered a permanent network error. [#3054](https://github.com/GetStream/stream-chat-android/pull/3054)

## stream-chat-android-offline
### 🐞 Fixed
- Fixed memory leak related to database initialization.[#2974](https://github.com/GetStream/stream-chat-android/pull/2974)

### ✅ Added
- Added new extension function `ChatClient::deleteChannel`. [#3007](https://github.com/GetStream/stream-chat-android/pull/3007)

### ⚠️ Changed
- Deprecated `ChatDomain::deleteChannel` in favour of `ChatClient::deleteChannel`. [#3007](https://github.com/GetStream/stream-chat-android/pull/3007)

## stream-chat-android-ui-common
### ✅ Added
- Added new extension function `ChatClient::loadMessageById`. [#2929](https://github.com/GetStream/stream-chat-android/pull/2929)

## stream-chat-android-ui-components
### 🐞 Fixed
- Fixed the logic for fetching encoding for URLs when opening PDFs and similar documents in the MessageList. [#3017](https://github.com/GetStream/stream-chat-android/pull/3017)

### ⬆️ Improved
- Replaced Lottie typing indicator with a custom view. [#3004](https://github.com/GetStream/stream-chat-android/pull/3004)

## stream-chat-android-compose
### 🐞 Fixed
- Fixed the way our attachments work and are represented in Compose to support more attachment types. [#2955](https://github.com/GetStream/stream-chat-android/pull/2955)
- Fixed the logic for fetching encoding for URLs when opening PDFs and similar documents in the MessageList. [#3017](https://github.com/GetStream/stream-chat-android/pull/3017)

### ⬆️ Improved
- Improved RTL support in Compose [#2987](https://github.com/GetStream/stream-chat-android/pull/2987)
- Made the SDK smaller by removing Materials Icons dependency [#2987](https://github.com/GetStream/stream-chat-android/pull/2987)
- Removed unnecessary experimental flags, opted in into APIs we're using from Compose. [#2983](https://github.com/GetStream/stream-chat-android/pull/2983)

### ✅ Added
- Added [`Custom Attachments guide`](https://getstream.io/chat/docs/sdk/android/composee/guides/adding-custom-attachments/). [#2967](https://github.com/GetStream/stream-chat-android/pull/2967)
- Added `onHeaderAvatarClick` parameter to the `ChannelsScreen` component. [#3016](https://github.com/GetStream/stream-chat-android/pull/3016)
- Exposed `lazyListState` for the `ChannelList` and `Channels` components that allows you to control the scrolling behavior and state. [#3049](https://github.com/GetStream/stream-chat-android/pull/3049)
- Exposed `helperContent` for the `ChannelList` and `Channels` components that allows you to implement a helper UI such as scroll to top button for the channel list. [#3049](https://github.com/GetStream/stream-chat-android/pull/3049)
- Exposed `lazyListState` for the `MessageList` and `Messages` components that allows you to control the scrolling behavior and state. [#3044](https://github.com/GetStream/stream-chat-android/pull/3044)
- Exposed `helperContent` for the `MessageList` and `Messages` components that allows you to override the default scrolling behavior UI.  [#3044](https://github.com/GetStream/stream-chat-android/pull/3044)

### ⚠️ Changed
- Renamed `onHeaderClickAction` parameter to `onHeaderActionClick` for the `ChannelsScreen` component. [#3016](https://github.com/GetStream/stream-chat-android/pull/3016)
- `MessageList` and `Messages` now have two new parameters that have default values. Please make sure that you check out the changes and that everything still works for you. [#3044](https://github.com/GetStream/stream-chat-android/pull/3044)

## stream-chat-android-pushprovider-xiaomi
### ✅ Added
- Added a `XiaomiMessagingDelegate` class to simplify custom implementations of `PushMessageReceiver` that forward messages to the SDK. See [Using a Custom PushMessageReceiver](https://getstream.io/chat/docs/sdk/android/client/guides/push-notifications/xiaomi#using-a-custom-pushmessagereceiver) for more details. [#2444](https://github.com/GetStream/stream-chat-android/pull/2444)

# February 2nd, 2022 - 4.27.2
## stream-chat-android-offline
### 🐞 Fixed
- Fixed refreshing cached channels after setting the user. [#3010](https://github.com/GetStream/stream-chat-android/pull/3010)

# January 31th, 2022 - 4.27.1
## stream-chat-android-offline
### 🐞 Fixed
- Fixed clearing cache after receiving channel truncated event. [#3001](https://github.com/GetStream/stream-chat-android/pull/3001)

# January 25th, 2022 - 4.27.0
## stream-chat-android-client
### 🐞 Fixed
- Fixed bug related to the wrong unread messages count when a socket connection is not available. [#2927](https://github.com/GetStream/stream-chat-android/pull/2927)
- Fixed deserialization issue when parsing the `Message` object while searching for a message from a channel with 0 members. [#2947](https://github.com/GetStream/stream-chat-android/pull/2947)

### ✅ Added
- Added the `systemMessage` parameter to `ChatClient::truncateChannel` and `ChannelClient:truncate` methods that represents a system message that will be displayed after the channel was truncated. [#2949](https://github.com/GetStream/stream-chat-android/pull/2949)
- Added the `message` parameter to the `ChannelTruncatedEvent` that represents a system message that will be displayed after the channel was truncated. [#2949](https://github.com/GetStream/stream-chat-android/pull/2949)
- Added method to consult the settings of the app. Use `ChatClient.instance().appSettings()` to request the settings of your app. [#2960](https://github.com/GetStream/stream-chat-android/pull/2960)
- Added `ChatClient.shuffleGiphy` extension function and removing ShuffleGiphy use case. [#2962](https://github.com/GetStream/stream-chat-android/pull/2962)
- Added `ChatClient.sendGiphy` extension function and removing SendGiphy use case. [#2963](https://github.com/GetStream/stream-chat-android/pull/2963)
- Added `Channel::ownCapabilities` and `ChannelCapabilities` object.
  Channel capabilities provide you information on which features are available for the current user. [#2971](https://github.com/GetStream/stream-chat-android/pull/2971)

### ⚠️ Changed
- Deprecated `ChatDomain.leaveChannel`. Use ChatClient.removeMembers instead. [#2926](https://github.com/GetStream/stream-chat-android/pull/2926)

## stream-chat-android-offline
### ⬆️ Improved
- Utilized the `message` parameter of the `ChannelTruncatedEvent` to show a system message instantly after the channel was truncated. [#2949](https://github.com/GetStream/stream-chat-android/pull/2949)

### ✅ Added
- Added new extension function `ChatClient::cancelMessage`. [#2928](https://github.com/GetStream/stream-chat-android/pull/2928)
- Added `ChatClient::needsMarkRead` extension function to check if a channel can be marked as read. [#2920](https://github.com/GetStream/stream-chat-android/pull/2920)

### ⚠️ Changed
- Deprecated `ChatDomain::cancelMessage` in favour of `ChatClient::cancelMessage`. [#2928](https://github.com/GetStream/stream-chat-android/pull/2928)

## stream-chat-android-ui-components
### 🐞 Fixed
- Handling video attachments that's don't have mime-type, but have type. [2919](https://github.com/GetStream/stream-chat-android/pull/2919)
- Intercepted and blocked attachment preview for attachments which are not fully uploaded. [#2950](https://github.com/GetStream/stream-chat-android/pull/2950)
- Fixed a bug when changes to the mentioned users in a message were not propagated to the UI. [2951](https://github.com/GetStream/stream-chat-android/pull/2951)

### ⬆️ Improved
- Improve Korean 🇰🇷 translations. [#2953](https://github.com/GetStream/stream-chat-android/pull/2953)

## stream-chat-android-compose
### 🐞 Fixed
- Fixed crashes caused by deleting channels [#2942](https://github.com/GetStream/stream-chat-android/pull/2942)

### ⬆️ Improved
- `ReactionOptions` now displays the option to show more reactions if there are more than 5 available [#2918](https://github.com/GetStream/stream-chat-android/pull/2918)
- Improve Korean 🇰🇷 translations. [#2953](https://github.com/GetStream/stream-chat-android/pull/2953)
- Improved `MessageComposer` UX by disabling commands when attachments or text are present. [#2961](https://github.com/GetStream/stream-chat-android/pull/2961)
- Improved `MessageComposer` UX by disabling attachment integration button when popups with suggestions are present. [#2961](https://github.com/GetStream/stream-chat-android/pull/2961)

### ✅ Added
- Added `ExtendedReactionsOptions` and `ReactionsPicker` in order to improve reaction picking UX [#2918](https://github.com/GetStream/stream-chat-android/pull/2918)
- Added documentation for [`ReactionsPicker`](https://getstream.io/chat/docs/sdk/android/compose/message-components/reactions-picker/) [#2918](https://github.com/GetStream/stream-chat-android/pull/2918)
- Added ways to customize the channel, message and member query limit when building a ChannelListViewModel [#2948](https://github.com/GetStream/stream-chat-android/pull/2948)

# January 12th, 2022 - 4.26.0
## Common changes for all artifacts
### ⬆️ Improved
- 🚨 Breaking change: Markdown support is moved into a standalone module `stream-chat-android-markdown-transformer` which is not included by default. You can use it with `ChatUI.messageTextTransformer` to add Markdown support to your app. You can find more information [here](https://getstream.io/chat/docs/sdk/android/ui/chatui/#markdown). [#2786](https://github.com/GetStream/stream-chat-android/pull/2786)

## stream-chat-android-client
### ✅ Added
- Added `Member::banned` property that represents, if the channel member is banned. [#2915](https://github.com/GetStream/stream-chat-android/pull/2915)
- Added `Member::channelRole` property that represents the user's channel-level role. [#2915](https://github.com/GetStream/stream-chat-android/pull/2915)

## stream-chat-android-offline
### 🐞 Fixed
- Fixed populating mentions after editing the message. `Message::mentionedUsers` shouldn't be empty if edited message contains mentioned users. [#2852](https://github.com/GetStream/stream-chat-android/pull/2852)

### ✅ Added
- Added `memberLimit` to `ChatDomain::queryChannels` and `ChatDomain::queryChannelsLoadMore` that allows modifying the number of members to fetch per channel. [#2826](https://github.com/GetStream/stream-chat-android/pull/2826)

### ❌ Removed
- Removed `QueryChannelsLoadMore` usecase. [#2790](https://github.com/GetStream/stream-chat-android/pull/2790)
- `QueryChannelsController::loadMore` is removed and logic is moved into `ChatDomain`. [#2790](https://github.com/GetStream/stream-chat-android/pull/2790)

## stream-chat-android-ui-components
### 🐞 Fixed
- Fixed displaying mentions popup when text contains multiple lines. [#2851](https://github.com/GetStream/stream-chat-android/pull/2851)
- Fixed the loading/playback speed of GIFs. [#2914](https://github.com/GetStream/stream-chat-android/pull/2914)
- Fixed scroll persisting after long tapping on an item in the message list. [#2916](https://github.com/GetStream/stream-chat-android/pull/2916)
- Fixed footnote of messages showing "Only Visible to You". This message was visible even when deleted messages were visible to everyone. [#2923](https://github.com/GetStream/stream-chat-android/pull/2923)

### ⬆️ Improved
- Improved the way thread pagination works. [#2845](https://github.com/GetStream/stream-chat-android/pull/2845)

### ✅ Added
- Added `memberLimit` parameter to `ChannelListViewModel` and `ChannelListViewModelFactory` that allows modifying the number of members to fetch per channel. [#2826](https://github.com/GetStream/stream-chat-android/pull/2826)
- Added `ChatMessageTextTransformer` to transform messages and set them to `TextView`. [#2786](https://github.com/GetStream/stream-chat-android/pull/2786)
- Added `AutoLinkableTextTransformer` which is an implementation of `ChatMessageTextTransformer`. After applying the transformer, it also makes links clickable in TextView. [#2786](https://github.com/GetStream/stream-chat-android/pull/2786)

### ⚠️ Changed
- `ChatUI.markdown` is deprecated in favour of `ChatUI.messageTextTransformer`. [#2786](https://github.com/GetStream/stream-chat-android/pull/2786)
- In the sample app the new behaviour for new messages is to count unread messages, instead of always scroll to bottom [#2865](https://github.com/GetStream/stream-chat-android/pull/)

## stream-chat-android-compose
### 🐞 Fixed
- Fixed a small issue with user avatars flickering [#2822](https://github.com/GetStream/stream-chat-android/pull/2822)
- Fixed faulty scrolling behavior in `Messages` by adding an autoscroll. [#2857](https://github.com/GetStream/stream-chat-android/pull/2857)
- Fixed the font size of avatar initials in the message list. [2862](https://github.com/GetStream/stream-chat-android/pull/2862)
- Fixed faulty scrolling behavior in `Channels` by adding an autoscroll. [#2887](  https://github.com/GetStream/stream-chat-android/pull/2887)
- Fixed the loading/playback speed of GIFs. [#2914](https://github.com/GetStream/stream-chat-android/pull/2914)

### ⬆️ Improved
- Added an animation to the `SelectedChannelMenu` component.
- Added an animation to the `ChannelInfo` component.
- Avatars now show fallback initials in case there was an error while loading images from the network. [#2830](https://github.com/GetStream/stream-chat-android/pull/2830)
- Added more parameters to the stateless version of the MessageComposer for consistency [#2809](https://github.com/GetStream/stream-chat-android/pull/2809)
- Updated primary accent colors in order to achieve a better contrast ratio for accessibility [#2857](https://github.com/GetStream/stream-chat-android/pull/2857)
- Removed default background color from `MessageItem` [#2857](https://github.com/GetStream/stream-chat-android/pull/2857)
- Added multiline mentions support [#2859](https://github.com/GetStream/stream-chat-android/pull/2859)
- Improved the way thread pagination works. [#2845](https://github.com/GetStream/stream-chat-android/pull/2845)

### ✅ Added
- Added the `headerContent` and `centerContent` Slot APIs for the `SelectedChannelMenu` component. [#2823](https://github.com/GetStream/stream-chat-android/pull/2823)
- Added the `headerContent` and `centerContent` Slot APIs for the `ChannelInfo` component. [#2823](https://github.com/GetStream/stream-chat-android/pull/2823)
- You can now define a `placeholderPainter` for the `Avatar` that is shown while the image is loading. [#2830](https://github.com/GetStream/stream-chat-android/pull/2830)
- Added more Slot APIs to the`MessageComposer` and `MessageInput` components [#2809](https://github.com/GetStream/stream-chat-android/pull/2809)
- Added [SelectedReactionsMenu documentation](https://getstream.io/chat/docs/sdk/android/compose/channel-components/selected-reactions-menu/). [#2868](https://github.com/GetStream/stream-chat-android/pull/2868)

### ⚠️ Changed
- Updated [ChatTheme documentation](https://getstream.io/chat/docs/sdk/android/compose/general-customization/chat-theme/). [#2833](https://github.com/GetStream/stream-chat-android/pull/2833)
- Updated [ChannelsScreen documentation](https://getstream.io/chat/docs/sdk/android/compose/channel-components/channels-screen/). [#2839](https://github.com/GetStream/stream-chat-android/pull/2839)
- Updated [ChannelItem documentation](https://getstream.io/chat/docs/sdk/android/compose/channel-components/channel-item/). [#2832](https://github.com/GetStream/stream-chat-android/pull/2832)
- Updated [ChannelListHeader documentation](https://getstream.io/chat/docs/sdk/android/compose/channel-components/channel-list-header/). [#2828](https://github.com/GetStream/stream-chat-android/pull/2828)
- Updated [Component Architecture documentation](https://getstream.io/chat/docs/sdk/android/compose/component-architecture/). [#2834](https://github.com/GetStream/stream-chat-android/pull/2834)
- Updated [SelectedChannelMenu documentation](https://getstream.io/chat/docs/sdk/android/compose/channel-components/selected-channel-menu/). [#2838](https://github.com/GetStream/stream-chat-android/pull/2838)
- Updated [ChannelList documentation](https://getstream.io/chat/docs/sdk/android/compose/channel-components/channel-list/). [#2847](https://github.com/GetStream/stream-chat-android/pull/2847)
- Updated [AttachmentsPicker documentation](https://getstream.io/chat/docs/sdk/android/compose/message-components/attachments-picker/) [#2860](https://github.com/GetStream/stream-chat-android/pull/2860)
- Renamed the `ChannelInfo` component to `SelectedChannelMenu`. [#2838](https://github.com/GetStream/stream-chat-android/pull/2838)
- Updated [Overview documentation](https://getstream.io/chat/docs/sdk/android/compose/overview/). [#2836](https://github.com/GetStream/stream-chat-android/pull/2836)
- Updated [Custom Attachments documentation](https://getstream.io/chat/docs/sdk/android/compose/general-customization/attachment-factory/) with minor sentence formatting changes [#2878](https://github.com/GetStream/stream-chat-android/pull/2878)
- Updated [MessagesScreen documentation](https://getstream.io/chat/docs/sdk/android/compose/message-components/messages-screen/) [#2866](https://github.com/GetStream/stream-chat-android/pull/2866)
- Updated [MessageList documentation](https://getstream.io/chat/docs/sdk/android/compose/message-components/message-list/). [#2869](https://github.com/GetStream/stream-chat-android/pull/2869)

# December 30th, 2021 - 4.25.1
## stream-chat-android-client
### ✅ Added
- Added support to paginate messages pinned in a channel. [#2848](https://github.com/GetStream/stream-chat-android/pull/2848).


# December 23th, 2021 - 4.25.0
## Common changes for all artifacts
### ⬆️ Improved
- Updated dependency versions
  - Kotlin 1.5.31
  - Compose framework 1.0.5
  - AndroidX
  - Lottie 4.2.2
  - OkHttp 4.9.3
  - Room 2.4.0
  - and other, see [#2771](https://github.com/GetStream/stream-chat-android/pull/2771) for more details

## stream-chat-android-offline
### 🐞 Fixed
- Fixed a bug when hard deleted messages still remain in the UI.
- Stabilized behavior of users' updates propagation across values of the channels and the messages. [#2803](https://github.com/GetStream/stream-chat-android/pull/2803)

### ⚠️ Changed
- 🚨 Breaking change: Added `cachedChannel` parameter to `ChatEventHandler::handleChatEvent` [#2807](https://github.com/GetStream/stream-chat-android/pull/2807)

## stream-chat-android-ui-components
### 🐞 Fixed
- Users' updates done in runtime are now propagated to the `MessageListView` component. [#2769](https://github.com/GetStream/stream-chat-android/pull/2769)
- Fixed the display of image attachments on the pinned message list screen. [#2792](https://github.com/GetStream/stream-chat-android/pull/2792)
-  Button for commands is now disabled in edit mode. [#2812](https://github.com/GetStream/stream-chat-android/pull/2812)
- Small bug fix for borders of attachments

### ⬆️ Improved
- Improved Korean 🇰🇷 and Japanese 🇯🇵 translation.
- Improved KDocs of UI components such as `ChannelListHeaderView` and `AvatarView`.

### ✅ Added
- Added header with back button and attachment's title to `AttachmentMediaActivity` which displays playable attachments.
  You can customize its appearance using `streamUiMediaActivityHeader`, `streamUiMediaActivityHeaderLeftActionButtonStyle` and `streamUiMediaActivityHeaderTitleStyle` attributes.
- Added `hard` flag to `MessageListViewModel.Event.DeleteMessage`.
  You can use `MessageListView::setMessageDeleteHandler` and pass `MessageListViewModel.Event.DeleteMessage(MESSAGE, hard = true)` to hard delete messages using `MessageListViewModel`.
  Check [MessageListViewModelBinding](https://github.com/GetStream/stream-chat-android/blob/main/stream-chat-android-ui-components/src/main/kotlin/io/getstream/chat/android/ui/message/list/viewmodel/MessageListViewModelBinding.kt#L37) for further details. [#2772](https://github.com/GetStream/stream-chat-android/pull/2772)
- Rtl support was added. If the app has `android:supportsRtl="true"` and the locale of the device needs Rtl support, the SDK will draw the components from the right-to-left instead the default way (left-to-right) [#2799](https://github.com/GetStream/stream-chat-android/pull/2799)

### ⚠️ Changed
- Constructor of `ChannelListViewModel` and `ChannelListViewModelFactory` changed. Now they ask for `ChatEventHandlerFactory` instead `ChatEventHandler`, so users can use `StateFlow<List<Channel>>` in their implementations of `ChatEventHandler`, which can make implementation smarter with resources (don't try to add a channel that is already there, for example) [#2747](https://github.com/GetStream/stream-chat-android/pull/2747)

### ❌ Removed

## stream-chat-android-compose
### 🐞 Fixed
- Fixed the message grouping logic to now include date separators when splitting message groups [#2770](https://github.com/GetStream/stream-chat-android/pull/2770)

### ⬆️ Improved
- Improved the UI for message footers to be more respective of thread replies [#2765](https://github.com/GetStream/stream-chat-android/pull/2765)
- Fixed the orientation and UI of ThreadParticipants [#2765](https://github.com/GetStream/stream-chat-android/pull/2765)
- Improved the API structure more, made the components package more clear [#2795](https://github.com/GetStream/stream-chat-android/pull/2795)
- Improved the way to customize the message item types and containers [#2791](https://github.com/GetStream/stream-chat-android/pull/2791)
- Added more parameters to the stateless version of the MessageComposer for consistency [#2809](https://github.com/GetStream/stream-chat-android/pull/2809)
- Added color and shape parameters to `MessageListHeader` and `ChannelListHeader` components [#2855](https://github.com/GetStream/stream-chat-android/pull/2855)

### ✅ Added
- Added site name labels to link attachments for websites using the Open Graph protocol [#2785](https://github.com/GetStream/stream-chat-android/pull/2785)
- Added preview screens for file attachments [#2764](https://github.com/GetStream/stream-chat-android/pull/2764)
- Added a way to disable date separator and system message items in the message list [#2770](https://github.com/GetStream/stream-chat-android/pull/2770)
- Added an option to the message options menu to unmute a user that sent the message. [#2787](https://github.com/GetStream/stream-chat-android/pull/2787)
- Added a `DefaultMessageContainer` component that encapsulates all default message types [#2791](https://github.com/GetStream/stream-chat-android/pull/2791)
- Added the `SelectedReactionsMenu` component that represents a list of user reactions left for a particular message [#2782](https://github.com/GetStream/stream-chat-android/pull/2782)

### ⚠️ Changed
- Removed SelectedMessageOverlay and replaced it with SelectedMessageMenu - [#2768](https://github.com/GetStream/stream-chat-android/pull/2768)
- Big changes to the structure of the project, making it easier to find all the components and building blocks - [#2752](https://github.com/GetStream/stream-chat-android/pull/2752)
- Renamed the `common` package to `components` and added a logical structure to the components there
- Decoupled many smaller components to the `components` package and their individual files, for ease of use
- Improved the API of several smaller components
- Added a few missing previews
- Changed various component names, removed unused/redundant component blocks and moved to Default components [#2795](https://github.com/GetStream/stream-chat-android/pull/2795)
- Changed some of the component types regarding the message item [#2791](https://github.com/GetStream/stream-chat-android/pull/2791)
- Moved message item components to `components.messages` [#2791](https://github.com/GetStream/stream-chat-android/pull/2791)
- When querying for more channels, `ChannelListViewModel` now uses `OfflinePlugin` based approach if it is enabled. [#2790](https://github.com/GetStream/stream-chat-android/pull/2790)
- Updated [MessageListHeader Documentation](https://getstream.io/chat/docs/sdk/android/compose/message-components/message-list-header/) [#2855](https://github.com/GetStream/stream-chat-android/pull/2855)

### ❌ Removed
- Removed some redundant components from separate files and the `components` package [#2795](https://github.com/GetStream/stream-chat-android/pull/2795)

# December 9th, 2021 - 4.24.0
## stream-chat-android-offline
### 🐞 Fixed
- Fix the issue when users' data can be outdated until restart SDK.

### ✅ Added
- Added new extension function `ChatClient::keystroke`.
- Added new extension function `ChatClient::stopTyping`.

## stream-chat-android-ui-common
### 🐞 Fixed
- Fixed `MessageInputFieldView#mode` not being reset after custom attachments were cleared

## stream-chat-android-ui-components
### 🐞 Fixed
- Fixed crash related with creation of MessageOptionsDialogFragment
- Fixed behaviour related to search messages, when message was not already loaded from database MessageListView could not scroll to searched message.
- Removed cut from text when text end with Italic
- Fixed `GiphyViewHolderStyle#cardBackgroundColor` not getting applied
- Fixed bug related of not removing channels when filter selects channels where the the current user is not a member

### ⬆️ Improved
- Replied messages now have a limit for size. The text will get cut if there's too many characters or too many line breaks.
- Improved Korean 🇰🇷 translations.

### ✅ Added
- Added scroll to original message when clicking in a reply message. Use `ReplyMessageClickListener` to change the behaviour of click in reply messages.

## stream-chat-android-compose
### 🐞 Fixed
- Removed preemptive attachment loading that was resulting in crashes on certain Android API versions
- Fixed incorrect message shape for theirs messages in threads.

### ⬆️ Improved
- Minor UI improvements to the message overlay
- Enabled scrolling behavior in SelectedMessageOverlay

### ✅ Added
- Added the mention suggestion popup to the `MessageComposer` component, that allows to autocomplete a mention from a list of users.
- Added support for slowdown mode. Users are no longer able to send messages during the cooldown interval.
- Added support for system messages.
- Added support for Giphy command.
- Added message pinning to the list of message options
- Added pinned message UI
- Added a checkbox to the `MessageComposer` component, that allows to display a thread message in the parent channel.
- Added an option to flag a message to the message options overlay.

### ⚠️ Changed
- Changed the way focus state works for focused messages.
- Added the Pin type to the MessageAction sealed class
- Renamed a bunch of state classes for Compose component, to have the `State` prefix, general renaming, imports and other quality of life improvements
- Renamed `ReactionOption` state wrapper to `ReactionOptionItemState`
- Renamed `MessageListItem` state wrapper to `MessageListItemState` and its children now have a `State` suffix
- Renamed `AttachmentItem` state wrapper to `AttachmentPickerItemState`
- Renamed `MessageInputState` to `MessageComposerState`
- Renamed `MessageOption` to `MessageOptionState`
- Renamed `defaultMessageOptions()` to `defaultMessageOptionsState()`


# November 25th, 2021 - 4.23.0
## Common changes for all artifacts
### ⬆️ Improved
- Improved logs for errors in the SDK.

## stream-chat-android-offline
### 🐞 Fixed
- Deprecated `QueryChannelsController::mutedChannelsIds`. Use `ChatDomain.mutedChannels` instead
- Fix issue when sent attachments from Android SDK don't show title in iOS.

### ✅ Added
- Added new extension function `ChatClient::replayEventsForActiveChannels`.
- Added new extension function `ChatClient::setMessageForReply`.
- Added new extension function `ChatClient::downloadAttachment` to download attachments without `ChatDomain`.

## stream-chat-android-ui-common
### ✅ Added
- Made `ThreeTenInitializer` public to allow manual invocations of it. See the new [documentation](https://getstream.io/chat/docs/sdk/android/ui/guides/app-startup-initializers/) for more details.

## stream-chat-android-ui-components
### 🐞 Fixed
- Removed ripple effect for attachments in message options.
### ⬆️ Improved
- More customization for AvatarView. Now it is possible to choose between Square and Circle. Use new fields in AvatarStyle to customize AvatarView the way you prefer. 
### ✅ Added
- Added setter `MessageListView.setMessageBackgroundFactory` to set a factory to provide a background for messages. 
- Added `MessageInputViewModel::sendMessageWithCustomAttachments` function allowing to send message with custom attachments list.
- Added `MessageInputView::submitCustomAttachments` function allowing setting custom attachments in `MessageInputView`.
- Added `SelectedCustomAttachmentViewHolderFactory` interface and `BaseSelectedCustomAttachmentViewHolder`class allowing defining how previews of custom attachments in `MessageInputView` should be rendered.

### ⚠️ Changed
- Added `MessageSendHandler::sendMessageWithCustomAttachments` and `MessageSendHandler::sendToThreadWithCustomAttachments` allowing to intercept sending custom attachments actions.

## stream-chat-android-compose
### 🐞 Fixed
- Fixed the information about channel members shown in the `MessageListHeader` subtitle.
- Fixed the bug where the channel icon did not appear because of a lengthy title.

### ⬆️ Improved
- Updated a lot of documentation around the Messages features
- Improved the subtitle text in the `MessageListHeader` component.
- Now, the `MessageComposer` component supports sending `typing.start` and `typing.stop` events when a user starts or stops typing.
- Made the `ChannelNameFormatter`, `ClipboardHandler` and `MessagePreviewFormatter` interfaces functional for ease of use.
- Now, an error Toast is shown when the input in the `MessageComposer` does not pass validation.

### ✅ Added
- Added the "mute" option to the `ChannelInfo` action dialog.
- Added a wrapper for the message input state in the form of `MessageInputState`
- Added `attachmentsContentImageWidth`, `attachmentsContentImageHeight`, `attachmentsContentGiphyWidth`, `attachmentsContentGiphyHeight`, `attachmentsContentLinkWidth`, `attachmentsContentFileWidth` and `attachmentsContentFileUploadWidth` options to `StreamDimens`, to make it possible to customize the dimensions of attachments content via `ChatTheme`.
- Added a thread separator between a parent message and thread replies.
- Added the `threadSeparatorGradientStart` and `threadSeparatorGradientEnd` options to `StreamColors`, to make it possible to customize the thread separator background gradient colors via `ChatTheme`.
- Added the `threadSeparatorVerticalPadding` and `threadSeparatorTextVerticalPadding` options to `StreamDimens`, to make it possible to customize the dimensions of thread separator via `ChatTheme`.
- Added a typing indicator to the `MessageListHeader` component. 
- Added the `messageOverlayActionItemHeight` option to `StreamDimens`, to make it possible to customize the height of an action item on the selected message overlay via `ChatTheme`.
- Added the `messageAlignmentProvider` field to the `ChatTheme` that allows to customize message horizontal alignment. 
- Added the `maxAttachmentCount` and `maxAttachmentSize` parameters to the `MessagesViewModelFactory`, to make it possible to customize the allowed number and size of attachments that can be sent via the `MessageComposer` component.
- Added the `textStyle` and `textColor` parameters to the `NetworkLoadingView` component, to make it possible to customize the text appearance of the inner text.

### ⚠️ Changed
- Made the MessageMode subtypes to the parent class, to make it easier to understand when importing
- Renamed the MessageMode.Thread to MessageMode.MessageThread for clarity
- Changed the signature of the MessageComposer to accommodate for the `MessageInputState`
- Moved common state to the `io.getstream.chat.android.common` package
- Made the `AttachmentFactory.previewContent` field nullable.
- Exposed `MessageReactions` as a public component so users can use it to display a message reactions bubble in their custom UI.
- Changed the type of the inner channel items in the `ChannelsState` class from `Channel` to `ChannelItem`.


# November 11th, 2021 - 4.22.0
## Common changes for all artifacts
### ⬆️ Improved
- Bumped the SDKs target API to 31
- Updated WorkManager to version 2.7.0, which fixes compatibility issues with SDK 31

### ✅ Added
- Added Indonesian :indonesia: translations.
- Added `onErrorSuspend` extension for `Result` to allow executing suspending lambda function for handing error response.

## stream-chat-android
### ✅ Added
- Added `ChannelListItemAdapter::getChannels()` for getting a list of channels

## stream-chat-android-client
### ✅ Added
- Added `NotificationConfig::shouldShowNotificationOnPush` that allows enabling/disabling showing notification after receiving a push message

### ⚠️ Changed
- `NotificationConfig::pushNotificationsEnabled` is now disabled by default if you don't provide custom `NotificationConfig` - our SDK won't create a `NotificationChannel` if push notifications are not configured

## stream-chat-android-offline
### 🐞 Fixed
- Fixed inserting messages with empty `Message::cid`

### ✅ Added
- Added new extension function `ChatCliet::requestMembers` to query members without `ChatDomain`.
- Added new extension function `ChatCliet::searchUsersByName`.

### ⚠️ Changed
- 🚨 Breaking change: `RetryPolicy` in `ChatDomain` is now immutable and can only be set with Builder before creating an instance of it.
- 🚨 Breaking change: `ChannelEventsHandler` is renamed to `ChatEventHandler`, it's function is renamed from `onChannelEvent` to `handleChatEvent`, EventHandlingResult is sealed class now. To get more details read [our docs](https://getstream.io/chat/docs/sdk/android/ui/components/channel-list/#chateventhandler)

## stream-chat-android-ui-components
### 🐞 Fixed
- Fixed bug when showing messages with pending attachments that cause loading state to be not shown in some cases.
- Fixed clearing `MessageInputView` after dismissing message to edit
- Fixed support for videos from other SDKs
- Fixed downloading attachments with some special characters in their names

### ⬆️ Improved
- Improved Korean 🇰🇷 translation related to the flagging.
- 🚨 Breaking change: Now the button for sending message in MessageInputView sizes itself accordingly with the drawable used, instead of having a predefined size (32dp)
- Improved KDocs for `MessageListFragment`.

### ✅ Added
- You can now use MessageListView.backgroundDrawable to have more flexibility to customize your message items background. Be aware that setting backgroundDrawable will override the background configurations of xml.
- Added `streamUiEditInputModeIcon` and `streamUiReplyInputModeIcon` attributes to `MessageInputView`.
  Use them to customize icon in the `MessageInputView's` top left corner displayed when user edits or replies to the message.
- Added `setMessageInputModeListener`, `setSendMessageButtonEnabledDrawable` and `setSendMessageButtonDisabledDrawable` method to `MessageInputView`.
  They can be used together for changing send button icon based on current input mode. See [docs](https://getstream.io/chat/docs/sdk/android/ui/components/message-input#changing-send-message-button) for more details.
- Added static methods `createIntent` and `newInstance` those doesn't have default parameters on `MessageListActivity` and `MessageListFragment` for supporting Java side.

## stream-chat-android-compose
### 🐞 Fixed
- Fixed channel options that are displayed in the `ChannelInfo` component.

### ⬆️ Improved
- Improved the icon set and polished the UI for various Messages features
- Improved the set of customization options for the `DefaultChannelItem`
- Updated documentation for Channels set of features
- Now it is possible to search for distinct channels by member names using `ChannelListViewModel`.
- Improved the design of `ChannelInfo` bottom sheet dialog.

### ✅ Added
- Added a new parameter to the `AttachmentFactory` called `previewContent` that represents attachments within the MessageInput
- Added the `leadingContent`, `detailsContent`, `trailingContent` and `divider` Slot APIs for the `DefaultChannelItem`
- Added `StreamDimens` option to the `ChatTheme`, to allow for dimension customization across the app.
- Added localization support for the components related the channel list.
- Added the `emptySearchContent` parameter to `ChannelList` component that allows to customize the empty placeholder, when there are no channels matching the search query.
- Added support for the muted channel indicator in the message list.
- Added `ChannelNameFormatter` option to the `ChatTheme`, to allow for channel name format customization across the app.
- Added the `textFormatter` field to `AttachmentFactory`, to allow for attachment text format customization.
- Added `MessagePreviewFormatter` option to the `ChatTheme`, to allow for message preview text format customization across the app.
- Added the `leadingContent`, `headerContent`, `footerContent`, `trailingContent` and `content` Slot APIs for the `DefaultMessageItem`
- Added `channelInfoUserItemWidth`, `channelInfoUserItemHorizontalPadding` and `channelInfoUserItemAvatarSize` options to `StreamDimens`, to make it possible to customize the dimensions inside the `ChannelInfo` component via `ChatTheme`.
- Added `ownMessagesBackground`, `otherMessagesBackground` and `deletedMessagesBackgroundColor` options to `StreamColors`, to make it possible to customize the message bubble color via `ChatTheme`.

### ⚠️ Changed
- The `AttachmentFactory` now requires an additional parameter - `previewContent` that's used to preview the attachment within the MessageInput, so please be aware of this!
- Renamed `ChannelOption.icon` property to `ChannelOption.iconPainter` and changed the property type from `ImageVector` to `Painter`.
- Changed the type of the `ChannelListViewModel.selectedChannel` field to `MutableState<Channel?>`.

# October 27th, 2021 - 4.21.0
## Common changes for all artifacts
### ⬆️ Improved
- Improved Korean 🇰🇷 translations.

### ✅ Added
- Added `ChatDomain.connectionState` that exposes 3 states: `CONNECTED`, `CONNECTING` and `OFFLINE`.
  `ChannelListHeaderView` and `MessageListHeaderView` show different title based on newly introduced connection state.
  `ChatDomain.online` is now deprecated - use `ChatDomain.connectionState` instead.

## stream-chat-android-client
### ⬆️ Improved
- Added KDocs for `Result` properties and methods.

### ✅ Added
- The `UserCredentialStorage` interface was added to `ChatClient`. You can set your own implementation via `ChatClient.Builder::credentialStorage`

### ⚠️ Changed
- 🚨 Breaking change: Config property `isRepliesEnabled` is renamed to `isThreadEnabled` to avoid misleading. Now it toggles only thread feature.

### ❌ Removed
- `androidx-security-crypto` dependency was removed. Now, the user's token storage uses private shared preferences by default.

## stream-chat-android-offline
### 🐞 Fixed
- Fix bug when ChannelEventsHandler was not used even if it was set in QueryChannelsController

### ⬆️ Improved
- Channel gets removed from `QueryChannelsController` when receive `ChannelHiddenEvent`

## stream-chat-android-ui-components
### 🐞 Fixed
- Fixed position of reactions. Now the reactions adapts its starting position to fit entirely in the screen. 
- 🚨 Breaking change: Fixing positions of reactions in edit reactions dialog. Using a GridLayoutManager instead of LinearLayoutManager, so now there's box with all reactions instead of a scrollable list. The way to customize the box is a bit different, then a breaking change was inserted in this feature. 
- Made it impossible to send a message during the cooldown interval in slow mode.

### ⬆️ Improved
- Better position for icon of failed message
- Small improvement for information update in messages. The ViewHolders only update the information that had a change.

### ✅ Added
- Added `streamUiMaxAttachmentsCount` attribute to `MessageInputView` to allow customizing the maximum number of attachments in the single message.
The maximum attachments count cannot be greater than 10. Default value: 10.
- Added `streamUiMessageMaxWidthFactorMine` and `streamUiMessageMaxWidthFactorTheirs` `MessageListView` attributes. You can adjust messages width by passing values in [75% - 100%] range.
- Added `MessageInputView::setAttachmentButtonClickListener` that helps you to override click listener for the attachment button.
- Added `MessageInputView::submitAttachments` method to set attachments in `MessageInputView` to be sent with a message.

### ⚠️ Changed
- Feature of replied messages can be enabled/disabled only locally via SDK. `Thread` dashboard flag toggles only thread feature.

## stream-chat-android-compose
### ⬆️ Improved
- Added a way to customize the app font family, by passing in a parameter to `StreamTypography.defaultTypography()`
- Improved permission handling for the `AttachmentsPicker` to handle only the required permissions
- `ThreadParticipants` is now public and can be used for your custom UI.

### ✅ Added
- `ThreadParticipants` component now has a `text: String` parameter allowing customizing the thread label.
- Added unread message count indicators to ChannelItems to show users more info about their channels

### ⚠️ Changed
- `CAMERA` permission is no longer required to be declared in the App Manifest, because we don't use it

### ❌ Removed
- Removed `CAMERA` permission requirement, because we don't use internal camera preview, we request a 3rd party app
- Removed `CAMERA` permission checks if the user doesn't require the permission in their app


# October 18th, 2021 - 4.20.0
## Common changes for all artifacts
### ⬆️ Improved
- Upgraded Kotlin version to 1.5.30
- Make our SDK compile-friendly with TargetSDK 31
- Upgraded Coil version to [1.4.0](https://github.com/coil-kt/coil/releases/tag/1.4.0)

### ⚠️ Changed
- 🚨 Breaking change: `ProgressCallback` is not invoked on main thread anymore. So make sure to handle it if you were previously using this callback to update the UI directly.
- Attachment#uploadState is now updated in real-time during uploads.

### ❌ Removed
- Removed `ProgressTrackerFactory` and `ProgressTracker` in favour of new progress tracking implementation.

## stream-chat-android
### ✅ Added
- Push Notification uses `MessagingStyle` on devices with API Version 23+
- Push Notification configuration has been simplified, check our [docs](https://getstream.io/chat/docs/sdk/android/client/guides/push-notifications/#customizing-push-notifications) to see how it works
- `NotificationHandler` interface allows you to implement your own Push Notification logic show/remove notifications. It is the new interface you need to use if you were using `ChatNotificationHandler` previously
- `NotificationHandlerFactory` help you to use our default `NotificationHandler` implementations

### ⚠️ Changed
- Some properties of `NotificationConfig` has been deprecated, check our [DEPRECATIONS](https://github.com/GetStream/stream-chat-android/blob/main/DEPRECATIONS.md) section
- `ChatNotificationhandler` class has been deprecated, you need to use `NotificationHandler` now. Check our [DEPRECATIONS](https://github.com/GetStream/stream-chat-android/blob/main/DEPRECATIONS.md) section.

## stream-chat-android-client
### 🐞 Fixed
- Fixed issues with Proguard stripping response classes incorrectly

### ⬆️ Improved
- Added KDocs for `ChatClient.Builder` methods.
- `ChatClient` now defaults to using the `https://chat.stream-io-api.com` base URL, using [Stream's Edge API Infrastructure](https://getstream.io/blog/chat-edge-infrastructure/) instead of connecting to a region-specific API. If you're not on a dedicated chat infrastructure, remove any region-specific base URL settings from the `ChatClient.Builder` to use Edge instead.

### ✅ Added
- 🚨 Breaking change: A new `Idle` state is added to `Attachment.UploadState`.
- Added a new callback function `onProgress(bytesUploaded: Long, totalLength: Long)` in `ProgressCallback`.
- Added the possibility to add your own instance of OkHttpClient with `ChatClient.okHttpClient`.

### ⚠️ Changed
- 🚨 Breaking change: `Attachment.UploadState.InProgress` now is data class having two fields, `bytesUploaded: Long` and `totalBytes: Long` instead of object.
- Deprecated the `ChatClient.Builder#cdnUrl` method. To customize file uploads, set a custom `FileUploader` implementation instead. More info in the documentation: [Using Your Own CDN](https://getstream.io/chat/docs/android/file_uploads/?language=kotlin#using-your-own-cdn).

## stream-chat-android-offline
### 🐞 Fixed
- Fixed infinite loading of message if any of its attachments uploading was failed

### ✅ Added
- `ChannelEventsHandler` is added to `QueryChannelsController` to handle updating channel list logic after receiving events. You can provide custom `ChannelEventsHandler` through `ChannelListViewModel` or using `QueryChannelsController` directly.

### ⚠️ Changed
- `QueryChannelsController::newChannelEventFilter` and `QueryChannelsController#checkFilterOnChannelUpdatedEvent` are now deprecated. See the deprecation log for more details.

## stream-chat-android-ui-common
### 🐞 Fixed
- Fixed PDF attachments previews

## stream-chat-android-ui-components
### 🐞 Fixed
- Fixed bug related to scroll of messages.
- Updating attachments view holder only when attachments have changed. This fixes a problem with reloading gifs when reactions are added or removed.
- Fixing ViewReactionsView being cropped if more than 7 reactions are added
- Fix bug using custom attributes into views inflated into our SDK Views

### ⬆️ Improved
- Now it is possible to set a custom `LinearLayoutManager` to `MessageListView`, this can be used to change stack of messages or revert the layout.
- Removed full screen loading view when loading more message items on the `SearchResultListView`.

### ✅ Added
- Added `MessageListView::getRecyclerView` method which exposes the inner `RecyclerView` with message list items.
- Added `MessageListView::setUserReactionClickListener` method to set a listener used when a reaction left by a user is clicked on the message options overlay.
- Added attr `streamUiScrollButtonElevation` to set the elevation of scroll button ot `MessageListView` 
### ⚠️ Changed
- `ChatUI.uiMode` has been deprecated. If you want to force Dark/Light theme, you need to use `AppCompatDelegate.setDefaultNightMode(AppCompatDelegate.MODE_NIGHT_NO|AppCompatDelegate.MODE_NIGHT_YES)`

### ❌ Removed
- `android.permission.CAMERA` from our Manifest. This permission is not required anymore.

## stream-chat-android-compose
### 🐞 Fixed
- Fixed a bug where attachments weren't properly stored when editing a message

### ⬆️ Improved
- Updated the Compose framework version (1.0.3)
- Updated the Accompanist libraries version (0.19.0)
- Improved overlays in all components, to match the same design and opacity
- Added smaller animations to the AttachmentPicker in the MessagesScreen
- General improvements in the Attachments API and the way we build different attachments
- Allowed for better long clicks on attachments
- Improved the experience of creating the MessagesViewModelFactory with default arguments
- Updated and cleaned up Channel screen design
- Improved logic for updating the `lastSeenMessage` for fewer calculations

### ✅ Added
- Added DateSeparator items to Messages to group up messages by their creation date
- Added an `overlayDark` color for date separators and similar UI components

### ⚠️ Changed
- Removed AttachmentPicker option when editing messages
- Removed Attachment previews when editing messages with attachments
- Improved the ease of use of the AttachmentState API by keeping it state & actions only
- Moved the `modifier` parameter outside of the AttachmentState to the AttachmentFactory
- Updated Attachments to hold `Message` items instead of `MessageItem`s
- Changed the type of the `onLastVisibleMessageChanged` parameter to `Message` for ease of use
- Changed the parameter type of `itemContent` in `MessageList` and `Messages` to `MessageListItem`
- Renamed `onScrollToBottom` to `onScrolledToBottom` in `MessageList` and `Messages`
- Made the ChannelListHeader Slot APIs non-nullable so they're always provided, also made them an extension of the RowScope for ease of use

# September 15th, 2021 - 4.19.0
## Common changes for all artifacts
### ✅ Added
- Create new artifact to integrate Huawei Push Kit with Stream. You will need to add  `stream-chat-android-pushprovider-huawei` artifact to your App. Check our [docs](https://getstream.io/chat/docs/sdk/android/client/guides/push-notifications/huawei) for further details.

## stream-chat-android
### ✅ Added
- Added a method to dismiss all notifications from a channel. It is handled internally from the SDK but you are able to dismiss channel notification at whatever time calling `ChatClient::dismissChannelNotifications`
- Notifications are dismissed after the user logout the SDK

## stream-chat-android-client
### 🐞 Fixed
- Fixed sending messages using `ChatClient::sendMessage` without explicitly specifying the sender user id.
- Fixed sending custom attachments without files to upload
- Fixed deserialization issues when parsing `ChannelTruncatedEvent` and `MessageDeletedEvent` events with an absent user.

### ⬆️ Improved
- Custom attachment types are now preserved after file uploads

### ✅ Added
- Added `hardDelete` field to `MessageDeletedEvent`.

### ⚠️ Changed
- Now it is possible to hard delete messages. Insert a flag `hard = true` in the `ChatClient.deleteMessage` and it will be deleted in the backend. **This action can't be undone!**

## stream-chat-android-ui-common
### 🐞 Fixed
- Fixed bug with light mode.
- Removed `streamUiValidTheme`, as we don't support extending our base theme any longer. Please don't extend our base theme and set the `streamUiTheme` in your application theme instead.

## stream-chat-android-ui-components
### ✅ Added
- Notifications are dismissed after the user go into the channel conversation when you are using `MessageListView`
- Added `bubbleBorderColorMine`, `bubbleBorderColorTheirs`, `bubbleBorderWidthMine`, `bubbleBorderWidthTheirs` to `ViewReactionsViewStyle` for customizing reactions` border

## stream-chat-android-compose
### ⬆️ Improved
- Updated the Compose framework version (1.0.2)
- Updated the Accompanist library version (0.18.0)

### ✅ Added
- Added an uploading indicator to files and images
- Images being uploaded are now preloaded from the system
- Upload indicators show the upload progress and how much data is left to send
- Added more image options to the ImagePreviewActivity such as download, delete, reply to message...
- Added an Image Gallery feature to the ImagePreviewActivity where users can browse all the images
- Notifications are dismissed after the user go into the channel conversation when you are using `MessageList`

### ⚠️ Changed
- `StreamAttachment.defaultFactories()` is a function now, instead of a property.
- Updated all default value factories to functions (e.g. StreamTypography)
- Re-organized all attachment factories and split up code in multiple packages
- Changed the `AttachmentState` `message` property name to `messageItem`
- Added an `isFocused` property to `MessageItem`
- Added an `onImagePreviewResult` callback/parameter to various Messages screen components

### ❌ Removed

## stream-chat-android-pushprovider-firebase
### ✅ Added
- Added a `FirebaseMessagingDelegate` class to simplify custom implementations of `FirebaseMessagingService` that forward messages to the SDK. See [Using a Custom Firebase Messaging Service](https://getstream.io/chat/docs/sdk/android/client/guides/push-notifications/firebase/#using-a-custom-firebase-messaging-service) for more details.

## stream-chat-android-pushprovider-huawei
### ✅ Added
- Added a `HuaweiMessagingDelegate` class to simplify custom implementations of `HmsMessageService` that forward messages to the SDK. See [Using a Custom Huawei Messaging Service](https://getstream.io/chat/docs/sdk/android/client/guides/push-notifications/huawei#using-a-custom-huawei-messaging-service) for more details.

# September 15th, 2021 - 4.18.0
## stream-chat-android-client
### 🐞 Fixed
- Fixed setting notification's `contentTitle` when a Channel doesn't have the name. It will now show members names instead

### ✅ Added
- Added a new way to paginate through search message results using limit and next/previous values.

### ⚠️ Changed
- Deprecated `Channel#name`, `Channel#image`, `User#name`, `Ues#image` extension properties. Use class members instead.

### ❌ Removed
- Completely removed the old serialization implementation. You can no longer opt-out of using the new serialization implementation.
- Removed the `UpdateUsersRequest` class.

## stream-chat-android-offline
### ⬆️ Improved
- Improving logs for Message deletion error.

## stream-chat-android-ui-common
### 🐞 Fixed
- Fixed theme for `AttachmentDocumentActivity`. Now it is applied: `Theme.AppCompat.DayNight.NoActionBar`

## stream-chat-android-ui-components
### 🐞 Fixed
- Fixed the bug when MessageInputView let send a message with large attachments. Such message is never sent.
- Fixed bug related to `ScrollHelper` when `MessageListView` is initialised more than once.

### ⬆️ Improved
- The search for mentions now includes transliteration, diacritics removal, and ignore typos. To use transliteration, pass the id of the desired alphabets to `DefaultStreamTransliterator`, add it to DefaultUserLookupHandler and set it using `MessageInputView.setUserLookupHandler`. Transliteration works only for android API 29. If you like to add your own transliteration use https://unicode-org.github.io/icu/userguide/icu4j/.
- Improved scroll of message when many gif images are present in `MessageListView`

### ✅ Added
- Added scroll behaviour to `MessageListViewStyle`.

## stream-chat-android-compose
### 🐞 Fixed
- Fixed a bug where the Message list flickered when sending new messages
- Fixed a few bugs where some attachments had upload state and weren't file/image uploads

### ⬆️ Improved
- Improved the Message list scrolling behavior and scroll to bottom actions
- Added an unread count on the Message list's scroll to bottom CTA
- Improved the way we build items in the Message list
- Added line limit to link attachment descriptions
- Added a way to customize the default line limit for link descriptions
- Improved the `MessageListHeader` with more customization options

### ✅ Added
- Added an uploading indicator to files and images
- Images being uploaded are now preloaded from the system
- Upload indicators show the upload progress and how much data is left to send
- Added UploadAttachmentFactory that handles attachment uploads

### ⚠️ Changed
- `StreamAttachment.defaultFactories()` is a function now, instead of a property.
- Updated all default value factories to functions (e.g. StreamTypography)
- Re-organized all attachment factories and split up code in multiple packages
- Changed the `AttachmentState` `message` property name to `messageItem`
- Added a `Channel` parameter to the `MessagesScreen`'s `onHeaderActionClick` lambda
- Changed the way the `MessageListHeader` is structured by adding slot components

# August 30th, 2021 - 4.17.2
## stream-chat-android-ui-client
### 🐞 Fixed
- Fixed bug which can lead to crash when immediate logout after login

# August 30th, 2021 - 4.17.2
## stream-chat-android-ui-components
### 🐞 Fixed
- Fixes a bug related to incorrect theme of AttachmentActivity.

# August 30th, 2021 - 4.17.1
## Common changes for all artifacts
### ⬆️ Improved
- Now we provide SNAPSHOT versions of our SDK for every commit arrives to the `develop` branch.
  They shouldn't be used for a production release because they could contains some known bugs or breaking changes that will be fixed before a normal version is released, but you can use them to fetch last changes from our SDK
  To use them you need add a new maven repository to your `build.gradle` file and use the SNAPSHOT.
```
 maven { url 'https://oss.sonatype.org/content/repositories/snapshots/' }
```
Giving that our last SDK version is `X.Y.Z`, the SNAPSHOT version would be `X.Y.(Z+1)-SNAPSHOT`

## stream-chat-android-client
### 🐞 Fixed
- `TooManyRequestsException` caused to be subscribed multiple times to the `ConnectivityManager`

### ⬆️ Improved
- Reconnection process

## stream-chat-android-offline
### ✅ Added
- Added `ChatDomain#Builder#uploadAttachmentsWorkerNetworkType` for customizing `UploadAttachmentsWorker` network type constraint

## stream-chat-android-ui-common
### 🐞 Fixed
- Fixed a bug in state handling for anonymous users.

## stream-chat-android-ui-components
### 🐞 Fixed
- Fix for position of deleted messages for other users
- Fix glitch in selectors of file

### ✅ Added
- Added style attributes for `AttachmentGalleryActivity` to control menu options like enabling/disabling reply button etc.
- Now it is possible to customize when the avatar appears in the conversation. It is possible to use an avatar in messages from other users and for messages of the current user. You can check it here:  https://getstream.io/chat/docs/sdk/android/ui/components/message-list/#configure-when-avatar-appears
- Added support for slow mode. Users are no longer able to send messages during cooldown interval.
- Added possibility to customize the appearance of cooldown timer in the `MessageInputView` using the following attributes:
  - `streamUiCooldownTimerTextSize`, `streamUiCooldownTimerTextColor`, `streamUiCooldownTimerFontAssets`, `streamUiCooldownTimerFont`, `streamUiCooldownTimerTextStyle` attributes to customize cooldown timer text
  - `cooldownTimerBackgroundDrawable`- the background drawable for cooldown timer

# August 24th, 2021 - 4.17.0
## Common changes for all artifacts
### ⬆️ Improved
- Updated Target API Level to 30
- Updated dependency versions
  - Coil 1.3.2
  - AndroidX Activity 1.3.1
  - AndroidX Startup 1.1.0
  - AndroidX ConstraintLayout 2.1.0
  - Lottie 4.0.0

## stream-chat-android-client
### 🐞 Fixed
- Fixed a serialization error when editing messages that are replies

### ✅ Added
- Added the `expiration` parameter to `ChatClient::muteChannel`, `ChannelClient:mute` methods
- Added the `timeout` parameter to `ChatClient::muteUser`, `ChannelClient:mute::muteUser` methods

### ⚠️ Changed
- Allow specifying multiple attachment's type when getting messages with attachments:
  - Deprecated `ChatClient::getMessagesWithAttachments` with `type` parameter. Use `ChatClient::getMessagesWithAttachments` function with types list instead
  - Deprecated `ChannelClient::getMessagesWithAttachments` with `type` parameter. Use `ChannelClient::getMessagesWithAttachments` function with types list instead

## stream-chat-android-ui-common
### 🐞 Fixed
- Fixed a bug in state handling for anonymous users.

## stream-chat-android-ui-components
### ✅ Added
- Added self-contained higher-level UI components:
  - `ChannelListFragment` - channel list screen which internally contains `ChannelListHeaderView`, `ChannelListView`, `SearchInputView`, `SearchResultListView`.
  - `ChannelListActivity` - thin wrapper around `ChannelListFragment`
  - `MessageListFragment` - message list screen which internally contains `MessageListHeaderView`, `MessageListView`, `MessageInputView`.
  - `MessageListActivity` - thin wrapper around `MessageListFragment`
    Check [ChannelListScreen](https://getstream.io/chat/docs/sdk/android/ui/components/channel-list-screen/) and [MessageListScreen](https://getstream.io/chat/docs/sdk/android/ui/components/message-list-screen/) docs for further details.

## stream-chat-android-compose
### 🐞 Fixed
- Added missing `emptyContent` and `loadingContent` parameters to `MessageList` inner components.
- Fixed a bug where selected File attachment icons were clipped.
- Fixed a bug where image file attachments weren't shown as thumbnails.
- Added an overlay to the `ChannelInfo` that blocks outside clicks.
- Updated the `ChannelInfoUserItem` to use the `UserAvatar`.

### ⬆️ Improved
- Added default date and time formatting to Channel and Message items.
- Improved attachments API by providing cleaner examples of attachment factories.
- Updated documentation & examples.
- Decoupled attachment content to specific attachment files.
- Decoupled message attachment content to a `MessageAttachmentsContent` component.
- Re-structured SDK module to accommodate a new `attachment` package.

### ✅ Added
- Added `DateFormatter` option to the `ChatTheme`, to allow for date format customization across the app.
- Added a `Timestamp` component that encapsulates date formatting.
- Added a way to customize and override if messages use unique reactions.
- Added a `GiphyAttachmentFactory` for GIF specific attachments.
- Added support for loading GIFs using a custom `ImageLoader` for Coil.


# August 12th, 2021 - 4.16.0
## Common changes for all artifacts
### ✅ Added
- Added support for several languages:
  - French
  - Hindi
  - Italian
  - Japanese
  - Korean
  - Spanish
    You can disable them by explicitly setting `resConfigs` inside `build.gradle` file. Check our [docs](https://getstream.io/chat/docs/sdk/android/ui/guides/custom-translations/) for further details.
### ⚠️ Changed
- 🚨 Breaking change: Firebase dependencies have been extracted from our SDK. If you want to continue working with Firebase Push Notification you need to add `stream-chat-android-pushprovider-firebase` artifact to your App
  Check our [docs](https://getstream.io/chat/docs/sdk/android/client/guides/push-notifications/) for further details.
- Updated the Kotlin version to latest supported - `1.5.21`.

## stream-chat-android
### 🐞 Fixed
- Fixed markdown links rendering using custom linkify implementation.

## stream-chat-android-client
### ✅ Added
- `PushMessage` class created to store Push Notification data
- `PushDeviceGenerator` interface to obtain the Push Token and create the `Device`

### ⚠️ Changed
- `Device` class has an extra attribute with the `PushProvider` used on this device
- Breaking change: `ChatClient.setDevice()` and `ChatClient.addDevice()` now receive a `device` instance, instead of only receive the push provider token
- `RemoteMessage` from Firebase is not used anymore inside of our SDK, now it needs to be used with `PushMessage` class
- `NotificationConfig` has a new list of `PushDeviceGenerator` instance to be used for generating the Push Notification Token. If you were using `Firebase` as your Push Notification Provider, you need to add `FirebasePushDeviceGenerator` to your `NotificationConfig` object to continue working as before. `FirebasePushDeviceGenerator` receive by constructor the default `FirebaseMessaging` instance to be used, if you would like to use your own instance and no the default one, you can inject it by constructor. Unneeded Firebase properties have been removed from this class.

### ❌ Removed
- 🚨 Breaking change: Remove `ChatClient.isValidRemoteMessage()` method. It needs to be handled outside
- 🚨 Breaking change: Remove `ChatClient.handleRemoteMessage(RemoteMessage)`. Now it needs to be used `ChatClient.handlePushMessage(PushMessage)`

## stream-chat-android-offline
### 🐞 Fixed
- Fixed the event sync process when connection is recovered

## stream-chat-android-ui-common
### ❌ Removed
- Removed unnecessary "draft" filter from the default channel list filter as it is only relevant to the sample app

## stream-chat-android-ui-components
### 🐞 Fixed
- Fixed attachments of camera. Now multiple videos and pictures can be taken from the camera.
- Added the possibility to force light and dark theme. Set it in inside ChatUI to make all views, fragments and activity of the SDK light.
- Fixed applying style to `SuggestionListView` when using it as a standalone component. You can modify the style using `suggestionListViewTheme` or `TransformStyle::suggestionListStyleTransformer`
- Fixed markdown links rendering using custom linkify implementation.

### ✅ Added
- Added `MessageListView::setDeletedMessageListItemPredicate` function. It's responsible for adjusting visibility of the deleted `MessageListItem.MessageItem` elements.
- Added `streamUiAttachmentSelectionBackgroundColor` for configuring attachment's icon background in `AttachmentSelectionDialogFragment`
- Added `streamUiAttachmentSelectionAttachIcon` for configuring attach icon in `AttachmentSelectionDialogFragment`
- Added support for pinned messages:
  - Added a button to pin/unpin a message to the message options overlay
  - Added `MessageListView::setMessagePinHandler` and `MessageListView::setMessageUnpinHandler` methods to provide custom handlers for aforementioned button
  - Added `PinnedMessageListView` to display a list of pinned messages. The view is supposed to be used with `PinnedMessageListViewModel` and `PinnedMessageListViewModelFactory`
- Possibility to transform MessageItems before the are displayed in the screen.
  Use the `MessageListView.setMessageItemTransformer` for make the necessary transformation. This example makes groups of messages if they were created less than one hour apart:
```
binding.messageListView.setMessageItemTransformer { list ->
  list.mapIndexed { i, messageItem ->
        var newMessageItem = messageItem

        if (i < list.lastIndex) {
            val nextMessageItem = list[i + 1]

            if (messageItem is MessageListItem.MessageItem &&
                nextMessageItem is MessageListItem.MessageItem
            ) {
                val thisInstant = messageItem.message.createdAt?.time?.let(Instant::ofEpochMilli)
                val nextInstant = nextMessageItem.message.createdAt?.time?.let(Instant::ofEpochMilli)

                if (nextInstant?.isAfter(thisInstant?.plus(1, ChronoUnit.HOURS)) == true) {
                    newMessageItem = messageItem.copy(positions = listOf(MessageListItem.Position.BOTTOM))
                } else {
                    newMessageItem =
                        messageItem.copy(positions = messageItem.positions - MessageListItem.Position.BOTTOM)
                }
            }
        }

        newMessageItem
    }
}
```
- Added possibility to customize the appearance of pinned message in the`MessageListView` using the following attributes:
  - `streamUiPinMessageEnabled` - attribute to enable/disable "pin message" feature
  - `streamUiPinOptionIcon` - icon for pin message option
  - `streamUiUnpinOptionIcon` - icon for unpin message option
  - `streamUiPinnedMessageIndicatorTextSize`, `streamUiPinnedMessageIndicatorTextColor`, `streamUiPinnedMessageIndicatorTextFontAssets`, `streamUiPinnedMessageIndicatorTextFont`, `streamUiPinnedMessageIndicatorTextStyle` attributes to customize "pinned by" text
  - `streamUiPinnedMessageIndicatorIcon` - icon in the message list indicating that a message was pinned
  - `streamUiPinnedMessageBackgroundColor` - the background color of a pinned message in the message list
- Added possibility to customize `PinnedMessageListView` style using `streamUiPinnedMessageListStyle` theme attribute or `TransformStyle.pinnedMessageListViewStyleTransformer`. The list of available style attributes can be found in `attrs_pinned_message_list_view.xml`. The default style for `PinnedMessageListView` is `StreamUi.PinnedMessageList`.

### ⚠️ Changed
- 🚨 Breaking change: the deleted `MessageListItem.MessageItem` elements are now displayed by default to all the users. This default behavior can be customized using `MessageListView::setDeletedMessageListItemPredicate` function. This function takes an instance of `MessageListItemPredicate`. You can pass one of the following objects:
  * `DeletedMessageListItemPredicate.VisibleToEveryone`
  * `DeletedMessageListItemPredicate.NotVisibleToAnyone`
  * or `DeletedMessageListItemPredicate.VisibleToAuthorOnly`
    Alternatively you can pass your custom implementation by implementing the `MessageListItemPredicate` interface if you need to customize it more deeply.

## stream-chat-android-compose
### 🐞 Fixed
- Fixed a bug where we didn't use the `Channel.getDisplayName()` logic for the `MessageListHeader`.
- Fixed a bug where lazy loading for `Channel`s wasn't working consistently

### ⬆️ Improved
- Updated Jetpack Compose to `1.0.1`
- Updated Accompanist libraries to `0.16.1`
- Updated KTX Activity to `1.3.1`
- Exposed functionality for getting the `displayName` of `Channel`s.
- Added updated logic to Link preview attachments, which chooses either the `titleLink` or the `ogUrl` when loading the data, depending on which exists .

### ✅ Added
- Added the `emptyContent` and `loadingContent` parameters to `ChannelList` and `MessageList` components. Now you can customize the UI of those two states.
- Added lots of improvements to Avatars - added a `UserAvatar`, `ChannelAvatar` and an `InitialsAvatar` to load different types of data.
- We now show a matrix of user images in case we're in a group DM.
- We also show initials in case the user doesn't have an image.
- Added a way to customize the leading content in the `ChannelListHeader`.

### ⚠️ Changed
- `ViewModel`s now initialize automatically, so you no longer have to call `start()` on them. This is aimed to improve the consistency between our SDKs.
- Added a `Shape` parameter to `Avatar` to customize the shape.
- The `User` parameter in the `ChannelListHeader` is nullable and used to display the default leading content.

## stream-chat-android-pushprovider-firebase
### ✅ Added
- Create this new artifact. To use Firebase Push Notification you need do the following steps:
  1. Add the artifact to your `build.gradle` file -> `implementation "io.getstream:stream-chat-android-pushprovider-firebase:$streamVersion"`
  2. Add `FirebaseDeviceGenerator` to your `NotificationConfig`
        ```
            val notificationConfig = NotificationConfig(
                [...]
                pushDeviceGenerators = listOf(FirebasePushDeviceGenerator())
                )
        ```


# August 5th, 2021 - 4.15.1
## stream-chat-android-client
### ⬆️ Improved
- Improved `ChatClient::pinMessage` and `ChatClient::unpinMessage`. Now the methods use partial message updates and the data in other `Message` fields is not lost.

### ✅ Added
- Added `Channel::isMutedFor` extension function which might be used to check if the Channel is muted for User
- Added `ChatClient::partialUpdateMessage` method to update specific `Message` fields retaining the other fields

## stream-chat-android-offline
### 🐞 Fixed
- Fixed updating `ChannelController::muted` value

### ⬆️ Improved
- The following `Message` fields are now persisted to the database: `pinned`, `pinnedAt`, `pinExpires`, `pinnedBy`, `channelInfo`, `replyMessageId`.

## stream-chat-android-ui-components
### 🐞 Fixed
- Added a fix for default view for empty state of ChannelListView.
- Fixed memory leaks for FileAttachmentsView.

### ✅ Added
- Added `MessageListItem.ThreadPlaceholderItem` and corresponding `THREAD_PLACEHOLDER` view type which can be used to implement an empty thread placeholder.
- Added `authorLink` to `Attachment` - the link to the website

### ❌ Removed
- Removed `UrlSigner` class

## stream-chat-android-compose
### ⬆️ Improved
- Exposed `DefaultMessageContainer` as a public component so users can use it as a fallback
- Exposed an `isMine` property on `MessageItem`s, for ease of use.
- Allowed for customization of `MessageList` (specifically `Messages`) component background, through a `modifier.background()` parameter.
- Allowed for better message customization before sending the message.

### ⚠️ Changed
- Moved permissions and queries from the compose sample app `AndroidManifest.xml` to the SDK `AndroidManifest.xml` so users don't have to add permissions themselves.
- Changed the exposed type of the `MessageComposer`'s `onSendMessage` handler. This way people can customize messages before we send them to the API.

### ❌ Removed
- Removed `currentUser` parameter from `DefaultMessageContainer` and some other components that relied on ID comparison to know which message is ours/theirs.
- Removed default background color on `Messages` component, so that users can customize it by passing in a `modifier`.


# July 29th, 2021 - 4.15.0
## New Jetpack Compose UI Components 🎉

Starting from this release, we have a new `stream-chat-android-compose` artifact that contains a UI implementation for Chat built in Jetpack Compose.

The new artifact is available as a beta for now (note the postfix in the version number):

```groovy
implementation "io.getstream:stream-chat-android-compose:4.15.0-beta"
```

Learn more in the [announcement blog post](https://getstream.io/blog/jetpack-compose-sdk/), check out the [documentation of the Compose UI Components](https://getstream.io/chat/docs/sdk/android/compose/overview/), and try them today with the [Compose Chat tutorial](https://getstream.io/chat/compose/tutorial/)!

## Common changes for all artifacts

### 🐞 Fixed
- Fixed adding `MessageListItem.TypingItem` to message list

### ⬆️ Improved
- ⚠ Downgraded Kotlin version to 1.5.10 to support Jetpack Compose
- Removed AndroidX Media dependency
- Updated dependency versions
  - Coil 1.3.0
  - AndroidX Activity 1.3.0
  - AndroidX AppCompat 1.3.1
  - Android Ktx 1.6.0
  - AndroidX RecyclerView 1.2.1
  - Kotlin Coroutines 1.5.1
  - Dexter 6.2.3
  - Lottie 3.7.2

## stream-chat-android-client
### ⬆️ Improved
- Improved the names of properties in the `Config` class

## stream-chat-android-ui-common
### ✅ Added
Now it is possible to style the AttachmentActivity. Just replace the activity's theme
in your Manifest file:

```
<activity
    android:name="io.getstream.chat.android.ui.gallery.AttachmentActivity"
    android:theme="@style/yourTheme"
    tools:replace="android:theme"
    />
```

## stream-chat-android-ui-components
### 🐞 Fixed
- Fixed "operator $ne is not supported for custom fields" error when querying channels

### ✅ Added
- Now you can configure the style of `MessageListItem`. Added:
  - streamUiMessageTextColorThreadSeparator
  - streamUiMessageTextFontThreadSeparator
  - streamUiMessageTextFontAssetsThreadSeparator
  - streamUiMessageTextStyleThreadSeparator
  - streamUiMessageTextSizeLinkLabel
  - streamUiMessageTextColorLinkLabel
  - streamUiMessageTextFontLinkLabel
  - streamUiMessageTextFontAssetsLinkLabel
  - streamUiMessageTextStyleLinkLabel
  - streamUiMessageListLoadingView
  - streamUiEmptyStateTextSize
  - streamUiEmptyStateTextColor
  - streamUiEmptyStateTextFont
  - streamUiEmptyStateTextFontAssets
  - streamUiEmptyStateTextStyle

- Now you can configure the style of `AttachmentMediaActivity`
- Added `streamUiLoadingView`, `streamUiEmptyStateView` and `streamUiLoadingMoreView` attributes to `ChannelListView` and `ChannelListViewStyle`
- Added possibility to customize `ChannelListView` using `streamUiChannelListViewStyle`. Check `StreamUi.ChannelListView` style
- Added `edgeEffectColor` attribute to `ChannelListView` and `ChannelListViewStyle` to allow configuring edge effect color
- Added possibility to customize `MentionListView` style via `TransformStyle.mentionListViewStyleTransformer`
- Added `streamUiSearchResultListViewStyle` attribute to application to customize `SearchResultListView`. The attribute references a style with the following attributes:
  - `streamUiSearchResultListSearchInfoBarBackground` - background for search info bar
  - `streamUiSearchResultListSearchInfoBarTextSize`, `streamUiSearchResultListSearchInfoBarTextColor`, `streamUiSearchResultListSearchInfoBarTextFont`, `streamUiSearchResultListSearchInfoBarTextFontAssets`, `streamUiSearchResultListSearchInfoBarTextStyle` attributes to customize text displayed in search info bar
  - `streamUiSearchResultListEmptyStateIcon` - icon for empty state view
  - `streamUiSearchResultListEmptyStateTextSize`, `streamUiSearchResultListEmptyStateTextColor`, `streamUiSearchResultListEmptyStateTextFont`, `streamUiSearchResultListEmptyStateTextFontAssets`, `streamUiSearchResultListEmptyStateTextStyle` attributes to customize empty state text
  - `streamUiSearchResultListProgressBarIcon` - animated progress drawable
  - `streamUiSearchResultListSenderNameTextSize`, `streamUiSearchResultListSenderNameTextColor`, `streamUiSearchResultListSenderNameTextFont`, `streamUiSearchResultListSenderNameTextFontAssets`, `streamUiSearchResultListSenderNameTextStyle` attributes to customize message sender text
  - `streamUiSearchResultListMessageTextSize`, `streamUiSearchResultListMessageTextColor`, `streamUiSearchResultListMessageTextFont`, `streamUiSearchResultListMessageTextFontAssets`, `streamUiSearchResultListMessageTextStyle` attributes to customize message text
  - `streamUiSearchResultListMessageTimeTextSize`, `streamUiSearchResultListMessageTimeTextColor`, `streamUiSearchResultListMessageTimeTextFont`, `streamUiSearchResultListMessageTimeTextFontAssets`, `streamUiSearchResultListMessageTimeTextStyle` attributes to customize message time text
- Added possibility to customize `SearchResultListView` style via `TransformStyle.searchResultListViewStyleTransformer`
- Added `streamUiTypingIndicatorViewStyle` attribute to application to customize `TypingIndicatorView`. The attribute references a style with the following attributes:
  - `streamUiTypingIndicatorAnimationView` - typing view
  - `streamUiTypingIndicatorUsersTextSize`, `streamUiTypingIndicatorUsersTextColor`, `streamUiTypingIndicatorUsersTextFont`, `streamUiTypingIndicatorUsersTextFontAssets`, `streamUiTypingIndicatorUsersTextStyle` attributes to customize typing users text
- Added possibility to customize `TypingIndicatorView` style via `TransformStyle.typingIndicatorViewStyleTransformer`
- Added new properties allowing customizing `MessageInputView` using `MessageInputViewStyle` and `AttachmentSelectionDialogStyle`:
  - `MessageInputViewStyle.fileNameTextStyle`
  - `MessageInputViewStyle.fileSizeTextStyle`
  - `MessageInputViewStyle.fileCheckboxSelectorDrawable`
  - `MessageInputViewStyle.fileCheckboxTextColor`
  - `MessageInputViewStyle.fileAttachmentEmptyStateTextStyle`
  - `MessageInputViewStyle.mediaAttachmentEmptyStateTextStyle`
  - `MessageInputViewStyle.fileAttachmentEmptyStateText`
  - `MessageInputViewStyle.mediaAttachmentEmptyStateText`
  - `MessageInputViewStyle.dismissIconDrawable`
  - `AttachmentSelectionDialogStyle.allowAccessToGalleryText`
  - `AttachmentSelectionDialogStyle.allowAccessToFilesText`
  - `AttachmentSelectionDialogStyle.allowAccessToCameraText`
  - `AttachmentSelectionDialogStyle.allowAccessToGalleryIcon`
  - `AttachmentSelectionDialogStyle.allowAccessToFilesIcon`
  - `AttachmentSelectionDialogStyle.allowAccessToCameraIcon`
  - `AttachmentSelectionDialogStyle.grantPermissionsTextStyle`
  - `AttachmentSelectionDialogStyle.recentFilesTextStyle`
  - `AttachmentSelectionDialogStyle.recentFilesText`
  - `AttachmentSelectionDialogStyle.fileManagerIcon`
  - `AttachmentSelectionDialogStyle.videoDurationTextStyle`
  - `AttachmentSelectionDialogStyle.videoIconDrawable`
  - `AttachmentSelectionDialogStyle.videoIconVisible`
  - `AttachmentSelectionDialogStyle.videoLengthLabelVisible`
- Added `StreamUi.MessageInputView` theme allowing to customize all of the `MessageInputViewStyle` properties:
  - streamUiAttachButtonEnabled
  - streamUiAttachButtonIcon
  - streamUiLightningButtonEnabled
  - streamUiLightningButtonIcon
  - streamUiMessageInputTextSize
  - streamUiMessageInputTextColor
  - streamUiMessageInputHintTextColor
  - streamUiMessageInputScrollbarEnabled
  - streamUiMessageInputScrollbarFadingEnabled
  - streamUiSendButtonEnabled
  - streamUiSendButtonEnabledIcon
  - streamUiSendButtonDisabledIcon
  - streamUiShowSendAlsoToChannelCheckbox
  - streamUiSendAlsoToChannelCheckboxGroupChatText
  - streamUiSendAlsoToChannelCheckboxDirectChatText
  - streamUiSendAlsoToChannelCheckboxTextSize
  - streamUiSendAlsoToChannelCheckboxTextColor
  - streamUiSendAlsoToChannelCheckboxTextStyle
  - streamUiMentionsEnabled
  - streamUiMessageInputTextStyle
  - streamUiMessageInputHintText
  - streamUiCommandsEnabled
  - streamUiMessageInputEditTextBackgroundDrawable
  - streamUiMessageInputDividerBackgroundDrawable
  - streamUiPictureAttachmentIcon
  - streamUiFileAttachmentIcon
  - streamUiCameraAttachmentIcon
  - streamUiAllowAccessToCameraIcon
  - streamUiAllowAccessToFilesIcon
  - streamUiAllowAccessToGalleryIcon
  - streamUiAllowAccessToGalleryText
  - streamUiAllowAccessToFilesText
  - streamUiAllowAccessToCameraText
  - streamUiGrantPermissionsTextSize
  - streamUiGrantPermissionsTextColor
  - streamUiGrantPermissionsTextStyle
  - streamUiAttachmentsRecentFilesTextSize
  - streamUiAttachmentsRecentFilesTextColor
  - streamUiAttachmentsRecentFilesTextStyle
  - streamUiAttachmentsRecentFilesText
  - streamUiAttachmentsFileManagerIcon
  - streamUiAttachmentVideoLogoIcon
  - streamUiAttachmentVideoLengthVisible
  - streamUiAttachmentVideoIconVisible
  - streamUiCommandInputCancelIcon
  - streamUiCommandInputBadgeBackgroundDrawable
  - streamUiCommandInputBadgeIcon
  - streamUiCommandInputBadgeTextSize
  - streamUiCommandInputBadgeTextColor
  - streamUiCommandInputBadgeStyle
  - streamUiAttachmentsFileNameTextSize
  - streamUiAttachmentsFileNameTextColor
  - streamUiAttachmentsFileNameTextStyle
  - streamUiAttachmentsFileSizeTextSize
  - streamUiAttachmentsFileSizeTextColor
  - streamUiAttachmentsFileSizeTextStyle
  - streamUiFileCheckBoxSelectorTextColor
  - streamUiFileCheckBoxSelectorDrawable
  - streamUiAttachmentsFilesEmptyStateTextSize
  - streamUiAttachmentsFilesEmptyStateTextColor
  - streamUiAttachmentsFilesEmptyStateStyle
  - streamUiAttachmentsMediaEmptyStateTextSize
  - streamUiAttachmentsMediaEmptyStateTextColor
  - streamUiAttachmentsMediaEmptyStateStyle
  - streamUiAttachmentsFilesEmptyStateText
  - streamUiAttachmentsMediaEmptyStateText
  - streamUiMessageInputCloseButtonIconDrawable
- Added `streamUiMessageListFileAttachmentStyle` theme attribute to customize the appearance of file attachments within messages.

### ⚠️ Changed
- Made `Channel::getLastMessage` function public
- `AttachmentSelectionDialogFragment::newInstance` requires instance of `MessageInputViewStyle` as a parameter. You can obtain a default implementation of `MessageInputViewStyle` with `MessageInputViewStyle::createDefault` method.
- Renamed `FileAttachmentsViewStyle` class to `FileAttachmentViewStyle`

### ❌ Removed
- 🚨 Breaking change: `MessageListItemStyle::reactionsEnabled` was deleted as doubling of the same flag from `MessageListViewStyle`


# July 19th, 2021 - 4.14.2
## stream-chat-android-client
### ❌ Removed
- Removed `Channel::isMuted` extension. Use `User::channelMutes` or subscribe for `NotificationChannelMutesUpdatedEvent` to get information about muted channels.

## stream-chat-android-ui-components
### 🐞 Fixed
- Fixed crash caused by missing `streamUiReplyAvatarStyle` and `streamUiMessageOptionsAvatarStyle`

### ⬆️ Improved
- "Copy Message" option is now hidden when the message contains no text to copy.

### ✅ Added
- Now you can configure the style of `AttachmentMediaActivity`.

# July 14th, 2021 - 4.14.1
## stream-chat-android-ui-components
### ✅ Added
- Added `MessageListView::requireStyle` which expose `MessageListViewStyle`. Be sure to invoke it when view is initialized already.

# July 13th, 2021 - 4.14.0
## Common changes for all artifacts
### 🐞 Fixed
- Fix scroll bug in the `MessageListView` that produces an exception related to index out of bounds.

## stream-chat-android-client
### ⬆️ Improved
- Improved `ChatClient::enableSlowMode`, `ChatClient::disableSlowMode`, `ChannelClient::enableSlowMode`, `ChannelClient::disableSlowMode` methods. Now the methods do partial channel updates so that other channel fields are not affected.

### ✅ Added
- Added `ChatClient::partialUpdateUser` method for user partial updates.

## stream-chat-android-offline
### 🐞 Fixed
- Fixed bug related to editing message in offline mode. The bug was causing message to reset to the previous one after connection was recovered.
- Fixed violation of comparison contract for nullable fields in `QuerySort::comparator`

## stream-chat-android-ui-components
### 🐞 Fixed
- Fixed the alignment of the titles in `MessageListHeaderView` when the avatar is hidden.

### ✅ Added
- Added `streamUiMessagesStart` that allows to control if the stack of messages starts at the bottom or the top.
- Added `streamUiThreadMessagesStart` that allows to control if the stack of thread messages starts at the bottom or the top.
- Added `streamUiSuggestionListViewStyle` that allows to customize `SuggestionListView` with a theme
- Added `streamUiChannelListHeaderStyle` that allows to customize ChannelListHeaderView.
- `MentionListView` can be customisable with XML parameters and with a theme.
- Added possibility to customize all avatar using themes. Create
  ```
  <style name="StreamTheme" parent="@style/StreamUiTheme">
  ```
  and customize all the avatars that you would like. All options are available here:
  https://github.com/GetStream/stream-chat-android/blob/main/stream-chat-android-ui-components/src/main/res/values/attrs.xml
- Now you can use the style `streamUiChannelListHeaderStyle` to customize ChannelListHeaderView.

### ⚠️ Changed
- 🚨 Breaking change: removed `MessageListItemStyle.threadsEnabled` property. You should use only the `MessageListViewStyle.threadsEnabled` instead. E.g. The following code will disable both _Thread reply_ message option and _Thread reply_ footnote view visible below the message list item:
```kotlin
        TransformStyle.messageListStyleTransformer = StyleTransformer {
  it.copy(threadsEnabled = false)
}
```

# July 1st, 2021 - 4.13.0
## Common changes for all artifacts
### ⬆️ Improved
- Updated to Kotlin 1.5.20

## stream-chat-android
### ✅ Added
- Added `ChatUi.Builder#withImageHeadersProvider` to allow adding custom headers to image requests

## stream-chat-android-client
### ⚠️ Changed
- Using the `useNewSerialization` option on the `ChatClient.Builder` to opt out from using the new serialization implementation is now an error. Please start using the new serialization implementation, or report any issues keeping you from doing so. The old implementation will be removed soon.

## stream-chat-android-offline
### 🐞 Fixed
- By default we use backend request to define is new message event related to our query channels specs or not. Now filtering by BE only fields works for channels

## stream-chat-android-ui-components
### ✅ Added
- Added new attributes to `MessageInputView` allowing to customize the style of input field during command input:
  - `streamUiCommandInputBadgeTextSize`, `streamUiCommandInputBadgeTextColor`, `streamUiCommandInputBadgeFontAssets`, `streamUiCommandInputBadgeFont`, `streamUiCommandInputBadgeStyle` attributes to customize the text appearance of command name inside command badge
  - `streamUiCommandInputCancelIcon` attribute to customize the icon for cancel button
  - `streamUiCommandInputBadgeIcon` attribute to customize the icon inside command badge
  - `streamUiCommandInputBadgeBackgroundDrawable` attribute to customize the background shape of command badge
- Added possibility to customize `MessageListHeaderView` style via `streamUiMessageListHeaderStyle` theme attribute and via `TransformStyle.messageListHeaderStyleTransformer`.
- Added new attributes to `MessageInputView`:
  - `streamUiCommandIcon` attribute to customize the command icon displayed for each command item in the suggestion list popup
  - `streamUiLightningIcon` attribute to customize the lightning icon displayed in the top left corner of the suggestion list popup
- Added support for customizing `SearchInputView`
  - Added `SearchInputViewStyle` class allowing customization using `TransformStyle` API
  - Added XML attrs for `SearchInputView`:
    - `streamUiSearchInputViewHintText`
    - `streamUiSearchInputViewSearchIcon`
    - `streamUiSearchInputViewClearInputIcon`
    - `streamUiSearchInputViewBackground`
    - `streamUiSearchInputViewTextColor`
    - `streamUiSearchInputViewHintColor`
    - `streamUiSearchInputViewTextSize`
- Added `ChatUi#imageHeadersProvider` to allow adding custom headers to image requests

### ⚠️ Changed
- 🚨 Breaking change: moved `commandsTitleTextStyle`, `commandsNameTextStyle`, `commandsDescriptionTextStyle`, `mentionsUsernameTextStyle`, `mentionsNameTextStyle`, `mentionsIcon`, `suggestionsBackground` fields from `MessageInputViewStyle` to `SuggestionListViewStyle`. Their values can be customized via `TransformStyle.suggestionListStyleTransformer`.
- Made `SuggestionListController` and `SuggestionListUi` public. Note that both of these are _experimental_, which means that the API might change at any time in the future (even without a deprecation cycle).
- Made `AttachmentSelectionDialogFragment` _experimental_ which means that the API might change at any time in the future (even without a deprecation cycle).


# June 23th, 2021 - 4.12.1
## stream-chat-android-client
### ✅ Added
- Added `ChannelClient::sendEvent` method which allows to send custom events.
- Added nullable `User` field to `UnknownEvent`.

### ❌ Removed
- Removed the `Message::attachmentsSyncStatus` field


## stream-chat-android-offline
### 🐞 Fixed
- Fixed `in` and `nin` filters when filtering by extra data field that is an array.
- Fixed crash when adding a reaction to a thread message.

### ⬆️ Improved
- Now attachments can be sent while being in offline


## stream-chat-android-ui-common
### ✅ Added
- Made `AttachmentSelectionDialogFragment` public. Use `newInstance` to create instances of this Fragment.


## stream-chat-android-ui-components
### ⬆️ Improved
- Hide suggestion list popup when keyboard is hidden.

### ✅ Added
- Added the `MessageInputView::hideSuggestionList` method to hide the suggestion list popup.


# June 15th, 2021 - 4.12.0
## stream-chat-android-client
### 🐞 Fixed
- Fixed thrown exception type while checking if `ChatClient` is initialized

## stream-chat-android-offline
### 🐞 Fixed
- Fixed bug where reactions of other users were sometimes displayed as reactions of the current user.
- Fixed bug where deleted user reactions were sometimes displayed on the message options overlay.

## stream-chat-android-ui-common
### 🐞 Fixed
- Fixed bug where files without extension in their name lost the mime type.
- Using offline.ChatDomain instead of livedata.ChatDomain in ChannelListViewModel.

## stream-chat-android-ui-components
### 🐞 Fixed
- Fixing the save of pictures from AttachmentGalleryActivity. When external storage
  permission is not granted, now it asks for it.
### ⬆️ Improved
- Added default implementation of "Leave channel" click listener to `ChannelListViewModelBinding`

### ✅ Added
- Added `streamUiChannelActionsDialogStyle` attribute to application theme and `ChannelListView` to customize channel actions dialog appearance. The attribute references a style with the following attributes:
  - `streamUiChannelActionsMemberNamesTextSize`, `streamUiChannelActionsMemberNamesTextColor`, `streamUiChannelActionsMemberNamesTextFont`, `streamUiChannelActionsMemberNamesTextFontAssets`, `streamUiChannelActionsMemberNamesTextStyle` attributes to customize dialog title with member names
  - `streamUiChannelActionsMemberInfoTextSize`, `streamUiChannelActionsMemberInfoTextColor`, `streamUiChannelActionsMemberInfoTextFont`, `streamUiChannelActionsMemberInfoTextFontAssets`, `streamUiChannelActionsMemberInfoTextStyle` attributes to customize dialog subtitle with member info
  - `streamUiChannelActionsItemTextSize`, `streamUiChannelActionsItemTextColor`, `streamUiChannelActionsItemTextFont`, `streamUiChannelActionsItemTextFontAssets`, `streamUiChannelActionsItemTextStyle` attributes to customize action item text style
  - `streamUiChannelActionsWarningItemTextSize`, `streamUiChannelActionsWarningItemTextColor`, `streamUiChannelActionsWarningItemTextFont`, `streamUiChannelActionsWarningItemTextFontAssets`, `streamUiChannelActionsWarningItemTextStyle` attributes to customize warning action item text style
  - `streamUiChannelActionsViewInfoIcon` attribute to customize "View Info" action icon
  - `streamUiChannelActionsViewInfoEnabled` attribute to hide/show "View Info" action item
  - `streamUiChannelActionsLeaveGroupIcon` attribute to customize "Leave Group" action icon
  - `streamUiChannelActionsLeaveGroupEnabled` attribute to hide/show "Leave Group" action item
  - `streamUiChannelActionsDeleteConversationIcon` attribute to customize "Delete Conversation" action icon
  - `streamUiChannelActionsDeleteConversationEnabled` attribute to hide/show "Delete Conversation" action item
  - `streamUiChannelActionsCancelIcon` attribute to customize "Cancel" action icon
  - `streamUiChannelActionsCancelEnabled` attribute to hide/show "Cancel" action item
  - `streamUiChannelActionsBackground` attribute for dialog's background
- Added `streamUiIconOnlyVisibleToYou` attribute to `MessageListView` to allow customizing "Only visible to you" icon placed in messages footer
- Added `GiphyViewHolderStyle` to `MessageListViewStyle` to allow customizing `GiphyViewHolder`. The new style comes together with following `MessageListView` attributes:
  - `streamUiGiphyCardBackgroundColor` attribute to customize card's background color
  - `streamUiGiphyCardElevation` attribute to customize card's elevation
  - `streamUiGiphyCardButtonDividerColor` attribute to customize dividers' colors
  - `streamUiGiphyIcon` attribute to customize Giphy icon
  - `streamUiGiphyLabelTextSize`, `streamUiGiphyLabelTextColor`, `streamUiGiphyLabelTextFont`, `streamUiGiphyLabelTextFontAssets`, `streamUiGiphyLabelTextStyle` attributes to customize label
  - `streamUiGiphyQueryTextSize`, `streamUiGiphyQueryTextColor`, `streamUiGiphyQueryTextFont`, `streamUiGiphyQueryTextFontAssets`, `streamUiGiphyQueryTextStyle` attributes to customize query text
  - `streamUiGiphyCancelButtonTextSize`, `streamUiGiphyCancelButtonTextColor`, `streamUiGiphyCancelButtonTextFont`, `streamUiGiphyCancelButtonTextFontAssets`, `streamUiGiphyCancelButtonTextStyle` attributes to customize cancel button text
  - `streamUiGiphyShuffleButtonTextSize`, `streamUiGiphyShuffleButtonTextColor`, `streamUiGiphyShuffleButtonTextFont`, `streamUiGiphyShuffleButtonTextFontAssets`, `streamUiGiphyShuffleButtonTextStyle` attributes to customize shuffle button text
  - `streamUiGiphySendButtonTextSize`, `streamUiGiphySendButtonTextColor`, `streamUiGiphySendButtonTextFont`, `streamUiGiphySendButtonTextFontAssets`, `streamUiGiphySendButtonTextStyle` attributes to customize send button text
- Adding extra XML attrs allowing to customize "Send also to channel" CheckBox at `MessageInputView` component:
  - `MessageInputView.streamUiSendAlsoToChannelCheckboxDrawable`
  - `MessageInputView.streamUiSendAlsoToChannelCheckboxDirectChatText`
  - `MessageInputView.streamUiSendAlsoToChannelCheckboxGroupChatText`
  - `MessageInputView.streamUiSendAlsoToChannelCheckboxTextStyle`
  - `MessageInputView.streamUiSendAlsoToChannelCheckboxTextColor`
  - `MessageInputView.streamUiSendAlsoToChannelCheckboxTextSize`
- Added `streamUiWarningMessageOptionsTextSize`, `streamUiWarningMessageOptionsTextColor`, `streamUiWarningMessageOptionsTextFont`, `streamUiWarningMessageOptionsFontAssets`, `streamUiWarningMessageOptionsTextStyle` attributes to `MessageListView` for customizing warning actions text appearance
- Deprecated multiple views' tint properties and attributes. Use custom drawables instead.
- Added `MediaAttachmentViewStyle` to allow customizing the appearance of media attachments in the message list. The new style comes together with following `MediaAttachmentView` attributes:
  - `progressIcon` - attribute to customize animated progress drawable when image is loading
  - `giphyIcon` - attribute to customize Giphy icon
  - `imageBackgroundColor` - attribute to customize image background color
  - `moreCountOverlayColor` - attribute to customize the color of "more count" semi-transparent overlay
  - `moreCountTextStyle` - attribute to customize text appearance of more count text
- Added `MessageReplyStyle` class allowing to customize MessageReply item view on MessageListView.
  Customization can be done using `TransformStyle` API or XML attributes of `MessageListView`:
  - `streamUiMessageReplyBackgroundColorMine`
  - `streamUiMessageReplyBackgroundColorTheirs`
  - `streamUiMessageReplyTextSizeMine`
  - `streamUiMessageReplyTextColorMine`
  - `streamUiMessageReplyTextFontMine`
  - `streamUiMessageReplyTextFontAssetsMine`
  - `streamUiMessageReplyTextStyleMine`
  - `streamUiMessageReplyTextSizeTheirs`
  - `streamUiMessageReplyTextColorTheirs`
  - `streamUiMessageReplyTextFontTheirs`
  - `streamUiMessageReplyTextFontAssetsTheirs`
  - `streamUiMessageReplyTextStyleTheirs`
  - `streamUiMessageReplyLinkColorMine`
  - `streamUiMessageReplyLinkColorTheirs`
  - `streamUiMessageReplyLinkBackgroundColorMine`
  - `streamUiMessageReplyLinkBackgroundColorTheirs`
  - `streamUiMessageReplyStrokeColorMine`
  - `streamUiMessageReplyStrokeWidthMine`
  - `streamUiMessageReplyStrokeColorTheirs`
  - `streamUiMessageReplyStrokeWidthTheirs`
- Added `FileAttachmentsViewStyle` class allowing to customize FileAttachmentsView item view on MessageListView.
- Added `MessageInputView::setSuggestionListViewHolderFactory` method which allows to provide custom views from suggestion list popup.

### ⚠️ Changed
- Changed the naming of string resources. The updated names can be reviewed in:
  - `strings_common.xml`
  - `strings_attachment_gallery.xml`
  - `strings_channel_list.xml`
  - `strings_channel_list_header.xml`
  - `strings_mention_list.xml`
  - `strings_message_input.xml`
  - `strings_message_list.xml`
  - `strings_message_list_header.xml`
  - `strings_search.xml`

# May 2nd, 2021 - 4.11.0
## Common changes for all artifacts
### 🐞 Fixed
- Fixed channel list sorting
### ⬆️ Improved
- Updated to Kotlin 1.5.10, coroutines 1.5.0
- Updated to Android Gradle Plugin 4.2.1
- Updated Room version to 2.3.0
- Updated Firebase, AndroidX, and other dependency versions to latest, [see here](https://github.com/GetStream/stream-chat-android/pull/1895) for more details
- Marked many library interfaces that should not be implemented by clients as [sealed](https://kotlinlang.org/docs/sealed-classes.html)
- Removed Fresco, PhotoDraweeView, and FrescoImageViewer dependencies (replaced by StfalconImageViewer)

## stream-chat-android
### 🐞 Fixed
- Fixing filter for draft channels. Those channels were not showing in the results, even when the user asked for them. Now this is fixed and the draft channels can be included in the `ChannelsView`.
- Fixed link preview UI issues in old-ui package
- Fixed crashes when opening the image gallery.

## stream-chat-android-client
### 🐞 Fixed
- Fixed querying banned users using new serialization.
- Fixed the bug when wrong credentials lead to inability to login
- Fixed issues with Proguard stripping response classes in new serialization implementation incorrectly

### ⬆️ Improved
- Improved handling push notifications:
  - Added `ChatClient.handleRemoteMessage` for remote message handling
  - Added `ChatClient.setFirebaseToken` for setting Firebase token
  - Added `NotificationConfig::pushNotificationsEnabled` for disabling push notifications
  - Deprecated `ChatClient.onMessageReceived`
  - Deprecated `ChatClient.onNewTokenReceived`
  - Changed `ChatNotificationHandler::buildNotification` signature - it now receives `Channel` and `Message` and returns `NotificationCompat.Builder` for better customization
  - Deprecated `ChatNotificationHandler.getSmallIcon`
  - Deprecated `ChatNotificationHandler.getFirebaseMessageIdKey`
  - Deprecated `ChatNotificationHandler.getFirebaseChannelIdKey`
  - Deprecated `ChatNotificationHandler.getFirebaseChannelTypeKey`
  - Changed `ChatNotificationHandler::onChatEvent` - it now doesn't handle events by default and receives `NewMessageEvent` instead of generic `ChatEvent`
- Improved error description provided by `ChatClient::sendImage`, `ChatClient::sendFile`, `ChannelClient::sendImage` and `ChannelClient::sendFile` methods if upload fails.

### ✅ Added
- Added `ChatClient::truncateChannel` and `ChannelClient::truncate` methods to remove messages from a channel.
- Added `DisconnectCause` to `DisconnectedEvent`
- Added method `SocketListener::onDisconnected(cause: DisconnectCause)`
- Added possibility to group notifications:
  - Notifications grouping is disabled by default and can be enabled using `NotificationConfig::shouldGroupNotifications`
  - If enabled, by default notifications are grouped by Channel's cid
  - Notifications grouping can be configured using `ChatNotificationHandler` and `NotificationConfig`
- Added `ChatNotificationHandler::getFirebaseMessaging()` method in place of `ChatNotificationHandler::getFirebaseInstanceId()`.
  It should be used now to fetch Firebase token in the following way: `handler.getFirebaseMessaging()?.token?.addOnCompleteListener {...}`.
- Added `Message.attachmentsSyncStatus: SyncStatus` property.

### ⚠️ Changed
- Changed the return type of `FileUploader` methods from nullable string to `Result<String>`.
- Updated `firebase-messaging` library to the version `22.0.0`. Removed deprecated `FirebaseInstanceId` invocations from the project.

### ❌ Removed
- `ChatNotificationHandler::getFirebaseInstanceId()` due to `FirebaseInstanceId` being deprecated. It's replaced now with `ChatNotificationHandler::getFirebaseMessaging()`.

## stream-chat-android-ui-components
### 🐞 Fixed
Fixing filter for draft channels. Those channels were not showing in the results, even when the user asked for them. Now this is fixed and the draft channels can be included in the `ChannelListView`.
Fixed bug when for some video attachments activity with media player wasn't shown.

### ✅ Added
- Added `topLeft`, `topRight`, `bottomLeft`, `bottomRight` options to the `streamUiAvatarOnlineIndicatorPosition` attribute of `AvatarView` and corresponding constants to `AvatarView.OnlineIndicatorPosition` enum.

### ⚠️ Changed
- Swipe options of `ChannelListView` component:
  - "Channel more" option is now not shown by default because we are not able to provide generic, default implementation for it.
    If you want to make this option visible, you need to set `app:streamUiChannelOptionsEnabled="true"` explicitly to `io.getstream.chat.android.ui.channel.list.ChannelListView` component.
  - "Channel delete" option has now default implementation. Clicking on the "delete" icon shows AlertDialog asking to confirm Channel deletion operation.

# May 11th, 2021 - 4.10.0
## stream-chat-android-client
### 🐞 Fixed
- Fixed the usage of `ProgressCallback` in `ChannelClient::sendFile` and `ChannelClient::sendImage` methods.

### ✅ Added
- Added `ChannelClient::deleteFile` and `ChannelClient::deleteImage` methods.
- Added `NotificationInviteRejectedEvent`
- Added `member` field to the `NotificationRemovedFromChannel` event
- Added `totalUnreadCount` and `unreadChannels` fields to the following events:
- `notification.channel_truncated`
- `notification.added_to_channel`
- `notification.channel_deleted`
- Added `channel` field to the `NotificationInviteAcceptedEvent` event
- Added `channel` field to the `NotificationInviteRejectedEvent` event

### ⚠️ Changed
- **The client now uses a new serialization implementation by default**, which was [previously](https://github.com/GetStream/stream-chat-android/releases/tag/4.8.0) available as an opt-in API.
  - This new implementation is more performant and greatly improves type safety in the networking code of the SDK.
  - If you experience any issues after upgrading to this version of the SDK, you can call `useNewSerialization(false)` when building your `ChatClient` to revert to using the old implementation. Note however that we'll be removing the old implementation soon, so please report any issues found.
  - To check if the new implementation is causing any failures in your app, enable error logging on `ChatClient` with the `logLevel` method, and look for the `NEW_SERIALIZATION_ERROR` tag in your logs while using the SDK.
- Made the `user` field in `channel.hidden` and `notification.invite_accepter` events non nullable.
- Updated channels state after `NotificationInviteRejectedEvent` or `NotificationInviteAcceptedEvent` is received

### ❌ Removed
- Removed redundant events which can only be received by using webhooks:
  - `channel.created`
  - `channel.muted`
  - `channel.unmuted`
  - `channel.muted`
  - `channel.unmuted`
- Removed `watcherCount` field from the following events as they are not returned with the server response:
  - `message.deleted`
  - `message.read`
  - `message.updated`
  - `notification.mark_read`
- Removed `user` field from the following events as they are not returned with the server response:
  - `notification.channel_deleted`
  - `notification.channel_truncated`
## stream-chat-android-offline
### 🐞 Fixed
- Fixed an issue when CustomFilter was configured with an int value but the value from the API was a double value
### ⚠️ Changed

- Changed the upload logic in `ChannelController` for the images unsupported by the Stream CDN. Now such images are uploaded as files via `ChannelClient::sendFile` method.
### ❌ Removed

## stream-chat-android-ui-common
### ⬆️ Improved
- Updated ExoPlayer version to 2.13.3

### ⚠️ Changed
- Deprecated `MessageInputViewModel::editMessage`. Use `MessageInputViewModel::messageToEdit` and `MessageInputViewModel::postMessageToEdit` instead.
- Changed `MessageInputViewModel::repliedMessage` type to `LiveData`. Use `ChatDomain::setMessageForReply` for setting message for reply.
- Changed `MessageListViewModel::mode` type to `LiveData`. Mode is handled internally and shouldn't be modified outside the SDK.

## stream-chat-android-ui-components
### 🐞 Fixed
- Removed empty badge for selected media attachments.

### ✅ Added
- Added `messageLimit` argument to `ChannelListViewModel` and `ChannelListViewModelFactory` constructors to allow changing the number of fetched messages for each channel in the channel list.

# April 30th, 2021 - 4.9.2
## stream-chat-android-offline
### ✅ Added
- Added `ChatDomain::user`, a new property that provide the current user into a LiveData/StateFlow container

### ⚠️ Changed
- `ChatDomain::currentUser` has been warning-deprecated because it is an unsafe property that could be null, you should subscribe to `ChatDomain::user` instead

## stream-chat-android-ui-components
### 🐞 Fixed
- Fixed NPE on MessageInputViewModel when the it was initialized before the user was set

# April 29th, 2021 - 4.9.1
## stream-chat-android
### ⬆️ Improved
* Updated coil dependency to the latest version. This fixes problem with .heic, and .heif attachment metadata parsing.

## stream-chat-android-client
### 🐞 Fixed
- Optimized the number of `ChatClient::addDevice` API calls

### ⬆️ Improved
- Events received after the client closes the connection are rejected

## stream-chat-android-offline
### 🐞 Fixed
- Fixed offline reactions sync

### ✅ Added
- Added new versions with API based on kotlin `StateFlow` for the following classes:
  * `io.getstream.chat.android.offline.ChatDomain`
  * `io.getstream.chat.android.offline.channel.ChannelController`
  * `io.getstream.chat.android.offline.thread.ThreadController`
  * `io.getstream.chat.android.offline.querychannels.QueryChannelsController`

## stream-chat-android-ui-common
### 🐞 Fixed
- Fixed crash related to accessing `ChatDomain::currentUser` in `MessageListViewModel` before user is connected

## stream-chat-android-ui-components
### ⬆️ Improved
* Updated coil dependency to the latest version. This fixes problem with .heic, and .heif attachment metadata parsing.

### ✅ Added
Customization of icons in Attachment selection dialog
you can use:
- app:streamUiPictureAttachmentIcon
  Change the icon for the first item in the list of icons
- app:streamUiPictureAttachmentIconTint
  Change the tint color for icon of picture selection
- app:streamUiFileAttachmentIcon
  Change the icon for the second item in the list of icons
- app:streamUiFileAttachmentIconTint
  Change the tint color for icon of file selection
- app:streamUiCameraAttachmentIcon
  Change the icon for the third item in the list of icons
- app:streamUiCameraAttachmentIconTint
  Change the tint color for icon of camera selection
- Added support for error messages
- Added attrs to `MessageListView` that allow to customize error message text style:
  * `streamUiErrorMessageTextSize`
  * `streamUiErrorMessageTextColor`
  * `streamUiErrorMessageTextFont`
  * `streamUiErrorMessageTextFontAssets`
  * `streamUiErrorMessageTextStyle`

# April 21th, 2021 - 4.9.0
## Common changes for all artifacts
### ✅ Added
Added icon to show when channel is muted in ChannelListView.
It is possible to customize the color and the drawable of the icon.

## stream-chat-android
### 🐞 Fixed
- Fixed multiline messages which were displayed in a single line

### ❌ Removed
- Removed deprecated `MessageListView::setViewHolderFactory` method
- Removed deprecated `Chat` interface

## stream-chat-android-client
### 🐞 Fixed
- Fixed: local cached hidden channels stay hidden even though new message is received.
- Make `Flag::approvedAt` nullable
- Fixed error event parsing with new serialization implementation

### ✅ Added
- Added `ChatClient::updateChannelPartial` and `ChannelClient::updatePartial` methods for partial updates of channel data.

### ⚠️ Changed
- Deprecated `ChannelClient::unBanUser` method
- Deprecated `ChatClient::unBanUser` method
- Deprecated `ChatClient::unMuteChannel` method

### ❌ Removed
- Removed deprecated `ChatObservable` class and all its uses
- Removed deprecated `ChannelControler` interface

## stream-chat-android-offline
### ✅ Added
- Added the following use case functions to `ChatDomain` which are supposed to replace `ChatDomain.useCases` property:
  * `ChatDomain::replayEventsForActiveChannels` Adds the provided channel to the active channels and replays events for all active channels.
  * `ChatDomain::getChannelController` Returns a `ChannelController` for given cid.
  * `ChatDomain::watchChannel` Watches the given channel and returns a `ChannelController`.
  * `ChatDomain::queryChannels` Queries offline storage and the API for channels matching the filter. Returns a queryChannelsController.
  * `ChatDomain::getThread` Returns a thread controller for the given channel and message id.
  * `ChatDomain::loadOlderMessages` Loads older messages for the channel.
  * `ChatDomain::loadNewerMessages` Loads newer messages for the channel.
  * `ChatDomain::loadMessageById` Loads message for a given message id and channel id.
  * `ChatDomain::queryChannelsLoadMore` Load more channels for query.
  * `ChatDomain::threadLoadMore` Loads more messages for the specified thread.
  * `ChatDomain::createChannel` Creates a new channel.
  * `ChatDomain::sendMessage` Sends the message.
  * `ChatDomain::cancelMessage` Cancels the message of "ephemeral" type.
  * `ChatDomain::shuffleGiphy` Performs giphy shuffle operation.
  * `ChatDomain::sendGiphy` Sends selected giphy message to the channel.
  * `ChatDomain::editMessage` Edits the specified message.
  * `ChatDomain::deleteMessage` Deletes the specified message.
  * `ChatDomain::sendReaction` Sends the reaction.
  * `ChatDomain::deleteReaction` Deletes the specified reaction.
  * `ChatDomain::keystroke` It should be called whenever a user enters text into the message input.
  * `ChatDomain::stopTyping` It should be called when the user submits the text and finishes typing.
  * `ChatDomain::markRead` Marks all messages of the specified channel as read.
  * `ChatDomain::markAllRead` Marks all messages as read.
  * `ChatDomain::hideChannel` Hides the channel with the specified id.
  * `ChatDomain::showChannel` Shows a channel that was previously hidden.
  * `ChatDomain::leaveChannel` Leaves the channel with the specified id.
  * `ChatDomain::deleteChannel` Deletes the channel with the specified id.
  * `ChatDomain::setMessageForReply` Set the reply state for the channel.
  * `ChatDomain::downloadAttachment` Downloads the selected attachment to the "Download" folder in the public external storage directory.
  * `ChatDomain::searchUsersByName` Perform api request with a search string as autocomplete if in online state. Otherwise performs search by name in local database.
  * `ChatDomain::queryMembers` Query members of a channel.
- Added `ChatDomain::removeMembers` method
- Added `ChatDomain::createDistinctChannel` A use-case for creating a channel based on its members.
- Added `ChatDomain::removeMembers` method

### ⚠️ Changed
- Deprecated `ChatDomain.useCases`. It has `DeprecationLevel.Warning` and still can be used. However, it will be not available in the future, so please consider migrating to use `ChatDomain` use case functions instead.
- Deprecated `GetUnreadChannelCount`
- Deprecated `GetTotalUnreadCount`

## stream-chat-android-ui-common
### 🐞 Fixed
- Fixed compatibility with latest Dagger Hilt versions

## stream-chat-android-ui-components
### 🐞 Fixed
- Fixed not perfectly rounded avatars
- `MessageInputView::UserLookupHandler` is not overridden everytime that members livedata is updated
- Fixed doubled command prefix when the command contains user mention
- Fixed handling user mute state in default `MessageListViewOptions` dialog
- Fixed incorrect "last seen" text
- Fixed multiline messages which were displayed in a single line

### ⬆️ Improved
- Setting external SuggestionListView is no longer necessary to display suggestions popup
### ✅ Added
- Added `ChatUI.supportedReactions: SupportedReactions` property, also introduced `SupportedReactions`, and `ReactionDrawable` class.
  It allows defining a set of supported reactions by passing a `Map<String, ReactionDrawable>` in constructor. `ReactionDrawable` is a wrapping class holding two `Drawable` instances - for active and inactive reaction states.
- Added methods and attrs to `MessageListView` that allow to customize visibility of message options:
  * `MessageListView::setDeleteMessageConfirmationEnabled`
  * `MessageListView::setCopyMessageEnabled`
  * `MessageListView::setBlockUserEnabled`
  * `MessageListView::setMuteUserEnabled`
  * `MessageListView::setMessageFlagEnabled`
  * `MessageListView::setReactionsEnabled`
  * `MessageListView::setRepliesEnabled`
  * `MessageListView::setThreadsEnabled`
  * `MessageListView.streamUiFlagMessageOptionEnabled`
  * `MessageListView.streamUiMuteUserOptionEnabled`
  * `MessageListView.streamUiBlockUserOptionEnabled`
  * `MessageListView.streamUiCopyMessageActionEnabled`
- Added confirmation dialog for flagging message option:
  * Added `MessageListView::flagMessageConfirmationEnabled` attribute
- Added `MessageListView::setFlagMessageResultHandler` which allows to handle flag message result
- Added support for system messages
- Added attrs to `MessageListView` that allow to customize system message text style:
  * `streamUiSystemMessageTextSize`
  * `streamUiSystemMessageTextColor`
  * `streamUiSystemMessageTextFont`
  * `streamUiSystemMessageTextFontAssets`
  * `streamUiSystemMessageTextStyle`
- Added attrs to `MessageListView` that allow to customize message option text style:
  * `streamUiMessageOptionsTextSize`
  * `streamUiMessageOptionsTextColor`
  * `streamUiMessageOptionsTextFont`
  * `streamUiMessageOptionsTextFontAssets`
  * `streamUiMessageOptionsTextStyle`
- Added attrs to `MessageListView` that allow to customize user reactions title text style:
  * `streamUiUserReactionsTitleTextSize`
  * `streamUiUserReactionsTitleTextColor`
  * `streamUiUserReactionsTitleTextFont`
  * `streamUiUserReactionsTitleTextFontAssets`
  * `streamUiUserReactionsTitleTextStyle`
- Added attrs to `MessageListView` that allow to customize colors of message options background, user reactions card background, overlay dim color and warning actions color:
  * `streamUiMessageOptionBackgroundColor`
  * `streamUiUserReactionsBackgroundColor`
  * `streamUiOptionsOverlayDimColor`
  * `streamUiWarningActionsTintColor`
- Added `ChatUI.mimeTypeIconProvider: MimeTypeIconProvider` property which allows to customize file attachment icons.

### ⚠️ Changed
- Now the "block user" feature is disabled. We're planning to improve the feature later. Stay tuned!
- Changed gallery background to black in dark mode

# April 8th, 2021 - 4.8.1
## Common changes for all artifacts
### ⚠️ Changed
- We've cleaned up the transitive dependencies that our library exposes to its clients. If you were using other libraries implicitly through our SDK, you'll now have to depend on those libraries directly instead.

## stream-chat-android
### 🐞 Fixed
- Fix Attachment Gravity

### ✅ Added
- Provide AvatarView class

## stream-chat-android-offline
### 🐞 Fixed
- Fix Crash on some devices that are not able to create an Encrypted SharedPreferences
- Fixed the message read indicator in the message list
- Added missing `team` field to `ChannelEntity` and `ChannelData`

### ✅ Added
- Add `ChatDomain::removeMembers` method

## stream-chat-android-ui-common
### 🐞 Fixed
- Fixed getting files provided by content resolver.

### ⚠️ Changed
- Added theme to all activities all the SDK. You can override then in your project by redefining the styles:
- StreamUiAttachmentGalleryActivityStyle
- StreamUiAttachmentMediaActivityStyle
- StreamUiAttachmentActivityStyle

## stream-chat-android-ui-components
### 🐞 Fixed
- Fixed attr streamUiCopyMessageActionEnabled. From color to boolean.
- Now it is possible to change the color of `MessageListHeaderView` from the XML.
- Fixed the `MessageListView::setUserClickListener` method.
- Fixed bugs in handling empty states for `ChannelListView`. Deprecated manual methods for showing/hiding empty state changes.
- Fix `ChannelListHeaderView`'s title position when user avatar or action button is invisible
- Fix UI behaviour for in-progress file uploads
- Fix extension problems with file uploads when attachment names contain spaces
- Fix reaction bubbles which were shown behind message attachment views

### ✅ Added
- Now it is possible to change the back button of MessageListHeaderView using `app:streamUiMessageListHeaderBackButtonIcon`
- Now it is possible to inject `UserLookupHandler` into `MessageInputView` in order to implement custom users' mention lookup algorithm

# March 31th, 2021 - 4.8.0
## Common changes for all artifacts
### 🐞 Fixed
Group channels with 1<>1 behaviour the same way as group channels with many users
It is not possible to remove users from distinct channels anymore.
### ⬆️ Improved
it is now possible to configure the max lines of a link description. Just use
`app:streamUiLinkDescriptionMaxLines` when defining MessageListView

It is now possible to configure the max size of files and an alert is shown when
a files bigger than this is selected.
### ✅ Added
Configure enable/disable of replies using XML in `MessageListView`
Option `app:streamUiReactionsEnabled` in `MessageListView` to enable or disable reactions
It is possible now to configure the max size of the file upload using
`app:streamUiAttachmentMaxFileSizeMb`

## stream-chat-android
### 🐞 Fixed
- Fixed crash when sending GIF from Samsung keyboard

## stream-chat-android-client
### 🐞 Fixed
- Fixed parsing of `createdAt` property in `MessageDeletedEvent`

### ⬆️ Improved
- Postponed queries as run as non-blocking

### ✅ Added
- **Added a brand new serialization implementation, available as an opt-in API for now.** This can be enabled by making a `useNewSerialization(true)` call on the `ChatClient.Builder`.
  - This new implementation will be more performant and greatly improve type safety in the networking code of the SDK.
  - The old implementation remains the default for now, while we're making sure the new one is bug-free.
  - We recommend that you opt-in to the new implementation and test your app with it, so that you can report any issues early and we can get them fixed before a general rollout.
- Added `unflagMessage(messageId)` and `unflagUser(userId)` methods to `ChatClient`
- Added support for querying banned users - added `ChatClient::queryBannedUsers` and `ChannelClient::queryBannedUsers`
- Added `uploadsEnabled`, `urlEnrichmentEnabled`, `customEventsEnabled`, `pushNotificationsEnabled`, `messageRetention`, `automodBehavior` and `blocklistBehavior` fields to channel config

### ⚠️ Changed
- Renamed `ChannelId` property to `channelId` in both `ChannelDeletedEvent` and `NotificationChannelDeletedEvent`
- Deprecated `ChatClient::unMuteChannel`, the `ChatClient::unmuteChannel` method should be used instead
- Deprecated `ChatClient::unBanUser`, the `ChatClient::unbanUser` method should be used instead
- Deprecated `ChannelClient::unBanUser`, the `ChannelClient::unbanUser` method should be used instead
- Deprecated `ChannelController::unBanUser`, the `ChannelController::unbanUser` method should be used instead

## stream-chat-android-offline
### 🐞 Fixed
- Fixed an issue that didn't find the user when obtaining the list of messages
- Fix refreshing not messaging channels which don't contain current user as a member

## stream-chat-android-ui-common
### ⬆️ Improved
- Show AttachmentMediaActivity for video attachments

### ✅ Added
- `AvatarView.streamUiAvatarOnlineIndicatorColor` and `AvatarView.streamUiAvatarOnlineIndicatorBorderColor` attrs

## stream-chat-android-ui-components
### 🐞 Fixed
- Now replied messages are shown correctly with the replied part in message options
- `MessageListView::enterThreadListener` is properly notified when entering into a thread
- Fix initial controls state in `MessageInputView`
- Fix crashing when open attachments destination

### ⬆️ Improved
- Add support of non-image attachment types to the default attachment click listener.

### ✅ Added
- `MessageInputView` now uses the cursor `stream_ui_message_input_cursor.xml` instead of accent color. To change the cursor, override `stream_ui_message_input_cursor.xml`.
- Replacing `ChatUI` with new `io.getstream.chat.android.ui.ChatUI` implementation
- Added possibility to configure delete message option visibility using `streamUiDeleteMessageEnabled` attribute, and `MessageListView::setDeleteMessageEnabled` method
- Add `streamUiEditMessageEnabled` attribute to `MessageListView` and `MessageListView::setEditMessageEnabled` method to enable/disable the message editing feature
- Add `streamUiMentionsEnabled` attribute to `MessageInputView` and `MessageInputView::setMentionsEnabled` method to enable/disable mentions
- Add `streamUiThreadsEnabled` attribute to `MessageListView` and `MessageListView::setThreadsEnabled` method to enable/disable the thread replies feature
- Add `streamUiCommandsEnabled` attribute to `MessageInputView` and `MessageInputView::setCommandsEnabled` method to enable/disable commands
- Add `ChannelListItemPredicate` to our `channelListView` to allow filter `ChannelListItem` before they are rendered
- Open `AvatarBitmapFactory` class
- Add `ChatUI::avatarBitmapFactory` property to allow custom implementation of `AvatarBitmapFactory`
- Add `AvatarBitmapFactory::userBitmapKey` method to generate cache key for a given User
- Add `AvatarBitmapFactory::channelBitmapKey` method to generate cache key for a given Channel
- Add `StyleTransformer` class to allow application-wide style customizations
- Add the default font field to `TextStyle`
- Add new method `ChatFonts::setFont(textStyle: TextStyle, textView: TextView, defaultTypeface: Typeface)`
- Add attributes for `MessageListView` in order to customize styles of:
  - Mine message text
  - Theirs message text
  - User name text in footer of Message
  - Message date in footer of Message
  - Thread replies counter in footer of Message
  - Link title text
  - Link description text
  - Date separator text
  - Deleted message text and background
  - Reactions style in list view and in options view
  - Indicator icons in footer of Message
  - Unread count badge on scroll to bottom button
  - Message stroke width and color for mine and theirs types
    It is now possible to customize the following attributes for `ChannelListView`:
- `streamUiChannelOptionsIcon` - customize options icon
- `streamUiChannelDeleteIcon` - customize delete icon
- `streamUiChannelOptionsEnabled` - hide/show options icon
- `streamUiChannelDeleteEnabled` - hide/show delete button
- `streamUiSwipeEnabled` - enable/disable swipe action
- `streamUiBackgroundLayoutColor` - customize the color of "background layout"
- `streamUiChannelTitleTextSize` - customize channel name text size
- `streamUiChannelTitleTextColor` - customize channel name text color
- `streamUiChannelTitleTextFont` - customize channel name text font
- `streamUiChannelTitleFontAssets` - customize channel name font asset
- `streamUiChannelTitleTextStyle` - customize channel name text style (normal / bold / italic)
- `streamUiLastMessageTextSize` - customize last message text size
- `streamUiLastMessageTextColor` - customize last message text color
- `streamUiLastMessageTextFont` - customize last message text font
- `streamUiLastMessageFontAssets` - customize last message font asset
- `streamUiLastMessageTextStyle` - customize last message text style (normal / bold / italic)
- `streamUiLastMessageDateTextSize` - customize last message date text size
- `streamUiLastMessageDateTextColor` - customize last message date text color
- `streamUiLastMessageDateTextFont` - customize last message date text font
- `streamUiLastMessageDateFontAssets` - customize last message date font asset
- `streamUiLastMessageDateTextStyle` - customize last message date text style (normal / bold / italic)
- `streamUiIndicatorSentIcon` - customize drawable indicator for sent
- `streamUiIndicatorReadIcon` - customize drawable indicator for read
- `streamUiIndicatorPendingSyncIcon` - customize drawable indicator for pending sync
- `streamUiForegroundLayoutColor` - customize the color of "foreground layout"
- `streamUiUnreadMessageCounterBackgroundColor` - customize the color of message counter badge
- `streamUiUnreadMessageCounterTextSize` - customize message counter text size
- `streamUiUnreadMessageCounterTextColor` - customize message counter text color
- `streamUiUnreadMessageCounterTextFont` - customize message counter text font
- `streamUiUnreadMessageCounterFontAssets` - customize message counter font asset
- `streamUiUnreadMessageCounterTextStyle` - customize message counter text style (normal / bold / italic)
- Option `app:streamUiReactionsEnabled` in `MessageListView` to enable or disable reactions
- It is now possible to configure new fields in MessageInputView:
- `streamUiMessageInputTextStyle` - customize message input text style.
- `streamUiMessageInputFont` - customize message input text font.
- `streamUiMessageInputFontAssets` - customize message input text font assets.
- `streamUiMessageInputEditTextBackgroundDrawable` - customize message input EditText drawable.
- `streamUiMessageInputCustomCursorDrawable` - customize message input EditText cursor drawable.
- `streamUiCommandsTitleTextSize` - customize command title text size
- `streamUiCommandsTitleTextColor` - customize command title text color
- `streamUiCommandsTitleFontAssets` - customize command title text color
- `streamUiCommandsTitleTextColor` - customize command title font asset
- `streamUiCommandsTitleFont` - customize command title text font
- `streamUiCommandsTitleStyle` - customize command title text style
- `streamUiCommandsNameTextSize` - customize command name text size
- `streamUiCommandsNameTextColor` - customize command name text color
- `streamUiCommandsNameFontAssets` - customize command name text color
- `streamUiCommandsNameTextColor` - customize command name font asset
- `streamUiCommandsNameFont` - customize command name text font
- `streamUiCommandsNameStyle` - customize command name text style
- `streamUiCommandsDescriptionTextSize` - customize command description text size
- `streamUiCommandsDescriptionTextColor` - customize command description text color
- `streamUiCommandsDescriptionFontAssets` - customize command description text color
- `streamUiCommandsDescriptionTextColor` - customize command description font asset
- `streamUiCommandsDescriptionFont` - customize command description text font
- `streamUiCommandsDescriptionStyle` - customize command description text style
- `streamUiSuggestionBackgroundColor` - customize suggestion view background
- `streamUiMessageInputDividerBackgroundDrawable` - customize the background of divider of MessageInputView

### ⚠️ Changed
- Deprecated `ChatUI` class

# March 8th, 2021 - 4.7.0
## stream-chat-android-client
### ⚠️ Changed
- Refactored `FilterObject` class  - see the [migration guide](https://github.com/GetStream/stream-chat-android/wiki/Migration-guide:-FilterObject) for more info

## stream-chat-android-offline
### 🐞 Fixed
- Fixed refreshing channel list after removing member
- Fixed an issue that didn't find the user when obtaining the list of messages

### ⚠️ Changed
- Deprecated `ChatDomain::disconnect`, use disconnect on ChatClient instead, it will make the disconnection on ChatDomain too.
- Deprecated constructors for `ChatDomain.Builder` with the `User` type parameter, use constructor with `Context` and `ChatClient` instead.

## stream-chat-android-ui-common
### ⚠️ Changed
- Message options list changed colour for dark version. The colour is a little lighters
  now, what makes it easier to see.

## stream-chat-android-ui-components
### 🐞 Fixed
- Fixed some rare crashes when `MessageListView` was created without any attribute info present

### ⬆️ Improved
- Updated PhotoView to version 2.3.0

### ✅ Added
- Introduced `AttachmentViewFactory` as a factory for custom attachment views/custom link view
- Introduced `TextAndAttachmentsViewHolder` for any combination of attachment content and text

### ❌ Removed
- Deleted `OnlyFileAttachmentsViewHolder`, `OnlyMediaAttachmentsViewHolder`,
  `PlainTextWithMediaAttachmentsViewHolder` and `PlainTextWithFileAttachmentsViewHolder`

# Feb 22th, 2021 - 4.6.0
# New UI-Components Artifact
A new UI-Components artifact has been created with a new design of all our components.
This new artifact is available on MavenCentral and can imported by adding the following dependency:
```
implementation "io.getstream:stream-chat-android-ui-components:4.6.0"
```

## stream-chat-android
- Add `streamMessageActionButtonsTextSize`, `streamMessageActionButtonsTextColor`, `streamMessageActionButtonsTextFont`,
  `streamMessageActionButtonsTextFontAssets`, `streamMessageActionButtonsTextStyle`, `streamMessageActionButtonsIconTint`
  attributes to `MessageListView`
- Add `ChannelHeaderViewModel::resetThread` method and make `ChannelHeaderViewModel::setActiveThread` message parameter non-nullable
- Fix ReadIndicator state
- Using `MessageListView#setViewHolderFactory` is now an error - use `setMessageViewHolderFactory` instead
- Removed `MessageListItemAdapter#replaceEntities` - use `submitList` method instead
- Use proper color values on Dialog Theme
- Increase touchable area on the button to remove an attachment

## stream-chat-android-client
- Introduce ChatClient::setUserWithoutConnecting function
- Handle disconnect event during pending token state
- Remove unneeded user data when creating WS Connection
- Using `User#unreadCount` is now an error - use `totalUnreadCount` instead
- Using `ChannelController` is now an error - use `ChannelClient` instead
- Using `Pagination#get` is now an error - use `toString` instead
- Using the old event APIs is now an error - see the [migration guide](https://github.com/GetStream/stream-chat-android/wiki/Migration-guide:-ChatObserver-and-events()-APIs) for more info
- Using `ChatClient#flag` is now an error - use `flagUser` instead

## stream-chat-android-offline
- Introduce `PushMessageSyncHandler` class

- Add UseCase for querying members (`chatDomain.useCases.queryMembers(..., ...).execute()`).
  - If we're online, it executes a remote call through the ChatClient
  - If we're offline, it pulls members from the database for the given channel
- Mark the `SendMessageWithAttachmentsImpl` use case an error

## stream-chat-android-ui-common
- Fix `CaptureMediaContract` chooser on Android API 21
- Using `ChatUI(client, domain, context)` now an error - use simpler constructor instead
- Using the `Chat` interface now an error - use `ChatUI` instead

# Feb 15th, 2021 - 4.5.5
## Common changes for all artifacts
- Updated project dependencies
  - Kotlin 1.4.30
  - Stable AndroidX releases: LiveData 2.3.0, Activity 1.2.0, Fragment 1.3.0
  - For the full list of dependency version changes, see [this PR](https://github.com/GetStream/stream-chat-android/pull/1383)

## stream-chat-android
- Add `streamInputAttachmentsMenuBackground` and `streamInputSuggestionsBackground` attributes to `MessageInputView`
- Add `streamMessageActionButtonsBackground` attributes to `MessageListView`

## stream-chat-android-client
- Remove unused `reason` and `timeout` parameters from `ChannelClient::unBanUser` method

# Feb 11th, 2021 - 4.5.4
## stream-chat-android
- Fix `streamLastMessageDateUnreadTextColor` attribute not being used in ChannelListView
- Fix `streamChannelsItemSeparatorDrawable` attribute not being parsed

## stream-chat-android-client
- Fix `ConcurrentModificationException` on our `NetworkStateProvider`

# Feb 5th, 2021 - 4.5.3
## stream-chat-android
-. `ChatUtils::devToken` is not accessible anymore, it has been moved to `ChatClient::devToken`

## stream-chat-android-client
- **setUser deprecation**
  - The `setUser`, `setGuestUser`, and `setAnonymousUser` methods on `ChatClient` are now deprecated.
  - Prefer to use the `connectUser` (`connectGuestUser`, `connectAnonymousUser`) methods instead, which return `Call` objects.
  - If you want the same async behaviour as with the old methods, use `client.setUser(user, token).enqueue { /* Handle result */ }`.
- Add support for typing events in threads:
  - Add `parentId` to `TypingStartEvent` and `TypingStopEvent`
  - Add `parentId` to ``ChannelClient::keystroke` and `ChannelClient::stopTyping`
- `ChatClient::sendFile` and `ChatClient::sendImage` each now have just one definition with `ProgressCallback` as an optional parameter. These methods both return `Call<String>`, allowing for sync/async execution, and error handling. The old overloads that were asynchronous and returned no value/error have been removed.
- `FileUploader::sendFile` and `FileUploader::sendImages` variations with `ProgressCallback` are no longer async with no return type. Now they are synchronous with `String?` as return type

## stream-chat-android-offline
- Add support for typing events in threads:
  - Add `parentId` to `Keystroke` and `StopTyping` use cases

## stream-chat-android-ui-common
- Add a new `isMessageRead` flag to the `MessageListItem.MessageItem` class, which indicates
  that a particular message is read by other members in this channel.
- Add handling threads typing in `MessageInputViewModel`

# Jan 31th, 2021 - 4.5.2
## stream-chat-android-client
- Use proper data on `ChatClient::reconnectSocket` to reconnect normal/anonymous user
- Add `enforceUnique` parameter to `ChatClient::sendReaction` and `ChannelClient::sendReaction` methods .
  If reaction is sent with `enforceUnique` set to true, new reaction will replace all reactions the user has on this message.
- Add suspending `setUserAndAwait` extension for `ChatClient`
- Replace chat event listener Kotlin functions with ChatEventListener functional interface in order to promote
  a better integration experience for Java clients. Old methods that use the Kotlin function have been deprecated.
  Deprecated interfaces, such as ChannelController, have not been updated. ChannelClient, which inherits from ChannelController
  for the sake of backwards compatibility, has been updated.

## stream-chat-android-offline
- Add `enforceUnique` parameter to `SendReaction` use case. If reaction is sent with `enforceUnique` set to true,
  new reaction will replace all reactions the user has on this message.
- Fix updating `Message::ownReactions` and `Message:latestReactions` after sending or deleting reaction - add missing `userId` to `Reaction`
- Fix Load Thread Replies process

## stream-chat-android-ui-common
- Add a new `isThreadMode` flag to the `MessageListItem.MessageItem` class.
  It shows is a message item should be shown as part of thread mode in chat.
- Add possibility to set `DateSeparatorHandler` via `MessageListViewModel::setDateSeparatorHandler`
  and `MessageListViewModel::setThreadDateSeparatorHandler` which determines when to add date separator between messages
- Add `MessageListViewModel.Event.ReplyAttachment`, `MessageListViewModel.Event.DownloadAttachment`, `MessageListViewModel.Event.ShowMessage`,
  and `MessageListViewModel.Event.RemoveAttachment` classes.
- Deprecate `MessageListViewModel.Event.AttachmentDownload`

# Jan 18th, 2021 - 4.5.1
## stream-chat-android
- Fix `MessageListItemViewHolder::bind` behavior
- Improve connection/reconnection with normal/anonymous user

## stream-chat-android-client
- Create `ChatClient::getMessagesWithAttachments` to filter message with attachments
- Create `ChannelClient::getMessagesWithAttachments` to filter message with attachments
- Add support for pinned messages:
  - Add `pinMessage` and `unpinMessage` methods `ChatClient` and `ChannelClient`
  - Add `Channel::pinnedMessages` property
  - Add `Message:pinned`, `Message::pinnedAt`, `Message::pinExpires`, and `Message:pinnedBy` properties

# Jan 7th, 2021 - 4.5.0
## stream-chat-android
- Now depends explicitly on AndroidX Fragment (fixes a potential crash with result handling)
- Update AndroidX dependencies: Activity 1.2.0-rc01 and Fragment 1.3.0-rc01

## stream-chat-android-client
- Add filtering non image attachments in ChatClient::getImageAttachments
- Add a `channel` property to `notification.message_new` events
- Fix deleting channel error
- 🚨 Breaking change: ChatClient::unmuteUser, ChatClient::unmuteCurrentUser,
  ChannelClient::unmuteUser, and ChannelClient::unmuteCurrentUser now return Unit instead of Mute

## stream-chat-android-offline
- Add LeaveChannel use case
- Add ChannelData::memberCount
- Add DeleteChannel use case
- Improve loading state querying channels
- Improve loading state querying messages

# Dec 18th, 2020 - 4.4.9

## stream-chat-android-client
- improved event recovery behaviour

## stream-chat-android-offline
- improved event recovery behaviour
- fixed the chatDomain.Builder boolean usage between userPresence and recoveryEnabled

# Dec 18th, 2020 - 4.4.8
## stream-chat-android
- Add filtering `shadowed` messages when computing last channel message
- Add filtering `draft` channels
- Add `DateFormatter::formatTime` method to format only time of a date
- Fix `ChatUtils::devToken` method

## stream-chat-android-client
- Improve `banUser` and `unBanUser` methods - make `reason` and `timeout` parameter nullable
- Add support for shadow ban - add `shadowBanUser` and `removeShadowBan` methods to `ChatClient` and `ChannelClient`
- Add `shadowBanned` property to `Member` class
- Add `ChatClient::getImageAttachments` method to obtain image attachments from a channel
- Add `ChatClient::getFileAttachments` method to obtain file attachments from a channel
- Add `ChannelClient::getImageAttachments` method to obtain image attachments from a channel
- Add `ChannelClient::getFileAttachments` method to obtain file attachments from a channel

## stream-chat-android-offline
- Add filtering `shadowed` messages
- Add new usecase `LoadMessageById` to fetch message by id with offset older and newer messages
- Watch Channel if there was previous error

## stream-chat-android-ui-common
- Add `messageId` arg to `MessageListViewModel`'s constructor allowing to load message by id and messages around it

# Dec 14th, 2020 - 4.4.7
## Common changes for all artifacts
- Updated to Kotlin 1.4.21
- For Java clients only: deprecated the `Call.enqueue(Function1)` method, please use `Call.enqueue(Callback)` instead

## stream-chat-android
- Add new attrs to `MessageListView`: `streamDeleteMessageActionEnabled`, `streamEditMessageActionEnabled`
- Improve Channel List Diff
- Add new attrs to `MessageInputView`: `streamInputScrollbarEnabled`, `streamInputScrollbarFadingEnabled`
- Add API for setting custom message date formatter in MessageListView via `setMessageDateFormatter(DateFormatter)`
  - 24 vs 12 hr controlled by user's System settings.

## stream-chat-android-client
- Add `ChatClient::isValidRemoteMessage` method to know if a RemoteMessage is valid for Stream

## stream-chat-android-offline
- Add updating `channelData` after receiving `ChannelUpdatedByUserEvent`
- Fix crash when a push notification arrives from other provider different than Stream

# Dic 4th, 2020 - 4.4.6

## stream-chat-android
- Use custom `StreamFileProvider` instead of androidx `FileProvider` to avoid conflicts
- Add `ChatClient::setGuestUser` method to login as a guest user
- Make `MessageListItemViewHolder` public and open, to allow customization by overriding the `bind` method

## stream-chat-android-offline
- Centralize how channels are stored locally

# Nov 24th, 2020 - 4.4.5
## Common changes for all artifacts
- Stream SDks has been uploaded to MavenCentral and the GroupID has changed to `io.getstream`.

## stream-chat-android
- New artifact name: `io.getstream:stream-chat-android:STREAM_VERSION`

## stream-chat-android-client
- It's no longer required to wait for `setUser` to finish before querying channels
- `ChatClient::setUser` method allows be called without network connection and will retry to connect when network connection is available
- New artifact name: `io.getstream:stream-chat-android-client:STREAM_VERSION`
- Show date of the last message into channels list when data comes from offline storage
- Show text of the last message into channels list when data comes from offline storage
- Accept Invite Message is now optional, if null value is sent, no message will be sent to the rest of members about this action

## stream-chat-android-offline
- Fix bug when channels with newer messages don't go to the first position in the list
- Fix Offline usage of `ChatDomain`
- New artifact name: `io.getstream:stream-chat-android-offline:STREAM_VERSION`
- Provide the last message when data is load from offline storage

# Nov 24th, 2020 - 4.4.4
This version is a rollback to 4.4.2, The previous release (4.4.3) was not valid due to a problem with the build flow.
We are going to release 4.4.5 with the features introduced by 4.4.3 as soon as the build is back working

# Nov 20th, 2020 - 4.4.3
## stream-chat-android-client
- It's no longer required to wait for `setUser` to finish before querying channels
- `ChatClient::setUser` method allows be called without network connection and will retry to connect when network connection is available

## stream-chat-android-offline
- Fix bug when channels with newer messages don't go to the first position in the list
- Fix Offline usage of `ChatDomain`

# Nov 13th, 2020 - 4.4.2

## stream-chat-android
- Remove `ChatClient` and `ChatDomain` as `ChatUI`'s dependencies
- Replace Glide with Coil - SDK doesn't depend on Glide anymore.
- Remove `BaseStyle` class and extract its properties into `AvatarStyle` and `ReadStateStyle`.
  - Use composition with `AvatarStyle` and `ReadStateStyle` instead of inheriting from `BaseStyle`.
  - Convert to kotlin: `ReadStateView`, `MessageListViewStyle`
- Add `streamShowSendAlsoToChannelCheckbox` attr to `MessageInputView` controlling visibility of "send also to channel" checkbox
- The sample app no longer uses Koin for dependency injection
- Add `streamCopyMessageActionEnabled`, `streamFlagMessageActionEnabled`, and `streamStartThreadMessageActionEnabled` attrs to `MessageListView`
- Validate message text length in MessageInputView.
  - Add property `MessageInputView.maxMessageLength: Int` and show warning once the char limit is exceeded
  - Expose `MessageInputViewModel.maxMessageLength: Int` informing about text length limit of the Channel

## stream-chat-android-client
- Deprecate `User::unreadCount` property, replace with `User::totalUnreadCount`
- Added MarkAllReadEvent
- Fix UpdateUsers call

## stream-chat-android-offline
- Update `totalUnreadCount` when user is connected
- Update `channelUnreadCount` when user is connected
- Fix bug when channels could be shown without names
- Added support for marking all channels as read for the current user.
  - Can be accessed via `ChatDomain`'s use cases (`chatDomain.useCases.markAllRead()...`).
- Fix bug when local channels could be sorted not properly
- Typing events can be all tracked with `ChatDomain.typingUpdates`

# Nov 4th, 2020 - 4.4.1
## Common changes for all artifacts
- Updated dependencies to latest versions (AGP 4.1, OkHttp 4.9, Coroutines 1.3.9, ExoPlayer 2.12.1, etc.)
  - See [PR #757](https://github.com/GetStream/stream-chat-android/pull/757) for full list of version updates
- Revamped `Call` implementations
  - The `Call2` type has been removed, the libraries now all use the same `Call` instead for all APIs
  - `Call` now guarantees callbacks to happen on the main thread
  - Coroutine users can now `await()` a `Call` easily with a provided extension

## stream-chat-android
- Add empty state views to channel list view and message list view components
- Allow setting custom empty state views
- Add loading view to message list view
- Allow setting custom loading view
- Add load more threshold for `MessageListView` and `streamLoadMoreThreshold` attribute
- Fix handling of the `streamShowReadState` attribute on `MessageListView`
- Add `streamShowDeliveredState` XML attribute to `MessageListView`
- Add "loading more" indicator to the `MessageListView`
- Messages in ChannelController were split in messages - New messages and oldMessages for messages coming from the history.

## stream-chat-android-client
- Fix guest user authentication
- Changed API of QuerySort class. You have to specify for what model it is being used.
- Rename `ChannelController` to `ChannelClient`. Deprecate `ChannelController`.
- Replace `ChannelController` subscribe related extension functions with corresponding `ChannelClient` functions
- Move `ChannelClient` extension functions to `io.getstream.chat.android.client.channel` package

## stream-chat-android-offline
- Add GetChannelController use cases which allows to get ChannelController for Channel
- Fix not storing channels when run channels fetching after connection recovery.
- Fix read state getting stuck in unread state

# Oct 26th, 2020 - 4.4.0
## stream-chat-android
- Create custom login screen in sample app
- Bump Coil to 1.0.0
- Add message sending/sent indicators in `MessageListView`
- Add possibility to replace default FileUploader
- Fixes a race condition where client.getCurrentUser() was set too late
- Support for hiding channels
- Makes the number of channels return configurable by adding the limit param to ChannelsViewModelFactory
- Add message sending/sent indicators in `MessageListView`
- Provide ChannelViewModelFactory and ChannelsViewModelFactory by the library to simplify setup
- Fixes for https://github.com/GetStream/stream-chat-android/issues/698 and https://github.com/GetStream/stream-chat-android/issues/723
- Don't show read state for the current user

## stream-chat-android-client
- Fix ConcurrentModificationException in `ChatEventsObservable`
- Add possibility to replace default FileUploader
- Fix anonymous user authentication
- Fix fetching color value from TypedArray

## stream-chat-android-offline
- Channel list now correctly updates when you send a new message while offline. This fixes https://github.com/GetStream/stream-chat-android/issues/698
- Channels now stay sorted based on the QuerySort order (previous behaviour was to sort them once)
- New messages now default to type "regular" or type "ephemeral" if they start with a /
- Improved error logging on sendMessage & sendReaction
- Fixed a race condition that in rare circumstances could cause the channel list to show stale (offline) data
- Fixed a bug with channel.hidden not working correctly
- Fixed crash with absence of user in the UserMap

# Oct 19th, 2020 - 4.3.1-beta-2 (stream-chat-android)
- Allow setting custom `NotificationHandler` in `Chat.Builder`
- Fix unresponsive attachment upload buttons
- Removed many internal implementation classes and methods from the SDK's public API
- Fix sending GIFs from keyboard
- Fix unresponsive attachment upload buttons
- Fix method to obtain initials from user to be shown into the avatar
- Fix method to obtain initials from channel to be shown into the avatar
- Allow setting `ChatLoggerHandler` and `ChatLogLevel` in `Chat.Builder`

# Oct 16th, 2020 - 4.3.1-beta-1 (stream-chat-android)
- Significant performance improvements
- Fix a crash related to behaviour changes in 1.3.0-alpha08 of the AndroidX Fragment library
- Replace Glide with Coil in AttachmentViewHolderMedia (Fix GIFs loading issues)
- `MessageListView.BubbleHelper`'s methods now have nullability annotations, and use primitive `boolean` values as parameters
- Update Offline Support to the [last version](https://github.com/GetStream/stream-chat-android-livedata/releases/tag/0.8.6)

# Oct 16th, 2020 - 0.8.6 (stream-chat-android-offline)
- Improve sync data validation in ChatDomain.Builder
- Removed many internal implementation classes and methods from the SDK's public API
- Significant performance improvements to offline storage
- Default message limit for the queryChannels use case changed from 10 to 1. This is a more sensible default for the channel list view of most chat apps
- Fix QuerySort
- Update client to 1.16.8: See changes: https://github.com/GetStream/stream-chat-android-client/releases/tag/1.16.8

# 1.16.8 - Fri 16th of Oct 2020 (stream-chat-android-client)
- Add `lastUpdated` property to `Channel`

# Oct 14th, 2020 - 4.3.0-beta-6 (stream-chat-android)
- Update to Kotlin 1.4.10
- Fix Typing view behavior
- Fix NPE asking for `Attachment::type`
- Fix ChatDomain initialization issue
- Limit max lines displayed in link previews (5 lines by default, customizable via `streamAttachmentPreviewMaxLines` attribute on `MessageListView`)
- Update Offline Support to the [last version](. See changes: )https://github.com/GetStream/stream-chat-android-livedata/releases/tag/0.8.5)

# 1.16.7 - Wed 14th of Oct 2020 (stream-chat-android-client)
- Removed many internal implementation classes and methods from the SDK's public API
- Improved nullability, restricted many generic type parameters to be non-nullable (set `Any` as their upper bound)
- Use AttachmentsHelper to validate imageUrl instead of just url.

# Oct 14th, 2020 - 0.8.5 (stream-chat-android-offline)
- Use `createdLocallyAt` and `updatedLocallyAt` properties in ChannelController and ThreadController
- Update attachments of message with an old image url, if it's still valid.
- Set attachment fields even if the file upload fails
- Fix NPE while ChatEvent was handled
- Improved nullability, restricted some generic type parameters to be non-nullable (set `Any` as their upper bound)
- Fix method to store date of the last message received into a channel
- Update client to 1.16.7: See changes: https://github.com/GetStream/stream-chat-android-client/releases/tag/1.16.7

# Oct 9th, 2020 - 4.3.0-beta-5 (stream-chat-android)
- Improve selecting non-media attachments
- Fix showing attachments captured with camera
- Add setting type and file size when creating AttachmentMetaData from file
- Remove FileAttachmentListAdapter and methods related to opening files chooser
- Replace isMedia flag with getting type from attachment if possible
- Update ExoPlayer dependency to version [2.12.0](https://github.com/google/ExoPlayer/blob/release-v2/RELEASENOTES.md#2120-2020-09-11)

# 1.16.6 - Fri 9th of Oct 2020 (stream-chat-android-client)
- Add `createdLocallyAt` and `updatedLocallyAt` properties to `Message` type
- Add AttachmentsHelper with hasValidUrl method

# Oct 7th, 2020 - 4.3.0-beta-4 (stream-chat-android)
- For Java clients, the `bindView` methods used to bind a ViewModel and its UI component together are now available with friendlier syntax.
- Calls such as `MessageListViewModelBindingKt.bindView(...);` should be replaced with calls like `MessageListViewModelBinding.bind(...);`
- The `ChannelListViewModelBindingKt` class has been renamed to `ChannelsViewModelBinding`, to match the name of the ViewModel it's associated with.
- Update client to the latest version. See changes: https://github.com/GetStream/stream-chat-android-client/releases/tag/1.16.5
- Update Stream Livedata to the last version. See changes: https://github.com/GetStream/stream-chat-android-livedata/releases/tag/0.8.4

# Oct 7th, 2020 - 0.8.4 (stream-chat-android-offline)
- Update client to 1.16.5: See changes: https://github.com/GetStream/stream-chat-android-client/releases/tag/1.16.5

# 1.16.5 - Wed 7th of Oct 2020 (stream-chat-android-client)
- Add autocomplete filter
- Add @JvmOverloads to QueryUsersRequest constructor
- Improve java interop of `TokenManager`

# Oct 5th, 2020 - 0.8.3 (stream-chat-android-offline)
- Improved message attachment handling. Message is now first added to local storage and the attachment is uploaded afterwards.
- Editing messages now works while offline
- Deprecate SendMessageWithAttachments in favor of SendMessage while specifying attachment.upload
- Fix a bug that caused messages not to load if member limit wasn't specified
- Fix a crash related to reaction data structure
- Fix a bug where network errors (temporary ones) are detected as permanent errors

# 1.16.4 - Mon 5th of Oct 2020 (stream-chat-android-client)
- Add `attachment.upload` and `attachment.uploadState` fields for livedata upload status. These fields are currently unused if you only use the low level client.

# Oct 2nd, 2020 - 4.3.0-beta-3 (stream-chat-android)
- Removed several parameters of `BaseAttachmentViewHolder#bind`, `Context` is now available as a property instead, others should be passed in through the `AttachmentViewHolderFactory` as constructor parameters
- Moved `BaseAttachmentViewHolder` to a new package
- Fix setting read state when user's last read equals message created date
- Skip setting user's read status if last read message is his own
- Make MessageListItem properties abstract
- Change default query sort to "last_updated"
- Fixed attachments logic. Save previously attached files when add more.
- Fixed the bug when it was unable to select new files when you have already attached something.
- Moved `MessageInputView` class to a new package.
- Update Stream Livedata to the last version. See changes: https://github.com/GetStream/stream-chat-android-livedata/releases/tag/0.8.2

# Oct 2nd, 2020 - 0.8.2 (stream-chat-android-offline)
- Request members by default when querying channels

# Sep 30th, 2020 - 4.3.0-beta-2 (stream-chat-android)
- Removed several parameters of `BaseMessageListItemViewHolder#bind`, `Context` is now available as a property instead, others should be passed in through the `MessageViewHolderFactory` as constructor parameters
- Attachment customization methods moved from `MessageViewHolderFactory` to a separate `AttachmentViewHolderFactory` class
- Removed `position` parameter from `MessageClickListener`
- Moved `BaseMessageListItemViewHolder` to a new package
- Update client to the latest version. See changes: https://github.com/GetStream/stream-chat-android-client/releases/tag/1.16.1
- Update Stream Livedata to the last version. See changes: https://github.com/GetStream/stream-chat-android-livedata/releases/tag/0.8.1

# Sep 30th, 2020 - 0.8.1 (stream-chat-android-offline)
- Handle the new `ChannelUpdatedByUserEvent`
- Update client to 1.16.1: See changes: https://github.com/GetStream/stream-chat-android-client/releases/tag/1.16.1
- Improve online status handling
- Replace posting an empty channels map when the channels query wasn't run online and offline storage is empty with error

# 1.16.2 - Wed 30 Sep 2020 (stream-chat-android-client)
- Add `ChatClient::enableSlowMode` method to enable slow mode
- Add `ChatClient::disableSlowMode` method to disable slow mode
- Add `ChannelController::enableSlowMode` method to enable slow mode
- Add `ChannelController::disableSlowMode` method to disable slow mode
- Add `Channel::cooldown` property to know how configured `cooldown` time for the channel
- Fix FirebaseMessageParserImpl.verifyPayload() logic
- Fix notification display condition
- Fix Socket connection issues

# 1.16.1 - Wed 25 Sep 2020 (stream-chat-android-client)
- Remove `User` field on `ChannelUpdatedEvent`
- Add new chat event type -> `ChannelUpdatedByUserEvent`
- Add `ChatNotificationHandler::getFirebaseInstanceId` method to provide a custom `FirebaseInstanceId`
- Add `NotificationConfig::useProvidedFirebaseInstance` conf

# Sep 23rd, 2020 - 4.3.0-beta-1 (stream-chat-android)
- Update livedata/client to latest version. See changes: https://github.com/GetStream/stream-chat-android-client/releases/tag/1.16.0

# 1.16.0 - Wed 23 Sep 2020 (stream-chat-android-client)
- Removed message.channel, this is a backwards incompatible change
- Ensure that message.cid is always available

The SDK was providing message.cid and message.channel in some cases, but not always.
Code that relied on those fields being populated caused bugs in production.

If you were relying on message.channel it's likely that you were running into bugs.
We recommend using one of these alternatives:

- message.cid if you just need a reference to the channel
- the channel object provided by client.queryChannel(s) if you need the full channel data
- channelController.channelData livedata object provided by the livedata package (automatically updated if channel data changes)
- channelController.toChannel() function provided by the livedata package

# Sep 23rd, 2020 - 0.8.0 (stream-chat-android-offline)
- Update client to 1.16.0: See changes: https://github.com/GetStream/stream-chat-android-client/releases/tag/1.16.0

# Sep 23rd, 2020 - 0.7.7 (stream-chat-android-offline)
- Fix crash when map channels DB entity to Channel
- Add posting empty channels map when queryChannels fails either offline and online which prevents infinite loader

# 1.15.6 - Wed 23 Sep 2020 (stream-chat-android-client)
- Convert ChatError to plain class. Changes in ChatLogger interface.
- Update events fields related to read status - remove "unread_messages" field and add "unread_channels" to NewMessageEvent, NotificationMarkReadEvent, and NotificationMessageNewEvent
- Mark ChatEvents containing the user property by the UserEvent interface.
- Simplified the event handling APIs, deprecated `ChatObservable`. See [the migration guide](https://github.com/GetStream/stream-chat-android-client/wiki/Migrating-from-the-old-event-subscription-APIs) for details on how to easily adopt the new APIs.

# Sep 23rd, 2020 - 4.2.11-beta-13 (stream-chat-android)
- Adjust ChatSocketListener to new events(NewMessageEvent, NotificationMarkReadEvent, NotificationMessageNewEvent) properties.
- Fix "load more channels"
- Update client to the latest version. See changes: https://github.com/GetStream/stream-chat-android-client/releases/tag/1.15.6
- Update Stream Livedata to the last version. See changes: https://github.com/GetStream/stream-chat-android-livedata/releases/tag/0.7.7

# Sep 18th, 2020 - 4.2.11-beta-12 (stream-chat-android)
- Implement Giphy actions handler
- Fix .gif preview rendering on message list
- Fix thread shown issue after sending message to a channel
- Remove border related attributes from MessageInputView. Add close button background attribute to MessageInputView.
- Improve setting user in sample app
- Add updating message read state after loading first messages
- Wrap Attachment into AttachmentListItem for use in adapter
- Properly show the message date
- Revamp MessageListView adapter customization, introduce ListenerContainer to handle all ViewHolder listeners
- Fix default filters on `ChannelsViewModelImpl`
- Update client to the latest version. See changes: https://github.com/GetStream/stream-chat-android-client/releases/tag/1.15.5
- Update Stream Livedata to the last version. See changes: https://github.com/GetStream/stream-chat-android-livedata/releases/tag/0.7.6

# Sep 18th, 2020 - 0.7.6 (stream-chat-android-offline)
- Store needed users in DB
- Stop trying to execute background sync in case ChatDomain.offlineEnabled is set to false
- Fix Socket Connection/Reconnection
- Update client to the latest version. See changes: https://github.com/GetStream/stream-chat-android-client/releases/tag/1.15.5

# 1.15.5 - Fri 18 Sep 2020 (stream-chat-android-client)
- Fix Socket Connection/Reconnection

# Sep 15th, 2020 - 0.7.5 (stream-chat-android-offline)
- Fix offline support for adding and removing reactions
- Fix crash when creating a channel while channel.createdBy is not set

# Sep 14th, 2020 - 0.7.4 (stream-chat-android-offline)
- Remove duplicates of new channels
- Improve tests
- Remove some message's properties that are not used anymore GetStream/stream-chat-android-client#69
- Update client to the latest version. See changes: https://github.com/GetStream/stream-chat-android-client/releases/tag/1.15.4

# 1.15.4 - Fri 11 Sep 2020 (stream-chat-android-client)
- Fix Socket Disconnection
- Remove useless message's properties (isStartDay, isYesterday, isToday, date, time and commandInfo)
- Forbid setting new user when previous one wasn't disconnected

# Sep 8th, 2020 - 0.7.3 (stream-chat-android-offline)
- Add usecase to send Giphy command
- Add usecase to shuffle a Gif on Giphy command message
- Add usecase to cancel Giphy Command
- Update client to the latest version. See changes: https://github.com/GetStream/stream-chat-android-client/releases/tag/1.15.3

# 1.15.3 - Tue 7 Sep 2020 (stream-chat-android-client)
- Add send action operation to ChannelController
- Fix serialized file names of SendActionRequest
- Fix `ConnectedEvent` parse process

# Sep 4th, 2020 - 4.2.11-beta-11 (stream-chat-android)
- Fix uploading files and capturing images on Android >= 10
- Fix `AvatarView`: Render lastActiveUsers avatars when channel image is not present

# 1.15.2 - Tue 1 Sep 2020 (stream-chat-android-client)
- `ChannelResponse.watchers` is an array of User now
- `Watcher` model has been removed, `User` model should be used instead
- `QueryChannelsRequet` has a new field called `memberLimit` to limit the number of members received per channel

# Aug 28th, 2020 - 4.2.11-beta-9 (stream-chat-android)
- Update event structure
- Update client to the latest version. See changes: https://github.com/GetStream/stream-chat-android-client/releases/tag/1.15.1
- Update Stream Livedata to the last version. See changes: https://github.com/GetStream/stream-chat-android-livedata/releases/tag/0.7.2

# 1.15.1 - Thu 28 Aug 2020 (stream-chat-android-client)
- New MapAdapter that omit key that contains null values or emptyMaps
- Null-Check over Watchers response

## Aug 23th, 2020 - 4.2.11-beta-8 (stream-chat-android)
- Fix Upload Files
- Update RecyclerView Lib
- Update Notification Customization

# Aug 28th, 2020 - 0.7.2 (stream-chat-android-offline)
- Update client to the latest version. See changes: https://github.com/GetStream/stream-chat-android-client/releases/tag/1.15.1

# Aug 28th, 2020 - 0.7.1 (stream-chat-android-offline)
- Keep order when retry to send a message
- Fix message sync logic and message sending success event emitting
- Update client to the latest version. See changes: https://github.com/GetStream/stream-chat-android-client/releases/tag/1.15.0

# Aug 20th, 2020 - 0.7.0 (stream-chat-android-offline)
- Update to version 0.7.0

# 1.15.0 - Thu 20 Aug 2020 (stream-chat-android-client)
- Refactor ChatEvents Structure

# 1.14.0 - Thu 20 Aug 2020 (stream-chat-android-client)
- Decouple cloud messages handler logic from configuration data
- Fix createChannel methods

# 1.13.3 - Tue 18 Aug 2020 (stream-chat-android-client)
- Set message as optional when updating a channel

# 1.13.2 - Fri 14 Aug 2020 (stream-chat-android-client)
- Reduce TLS Latency

# 1.13.1 - Fri 7 Aug 2020 (stream-chat-android-client)
- Fix DateParser

## Aug 5th, 2020 - 4.2.11-beta-7 (stream-chat-android)
- Update Stream Livedata to the last version. See changes: https://github.com/GetStream/stream-chat-android-livedata/releases/tag/0.6.9
- Fix channel name validation in CreateChannelViewModel
- Add `ChannelsView.setViewHolderFactory(factory: ChannelViewHolderFactory)` function
- Fix Fresco initialization
- Fix method to add/remove reaction

# Aug 3nd, 2020 - 0.6.9 (stream-chat-android-offline)
- Fix `QuerySort`

# 1.13.0 - Tue 28 Jul 2020 (stream-chat-android-client)
- Add `Client.flagUser()` method to flag an User
- Add `Client.flagMessage()` method to flag a Message
- Deprecated method `Client.flag()` because was a bit confusing, you should use `client.flagUser()` instead

# 1.12.3 - Mon 27 Jul 2020 (stream-chat-android-client)
- Fix NPE on TokenManagerImpl
- Upgrade Kotlin to version 1.3.72
- Add Kotlin Proguard Rules

# Jul 20th, 2020 - 0.6.8 (stream-chat-android-offline)
- Fix `NotificationAddedToChannelEvent` event handling

# 1.12.2 - Fri 17 Jul 2020 (stream-chat-android-client)
- Add customer proguard rules

# 1.12.1 - Wed 15 Jul 2020 (stream-chat-android-client)
- Add customer proguard rules

## Jul 13th, 2020 - 4.2.11-beta-6 (stream-chat-android)
- Update client to the latest version. See changes: https://github.com/GetStream/stream-chat-android-client/releases/tag/1.10.0
- Update Stream Livedata to the last version. See changes: https://github.com/GetStream/stream-chat-android-livedata/releases/tag/0.6.7
- Refactor ChannelHeaderView
- Refactor MessageInputView
- Refactor Permission Checker Behavior
- Refactor MessageListVIew
- Fix Send Attachment Behavior
- Fix "Take Picture/Record Video" Behavior
- Add option to show empty view when there are no channels
- Add option to send a message to a thread
- Allow to switch user / logout

# 1.12.0 - Mon 06 Jul 2020 (stream-chat-android-client)
- Add mute and unmute methods to channel controller

# 1.11.0 - Mon 06 Jul 2020 (stream-chat-android-client)
- Fix message mentioned users

# Jul 3nd, 2020 - 0.6.7 (stream-chat-android-offline)
- Update client to the latest version. See changes: https://github.com/GetStream/stream-chat-android-client/releases/tag/1.10.0
- Implement Thread Behavior

# 1.10.0 - Wed 29 June 2020 (stream-chat-android-client)
- Add mute and unmute channels
- Add `notification.channel_mutes_updated` socket even handling
- Add user.channelMutes field
- Improve error logging
- Add invalid date format handling (channel.config dates might be invalid)

# 1.9.3 - Wed 29 June 2020 (stream-chat-android-client)
- Add raw socket events logging. See with tag `Chat:Events`

# Jun 24th, 2020 - 0.6.6 (stream-chat-android-offline)
- Update client to the latest version. See changes: https://github.com/GetStream/stream-chat-android-client/releases/tag/1.9.2

# 1.9.2 - Wed 24 June 2020 (stream-chat-android-client)
- Add `show_in_channel` attribute to `Message` entity

# 1.9.1 - Mue 23 June 2020 (stream-chat-android-client)
- Fix multithreaded date parsing

# 1.9.0 - Mon 22 June 2020 (stream-chat-android-client)
- Fix search message request body
  🚨 Breaking change:
- client.searchMessages signature has been changed: query removed, added channel filter

# 1.8.1 - Thu 18 June 2020 (stream-chat-android-client)
- Fix UTC date for sync endpoint
- Fix inhered events parsing
- Fix custom url setter of ChatClient.Builder

# Jun 16th, 2020 - 0.6.5 (stream-chat-android-offline)
- Fixed crash caused by `NotificationMarkReadEvent.user` value being sent null.
- Solution: using the current user which was set to the ChatDomain instead of relying on event's data.

# 1.8.0 - Thu 12 June 2020 (stream-chat-android-client)
- Add sync api call

# Jun 12th, 2020 - 0.6.4 (stream-chat-android-offline)
- Add attachment.type when upload a file or image

# 1.7.0 - Thu 12 June 2020 (stream-chat-android-client)
- Add query members call

# Jun 11th, 2020 - 0.6.3 (stream-chat-android-offline)
- Create a new UseCase to send messages with attachments

# Jun 11th, 2020 - 0.6.2 (stream-chat-android-offline)
- Update client to the latest version. See changes: https://github.com/GetStream/stream-chat-android-client/releases/tag/1.6.1

# 1.6.1 - Thu 11 June 2020 (stream-chat-android-client)
- Add MimeType on sendFile and sendImage methods

# 1.6.0 - Mon 8 June 2020 (stream-chat-android-client)
- Add translations api call and update message with `i18n` field. Helper `Message` extensions functions are added.

## Jun 4th, 2020 - 4.2.11-beta-5 (stream-chat-android)
- Update livedata dependency to fix crash when NotificationMarkReadEvent received
- Add mavenLocal() repository

## Jun 4th, 2020 - 4.2.11-beta-4 (stream-chat-android)
- Fix crash when command (`/`) is typed.

## Jun 3rd, 2020 - 4.2.11-beta (stream-chat-android)
- Fix `AvatarView` crash when the view is not attached

# 1.5.4 - Wed 3 June 2020 (stream-chat-android-client)
- Add optional `userId` parameter to `Channel.getUnreadMessagesCount` to filter out unread messages for the user

# 1.5.3 - Wed 3 June 2020 (stream-chat-android-client)
- Fix switching users issue: `disconnect` and `setUser` resulted in wrong user connection

# 1.5.2 - Tue 2 June 2020 (stream-chat-android-client)
- Fix `ConcurrentModificationException` on multithread access to socket listeners

# May 30th, 2020 - 0.6.1 (stream-chat-android-offline)
- Use the new low level client syntax for creating a channel with members
- Fallback to a default channel config if the real channel config isn't available yet. This fixes GetStream/stream-chat-android#486

# May 27th, 2020 - 0.6.0 (stream-chat-android-offline)
- Update client to the latest version: https://github.com/GetStream/stream-chat-android-client/releases/tag/1.5.0

# 1.5.1 - Wed 27 May 2020 (stream-chat-android-client)
- Add filter contains with any value

# May 26th, 2020 - 0.5.2 (stream-chat-android-offline)
- Test cases for notification removed from channel had the wrong data structure. This caused a crash when this event was triggered.

# 1.5.0 - Mon 26 May 2020 (stream-chat-android-client)
🚨 Breaking change:
- Add new constructor field to `Channel`: `team`
- Add new constructor field to `User`: `teams`

✅ Other changes:
- Add `Filter.contains`

# 1.4.17 - Mon 26 May 2020 (stream-chat-android-client)
- Fix loop on client.create
- Fix crash when backend sends first event without me

# May 25th, 2020 - 0.5.1 (stream-chat-android-offline)
- Update client to the latest version. See changes: https://github.com/GetStream/stream-chat-android-client/releases/tag/1.4.16

# 1.4.16 - Mon 25 May 2020 (stream-chat-android-client)
Breaking change:
- `Command` fields are mandatory and marked as non-nullable

# May 24th, 2020 - 0.5.0 (stream-chat-android-offline)
Livedata now supports all events exposed by the chat API. The 3 new events are:
- Channel truncated
- Notification channel truncated
- Channel Deleted
  This release also improves how new channels are created.

# May 23rd, 2020 - 0.4.8 (stream-chat-android-offline)
- NotificationMessageNew doesn't specify event.message.cid, this was causing issues with offline storage. The test suite has been updated and the issue is now resolved. Also see: GetStream/stream-chat-android#490

# May 23rd, 2020 - 0.4.7 (stream-chat-android-offline)
- Fixed NPE on MemberRemoved event GetStream/stream-chat-android#476
- Updates low level client to fix GetStream/stream-chat-android#492

# 1.4.15 - Fri 22 May 2020 (stream-chat-android-client)
- Add events: `ChannelTruncated`, `NotificationChannelTruncated`, `NotificationChannelDeleted`

# 1.4.13 - Fri 22 May 2020 (stream-chat-android-client)
🚨 Breaking change:
- Fields `role` and `isInvited` of ``Member` fields optional

# 1.4.12 - Fri 22 May 2020 (stream-chat-android-client)
🚨 Breaking change:
- `Member` model is cleaned up from non existing fields

# May 20th, 2020 - 0.4.6 (stream-chat-android-offline)
- Update client to the latest version. See changes: https://github.com/GetStream/stream-chat-android-client/releases/tag/1.4.11

# 1.4.11 - Tue 19 May 2020 (stream-chat-android-client)
🚨 Breaking change:
- `markRead` of ``ChatClient` and `ChannelController` return `Unit` instead of `ChatEvent`

✅ Other changes:
- Fix null fields which are not marked as nullable

# 1.4.10 - Tue 19 May 2020 (stream-chat-android-client)
- Fix add member invalid api key

# 1.4.9 - Mon 18 May 2020 (stream-chat-android-client)
🚨 Breaking change:
- `markRead` of ``ChatClient` and `ChannelController` return `Unit` instead of `ChatEvent`

✅ Other changes:
- Fix `ChannelController.markRead`: was marking read all channels instead of current one
- `ChatClient.markRead` accepts optional `messageId`

# 1.4.8 - Mon 18 May 2020 (stream-chat-android-client)
- Add handling invalid event payload

# May 16th, 2020 - 0.4.5 (stream-chat-android-offline)
- Improved handling of unread counts. Fixes GetStream/stream-chat-android#475

# May 16th, 2020 - 0.4.4 (stream-chat-android-offline)
- GetStream/stream-chat-android#476

## May 15th, 2020 - 4.2.10-beta (stream-chat-android)
- Update to the latest livedata: 0.6.1

# May 15th, 2020 - 0.4.3 (stream-chat-android-offline)
- Resolves this ticket: GetStream/stream-chat-android#479

## May 29th, 2020 - 4.2.9-beta-3 (stream-chat-android)
- Fix AttachmentViewHolder crash when user sends message with plain/no-media url

## May 15th, 2020 - 4.2.9-beta-2 (stream-chat-android)
- Update to the latest livedata: 0.6.0

## May 15th, 2020 - 4.2.8-beta-1 (stream-chat-android)
- Update to the latest livedata: 0.4.6

## May 15th, 2020 - 4.2.6 (stream-chat-android)
- Fix Avatar crash if channel/user initials are empty

# 1.4.7 - Tue 14 May 2020 (stream-chat-android-client)
- Add more channel creation signatures to `Client` and `ChannelController`

# 1.4.6 - Tue 14 May 2020 (stream-chat-android-client)
- Move channel out of message constructor

## May 13th, 2020 - 4.2.5 (stream-chat-android)
- Create new `AvatarView`
- Glide Redirect issues resolved
- Bugfix release for livedata, updated to 0.4.2

# May 13th, 2020 - 0.4.2 (stream-chat-android-offline)
-NotificationAddedToChannelEvent cid parsing didn't work correctly. This has been fixed in 0.4.2

# May 13th, 2020 - 0.4.1 (stream-chat-android-offline)
- There was an issue with the 0.4.0 and the data structure for NotificationMarkRead

# May 13th, 2020 - 0.4.0 (stream-chat-android-offline)
## Features:
- Massive improvement to javadoc/dokka
- Support for user ban events. Exposed via chatDomain.banned
- Muted users are available via chatDomain.muted
- Support for notificationMarkRead, invite and removed from channel events
- Support for deleting channels
- Support for silent messages
- Creating channels with both members and additional data works now
- User presence is enabled

##Bugfixes:
- No longer denormalizing channelData.lastMessageAt
- Fixed an issue with channel event handling and the usage of channel.id vs channel.cid
- Changed channelData.createdBy from lateinit to a regular field

##Other:
- Moved from Travis to Github actions

# 1.4.5 - Tue 12 May 2020 (stream-chat-android-client)
- add message.silent field
- add extension properties `name` and `image` to `Channel` and `User`

## March 11th, 2020 - 3.6.5 (stream-chat-android)
- Fix reaction score parser casting exception

# May 8th, 2020 - 0.3.4 (stream-chat-android-offline)
- added support for muting users
- store the current user in offline storage
- performance tests
- removed launcher icons from lib
- forward compatibility with new event sync endpoint
- support for reaction scores

# 1.4.3 - Thu 7 May 2020 (stream-chat-android-client)
- fix type erasure of parsed collections: `LinkedTreeMap`, but not `List<Reaction>`

# 1.4.2 - Mon 4 May 2020 (stream-chat-android-client)
- add `reactionScores` to `Message`
- fix null write crash of CustomObject nullable field
- fix extraData duplicated fields

# May 2nd, 2020 - 0.3.1 (stream-chat-android-offline)
- Make the channel unread counts easily accessible via channel.unreadCount
- Support for muting users
- Detection for permanent vs temporary errors (which helps improve retry logic)
- Bugfix: Fixes edge cases where recovery flow runs before the existing API calls complete

# 1.4.0 - Fri 1 May 2020 (stream-chat-android-client)
- fix `QueryChannelRequest` when `withMessages/withMembers` is called, but messages were not returned
- add `unreadMessages` to `ChannelUserRead`. Add extension for channel to count total unread messages: `channel.getUnreadMessagesCount()`

# 1.3.0 - Wed 30 Apr 2020 (stream-chat-android-client)
🚨 Breaking changes:
- `TokenProvider` signature enforces async execution
- make socket related classes internal

✅ Other changes
- fix endlessly hanging request in case setUser is not called
- fix expired token case on socket connection
- fix client crash if TokenProvider throws an exception

# Apr 29th, 2020 - 0.3.0 (stream-chat-android-offline)
- Handle edge cases where events are received out of order
- KTlint, travis and coverage reporting
- Interfaces for use cases and controllers for easier testing
- Channel data to isolate channel data vs rest of channel state
- Java version of code examples
- Handle edge cases for channels with more than 100 members
- Test coverage on mark read
- Bugfix queryChannelsController returning duplicate channels
- Support for hiding and showing channels
- Full offline pagination support (including the difference between GTE and GT filters)

# 1.2.2 - Wed 29 Apr 2020 (stream-chat-android-client)
🚨 Breaking changes:
- fields of models are moved to constructors: `io.getstream.chat.android.client.models`
- field of Device `push_provider` renamed to `pushProvider` and moved to constructor

✅ Other changes
- added local error codes with descriptions: `io.getstream.chat.android.client.errors.ChatErrorCode`
- fix uncaught java.lang.ExceptionInInitializerError while parsing custom object

# Apr 22nd, 2020 - 0.2.1 (stream-chat-android-offline)
- Better handling for missing cids

# Apr 22nd, 2020 - 0.2.0 (stream-chat-android-offline)
- Test suite > 100 tests
- Sample app (stream-chat-android) works
- Full offline sync for channels, messages and reactions
- Easy to use livedata objects for building your own UI

# Apr 22nd, 2020 - 0.1.0 (stream-chat-android-offline)
- First Release

## March 3rd, 2020 - 3.6.5 (stream-chat-android)
- Fix crash on sending Google gif

## March 3rd, 2020 - 3.6.4 (stream-chat-android)
- Update default endpoint: from `chat-us-east-1.stream-io-api.com` to `chat-us-east-staging.stream-io-api.com`
- update target api level to 29
- Fixed media playback error on api 29 devices
- Added score field to reaction model

## January 28th, 2020 - 3.6.3 (stream-chat-android)
- ViewModel & ViewHolder classes now use protected instead of private variables to allow customization via subclassing
- ChannelViewHolderFactory is now easier to customize
- Added ChannelViewHolder.messageInputText for 2 way data binding
- Documentation improvements
- Fix problem with wrong scroll position

## January 10th, 2020 - 3.6.2 (stream-chat-android)
- Enable multiline edit text
- Fix deprecated getColumnIndexOrThrow for 29 Api Level

## January 7th, 2020 - 3.6.1 (stream-chat-android)
- Add navigation components with handler to override default behaviour

## Breaking changes:
###
- `OpenCameraViewListener` is replaced with CameraDestination

## January 6th, 2020 - 3.6.0 (stream-chat-android)
- Add `MessageSendListener` interface for sending Message
- Update `README` about Customizing MessageInputView
- Client support for anonymous and guest users
- Client support initialization with Configurator
- Support auto capitalization for keyboard
- Add `NotificationManager` with customization opportunity
- Update `UpdateChannelRequest` for reserved fields
- renamed `MoreActionDialog` to `MessageMoreActionDialog`
- Add `StreamLoggerHandler` interface for custom logging client data
- Add logging customization ability
- fix markdown for mention if there is no space at prefix @
- fix Edit Attachment behavior
- add support for channel.hide with clear history + events
- Fix crash in AttachmentActivity and AttachmentDocumentActivity crash when app is killed in background
- Add utility method StreamChat.isConnected()

#### Breaking changes:

##### Channel hide request
- `Channel:hide` signature has changed: `HideChannelRequest` must be specified as first parameter
- `Client:hideChannel` signature has changed: `HideChannelRequest` must be specified as second parameter
- `ChannelListViewModel:hideChannel` signature has changed: `HideChannelRequest` must be specified as second parameter

##### How to upgrade
To keep the same behavior pass `new HideChannelRequest()` as request parameter to match with the new signature.

## December 9th, 2019 - 3.5.0 (stream-chat-android)
- Fix set typeFace without custom font
- Fix channel.watch (data payload was not sent)
- Fix API 23 compatibility
- Add Attachment Border Color attrs
- Add Message Link Text Color attrs
- Add custom api endpoint config to sample app and SDK

## November 28th, 2019 - 3.4.1 (stream-chat-android)
- Fix Giphy buttons alignments
- Add Giphy error cases handling
- Update http related issues documentation


## November 28th, 2019 - 3.4.0 (stream-chat-android)
- Custom font fot the whole SDK
- Custom font per TextView
- Ignore sample app release unit tests, keep debug tests
- Added AttachmentBackgroundColorMine/Theirs
- Fix Edit/Delete thread parent message
- Replace fadein/fadeout animation of parent/current thread with default RecyclerView animation

## November 5th, 2019 - 3.3.0 (stream-chat-android)
- Fix Concurrent modification when removing member from channel
- Fix automention input issue
- Fix Sent message progress infinite
- Fix channel delete event handling in ChannelList view model
- Fix attachment duplicated issue when message edit
- Add File Upload 2.0
- Add editMessage function in Channel View Model
- Fix JSON encoding always omits null fields
- Sample app: add version header, release version signing
- Add Message Username and Date attrs


## November 5th, 2019 - 3.2.1 (stream-chat-android)
- Fixed transparency issues with user profile images on older devices
- Better channel header title for channels without a name
- Fixed read count difference between own and other users' messages
- Fixed Video length preview
- Catch error body parsing errors
- Do not show commands list UI when all commands are disabled
- Renamed `MessageInputClient` to `MessageInputController`
- Added Large file(20MB) check for uploading file
- Added streamUserNameShow and streamMessageDateShow in `MessageListViewStyle`
- Fixed channel header title position issue when Last Active is hidden


## October 25th, 2019 - 3.2.0 (stream-chat-android)
- Added event interceptors to `ChannelListViewModel`

## October 24th, 2019 - 3.1.0 (stream-chat-android)
- Add channel to list when the user is added
- Add `onUserDisconnected` event
- Make sure channel list view model is cleared when the user disconnects
- Fix bug with `setUser` when user data is not correctly URI encoded
- Add debug/info logging
- Add Attrs for DateSeparator

## Oct 23th, 2019 - 3.0.2 (stream-chat-android)
- Fix NPE with restore from background and null users

## Oct 22th, 2019 - 3.0.1 (stream-chat-android)
- Fix NPE with empty channel lists

## Oct 21th, 2019 - 3.0.0 (stream-chat-android)
- Added support for message search `client.searchMessages`
- Better support for query user options
- Update channel update signature
- Fix disconnection NPE
- Minor bugfixes
- Remove file/image support
- Expose members and watchers pagination options for query channel

#### Breaking changes
- `Channel.update` signature has changed

## Oct 16th, 2019 - 2.3.0 (stream-chat-android)
- Added support for `getReactions` endpoint
- Calls to `ChannelListViewModel#setChannelFilter` will reload the list of channels if necessary
- Added support for `channel.stopWatching()`
- Improved error message for uploading large files
- Remove error messages after you send a message (similar behaviour to Slack)
- Fixed slash command support on threads
- Improved newline handling
- Improved thread display
- Expose ban information for current user (`User#getBanned`)
- Bugfix on attachment size
- Added support for accepting and rejecting channel invites
- Expose current user LiveData with `StreamChat.getCurrentUser()`

## Oct 14th, 2019 - 2.2.1 (stream-chat-android)
- Renamed `FileSendResponse` to `UploadFileResponse`
- Renamed `SendFileCallback` to `UploadFileCallback`
- Removed `SendMessageRequest`
- Updated `sendMessage` and `updateMessage` from `Client`
- Added devToken function for setUser of Client
- Added a callback as an optional last argument for setUser functions
- Added ClientState which stores users, current user, unreadCount and the current user's mutes
- Added notification.mutes_updated event
- Add support for add/remove channel members
- Expose channel unread messages counts for any user in the channel

## Oct 9, 2019 - 2.2.0 (stream-chat-android)
- Limit message input height to 7 rows
- Fixed thread safety issues on Client.java
- Fixed serialization of custom fields for message/user/channel and attachment types
- Added support for distinct channels
- Added support to Channel hide/show
- Improved client error reporting (we now return a parsed error response when available)
- General improvements to Message Input View
- Added ReactionViewClickListener
- Added support for banning and unbanning users
- Added support for deleting a channel
- Add support for switching users via `client.disconnect` and `client.setUser`
- Add `reload` method to `ChannelListViewModel`
- Bugfix: hides attachment drawer after deny permission
- Add support for update channel endpoint
- Add PermissionRequestListener for Permission Request

## September 28, 2019 - 2.1.0 (stream-chat-android)
- Improved support for regenerating expired tokens

#### Breaking changes:
- `MessageInputView#progressCapturedMedia(int requestCode, int resultCode, Intent data)` renamed into `captureMedia(int requestCode, int resultCode, Intent data)`
- `binding.messageInput.permissionResult(requestCode, permissions, grantResults)` in `onRequestPermissionsResult(requestCode, permissions, grantResults) of `ChannelActivity`

## September 28, 2019 - 2.0.1 (stream-chat-android)
- Fix channel list ordering when a channel is added directly from Android
- Better Proguard support

## September 26, 2019 - 2.0.0 (stream-chat-android)
- Simplify random access to channels
- Channel query and watch methods now work the same as they do on all other SDKs

#### Breaking changes:
- `channel.query` does not watch the channel anymore, to retrieve channel state and watch use `channel.watch`
- `client.getChannelByCID` is now private, use one of the `client.channel` methods to get the same (no null checks needed)<|MERGE_RESOLUTION|>--- conflicted
+++ resolved
@@ -51,10 +51,7 @@
 
 ## stream-chat-android-ui-components
 ### 🐞 Fixed
-<<<<<<< HEAD
-=======
 - Fixed the display of disconnected state in channel list and message list headers. [#3943](https://github.com/GetStream/stream-chat-android/pull/3943)
->>>>>>> 05d75a36
 - Fixed list state race condition while switching filters in channel list. [#3939](https://github.com/GetStream/stream-chat-android/pull/3939/files)
 
 ### ⬆️ Improved
