## Upcoming

- Ignore sample app release unit tests, keep debug tests
- Added AttachmentBackgroundColorMine/Theirs
- Fix Edit/Delete thread parent message
- Replace fadein/fadeout animation of parent/current thread with default RecyclerView animation

## November 5th, 2019 - 3.3.0

- Fix Concurrent modification when removing member from channel
- Fix automention input issue
- Fix Sent message progress infinite
- Fix channel delete event handling in ChannelList view model
- Fix attachment duplicated issue when message edit
- Add File Upload 2.0
- Add editMessage function in Channel View Model
<<<<<<< HEAD
- Add MessageInputManager
- Update CustomMessageInputView
- Update CustomMessageInputView2
=======
- Fix JSON encoding always omits null fields
- Sample app: add version header, release version signing
- Add Message Username and Date attrs
>>>>>>> 2251a370

## November 5th, 2019 - 3.2.1

- Fixed transparency issues with user profile images on older devices
- Better channel header title for channels without a name
- Fixed read count difference between own and other users' messages
- Fixed Video length preview
- Catch error body parsing errors
- Do not show commands list UI when all commands are disabled
- Renamed `MessageInputClient` to `MessageInputController`
- Added streamUserNameShow and streamMessageDateShow in `MessageListViewStyle`
- Fixed channel header title position issue when Last Active is hidden

## October 25th, 2019 - 3.2.0

- Added event interceptors to `ChannelListViewModel`

## October 24th, 2019 - 3.1.0

- Add channel to list when the user is added
- Add `onUserDisconnected` event
- Make sure channel list view model is cleared when the user disconnects
- Fix bug with `setUser` when user data is not correctly URI encoded
- Add debug/info logging
- Add Attrs for DateSeparator
## Oct 23th, 2019 - 3.0.2

- Fix NPE with restore from background and null users

## Oct 22th, 2019 - 3.0.1

- Fix NPE with empty channel lists

## Oct 21th, 2019 - 3.0.0

- Added support for message search `client.searchMessages`
- Better support for query user options
- Update channel update signature
- Fix disconnection NPE
- Minor bugfixes
- Remove file/image support
- Expose members and watchers pagination options for query channel 

#### Breaking changes

- `Channel.update` signature has changed

## Oct 16th, 2019 - 2.3.0

- Added support for `getReactions` endpoint
- Calls to `ChannelListViewModel#setChannelFilter` will reload the list of channels if necessary
- Added support for `channel.stopWatching()` 
- Improved error message for uploading large files
- Remove error messages after you send a message (similar behaviour to Slack)
- Fixed slash command support on threads
- Improved newline handling
- Improved thread display
- Expose ban information for current user (`User#getBanned`)
- Bugfix on attachment size
- Added support for accepting and rejecting channel invites
- Expose current user LiveData with `StreamChat.getCurrentUser()`

## Oct 14th, 2019 - 2.2.1

- Renamed `FileSendResponse` to `UploadFileResponse`
- Renamed `SendFileCallback` to `UploadFileCallback`
- Removed `SendMessageRequest`
- Updated `sendMessage` and `updateMessage` from `Client`
- Added devToken function for setUser of Client
- Added a callback as an optional last argument for setUser functions
- Added ClientState which stores users, current user, unreadCount and the current user's mutes
- Added notification.mutes_updated event
- Add support for add/remove channel members
- Expose channel unread messages counts for any user in the channel

## Oct 9, 2019 - 2.2.0

- Limit message input height to 7 rows
- Fixed thread safety issues on Client.java
- Fixed serialization of custom fields for message/user/channel and attachment types
- Added support for distinct channels
- Added support to Channel hide/show 
- Improved client error reporting (we now return a parsed error response when available)
- General improvements to Message Input View
- Added ReactionViewClickListener
- Added support for banning and unbanning users
- Added support for deleting a channel
- Add support for switching users via `client.disconnect` and `client.setUser`
- Add `reload` method to `ChannelListViewModel`
- Bugfix: hides attachment drawer after deny permission
- Add support for update channel endpoint
- Add PermissionRequestListener for Permission Request

## September 28, 2019 - 2.1.0

- Improved support for regenerating expired tokens

#### Breaking changes:

- `MessageInputView#progressCapturedMedia(int requestCode, int resultCode, Intent data)` renamed into `captureMedia(int requestCode, int resultCode, Intent data)`
- `binding.messageInput.permissionResult(requestCode, permissions, grantResults)` in `onRequestPermissionsResult(requestCode, permissions, grantResults) of `ChannelActivity`

## September 28, 2019 - 2.0.1

- Fix channel list ordering when a channel is added directly from Android
- Better Proguard support

## September 26, 2019 - 2.0.0

- Simplify random access to channels
- Channel query and watch methods now work the same as they do on all other SDKs

#### Breaking changes:

- `channel.query` does not watch the channel anymore, to retrieve channel state and watch use `channel.watch`
- `client.getChannelByCID` is now private, use one of the `client.channel` methods to get the same (no null checks needed)<|MERGE_RESOLUTION|>--- conflicted
+++ resolved
@@ -14,15 +14,13 @@
 - Fix attachment duplicated issue when message edit
 - Add File Upload 2.0
 - Add editMessage function in Channel View Model
-<<<<<<< HEAD
 - Add MessageInputManager
 - Update CustomMessageInputView
 - Update CustomMessageInputView2
-=======
 - Fix JSON encoding always omits null fields
 - Sample app: add version header, release version signing
 - Add Message Username and Date attrs
->>>>>>> 2251a370
+
 
 ## November 5th, 2019 - 3.2.1
 
