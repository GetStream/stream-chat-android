--- conflicted
+++ resolved
@@ -7,13 +7,9 @@
 - Support auto capitalization for keyboard
 - Update `UpdateChannelRequest` for reserved fields
 - renamed `MoreActionDialog` to `MessageMoreActionDialog`
-<<<<<<< HEAD
 - Add `StreamLoggerHandler` interface for custom logging client data
 - Add logging customization ability
-
-=======
 - fix markdown for mention if there is no space at prefix @
->>>>>>> 52281347
 
 ## December 9th, 2019 - 3.5.0
 
