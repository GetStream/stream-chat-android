## 🚨 Old UI Module Deprecation
`stream-chat-android` module will be deprecated by the end of December 2021. The module will continue working, but we won't be releasing new versions.
Consider migrating to `stream-chat-android-ui-components` or `stream-chat-android-compose`. Here you can find a set of useful resources for migration:
- [UI Components Documentation](https://getstream.io/chat/docs/sdk/android/ui/overview/)
- [Android Chat Messaging Tutorial](https://getstream.io/tutorials/android-chat/)
- [Compose UI Components Documentation](https://getstream.io/chat/docs/sdk/android/compose/overview/)
- [Compose Chat Messaging Tutorial](https://getstream.io/chat/compose/tutorial/)
- [Old Sample App Migration PR](https://github.com/GetStream/stream-chat-android/pull/2467)

# UNRELEASED CHANGELOG
## Common changes for all artifacts
### 🐞 Fixed

### ⬆️ Improved
- Improved logs for errors in the SDK.

### ✅ Added

### ⚠️ Changed

### ❌ Removed

## stream-chat-android
### 🐞 Fixed

### ⬆️ Improved

### ✅ Added

### ⚠️ Changed

### ❌ Removed

## stream-chat-android-client
### 🐞 Fixed

### ⬆️ Improved

### ✅ Added

### ⚠️ Changed

### ❌ Removed

## stream-chat-android-offline
### 🐞 Fixed
- Deprecated `QueryChannelsController::mutedChannelsIds`. Use `ChatDomain.mutedChannels` instead
- Fix issue when sent attachments from Android SDK don't show title in iOS.

### ⬆️ Improved

### ✅ Added
- Added new extension function `ChatClient::replayEventsForActiveChannels`.
- Added new extension function `ChatClient::setMessageForReply`.
- Added new extension function `ChatClient::downloadAttachment` to download attachments without `ChatDomain`.

### ⚠️ Changed

### ❌ Removed

## stream-chat-android-ui-common
### 🐞 Fixed

### ⬆️ Improved

### ✅ Added
- Made `ThreeTenInitializer` public to allow manual invocations of it. See the new [documentation](https://getstream.io/chat/docs/sdk/android/ui/guides/app-startup-initializers/) for more details.

### ⚠️ Changed

### ❌ Removed

## stream-chat-android-ui-components
### 🐞 Fixed
- Removed ripple effect for attachements in message options.
### ⬆️ Improved
<<<<<<< HEAD
- Giphys are auto sizable, there's no need to set a predefined size for then as they will follow the size of the sent giphy, respecting the limits of the message size. 
- streamUiMediaAttachmentGiphyHeight removed as it is no longer necessary.
=======
- More customization for AvatarView. Now it is possible to choose between Square and Circle. Use new fields in AvatarStyle to customize AvatarView the way you prefer. 
>>>>>>> 54e5a312
### ✅ Added
- Added setter `MessageListView.setMessageBackgroundFactory` to set a factory to provide a background for messages. 
- Added `MessageInputViewModel::sendMessageWithCustomAttachments` function allowing to send message with custom attachments list.
- Added `MessageInputView::submitCustomAttachments` function allowing setting custom attachments in `MessageInputView`.
- Added `SelectedCustomAttachmentViewHolderFactory` interface and `BaseSelectedCustomAttachmentViewHolder`class allowing defining how previews of custom attachments in `MessageInputView` should be rendered.

### ⚠️ Changed
- Added `MessageSendHandler::sendMessageWithCustomAttachments` and `MessageSendHandler::sendToThreadWithCustomAttachments` allowing to intercept sending custom attachments actions.

### ❌ Removed

## stream-chat-android-compose
### 🐞 Fixed
- Fixed the information about channel members shown in the `MessageListHeader` subtitle.

### ⬆️ Improved
- Updated a lot of documentation around the Messages features
- Improved the subtitle text in the `MessageListHeader` component.
- Now, the `MessageComposer` component supports sending `typing.start` and `typing.stop` events when a user starts or stops typing.
- Made the `ChannelNameFormatter`, `ClipboardHandler` and `MessagePreviewFormatter` interfaces functional for ease of use.

### ✅ Added
- Added the "mute" option to the `ChannelInfo` action dialog.
- Added a wrapper for the message input state in the form of `MessageInputState`
- Added `attachmentsContentImageWidth`, `attachmentsContentImageHeight`, `attachmentsContentGiphyWidth`, `attachmentsContentGiphyHeight`, `attachmentsContentLinkWidth`, `attachmentsContentFileWidth` and `attachmentsContentFileUploadWidth` options to `StreamDimens`, to make it possible to customize the dimensions of attachments content via `ChatTheme`.
- Added a thread separator between a parent message and thread replies.
- Added the `threadSeparatorGradientStart` and `threadSeparatorGradientEnd` options to `StreamColors`, to make it possible to customize the thread separator background gradient colors via `ChatTheme`.
- Added the `threadSeparatorVerticalPadding` and `threadSeparatorTextVerticalPadding` options to `StreamDimens`, to make it possible to customize the dimensions of thread separator via `ChatTheme`.
- Added a typing indicator to the `MessageListHeader` component. 
- Added the `messageOverlayActionItemHeight` option to `StreamDimens`, to make it possible to customize the height of an action item on the selected message overlay via `ChatTheme`.
- Added the `messageAlignmentProvider` field to the `ChatTheme` that allows to customize message horizontal alignment. 
- Added the `maxAttachmentCount` and `maxAttachmentSize` parameters to the `MessagesViewModelFactory`, to make it possible to customize the allowed number and size of attachments that can be sent via the `MessageComposer` component.

### ⚠️ Changed
- Made the MessageMode subtypes to the parent class, to make it easier to understand when importing
- Renamed the MessageMode.Thread to MessageMode.MessageThread for clarity
- Changed the signature of the MessageComposer to accommodate for the `MessageInputState`
- Moved common state to the `io.getstream.chat.android.common` package
- Made the `AttachmentFactory.previewContent` field nullable.
- Exposed `MessageReactions` as a public component so users can use it to display a message reactions bubble in their custom UI.

### ❌ Removed

## stream-chat-android-pushprovider-firebase
### 🐞 Fixed

### ⬆️ Improved

### ✅ Added

### ⚠️ Changed

### ❌ Removed

## stream-chat-android-pushprovider-huawei
### 🐞 Fixed

### ⬆️ Improved

### ✅ Added

### ⚠️ Changed

### ❌ Removed

# November 11th, 2021 - 4.22.0
## Common changes for all artifacts
### ⬆️ Improved
- Bumped the SDKs target API to 31
- Updated WorkManager to version 2.7.0, which fixes compatibility issues with SDK 31

### ✅ Added
- Added Indonesian :indonesia: translations.
- Added `onErrorSuspend` extension for `Result` to allow executing suspending lambda function for handing error response.

## stream-chat-android
### ✅ Added
- Added `ChannelListItemAdapter::getChannels()` for getting a list of channels

## stream-chat-android-client
### ✅ Added
- Added `NotificationConfig::shouldShowNotificationOnPush` that allows enabling/disabling showing notification after receiving a push message

### ⚠️ Changed
- `NotificationConfig::pushNotificationsEnabled` is now disabled by default if you don't provide custom `NotificationConfig` - our SDK won't create a `NotificationChannel` if push notifications are not configured

## stream-chat-android-offline
### 🐞 Fixed
- Fixed inserting messages with empty `Message::cid`

### ✅ Added
- Added new extension function `ChatCliet::requestMembers` to query members without `ChatDomain`.
- Added new extension function `ChatCliet::searchUsersByName`.

### ⚠️ Changed
- 🚨 Breaking change: `RetryPolicy` in `ChatDomain` is now immutable and can only be set with Builder before creating an instance of it.
- 🚨 Breaking change: `ChannelEventsHandler` is renamed to `ChatEventHandler`, it's function is renamed from `onChannelEvent` to `handleChatEvent`, EventHandlingResult is sealed class now. To get more details read [our docs](https://getstream.io/chat/docs/sdk/android/ui/components/channel-list/#chateventhandler)

## stream-chat-android-ui-components
### 🐞 Fixed
- Fixed bug when showing messages with pending attachments that cause loading state to be not shown in some cases.
- Fixed clearing `MessageInputView` after dismissing message to edit
- Fixed support for videos from other SDKs
- Fixed downloading attachments with some special characters in their names

### ⬆️ Improved
- Improved Korean 🇰🇷 translation related to the flagging.
- 🚨 Breaking change: Now the button for sending message in MessageInputView sizes itself accordingly with the drawable used, instead of having a predefined size (32dp)
- Improved KDocs for `MessageListFragment`.

### ✅ Added
- You can now use MessageListView.backgroundDrawable to have more flexibility to customize your message items background. Be aware that setting backgroundDrawable will override the background configurations of xml.
- Added `streamUiEditInputModeIcon` and `streamUiReplyInputModeIcon` attributes to `MessageInputView`.
  Use them to customize icon in the `MessageInputView's` top left corner displayed when user edits or replies to the message.
- Added `setMessageInputModeListener`, `setSendMessageButtonEnabledDrawable` and `setSendMessageButtonDisabledDrawable` method to `MessageInputView`.
  They can be used together for changing send button icon based on current input mode. See [docs](https://getstream.io/chat/docs/sdk/android/ui/components/message-input#changing-send-message-button) for more details.
- Added static methods `createIntent` and `newInstance` those doesn't have default parameters on `MessageListActivity` and `MessageListFragment` for supporting Java side.

## stream-chat-android-compose
### 🐞 Fixed
- Fixed channel options that are displayed in the `ChannelInfo` component.

### ⬆️ Improved
- Improved the icon set and polished the UI for various Messages features
- Improved the set of customization options for the `DefaultChannelItem`
- Updated documentation for Channels set of features
- Now it is possible to search for distinct channels by member names using `ChannelListViewModel`.
- Improved the design of `ChannelInfo` bottom sheet dialog.

### ✅ Added
- Added a new parameter to the `AttachmentFactory` called `previewContent` that represents attachments within the MessageInput
- Added the `leadingContent`, `detailsContent`, `trailingContent` and `divider` Slot APIs for the `DefaultChannelItem`
- Added `StreamDimens` option to the `ChatTheme`, to allow for dimension customization across the app.
- Added localization support for the components related the channel list.
- Added the `emptySearchContent` parameter to `ChannelList` component that allows to customize the empty placeholder, when there are no channels matching the search query.
- Added support for the muted channel indicator in the message list.
- Added `ChannelNameFormatter` option to the `ChatTheme`, to allow for channel name format customization across the app.
- Added the `textFormatter` field to `AttachmentFactory`, to allow for attachment text format customization.
- Added `MessagePreviewFormatter` option to the `ChatTheme`, to allow for message preview text format customization across the app.
- Added the `leadingContent`, `headerContent`, `footerContent`, `trailingContent` and `content` Slot APIs for the `DefaultMessageItem`
- Added `channelInfoUserItemWidth`, `channelInfoUserItemHorizontalPadding` and `channelInfoUserItemAvatarSize` options to `StreamDimens`, to make it possible to customize the dimensions inside the `ChannelInfo` component via `ChatTheme`.
- Added `ownMessagesBackground`, `otherMessagesBackground` and `deletedMessagesBackgroundColor` options to `StreamColors`, to make it possible to customize the message bubble color via `ChatTheme`.

### ⚠️ Changed
- The `AttachmentFactory` now requires an additional parameter - `previewContent` that's used to preview the attachment within the MessageInput, so please be aware of this!
- Renamed `ChannelOption.icon` property to `ChannelOption.iconPainter` and changed the property type from `ImageVector` to `Painter`.
- Changed the type of the `ChannelListViewModel.selectedChannel` field to `MutableState<Channel?>`.


# October 27th, 2021 - 4.21.0
## Common changes for all artifacts
### ⬆️ Improved
- Improved Korean 🇰🇷 translations.

### ✅ Added
- Added `ChatDomain.connectionState` that exposes 3 states: `CONNECTED`, `CONNECTING` and `OFFLINE`.
  `ChannelListHeaderView` and `MessageListHeaderView` show different title based on newly introduced connection state.
  `ChatDomain.online` is now deprecated - use `ChatDomain.connectionState` instead.

## stream-chat-android-client
### ⬆️ Improved
- Added KDocs for `Result` properties and methods.

### ✅ Added
- The `UserCredentialStorage` interface was added to `ChatClient`. You can set your own implementation via `ChatClient.Builder::credentialStorage`

### ⚠️ Changed
- 🚨 Breaking change: Config property `isRepliesEnabled` is renamed to `isThreadEnabled` to avoid misleading. Now it toggles only thread feature.

### ❌ Removed
- `androidx-security-crypto` dependency was removed. Now, the user's token storage uses private shared preferences by default.

## stream-chat-android-offline
### 🐞 Fixed
- Fix bug when ChannelEventsHandler was not used even if it was set in QueryChannelsController

### ⬆️ Improved
- Channel gets removed from `QueryChannelsController` when receive `ChannelHiddenEvent`

## stream-chat-android-ui-components
### 🐞 Fixed
- Fixed position of reactions. Now the reactions adapts its starting position to fit entirely in the screen. 
- 🚨 Breaking change: Fixing positions of reactions in edit reactions dialog. Using a GridLayoutManager instead of LinearLayoutManager, so now there's box with all reactions instead of a scrollable list. The way to customize the box is a bit different, then a breaking change was inserted in this feature. 
- Made it impossible to send a message during the cooldown interval in slow mode.

### ⬆️ Improved
- Better position for icon of failed message
- Small improvement for information update in messages. The ViewHolders only update the information that had a change.

### ✅ Added
- Added `streamUiMaxAttachmentsCount` attribute to `MessageInputView` to allow customizing the maximum number of attachments in the single message.
The maximum attachments count cannot be greater than 10. Default value: 10.
- Added `streamUiMessageMaxWidthFactorMine` and `streamUiMessageMaxWidthFactorTheirs` `MessageListView` attributes. You can adjust messages width by passing values in [75% - 100%] range.
- Added `MessageInputView::setAttachmentButtonClickListener` that helps you to override click listener for the attachment button.
- Added `MessageInputView::submitAttachments` method to set attachments in `MessageInputView` to be sent with a message.

### ⚠️ Changed
- Feature of replied messages can be enabled/disabled only locally via SDK. `Thread` dashboard flag toggles only thread feature.

## stream-chat-android-compose
### ⬆️ Improved
- Added a way to customize the app font family, by passing in a parameter to `StreamTypography.defaultTypography()`
- Improved permission handling for the `AttachmentsPicker` to handle only the required permissions
- `ThreadParticipants` is now public and can be used for your custom UI.

### ✅ Added
- `ThreadParticipants` component now has a `text: String` parameter allowing customizing the thread label.
- Added unread message count indicators to ChannelItems to show users more info about their channels

### ⚠️ Changed
- `CAMERA` permission is no longer required to be declared in the App Manifest, because we don't use it

### ❌ Removed
- Removed `CAMERA` permission requirement, because we don't use internal camera preview, we request a 3rd party app
- Removed `CAMERA` permission checks if the user doesn't require the permission in their app


# October 18th, 2021 - 4.20.0
## Common changes for all artifacts
### ⬆️ Improved
- Upgraded Kotlin version to 1.5.30
- Make our SDK compile-friendly with TargetSDK 31
- Upgraded Coil version to [1.4.0](https://github.com/coil-kt/coil/releases/tag/1.4.0)

### ⚠️ Changed
- 🚨 Breaking change: `ProgressCallback` is not invoked on main thread anymore. So make sure to handle it if you were previously using this callback to update the UI directly.
- Attachment#uploadState is now updated in real-time during uploads.

### ❌ Removed
- Removed `ProgressTrackerFactory` and `ProgressTracker` in favour of new progress tracking implementation.

## stream-chat-android
### ✅ Added
- Push Notification uses `MessagingStyle` on devices with API Version 23+
- Push Notification configuration has been simplified, check our [docs](https://getstream.io/chat/docs/sdk/android/client/guides/push-notifications/#customizing-push-notifications) to see how it works
- `NotificationHandler` interface allows you to implement your own Push Notification logic show/remove notifications. It is the new interface you need to use if you were using `ChatNotificationHandler` previously
- `NotificationHandlerFactory` help you to use our default `NotificationHandler` implementations

### ⚠️ Changed
- Some properties of `NotificationConfig` has been deprecated, check our [DEPRECATIONS](https://github.com/GetStream/stream-chat-android/blob/main/DEPRECATIONS.md) section
- `ChatNotificationhandler` class has been deprecated, you need to use `NotificationHandler` now. Check our [DEPRECATIONS](https://github.com/GetStream/stream-chat-android/blob/main/DEPRECATIONS.md) section.

## stream-chat-android-client
### 🐞 Fixed
- Fixed issues with Proguard stripping response classes incorrectly

### ⬆️ Improved
- Added KDocs for `ChatClient.Builder` methods.
- `ChatClient` now defaults to using the `https://chat.stream-io-api.com` base URL, using [Stream's Edge API Infrastructure](https://getstream.io/blog/chat-edge-infrastructure/) instead of connecting to a region-specific API. If you're not on a dedicated chat infrastructure, remove any region-specific base URL settings from the `ChatClient.Builder` to use Edge instead.

### ✅ Added
- 🚨 Breaking change: A new `Idle` state is added to `Attachment.UploadState`.
- Added a new callback function `onProgress(bytesUploaded: Long, totalLength: Long)` in `ProgressCallback`.
- Added the possibility to add your own instance of OkHttpClient with `ChatClient.okHttpClient`.

### ⚠️ Changed
- 🚨 Breaking change: `Attachment.UploadState.InProgress` now is data class having two fields, `bytesUploaded: Long` and `totalBytes: Long` instead of object.
- Deprecated the `ChatClient.Builder#cdnUrl` method. To customize file uploads, set a custom `FileUploader` implementation instead. More info in the documentation: [Using Your Own CDN](https://getstream.io/chat/docs/android/file_uploads/?language=kotlin#using-your-own-cdn).

## stream-chat-android-offline
### 🐞 Fixed
- Fixed infinite loading of message if any of its attachments uploading was failed

### ✅ Added
- `ChannelEventsHandler` is added to `QueryChannelsController` to handle updating channel list logic after receiving events. You can provide custom `ChannelEventsHandler` through `ChannelListViewModel` or using `QueryChannelsController` directly.

### ⚠️ Changed
- `QueryChannelsController::newChannelEventFilter` and `QueryChannelsController#checkFilterOnChannelUpdatedEvent` are now deprecated. See the deprecation log for more details.

## stream-chat-android-ui-common
### 🐞 Fixed
- Fixed PDF attachments previews

## stream-chat-android-ui-components
### 🐞 Fixed
- Fixed bug related to scroll of messages.
- Updating attachments view holder only when attachments have changed. This fixes a problem with reloading gifs when reactions are added or removed.
- Fixing ViewReactionsView being cropped if more than 7 reactions are added
- Fix bug using custom attributes into views inflated into our SDK Views

### ⬆️ Improved
- Now it is possible to set a custom `LinearLayoutManager` to `MessageListView`, this can be used to change stack of messages or revert the layout.
- Removed full screen loading view when loading more message items on the `SearchResultListView`.

### ✅ Added
- Added `MessageListView::getRecyclerView` method which exposes the inner `RecyclerView` with message list items.
- Added `MessageListView::setUserReactionClickListener` method to set a listener used when a reaction left by a user is clicked on the message options overlay.
- Added attr `streamUiScrollButtonElevation` to set the elevation of scroll button ot `MessageListView` 
### ⚠️ Changed
- `ChatUI.uiMode` has been deprecated. If you want to force Dark/Light theme, you need to use `AppCompatDelegate.setDefaultNightMode(AppCompatDelegate.MODE_NIGHT_NO|AppCompatDelegate.MODE_NIGHT_YES)`

### ❌ Removed
- `android.permission.CAMERA` from our Manifest. This permission is not required anymore.

## stream-chat-android-compose
### 🐞 Fixed
- Fixed a bug where attachments weren't properly stored when editing a message

### ⬆️ Improved
- Updated the Compose framework version (1.0.3)
- Updated the Accompanist libraries version (0.19.0)
- Improved overlays in all components, to match the same design and opacity
- Added smaller animations to the AttachmentPicker in the MessagesScreen
- General improvements in the Attachments API and the way we build different attachments
- Allowed for better long clicks on attachments
- Improved the experience of creating the MessagesViewModelFactory with default arguments
- Updated and cleaned up Channel screen design
- Improved logic for updating the `lastSeenMessage` for fewer calculations

### ✅ Added
- Added DateSeparator items to Messages to group up messages by their creation date
- Added an `overlayDark` color for date separators and similar UI components

### ⚠️ Changed
- Removed AttachmentPicker option when editing messages
- Removed Attachment previews when editing messages with attachments
- Improved the ease of use of the AttachmentState API by keeping it state & actions only
- Moved the `modifier` parameter outside of the AttachmentState to the AttachmentFactory
- Updated Attachments to hold `Message` items instead of `MessageItem`s
- Changed the type of the `onLastVisibleMessageChanged` parameter to `Message` for ease of use
- Changed the parameter type of `itemContent` in `MessageList` and `Messages` to `MessageListItem`
- Renamed `onScrollToBottom` to `onScrolledToBottom` in `MessageList` and `Messages`
- Made the ChannelListHeader Slot APIs non-nullable so they're always provided, also made them an extension of the RowScope for ease of use


# September 15th, 2021 - 4.19.0
## Common changes for all artifacts
### ✅ Added
- Create new artifact to integrate Huawei Push Kit with Stream. You will need to add  `stream-chat-android-pushprovider-huawei` artifact to your App. Check our [docs](https://getstream.io/chat/docs/sdk/android/client/guides/push-notifications/huawei) for further details.

## stream-chat-android
### ✅ Added
- Added a method to dismiss all notifications from a channel. It is handled internally from the SDK but you are able to dismiss channel notification at whatever time calling `ChatClient::dismissChannelNotifications`
- Notifications are dismissed after the user logout the SDK

## stream-chat-android-client
### 🐞 Fixed
- Fixed sending messages using `ChatClient::sendMessage` without explicitly specifying the sender user id.
- Fixed sending custom attachments without files to upload
- Fixed deserialization issues when parsing `ChannelTruncatedEvent` and `MessageDeletedEvent` events with an absent user.

### ⬆️ Improved
- Custom attachment types are now preserved after file uploads

### ✅ Added
- Added `hardDelete` field to `MessageDeletedEvent`.

### ⚠️ Changed
- Now it is possible to hard delete messages. Insert a flag `hard = true` in the `ChatClient.deleteMessage` and it will be deleted in the backend. **This action can't be undone!**

## stream-chat-android-ui-common
### 🐞 Fixed
- Fixed bug with light mode.
- Removed `streamUiValidTheme`, as we don't support extending our base theme any longer. Please don't extend our base theme and set the `streamUiTheme` in your application theme instead.

## stream-chat-android-ui-components
### ✅ Added
- Notifications are dismissed after the user go into the channel conversation when you are using `MessageListView`
- Added `bubbleBorderColorMine`, `bubbleBorderColorTheirs`, `bubbleBorderWidthMine`, `bubbleBorderWidthTheirs` to `ViewReactionsViewStyle` for customizing reactions` border

## stream-chat-android-compose
### ⬆️ Improved
- Updated the Compose framework version (1.0.2)
- Updated the Accompanist library version (0.18.0)

### ✅ Added
- Added an uploading indicator to files and images
- Images being uploaded are now preloaded from the system
- Upload indicators show the upload progress and how much data is left to send
- Added more image options to the ImagePreviewActivity such as download, delete, reply to message...
- Added an Image Gallery feature to the ImagePreviewActivity where users can browse all the images
- Notifications are dismissed after the user go into the channel conversation when you are using `MessageList`

### ⚠️ Changed
- `StreamAttachment.defaultFactories()` is a function now, instead of a property.
- Updated all default value factories to functions (e.g. StreamTypography)
- Re-organized all attachment factories and split up code in multiple packages
- Changed the `AttachmentState` `message` property name to `messageItem`
- Added an `isFocused` property to `MessageItem`
- Added an `onImagePreviewResult` callback/parameter to various Messages screen components

### ❌ Removed

## stream-chat-android-pushprovider-firebase
### ✅ Added
- Added a `FirebaseMessagingDelegate` class to simplify custom implementations of `FirebaseMessagingService` that forward messages to the SDK. See [Using a Custom Firebase Messaging Service](https://getstream.io/chat/docs/sdk/android/client/guides/push-notifications/firebase/#using-a-custom-firebase-messaging-service) for more details.

## stream-chat-android-pushprovider-huawei
### ✅ Added
- Added a `HuaweiMessagingDelegate` class to simplify custom implementations of `HmsMessageService` that forward messages to the SDK. See [Using a Custom Huawei Messaging Service](https://getstream.io/chat/docs/sdk/android/client/guides/push-notifications/huawei#using-a-custom-huawei-messaging-service) for more details.

# September 15th, 2021 - 4.18.0
## stream-chat-android-client
### 🐞 Fixed
- Fixed setting notification's `contentTitle` when a Channel doesn't have the name. It will now show members names instead

### ✅ Added
- Added a new way to paginate through search message results using limit and next/previous values.

### ⚠️ Changed
- Deprecated `Channel#name`, `Channel#image`, `User#name`, `Ues#image` extension properties. Use class members instead.

### ❌ Removed
- Completely removed the old serialization implementation. You can no longer opt-out of using the new serialization implementation.
- Removed the `UpdateUsersRequest` class.

## stream-chat-android-offline
### ⬆️ Improved
- Improving logs for Message deletion error.

## stream-chat-android-ui-common
### 🐞 Fixed
- Fixed theme for `AttachmentDocumentActivity`. Now it is applied: `Theme.AppCompat.DayNight.NoActionBar`

## stream-chat-android-ui-components
### 🐞 Fixed
- Fixed the bug when MessageInputView let send a message with large attachments. Such message is never sent.
- Fixed bug related to `ScrollHelper` when `MessageListView` is initialised more than once.

### ⬆️ Improved
- The search for mentions now includes transliteration, diacritics removal, and ignore typos. To use transliteration, pass the id of the desired alphabets to `DefaultStreamTransliterator`, add it to DefaultUserLookupHandler and set it using `MessageInputView.setUserLookupHandler`. Transliteration works only for android API 29. If you like to add your own transliteration use https://unicode-org.github.io/icu/userguide/icu4j/.
- Improved scroll of message when many gif images are present in `MessageListView`

### ✅ Added
- Added scroll behaviour to `MessageListViewStyle`.

## stream-chat-android-compose
### 🐞 Fixed
- Fixed a bug where the Message list flickered when sending new messages
- Fixed a few bugs where some attachments had upload state and weren't file/image uploads

### ⬆️ Improved
- Improved the Message list scrolling behavior and scroll to bottom actions
- Added an unread count on the Message list's scroll to bottom CTA
- Improved the way we build items in the Message list
- Added line limit to link attachment descriptions
- Added a way to customize the default line limit for link descriptions
- Improved the `MessageListHeader` with more customization options

### ✅ Added
- Added an uploading indicator to files and images
- Images being uploaded are now preloaded from the system
- Upload indicators show the upload progress and how much data is left to send
- Added UploadAttachmentFactory that handles attachment uploads

### ⚠️ Changed
- `StreamAttachment.defaultFactories()` is a function now, instead of a property.
- Updated all default value factories to functions (e.g. StreamTypography)
- Re-organized all attachment factories and split up code in multiple packages
- Changed the `AttachmentState` `message` property name to `messageItem`
- Added a `Channel` parameter to the `MessagesScreen`'s `onHeaderActionClick` lambda
- Changed the way the `MessageListHeader` is structured by adding slot components

# August 30th, 2021 - 4.17.2
## stream-chat-android-ui-client
### 🐞 Fixed
- Fixed bug which can lead to crash when immediate logout after login

# August 30th, 2021 - 4.17.2
## stream-chat-android-ui-components
### 🐞 Fixed
- Fixes a bug related to incorrect theme of AttachmentActivity.

# August 30th, 2021 - 4.17.1
## Common changes for all artifacts
### ⬆️ Improved
- Now we provide SNAPSHOT versions of our SDK for every commit arrives to the `develop` branch.
  They shouldn't be used for a production release because they could contains some known bugs or breaking changes that will be fixed before a normal version is released, but you can use them to fetch last changes from our SDK
  To use them you need add a new maven repository to your `build.gradle` file and use the SNAPSHOT.
```
 maven { url 'https://oss.sonatype.org/content/repositories/snapshots/' }
```
Giving that our last SDK version is `X.Y.Z`, the SNAPSHOT version would be `X.Y.(Z+1)-SNAPSHOT`

## stream-chat-android-client
### 🐞 Fixed
- `TooManyRequestsException` caused to be subscribed multiple times to the `ConnectivityManager`

### ⬆️ Improved
- Reconnection process

## stream-chat-android-offline
### ✅ Added
- Added `ChatDomain#Builder#uploadAttachmentsWorkerNetworkType` for customizing `UploadAttachmentsWorker` network type constraint

## stream-chat-android-ui-common
### 🐞 Fixed
- Fixed a bug in state handling for anonymous users.

## stream-chat-android-ui-components
### 🐞 Fixed
- Fix for position of deleted messages for other users
- Fix glitch in selectors of file

### ✅ Added
- Added style attributes for `AttachmentGalleryActivity` to control menu options like enabling/disabling reply button etc.
- Now it is possible to customize when the avatar appears in the conversation. It is possible to use an avatar in messages from other users and for messages of the current user. You can check it here:  https://getstream.io/chat/docs/sdk/android/ui/components/message-list/#configure-when-avatar-appears
- Added support for slow mode. Users are no longer able to send messages during cooldown interval.
- Added possibility to customize the appearance of cooldown timer in the `MessageInputView` using the following attributes:
  - `streamUiCooldownTimerTextSize`, `streamUiCooldownTimerTextColor`, `streamUiCooldownTimerFontAssets`, `streamUiCooldownTimerFont`, `streamUiCooldownTimerTextStyle` attributes to customize cooldown timer text
  - `cooldownTimerBackgroundDrawable`- the background drawable for cooldown timer

# August 24th, 2021 - 4.17.0
## Common changes for all artifacts
### ⬆️ Improved
- Updated Target API Level to 30
- Updated dependency versions
  - Coil 1.3.2
  - AndroidX Activity 1.3.1
  - AndroidX Startup 1.1.0
  - AndroidX ConstraintLayout 2.1.0
  - Lottie 4.0.0

## stream-chat-android-client
### 🐞 Fixed
- Fixed a serialization error when editing messages that are replies

### ✅ Added
- Added the `expiration` parameter to `ChatClient::muteChannel`, `ChannelClient:mute` methods
- Added the `timeout` parameter to `ChatClient::muteUser`, `ChannelClient:mute::muteUser` methods

### ⚠️ Changed
- Allow specifying multiple attachment's type when getting messages with attachments:
  - Deprecated `ChatClient::getMessagesWithAttachments` with `type` parameter. Use `ChatClient::getMessagesWithAttachments` function with types list instead
  - Deprecated `ChannelClient::getMessagesWithAttachments` with `type` parameter. Use `ChannelClient::getMessagesWithAttachments` function with types list instead

## stream-chat-android-ui-common
### 🐞 Fixed
- Fixed a bug in state handling for anonymous users.

## stream-chat-android-ui-components
### ✅ Added
- Added self-contained higher-level UI components:
  - `ChannelListFragment` - channel list screen which internally contains `ChannelListHeaderView`, `ChannelListView`, `SearchInputView`, `SearchResultListView`.
  - `ChannelListActivity` - thin wrapper around `ChannelListFragment`
  - `MessageListFragment` - message list screen which internally contains `MessageListHeaderView`, `MessageListView`, `MessageInputView`.
  - `MessageListActivity` - thin wrapper around `MessageListFragment`
    Check [ChannelListScreen](https://getstream.io/chat/docs/sdk/android/ui/components/channel-list-screen/) and [MessageListScreen](https://getstream.io/chat/docs/sdk/android/ui/components/message-list-screen/) docs for further details.

## stream-chat-android-compose
### 🐞 Fixed
- Added missing `emptyContent` and `loadingContent` parameters to `MessageList` inner components.
- Fixed a bug where selected File attachment icons were clipped.
- Fixed a bug where image file attachments weren't shown as thumbnails.
- Added an overlay to the `ChannelInfo` that blocks outside clicks.
- Updated the `ChannelInfoUserItem` to use the `UserAvatar`.

### ⬆️ Improved
- Added default date and time formatting to Channel and Message items.
- Improved attachments API by providing cleaner examples of attachment factories.
- Updated documentation & examples.
- Decoupled attachment content to specific attachment files.
- Decoupled message attachment content to a `MessageAttachmentsContent` component.
- Re-structured SDK module to accommodate a new `attachment` package.

### ✅ Added
- Added `DateFormatter` option to the `ChatTheme`, to allow for date format customization across the app.
- Added a `Timestamp` component that encapsulates date formatting.
- Added a way to customize and override if messages use unique reactions.
- Added a `GiphyAttachmentFactory` for GIF specific attachments.
- Added support for loading GIFs using a custom `ImageLoader` for Coil.


# August 12th, 2021 - 4.16.0
## Common changes for all artifacts
### ✅ Added
- Added support for several languages:
  - French
  - Hindi
  - Italian
  - Japanese
  - Korean
  - Spanish
    You can disable them by explicitly setting `resConfigs` inside `build.gradle` file. Check our [docs](https://getstream.io/chat/docs/sdk/android/ui/guides/custom-translations/) for further details.
### ⚠️ Changed
- 🚨 Breaking change: Firebase dependencies have been extracted from our SDK. If you want to continue working with Firebase Push Notification you need to add `stream-chat-android-pushprovider-firebase` artifact to your App
  Check our [docs](https://getstream.io/chat/docs/sdk/android/client/guides/push-notifications/) for further details.
- Updated the Kotlin version to latest supported - `1.5.21`.

## stream-chat-android
### 🐞 Fixed
- Fixed markdown links rendering using custom linkify implementation.

## stream-chat-android-client
### ✅ Added
- `PushMessage` class created to store Push Notification data
- `PushDeviceGenerator` interface to obtain the Push Token and create the `Device`

### ⚠️ Changed
- `Device` class has an extra attribute with the `PushProvider` used on this device
- Breaking change: `ChatClient.setDevice()` and `ChatClient.addDevice()` now receive a `device` instance, instead of only receive the push provider token
- `RemoteMessage` from Firebase is not used anymore inside of our SDK, now it needs to be used with `PushMessage` class
- `NotificationConfig` has a new list of `PushDeviceGenerator` instance to be used for generating the Push Notification Token. If you were using `Firebase` as your Push Notification Provider, you need to add `FirebasePushDeviceGenerator` to your `NotificationConfig` object to continue working as before. `FirebasePushDeviceGenerator` receive by constructor the default `FirebaseMessaging` instance to be used, if you would like to use your own instance and no the default one, you can inject it by constructor. Unneeded Firebase properties have been removed from this class.

### ❌ Removed
- 🚨 Breaking change: Remove `ChatClient.isValidRemoteMessage()` method. It needs to be handled outside
- 🚨 Breaking change: Remove `ChatClient.handleRemoteMessage(RemoteMessage)`. Now it needs to be used `ChatClient.handlePushMessage(PushMessage)`

## stream-chat-android-offline
### 🐞 Fixed
- Fixed the event sync process when connection is recovered

## stream-chat-android-ui-common
### ❌ Removed
- Removed unnecessary "draft" filter from the default channel list filter as it is only relevant to the sample app

## stream-chat-android-ui-components
### 🐞 Fixed
- Fixed attachments of camera. Now multiple videos and pictures can be taken from the camera.
- Added the possibility to force light and dark theme. Set it in inside ChatUI to make all views, fragments and activity of the SDK light.
- Fixed applying style to `SuggestionListView` when using it as a standalone component. You can modify the style using `suggestionListViewTheme` or `TransformStyle::suggestionListStyleTransformer`
- Fixed markdown links rendering using custom linkify implementation.

### ✅ Added
- Added `MessageListView::setDeletedMessageListItemPredicate` function. It's responsible for adjusting visibility of the deleted `MessageListItem.MessageItem` elements.
- Added `streamUiAttachmentSelectionBackgroundColor` for configuring attachment's icon background in `AttachmentSelectionDialogFragment`
- Added `streamUiAttachmentSelectionAttachIcon` for configuring attach icon in `AttachmentSelectionDialogFragment`
- Added support for pinned messages:
  - Added a button to pin/unpin a message to the message options overlay
  - Added `MessageListView::setMessagePinHandler` and `MessageListView::setMessageUnpinHandler` methods to provide custom handlers for aforementioned button
  - Added `PinnedMessageListView` to display a list of pinned messages. The view is supposed to be used with `PinnedMessageListViewModel` and `PinnedMessageListViewModelFactory`
- Possibility to transform MessageItems before the are displayed in the screen.
  Use the `MessageListView.setMessageItemTransformer` for make the necessary transformation. This example makes groups of messages if they were created less than one hour apart:
```
binding.messageListView.setMessageItemTransformer { list ->
  list.mapIndexed { i, messageItem ->
        var newMessageItem = messageItem

        if (i < list.lastIndex) {
            val nextMessageItem = list[i + 1]

            if (messageItem is MessageListItem.MessageItem &&
                nextMessageItem is MessageListItem.MessageItem
            ) {
                val thisInstant = messageItem.message.createdAt?.time?.let(Instant::ofEpochMilli)
                val nextInstant = nextMessageItem.message.createdAt?.time?.let(Instant::ofEpochMilli)

                if (nextInstant?.isAfter(thisInstant?.plus(1, ChronoUnit.HOURS)) == true) {
                    newMessageItem = messageItem.copy(positions = listOf(MessageListItem.Position.BOTTOM))
                } else {
                    newMessageItem =
                        messageItem.copy(positions = messageItem.positions - MessageListItem.Position.BOTTOM)
                }
            }
        }

        newMessageItem
    }
}
```
- Added possibility to customize the appearance of pinned message in the`MessageListView` using the following attributes:
  - `streamUiPinMessageEnabled` - attribute to enable/disable "pin message" feature
  - `streamUiPinOptionIcon` - icon for pin message option
  - `streamUiUnpinOptionIcon` - icon for unpin message option
  - `streamUiPinnedMessageIndicatorTextSize`, `streamUiPinnedMessageIndicatorTextColor`, `streamUiPinnedMessageIndicatorTextFontAssets`, `streamUiPinnedMessageIndicatorTextFont`, `streamUiPinnedMessageIndicatorTextStyle` attributes to customize "pinned by" text
  - `streamUiPinnedMessageIndicatorIcon` - icon in the message list indicating that a message was pinned
  - `streamUiPinnedMessageBackgroundColor` - the background color of a pinned message in the message list
- Added possibility to customize `PinnedMessageListView` style using `streamUiPinnedMessageListStyle` theme attribute or `TransformStyle.pinnedMessageListViewStyleTransformer`. The list of available style attributes can be found in `attrs_pinned_message_list_view.xml`. The default style for `PinnedMessageListView` is `StreamUi.PinnedMessageList`.

### ⚠️ Changed
- 🚨 Breaking change: the deleted `MessageListItem.MessageItem` elements are now displayed by default to all the users. This default behavior can be customized using `MessageListView::setDeletedMessageListItemPredicate` function. This function takes an instance of `MessageListItemPredicate`. You can pass one of the following objects:
  * `DeletedMessageListItemPredicate.VisibleToEveryone`
  * `DeletedMessageListItemPredicate.NotVisibleToAnyone`
  * or `DeletedMessageListItemPredicate.VisibleToAuthorOnly`
    Alternatively you can pass your custom implementation by implementing the `MessageListItemPredicate` interface if you need to customize it more deeply.

## stream-chat-android-compose
### 🐞 Fixed
- Fixed a bug where we didn't use the `Channel.getDisplayName()` logic for the `MessageListHeader`.
- Fixed a bug where lazy loading for `Channel`s wasn't working consistently

### ⬆️ Improved
- Updated Jetpack Compose to `1.0.1`
- Updated Accompanist libraries to `0.16.1`
- Updated KTX Activity to `1.3.1`
- Exposed functionality for getting the `displayName` of `Channel`s.
- Added updated logic to Link preview attachments, which chooses either the `titleLink` or the `ogUrl` when loading the data, depending on which exists .

### ✅ Added
- Added the `emptyContent` and `loadingContent` parameters to `ChannelList` and `MessageList` components. Now you can customize the UI of those two states.
- Added lots of improvements to Avatars - added a `UserAvatar`, `ChannelAvatar` and an `InitialsAvatar` to load different types of data.
- We now show a matrix of user images in case we're in a group DM.
- We also show initials in case the user doesn't have an image.
- Added a way to customize the leading content in the `ChannelListHeader`.

### ⚠️ Changed
- `ViewModel`s now initialize automatically, so you no longer have to call `start()` on them. This is aimed to improve the consistency between our SDKs.
- Added a `Shape` parameter to `Avatar` to customize the shape.
- The `User` parameter in the `ChannelListHeader` is nullable and used to display the default leading content.

## stream-chat-android-pushprovider-firebase
### ✅ Added
- Create this new artifact. To use Firebase Push Notification you need do the following steps:
  1. Add the artifact to your `build.gradle` file -> `implementation "io.getstream:stream-chat-android-pushprovider-firebase:$streamVersion"`
  2. Add `FirebaseDeviceGenerator` to your `NotificationConfig`
        ```
            val notificationConfig = NotificationConfig(
                [...]
                pushDeviceGenerators = listOf(FirebasePushDeviceGenerator())
                )
        ```


# August 5th, 2021 - 4.15.1
## stream-chat-android-client
### ⬆️ Improved
- Improved `ChatClient::pinMessage` and `ChatClient::unpinMessage`. Now the methods use partial message updates and the data in other `Message` fields is not lost.

### ✅ Added
- Added `Channel::isMutedFor` extension function which might be used to check if the Channel is muted for User
- Added `ChatClient::partialUpdateMessage` method to update specific `Message` fields retaining the other fields

## stream-chat-android-offline
### 🐞 Fixed
- Fixed updating `ChannelController::muted` value

### ⬆️ Improved
- The following `Message` fields are now persisted to the database: `pinned`, `pinnedAt`, `pinExpires`, `pinnedBy`, `channelInfo`, `replyMessageId`.

## stream-chat-android-ui-components
### 🐞 Fixed
- Added a fix for default view for empty state of ChannelListView.
- Fixed memory leaks for FileAttachmentsView.

### ✅ Added
- Added `MessageListItem.ThreadPlaceholderItem` and corresponding `THREAD_PLACEHOLDER` view type which can be used to implement an empty thread placeholder.
- Added `authorLink` to `Attachment` - the link to the website

### ❌ Removed
- Removed `UrlSigner` class

## stream-chat-android-compose
### ⬆️ Improved
- Exposed `DefaultMessageContainer` as a public component so users can use it as a fallback
- Exposed an `isMine` property on `MessageItem`s, for ease of use.
- Allowed for customization of `MessageList` (specifically `Messages`) component background, through a `modifier.background()` parameter.
- Allowed for better message customization before sending the message.

### ⚠️ Changed
- Moved permissions and queries from the compose sample app `AndroidManifest.xml` to the SDK `AndroidManifest.xml` so users don't have to add permissions themselves.
- Changed the exposed type of the `MessageComposer`'s `onSendMessage` handler. This way people can customize messages before we send them to the API.

### ❌ Removed
- Removed `currentUser` parameter from `DefaultMessageContainer` and some other components that relied on ID comparison to know which message is ours/theirs.
- Removed default background color on `Messages` component, so that users can customize it by passing in a `modifier`.


# July 29th, 2021 - 4.15.0
## New Jetpack Compose UI Components 🎉

Starting from this release, we have a new `stream-chat-android-compose` artifact that contains a UI implementation for Chat built in Jetpack Compose.

The new artifact is available as a beta for now (note the postfix in the version number):

```groovy
implementation "io.getstream:stream-chat-android-compose:4.15.0-beta"
```

Learn more in the [announcement blog post](https://getstream.io/blog/jetpack-compose-sdk/), check out the [documentation of the Compose UI Components](https://getstream.io/chat/docs/sdk/android/compose/overview/), and try them today with the [Compose Chat tutorial](https://getstream.io/chat/compose/tutorial/)!

## Common changes for all artifacts

### 🐞 Fixed
- Fixed adding `MessageListItem.TypingItem` to message list

### ⬆️ Improved
- ⚠ Downgraded Kotlin version to 1.5.10 to support Jetpack Compose
- Removed AndroidX Media dependency
- Updated dependency versions
  - Coil 1.3.0
  - AndroidX Activity 1.3.0
  - AndroidX AppCompat 1.3.1
  - Android Ktx 1.6.0
  - AndroidX RecyclerView 1.2.1
  - Kotlin Coroutines 1.5.1
  - Dexter 6.2.3
  - Lottie 3.7.2

## stream-chat-android-client
### ⬆️ Improved
- Improved the names of properties in the `Config` class

## stream-chat-android-ui-common
### ✅ Added
Now it is possible to style the AttachmentActivity. Just replace the activity's theme
in your Manifest file:

```
<activity
    android:name="io.getstream.chat.android.ui.gallery.AttachmentActivity"
    android:theme="@style/yourTheme"
    tools:replace="android:theme"
    />
```

## stream-chat-android-ui-components
### 🐞 Fixed
- Fixed "operator $ne is not supported for custom fields" error when querying channels

### ✅ Added
- Now you can configure the style of `MessageListItem`. Added:
  - streamUiMessageTextColorThreadSeparator
  - streamUiMessageTextFontThreadSeparator
  - streamUiMessageTextFontAssetsThreadSeparator
  - streamUiMessageTextStyleThreadSeparator
  - streamUiMessageTextSizeLinkLabel
  - streamUiMessageTextColorLinkLabel
  - streamUiMessageTextFontLinkLabel
  - streamUiMessageTextFontAssetsLinkLabel
  - streamUiMessageTextStyleLinkLabel
  - streamUiMessageListLoadingView
  - streamUiEmptyStateTextSize
  - streamUiEmptyStateTextColor
  - streamUiEmptyStateTextFont
  - streamUiEmptyStateTextFontAssets
  - streamUiEmptyStateTextStyle

- Now you can configure the style of `AttachmentMediaActivity`
- Added `streamUiLoadingView`, `streamUiEmptyStateView` and `streamUiLoadingMoreView` attributes to `ChannelListView` and `ChannelListViewStyle`
- Added possibility to customize `ChannelListView` using `streamUiChannelListViewStyle`. Check `StreamUi.ChannelListView` style
- Added `edgeEffectColor` attribute to `ChannelListView` and `ChannelListViewStyle` to allow configuring edge effect color
- Added possibility to customize `MentionListView` style via `TransformStyle.mentionListViewStyleTransformer`
- Added `streamUiSearchResultListViewStyle` attribute to application to customize `SearchResultListView`. The attribute references a style with the following attributes:
  - `streamUiSearchResultListSearchInfoBarBackground` - background for search info bar
  - `streamUiSearchResultListSearchInfoBarTextSize`, `streamUiSearchResultListSearchInfoBarTextColor`, `streamUiSearchResultListSearchInfoBarTextFont`, `streamUiSearchResultListSearchInfoBarTextFontAssets`, `streamUiSearchResultListSearchInfoBarTextStyle` attributes to customize text displayed in search info bar
  - `streamUiSearchResultListEmptyStateIcon` - icon for empty state view
  - `streamUiSearchResultListEmptyStateTextSize`, `streamUiSearchResultListEmptyStateTextColor`, `streamUiSearchResultListEmptyStateTextFont`, `streamUiSearchResultListEmptyStateTextFontAssets`, `streamUiSearchResultListEmptyStateTextStyle` attributes to customize empty state text
  - `streamUiSearchResultListProgressBarIcon` - animated progress drawable
  - `streamUiSearchResultListSenderNameTextSize`, `streamUiSearchResultListSenderNameTextColor`, `streamUiSearchResultListSenderNameTextFont`, `streamUiSearchResultListSenderNameTextFontAssets`, `streamUiSearchResultListSenderNameTextStyle` attributes to customize message sender text
  - `streamUiSearchResultListMessageTextSize`, `streamUiSearchResultListMessageTextColor`, `streamUiSearchResultListMessageTextFont`, `streamUiSearchResultListMessageTextFontAssets`, `streamUiSearchResultListMessageTextStyle` attributes to customize message text
  - `streamUiSearchResultListMessageTimeTextSize`, `streamUiSearchResultListMessageTimeTextColor`, `streamUiSearchResultListMessageTimeTextFont`, `streamUiSearchResultListMessageTimeTextFontAssets`, `streamUiSearchResultListMessageTimeTextStyle` attributes to customize message time text
- Added possibility to customize `SearchResultListView` style via `TransformStyle.searchResultListViewStyleTransformer`
- Added `streamUiTypingIndicatorViewStyle` attribute to application to customize `TypingIndicatorView`. The attribute references a style with the following attributes:
  - `streamUiTypingIndicatorAnimationView` - typing view
  - `streamUiTypingIndicatorUsersTextSize`, `streamUiTypingIndicatorUsersTextColor`, `streamUiTypingIndicatorUsersTextFont`, `streamUiTypingIndicatorUsersTextFontAssets`, `streamUiTypingIndicatorUsersTextStyle` attributes to customize typing users text
- Added possibility to customize `TypingIndicatorView` style via `TransformStyle.typingIndicatorViewStyleTransformer`
- Added new properties allowing customizing `MessageInputView` using `MessageInputViewStyle` and `AttachmentSelectionDialogStyle`:
  - `MessageInputViewStyle.fileNameTextStyle`
  - `MessageInputViewStyle.fileSizeTextStyle`
  - `MessageInputViewStyle.fileCheckboxSelectorDrawable`
  - `MessageInputViewStyle.fileCheckboxTextColor`
  - `MessageInputViewStyle.fileAttachmentEmptyStateTextStyle`
  - `MessageInputViewStyle.mediaAttachmentEmptyStateTextStyle`
  - `MessageInputViewStyle.fileAttachmentEmptyStateText`
  - `MessageInputViewStyle.mediaAttachmentEmptyStateText`
  - `MessageInputViewStyle.dismissIconDrawable`
  - `AttachmentSelectionDialogStyle.allowAccessToGalleryText`
  - `AttachmentSelectionDialogStyle.allowAccessToFilesText`
  - `AttachmentSelectionDialogStyle.allowAccessToCameraText`
  - `AttachmentSelectionDialogStyle.allowAccessToGalleryIcon`
  - `AttachmentSelectionDialogStyle.allowAccessToFilesIcon`
  - `AttachmentSelectionDialogStyle.allowAccessToCameraIcon`
  - `AttachmentSelectionDialogStyle.grantPermissionsTextStyle`
  - `AttachmentSelectionDialogStyle.recentFilesTextStyle`
  - `AttachmentSelectionDialogStyle.recentFilesText`
  - `AttachmentSelectionDialogStyle.fileManagerIcon`
  - `AttachmentSelectionDialogStyle.videoDurationTextStyle`
  - `AttachmentSelectionDialogStyle.videoIconDrawable`
  - `AttachmentSelectionDialogStyle.videoIconVisible`
  - `AttachmentSelectionDialogStyle.videoLengthLabelVisible`
- Added `StreamUi.MessageInputView` theme allowing to customize all of the `MessageInputViewStyle` properties:
  - streamUiAttachButtonEnabled
  - streamUiAttachButtonIcon
  - streamUiLightningButtonEnabled
  - streamUiLightningButtonIcon
  - streamUiMessageInputTextSize
  - streamUiMessageInputTextColor
  - streamUiMessageInputHintTextColor
  - streamUiMessageInputScrollbarEnabled
  - streamUiMessageInputScrollbarFadingEnabled
  - streamUiSendButtonEnabled
  - streamUiSendButtonEnabledIcon
  - streamUiSendButtonDisabledIcon
  - streamUiShowSendAlsoToChannelCheckbox
  - streamUiSendAlsoToChannelCheckboxGroupChatText
  - streamUiSendAlsoToChannelCheckboxDirectChatText
  - streamUiSendAlsoToChannelCheckboxTextSize
  - streamUiSendAlsoToChannelCheckboxTextColor
  - streamUiSendAlsoToChannelCheckboxTextStyle
  - streamUiMentionsEnabled
  - streamUiMessageInputTextStyle
  - streamUiMessageInputHintText
  - streamUiCommandsEnabled
  - streamUiMessageInputEditTextBackgroundDrawable
  - streamUiMessageInputDividerBackgroundDrawable
  - streamUiPictureAttachmentIcon
  - streamUiFileAttachmentIcon
  - streamUiCameraAttachmentIcon
  - streamUiAllowAccessToCameraIcon
  - streamUiAllowAccessToFilesIcon
  - streamUiAllowAccessToGalleryIcon
  - streamUiAllowAccessToGalleryText
  - streamUiAllowAccessToFilesText
  - streamUiAllowAccessToCameraText
  - streamUiGrantPermissionsTextSize
  - streamUiGrantPermissionsTextColor
  - streamUiGrantPermissionsTextStyle
  - streamUiAttachmentsRecentFilesTextSize
  - streamUiAttachmentsRecentFilesTextColor
  - streamUiAttachmentsRecentFilesTextStyle
  - streamUiAttachmentsRecentFilesText
  - streamUiAttachmentsFileManagerIcon
  - streamUiAttachmentVideoLogoIcon
  - streamUiAttachmentVideoLengthVisible
  - streamUiAttachmentVideoIconVisible
  - streamUiCommandInputCancelIcon
  - streamUiCommandInputBadgeBackgroundDrawable
  - streamUiCommandInputBadgeIcon
  - streamUiCommandInputBadgeTextSize
  - streamUiCommandInputBadgeTextColor
  - streamUiCommandInputBadgeStyle
  - streamUiAttachmentsFileNameTextSize
  - streamUiAttachmentsFileNameTextColor
  - streamUiAttachmentsFileNameTextStyle
  - streamUiAttachmentsFileSizeTextSize
  - streamUiAttachmentsFileSizeTextColor
  - streamUiAttachmentsFileSizeTextStyle
  - streamUiFileCheckBoxSelectorTextColor
  - streamUiFileCheckBoxSelectorDrawable
  - streamUiAttachmentsFilesEmptyStateTextSize
  - streamUiAttachmentsFilesEmptyStateTextColor
  - streamUiAttachmentsFilesEmptyStateStyle
  - streamUiAttachmentsMediaEmptyStateTextSize
  - streamUiAttachmentsMediaEmptyStateTextColor
  - streamUiAttachmentsMediaEmptyStateStyle
  - streamUiAttachmentsFilesEmptyStateText
  - streamUiAttachmentsMediaEmptyStateText
  - streamUiMessageInputCloseButtonIconDrawable
- Added `streamUiMessageListFileAttachmentStyle` theme attribute to customize the appearance of file attachments within messages.

### ⚠️ Changed
- Made `Channel::getLastMessage` function public
- `AttachmentSelectionDialogFragment::newInstance` requires instance of `MessageInputViewStyle` as a parameter. You can obtain a default implementation of `MessageInputViewStyle` with `MessageInputViewStyle::createDefault` method.
- Renamed `FileAttachmentsViewStyle` class to `FileAttachmentViewStyle`

### ❌ Removed
- 🚨 Breaking change: `MessageListItemStyle::reactionsEnabled` was deleted as doubling of the same flag from `MessageListViewStyle`


# July 19th, 2021 - 4.14.2
## stream-chat-android-client
### ❌ Removed
- Removed `Channel::isMuted` extension. Use `User::channelMutes` or subscribe for `NotificationChannelMutesUpdatedEvent` to get information about muted channels.

## stream-chat-android-ui-components
### 🐞 Fixed
- Fixed crash caused by missing `streamUiReplyAvatarStyle` and `streamUiMessageOptionsAvatarStyle`

### ⬆️ Improved
- "Copy Message" option is now hidden when the message contains no text to copy.

### ✅ Added
- Now you can configure the style of `AttachmentMediaActivity`.

# July 14th, 2021 - 4.14.1
## stream-chat-android-ui-components
### ✅ Added
- Added `MessageListView::requireStyle` which expose `MessageListViewStyle`. Be sure to invoke it when view is initialized already.

# July 13th, 2021 - 4.14.0
## Common changes for all artifacts
### 🐞 Fixed
- Fix scroll bug in the `MessageListView` that produces an exception related to index out of bounds.

## stream-chat-android-client
### ⬆️ Improved
- Improved `ChatClient::enableSlowMode`, `ChatClient::disableSlowMode`, `ChannelClient::enableSlowMode`, `ChannelClient::disableSlowMode` methods. Now the methods do partial channel updates so that other channel fields are not affected.

### ✅ Added
- Added `ChatClient::partialUpdateUser` method for user partial updates.

## stream-chat-android-offline
### 🐞 Fixed
- Fixed bug related to editing message in offline mode. The bug was causing message to reset to the previous one after connection was recovered.
- Fixed violation of comparison contract for nullable fields in `QuerySort::comparator`

## stream-chat-android-ui-components
### 🐞 Fixed
- Fixed the alignment of the titles in `MessageListHeaderView` when the avatar is hidden.

### ✅ Added
- Added `streamUiMessagesStart` that allows to control if the stack of messages starts at the bottom or the top.
- Added `streamUiThreadMessagesStart` that allows to control if the stack of thread messages starts at the bottom or the top.
- Added `streamUiSuggestionListViewStyle` that allows to customize `SuggestionListView` with a theme
- Added `streamUiChannelListHeaderStyle` that allows to customize ChannelListHeaderView.
- `MentionListView` can be customisable with XML parameters and with a theme.
- Added possibility to customize all avatar using themes. Create
  ```
  <style name="StreamTheme" parent="@style/StreamUiTheme">
  ```
  and customize all the avatars that you would like. All options are available here:
  https://github.com/GetStream/stream-chat-android/blob/main/stream-chat-android-ui-components/src/main/res/values/attrs.xml
- Now you can use the style `streamUiChannelListHeaderStyle` to customize ChannelListHeaderView.

### ⚠️ Changed
- 🚨 Breaking change: removed `MessageListItemStyle.threadsEnabled` property. You should use only the `MessageListViewStyle.threadsEnabled` instead. E.g. The following code will disable both _Thread reply_ message option and _Thread reply_ footnote view visible below the message list item:
```kotlin
        TransformStyle.messageListStyleTransformer = StyleTransformer {
  it.copy(threadsEnabled = false)
}
```

# July 1st, 2021 - 4.13.0
## Common changes for all artifacts
### ⬆️ Improved
- Updated to Kotlin 1.5.20

## stream-chat-android
### ✅ Added
- Added `ChatUi.Builder#withImageHeadersProvider` to allow adding custom headers to image requests

## stream-chat-android-client
### ⚠️ Changed
- Using the `useNewSerialization` option on the `ChatClient.Builder` to opt out from using the new serialization implementation is now an error. Please start using the new serialization implementation, or report any issues keeping you from doing so. The old implementation will be removed soon.

## stream-chat-android-offline
### 🐞 Fixed
- By default we use backend request to define is new message event related to our query channels specs or not. Now filtering by BE only fields works for channels

## stream-chat-android-ui-components
### ✅ Added
- Added new attributes to `MessageInputView` allowing to customize the style of input field during command input:
  - `streamUiCommandInputBadgeTextSize`, `streamUiCommandInputBadgeTextColor`, `streamUiCommandInputBadgeFontAssets`, `streamUiCommandInputBadgeFont`, `streamUiCommandInputBadgeStyle` attributes to customize the text appearance of command name inside command badge
  - `streamUiCommandInputCancelIcon` attribute to customize the icon for cancel button
  - `streamUiCommandInputBadgeIcon` attribute to customize the icon inside command badge
  - `streamUiCommandInputBadgeBackgroundDrawable` attribute to customize the background shape of command badge
- Added possibility to customize `MessageListHeaderView` style via `streamUiMessageListHeaderStyle` theme attribute and via `TransformStyle.messageListHeaderStyleTransformer`.
- Added new attributes to `MessageInputView`:
  - `streamUiCommandIcon` attribute to customize the command icon displayed for each command item in the suggestion list popup
  - `streamUiLightningIcon` attribute to customize the lightning icon displayed in the top left corner of the suggestion list popup
- Added support for customizing `SearchInputView`
  - Added `SearchInputViewStyle` class allowing customization using `TransformStyle` API
  - Added XML attrs for `SearchInputView`:
    - `streamUiSearchInputViewHintText`
    - `streamUiSearchInputViewSearchIcon`
    - `streamUiSearchInputViewClearInputIcon`
    - `streamUiSearchInputViewBackground`
    - `streamUiSearchInputViewTextColor`
    - `streamUiSearchInputViewHintColor`
    - `streamUiSearchInputViewTextSize`
- Added `ChatUi#imageHeadersProvider` to allow adding custom headers to image requests

### ⚠️ Changed
- 🚨 Breaking change: moved `commandsTitleTextStyle`, `commandsNameTextStyle`, `commandsDescriptionTextStyle`, `mentionsUsernameTextStyle`, `mentionsNameTextStyle`, `mentionsIcon`, `suggestionsBackground` fields from `MessageInputViewStyle` to `SuggestionListViewStyle`. Their values can be customized via `TransformStyle.suggestionListStyleTransformer`.
- Made `SuggestionListController` and `SuggestionListUi` public. Note that both of these are _experimental_, which means that the API might change at any time in the future (even without a deprecation cycle).
- Made `AttachmentSelectionDialogFragment` _experimental_ which means that the API might change at any time in the future (even without a deprecation cycle).


# June 23th, 2021 - 4.12.1
## stream-chat-android-client
### ✅ Added
- Added `ChannelClient::sendEvent` method which allows to send custom events.
- Added nullable `User` field to `UnknownEvent`.

### ❌ Removed
- Removed the `Message::attachmentsSyncStatus` field


## stream-chat-android-offline
### 🐞 Fixed
- Fixed `in` and `nin` filters when filtering by extra data field that is an array.
- Fixed crash when adding a reaction to a thread message.

### ⬆️ Improved
- Now attachments can be sent while being in offline


## stream-chat-android-ui-common
### ✅ Added
- Made `AttachmentSelectionDialogFragment` public. Use `newInstance` to create instances of this Fragment.


## stream-chat-android-ui-components
### ⬆️ Improved
- Hide suggestion list popup when keyboard is hidden.

### ✅ Added
- Added the `MessageInputView::hideSuggestionList` method to hide the suggestion list popup.


# June 15th, 2021 - 4.12.0
## stream-chat-android-client
### 🐞 Fixed
- Fixed thrown exception type while checking if `ChatClient` is initialized

## stream-chat-android-offline
### 🐞 Fixed
- Fixed bug where reactions of other users were sometimes displayed as reactions of the current user.
- Fixed bug where deleted user reactions were sometimes displayed on the message options overlay.

## stream-chat-android-ui-common
### 🐞 Fixed
- Fixed bug where files without extension in their name lost the mime type.
- Using offline.ChatDomain instead of livedata.ChatDomain in ChannelListViewModel.

## stream-chat-android-ui-components
### 🐞 Fixed
- Fixing the save of pictures from AttachmentGalleryActivity. When external storage
  permission is not granted, now it asks for it.
### ⬆️ Improved
- Added default implementation of "Leave channel" click listener to `ChannelListViewModelBinding`

### ✅ Added
- Added `streamUiChannelActionsDialogStyle` attribute to application theme and `ChannelListView` to customize channel actions dialog appearance. The attribute references a style with the following attributes:
  - `streamUiChannelActionsMemberNamesTextSize`, `streamUiChannelActionsMemberNamesTextColor`, `streamUiChannelActionsMemberNamesTextFont`, `streamUiChannelActionsMemberNamesTextFontAssets`, `streamUiChannelActionsMemberNamesTextStyle` attributes to customize dialog title with member names
  - `streamUiChannelActionsMemberInfoTextSize`, `streamUiChannelActionsMemberInfoTextColor`, `streamUiChannelActionsMemberInfoTextFont`, `streamUiChannelActionsMemberInfoTextFontAssets`, `streamUiChannelActionsMemberInfoTextStyle` attributes to customize dialog subtitle with member info
  - `streamUiChannelActionsItemTextSize`, `streamUiChannelActionsItemTextColor`, `streamUiChannelActionsItemTextFont`, `streamUiChannelActionsItemTextFontAssets`, `streamUiChannelActionsItemTextStyle` attributes to customize action item text style
  - `streamUiChannelActionsWarningItemTextSize`, `streamUiChannelActionsWarningItemTextColor`, `streamUiChannelActionsWarningItemTextFont`, `streamUiChannelActionsWarningItemTextFontAssets`, `streamUiChannelActionsWarningItemTextStyle` attributes to customize warning action item text style
  - `streamUiChannelActionsViewInfoIcon` attribute to customize "View Info" action icon
  - `streamUiChannelActionsViewInfoEnabled` attribute to hide/show "View Info" action item
  - `streamUiChannelActionsLeaveGroupIcon` attribute to customize "Leave Group" action icon
  - `streamUiChannelActionsLeaveGroupEnabled` attribute to hide/show "Leave Group" action item
  - `streamUiChannelActionsDeleteConversationIcon` attribute to customize "Delete Conversation" action icon
  - `streamUiChannelActionsDeleteConversationEnabled` attribute to hide/show "Delete Conversation" action item
  - `streamUiChannelActionsCancelIcon` attribute to customize "Cancel" action icon
  - `streamUiChannelActionsCancelEnabled` attribute to hide/show "Cancel" action item
  - `streamUiChannelActionsBackground` attribute for dialog's background
- Added `streamUiIconOnlyVisibleToYou` attribute to `MessageListView` to allow customizing "Only visible to you" icon placed in messages footer
- Added `GiphyViewHolderStyle` to `MessageListViewStyle` to allow customizing `GiphyViewHolder`. The new style comes together with following `MessageListView` attributes:
  - `streamUiGiphyCardBackgroundColor` attribute to customize card's background color
  - `streamUiGiphyCardElevation` attribute to customize card's elevation
  - `streamUiGiphyCardButtonDividerColor` attribute to customize dividers' colors
  - `streamUiGiphyIcon` attribute to customize Giphy icon
  - `streamUiGiphyLabelTextSize`, `streamUiGiphyLabelTextColor`, `streamUiGiphyLabelTextFont`, `streamUiGiphyLabelTextFontAssets`, `streamUiGiphyLabelTextStyle` attributes to customize label
  - `streamUiGiphyQueryTextSize`, `streamUiGiphyQueryTextColor`, `streamUiGiphyQueryTextFont`, `streamUiGiphyQueryTextFontAssets`, `streamUiGiphyQueryTextStyle` attributes to customize query text
  - `streamUiGiphyCancelButtonTextSize`, `streamUiGiphyCancelButtonTextColor`, `streamUiGiphyCancelButtonTextFont`, `streamUiGiphyCancelButtonTextFontAssets`, `streamUiGiphyCancelButtonTextStyle` attributes to customize cancel button text
  - `streamUiGiphyShuffleButtonTextSize`, `streamUiGiphyShuffleButtonTextColor`, `streamUiGiphyShuffleButtonTextFont`, `streamUiGiphyShuffleButtonTextFontAssets`, `streamUiGiphyShuffleButtonTextStyle` attributes to customize shuffle button text
  - `streamUiGiphySendButtonTextSize`, `streamUiGiphySendButtonTextColor`, `streamUiGiphySendButtonTextFont`, `streamUiGiphySendButtonTextFontAssets`, `streamUiGiphySendButtonTextStyle` attributes to customize send button text
- Adding extra XML attrs allowing to customize "Send also to channel" CheckBox at `MessageInputView` component:
  - `MessageInputView.streamUiSendAlsoToChannelCheckboxDrawable`
  - `MessageInputView.streamUiSendAlsoToChannelCheckboxDirectChatText`
  - `MessageInputView.streamUiSendAlsoToChannelCheckboxGroupChatText`
  - `MessageInputView.streamUiSendAlsoToChannelCheckboxTextStyle`
  - `MessageInputView.streamUiSendAlsoToChannelCheckboxTextColor`
  - `MessageInputView.streamUiSendAlsoToChannelCheckboxTextSize`
- Added `streamUiWarningMessageOptionsTextSize`, `streamUiWarningMessageOptionsTextColor`, `streamUiWarningMessageOptionsTextFont`, `streamUiWarningMessageOptionsFontAssets`, `streamUiWarningMessageOptionsTextStyle` attributes to `MessageListView` for customizing warning actions text appearance
- Deprecated multiple views' tint properties and attributes. Use custom drawables instead.
- Added `MediaAttachmentViewStyle` to allow customizing the appearance of media attachments in the message list. The new style comes together with following `MediaAttachmentView` attributes:
  - `progressIcon` - attribute to customize animated progress drawable when image is loading
  - `giphyIcon` - attribute to customize Giphy icon
  - `imageBackgroundColor` - attribute to customize image background color
  - `moreCountOverlayColor` - attribute to customize the color of "more count" semi-transparent overlay
  - `moreCountTextStyle` - attribute to customize text appearance of more count text
- Added `MessageReplyStyle` class allowing to customize MessageReply item view on MessageListView.
  Customization can be done using `TransformStyle` API or XML attributes of `MessageListView`:
  - `streamUiMessageReplyBackgroundColorMine`
  - `streamUiMessageReplyBackgroundColorTheirs`
  - `streamUiMessageReplyTextSizeMine`
  - `streamUiMessageReplyTextColorMine`
  - `streamUiMessageReplyTextFontMine`
  - `streamUiMessageReplyTextFontAssetsMine`
  - `streamUiMessageReplyTextStyleMine`
  - `streamUiMessageReplyTextSizeTheirs`
  - `streamUiMessageReplyTextColorTheirs`
  - `streamUiMessageReplyTextFontTheirs`
  - `streamUiMessageReplyTextFontAssetsTheirs`
  - `streamUiMessageReplyTextStyleTheirs`
  - `streamUiMessageReplyLinkColorMine`
  - `streamUiMessageReplyLinkColorTheirs`
  - `streamUiMessageReplyLinkBackgroundColorMine`
  - `streamUiMessageReplyLinkBackgroundColorTheirs`
  - `streamUiMessageReplyStrokeColorMine`
  - `streamUiMessageReplyStrokeWidthMine`
  - `streamUiMessageReplyStrokeColorTheirs`
  - `streamUiMessageReplyStrokeWidthTheirs`
- Added `FileAttachmentsViewStyle` class allowing to customize FileAttachmentsView item view on MessageListView.
- Added `MessageInputView::setSuggestionListViewHolderFactory` method which allows to provide custom views from suggestion list popup.

### ⚠️ Changed
- Changed the naming of string resources. The updated names can be reviewed in:
  - `strings_common.xml`
  - `strings_attachment_gallery.xml`
  - `strings_channel_list.xml`
  - `strings_channel_list_header.xml`
  - `strings_mention_list.xml`
  - `strings_message_input.xml`
  - `strings_message_list.xml`
  - `strings_message_list_header.xml`
  - `strings_search.xml`

# May 2nd, 2021 - 4.11.0
## Common changes for all artifacts
### 🐞 Fixed
- Fixed channel list sorting
### ⬆️ Improved
- Updated to Kotlin 1.5.10, coroutines 1.5.0
- Updated to Android Gradle Plugin 4.2.1
- Updated Room version to 2.3.0
- Updated Firebase, AndroidX, and other dependency versions to latest, [see here](https://github.com/GetStream/stream-chat-android/pull/1895) for more details
- Marked many library interfaces that should not be implemented by clients as [sealed](https://kotlinlang.org/docs/sealed-classes.html)
- Removed Fresco, PhotoDraweeView, and FrescoImageViewer dependencies (replaced by StfalconImageViewer)

## stream-chat-android
### 🐞 Fixed
- Fixing filter for draft channels. Those channels were not showing in the results, even when the user asked for them. Now this is fixed and the draft channels can be included in the `ChannelsView`.
- Fixed link preview UI issues in old-ui package
- Fixed crashes when opening the image gallery.

## stream-chat-android-client
### 🐞 Fixed
- Fixed querying banned users using new serialization.
- Fixed the bug when wrong credentials lead to inability to login
- Fixed issues with Proguard stripping response classes in new serialization implementation incorrectly

### ⬆️ Improved
- Improved handling push notifications:
  - Added `ChatClient.handleRemoteMessage` for remote message handling
  - Added `ChatClient.setFirebaseToken` for setting Firebase token
  - Added `NotificationConfig::pushNotificationsEnabled` for disabling push notifications
  - Deprecated `ChatClient.onMessageReceived`
  - Deprecated `ChatClient.onNewTokenReceived`
  - Changed `ChatNotificationHandler::buildNotification` signature - it now receives `Channel` and `Message` and returns `NotificationCompat.Builder` for better customization
  - Deprecated `ChatNotificationHandler.getSmallIcon`
  - Deprecated `ChatNotificationHandler.getFirebaseMessageIdKey`
  - Deprecated `ChatNotificationHandler.getFirebaseChannelIdKey`
  - Deprecated `ChatNotificationHandler.getFirebaseChannelTypeKey`
  - Changed `ChatNotificationHandler::onChatEvent` - it now doesn't handle events by default and receives `NewMessageEvent` instead of generic `ChatEvent`
- Improved error description provided by `ChatClient::sendImage`, `ChatClient::sendFile`, `ChannelClient::sendImage` and `ChannelClient::sendFile` methods if upload fails.

### ✅ Added
- Added `ChatClient::truncateChannel` and `ChannelClient::truncate` methods to remove messages from a channel.
- Added `DisconnectCause` to `DisconnectedEvent`
- Added method `SocketListener::onDisconnected(cause: DisconnectCause)`
- Added possibility to group notifications:
  - Notifications grouping is disabled by default and can be enabled using `NotificationConfig::shouldGroupNotifications`
  - If enabled, by default notifications are grouped by Channel's cid
  - Notifications grouping can be configured using `ChatNotificationHandler` and `NotificationConfig`
- Added `ChatNotificationHandler::getFirebaseMessaging()` method in place of `ChatNotificationHandler::getFirebaseInstanceId()`.
  It should be used now to fetch Firebase token in the following way: `handler.getFirebaseMessaging()?.token?.addOnCompleteListener {...}`.
- Added `Message.attachmentsSyncStatus: SyncStatus` property.

### ⚠️ Changed
- Changed the return type of `FileUploader` methods from nullable string to `Result<String>`.
- Updated `firebase-messaging` library to the version `22.0.0`. Removed deprecated `FirebaseInstanceId` invocations from the project.

### ❌ Removed
- `ChatNotificationHandler::getFirebaseInstanceId()` due to `FirebaseInstanceId` being deprecated. It's replaced now with `ChatNotificationHandler::getFirebaseMessaging()`.

## stream-chat-android-ui-components
### 🐞 Fixed
Fixing filter for draft channels. Those channels were not showing in the results, even when the user asked for them. Now this is fixed and the draft channels can be included in the `ChannelListView`.
Fixed bug when for some video attachments activity with media player wasn't shown.

### ✅ Added
- Added `topLeft`, `topRight`, `bottomLeft`, `bottomRight` options to the `streamUiAvatarOnlineIndicatorPosition` attribute of `AvatarView` and corresponding constants to `AvatarView.OnlineIndicatorPosition` enum.

### ⚠️ Changed
- Swipe options of `ChannelListView` component:
  - "Channel more" option is now not shown by default because we are not able to provide generic, default implementation for it.
    If you want to make this option visible, you need to set `app:streamUiChannelOptionsEnabled="true"` explicitly to `io.getstream.chat.android.ui.channel.list.ChannelListView` component.
  - "Channel delete" option has now default implementation. Clicking on the "delete" icon shows AlertDialog asking to confirm Channel deletion operation.

# May 11th, 2021 - 4.10.0
## stream-chat-android-client
### 🐞 Fixed
- Fixed the usage of `ProgressCallback` in `ChannelClient::sendFile` and `ChannelClient::sendImage` methods.

### ✅ Added
- Added `ChannelClient::deleteFile` and `ChannelClient::deleteImage` methods.
- Added `NotificationInviteRejectedEvent`
- Added `member` field to the `NotificationRemovedFromChannel` event
- Added `totalUnreadCount` and `unreadChannels` fields to the following events:
- `notification.channel_truncated`
- `notification.added_to_channel`
- `notification.channel_deleted`
- Added `channel` field to the `NotificationInviteAcceptedEvent` event
- Added `channel` field to the `NotificationInviteRejectedEvent` event

### ⚠️ Changed
- **The client now uses a new serialization implementation by default**, which was [previously](https://github.com/GetStream/stream-chat-android/releases/tag/4.8.0) available as an opt-in API.
  - This new implementation is more performant and greatly improves type safety in the networking code of the SDK.
  - If you experience any issues after upgrading to this version of the SDK, you can call `useNewSerialization(false)` when building your `ChatClient` to revert to using the old implementation. Note however that we'll be removing the old implementation soon, so please report any issues found.
  - To check if the new implementation is causing any failures in your app, enable error logging on `ChatClient` with the `logLevel` method, and look for the `NEW_SERIALIZATION_ERROR` tag in your logs while using the SDK.
- Made the `user` field in `channel.hidden` and `notification.invite_accepter` events non nullable.
- Updated channels state after `NotificationInviteRejectedEvent` or `NotificationInviteAcceptedEvent` is received

### ❌ Removed
- Removed redundant events which can only be received by using webhooks:
  - `channel.created`
  - `channel.muted`
  - `channel.unmuted`
  - `channel.muted`
  - `channel.unmuted`
- Removed `watcherCount` field from the following events as they are not returned with the server response:
  - `message.deleted`
  - `message.read`
  - `message.updated`
  - `notification.mark_read`
- Removed `user` field from the following events as they are not returned with the server response:
  - `notification.channel_deleted`
  - `notification.channel_truncated`
## stream-chat-android-offline
### 🐞 Fixed
- Fixed an issue when CustomFilter was configured with an int value but the value from the API was a double value
### ⚠️ Changed

- Changed the upload logic in `ChannelController` for the images unsupported by the Stream CDN. Now such images are uploaded as files via `ChannelClient::sendFile` method.
### ❌ Removed

## stream-chat-android-ui-common
### ⬆️ Improved
- Updated ExoPlayer version to 2.13.3

### ⚠️ Changed
- Deprecated `MessageInputViewModel::editMessage`. Use `MessageInputViewModel::messageToEdit` and `MessageInputViewModel::postMessageToEdit` instead.
- Changed `MessageInputViewModel::repliedMessage` type to `LiveData`. Use `ChatDomain::setMessageForReply` for setting message for reply.
- Changed `MessageListViewModel::mode` type to `LiveData`. Mode is handled internally and shouldn't be modified outside the SDK.

## stream-chat-android-ui-components
### 🐞 Fixed
- Removed empty badge for selected media attachments.

### ✅ Added
- Added `messageLimit` argument to `ChannelListViewModel` and `ChannelListViewModelFactory` constructors to allow changing the number of fetched messages for each channel in the channel list.

# April 30th, 2021 - 4.9.2
## stream-chat-android-offline
### ✅ Added
- Added `ChatDomain::user`, a new property that provide the current user into a LiveData/StateFlow container

### ⚠️ Changed
- `ChatDomain::currentUser` has been warning-deprecated because it is an unsafe property that could be null, you should subscribe to `ChatDomain::user` instead

## stream-chat-android-ui-components
### 🐞 Fixed
- Fixed NPE on MessageInputViewModel when the it was initialized before the user was set

# April 29th, 2021 - 4.9.1
## stream-chat-android
### ⬆️ Improved
* Updated coil dependency to the latest version. This fixes problem with .heic, and .heif attachment metadata parsing.

## stream-chat-android-client
### 🐞 Fixed
- Optimized the number of `ChatClient::addDevice` API calls

### ⬆️ Improved
- Events received after the client closes the connection are rejected

## stream-chat-android-offline
### 🐞 Fixed
- Fixed offline reactions sync

### ✅ Added
- Added new versions with API based on kotlin `StateFlow` for the following classes:
  * `io.getstream.chat.android.offline.ChatDomain`
  * `io.getstream.chat.android.offline.channel.ChannelController`
  * `io.getstream.chat.android.offline.thread.ThreadController`
  * `io.getstream.chat.android.offline.querychannels.QueryChannelsController`

## stream-chat-android-ui-common
### 🐞 Fixed
- Fixed crash related to accessing `ChatDomain::currentUser` in `MessageListViewModel` before user is connected

## stream-chat-android-ui-components
### ⬆️ Improved
* Updated coil dependency to the latest version. This fixes problem with .heic, and .heif attachment metadata parsing.

### ✅ Added
Customization of icons in Attachment selection dialog
you can use:
- app:streamUiPictureAttachmentIcon
  Change the icon for the first item in the list of icons
- app:streamUiPictureAttachmentIconTint
  Change the tint color for icon of picture selection
- app:streamUiFileAttachmentIcon
  Change the icon for the second item in the list of icons
- app:streamUiFileAttachmentIconTint
  Change the tint color for icon of file selection
- app:streamUiCameraAttachmentIcon
  Change the icon for the third item in the list of icons
- app:streamUiCameraAttachmentIconTint
  Change the tint color for icon of camera selection
- Added support for error messages
- Added attrs to `MessageListView` that allow to customize error message text style:
  * `streamUiErrorMessageTextSize`
  * `streamUiErrorMessageTextColor`
  * `streamUiErrorMessageTextFont`
  * `streamUiErrorMessageTextFontAssets`
  * `streamUiErrorMessageTextStyle`

# April 21th, 2021 - 4.9.0
## Common changes for all artifacts
### ✅ Added
Added icon to show when channel is muted in ChannelListView.
It is possible to customize the color and the drawable of the icon.

## stream-chat-android
### 🐞 Fixed
- Fixed multiline messages which were displayed in a single line

### ❌ Removed
- Removed deprecated `MessageListView::setViewHolderFactory` method
- Removed deprecated `Chat` interface

## stream-chat-android-client
### 🐞 Fixed
- Fixed: local cached hidden channels stay hidden even though new message is received.
- Make `Flag::approvedAt` nullable
- Fixed error event parsing with new serialization implementation

### ✅ Added
- Added `ChatClient::updateChannelPartial` and `ChannelClient::updatePartial` methods for partial updates of channel data.

### ⚠️ Changed
- Deprecated `ChannelClient::unBanUser` method
- Deprecated `ChatClient::unBanUser` method
- Deprecated `ChatClient::unMuteChannel` method

### ❌ Removed
- Removed deprecated `ChatObservable` class and all its uses
- Removed deprecated `ChannelControler` interface

## stream-chat-android-offline
### ✅ Added
- Added the following use case functions to `ChatDomain` which are supposed to replace `ChatDomain.useCases` property:
  * `ChatDomain::replayEventsForActiveChannels` Adds the provided channel to the active channels and replays events for all active channels.
  * `ChatDomain::getChannelController` Returns a `ChannelController` for given cid.
  * `ChatDomain::watchChannel` Watches the given channel and returns a `ChannelController`.
  * `ChatDomain::queryChannels` Queries offline storage and the API for channels matching the filter. Returns a queryChannelsController.
  * `ChatDomain::getThread` Returns a thread controller for the given channel and message id.
  * `ChatDomain::loadOlderMessages` Loads older messages for the channel.
  * `ChatDomain::loadNewerMessages` Loads newer messages for the channel.
  * `ChatDomain::loadMessageById` Loads message for a given message id and channel id.
  * `ChatDomain::queryChannelsLoadMore` Load more channels for query.
  * `ChatDomain::threadLoadMore` Loads more messages for the specified thread.
  * `ChatDomain::createChannel` Creates a new channel.
  * `ChatDomain::sendMessage` Sends the message.
  * `ChatDomain::cancelMessage` Cancels the message of "ephemeral" type.
  * `ChatDomain::shuffleGiphy` Performs giphy shuffle operation.
  * `ChatDomain::sendGiphy` Sends selected giphy message to the channel.
  * `ChatDomain::editMessage` Edits the specified message.
  * `ChatDomain::deleteMessage` Deletes the specified message.
  * `ChatDomain::sendReaction` Sends the reaction.
  * `ChatDomain::deleteReaction` Deletes the specified reaction.
  * `ChatDomain::keystroke` It should be called whenever a user enters text into the message input.
  * `ChatDomain::stopTyping` It should be called when the user submits the text and finishes typing.
  * `ChatDomain::markRead` Marks all messages of the specified channel as read.
  * `ChatDomain::markAllRead` Marks all messages as read.
  * `ChatDomain::hideChannel` Hides the channel with the specified id.
  * `ChatDomain::showChannel` Shows a channel that was previously hidden.
  * `ChatDomain::leaveChannel` Leaves the channel with the specified id.
  * `ChatDomain::deleteChannel` Deletes the channel with the specified id.
  * `ChatDomain::setMessageForReply` Set the reply state for the channel.
  * `ChatDomain::downloadAttachment` Downloads the selected attachment to the "Download" folder in the public external storage directory.
  * `ChatDomain::searchUsersByName` Perform api request with a search string as autocomplete if in online state. Otherwise performs search by name in local database.
  * `ChatDomain::queryMembers` Query members of a channel.
- Added `ChatDomain::removeMembers` method
- Added `ChatDomain::createDistinctChannel` A use-case for creating a channel based on its members.
- Added `ChatDomain::removeMembers` method

### ⚠️ Changed
- Deprecated `ChatDomain.useCases`. It has `DeprecationLevel.Warning` and still can be used. However, it will be not available in the future, so please consider migrating to use `ChatDomain` use case functions instead.
- Deprecated `GetUnreadChannelCount`
- Deprecated `GetTotalUnreadCount`

## stream-chat-android-ui-common
### 🐞 Fixed
- Fixed compatibility with latest Dagger Hilt versions

## stream-chat-android-ui-components
### 🐞 Fixed
- Fixed not perfectly rounded avatars
- `MessageInputView::UserLookupHandler` is not overridden everytime that members livedata is updated
- Fixed doubled command prefix when the command contains user mention
- Fixed handling user mute state in default `MessageListViewOptions` dialog
- Fixed incorrect "last seen" text
- Fixed multiline messages which were displayed in a single line

### ⬆️ Improved
- Setting external SuggestionListView is no longer necessary to display suggestions popup
### ✅ Added
- Added `ChatUI.supportedReactions: SupportedReactions` property, also introduced `SupportedReactions`, and `ReactionDrawable` class.
  It allows defining a set of supported reactions by passing a `Map<String, ReactionDrawable>` in constructor. `ReactionDrawable` is a wrapping class holding two `Drawable` instances - for active and inactive reaction states.
- Added methods and attrs to `MessageListView` that allow to customize visibility of message options:
  * `MessageListView::setDeleteMessageConfirmationEnabled`
  * `MessageListView::setCopyMessageEnabled`
  * `MessageListView::setBlockUserEnabled`
  * `MessageListView::setMuteUserEnabled`
  * `MessageListView::setMessageFlagEnabled`
  * `MessageListView::setReactionsEnabled`
  * `MessageListView::setRepliesEnabled`
  * `MessageListView::setThreadsEnabled`
  * `MessageListView.streamUiFlagMessageOptionEnabled`
  * `MessageListView.streamUiMuteUserOptionEnabled`
  * `MessageListView.streamUiBlockUserOptionEnabled`
  * `MessageListView.streamUiCopyMessageActionEnabled`
- Added confirmation dialog for flagging message option:
  * Added `MessageListView::flagMessageConfirmationEnabled` attribute
- Added `MessageListView::setFlagMessageResultHandler` which allows to handle flag message result
- Added support for system messages
- Added attrs to `MessageListView` that allow to customize system message text style:
  * `streamUiSystemMessageTextSize`
  * `streamUiSystemMessageTextColor`
  * `streamUiSystemMessageTextFont`
  * `streamUiSystemMessageTextFontAssets`
  * `streamUiSystemMessageTextStyle`
- Added attrs to `MessageListView` that allow to customize message option text style:
  * `streamUiMessageOptionsTextSize`
  * `streamUiMessageOptionsTextColor`
  * `streamUiMessageOptionsTextFont`
  * `streamUiMessageOptionsTextFontAssets`
  * `streamUiMessageOptionsTextStyle`
- Added attrs to `MessageListView` that allow to customize user reactions title text style:
  * `streamUiUserReactionsTitleTextSize`
  * `streamUiUserReactionsTitleTextColor`
  * `streamUiUserReactionsTitleTextFont`
  * `streamUiUserReactionsTitleTextFontAssets`
  * `streamUiUserReactionsTitleTextStyle`
- Added attrs to `MessageListView` that allow to customize colors of message options background, user reactions card background, overlay dim color and warning actions color:
  * `streamUiMessageOptionBackgroundColor`
  * `streamUiUserReactionsBackgroundColor`
  * `streamUiOptionsOverlayDimColor`
  * `streamUiWarningActionsTintColor`
- Added `ChatUI.mimeTypeIconProvider: MimeTypeIconProvider` property which allows to customize file attachment icons.

### ⚠️ Changed
- Now the "block user" feature is disabled. We're planning to improve the feature later. Stay tuned!
- Changed gallery background to black in dark mode

# April 8th, 2021 - 4.8.1
## Common changes for all artifacts
### ⚠️ Changed
- We've cleaned up the transitive dependencies that our library exposes to its clients. If you were using other libraries implicitly through our SDK, you'll now have to depend on those libraries directly instead.

## stream-chat-android
### 🐞 Fixed
- Fix Attachment Gravity

### ✅ Added
- Provide AvatarView class

## stream-chat-android-offline
### 🐞 Fixed
- Fix Crash on some devices that are not able to create an Encrypted SharedPreferences
- Fixed the message read indicator in the message list
- Added missing `team` field to `ChannelEntity` and `ChannelData`

### ✅ Added
- Add `ChatDomain::removeMembers` method

## stream-chat-android-ui-common
### 🐞 Fixed
- Fixed getting files provided by content resolver.

### ⚠️ Changed
- Added theme to all activities all the SDK. You can override then in your project by redefining the styles:
- StreamUiAttachmentGalleryActivityStyle
- StreamUiAttachmentMediaActivityStyle
- StreamUiAttachmentActivityStyle

## stream-chat-android-ui-components
### 🐞 Fixed
- Fixed attr streamUiCopyMessageActionEnabled. From color to boolean.
- Now it is possible to change the color of `MessageListHeaderView` from the XML.
- Fixed the `MessageListView::setUserClickListener` method.
- Fixed bugs in handling empty states for `ChannelListView`. Deprecated manual methods for showing/hiding empty state changes.
- Fix `ChannelListHeaderView`'s title position when user avatar or action button is invisible
- Fix UI behaviour for in-progress file uploads
- Fix extension problems with file uploads when attachment names contain spaces
- Fix reaction bubbles which were shown behind message attachment views

### ✅ Added
- Now it is possible to change the back button of MessageListHeaderView using `app:streamUiMessageListHeaderBackButtonIcon`
- Now it is possible to inject `UserLookupHandler` into `MessageInputView` in order to implement custom users' mention lookup algorithm

# March 31th, 2021 - 4.8.0
## Common changes for all artifacts
### 🐞 Fixed
Group channels with 1<>1 behaviour the same way as group channels with many users
It is not possible to remove users from distinct channels anymore.
### ⬆️ Improved
it is now possible to configure the max lines of a link description. Just use
`app:streamUiLinkDescriptionMaxLines` when defining MessageListView

It is now possible to configure the max size of files and an alert is shown when
a files bigger than this is selected.
### ✅ Added
Configure enable/disable of replies using XML in `MessageListView`
Option `app:streamUiReactionsEnabled` in `MessageListView` to enable or disable reactions
It is possible now to configure the max size of the file upload using
`app:streamUiAttachmentMaxFileSizeMb`

## stream-chat-android
### 🐞 Fixed
- Fixed crash when sending GIF from Samsung keyboard

## stream-chat-android-client
### 🐞 Fixed
- Fixed parsing of `createdAt` property in `MessageDeletedEvent`

### ⬆️ Improved
- Postponed queries as run as non-blocking

### ✅ Added
- **Added a brand new serialization implementation, available as an opt-in API for now.** This can be enabled by making a `useNewSerialization(true)` call on the `ChatClient.Builder`.
  - This new implementation will be more performant and greatly improve type safety in the networking code of the SDK.
  - The old implementation remains the default for now, while we're making sure the new one is bug-free.
  - We recommend that you opt-in to the new implementation and test your app with it, so that you can report any issues early and we can get them fixed before a general rollout.
- Added `unflagMessage(messageId)` and `unflagUser(userId)` methods to `ChatClient`
- Added support for querying banned users - added `ChatClient::queryBannedUsers` and `ChannelClient::queryBannedUsers`
- Added `uploadsEnabled`, `urlEnrichmentEnabled`, `customEventsEnabled`, `pushNotificationsEnabled`, `messageRetention`, `automodBehavior` and `blocklistBehavior` fields to channel config

### ⚠️ Changed
- Renamed `ChannelId` property to `channelId` in both `ChannelDeletedEvent` and `NotificationChannelDeletedEvent`
- Deprecated `ChatClient::unMuteChannel`, the `ChatClient::unmuteChannel` method should be used instead
- Deprecated `ChatClient::unBanUser`, the `ChatClient::unbanUser` method should be used instead
- Deprecated `ChannelClient::unBanUser`, the `ChannelClient::unbanUser` method should be used instead
- Deprecated `ChannelController::unBanUser`, the `ChannelController::unbanUser` method should be used instead

## stream-chat-android-offline
### 🐞 Fixed
- Fixed an issue that didn't find the user when obtaining the list of messages
- Fix refreshing not messaging channels which don't contain current user as a member

## stream-chat-android-ui-common
### ⬆️ Improved
- Show AttachmentMediaActivity for video attachments

### ✅ Added
- `AvatarView.streamUiAvatarOnlineIndicatorColor` and `AvatarView.streamUiAvatarOnlineIndicatorBorderColor` attrs

## stream-chat-android-ui-components
### 🐞 Fixed
- Now replied messages are shown correctly with the replied part in message options
- `MessageListView::enterThreadListener` is properly notified when entering into a thread
- Fix initial controls state in `MessageInputView`
- Fix crashing when open attachments destination

### ⬆️ Improved
- Add support of non-image attachment types to the default attachment click listener.

### ✅ Added
- `MessageInputView` now uses the cursor `stream_ui_message_input_cursor.xml` instead of accent color. To change the cursor, override `stream_ui_message_input_cursor.xml`.
- Replacing `ChatUI` with new `io.getstream.chat.android.ui.ChatUI` implementation
- Added possibility to configure delete message option visibility using `streamUiDeleteMessageEnabled` attribute, and `MessageListView::setDeleteMessageEnabled` method
- Add `streamUiEditMessageEnabled` attribute to `MessageListView` and `MessageListView::setEditMessageEnabled` method to enable/disable the message editing feature
- Add `streamUiMentionsEnabled` attribute to `MessageInputView` and `MessageInputView::setMentionsEnabled` method to enable/disable mentions
- Add `streamUiThreadsEnabled` attribute to `MessageListView` and `MessageListView::setThreadsEnabled` method to enable/disable the thread replies feature
- Add `streamUiCommandsEnabled` attribute to `MessageInputView` and `MessageInputView::setCommandsEnabled` method to enable/disable commands
- Add `ChannelListItemPredicate` to our `channelListView` to allow filter `ChannelListItem` before they are rendered
- Open `AvatarBitmapFactory` class
- Add `ChatUI::avatarBitmapFactory` property to allow custom implementation of `AvatarBitmapFactory`
- Add `AvatarBitmapFactory::userBitmapKey` method to generate cache key for a given User
- Add `AvatarBitmapFactory::channelBitmapKey` method to generate cache key for a given Channel
- Add `StyleTransformer` class to allow application-wide style customizations
- Add the default font field to `TextStyle`
- Add new method `ChatFonts::setFont(textStyle: TextStyle, textView: TextView, defaultTypeface: Typeface)`
- Add attributes for `MessageListView` in order to customize styles of:
  - Mine message text
  - Theirs message text
  - User name text in footer of Message
  - Message date in footer of Message
  - Thread replies counter in footer of Message
  - Link title text
  - Link description text
  - Date separator text
  - Deleted message text and background
  - Reactions style in list view and in options view
  - Indicator icons in footer of Message
  - Unread count badge on scroll to bottom button
  - Message stroke width and color for mine and theirs types
    It is now possible to customize the following attributes for `ChannelListView`:
- `streamUiChannelOptionsIcon` - customize options icon
- `streamUiChannelDeleteIcon` - customize delete icon
- `streamUiChannelOptionsEnabled` - hide/show options icon
- `streamUiChannelDeleteEnabled` - hide/show delete button
- `streamUiSwipeEnabled` - enable/disable swipe action
- `streamUiBackgroundLayoutColor` - customize the color of "background layout"
- `streamUiChannelTitleTextSize` - customize channel name text size
- `streamUiChannelTitleTextColor` - customize channel name text color
- `streamUiChannelTitleTextFont` - customize channel name text font
- `streamUiChannelTitleFontAssets` - customize channel name font asset
- `streamUiChannelTitleTextStyle` - customize channel name text style (normal / bold / italic)
- `streamUiLastMessageTextSize` - customize last message text size
- `streamUiLastMessageTextColor` - customize last message text color
- `streamUiLastMessageTextFont` - customize last message text font
- `streamUiLastMessageFontAssets` - customize last message font asset
- `streamUiLastMessageTextStyle` - customize last message text style (normal / bold / italic)
- `streamUiLastMessageDateTextSize` - customize last message date text size
- `streamUiLastMessageDateTextColor` - customize last message date text color
- `streamUiLastMessageDateTextFont` - customize last message date text font
- `streamUiLastMessageDateFontAssets` - customize last message date font asset
- `streamUiLastMessageDateTextStyle` - customize last message date text style (normal / bold / italic)
- `streamUiIndicatorSentIcon` - customize drawable indicator for sent
- `streamUiIndicatorReadIcon` - customize drawable indicator for read
- `streamUiIndicatorPendingSyncIcon` - customize drawable indicator for pending sync
- `streamUiForegroundLayoutColor` - customize the color of "foreground layout"
- `streamUiUnreadMessageCounterBackgroundColor` - customize the color of message counter badge
- `streamUiUnreadMessageCounterTextSize` - customize message counter text size
- `streamUiUnreadMessageCounterTextColor` - customize message counter text color
- `streamUiUnreadMessageCounterTextFont` - customize message counter text font
- `streamUiUnreadMessageCounterFontAssets` - customize message counter font asset
- `streamUiUnreadMessageCounterTextStyle` - customize message counter text style (normal / bold / italic)
- Option `app:streamUiReactionsEnabled` in `MessageListView` to enable or disable reactions
- It is now possible to configure new fields in MessageInputView:
- `streamUiMessageInputTextStyle` - customize message input text style.
- `streamUiMessageInputFont` - customize message input text font.
- `streamUiMessageInputFontAssets` - customize message input text font assets.
- `streamUiMessageInputEditTextBackgroundDrawable` - customize message input EditText drawable.
- `streamUiMessageInputCustomCursorDrawable` - customize message input EditText cursor drawable.
- `streamUiCommandsTitleTextSize` - customize command title text size
- `streamUiCommandsTitleTextColor` - customize command title text color
- `streamUiCommandsTitleFontAssets` - customize command title text color
- `streamUiCommandsTitleTextColor` - customize command title font asset
- `streamUiCommandsTitleFont` - customize command title text font
- `streamUiCommandsTitleStyle` - customize command title text style
- `streamUiCommandsNameTextSize` - customize command name text size
- `streamUiCommandsNameTextColor` - customize command name text color
- `streamUiCommandsNameFontAssets` - customize command name text color
- `streamUiCommandsNameTextColor` - customize command name font asset
- `streamUiCommandsNameFont` - customize command name text font
- `streamUiCommandsNameStyle` - customize command name text style
- `streamUiCommandsDescriptionTextSize` - customize command description text size
- `streamUiCommandsDescriptionTextColor` - customize command description text color
- `streamUiCommandsDescriptionFontAssets` - customize command description text color
- `streamUiCommandsDescriptionTextColor` - customize command description font asset
- `streamUiCommandsDescriptionFont` - customize command description text font
- `streamUiCommandsDescriptionStyle` - customize command description text style
- `streamUiSuggestionBackgroundColor` - customize suggestion view background
- `streamUiMessageInputDividerBackgroundDrawable` - customize the background of divider of MessageInputView

### ⚠️ Changed
- Deprecated `ChatUI` class

# March 8th, 2021 - 4.7.0
## stream-chat-android-client
### ⚠️ Changed
- Refactored `FilterObject` class  - see the [migration guide](https://github.com/GetStream/stream-chat-android/wiki/Migration-guide:-FilterObject) for more info

## stream-chat-android-offline
### 🐞 Fixed
- Fixed refreshing channel list after removing member
- Fixed an issue that didn't find the user when obtaining the list of messages

### ⚠️ Changed
- Deprecated `ChatDomain::disconnect`, use disconnect on ChatClient instead, it will make the disconnection on ChatDomain too.
- Deprecated constructors for `ChatDomain.Builder` with the `User` type parameter, use constructor with `Context` and `ChatClient` instead.

## stream-chat-android-ui-common
### ⚠️ Changed
- Message options list changed colour for dark version. The colour is a little lighters
  now, what makes it easier to see.

## stream-chat-android-ui-components
### 🐞 Fixed
- Fixed some rare crashes when `MessageListView` was created without any attribute info present

### ⬆️ Improved
- Updated PhotoView to version 2.3.0

### ✅ Added
- Introduced `AttachmentViewFactory` as a factory for custom attachment views/custom link view
- Introduced `TextAndAttachmentsViewHolder` for any combination of attachment content and text

### ❌ Removed
- Deleted `OnlyFileAttachmentsViewHolder`, `OnlyMediaAttachmentsViewHolder`,
  `PlainTextWithMediaAttachmentsViewHolder` and `PlainTextWithFileAttachmentsViewHolder`

# Feb 22th, 2021 - 4.6.0
# New UI-Components Artifact
A new UI-Components artifact has been created with a new design of all our components.
This new artifact is available on MavenCentral and can imported by adding the following dependency:
```
implementation "io.getstream:stream-chat-android-ui-components:4.6.0"
```

## stream-chat-android
- Add `streamMessageActionButtonsTextSize`, `streamMessageActionButtonsTextColor`, `streamMessageActionButtonsTextFont`,
  `streamMessageActionButtonsTextFontAssets`, `streamMessageActionButtonsTextStyle`, `streamMessageActionButtonsIconTint`
  attributes to `MessageListView`
- Add `ChannelHeaderViewModel::resetThread` method and make `ChannelHeaderViewModel::setActiveThread` message parameter non-nullable
- Fix ReadIndicator state
- Using `MessageListView#setViewHolderFactory` is now an error - use `setMessageViewHolderFactory` instead
- Removed `MessageListItemAdapter#replaceEntities` - use `submitList` method instead
- Use proper color values on Dialog Theme
- Increase touchable area on the button to remove an attachment

## stream-chat-android-client
- Introduce ChatClient::setUserWithoutConnecting function
- Handle disconnect event during pending token state
- Remove unneeded user data when creating WS Connection
- Using `User#unreadCount` is now an error - use `totalUnreadCount` instead
- Using `ChannelController` is now an error - use `ChannelClient` instead
- Using `Pagination#get` is now an error - use `toString` instead
- Using the old event APIs is now an error - see the [migration guide](https://github.com/GetStream/stream-chat-android/wiki/Migration-guide:-ChatObserver-and-events()-APIs) for more info
- Using `ChatClient#flag` is now an error - use `flagUser` instead

## stream-chat-android-offline
- Introduce `PushMessageSyncHandler` class

- Add UseCase for querying members (`chatDomain.useCases.queryMembers(..., ...).execute()`).
  - If we're online, it executes a remote call through the ChatClient
  - If we're offline, it pulls members from the database for the given channel
- Mark the `SendMessageWithAttachmentsImpl` use case an error

## stream-chat-android-ui-common
- Fix `CaptureMediaContract` chooser on Android API 21
- Using `ChatUI(client, domain, context)` now an error - use simpler constructor instead
- Using the `Chat` interface now an error - use `ChatUI` instead

# Feb 15th, 2021 - 4.5.5
## Common changes for all artifacts
- Updated project dependencies
  - Kotlin 1.4.30
  - Stable AndroidX releases: LiveData 2.3.0, Activity 1.2.0, Fragment 1.3.0
  - For the full list of dependency version changes, see [this PR](https://github.com/GetStream/stream-chat-android/pull/1383)

## stream-chat-android
- Add `streamInputAttachmentsMenuBackground` and `streamInputSuggestionsBackground` attributes to `MessageInputView`
- Add `streamMessageActionButtonsBackground` attributes to `MessageListView`

## stream-chat-android-client
- Remove unused `reason` and `timeout` parameters from `ChannelClient::unBanUser` method

# Feb 11th, 2021 - 4.5.4
## stream-chat-android
- Fix `streamLastMessageDateUnreadTextColor` attribute not being used in ChannelListView
- Fix `streamChannelsItemSeparatorDrawable` attribute not being parsed

## stream-chat-android-client
- Fix `ConcurrentModificationException` on our `NetworkStateProvider`

# Feb 5th, 2021 - 4.5.3
## stream-chat-android
-. `ChatUtils::devToken` is not accessible anymore, it has been moved to `ChatClient::devToken`

## stream-chat-android-client
- **setUser deprecation**
  - The `setUser`, `setGuestUser`, and `setAnonymousUser` methods on `ChatClient` are now deprecated.
  - Prefer to use the `connectUser` (`connectGuestUser`, `connectAnonymousUser`) methods instead, which return `Call` objects.
  - If you want the same async behaviour as with the old methods, use `client.setUser(user, token).enqueue { /* Handle result */ }`.
- Add support for typing events in threads:
  - Add `parentId` to `TypingStartEvent` and `TypingStopEvent`
  - Add `parentId` to ``ChannelClient::keystroke` and `ChannelClient::stopTyping`
- `ChatClient::sendFile` and `ChatClient::sendImage` each now have just one definition with `ProgressCallback` as an optional parameter. These methods both return `Call<String>`, allowing for sync/async execution, and error handling. The old overloads that were asynchronous and returned no value/error have been removed.
- `FileUploader::sendFile` and `FileUploader::sendImages` variations with `ProgressCallback` are no longer async with no return type. Now they are synchronous with `String?` as return type

## stream-chat-android-offline
- Add support for typing events in threads:
  - Add `parentId` to `Keystroke` and `StopTyping` use cases

## stream-chat-android-ui-common
- Add a new `isMessageRead` flag to the `MessageListItem.MessageItem` class, which indicates
  that a particular message is read by other members in this channel.
- Add handling threads typing in `MessageInputViewModel`

# Jan 31th, 2021 - 4.5.2
## stream-chat-android-client
- Use proper data on `ChatClient::reconnectSocket` to reconnect normal/anonymous user
- Add `enforceUnique` parameter to `ChatClient::sendReaction` and `ChannelClient::sendReaction` methods .
  If reaction is sent with `enforceUnique` set to true, new reaction will replace all reactions the user has on this message.
- Add suspending `setUserAndAwait` extension for `ChatClient`
- Replace chat event listener Kotlin functions with ChatEventListener functional interface in order to promote
  a better integration experience for Java clients. Old methods that use the Kotlin function have been deprecated.
  Deprecated interfaces, such as ChannelController, have not been updated. ChannelClient, which inherits from ChannelController
  for the sake of backwards compatibility, has been updated.

## stream-chat-android-offline
- Add `enforceUnique` parameter to `SendReaction` use case. If reaction is sent with `enforceUnique` set to true,
  new reaction will replace all reactions the user has on this message.
- Fix updating `Message::ownReactions` and `Message:latestReactions` after sending or deleting reaction - add missing `userId` to `Reaction`
- Fix Load Thread Replies process

## stream-chat-android-ui-common
- Add a new `isThreadMode` flag to the `MessageListItem.MessageItem` class.
  It shows is a message item should be shown as part of thread mode in chat.
- Add possibility to set `DateSeparatorHandler` via `MessageListViewModel::setDateSeparatorHandler`
  and `MessageListViewModel::setThreadDateSeparatorHandler` which determines when to add date separator between messages
- Add `MessageListViewModel.Event.ReplyAttachment`, `MessageListViewModel.Event.DownloadAttachment`, `MessageListViewModel.Event.ShowMessage`,
  and `MessageListViewModel.Event.RemoveAttachment` classes.
- Deprecate `MessageListViewModel.Event.AttachmentDownload`

# Jan 18th, 2021 - 4.5.1
## stream-chat-android
- Fix `MessageListItemViewHolder::bind` behavior
- Improve connection/reconnection with normal/anonymous user

## stream-chat-android-client
- Create `ChatClient::getMessagesWithAttachments` to filter message with attachments
- Create `ChannelClient::getMessagesWithAttachments` to filter message with attachments
- Add support for pinned messages:
  - Add `pinMessage` and `unpinMessage` methods `ChatClient` and `ChannelClient`
  - Add `Channel::pinnedMessages` property
  - Add `Message:pinned`, `Message::pinnedAt`, `Message::pinExpires`, and `Message:pinnedBy` properties

# Jan 7th, 2021 - 4.5.0
## stream-chat-android
- Now depends explicitly on AndroidX Fragment (fixes a potential crash with result handling)
- Update AndroidX dependencies: Activity 1.2.0-rc01 and Fragment 1.3.0-rc01

## stream-chat-android-client
- Add filtering non image attachments in ChatClient::getImageAttachments
- Add a `channel` property to `notification.message_new` events
- Fix deleting channel error
- 🚨 Breaking change: ChatClient::unmuteUser, ChatClient::unmuteCurrentUser,
  ChannelClient::unmuteUser, and ChannelClient::unmuteCurrentUser now return Unit instead of Mute

## stream-chat-android-offline
- Add LeaveChannel use case
- Add ChannelData::memberCount
- Add DeleteChannel use case
- Improve loading state querying channels
- Improve loading state querying messages

# Dec 18th, 2020 - 4.4.9

## stream-chat-android-client
- improved event recovery behaviour

## stream-chat-android-offline
- improved event recovery behaviour
- fixed the chatDomain.Builder boolean usage between userPresence and recoveryEnabled

# Dec 18th, 2020 - 4.4.8
## stream-chat-android
- Add filtering `shadowed` messages when computing last channel message
- Add filtering `draft` channels
- Add `DateFormatter::formatTime` method to format only time of a date
- Fix `ChatUtils::devToken` method

## stream-chat-android-client
- Improve `banUser` and `unBanUser` methods - make `reason` and `timeout` parameter nullable
- Add support for shadow ban - add `shadowBanUser` and `removeShadowBan` methods to `ChatClient` and `ChannelClient`
- Add `shadowBanned` property to `Member` class
- Add `ChatClient::getImageAttachments` method to obtain image attachments from a channel
- Add `ChatClient::getFileAttachments` method to obtain file attachments from a channel
- Add `ChannelClient::getImageAttachments` method to obtain image attachments from a channel
- Add `ChannelClient::getFileAttachments` method to obtain file attachments from a channel

## stream-chat-android-offline
- Add filtering `shadowed` messages
- Add new usecase `LoadMessageById` to fetch message by id with offset older and newer messages
- Watch Channel if there was previous error

## stream-chat-android-ui-common
- Add `messageId` arg to `MessageListViewModel`'s constructor allowing to load message by id and messages around it

# Dec 14th, 2020 - 4.4.7
## Common changes for all artifacts
- Updated to Kotlin 1.4.21
- For Java clients only: deprecated the `Call.enqueue(Function1)` method, please use `Call.enqueue(Callback)` instead

## stream-chat-android
- Add new attrs to `MessageListView`: `streamDeleteMessageActionEnabled`, `streamEditMessageActionEnabled`
- Improve Channel List Diff
- Add new attrs to `MessageInputView`: `streamInputScrollbarEnabled`, `streamInputScrollbarFadingEnabled`
- Add API for setting custom message date formatter in MessageListView via `setMessageDateFormatter(DateFormatter)`
  - 24 vs 12 hr controlled by user's System settings.

## stream-chat-android-client
- Add `ChatClient::isValidRemoteMessage` method to know if a RemoteMessage is valid for Stream

## stream-chat-android-offline
- Add updating `channelData` after receiving `ChannelUpdatedByUserEvent`
- Fix crash when a push notification arrives from other provider different than Stream

# Dic 4th, 2020 - 4.4.6

## stream-chat-android
- Use custom `StreamFileProvider` instead of androidx `FileProvider` to avoid conflicts
- Add `ChatClient::setGuestUser` method to login as a guest user
- Make `MessageListItemViewHolder` public and open, to allow customization by overriding the `bind` method

## stream-chat-android-offline
- Centralize how channels are stored locally

# Nov 24th, 2020 - 4.4.5
## Common changes for all artifacts
- Stream SDks has been uploaded to MavenCentral and the GroupID has changed to `io.getstream`.

## stream-chat-android
- New artifact name: `io.getstream:stream-chat-android:STREAM_VERSION`

## stream-chat-android-client
- It's no longer required to wait for `setUser` to finish before querying channels
- `ChatClient::setUser` method allows be called without network connection and will retry to connect when network connection is available
- New artifact name: `io.getstream:stream-chat-android-client:STREAM_VERSION`
- Show date of the last message into channels list when data comes from offline storage
- Show text of the last message into channels list when data comes from offline storage
- Accept Invite Message is now optional, if null value is sent, no message will be sent to the rest of members about this action

## stream-chat-android-offline
- Fix bug when channels with newer messages don't go to the first position in the list
- Fix Offline usage of `ChatDomain`
- New artifact name: `io.getstream:stream-chat-android-offline:STREAM_VERSION`
- Provide the last message when data is load from offline storage

# Nov 24th, 2020 - 4.4.4
This version is a rollback to 4.4.2, The previous release (4.4.3) was not valid due to a problem with the build flow.
We are going to release 4.4.5 with the features introduced by 4.4.3 as soon as the build is back working

# Nov 20th, 2020 - 4.4.3
## stream-chat-android-client
- It's no longer required to wait for `setUser` to finish before querying channels
- `ChatClient::setUser` method allows be called without network connection and will retry to connect when network connection is available

## stream-chat-android-offline
- Fix bug when channels with newer messages don't go to the first position in the list
- Fix Offline usage of `ChatDomain`

# Nov 13th, 2020 - 4.4.2

## stream-chat-android
- Remove `ChatClient` and `ChatDomain` as `ChatUI`'s dependencies
- Replace Glide with Coil - SDK doesn't depend on Glide anymore.
- Remove `BaseStyle` class and extract its properties into `AvatarStyle` and `ReadStateStyle`.
  - Use composition with `AvatarStyle` and `ReadStateStyle` instead of inheriting from `BaseStyle`.
  - Convert to kotlin: `ReadStateView`, `MessageListViewStyle`
- Add `streamShowSendAlsoToChannelCheckbox` attr to `MessageInputView` controlling visibility of "send also to channel" checkbox
- The sample app no longer uses Koin for dependency injection
- Add `streamCopyMessageActionEnabled`, `streamFlagMessageActionEnabled`, and `streamStartThreadMessageActionEnabled` attrs to `MessageListView`
- Validate message text length in MessageInputView.
  - Add property `MessageInputView.maxMessageLength: Int` and show warning once the char limit is exceeded
  - Expose `MessageInputViewModel.maxMessageLength: Int` informing about text length limit of the Channel

## stream-chat-android-client
- Deprecate `User::unreadCount` property, replace with `User::totalUnreadCount`
- Added MarkAllReadEvent
- Fix UpdateUsers call

## stream-chat-android-offline
- Update `totalUnreadCount` when user is connected
- Update `channelUnreadCount` when user is connected
- Fix bug when channels could be shown without names
- Added support for marking all channels as read for the current user.
  - Can be accessed via `ChatDomain`'s use cases (`chatDomain.useCases.markAllRead()...`).
- Fix bug when local channels could be sorted not properly
- Typing events can be all tracked with `ChatDomain.typingUpdates`

# Nov 4th, 2020 - 4.4.1
## Common changes for all artifacts
- Updated dependencies to latest versions (AGP 4.1, OkHttp 4.9, Coroutines 1.3.9, ExoPlayer 2.12.1, etc.)
  - See [PR #757](https://github.com/GetStream/stream-chat-android/pull/757) for full list of version updates
- Revamped `Call` implementations
  - The `Call2` type has been removed, the libraries now all use the same `Call` instead for all APIs
  - `Call` now guarantees callbacks to happen on the main thread
  - Coroutine users can now `await()` a `Call` easily with a provided extension

## stream-chat-android
- Add empty state views to channel list view and message list view components
- Allow setting custom empty state views
- Add loading view to message list view
- Allow setting custom loading view
- Add load more threshold for `MessageListView` and `streamLoadMoreThreshold` attribute
- Fix handling of the `streamShowReadState` attribute on `MessageListView`
- Add `streamShowDeliveredState` XML attribute to `MessageListView`
- Add "loading more" indicator to the `MessageListView`
- Messages in ChannelController were split in messages - New messages and oldMessages for messages coming from the history.

## stream-chat-android-client
- Fix guest user authentication
- Changed API of QuerySort class. You have to specify for what model it is being used.
- Rename `ChannelController` to `ChannelClient`. Deprecate `ChannelController`.
- Replace `ChannelController` subscribe related extension functions with corresponding `ChannelClient` functions
- Move `ChannelClient` extension functions to `io.getstream.chat.android.client.channel` package

## stream-chat-android-offline
- Add GetChannelController use cases which allows to get ChannelController for Channel
- Fix not storing channels when run channels fetching after connection recovery.
- Fix read state getting stuck in unread state

# Oct 26th, 2020 - 4.4.0
## stream-chat-android
- Create custom login screen in sample app
- Bump Coil to 1.0.0
- Add message sending/sent indicators in `MessageListView`
- Add possibility to replace default FileUploader
- Fixes a race condition where client.getCurrentUser() was set too late
- Support for hiding channels
- Makes the number of channels return configurable by adding the limit param to ChannelsViewModelFactory
- Add message sending/sent indicators in `MessageListView`
- Provide ChannelViewModelFactory and ChannelsViewModelFactory by the library to simplify setup
- Fixes for https://github.com/GetStream/stream-chat-android/issues/698 and https://github.com/GetStream/stream-chat-android/issues/723
- Don't show read state for the current user

## stream-chat-android-client
- Fix ConcurrentModificationException in `ChatEventsObservable`
- Add possibility to replace default FileUploader
- Fix anonymous user authentication
- Fix fetching color value from TypedArray

## stream-chat-android-offline
- Channel list now correctly updates when you send a new message while offline. This fixes https://github.com/GetStream/stream-chat-android/issues/698
- Channels now stay sorted based on the QuerySort order (previous behaviour was to sort them once)
- New messages now default to type "regular" or type "ephemeral" if they start with a /
- Improved error logging on sendMessage & sendReaction
- Fixed a race condition that in rare circumstances could cause the channel list to show stale (offline) data
- Fixed a bug with channel.hidden not working correctly
- Fixed crash with absence of user in the UserMap

# Oct 19th, 2020 - 4.3.1-beta-2 (stream-chat-android)
- Allow setting custom `NotificationHandler` in `Chat.Builder`
- Fix unresponsive attachment upload buttons
- Removed many internal implementation classes and methods from the SDK's public API
- Fix sending GIFs from keyboard
- Fix unresponsive attachment upload buttons
- Fix method to obtain initials from user to be shown into the avatar
- Fix method to obtain initials from channel to be shown into the avatar
- Allow setting `ChatLoggerHandler` and `ChatLogLevel` in `Chat.Builder`

# Oct 16th, 2020 - 4.3.1-beta-1 (stream-chat-android)
- Significant performance improvements
- Fix a crash related to behaviour changes in 1.3.0-alpha08 of the AndroidX Fragment library
- Replace Glide with Coil in AttachmentViewHolderMedia (Fix GIFs loading issues)
- `MessageListView.BubbleHelper`'s methods now have nullability annotations, and use primitive `boolean` values as parameters
- Update Offline Support to the [last version](https://github.com/GetStream/stream-chat-android-livedata/releases/tag/0.8.6)

# Oct 16th, 2020 - 0.8.6 (stream-chat-android-offline)
- Improve sync data validation in ChatDomain.Builder
- Removed many internal implementation classes and methods from the SDK's public API
- Significant performance improvements to offline storage
- Default message limit for the queryChannels use case changed from 10 to 1. This is a more sensible default for the channel list view of most chat apps
- Fix QuerySort
- Update client to 1.16.8: See changes: https://github.com/GetStream/stream-chat-android-client/releases/tag/1.16.8

# 1.16.8 - Fri 16th of Oct 2020 (stream-chat-android-client)
- Add `lastUpdated` property to `Channel`

# Oct 14th, 2020 - 4.3.0-beta-6 (stream-chat-android)
- Update to Kotlin 1.4.10
- Fix Typing view behavior
- Fix NPE asking for `Attachment::type`
- Fix ChatDomain initialization issue
- Limit max lines displayed in link previews (5 lines by default, customizable via `streamAttachmentPreviewMaxLines` attribute on `MessageListView`)
- Update Offline Support to the [last version](. See changes: )https://github.com/GetStream/stream-chat-android-livedata/releases/tag/0.8.5)

# 1.16.7 - Wed 14th of Oct 2020 (stream-chat-android-client)
- Removed many internal implementation classes and methods from the SDK's public API
- Improved nullability, restricted many generic type parameters to be non-nullable (set `Any` as their upper bound)
- Use AttachmentsHelper to validate imageUrl instead of just url.

# Oct 14th, 2020 - 0.8.5 (stream-chat-android-offline)
- Use `createdLocallyAt` and `updatedLocallyAt` properties in ChannelController and ThreadController
- Update attachments of message with an old image url, if it's still valid.
- Set attachment fields even if the file upload fails
- Fix NPE while ChatEvent was handled
- Improved nullability, restricted some generic type parameters to be non-nullable (set `Any` as their upper bound)
- Fix method to store date of the last message received into a channel
- Update client to 1.16.7: See changes: https://github.com/GetStream/stream-chat-android-client/releases/tag/1.16.7

# Oct 9th, 2020 - 4.3.0-beta-5 (stream-chat-android)
- Improve selecting non-media attachments
- Fix showing attachments captured with camera
- Add setting type and file size when creating AttachmentMetaData from file
- Remove FileAttachmentListAdapter and methods related to opening files chooser
- Replace isMedia flag with getting type from attachment if possible
- Update ExoPlayer dependency to version [2.12.0](https://github.com/google/ExoPlayer/blob/release-v2/RELEASENOTES.md#2120-2020-09-11)

# 1.16.6 - Fri 9th of Oct 2020 (stream-chat-android-client)
- Add `createdLocallyAt` and `updatedLocallyAt` properties to `Message` type
- Add AttachmentsHelper with hasValidUrl method

# Oct 7th, 2020 - 4.3.0-beta-4 (stream-chat-android)
- For Java clients, the `bindView` methods used to bind a ViewModel and its UI component together are now available with friendlier syntax.
- Calls such as `MessageListViewModelBindingKt.bindView(...);` should be replaced with calls like `MessageListViewModelBinding.bind(...);`
- The `ChannelListViewModelBindingKt` class has been renamed to `ChannelsViewModelBinding`, to match the name of the ViewModel it's associated with.
- Update client to the latest version. See changes: https://github.com/GetStream/stream-chat-android-client/releases/tag/1.16.5
- Update Stream Livedata to the last version. See changes: https://github.com/GetStream/stream-chat-android-livedata/releases/tag/0.8.4

# Oct 7th, 2020 - 0.8.4 (stream-chat-android-offline)
- Update client to 1.16.5: See changes: https://github.com/GetStream/stream-chat-android-client/releases/tag/1.16.5

# 1.16.5 - Wed 7th of Oct 2020 (stream-chat-android-client)
- Add autocomplete filter
- Add @JvmOverloads to QueryUsersRequest constructor
- Improve java interop of `TokenManager`

# Oct 5th, 2020 - 0.8.3 (stream-chat-android-offline)
- Improved message attachment handling. Message is now first added to local storage and the attachment is uploaded afterwards.
- Editing messages now works while offline
- Deprecate SendMessageWithAttachments in favor of SendMessage while specifying attachment.upload
- Fix a bug that caused messages not to load if member limit wasn't specified
- Fix a crash related to reaction data structure
- Fix a bug where network errors (temporary ones) are detected as permanent errors

# 1.16.4 - Mon 5th of Oct 2020 (stream-chat-android-client)
- Add `attachment.upload` and `attachment.uploadState` fields for livedata upload status. These fields are currently unused if you only use the low level client.

# Oct 2nd, 2020 - 4.3.0-beta-3 (stream-chat-android)
- Removed several parameters of `BaseAttachmentViewHolder#bind`, `Context` is now available as a property instead, others should be passed in through the `AttachmentViewHolderFactory` as constructor parameters
- Moved `BaseAttachmentViewHolder` to a new package
- Fix setting read state when user's last read equals message created date
- Skip setting user's read status if last read message is his own
- Make MessageListItem properties abstract
- Change default query sort to "last_updated"
- Fixed attachments logic. Save previously attached files when add more.
- Fixed the bug when it was unable to select new files when you have already attached something.
- Moved `MessageInputView` class to a new package.
- Update Stream Livedata to the last version. See changes: https://github.com/GetStream/stream-chat-android-livedata/releases/tag/0.8.2

# Oct 2nd, 2020 - 0.8.2 (stream-chat-android-offline)
- Request members by default when querying channels

# Sep 30th, 2020 - 4.3.0-beta-2 (stream-chat-android)
- Removed several parameters of `BaseMessageListItemViewHolder#bind`, `Context` is now available as a property instead, others should be passed in through the `MessageViewHolderFactory` as constructor parameters
- Attachment customization methods moved from `MessageViewHolderFactory` to a separate `AttachmentViewHolderFactory` class
- Removed `position` parameter from `MessageClickListener`
- Moved `BaseMessageListItemViewHolder` to a new package
- Update client to the latest version. See changes: https://github.com/GetStream/stream-chat-android-client/releases/tag/1.16.1
- Update Stream Livedata to the last version. See changes: https://github.com/GetStream/stream-chat-android-livedata/releases/tag/0.8.1

# Sep 30th, 2020 - 0.8.1 (stream-chat-android-offline)
- Handle the new `ChannelUpdatedByUserEvent`
- Update client to 1.16.1: See changes: https://github.com/GetStream/stream-chat-android-client/releases/tag/1.16.1
- Improve online status handling
- Replace posting an empty channels map when the channels query wasn't run online and offline storage is empty with error

# 1.16.2 - Wed 30 Sep 2020 (stream-chat-android-client)
- Add `ChatClient::enableSlowMode` method to enable slow mode
- Add `ChatClient::disableSlowMode` method to disable slow mode
- Add `ChannelController::enableSlowMode` method to enable slow mode
- Add `ChannelController::disableSlowMode` method to disable slow mode
- Add `Channel::cooldown` property to know how configured `cooldown` time for the channel
- Fix FirebaseMessageParserImpl.verifyPayload() logic
- Fix notification display condition
- Fix Socket connection issues

# 1.16.1 - Wed 25 Sep 2020 (stream-chat-android-client)
- Remove `User` field on `ChannelUpdatedEvent`
- Add new chat event type -> `ChannelUpdatedByUserEvent`
- Add `ChatNotificationHandler::getFirebaseInstanceId` method to provide a custom `FirebaseInstanceId`
- Add `NotificationConfig::useProvidedFirebaseInstance` conf

# Sep 23rd, 2020 - 4.3.0-beta-1 (stream-chat-android)
- Update livedata/client to latest version. See changes: https://github.com/GetStream/stream-chat-android-client/releases/tag/1.16.0

# 1.16.0 - Wed 23 Sep 2020 (stream-chat-android-client)
- Removed message.channel, this is a backwards incompatible change
- Ensure that message.cid is always available

The SDK was providing message.cid and message.channel in some cases, but not always.
Code that relied on those fields being populated caused bugs in production.

If you were relying on message.channel it's likely that you were running into bugs.
We recommend using one of these alternatives:

- message.cid if you just need a reference to the channel
- the channel object provided by client.queryChannel(s) if you need the full channel data
- channelController.channelData livedata object provided by the livedata package (automatically updated if channel data changes)
- channelController.toChannel() function provided by the livedata package

# Sep 23rd, 2020 - 0.8.0 (stream-chat-android-offline)
- Update client to 1.16.0: See changes: https://github.com/GetStream/stream-chat-android-client/releases/tag/1.16.0

# Sep 23rd, 2020 - 0.7.7 (stream-chat-android-offline)
- Fix crash when map channels DB entity to Channel
- Add posting empty channels map when queryChannels fails either offline and online which prevents infinite loader

# 1.15.6 - Wed 23 Sep 2020 (stream-chat-android-client)
- Convert ChatError to plain class. Changes in ChatLogger interface.
- Update events fields related to read status - remove "unread_messages" field and add "unread_channels" to NewMessageEvent, NotificationMarkReadEvent, and NotificationMessageNewEvent
- Mark ChatEvents containing the user property by the UserEvent interface.
- Simplified the event handling APIs, deprecated `ChatObservable`. See [the migration guide](https://github.com/GetStream/stream-chat-android-client/wiki/Migrating-from-the-old-event-subscription-APIs) for details on how to easily adopt the new APIs.

# Sep 23rd, 2020 - 4.2.11-beta-13 (stream-chat-android)
- Adjust ChatSocketListener to new events(NewMessageEvent, NotificationMarkReadEvent, NotificationMessageNewEvent) properties.
- Fix "load more channels"
- Update client to the latest version. See changes: https://github.com/GetStream/stream-chat-android-client/releases/tag/1.15.6
- Update Stream Livedata to the last version. See changes: https://github.com/GetStream/stream-chat-android-livedata/releases/tag/0.7.7

# Sep 18th, 2020 - 4.2.11-beta-12 (stream-chat-android)
- Implement Giphy actions handler
- Fix .gif preview rendering on message list
- Fix thread shown issue after sending message to a channel
- Remove border related attributes from MessageInputView. Add close button background attribute to MessageInputView.
- Improve setting user in sample app
- Add updating message read state after loading first messages
- Wrap Attachment into AttachmentListItem for use in adapter
- Properly show the message date
- Revamp MessageListView adapter customization, introduce ListenerContainer to handle all ViewHolder listeners
- Fix default filters on `ChannelsViewModelImpl`
- Update client to the latest version. See changes: https://github.com/GetStream/stream-chat-android-client/releases/tag/1.15.5
- Update Stream Livedata to the last version. See changes: https://github.com/GetStream/stream-chat-android-livedata/releases/tag/0.7.6

# Sep 18th, 2020 - 0.7.6 (stream-chat-android-offline)
- Store needed users in DB
- Stop trying to execute background sync in case ChatDomain.offlineEnabled is set to false
- Fix Socket Connection/Reconnection
- Update client to the latest version. See changes: https://github.com/GetStream/stream-chat-android-client/releases/tag/1.15.5

# 1.15.5 - Fri 18 Sep 2020 (stream-chat-android-client)
- Fix Socket Connection/Reconnection

# Sep 15th, 2020 - 0.7.5 (stream-chat-android-offline)
- Fix offline support for adding and removing reactions
- Fix crash when creating a channel while channel.createdBy is not set

# Sep 14th, 2020 - 0.7.4 (stream-chat-android-offline)
- Remove duplicates of new channels
- Improve tests
- Remove some message's properties that are not used anymore GetStream/stream-chat-android-client#69
- Update client to the latest version. See changes: https://github.com/GetStream/stream-chat-android-client/releases/tag/1.15.4

# 1.15.4 - Fri 11 Sep 2020 (stream-chat-android-client)
- Fix Socket Disconnection
- Remove useless message's properties (isStartDay, isYesterday, isToday, date, time and commandInfo)
- Forbid setting new user when previous one wasn't disconnected

# Sep 8th, 2020 - 0.7.3 (stream-chat-android-offline)
- Add usecase to send Giphy command
- Add usecase to shuffle a Gif on Giphy command message
- Add usecase to cancel Giphy Command
- Update client to the latest version. See changes: https://github.com/GetStream/stream-chat-android-client/releases/tag/1.15.3

# 1.15.3 - Tue 7 Sep 2020 (stream-chat-android-client)
- Add send action operation to ChannelController
- Fix serialized file names of SendActionRequest
- Fix `ConnectedEvent` parse process

# Sep 4th, 2020 - 4.2.11-beta-11 (stream-chat-android)
- Fix uploading files and capturing images on Android >= 10
- Fix `AvatarView`: Render lastActiveUsers avatars when channel image is not present

# 1.15.2 - Tue 1 Sep 2020 (stream-chat-android-client)
- `ChannelResponse.watchers` is an array of User now
- `Watcher` model has been removed, `User` model should be used instead
- `QueryChannelsRequet` has a new field called `memberLimit` to limit the number of members received per channel

# Aug 28th, 2020 - 4.2.11-beta-9 (stream-chat-android)
- Update event structure
- Update client to the latest version. See changes: https://github.com/GetStream/stream-chat-android-client/releases/tag/1.15.1
- Update Stream Livedata to the last version. See changes: https://github.com/GetStream/stream-chat-android-livedata/releases/tag/0.7.2

# 1.15.1 - Thu 28 Aug 2020 (stream-chat-android-client)
- New MapAdapter that omit key that contains null values or emptyMaps
- Null-Check over Watchers response

## Aug 23th, 2020 - 4.2.11-beta-8 (stream-chat-android)
- Fix Upload Files
- Update RecyclerView Lib
- Update Notification Customization

# Aug 28th, 2020 - 0.7.2 (stream-chat-android-offline)
- Update client to the latest version. See changes: https://github.com/GetStream/stream-chat-android-client/releases/tag/1.15.1

# Aug 28th, 2020 - 0.7.1 (stream-chat-android-offline)
- Keep order when retry to send a message
- Fix message sync logic and message sending success event emitting
- Update client to the latest version. See changes: https://github.com/GetStream/stream-chat-android-client/releases/tag/1.15.0

# Aug 20th, 2020 - 0.7.0 (stream-chat-android-offline)
- Update to version 0.7.0

# 1.15.0 - Thu 20 Aug 2020 (stream-chat-android-client)
- Refactor ChatEvents Structure

# 1.14.0 - Thu 20 Aug 2020 (stream-chat-android-client)
- Decouple cloud messages handler logic from configuration data
- Fix createChannel methods

# 1.13.3 - Tue 18 Aug 2020 (stream-chat-android-client)
- Set message as optional when updating a channel

# 1.13.2 - Fri 14 Aug 2020 (stream-chat-android-client)
- Reduce TLS Latency

# 1.13.1 - Fri 7 Aug 2020 (stream-chat-android-client)
- Fix DateParser

## Aug 5th, 2020 - 4.2.11-beta-7 (stream-chat-android)
- Update Stream Livedata to the last version. See changes: https://github.com/GetStream/stream-chat-android-livedata/releases/tag/0.6.9
- Fix channel name validation in CreateChannelViewModel
- Add `ChannelsView.setViewHolderFactory(factory: ChannelViewHolderFactory)` function
- Fix Fresco initialization
- Fix method to add/remove reaction

# Aug 3nd, 2020 - 0.6.9 (stream-chat-android-offline)
- Fix `QuerySort`

# 1.13.0 - Tue 28 Jul 2020 (stream-chat-android-client)
- Add `Client.flagUser()` method to flag an User
- Add `Client.flagMessage()` method to flag a Message
- Deprecated method `Client.flag()` because was a bit confusing, you should use `client.flagUser()` instead

# 1.12.3 - Mon 27 Jul 2020 (stream-chat-android-client)
- Fix NPE on TokenManagerImpl
- Upgrade Kotlin to version 1.3.72
- Add Kotlin Proguard Rules

# Jul 20th, 2020 - 0.6.8 (stream-chat-android-offline)
- Fix `NotificationAddedToChannelEvent` event handling

# 1.12.2 - Fri 17 Jul 2020 (stream-chat-android-client)
- Add customer proguard rules

# 1.12.1 - Wed 15 Jul 2020 (stream-chat-android-client)
- Add customer proguard rules

## Jul 13th, 2020 - 4.2.11-beta-6 (stream-chat-android)
- Update client to the latest version. See changes: https://github.com/GetStream/stream-chat-android-client/releases/tag/1.10.0
- Update Stream Livedata to the last version. See changes: https://github.com/GetStream/stream-chat-android-livedata/releases/tag/0.6.7
- Refactor ChannelHeaderView
- Refactor MessageInputView
- Refactor Permission Checker Behavior
- Refactor MessageListVIew
- Fix Send Attachment Behavior
- Fix "Take Picture/Record Video" Behavior
- Add option to show empty view when there are no channels
- Add option to send a message to a thread
- Allow to switch user / logout

# 1.12.0 - Mon 06 Jul 2020 (stream-chat-android-client)
- Add mute and unmute methods to channel controller

# 1.11.0 - Mon 06 Jul 2020 (stream-chat-android-client)
- Fix message mentioned users

# Jul 3nd, 2020 - 0.6.7 (stream-chat-android-offline)
- Update client to the latest version. See changes: https://github.com/GetStream/stream-chat-android-client/releases/tag/1.10.0
- Implement Thread Behavior

# 1.10.0 - Wed 29 June 2020 (stream-chat-android-client)
- Add mute and unmute channels
- Add `notification.channel_mutes_updated` socket even handling
- Add user.channelMutes field
- Improve error logging
- Add invalid date format handling (channel.config dates might be invalid)

# 1.9.3 - Wed 29 June 2020 (stream-chat-android-client)
- Add raw socket events logging. See with tag `Chat:Events`

# Jun 24th, 2020 - 0.6.6 (stream-chat-android-offline)
- Update client to the latest version. See changes: https://github.com/GetStream/stream-chat-android-client/releases/tag/1.9.2

# 1.9.2 - Wed 24 June 2020 (stream-chat-android-client)
- Add `show_in_channel` attribute to `Message` entity

# 1.9.1 - Mue 23 June 2020 (stream-chat-android-client)
- Fix multithreaded date parsing

# 1.9.0 - Mon 22 June 2020 (stream-chat-android-client)
- Fix search message request body
  🚨 Breaking change:
- client.searchMessages signature has been changed: query removed, added channel filter

# 1.8.1 - Thu 18 June 2020 (stream-chat-android-client)
- Fix UTC date for sync endpoint
- Fix inhered events parsing
- Fix custom url setter of ChatClient.Builder

# Jun 16th, 2020 - 0.6.5 (stream-chat-android-offline)
- Fixed crash caused by `NotificationMarkReadEvent.user` value being sent null.
- Solution: using the current user which was set to the ChatDomain instead of relying on event's data.

# 1.8.0 - Thu 12 June 2020 (stream-chat-android-client)
- Add sync api call

# Jun 12th, 2020 - 0.6.4 (stream-chat-android-offline)
- Add attachment.type when upload a file or image

# 1.7.0 - Thu 12 June 2020 (stream-chat-android-client)
- Add query members call

# Jun 11th, 2020 - 0.6.3 (stream-chat-android-offline)
- Create a new UseCase to send messages with attachments

# Jun 11th, 2020 - 0.6.2 (stream-chat-android-offline)
- Update client to the latest version. See changes: https://github.com/GetStream/stream-chat-android-client/releases/tag/1.6.1

# 1.6.1 - Thu 11 June 2020 (stream-chat-android-client)
- Add MimeType on sendFile and sendImage methods

# 1.6.0 - Mon 8 June 2020 (stream-chat-android-client)
- Add translations api call and update message with `i18n` field. Helper `Message` extensions functions are added.

## Jun 4th, 2020 - 4.2.11-beta-5 (stream-chat-android)
- Update livedata dependency to fix crash when NotificationMarkReadEvent received
- Add mavenLocal() repository

## Jun 4th, 2020 - 4.2.11-beta-4 (stream-chat-android)
- Fix crash when command (`/`) is typed.

## Jun 3rd, 2020 - 4.2.11-beta (stream-chat-android)
- Fix `AvatarView` crash when the view is not attached

# 1.5.4 - Wed 3 June 2020 (stream-chat-android-client)
- Add optional `userId` parameter to `Channel.getUnreadMessagesCount` to filter out unread messages for the user

# 1.5.3 - Wed 3 June 2020 (stream-chat-android-client)
- Fix switching users issue: `disconnect` and `setUser` resulted in wrong user connection

# 1.5.2 - Tue 2 June 2020 (stream-chat-android-client)
- Fix `ConcurrentModificationException` on multithread access to socket listeners

# May 30th, 2020 - 0.6.1 (stream-chat-android-offline)
- Use the new low level client syntax for creating a channel with members
- Fallback to a default channel config if the real channel config isn't available yet. This fixes GetStream/stream-chat-android#486

# May 27th, 2020 - 0.6.0 (stream-chat-android-offline)
- Update client to the latest version: https://github.com/GetStream/stream-chat-android-client/releases/tag/1.5.0

# 1.5.1 - Wed 27 May 2020 (stream-chat-android-client)
- Add filter contains with any value

# May 26th, 2020 - 0.5.2 (stream-chat-android-offline)
- Test cases for notification removed from channel had the wrong data structure. This caused a crash when this event was triggered.

# 1.5.0 - Mon 26 May 2020 (stream-chat-android-client)
🚨 Breaking change:
- Add new constructor field to `Channel`: `team`
- Add new constructor field to `User`: `teams`

✅ Other changes:
- Add `Filter.contains`

# 1.4.17 - Mon 26 May 2020 (stream-chat-android-client)
- Fix loop on client.create
- Fix crash when backend sends first event without me

# May 25th, 2020 - 0.5.1 (stream-chat-android-offline)
- Update client to the latest version. See changes: https://github.com/GetStream/stream-chat-android-client/releases/tag/1.4.16

# 1.4.16 - Mon 25 May 2020 (stream-chat-android-client)
Breaking change:
- `Command` fields are mandatory and marked as non-nullable

# May 24th, 2020 - 0.5.0 (stream-chat-android-offline)
Livedata now supports all events exposed by the chat API. The 3 new events are:
- Channel truncated
- Notification channel truncated
- Channel Deleted
  This release also improves how new channels are created.

# May 23rd, 2020 - 0.4.8 (stream-chat-android-offline)
- NotificationMessageNew doesn't specify event.message.cid, this was causing issues with offline storage. The test suite has been updated and the issue is now resolved. Also see: GetStream/stream-chat-android#490

# May 23rd, 2020 - 0.4.7 (stream-chat-android-offline)
- Fixed NPE on MemberRemoved event GetStream/stream-chat-android#476
- Updates low level client to fix GetStream/stream-chat-android#492

# 1.4.15 - Fri 22 May 2020 (stream-chat-android-client)
- Add events: `ChannelTruncated`, `NotificationChannelTruncated`, `NotificationChannelDeleted`

# 1.4.13 - Fri 22 May 2020 (stream-chat-android-client)
🚨 Breaking change:
- Fields `role` and `isInvited` of ``Member` fields optional

# 1.4.12 - Fri 22 May 2020 (stream-chat-android-client)
🚨 Breaking change:
- `Member` model is cleaned up from non existing fields

# May 20th, 2020 - 0.4.6 (stream-chat-android-offline)
- Update client to the latest version. See changes: https://github.com/GetStream/stream-chat-android-client/releases/tag/1.4.11

# 1.4.11 - Tue 19 May 2020 (stream-chat-android-client)
🚨 Breaking change:
- `markRead` of ``ChatClient` and `ChannelController` return `Unit` instead of `ChatEvent`

✅ Other changes:
- Fix null fields which are not marked as nullable

# 1.4.10 - Tue 19 May 2020 (stream-chat-android-client)
- Fix add member invalid api key

# 1.4.9 - Mon 18 May 2020 (stream-chat-android-client)
🚨 Breaking change:
- `markRead` of ``ChatClient` and `ChannelController` return `Unit` instead of `ChatEvent`

✅ Other changes:
- Fix `ChannelController.markRead`: was marking read all channels instead of current one
- `ChatClient.markRead` accepts optional `messageId`

# 1.4.8 - Mon 18 May 2020 (stream-chat-android-client)
- Add handling invalid event payload

# May 16th, 2020 - 0.4.5 (stream-chat-android-offline)
- Improved handling of unread counts. Fixes GetStream/stream-chat-android#475

# May 16th, 2020 - 0.4.4 (stream-chat-android-offline)
- GetStream/stream-chat-android#476

## May 15th, 2020 - 4.2.10-beta (stream-chat-android)
- Update to the latest livedata: 0.6.1

# May 15th, 2020 - 0.4.3 (stream-chat-android-offline)
- Resolves this ticket: GetStream/stream-chat-android#479

## May 29th, 2020 - 4.2.9-beta-3 (stream-chat-android)
- Fix AttachmentViewHolder crash when user sends message with plain/no-media url

## May 15th, 2020 - 4.2.9-beta-2 (stream-chat-android)
- Update to the latest livedata: 0.6.0

## May 15th, 2020 - 4.2.8-beta-1 (stream-chat-android)
- Update to the latest livedata: 0.4.6

## May 15th, 2020 - 4.2.6 (stream-chat-android)
- Fix Avatar crash if channel/user initials are empty

# 1.4.7 - Tue 14 May 2020 (stream-chat-android-client)
- Add more channel creation signatures to `Client` and `ChannelController`

# 1.4.6 - Tue 14 May 2020 (stream-chat-android-client)
- Move channel out of message constructor

## May 13th, 2020 - 4.2.5 (stream-chat-android)
- Create new `AvatarView`
- Glide Redirect issues resolved
- Bugfix release for livedata, updated to 0.4.2

# May 13th, 2020 - 0.4.2 (stream-chat-android-offline)
-NotificationAddedToChannelEvent cid parsing didn't work correctly. This has been fixed in 0.4.2

# May 13th, 2020 - 0.4.1 (stream-chat-android-offline)
- There was an issue with the 0.4.0 and the data structure for NotificationMarkRead

# May 13th, 2020 - 0.4.0 (stream-chat-android-offline)
## Features:
- Massive improvement to javadoc/dokka
- Support for user ban events. Exposed via chatDomain.banned
- Muted users are available via chatDomain.muted
- Support for notificationMarkRead, invite and removed from channel events
- Support for deleting channels
- Support for silent messages
- Creating channels with both members and additional data works now
- User presence is enabled

##Bugfixes:
- No longer denormalizing channelData.lastMessageAt
- Fixed an issue with channel event handling and the usage of channel.id vs channel.cid
- Changed channelData.createdBy from lateinit to a regular field

##Other:
- Moved from Travis to Github actions

# 1.4.5 - Tue 12 May 2020 (stream-chat-android-client)
- add message.silent field
- add extension properties `name` and `image` to `Channel` and `User`

## March 11th, 2020 - 3.6.5 (stream-chat-android)
- Fix reaction score parser casting exception

# May 8th, 2020 - 0.3.4 (stream-chat-android-offline)
- added support for muting users
- store the current user in offline storage
- performance tests
- removed launcher icons from lib
- forward compatibility with new event sync endpoint
- support for reaction scores

# 1.4.3 - Thu 7 May 2020 (stream-chat-android-client)
- fix type erasure of parsed collections: `LinkedTreeMap`, but not `List<Reaction>`

# 1.4.2 - Mon 4 May 2020 (stream-chat-android-client)
- add `reactionScores` to `Message`
- fix null write crash of CustomObject nullable field
- fix extraData duplicated fields

# May 2nd, 2020 - 0.3.1 (stream-chat-android-offline)
- Make the channel unread counts easily accessible via channel.unreadCount
- Support for muting users
- Detection for permanent vs temporary errors (which helps improve retry logic)
- Bugfix: Fixes edge cases where recovery flow runs before the existing API calls complete

# 1.4.0 - Fri 1 May 2020 (stream-chat-android-client)
- fix `QueryChannelRequest` when `withMessages/withMembers` is called, but messages were not returned
- add `unreadMessages` to `ChannelUserRead`. Add extension for channel to count total unread messages: `channel.getUnreadMessagesCount()`

# 1.3.0 - Wed 30 Apr 2020 (stream-chat-android-client)
🚨 Breaking changes:
- `TokenProvider` signature enforces async execution
- make socket related classes internal

✅ Other changes
- fix endlessly hanging request in case setUser is not called
- fix expired token case on socket connection
- fix client crash if TokenProvider throws an exception

# Apr 29th, 2020 - 0.3.0 (stream-chat-android-offline)
- Handle edge cases where events are received out of order
- KTlint, travis and coverage reporting
- Interfaces for use cases and controllers for easier testing
- Channel data to isolate channel data vs rest of channel state
- Java version of code examples
- Handle edge cases for channels with more than 100 members
- Test coverage on mark read
- Bugfix queryChannelsController returning duplicate channels
- Support for hiding and showing channels
- Full offline pagination support (including the difference between GTE and GT filters)

# 1.2.2 - Wed 29 Apr 2020 (stream-chat-android-client)
🚨 Breaking changes:
- fields of models are moved to constructors: `io.getstream.chat.android.client.models`
- field of Device `push_provider` renamed to `pushProvider` and moved to constructor

✅ Other changes
- added local error codes with descriptions: `io.getstream.chat.android.client.errors.ChatErrorCode`
- fix uncaught java.lang.ExceptionInInitializerError while parsing custom object

# Apr 22nd, 2020 - 0.2.1 (stream-chat-android-offline)
- Better handling for missing cids

# Apr 22nd, 2020 - 0.2.0 (stream-chat-android-offline)
- Test suite > 100 tests
- Sample app (stream-chat-android) works
- Full offline sync for channels, messages and reactions
- Easy to use livedata objects for building your own UI

# Apr 22nd, 2020 - 0.1.0 (stream-chat-android-offline)
- First Release

## March 3rd, 2020 - 3.6.5 (stream-chat-android)
- Fix crash on sending Google gif

## March 3rd, 2020 - 3.6.4 (stream-chat-android)
- Update default endpoint: from `chat-us-east-1.stream-io-api.com` to `chat-us-east-staging.stream-io-api.com`
- update target api level to 29
- Fixed media playback error on api 29 devices
- Added score field to reaction model

## January 28th, 2020 - 3.6.3 (stream-chat-android)
- ViewModel & ViewHolder classes now use protected instead of private variables to allow customization via subclassing
- ChannelViewHolderFactory is now easier to customize
- Added ChannelViewHolder.messageInputText for 2 way data binding
- Documentation improvements
- Fix problem with wrong scroll position

## January 10th, 2020 - 3.6.2 (stream-chat-android)
- Enable multiline edit text
- Fix deprecated getColumnIndexOrThrow for 29 Api Level

## January 7th, 2020 - 3.6.1 (stream-chat-android)
- Add navigation components with handler to override default behaviour

## Breaking changes:
###
- `OpenCameraViewListener` is replaced with CameraDestination

## January 6th, 2020 - 3.6.0 (stream-chat-android)
- Add `MessageSendListener` interface for sending Message
- Update `README` about Customizing MessageInputView
- Client support for anonymous and guest users
- Client support initialization with Configurator
- Support auto capitalization for keyboard
- Add `NotificationManager` with customization opportunity
- Update `UpdateChannelRequest` for reserved fields
- renamed `MoreActionDialog` to `MessageMoreActionDialog`
- Add `StreamLoggerHandler` interface for custom logging client data
- Add logging customization ability
- fix markdown for mention if there is no space at prefix @
- fix Edit Attachment behavior
- add support for channel.hide with clear history + events
- Fix crash in AttachmentActivity and AttachmentDocumentActivity crash when app is killed in background
- Add utility method StreamChat.isConnected()

#### Breaking changes:

##### Channel hide request
- `Channel:hide` signature has changed: `HideChannelRequest` must be specified as first parameter
- `Client:hideChannel` signature has changed: `HideChannelRequest` must be specified as second parameter
- `ChannelListViewModel:hideChannel` signature has changed: `HideChannelRequest` must be specified as second parameter

##### How to upgrade
To keep the same behavior pass `new HideChannelRequest()` as request parameter to match with the new signature.

## December 9th, 2019 - 3.5.0 (stream-chat-android)
- Fix set typeFace without custom font
- Fix channel.watch (data payload was not sent)
- Fix API 23 compatibility
- Add Attachment Border Color attrs
- Add Message Link Text Color attrs
- Add custom api endpoint config to sample app and SDK

## November 28th, 2019 - 3.4.1 (stream-chat-android)
- Fix Giphy buttons alignments
- Add Giphy error cases handling
- Update http related issues documentation


## November 28th, 2019 - 3.4.0 (stream-chat-android)
- Custom font fot the whole SDK
- Custom font per TextView
- Ignore sample app release unit tests, keep debug tests
- Added AttachmentBackgroundColorMine/Theirs
- Fix Edit/Delete thread parent message
- Replace fadein/fadeout animation of parent/current thread with default RecyclerView animation

## November 5th, 2019 - 3.3.0 (stream-chat-android)
- Fix Concurrent modification when removing member from channel
- Fix automention input issue
- Fix Sent message progress infinite
- Fix channel delete event handling in ChannelList view model
- Fix attachment duplicated issue when message edit
- Add File Upload 2.0
- Add editMessage function in Channel View Model
- Fix JSON encoding always omits null fields
- Sample app: add version header, release version signing
- Add Message Username and Date attrs


## November 5th, 2019 - 3.2.1 (stream-chat-android)
- Fixed transparency issues with user profile images on older devices
- Better channel header title for channels without a name
- Fixed read count difference between own and other users' messages
- Fixed Video length preview
- Catch error body parsing errors
- Do not show commands list UI when all commands are disabled
- Renamed `MessageInputClient` to `MessageInputController`
- Added Large file(20MB) check for uploading file
- Added streamUserNameShow and streamMessageDateShow in `MessageListViewStyle`
- Fixed channel header title position issue when Last Active is hidden


## October 25th, 2019 - 3.2.0 (stream-chat-android)
- Added event interceptors to `ChannelListViewModel`

## October 24th, 2019 - 3.1.0 (stream-chat-android)
- Add channel to list when the user is added
- Add `onUserDisconnected` event
- Make sure channel list view model is cleared when the user disconnects
- Fix bug with `setUser` when user data is not correctly URI encoded
- Add debug/info logging
- Add Attrs for DateSeparator

## Oct 23th, 2019 - 3.0.2 (stream-chat-android)
- Fix NPE with restore from background and null users

## Oct 22th, 2019 - 3.0.1 (stream-chat-android)
- Fix NPE with empty channel lists

## Oct 21th, 2019 - 3.0.0 (stream-chat-android)
- Added support for message search `client.searchMessages`
- Better support for query user options
- Update channel update signature
- Fix disconnection NPE
- Minor bugfixes
- Remove file/image support
- Expose members and watchers pagination options for query channel

#### Breaking changes
- `Channel.update` signature has changed

## Oct 16th, 2019 - 2.3.0 (stream-chat-android)
- Added support for `getReactions` endpoint
- Calls to `ChannelListViewModel#setChannelFilter` will reload the list of channels if necessary
- Added support for `channel.stopWatching()`
- Improved error message for uploading large files
- Remove error messages after you send a message (similar behaviour to Slack)
- Fixed slash command support on threads
- Improved newline handling
- Improved thread display
- Expose ban information for current user (`User#getBanned`)
- Bugfix on attachment size
- Added support for accepting and rejecting channel invites
- Expose current user LiveData with `StreamChat.getCurrentUser()`

## Oct 14th, 2019 - 2.2.1 (stream-chat-android)
- Renamed `FileSendResponse` to `UploadFileResponse`
- Renamed `SendFileCallback` to `UploadFileCallback`
- Removed `SendMessageRequest`
- Updated `sendMessage` and `updateMessage` from `Client`
- Added devToken function for setUser of Client
- Added a callback as an optional last argument for setUser functions
- Added ClientState which stores users, current user, unreadCount and the current user's mutes
- Added notification.mutes_updated event
- Add support for add/remove channel members
- Expose channel unread messages counts for any user in the channel

## Oct 9, 2019 - 2.2.0 (stream-chat-android)
- Limit message input height to 7 rows
- Fixed thread safety issues on Client.java
- Fixed serialization of custom fields for message/user/channel and attachment types
- Added support for distinct channels
- Added support to Channel hide/show
- Improved client error reporting (we now return a parsed error response when available)
- General improvements to Message Input View
- Added ReactionViewClickListener
- Added support for banning and unbanning users
- Added support for deleting a channel
- Add support for switching users via `client.disconnect` and `client.setUser`
- Add `reload` method to `ChannelListViewModel`
- Bugfix: hides attachment drawer after deny permission
- Add support for update channel endpoint
- Add PermissionRequestListener for Permission Request

## September 28, 2019 - 2.1.0 (stream-chat-android)
- Improved support for regenerating expired tokens

#### Breaking changes:
- `MessageInputView#progressCapturedMedia(int requestCode, int resultCode, Intent data)` renamed into `captureMedia(int requestCode, int resultCode, Intent data)`
- `binding.messageInput.permissionResult(requestCode, permissions, grantResults)` in `onRequestPermissionsResult(requestCode, permissions, grantResults) of `ChannelActivity`

## September 28, 2019 - 2.0.1 (stream-chat-android)
- Fix channel list ordering when a channel is added directly from Android
- Better Proguard support

## September 26, 2019 - 2.0.0 (stream-chat-android)
- Simplify random access to channels
- Channel query and watch methods now work the same as they do on all other SDKs

#### Breaking changes:
- `channel.query` does not watch the channel anymore, to retrieve channel state and watch use `channel.watch`
- `client.getChannelByCID` is now private, use one of the `client.channel` methods to get the same (no null checks needed)<|MERGE_RESOLUTION|>--- conflicted
+++ resolved
@@ -74,12 +74,9 @@
 ### 🐞 Fixed
 - Removed ripple effect for attachements in message options.
 ### ⬆️ Improved
-<<<<<<< HEAD
 - Giphys are auto sizable, there's no need to set a predefined size for then as they will follow the size of the sent giphy, respecting the limits of the message size. 
 - streamUiMediaAttachmentGiphyHeight removed as it is no longer necessary.
-=======
 - More customization for AvatarView. Now it is possible to choose between Square and Circle. Use new fields in AvatarStyle to customize AvatarView the way you prefer. 
->>>>>>> 54e5a312
 ### ✅ Added
 - Added setter `MessageListView.setMessageBackgroundFactory` to set a factory to provide a background for messages. 
 - Added `MessageInputViewModel::sendMessageWithCustomAttachments` function allowing to send message with custom attachments list.
