--- conflicted
+++ resolved
@@ -63,13 +63,10 @@
 - Improved Korean 🇰🇷 translation related to the flagging.
 
 ### ✅ Added
-<<<<<<< HEAD
 - You can now use MessageListView.backgroundDrawable to have more flexibility to customize your message items background. Be aware that setting backgroundDrawable will override the background configurations of xml.
-=======
 - Added `streamUiEditInputModeIcon` and `streamUiReplyInputModeIcon` attributes to `MessageInputView`.
   Use them to customize icon in the `MessageInputView's` top left corner displayed when user edits or replies to the message.
 
->>>>>>> 7e285356
 ### ⚠️ Changed
 
 ### ❌ Removed
