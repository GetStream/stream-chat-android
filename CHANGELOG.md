--- conflicted
+++ resolved
@@ -77,11 +77,8 @@
 
 ### ⬆️ Improved
 - Added a way to customize the app font family, by passing in a parameter to `StreamTypography.defaultTypography()`
-<<<<<<< HEAD
 - Improved permission handling for the `AttachmentsPicker` to handle only the required permissions
-=======
 - `ThreadParticipants` is now public and can be used for your custom UI.
->>>>>>> 81bd1932
 
 ### ✅ Added
 - `ThreadParticipants` component now has a `text: String` parameter allowing customizing the thread label.
