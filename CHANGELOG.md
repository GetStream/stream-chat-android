--- conflicted
+++ resolved
@@ -21,12 +21,9 @@
 -. `ChatClient::connectUser` as a new optional argument to configure a timeout to be waiting until the connection is established, in another case an error will be returned [#3605](https://github.com/GetStream/stream-chat-android/pull/3605)
 -. `ChatClient::connectAnonymousUser` as a new optional argument to configure a timeout to be waiting until the connection is established, in another case an error will be returned [#3605](https://github.com/GetStream/stream-chat-android/pull/3605)
 -. `ChatClient::connectGuestUser` as a new optional argument to configure a timeout to be waiting until the connection is established, in another case an error will be returned [#3605](https://github.com/GetStream/stream-chat-android/pull/3605)
-<<<<<<< HEAD
+-. `ChatClient::connectUser` doesn't return an error in the case there is a previous connection with the same user. [#3653](https://github.com/GetStream/stream-chat-android/pull/3653)
 - Added `ChatClient::countUnreadMentions` extension function which counts messages in which the user is mentioned.
   The method relies only on the local data, so the result might be not accurate. [#3644](https://github.com/GetStream/stream-chat-android/pull/3644)
-=======
--. `ChatClient::connectUser` doesn't return an error in the case there is a previous connection with the same user. [#3653](https://github.com/GetStream/stream-chat-android/pull/3653)
->>>>>>> 39fd25e4
 
 ### ⚠️ Changed
 
