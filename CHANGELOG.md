--- conflicted
+++ resolved
@@ -72,12 +72,9 @@
 
 ## stream-chat-android-compose
 ### 🐞 Fixed
-<<<<<<< HEAD
-- Fix "Thread reply" item shown in the message options menu for messages in a Thread. [#5683](https://github.com/GetStream/stream-chat-android/pull/5683)
-=======
 - Fix audio recording attachments not paused when the app goes to the background or the screen is covered with another one. [#5685](https://github.com/GetStream/stream-chat-android/pull/5685)
 - Not show deleted poll messages. [#5689](https://github.com/GetStream/stream-chat-android/pull/5689)
->>>>>>> e87536ba
+- Fix "Thread reply" item shown in the message options menu for messages in a Thread. [#5683](https://github.com/GetStream/stream-chat-android/pull/5683)
 
 ### ⬆️ Improved
 
