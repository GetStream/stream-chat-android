--- conflicted
+++ resolved
@@ -38,11 +38,8 @@
 ### 🐞 Fixed
 - Fix reactions not working in channels with disabled DB writes. [#5883](https://github.com/GetStream/stream-chat-android/pull/5883)
 - Fix delete message not working in channels with disabled DB writes. [#5886](https://github.com/GetStream/stream-chat-android/pull/5886)
-<<<<<<< HEAD
 - Fix attachments upload not working in channels with message limit applied. [#5886](https://github.com/GetStream/stream-chat-android/pull/5886)
-=======
 - Fix thread not showing the parent message when offline support is disabled. [#5891](https://github.com/GetStream/stream-chat-android/pull/5891)
->>>>>>> 1730aa79
 
 ### ⬆️ Improved
 
