--- conflicted
+++ resolved
@@ -3,13 +3,10 @@
 - Add `MessageSendListener` interface for sending Message
 - Update `README` about Customizing MessageInputView
 - Client support for anonymous and guest users
-<<<<<<< HEAD
 - Client support initialization with Configurator
-=======
 - Support auto capitalization for keyboard
 - Update `UpdateChannelRequest` for reserved fields
 - renamed `MoreActionDialog` to `MessageMoreActionDialog`
->>>>>>> f2e321e3
 
 
 ## December 9th, 2019 - 3.5.0
@@ -93,7 +90,7 @@
 - Fix disconnection NPE
 - Minor bugfixes
 - Remove file/image support
-- Expose members and watchers pagination options for query channel
+- Expose members and watchers pagination options for query channel 
 
 #### Breaking changes
 
