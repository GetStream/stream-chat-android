--- conflicted
+++ resolved
@@ -4,11 +4,8 @@
 - Fix thread shown issue after sending message to a channel 
 - Remove border related attributes from MessageInputView. Add close button background attribute to MessageInputView.
 - Improve setting user in sample app
-<<<<<<< HEAD
 - Add updating message read state after loading first messages
-=======
 - Wrap Attachment into AttachmentListItem for use in adapter
->>>>>>> 8f61d75a
 
 # Sep 4th, 2020 - 4.2.11-beta-11
 
