
# UNRELEASED CHANGELOG
## Common changes for all artifacts
### 🐞 Fixed

### ⬆️ Improved

### ✅ Added

### ⚠️ Changed

### ❌ Removed

## stream-chat-android-client
### 🐞 Fixed

### ⬆️ Improved

### ✅ Added

### ⚠️ Changed

### ❌ Removed

## stream-chat-android-offline
### 🐞 Fixed

### ⬆️ Improved

### ✅ Added

### ⚠️ Changed

### ❌ Removed

## stream-chat-android-ui-common
### 🐞 Fixed

### ⬆️ Improved

### ✅ Added

### ⚠️ Changed

### ❌ Removed

## stream-chat-android-ui-components
### 🐞 Fixed
<<<<<<< HEAD
- Adding ShowAvatarPredicate for MessageOptions overlay making it possible to hide the avatar picture when in the message options. [#3302](https://github.com/GetStream/stream-chat-android/pull/3302)
- Users now able to open `MessageOptionsDialogFragment` by clicking on a reaction left on a Giphy message. [#3620](https://github.com/GetStream/stream-chat-android/pull/3260)
- inside `MessageOptionsDialogFragment` now properly displays all of the reactions to a message. Previously it erroneously displayed a blank state. [#3620](https://github.com/GetStream/stream-chat-android/pull/3260)
- Fixed the links in UI Components code snippets. [#3261](https://github.com/GetStream/stream-chat-android/pull/3261)
- Messages containing links are now properly aligned with other types of messages. They use `@dimen/stream_ui_spacing_small` for their root layout start and end padding. [#3264](https://github.com/GetStream/stream-chat-android/pull/3264)
- Fixed avatar disappearing from a message group when `MessageListView.deletedMessageListItemPredicate = DeletedMessageListItemPredicate.VisibleToEveryone` or `MessageListView.deletedMessageListItemPredicate = DeletedMessageListItemPredicate.VisibleToAuthorOnly` and the last message in a group of messages posted by someone other than the currently logged in user was deleted. [#3272](https://github.com/GetStream/stream-chat-android/pull/3272)
- Fixed bug in which member counter shown in the `MessageListHeaderViewModel` is incorrect and limited to 30 only. [#3297](https://github.com/GetStream/stream-chat-android/pull/3297)
- Fixed a bug where command suggestion popup was displayed even though all the commands were disabled. [#3334](https://github.com/GetStream/stream-chat-android/pull/3334)
=======
>>>>>>> 0f1f54e9

### ⬆️ Improved

### ✅ Added
<<<<<<< HEAD
- Added support for file upload configuration that lets you specify what types of files and images you want to allow or block from being uploaded. [#3280](https://github.com/GetStream/stream-chat-android/pull/3280)
- Added attributes to `MessageListItemStyle` to allow customisation of failed and banned indicator icons. [#3236](https://github.com/GetStream/stream-chat-android/pull/3301)
- Added `membersCount` livedata in `MessageListHeaderViewModel` to observe number of all members of channel. [#3297](https://github.com/GetStream/stream-chat-android/pull/3297)
=======
>>>>>>> 0f1f54e9

### ⚠️ Changed

### ❌ Removed

## stream-chat-android-compose
### 🐞 Fixed

### ⬆️ Improved

### ✅ Added

### ⚠️ Changed

### ❌ Removed

## stream-chat-android-markdown-transformer
### 🐞 Fixed

### ⬆️ Improved

### ✅ Added

### ⚠️ Changed

### ❌ Removed

## stream-chat-android-pushprovider-firebase
### 🐞 Fixed

### ⬆️ Improved

### ✅ Added

### ⚠️ Changed

### ❌ Removed

## stream-chat-android-pushprovider-huawei
### 🐞 Fixed

### ⬆️ Improved

### ✅ Added

### ⚠️ Changed

### ❌ Removed

## stream-chat-android-pushprovider-xiaomi
### 🐞 Fixed

### ⬆️ Improved

### ✅ Added

### ⚠️ Changed

### ❌ Removed
<!-- UNRELEASED START -->
# April 12th, 2022 - 5.0.3
## Common changes for all artifacts

### ⚠️ Changed
- Updated Gradle version to [7.4.2](https://docs.gradle.org/7.4.2/release-notes.html). [#3281](https://github.com/GetStream/stream-chat-android/pull/3281)
- Update Coroutines to 1.6.1 and migrate to runTest. [#3327](https://github.com/GetStream/stream-chat-android/pull/3327)

## stream-chat-android-client

### 🐞 Fixed
- Fixed `User` model deserialization error when `User.image` or `User.name` is null. [#3283](https://github.com/GetStream/stream-chat-android/pull/3283)
- Fixed `Channel` model deserialization error when `Channel.image` or `Channel.name` is null. [#3306](https://github.com/GetStream/stream-chat-android/pull/3306)

### ✅ Added
- Added an `ExtraDataValidator` to intercept `ChatApi` calls and validate `CustomObject.extraData` does not contain the reserved keywords. [#3279](https://github.com/GetStream/stream-chat-android/pull/3279)

### ⚠️ Changed
- Migrate androidx-lifecycle version to [2.4.1](https://developer.android.com/jetpack/androidx/releases/lifecycle#2.4.1). [#3282](https://github.com/GetStream/stream-chat-android/pull/3282)

## stream-chat-android-offline

### 🐞 Fixed
- Fixed crash related with logging out while running a request to update channels. [3286](https://github.com/GetStream/stream-chat-android/pull/3286)
- Fixed bug where user was not able to send and edit a message while offline. [3318](https://github.com/GetStream/stream-chat-android/pull/3324)

### ✅ Added
- Added `ChannelState::membersCount` property that can be used to observe total members of the channel. [#3297](https://github.com/GetStream/stream-chat-android/pull/3297)

## stream-chat-android-ui-common

### 🐞 Fixed
- Fixed avatar disappearing from a message group when `MessageListView.deletedMessageListItemPredicate = DeletedMessageListItemPredicate.VisibleToEveryone` or `MessageListView.deletedMessageListItemPredicate = DeletedMessageListItemPredicate.VisibleToAuthorOnly` and the last message in a group of messages posted by someone other than the currently logged in user was deleted. [#3272](https://github.com/GetStream/stream-chat-android/pull/3272)

## stream-chat-android-ui-components

### 🐞 Fixed
- Adding ShowAvatarPredicate for MessageOptions overlay making it possible to hide the avatar picture when in the message options. [#3302](https://github.com/GetStream/stream-chat-android/pull/3302)
- Users now able to open `MessageOptionsDialogFragment` by clicking on a reaction left on a Giphy message. [#3620](https://github.com/GetStream/stream-chat-android/pull/3260)
- inside `MessageOptionsDialogFragment` now properly displays all of the reactions to a message. Previously it erroneously displayed a blank state. [#3620](https://github.com/GetStream/stream-chat-android/pull/3260)
- Fixed the links in UI Components code snippets. [#3261](https://github.com/GetStream/stream-chat-android/pull/3261)
- Messages containing links are now properly aligned with other types of messages. They use `@dimen/stream_ui_spacing_small` for their root layout start and end padding. [#3264](https://github.com/GetStream/stream-chat-android/pull/3264)
- Fixed avatar disappearing from a message group when `MessageListView.deletedMessageListItemPredicate = DeletedMessageListItemPredicate.VisibleToEveryone` or `MessageListView.deletedMessageListItemPredicate = DeletedMessageListItemPredicate.VisibleToAuthorOnly` and the last message in a group of messages posted by someone other than the currently logged in user was deleted. [#3272](https://github.com/GetStream/stream-chat-android/pull/3272)
- Fixed bug in which member counter shown in the `MessageListHeaderViewModel` is incorrect and limited to 30 only. [#3297](https://github.com/GetStream/stream-chat-android/pull/3297)

### ✅ Added
- Added `membersCount` livedata in `MessageListHeaderViewModel` to observe number of all members of channel. [#3297](https://github.com/GetStream/stream-chat-android/pull/3297)

## stream-chat-android-compose

### 🐞 Fixed
- Added thumbnails for video attachments in the attachment picker. [#3300](https://github.com/GetStream/stream-chat-android/pull/3300)
- Fixed a crash occurring when the user would click on a preview of a link that contained no scheme. [#3331](https://github.com/GetStream/stream-chat-android/pull/3331)

### ⬆️ Improved
- Improved the way typing updates work in the MessageComposerController. [#3313](https://github.com/GetStream/stream-chat-android/pull/3313)

### ✅ Added
- Added a way to customize the visibility of deleted messages. [#3298](https://github.com/GetStream/stream-chat-android/pull/3298)
- Added support for file upload configuration that lets you specify what types of files and images you want to allow or block from being uploaded. [3288](https://github.com/GetStream/stream-chat-android/pull/3288)
- Added Compose SDK Guidelines for internal and external contributors. [#3315](https://github.com/GetStream/stream-chat-android/pull/3315)

### ⚠️ Changed
- Switched from vertical to horizontal scrolling for files in the preview section of the message composer. [#3289](https://github.com/GetStream/stream-chat-android/pull/3289)
<!-- UNRELEASED END -->

# March 30th, 2022 - 5.0.2
## stream-chat-android-client
### ✅ Added
- Added a `systemMessage: Message` parameter to  `ChatClient::addMembers`, `ChatClient::removeMembers`, `ChannelClient::addMembers` and `ChannelClient::removeMembers` to send a system message to that channel. [#3254](https://github.com/GetStream/stream-chat-android/pull/3254)

## stream-chat-android-offline
### 🐞 Fixed
- Fixed a bug which occurs when we reinitialize `OfflinePlugin` because it uses old instance of `StateRegistry` and `LogicRegistry`. [#3267](https://github.com/GetStream/stream-chat-android/pull/3267)

## stream-chat-android-ui-components
### 🐞 Fixed
- Users now able to open `MessageOptionsDialogFragment` by clicking on a reaction left on a Giphy message. [#3620](https://github.com/GetStream/stream-chat-android/pull/3260)
- inside `MessageOptionsDialogFragment` now properly displays all of the reactions to a message. Previously it erroneously displayed a blank state. [#3620](https://github.com/GetStream/stream-chat-android/pull/3260)
- Fixed the links in UI Components code snippets. [#3261](https://github.com/GetStream/stream-chat-android/pull/3261)
- Messages containing links are now properly aligned with other types of messages. They use `@dimen/stream_ui_spacing_small` for their root layout start and end padding. [#3264](https://github.com/GetStream/stream-chat-android/pull/3264)
- Made it impossible to send blank or empty messages. [#3269](https://github.com/GetStream/stream-chat-android/pull/3269)

## stream-chat-android-compose
### 🐞 Fixed
- Made it impossible to send blank or empty messages. [#3269](https://github.com/GetStream/stream-chat-android/pull/3269)

### ✅ Added
- Added support for failed messages and an option to resend them. [#3263](https://github.com/GetStream/stream-chat-android/pull/3263)

# March 24th, 2022 - 5.0.1
## stream-chat-android-ui-components
### 🐞 Fixed
- Fixed a bug where the missing implementation of the `MessageTextTransformer` caused message text not to show up. [#3248](https://github.com/GetStream/stream-chat-android/pull/3248)

# March 24th, 2022 - 5.0.0
**5.0.0** is a major release! You can read more about the motivation behind the effort and featured changes in the [announcement blog post](https://getstream.io/blog/android-v5-sdk-release/).
## Common changes for all artifacts
### 🐞 Fixed
- Fixed memory leaks related to image loading. [#2979](https://github.com/GetStream/stream-chat-android/pull/2979)

### ⬆️ Improved
- Replaced KAPT with KSP. [#3113](https://github.com/GetStream/stream-chat-android/pull/3113)

### ⚠️ Changed
- Updated AGP version to 7.1.2 and Gradle version to 7.4. [#3159](https://github.com/GetStream/stream-chat-android/pull/3159)

## stream-chat-android-client
### ✅ Added
- Added possibility to configure `RetryPolicy` using `ChaClient.Builder()`. [#3069](https://github.com/GetStream/stream-chat-android/pull/3069)

### ⚠️ Changed
- Add `Channel::image`, `Channel:name`, `User::image`, `User::name` properties. [#3139](https://github.com/GetStream/stream-chat-android/pull/3139)
- Deprecated `Member:role` in favor of `Member:channelRole` [#3189](https://github.com/GetStream/stream-chat-android/pull/3189)

## stream-chat-android-offline
🚨🚨 **v5.0.0** release brings a big change to the offline support library - it replaces `ChatDomain` with the `OfflinePlugin`. Make sure to check our [migration guide](https://getstream.io/chat/docs/sdk/android/client/guides/chatdomain-migration/)! 🚨🚨

### 🐞 Fixed
- Unread count for muted channels no longer increments when the channel is muted and new messages are received. [#3112](https://github.com/GetStream/stream-chat-android/pull/3112)
- Fixed marking the channel as read if it was opened offline previously. [#3162](https://github.com/GetStream/stream-chat-android/pull/3162)

### ❌ Removed
- Moved `RetryPolicy` related logic to `ChatClient`. [#3069](https://github.com/GetStream/stream-chat-android/pull/3069)

## stream-chat-android-ui-common
### ❌ Removed
- Removed ChatMarkdown in favor of ChatMessageTextTransformer [#3189](https://github.com/GetStream/stream-chat-android/pull/3189)

## stream-chat-android-ui-components
### 🐞 Fixed
- Fixed an issue with message flickering when sending a message with file attachments. [#3209](https://github.com/GetStream/stream-chat-android/pull/3209)
- Fixed a crash when overriding `ChatUI::imageHeadersProvider` caused by compiler [issue](https://youtrack.jetbrains.com/issue/KT-49793). [#3237](https://github.com/GetStream/stream-chat-android/pull/3237)

### ✅ Added
- Added a separate `LinkAttachmentsViewHolder` for handling messages containing link attachments and no other types of attachments. [#3070](https://github.com/GetStream/stream-chat-android/pull/3070)
- Added a separate `FileAttachmentsViewHolder` for handling messages containing file attachments of different types or file attachments not handled by one of the other `ViewHolder`s. [#3091](https://github.com/GetStream/stream-chat-android/pull/3091)
- Introduced `InnerAttachmentViewHolder` as an inner ViewHolder for custom attachments. [#3183](https://github.com/GetStream/stream-chat-android/pull/3183)
- Introduced `AttachmentFactory` as a factory for custom attachment ViewHolders. [#3116](https://github.com/GetStream/stream-chat-android/pull/3116)
- Introduced `AttachmentFactoryManager` as a manager for the list of registered attachment factories. The class is exposed via `ChatUI`. [#3116](https://github.com/GetStream/stream-chat-android/pull/3116)
- Added an attribute to customize the color state list of the AttachmentsDialog buttons called `streamUiAttachmentTabButtonColorStateList`. [#3242](https://github.com/GetStream/stream-chat-android/pull/3242)

### ⚠️ Changed
- Separated the Giphy attachments and content to a GiphyAttachmentViewHolder. [#2932](https://github.com/GetStream/stream-chat-android/pull/2932)
- Created a GiphyMediaAttachmentView and its respective style to customize giphies. [#2932](https://github.com/GetStream/stream-chat-android/pull/2932)
- You can now use `original` sized giphies that apply resizing based on the GIF size. [#2932](https://github.com/GetStream/stream-chat-android/pull/2932)
- Use `fixedHeight` or `fixedHeightDownsampled` giphies to use a fixed height that keeps the aspect ratio and takes up less memory. [#2932](https://github.com/GetStream/stream-chat-android/pull/2932)
- Make sure to check out our giphy attachment styles (GiphyMediaAttachmentView) for customization.
- Created an ImageAttachmentViewHolder that represents images in the message list. [#3067](https://github.com/GetStream/stream-chat-android/pull/3067)
- Renamed MediaAttachmentViewStyle and its attributes to ImageAttachmentViewStyle. [#3067](https://github.com/GetStream/stream-chat-android/pull/3067)
- Messages containing link attachments and no other types of attachments are no longer handled by `TextAndAttachmentsViewHolder`, instead they are handled by `LinkAttachmentsViewHolder`. [#3070](https://github.com/GetStream/stream-chat-android/pull/3070)
- Messages containing file attachments of different file types or types not handled by one of the other `ViewHolders` are no longer handled by `TextAndAttachmentsViewHolder`, instead they are handled by `FileAttachmentsViewHolder`. [#3091](https://github.com/GetStream/stream-chat-android/pull/3091)
- Updated the structure of UI components documentation. [UI Components documentation](https://getstream.io/chat/docs/sdk/android/ui/overview/). [#3186](https://github.com/GetStream/stream-chat-android/pull/3186)
- Updated the code snippets from the UI Components documentation in the `stream-chat-android-docs` module. [3205](https://github.com/GetStream/stream-chat-android/pull/3205)

### ❌ Removed
- All usage of `ChatDomain`. [#3190](https://github.com/GetStream/stream-chat-android/pull/3190)
- Removed "Pin message", "Reply", "Thread reply" message actions for messages that are not synced. [#3226](https://github.com/GetStream/stream-chat-android/pull/3226)

## stream-chat-android-compose
### 🐞 Fixed
- Mitigated the effects of `ClickableText` consuming all pointer events when messages contain links by passing long press handlers to `MessageText`. [#3137](https://github.com/GetStream/stream-chat-android/pull/3137)
- Fixed an issue with message flickering when sending a message with file attachments. [#3209](https://github.com/GetStream/stream-chat-android/pull/3209)
- Fixed ripple color in dark mode. [#3211](https://github.com/GetStream/stream-chat-android/pull/3211)
- Long user names no longer break layout in the message list. [#3219](https://github.com/GetStream/stream-chat-android/pull/3219)
- Fixed the click handler on the last item in the image attachments content. [#3221](https://github.com/GetStream/stream-chat-android/pull/3221)

### ⬆️ Improved
- Allowed passing long press handlers to `MessageText`. [#3137](https://github.com/GetStream/stream-chat-android/pull/3137)

### ✅ Added
- Added code snippets from the Compose documentation to the `stream-chat-android-docs` module. [3197](https://github.com/GetStream/stream-chat-android/pull/3197)
- Added support for delivery indicator in the message list. [#3218](https://github.com/GetStream/stream-chat-android/pull/3218)

### ⚠️ Changed
- Replaced the `reactionTypes` field in `ChatTheme` with the new `reactionIconFactory` field that allows customizing reaction icons. [#3046](https://github.com/GetStream/stream-chat-android/pull/3046)
- `MessageText` now requires the parameter `onLongItemClick: (Message) -> Unit`. This was done in order to mitigate `ClickableText` consuming all pointer events. [#3137](https://github.com/GetStream/stream-chat-android/pull/3137)
- Renamed the `state.channel` package to `state.channels` for consistency. [#3143](https://github.com/GetStream/stream-chat-android/pull/3143)
- Renamed the `viewmodel.channel` package to `viewmodel.channels` for consistency. [#3143](https://github.com/GetStream/stream-chat-android/pull/3143)
- Moved the contents of the `ui.imagepreview` and `ui.mediapreview` packages to `ui.attachments.preview`. [#3143](https://github.com/GetStream/stream-chat-android/pull/3143)
- Moved the preview handlers from the `ui.filepreview` package to `ui.attachments.preview.handler` [#3143](https://github.com/GetStream/stream-chat-android/pull/3143)

### ❌ Removed
- Removed "Pin message", "Reply", "Thread reply" message actions for messages that are not synced. [#3226](https://github.com/GetStream/stream-chat-android/pull/3226)

# March 9th, 2022 - 4.30.1
## stream-chat-android-client
### ✅ Added
- Added `notificationChannel` lambda parameter to `NotificationHandlerFactory::createNotificationHandler` which is being used to create a `NotificationChannel`.
  You can use it to customize notifications priority, channel name, etc. [#3167](https://github.com/GetStream/stream-chat-android/pull/3167)

### ⚠️ Changed
- `LoadNotificationDataWorker` is now using a separate `NotificationChannel` with `NotificationCompat.PRIORITY_LOW`.
  You can customize its name by overriding `stream_chat_other_notifications_channel_name` string. [#3167](https://github.com/GetStream/stream-chat-android/pull/3167)

## stream-chat-android-offline
### 🐞 Fixed
- Fixed updating typing users. [#3154](https://github.com/GetStream/stream-chat-android/pull/3154)

## stream-chat-android-ui-components
### 🐞 Fixed
- Fixed displaying long usernames in message's footnote within `MessageListView`. [#3149](https://github.com/GetStream/stream-chat-android/pull/3149)
- A bug that made `ScrollButtonView` in `MessageListView` permanently visible. [#3170](https://github.com/GetStream/stream-chat-android/pull/3170)
- Fixed display of read status indicators [#3181](https://github.com/GetStream/stream-chat-android/pull/3181)

### ✅ Added
- Added a way to check if the adapters and message/channel lists have been initialized or not. [#3182](https://github.com/GetStream/stream-chat-android/pull/3182)
- Added `streamUiRetryMessageEnabled` attribute to `MessageListView` that allows to show/hide retry action in message's overlay. [#3185](https://github.com/GetStream/stream-chat-android/pull/3185)

## stream-chat-android-compose
### 🐞 Fixed
- Fixed display of read status indicators [#3181](https://github.com/GetStream/stream-chat-android/pull/3181)

# March 2nd, 2022 - 4.30.0
## Common changes for all artifacts
### ⬆️ Improved
- We upgraded our Kotlin version to 1.6, Moshi to 1.13 and Compose to 1.1.1. [#3104](https://github.com/GetStream/stream-chat-android/pull/3104)[#3123](https://github.com/GetStream/stream-chat-android/pull/3123)
- Updated Google's Accompanist version. [#3104](https://github.com/GetStream/stream-chat-android/pull/3104)

### ⚠️ Changed
- These version updates mean our SDK now expects the minimum of AGP 7.x.x. We recommend using 7.1+. [#3104](https://github.com/GetStream/stream-chat-android/pull/3104)

## stream-chat-android-compose
### ⚠️ Changed
- Since we're using Compose 1.1.1 for our SDK, we recommend upgrading to avoid conflicts. [#3104](https://github.com/GetStream/stream-chat-android/pull/3104)

# February 24th, 2022 - 4.29.0
## stream-chat-android-offline
### 🐞 Fixed
- Fixed updating `ChatDomain::totalUnreadCount` and `ChatDomain::channelUnreadCount` after restoring app from the background and
  when sending a message to a channel without read enabled. [#3121](https://github.com/GetStream/stream-chat-android/pull/3121)

## stream-chat-android-ui-components
### 🐞 Fixed
- Fixed setting custom empty and loading views for `MessageListView`. [#3082](https://github.com/GetStream/stream-chat-android/pull/3082)

### ⬆️ Improved
- Disabled command popups when attachments are present. [#3051](https://github.com/GetStream/stream-chat-android/pull/3051)
- Disabled the attachments button when popups are present. [#3051](https://github.com/GetStream/stream-chat-android/pull/3051)

### ✅ Added
- Added `ChatUI.channelNameFormatter` to allow customizing the channel's name format. [#3068](https://github.com/GetStream/stream-chat-android/pull/3068)
- Added a customizable height attribute to SearchInputView [#3081](https://github.com/GetStream/stream-chat-android/pull/3081)
- Added `ChatUI.dateFormatter` to allow customizing the way the dates are formatted. [#3085](https://github.com/GetStream/stream-chat-android/pull/3085)
- Added ways to show/hide the delivery status indicators for channels and messages. [#3102](https://github.com/GetStream/stream-chat-android/pull/3102)

### ⚠️ Changed
- Disabled editing on Giphy messages given that it's breaking the UX and can override the GIF that was previously put in. [#3071](https://github.com/GetStream/stream-chat-android/pull/3071)

### ❌ Removed
- Removed ExoMedia dependency in favor of standard Android `VideoView`. [#3098](https://github.com/GetStream/stream-chat-android/pull/3098)

## stream-chat-android-compose
### 🐞 Fixed
- Fixed back press handling. [#3120](https://github.com/GetStream/stream-chat-android/pull/3120)

### ✅ Added
- Exposed a way to clear the message composer externally, e.g. when using custom sendMessage handlers. [#3100](https://github.com/GetStream/stream-chat-android/pull/3100)
- Exposed `loadingMoreContent` for the `ChannelList` and `Channels` components that allows you to override the default loading more content. [#3103](https://github.com/GetStream/stream-chat-android/pull/3103)
- Exposed `loadingMoreContent` for the `MessageList` and `Messages` components that allows you to override the default loading more content. [#3103](https://github.com/GetStream/stream-chat-android/pull/3103)
- Added the `attachmentsContentImageGridSpacing` option to `StreamDimens`, to make it possible to customize the spacing between image attachment tiles via `ChatTheme`. [#3105](https://github.com/GetStream/stream-chat-android/pull/3105)

### ⚠️ Changed
- Replaced the `reactionTypes` field in `ChatTheme` with the new `reactionIconFactory` field that allows customizing reaction icons. [#3046](https://github.com/GetStream/stream-chat-android/pull/3046)
- Disabled editing on Giphy messages given that it's breaking the UX and can override the GIF that was previously put in. [#3071](https://github.com/GetStream/stream-chat-android/pull/3071)

### ❌ Removed
- Removed ExoMedia dependency in favor of standard Android `VideoView`. [#3092](https://github.com/GetStream/stream-chat-android/pull/3092)
- Removed `SystemBackPressHandler` in favor of `BackHandler` from the Compose framework. [#3120](https://github.com/GetStream/stream-chat-android/pull/3120)

# February 17th, 2022 - 4.28.4
## stream-chat-android-client
### ✅ Added
- Added the `member` field to the `MemberRemovedEvent`. [#3090](https://github.com/GetStream/stream-chat-android/pull/3090)

## stream-chat-android-offline
### 🐞 Fixed
- Fixed how member removal is handled in `DefaultChatEventHandler`. [#3090](https://github.com/GetStream/stream-chat-android/pull/3090)

# February 16th, 2022 - 4.28.3
## stream-chat-android-ui-components
### ⬆️ Improved
- Improved the logic around mentions and users that can be mentioned within the input. [#3088](https://github.com/GetStream/stream-chat-android/pull/3088)

## stream-chat-android-compose
### ⬆️ Improved
- Improved the logic around mentions and users that can be mentioned within the input. [#3088](https://github.com/GetStream/stream-chat-android/pull/3088)

# February 9th, 2022 - 4.28.2
## Common changes for all artifacts
- Fix crash with offline support. [#3063](https://github.com/GetStream/stream-chat-android/pull/3063)

# February 9th, 2022 - 4.28.1
## Common changes for all artifacts
- Fix crash when events were received. [#3058](https://github.com/GetStream/stream-chat-android/pull/3058)

# February 8th, 2022 - 4.28.0
## 🚨 Old UI Module removed
`stream-chat-android` is deprecated and won't be maintained anymore. The module will continue working, but we won't be releasing new versions.
The source code has been moved to this [archived repository](https://github.com/GetStream/stream-chat-android-old-ui)
Consider migrating to `stream-chat-android-ui-components` or `stream-chat-android-compose`. Here you can find a set of useful resources for migration:
- [UI Components Documentation](https://getstream.io/chat/docs/sdk/android/ui/overview/)
- [Android Chat Messaging Tutorial](https://getstream.io/tutorials/android-chat/)
- [Compose UI Components Documentation](https://getstream.io/chat/docs/sdk/android/compose/overview/)
- [Compose Chat Messaging Tutorial](https://getstream.io/chat/compose/tutorial/)
- [Old Sample App Migration PR](https://github.com/GetStream/stream-chat-android/pull/2467)

## Common changes for all artifacts
### ✅ Added
- Create new artifact to integrate Xiaomi Mi Push with Stream. You will need to add  `stream-chat-android-pushprovider-xiaomi` artifact to your App. Check our [docs](https://getstream.io/chat/docs/sdk/android/client/guides/push-notifications/xiaomi) for further details. [#2444](https://github.com/GetStream/stream-chat-android/pull/2444)

### ⚠️ Changed
- Update Android Gradle Plugin version to 7.1.0 and Gradle version to 7.3.3. [#2989](https://github.com/GetStream/stream-chat-android/pull/2989)

## stream-chat-android-client
### ⬆️ Improved
- Internal implementation only asks to the provided `TokenProvider` a new token when it is really needed. [#2995](https://github.com/GetStream/stream-chat-android/pull/2995)

### ⚠️ Changed
- UnknownHostException is no longer considered a permanent network error. [#3054](https://github.com/GetStream/stream-chat-android/pull/3054)

## stream-chat-android-offline
### 🐞 Fixed
- Fixed memory leak related to database initialization.[#2974](https://github.com/GetStream/stream-chat-android/pull/2974)

### ✅ Added
- Added new extension function `ChatClient::deleteChannel`. [#3007](https://github.com/GetStream/stream-chat-android/pull/3007)

### ⚠️ Changed
- Deprecated `ChatDomain::deleteChannel` in favour of `ChatClient::deleteChannel`. [#3007](https://github.com/GetStream/stream-chat-android/pull/3007)

## stream-chat-android-ui-common
### ✅ Added
- Added new extension function `ChatClient::loadMessageById`. [#2929](https://github.com/GetStream/stream-chat-android/pull/2929)

## stream-chat-android-ui-components
### 🐞 Fixed
- Fixed the logic for fetching encoding for URLs when opening PDFs and similar documents in the MessageList. [#3017](https://github.com/GetStream/stream-chat-android/pull/3017)

### ⬆️ Improved
- Replaced Lottie typing indicator with a custom view. [#3004](https://github.com/GetStream/stream-chat-android/pull/3004)

## stream-chat-android-compose
### 🐞 Fixed
- Fixed the way our attachments work and are represented in Compose to support more attachment types. [#2955](https://github.com/GetStream/stream-chat-android/pull/2955)
- Fixed the logic for fetching encoding for URLs when opening PDFs and similar documents in the MessageList. [#3017](https://github.com/GetStream/stream-chat-android/pull/3017)

### ⬆️ Improved
- Improved RTL support in Compose [#2987](https://github.com/GetStream/stream-chat-android/pull/2987)
- Made the SDK smaller by removing Materials Icons dependency [#2987](https://github.com/GetStream/stream-chat-android/pull/2987)
- Removed unnecessary experimental flags, opted in into APIs we're using from Compose. [#2983](https://github.com/GetStream/stream-chat-android/pull/2983)

### ✅ Added
- Added [`Custom Attachments guide`](https://getstream.io/chat/docs/sdk/android/composee/guides/adding-custom-attachments/). [#2967](https://github.com/GetStream/stream-chat-android/pull/2967)
- Added `onHeaderAvatarClick` parameter to the `ChannelsScreen` component. [#3016](https://github.com/GetStream/stream-chat-android/pull/3016)
- Exposed `lazyListState` for the `ChannelList` and `Channels` components that allows you to control the scrolling behavior and state. [#3049](https://github.com/GetStream/stream-chat-android/pull/3049)
- Exposed `helperContent` for the `ChannelList` and `Channels` components that allows you to implement a helper UI such as scroll to top button for the channel list. [#3049](https://github.com/GetStream/stream-chat-android/pull/3049)
- Exposed `lazyListState` for the `MessageList` and `Messages` components that allows you to control the scrolling behavior and state. [#3044](https://github.com/GetStream/stream-chat-android/pull/3044)
- Exposed `helperContent` for the `MessageList` and `Messages` components that allows you to override the default scrolling behavior UI.  [#3044](https://github.com/GetStream/stream-chat-android/pull/3044)

### ⚠️ Changed
- Renamed `onHeaderClickAction` parameter to `onHeaderActionClick` for the `ChannelsScreen` component. [#3016](https://github.com/GetStream/stream-chat-android/pull/3016)
- `MessageList` and `Messages` now have two new parameters that have default values. Please make sure that you check out the changes and that everything still works for you. [#3044](https://github.com/GetStream/stream-chat-android/pull/3044)

## stream-chat-android-pushprovider-xiaomi
### ✅ Added
- Added a `XiaomiMessagingDelegate` class to simplify custom implementations of `PushMessageReceiver` that forward messages to the SDK. See [Using a Custom PushMessageReceiver](https://getstream.io/chat/docs/sdk/android/client/guides/push-notifications/xiaomi#using-a-custom-pushmessagereceiver) for more details. [#2444](https://github.com/GetStream/stream-chat-android/pull/2444)

# February 2nd, 2022 - 4.27.2
## stream-chat-android-offline
### 🐞 Fixed
- Fixed refreshing cached channels after setting the user. [#3010](https://github.com/GetStream/stream-chat-android/pull/3010)

# January 31th, 2022 - 4.27.1
## stream-chat-android-offline
### 🐞 Fixed
- Fixed clearing cache after receiving channel truncated event. [#3001](https://github.com/GetStream/stream-chat-android/pull/3001)

# January 25th, 2022 - 4.27.0
## stream-chat-android-client
### 🐞 Fixed
- Fixed bug related to the wrong unread messages count when a socket connection is not available. [#2927](https://github.com/GetStream/stream-chat-android/pull/2927)
- Fixed deserialization issue when parsing the `Message` object while searching for a message from a channel with 0 members. [#2947](https://github.com/GetStream/stream-chat-android/pull/2947)

### ✅ Added
- Added the `systemMessage` parameter to `ChatClient::truncateChannel` and `ChannelClient:truncate` methods that represents a system message that will be displayed after the channel was truncated. [#2949](https://github.com/GetStream/stream-chat-android/pull/2949)
- Added the `message` parameter to the `ChannelTruncatedEvent` that represents a system message that will be displayed after the channel was truncated. [#2949](https://github.com/GetStream/stream-chat-android/pull/2949)
- Added method to consult the settings of the app. Use `ChatClient.instance().appSettings()` to request the settings of your app. [#2960](https://github.com/GetStream/stream-chat-android/pull/2960)
- Added `ChatClient.shuffleGiphy` extension function and removing ShuffleGiphy use case. [#2962](https://github.com/GetStream/stream-chat-android/pull/2962)
- Added `ChatClient.sendGiphy` extension function and removing SendGiphy use case. [#2963](https://github.com/GetStream/stream-chat-android/pull/2963)
- Added `Channel::ownCapabilities` and `ChannelCapabilities` object.
  Channel capabilities provide you information on which features are available for the current user. [#2971](https://github.com/GetStream/stream-chat-android/pull/2971)

### ⚠️ Changed
- Deprecated `ChatDomain.leaveChannel`. Use ChatClient.removeMembers instead. [#2926](https://github.com/GetStream/stream-chat-android/pull/2926)

## stream-chat-android-offline
### ⬆️ Improved
- Utilized the `message` parameter of the `ChannelTruncatedEvent` to show a system message instantly after the channel was truncated. [#2949](https://github.com/GetStream/stream-chat-android/pull/2949)

### ✅ Added
- Added new extension function `ChatClient::cancelMessage`. [#2928](https://github.com/GetStream/stream-chat-android/pull/2928)
- Added `ChatClient::needsMarkRead` extension function to check if a channel can be marked as read. [#2920](https://github.com/GetStream/stream-chat-android/pull/2920)

### ⚠️ Changed
- Deprecated `ChatDomain::cancelMessage` in favour of `ChatClient::cancelMessage`. [#2928](https://github.com/GetStream/stream-chat-android/pull/2928)

## stream-chat-android-ui-components
### 🐞 Fixed
- Handling video attachments that's don't have mime-type, but have type. [2919](https://github.com/GetStream/stream-chat-android/pull/2919)
- Intercepted and blocked attachment preview for attachments which are not fully uploaded. [#2950](https://github.com/GetStream/stream-chat-android/pull/2950)
- Fixed a bug when changes to the mentioned users in a message were not propagated to the UI. [2951](https://github.com/GetStream/stream-chat-android/pull/2951)

### ⬆️ Improved
- Improve Korean 🇰🇷 translations. [#2953](https://github.com/GetStream/stream-chat-android/pull/2953)

## stream-chat-android-compose
### 🐞 Fixed
- Fixed crashes caused by deleting channels [#2942](https://github.com/GetStream/stream-chat-android/pull/2942)

### ⬆️ Improved
- `ReactionOptions` now displays the option to show more reactions if there are more than 5 available [#2918](https://github.com/GetStream/stream-chat-android/pull/2918)
- Improve Korean 🇰🇷 translations. [#2953](https://github.com/GetStream/stream-chat-android/pull/2953)
- Improved `MessageComposer` UX by disabling commands when attachments or text are present. [#2961](https://github.com/GetStream/stream-chat-android/pull/2961)
- Improved `MessageComposer` UX by disabling attachment integration button when popups with suggestions are present. [#2961](https://github.com/GetStream/stream-chat-android/pull/2961)

### ✅ Added
- Added `ExtendedReactionsOptions` and `ReactionsPicker` in order to improve reaction picking UX [#2918](https://github.com/GetStream/stream-chat-android/pull/2918)
- Added documentation for [`ReactionsPicker`](https://getstream.io/chat/docs/sdk/android/compose/message-components/reactions-picker/) [#2918](https://github.com/GetStream/stream-chat-android/pull/2918)
- Added ways to customize the channel, message and member query limit when building a ChannelListViewModel [#2948](https://github.com/GetStream/stream-chat-android/pull/2948)

# January 12th, 2022 - 4.26.0
## Common changes for all artifacts
### ⬆️ Improved
- 🚨 Breaking change: Markdown support is moved into a standalone module `stream-chat-android-markdown-transformer` which is not included by default. You can use it with `ChatUI.messageTextTransformer` to add Markdown support to your app. You can find more information [here](https://getstream.io/chat/docs/sdk/android/ui/chatui/#markdown). [#2786](https://github.com/GetStream/stream-chat-android/pull/2786)

## stream-chat-android-client
### ✅ Added
- Added `Member::banned` property that represents, if the channel member is banned. [#2915](https://github.com/GetStream/stream-chat-android/pull/2915)
- Added `Member::channelRole` property that represents the user's channel-level role. [#2915](https://github.com/GetStream/stream-chat-android/pull/2915)

## stream-chat-android-offline
### 🐞 Fixed
- Fixed populating mentions after editing the message. `Message::mentionedUsers` shouldn't be empty if edited message contains mentioned users. [#2852](https://github.com/GetStream/stream-chat-android/pull/2852)

### ✅ Added
- Added `memberLimit` to `ChatDomain::queryChannels` and `ChatDomain::queryChannelsLoadMore` that allows modifying the number of members to fetch per channel. [#2826](https://github.com/GetStream/stream-chat-android/pull/2826)

### ❌ Removed
- Removed `QueryChannelsLoadMore` usecase. [#2790](https://github.com/GetStream/stream-chat-android/pull/2790)
- `QueryChannelsController::loadMore` is removed and logic is moved into `ChatDomain`. [#2790](https://github.com/GetStream/stream-chat-android/pull/2790)

## stream-chat-android-ui-components
### 🐞 Fixed
- Fixed displaying mentions popup when text contains multiple lines. [#2851](https://github.com/GetStream/stream-chat-android/pull/2851)
- Fixed the loading/playback speed of GIFs. [#2914](https://github.com/GetStream/stream-chat-android/pull/2914)
- Fixed scroll persisting after long tapping on an item in the message list. [#2916](https://github.com/GetStream/stream-chat-android/pull/2916)
- Fixed footnote of messages showing "Only Visible to You". This message was visible even when deleted messages were visible to everyone. [#2923](https://github.com/GetStream/stream-chat-android/pull/2923)

### ⬆️ Improved
- Improved the way thread pagination works. [#2845](https://github.com/GetStream/stream-chat-android/pull/2845)

### ✅ Added
- Added `memberLimit` parameter to `ChannelListViewModel` and `ChannelListViewModelFactory` that allows modifying the number of members to fetch per channel. [#2826](https://github.com/GetStream/stream-chat-android/pull/2826)
- Added `ChatMessageTextTransformer` to transform messages and set them to `TextView`. [#2786](https://github.com/GetStream/stream-chat-android/pull/2786)
- Added `AutoLinkableTextTransformer` which is an implementation of `ChatMessageTextTransformer`. After applying the transformer, it also makes links clickable in TextView. [#2786](https://github.com/GetStream/stream-chat-android/pull/2786)

### ⚠️ Changed
- `ChatUI.markdown` is deprecated in favour of `ChatUI.messageTextTransformer`. [#2786](https://github.com/GetStream/stream-chat-android/pull/2786)
- In the sample app the new behaviour for new messages is to count unread messages, instead of always scroll to bottom [#2865](https://github.com/GetStream/stream-chat-android/pull/)

## stream-chat-android-compose
### 🐞 Fixed
- Fixed a small issue with user avatars flickering [#2822](https://github.com/GetStream/stream-chat-android/pull/2822)
- Fixed faulty scrolling behavior in `Messages` by adding an autoscroll. [#2857](https://github.com/GetStream/stream-chat-android/pull/2857)
- Fixed the font size of avatar initials in the message list. [2862](https://github.com/GetStream/stream-chat-android/pull/2862)
- Fixed faulty scrolling behavior in `Channels` by adding an autoscroll. [#2887](  https://github.com/GetStream/stream-chat-android/pull/2887)
- Fixed the loading/playback speed of GIFs. [#2914](https://github.com/GetStream/stream-chat-android/pull/2914)

### ⬆️ Improved
- Added an animation to the `SelectedChannelMenu` component.
- Added an animation to the `ChannelInfo` component.
- Avatars now show fallback initials in case there was an error while loading images from the network. [#2830](https://github.com/GetStream/stream-chat-android/pull/2830)
- Added more parameters to the stateless version of the MessageComposer for consistency [#2809](https://github.com/GetStream/stream-chat-android/pull/2809)
- Updated primary accent colors in order to achieve a better contrast ratio for accessibility [#2857](https://github.com/GetStream/stream-chat-android/pull/2857)
- Removed default background color from `MessageItem` [#2857](https://github.com/GetStream/stream-chat-android/pull/2857)
- Added multiline mentions support [#2859](https://github.com/GetStream/stream-chat-android/pull/2859)
- Improved the way thread pagination works. [#2845](https://github.com/GetStream/stream-chat-android/pull/2845)

### ✅ Added
- Added the `headerContent` and `centerContent` Slot APIs for the `SelectedChannelMenu` component. [#2823](https://github.com/GetStream/stream-chat-android/pull/2823)
- Added the `headerContent` and `centerContent` Slot APIs for the `ChannelInfo` component. [#2823](https://github.com/GetStream/stream-chat-android/pull/2823)
- You can now define a `placeholderPainter` for the `Avatar` that is shown while the image is loading. [#2830](https://github.com/GetStream/stream-chat-android/pull/2830)
- Added more Slot APIs to the`MessageComposer` and `MessageInput` components [#2809](https://github.com/GetStream/stream-chat-android/pull/2809)
- Added [SelectedReactionsMenu documentation](https://getstream.io/chat/docs/sdk/android/compose/channel-components/selected-reactions-menu/). [#2868](https://github.com/GetStream/stream-chat-android/pull/2868)

### ⚠️ Changed
- Updated [ChatTheme documentation](https://getstream.io/chat/docs/sdk/android/compose/general-customization/chat-theme/). [#2833](https://github.com/GetStream/stream-chat-android/pull/2833)
- Updated [ChannelsScreen documentation](https://getstream.io/chat/docs/sdk/android/compose/channel-components/channels-screen/). [#2839](https://github.com/GetStream/stream-chat-android/pull/2839)
- Updated [ChannelItem documentation](https://getstream.io/chat/docs/sdk/android/compose/channel-components/channel-item/). [#2832](https://github.com/GetStream/stream-chat-android/pull/2832)
- Updated [ChannelListHeader documentation](https://getstream.io/chat/docs/sdk/android/compose/channel-components/channel-list-header/). [#2828](https://github.com/GetStream/stream-chat-android/pull/2828)
- Updated [Component Architecture documentation](https://getstream.io/chat/docs/sdk/android/compose/component-architecture/). [#2834](https://github.com/GetStream/stream-chat-android/pull/2834)
- Updated [SelectedChannelMenu documentation](https://getstream.io/chat/docs/sdk/android/compose/channel-components/selected-channel-menu/). [#2838](https://github.com/GetStream/stream-chat-android/pull/2838)
- Updated [ChannelList documentation](https://getstream.io/chat/docs/sdk/android/compose/channel-components/channel-list/). [#2847](https://github.com/GetStream/stream-chat-android/pull/2847)
- Updated [AttachmentsPicker documentation](https://getstream.io/chat/docs/sdk/android/compose/message-components/attachments-picker/) [#2860](https://github.com/GetStream/stream-chat-android/pull/2860)
- Renamed the `ChannelInfo` component to `SelectedChannelMenu`. [#2838](https://github.com/GetStream/stream-chat-android/pull/2838)
- Updated [Overview documentation](https://getstream.io/chat/docs/sdk/android/compose/overview/). [#2836](https://github.com/GetStream/stream-chat-android/pull/2836)
- Updated [Custom Attachments documentation](https://getstream.io/chat/docs/sdk/android/compose/general-customization/attachment-factory/) with minor sentence formatting changes [#2878](https://github.com/GetStream/stream-chat-android/pull/2878)
- Updated [MessagesScreen documentation](https://getstream.io/chat/docs/sdk/android/compose/message-components/messages-screen/) [#2866](https://github.com/GetStream/stream-chat-android/pull/2866)
- Updated [MessageList documentation](https://getstream.io/chat/docs/sdk/android/compose/message-components/message-list/). [#2869](https://github.com/GetStream/stream-chat-android/pull/2869)

# December 30th, 2021 - 4.25.1
## stream-chat-android-client
### ✅ Added
- Added support to paginate messages pinned in a channel. [#2848](https://github.com/GetStream/stream-chat-android/pull/2848).


# December 23th, 2021 - 4.25.0
## Common changes for all artifacts
### ⬆️ Improved
- Updated dependency versions
  - Kotlin 1.5.31
  - Compose framework 1.0.5
  - AndroidX
  - Lottie 4.2.2
  - OkHttp 4.9.3
  - Room 2.4.0
  - and other, see [#2771](https://github.com/GetStream/stream-chat-android/pull/2771) for more details

## stream-chat-android-offline
### 🐞 Fixed
- Fixed a bug when hard deleted messages still remain in the UI.
- Stabilized behavior of users' updates propagation across values of the channels and the messages. [#2803](https://github.com/GetStream/stream-chat-android/pull/2803)

### ⚠️ Changed
- 🚨 Breaking change: Added `cachedChannel` parameter to `ChatEventHandler::handleChatEvent` [#2807](https://github.com/GetStream/stream-chat-android/pull/2807)

## stream-chat-android-ui-components
### 🐞 Fixed
- Users' updates done in runtime are now propagated to the `MessageListView` component. [#2769](https://github.com/GetStream/stream-chat-android/pull/2769)
- Fixed the display of image attachments on the pinned message list screen. [#2792](https://github.com/GetStream/stream-chat-android/pull/2792)
-  Button for commands is now disabled in edit mode. [#2812](https://github.com/GetStream/stream-chat-android/pull/2812)
- Small bug fix for borders of attachments

### ⬆️ Improved
- Improved Korean 🇰🇷 and Japanese 🇯🇵 translation.
- Improved KDocs of UI components such as `ChannelListHeaderView` and `AvatarView`.

### ✅ Added
- Added header with back button and attachment's title to `AttachmentMediaActivity` which displays playable attachments.
  You can customize its appearance using `streamUiMediaActivityHeader`, `streamUiMediaActivityHeaderLeftActionButtonStyle` and `streamUiMediaActivityHeaderTitleStyle` attributes.
- Added `hard` flag to `MessageListViewModel.Event.DeleteMessage`.
  You can use `MessageListView::setMessageDeleteHandler` and pass `MessageListViewModel.Event.DeleteMessage(MESSAGE, hard = true)` to hard delete messages using `MessageListViewModel`.
  Check [MessageListViewModelBinding](https://github.com/GetStream/stream-chat-android/blob/main/stream-chat-android-ui-components/src/main/kotlin/io/getstream/chat/android/ui/message/list/viewmodel/MessageListViewModelBinding.kt#L37) for further details. [#2772](https://github.com/GetStream/stream-chat-android/pull/2772)
- Rtl support was added. If the app has `android:supportsRtl="true"` and the locale of the device needs Rtl support, the SDK will draw the components from the right-to-left instead the default way (left-to-right) [#2799](https://github.com/GetStream/stream-chat-android/pull/2799)

### ⚠️ Changed
- Constructor of `ChannelListViewModel` and `ChannelListViewModelFactory` changed. Now they ask for `ChatEventHandlerFactory` instead `ChatEventHandler`, so users can use `StateFlow<List<Channel>>` in their implementations of `ChatEventHandler`, which can make implementation smarter with resources (don't try to add a channel that is already there, for example) [#2747](https://github.com/GetStream/stream-chat-android/pull/2747)

### ❌ Removed

## stream-chat-android-compose
### 🐞 Fixed
- Fixed the message grouping logic to now include date separators when splitting message groups [#2770](https://github.com/GetStream/stream-chat-android/pull/2770)

### ⬆️ Improved
- Improved the UI for message footers to be more respective of thread replies [#2765](https://github.com/GetStream/stream-chat-android/pull/2765)
- Fixed the orientation and UI of ThreadParticipants [#2765](https://github.com/GetStream/stream-chat-android/pull/2765)
- Improved the API structure more, made the components package more clear [#2795](https://github.com/GetStream/stream-chat-android/pull/2795)
- Improved the way to customize the message item types and containers [#2791](https://github.com/GetStream/stream-chat-android/pull/2791)
- Added more parameters to the stateless version of the MessageComposer for consistency [#2809](https://github.com/GetStream/stream-chat-android/pull/2809)
- Added color and shape parameters to `MessageListHeader` and `ChannelListHeader` components [#2855](https://github.com/GetStream/stream-chat-android/pull/2855)

### ✅ Added
- Added site name labels to link attachments for websites using the Open Graph protocol [#2785](https://github.com/GetStream/stream-chat-android/pull/2785)
- Added preview screens for file attachments [#2764](https://github.com/GetStream/stream-chat-android/pull/2764)
- Added a way to disable date separator and system message items in the message list [#2770](https://github.com/GetStream/stream-chat-android/pull/2770)
- Added an option to the message options menu to unmute a user that sent the message. [#2787](https://github.com/GetStream/stream-chat-android/pull/2787)
- Added a `DefaultMessageContainer` component that encapsulates all default message types [#2791](https://github.com/GetStream/stream-chat-android/pull/2791)
- Added the `SelectedReactionsMenu` component that represents a list of user reactions left for a particular message [#2782](https://github.com/GetStream/stream-chat-android/pull/2782)

### ⚠️ Changed
- Removed SelectedMessageOverlay and replaced it with SelectedMessageMenu - [#2768](https://github.com/GetStream/stream-chat-android/pull/2768)
- Big changes to the structure of the project, making it easier to find all the components and building blocks - [#2752](https://github.com/GetStream/stream-chat-android/pull/2752)
- Renamed the `common` package to `components` and added a logical structure to the components there
- Decoupled many smaller components to the `components` package and their individual files, for ease of use
- Improved the API of several smaller components
- Added a few missing previews
- Changed various component names, removed unused/redundant component blocks and moved to Default components [#2795](https://github.com/GetStream/stream-chat-android/pull/2795)
- Changed some of the component types regarding the message item [#2791](https://github.com/GetStream/stream-chat-android/pull/2791)
- Moved message item components to `components.messages` [#2791](https://github.com/GetStream/stream-chat-android/pull/2791)
- When querying for more channels, `ChannelListViewModel` now uses `OfflinePlugin` based approach if it is enabled. [#2790](https://github.com/GetStream/stream-chat-android/pull/2790)
- Updated [MessageListHeader Documentation](https://getstream.io/chat/docs/sdk/android/compose/message-components/message-list-header/) [#2855](https://github.com/GetStream/stream-chat-android/pull/2855)

### ❌ Removed
- Removed some redundant components from separate files and the `components` package [#2795](https://github.com/GetStream/stream-chat-android/pull/2795)


# December 9th, 2021 - 4.24.0
## stream-chat-android-offline
### 🐞 Fixed
- Fix the issue when users' data can be outdated until restart SDK.

### ✅ Added
- Added new extension function `ChatClient::keystroke`.
- Added new extension function `ChatClient::stopTyping`.

## stream-chat-android-ui-common
### 🐞 Fixed
- Fixed `MessageInputFieldView#mode` not being reset after custom attachments were cleared

## stream-chat-android-ui-components
### 🐞 Fixed
- Fixed crash related with creation of MessageOptionsDialogFragment
- Fixed behaviour related to search messages, when message was not already loaded from database MessageListView could not scroll to searched message.
- Removed cut from text when text end with Italic
- Fixed `GiphyViewHolderStyle#cardBackgroundColor` not getting applied
- Fixed bug related of not removing channels when filter selects channels where the the current user is not a member

### ⬆️ Improved
- Replied messages now have a limit for size. The text will get cut if there's too many characters or too many line breaks.
- Improved Korean 🇰🇷 translations.

### ✅ Added
- Added scroll to original message when clicking in a reply message. Use `ReplyMessageClickListener` to change the behaviour of click in reply messages.

## stream-chat-android-compose
### 🐞 Fixed
- Removed preemptive attachment loading that was resulting in crashes on certain Android API versions
- Fixed incorrect message shape for theirs messages in threads.

### ⬆️ Improved
- Minor UI improvements to the message overlay
- Enabled scrolling behavior in SelectedMessageOverlay

### ✅ Added
- Added the mention suggestion popup to the `MessageComposer` component, that allows to autocomplete a mention from a list of users.
- Added support for slowdown mode. Users are no longer able to send messages during the cooldown interval.
- Added support for system messages.
- Added support for Giphy command.
- Added message pinning to the list of message options
- Added pinned message UI
- Added a checkbox to the `MessageComposer` component, that allows to display a thread message in the parent channel.
- Added an option to flag a message to the message options overlay.

### ⚠️ Changed
- Changed the way focus state works for focused messages.
- Added the Pin type to the MessageAction sealed class
- Renamed a bunch of state classes for Compose component, to have the `State` prefix, general renaming, imports and other quality of life improvements
- Renamed `ReactionOption` state wrapper to `ReactionOptionItemState`
- Renamed `MessageListItem` state wrapper to `MessageListItemState` and its children now have a `State` suffix
- Renamed `AttachmentItem` state wrapper to `AttachmentPickerItemState`
- Renamed `MessageInputState` to `MessageComposerState`
- Renamed `MessageOption` to `MessageOptionState`
- Renamed `defaultMessageOptions()` to `defaultMessageOptionsState()`


# November 25th, 2021 - 4.23.0
## Common changes for all artifacts
### ⬆️ Improved
- Improved logs for errors in the SDK.

## stream-chat-android-offline
### 🐞 Fixed
- Deprecated `QueryChannelsController::mutedChannelsIds`. Use `ChatDomain.mutedChannels` instead
- Fix issue when sent attachments from Android SDK don't show title in iOS.

### ✅ Added
- Added new extension function `ChatClient::replayEventsForActiveChannels`.
- Added new extension function `ChatClient::setMessageForReply`.
- Added new extension function `ChatClient::downloadAttachment` to download attachments without `ChatDomain`.

## stream-chat-android-ui-common
### ✅ Added
- Made `ThreeTenInitializer` public to allow manual invocations of it. See the new [documentation](https://getstream.io/chat/docs/sdk/android/ui/guides/app-startup-initializers/) for more details.

## stream-chat-android-ui-components
### 🐞 Fixed
- Removed ripple effect for attachements in message options.
### ⬆️ Improved
- More customization for AvatarView. Now it is possible to choose between Square and Circle. Use new fields in AvatarStyle to customize AvatarView the way you prefer. 
### ✅ Added
- Added setter `MessageListView.setMessageBackgroundFactory` to set a factory to provide a background for messages. 
- Added `MessageInputViewModel::sendMessageWithCustomAttachments` function allowing to send message with custom attachments list.
- Added `MessageInputView::submitCustomAttachments` function allowing setting custom attachments in `MessageInputView`.
- Added `SelectedCustomAttachmentViewHolderFactory` interface and `BaseSelectedCustomAttachmentViewHolder`class allowing defining how previews of custom attachments in `MessageInputView` should be rendered.

### ⚠️ Changed
- Added `MessageSendHandler::sendMessageWithCustomAttachments` and `MessageSendHandler::sendToThreadWithCustomAttachments` allowing to intercept sending custom attachments actions.

## stream-chat-android-compose
### 🐞 Fixed
- Fixed the information about channel members shown in the `MessageListHeader` subtitle.
- Fixed the bug where the channel icon did not appear because of a lengthy title.

### ⬆️ Improved
- Updated a lot of documentation around the Messages features
- Improved the subtitle text in the `MessageListHeader` component.
- Now, the `MessageComposer` component supports sending `typing.start` and `typing.stop` events when a user starts or stops typing.
- Made the `ChannelNameFormatter`, `ClipboardHandler` and `MessagePreviewFormatter` interfaces functional for ease of use.
- Now, an error Toast is shown when the input in the `MessageComposer` does not pass validation.

### ✅ Added
- Added the "mute" option to the `ChannelInfo` action dialog.
- Added a wrapper for the message input state in the form of `MessageInputState`
- Added `attachmentsContentImageWidth`, `attachmentsContentImageHeight`, `attachmentsContentGiphyWidth`, `attachmentsContentGiphyHeight`, `attachmentsContentLinkWidth`, `attachmentsContentFileWidth` and `attachmentsContentFileUploadWidth` options to `StreamDimens`, to make it possible to customize the dimensions of attachments content via `ChatTheme`.
- Added a thread separator between a parent message and thread replies.
- Added the `threadSeparatorGradientStart` and `threadSeparatorGradientEnd` options to `StreamColors`, to make it possible to customize the thread separator background gradient colors via `ChatTheme`.
- Added the `threadSeparatorVerticalPadding` and `threadSeparatorTextVerticalPadding` options to `StreamDimens`, to make it possible to customize the dimensions of thread separator via `ChatTheme`.
- Added a typing indicator to the `MessageListHeader` component. 
- Added the `messageOverlayActionItemHeight` option to `StreamDimens`, to make it possible to customize the height of an action item on the selected message overlay via `ChatTheme`.
- Added the `messageAlignmentProvider` field to the `ChatTheme` that allows to customize message horizontal alignment. 
- Added the `maxAttachmentCount` and `maxAttachmentSize` parameters to the `MessagesViewModelFactory`, to make it possible to customize the allowed number and size of attachments that can be sent via the `MessageComposer` component.
- Added the `textStyle` and `textColor` parameters to the `NetworkLoadingView` component, to make it possible to customize the text appearance of the inner text.

### ⚠️ Changed
- Made the MessageMode subtypes to the parent class, to make it easier to understand when importing
- Renamed the MessageMode.Thread to MessageMode.MessageThread for clarity
- Changed the signature of the MessageComposer to accommodate for the `MessageInputState`
- Moved common state to the `io.getstream.chat.android.common` package
- Made the `AttachmentFactory.previewContent` field nullable.
- Exposed `MessageReactions` as a public component so users can use it to display a message reactions bubble in their custom UI.
- Changed the type of the inner channel items in the `ChannelsState` class from `Channel` to `ChannelItem`.


# November 11th, 2021 - 4.22.0
## Common changes for all artifacts
### ⬆️ Improved
- Bumped the SDKs target API to 31
- Updated WorkManager to version 2.7.0, which fixes compatibility issues with SDK 31

### ✅ Added
- Added Indonesian :indonesia: translations.
- Added `onErrorSuspend` extension for `Result` to allow executing suspending lambda function for handing error response.

## stream-chat-android
### ✅ Added
- Added `ChannelListItemAdapter::getChannels()` for getting a list of channels

## stream-chat-android-client
### ✅ Added
- Added `NotificationConfig::shouldShowNotificationOnPush` that allows enabling/disabling showing notification after receiving a push message

### ⚠️ Changed
- `NotificationConfig::pushNotificationsEnabled` is now disabled by default if you don't provide custom `NotificationConfig` - our SDK won't create a `NotificationChannel` if push notifications are not configured

## stream-chat-android-offline
### 🐞 Fixed
- Fixed inserting messages with empty `Message::cid`

### ✅ Added
- Added new extension function `ChatCliet::requestMembers` to query members without `ChatDomain`.
- Added new extension function `ChatCliet::searchUsersByName`.

### ⚠️ Changed
- 🚨 Breaking change: `RetryPolicy` in `ChatDomain` is now immutable and can only be set with Builder before creating an instance of it.
- 🚨 Breaking change: `ChannelEventsHandler` is renamed to `ChatEventHandler`, it's function is renamed from `onChannelEvent` to `handleChatEvent`, EventHandlingResult is sealed class now. To get more details read [our docs](https://getstream.io/chat/docs/sdk/android/ui/components/channel-list/#chateventhandler)

## stream-chat-android-ui-components
### 🐞 Fixed
- Fixed bug when showing messages with pending attachments that cause loading state to be not shown in some cases.
- Fixed clearing `MessageInputView` after dismissing message to edit
- Fixed support for videos from other SDKs
- Fixed downloading attachments with some special characters in their names

### ⬆️ Improved
- Improved Korean 🇰🇷 translation related to the flagging.
- 🚨 Breaking change: Now the button for sending message in MessageInputView sizes itself accordingly with the drawable used, instead of having a predefined size (32dp)
- Improved KDocs for `MessageListFragment`.

### ✅ Added
- You can now use MessageListView.backgroundDrawable to have more flexibility to customize your message items background. Be aware that setting backgroundDrawable will override the background configurations of xml.
- Added `streamUiEditInputModeIcon` and `streamUiReplyInputModeIcon` attributes to `MessageInputView`.
  Use them to customize icon in the `MessageInputView's` top left corner displayed when user edits or replies to the message.
- Added `setMessageInputModeListener`, `setSendMessageButtonEnabledDrawable` and `setSendMessageButtonDisabledDrawable` method to `MessageInputView`.
  They can be used together for changing send button icon based on current input mode. See [docs](https://getstream.io/chat/docs/sdk/android/ui/components/message-input#changing-send-message-button) for more details.
- Added static methods `createIntent` and `newInstance` those doesn't have default parameters on `MessageListActivity` and `MessageListFragment` for supporting Java side.

## stream-chat-android-compose
### 🐞 Fixed
- Fixed channel options that are displayed in the `ChannelInfo` component.

### ⬆️ Improved
- Improved the icon set and polished the UI for various Messages features
- Improved the set of customization options for the `DefaultChannelItem`
- Updated documentation for Channels set of features
- Now it is possible to search for distinct channels by member names using `ChannelListViewModel`.
- Improved the design of `ChannelInfo` bottom sheet dialog.

### ✅ Added
- Added a new parameter to the `AttachmentFactory` called `previewContent` that represents attachments within the MessageInput
- Added the `leadingContent`, `detailsContent`, `trailingContent` and `divider` Slot APIs for the `DefaultChannelItem`
- Added `StreamDimens` option to the `ChatTheme`, to allow for dimension customization across the app.
- Added localization support for the components related the channel list.
- Added the `emptySearchContent` parameter to `ChannelList` component that allows to customize the empty placeholder, when there are no channels matching the search query.
- Added support for the muted channel indicator in the message list.
- Added `ChannelNameFormatter` option to the `ChatTheme`, to allow for channel name format customization across the app.
- Added the `textFormatter` field to `AttachmentFactory`, to allow for attachment text format customization.
- Added `MessagePreviewFormatter` option to the `ChatTheme`, to allow for message preview text format customization across the app.
- Added the `leadingContent`, `headerContent`, `footerContent`, `trailingContent` and `content` Slot APIs for the `DefaultMessageItem`
- Added `channelInfoUserItemWidth`, `channelInfoUserItemHorizontalPadding` and `channelInfoUserItemAvatarSize` options to `StreamDimens`, to make it possible to customize the dimensions inside the `ChannelInfo` component via `ChatTheme`.
- Added `ownMessagesBackground`, `otherMessagesBackground` and `deletedMessagesBackgroundColor` options to `StreamColors`, to make it possible to customize the message bubble color via `ChatTheme`.

### ⚠️ Changed
- The `AttachmentFactory` now requires an additional parameter - `previewContent` that's used to preview the attachment within the MessageInput, so please be aware of this!
- Renamed `ChannelOption.icon` property to `ChannelOption.iconPainter` and changed the property type from `ImageVector` to `Painter`.
- Changed the type of the `ChannelListViewModel.selectedChannel` field to `MutableState<Channel?>`.

# October 27th, 2021 - 4.21.0
## Common changes for all artifacts
### ⬆️ Improved
- Improved Korean 🇰🇷 translations.

### ✅ Added
- Added `ChatDomain.connectionState` that exposes 3 states: `CONNECTED`, `CONNECTING` and `OFFLINE`.
  `ChannelListHeaderView` and `MessageListHeaderView` show different title based on newly introduced connection state.
  `ChatDomain.online` is now deprecated - use `ChatDomain.connectionState` instead.

## stream-chat-android-client
### ⬆️ Improved
- Added KDocs for `Result` properties and methods.

### ✅ Added
- The `UserCredentialStorage` interface was added to `ChatClient`. You can set your own implementation via `ChatClient.Builder::credentialStorage`

### ⚠️ Changed
- 🚨 Breaking change: Config property `isRepliesEnabled` is renamed to `isThreadEnabled` to avoid misleading. Now it toggles only thread feature.

### ❌ Removed
- `androidx-security-crypto` dependency was removed. Now, the user's token storage uses private shared preferences by default.

## stream-chat-android-offline
### 🐞 Fixed
- Fix bug when ChannelEventsHandler was not used even if it was set in QueryChannelsController

### ⬆️ Improved
- Channel gets removed from `QueryChannelsController` when receive `ChannelHiddenEvent`

## stream-chat-android-ui-components
### 🐞 Fixed
- Fixed position of reactions. Now the reactions adapts its starting position to fit entirely in the screen. 
- 🚨 Breaking change: Fixing positions of reactions in edit reactions dialog. Using a GridLayoutManager instead of LinearLayoutManager, so now there's box with all reactions instead of a scrollable list. The way to customize the box is a bit different, then a breaking change was inserted in this feature. 
- Made it impossible to send a message during the cooldown interval in slow mode.

### ⬆️ Improved
- Better position for icon of failed message
- Small improvement for information update in messages. The ViewHolders only update the information that had a change.

### ✅ Added
- Added `streamUiMaxAttachmentsCount` attribute to `MessageInputView` to allow customizing the maximum number of attachments in the single message.
The maximum attachments count cannot be greater than 10. Default value: 10.
- Added `streamUiMessageMaxWidthFactorMine` and `streamUiMessageMaxWidthFactorTheirs` `MessageListView` attributes. You can adjust messages width by passing values in [75% - 100%] range.
- Added `MessageInputView::setAttachmentButtonClickListener` that helps you to override click listener for the attachment button.
- Added `MessageInputView::submitAttachments` method to set attachments in `MessageInputView` to be sent with a message.

### ⚠️ Changed
- Feature of replied messages can be enabled/disabled only locally via SDK. `Thread` dashboard flag toggles only thread feature.

## stream-chat-android-compose
### ⬆️ Improved
- Added a way to customize the app font family, by passing in a parameter to `StreamTypography.defaultTypography()`
- Improved permission handling for the `AttachmentsPicker` to handle only the required permissions
- `ThreadParticipants` is now public and can be used for your custom UI.

### ✅ Added
- `ThreadParticipants` component now has a `text: String` parameter allowing customizing the thread label.
- Added unread message count indicators to ChannelItems to show users more info about their channels

### ⚠️ Changed
- `CAMERA` permission is no longer required to be declared in the App Manifest, because we don't use it

### ❌ Removed
- Removed `CAMERA` permission requirement, because we don't use internal camera preview, we request a 3rd party app
- Removed `CAMERA` permission checks if the user doesn't require the permission in their app


# October 18th, 2021 - 4.20.0
## Common changes for all artifacts
### ⬆️ Improved
- Upgraded Kotlin version to 1.5.30
- Make our SDK compile-friendly with TargetSDK 31
- Upgraded Coil version to [1.4.0](https://github.com/coil-kt/coil/releases/tag/1.4.0)

### ⚠️ Changed
- 🚨 Breaking change: `ProgressCallback` is not invoked on main thread anymore. So make sure to handle it if you were previously using this callback to update the UI directly.
- Attachment#uploadState is now updated in real-time during uploads.

### ❌ Removed
- Removed `ProgressTrackerFactory` and `ProgressTracker` in favour of new progress tracking implementation.

## stream-chat-android
### ✅ Added
- Push Notification uses `MessagingStyle` on devices with API Version 23+
- Push Notification configuration has been simplified, check our [docs](https://getstream.io/chat/docs/sdk/android/client/guides/push-notifications/#customizing-push-notifications) to see how it works
- `NotificationHandler` interface allows you to implement your own Push Notification logic show/remove notifications. It is the new interface you need to use if you were using `ChatNotificationHandler` previously
- `NotificationHandlerFactory` help you to use our default `NotificationHandler` implementations

### ⚠️ Changed
- Some properties of `NotificationConfig` has been deprecated, check our [DEPRECATIONS](https://github.com/GetStream/stream-chat-android/blob/main/DEPRECATIONS.md) section
- `ChatNotificationhandler` class has been deprecated, you need to use `NotificationHandler` now. Check our [DEPRECATIONS](https://github.com/GetStream/stream-chat-android/blob/main/DEPRECATIONS.md) section.

## stream-chat-android-client
### 🐞 Fixed
- Fixed issues with Proguard stripping response classes incorrectly

### ⬆️ Improved
- Added KDocs for `ChatClient.Builder` methods.
- `ChatClient` now defaults to using the `https://chat.stream-io-api.com` base URL, using [Stream's Edge API Infrastructure](https://getstream.io/blog/chat-edge-infrastructure/) instead of connecting to a region-specific API. If you're not on a dedicated chat infrastructure, remove any region-specific base URL settings from the `ChatClient.Builder` to use Edge instead.

### ✅ Added
- 🚨 Breaking change: A new `Idle` state is added to `Attachment.UploadState`.
- Added a new callback function `onProgress(bytesUploaded: Long, totalLength: Long)` in `ProgressCallback`.
- Added the possibility to add your own instance of OkHttpClient with `ChatClient.okHttpClient`.

### ⚠️ Changed
- 🚨 Breaking change: `Attachment.UploadState.InProgress` now is data class having two fields, `bytesUploaded: Long` and `totalBytes: Long` instead of object.
- Deprecated the `ChatClient.Builder#cdnUrl` method. To customize file uploads, set a custom `FileUploader` implementation instead. More info in the documentation: [Using Your Own CDN](https://getstream.io/chat/docs/android/file_uploads/?language=kotlin#using-your-own-cdn).

## stream-chat-android-offline
### 🐞 Fixed
- Fixed infinite loading of message if any of its attachments uploading was failed

### ✅ Added
- `ChannelEventsHandler` is added to `QueryChannelsController` to handle updating channel list logic after receiving events. You can provide custom `ChannelEventsHandler` through `ChannelListViewModel` or using `QueryChannelsController` directly.

### ⚠️ Changed
- `QueryChannelsController::newChannelEventFilter` and `QueryChannelsController#checkFilterOnChannelUpdatedEvent` are now deprecated. See the deprecation log for more details.

## stream-chat-android-ui-common
### 🐞 Fixed
- Fixed PDF attachments previews

## stream-chat-android-ui-components
### 🐞 Fixed
- Fixed bug related to scroll of messages.
- Updating attachments view holder only when attachments have changed. This fixes a problem with reloading gifs when reactions are added or removed.
- Fixing ViewReactionsView being cropped if more than 7 reactions are added
- Fix bug using custom attributes into views inflated into our SDK Views

### ⬆️ Improved
- Now it is possible to set a custom `LinearLayoutManager` to `MessageListView`, this can be used to change stack of messages or revert the layout.
- Removed full screen loading view when loading more message items on the `SearchResultListView`.

### ✅ Added
- Added `MessageListView::getRecyclerView` method which exposes the inner `RecyclerView` with message list items.
- Added `MessageListView::setUserReactionClickListener` method to set a listener used when a reaction left by a user is clicked on the message options overlay.
- Added attr `streamUiScrollButtonElevation` to set the elevation of scroll button ot `MessageListView` 
### ⚠️ Changed
- `ChatUI.uiMode` has been deprecated. If you want to force Dark/Light theme, you need to use `AppCompatDelegate.setDefaultNightMode(AppCompatDelegate.MODE_NIGHT_NO|AppCompatDelegate.MODE_NIGHT_YES)`

### ❌ Removed
- `android.permission.CAMERA` from our Manifest. This permission is not required anymore.

## stream-chat-android-compose
### 🐞 Fixed
- Fixed a bug where attachments weren't properly stored when editing a message

### ⬆️ Improved
- Updated the Compose framework version (1.0.3)
- Updated the Accompanist libraries version (0.19.0)
- Improved overlays in all components, to match the same design and opacity
- Added smaller animations to the AttachmentPicker in the MessagesScreen
- General improvements in the Attachments API and the way we build different attachments
- Allowed for better long clicks on attachments
- Improved the experience of creating the MessagesViewModelFactory with default arguments
- Updated and cleaned up Channel screen design
- Improved logic for updating the `lastSeenMessage` for fewer calculations

### ✅ Added
- Added DateSeparator items to Messages to group up messages by their creation date
- Added an `overlayDark` color for date separators and similar UI components

### ⚠️ Changed
- Removed AttachmentPicker option when editing messages
- Removed Attachment previews when editing messages with attachments
- Improved the ease of use of the AttachmentState API by keeping it state & actions only
- Moved the `modifier` parameter outside of the AttachmentState to the AttachmentFactory
- Updated Attachments to hold `Message` items instead of `MessageItem`s
- Changed the type of the `onLastVisibleMessageChanged` parameter to `Message` for ease of use
- Changed the parameter type of `itemContent` in `MessageList` and `Messages` to `MessageListItem`
- Renamed `onScrollToBottom` to `onScrolledToBottom` in `MessageList` and `Messages`
- Made the ChannelListHeader Slot APIs non-nullable so they're always provided, also made them an extension of the RowScope for ease of use

# September 15th, 2021 - 4.19.0
## Common changes for all artifacts
### ✅ Added
- Create new artifact to integrate Huawei Push Kit with Stream. You will need to add  `stream-chat-android-pushprovider-huawei` artifact to your App. Check our [docs](https://getstream.io/chat/docs/sdk/android/client/guides/push-notifications/huawei) for further details.

## stream-chat-android
### ✅ Added
- Added a method to dismiss all notifications from a channel. It is handled internally from the SDK but you are able to dismiss channel notification at whatever time calling `ChatClient::dismissChannelNotifications`
- Notifications are dismissed after the user logout the SDK

## stream-chat-android-client
### 🐞 Fixed
- Fixed sending messages using `ChatClient::sendMessage` without explicitly specifying the sender user id.
- Fixed sending custom attachments without files to upload
- Fixed deserialization issues when parsing `ChannelTruncatedEvent` and `MessageDeletedEvent` events with an absent user.

### ⬆️ Improved
- Custom attachment types are now preserved after file uploads

### ✅ Added
- Added `hardDelete` field to `MessageDeletedEvent`.

### ⚠️ Changed
- Now it is possible to hard delete messages. Insert a flag `hard = true` in the `ChatClient.deleteMessage` and it will be deleted in the backend. **This action can't be undone!**

## stream-chat-android-ui-common
### 🐞 Fixed
- Fixed bug with light mode.
- Removed `streamUiValidTheme`, as we don't support extending our base theme any longer. Please don't extend our base theme and set the `streamUiTheme` in your application theme instead.

## stream-chat-android-ui-components
### ✅ Added
- Notifications are dismissed after the user go into the channel conversation when you are using `MessageListView`
- Added `bubbleBorderColorMine`, `bubbleBorderColorTheirs`, `bubbleBorderWidthMine`, `bubbleBorderWidthTheirs` to `ViewReactionsViewStyle` for customizing reactions` border

## stream-chat-android-compose
### ⬆️ Improved
- Updated the Compose framework version (1.0.2)
- Updated the Accompanist library version (0.18.0)

### ✅ Added
- Added an uploading indicator to files and images
- Images being uploaded are now preloaded from the system
- Upload indicators show the upload progress and how much data is left to send
- Added more image options to the ImagePreviewActivity such as download, delete, reply to message...
- Added an Image Gallery feature to the ImagePreviewActivity where users can browse all the images
- Notifications are dismissed after the user go into the channel conversation when you are using `MessageList`

### ⚠️ Changed
- `StreamAttachment.defaultFactories()` is a function now, instead of a property.
- Updated all default value factories to functions (e.g. StreamTypography)
- Re-organized all attachment factories and split up code in multiple packages
- Changed the `AttachmentState` `message` property name to `messageItem`
- Added an `isFocused` property to `MessageItem`
- Added an `onImagePreviewResult` callback/parameter to various Messages screen components

### ❌ Removed

## stream-chat-android-pushprovider-firebase
### ✅ Added
- Added a `FirebaseMessagingDelegate` class to simplify custom implementations of `FirebaseMessagingService` that forward messages to the SDK. See [Using a Custom Firebase Messaging Service](https://getstream.io/chat/docs/sdk/android/client/guides/push-notifications/firebase/#using-a-custom-firebase-messaging-service) for more details.

## stream-chat-android-pushprovider-huawei
### ✅ Added
- Added a `HuaweiMessagingDelegate` class to simplify custom implementations of `HmsMessageService` that forward messages to the SDK. See [Using a Custom Huawei Messaging Service](https://getstream.io/chat/docs/sdk/android/client/guides/push-notifications/huawei#using-a-custom-huawei-messaging-service) for more details.

# September 15th, 2021 - 4.18.0
## stream-chat-android-client
### 🐞 Fixed
- Fixed setting notification's `contentTitle` when a Channel doesn't have the name. It will now show members names instead

### ✅ Added
- Added a new way to paginate through search message results using limit and next/previous values.

### ⚠️ Changed
- Deprecated `Channel#name`, `Channel#image`, `User#name`, `Ues#image` extension properties. Use class members instead.

### ❌ Removed
- Completely removed the old serialization implementation. You can no longer opt-out of using the new serialization implementation.
- Removed the `UpdateUsersRequest` class.

## stream-chat-android-offline
### ⬆️ Improved
- Improving logs for Message deletion error.

## stream-chat-android-ui-common
### 🐞 Fixed
- Fixed theme for `AttachmentDocumentActivity`. Now it is applied: `Theme.AppCompat.DayNight.NoActionBar`

## stream-chat-android-ui-components
### 🐞 Fixed
- Fixed the bug when MessageInputView let send a message with large attachments. Such message is never sent.
- Fixed bug related to `ScrollHelper` when `MessageListView` is initialised more than once.

### ⬆️ Improved
- The search for mentions now includes transliteration, diacritics removal, and ignore typos. To use transliteration, pass the id of the desired alphabets to `DefaultStreamTransliterator`, add it to DefaultUserLookupHandler and set it using `MessageInputView.setUserLookupHandler`. Transliteration works only for android API 29. If you like to add your own transliteration use https://unicode-org.github.io/icu/userguide/icu4j/.
- Improved scroll of message when many gif images are present in `MessageListView`

### ✅ Added
- Added scroll behaviour to `MessageListViewStyle`.

## stream-chat-android-compose
### 🐞 Fixed
- Fixed a bug where the Message list flickered when sending new messages
- Fixed a few bugs where some attachments had upload state and weren't file/image uploads

### ⬆️ Improved
- Improved the Message list scrolling behavior and scroll to bottom actions
- Added an unread count on the Message list's scroll to bottom CTA
- Improved the way we build items in the Message list
- Added line limit to link attachment descriptions
- Added a way to customize the default line limit for link descriptions
- Improved the `MessageListHeader` with more customization options

### ✅ Added
- Added an uploading indicator to files and images
- Images being uploaded are now preloaded from the system
- Upload indicators show the upload progress and how much data is left to send
- Added UploadAttachmentFactory that handles attachment uploads

### ⚠️ Changed
- `StreamAttachment.defaultFactories()` is a function now, instead of a property.
- Updated all default value factories to functions (e.g. StreamTypography)
- Re-organized all attachment factories and split up code in multiple packages
- Changed the `AttachmentState` `message` property name to `messageItem`
- Added a `Channel` parameter to the `MessagesScreen`'s `onHeaderActionClick` lambda
- Changed the way the `MessageListHeader` is structured by adding slot components

# August 30th, 2021 - 4.17.2
## stream-chat-android-ui-client
### 🐞 Fixed
- Fixed bug which can lead to crash when immediate logout after login

# August 30th, 2021 - 4.17.2
## stream-chat-android-ui-components
### 🐞 Fixed
- Fixes a bug related to incorrect theme of AttachmentActivity.

# August 30th, 2021 - 4.17.1
## Common changes for all artifacts
### ⬆️ Improved
- Now we provide SNAPSHOT versions of our SDK for every commit arrives to the `develop` branch.
  They shouldn't be used for a production release because they could contains some known bugs or breaking changes that will be fixed before a normal version is released, but you can use them to fetch last changes from our SDK
  To use them you need add a new maven repository to your `build.gradle` file and use the SNAPSHOT.
```
 maven { url 'https://oss.sonatype.org/content/repositories/snapshots/' }
```
Giving that our last SDK version is `X.Y.Z`, the SNAPSHOT version would be `X.Y.(Z+1)-SNAPSHOT`

## stream-chat-android-client
### 🐞 Fixed
- `TooManyRequestsException` caused to be subscribed multiple times to the `ConnectivityManager`

### ⬆️ Improved
- Reconnection process

## stream-chat-android-offline
### ✅ Added
- Added `ChatDomain#Builder#uploadAttachmentsWorkerNetworkType` for customizing `UploadAttachmentsWorker` network type constraint

## stream-chat-android-ui-common
### 🐞 Fixed
- Fixed a bug in state handling for anonymous users.

## stream-chat-android-ui-components
### 🐞 Fixed
- Fix for position of deleted messages for other users
- Fix glitch in selectors of file

### ✅ Added
- Added style attributes for `AttachmentGalleryActivity` to control menu options like enabling/disabling reply button etc.
- Now it is possible to customize when the avatar appears in the conversation. It is possible to use an avatar in messages from other users and for messages of the current user. You can check it here:  https://getstream.io/chat/docs/sdk/android/ui/components/message-list/#configure-when-avatar-appears
- Added support for slow mode. Users are no longer able to send messages during cooldown interval.
- Added possibility to customize the appearance of cooldown timer in the `MessageInputView` using the following attributes:
  - `streamUiCooldownTimerTextSize`, `streamUiCooldownTimerTextColor`, `streamUiCooldownTimerFontAssets`, `streamUiCooldownTimerFont`, `streamUiCooldownTimerTextStyle` attributes to customize cooldown timer text
  - `cooldownTimerBackgroundDrawable`- the background drawable for cooldown timer

# August 24th, 2021 - 4.17.0
## Common changes for all artifacts
### ⬆️ Improved
- Updated Target API Level to 30
- Updated dependency versions
  - Coil 1.3.2
  - AndroidX Activity 1.3.1
  - AndroidX Startup 1.1.0
  - AndroidX ConstraintLayout 2.1.0
  - Lottie 4.0.0

## stream-chat-android-client
### 🐞 Fixed
- Fixed a serialization error when editing messages that are replies

### ✅ Added
- Added the `expiration` parameter to `ChatClient::muteChannel`, `ChannelClient:mute` methods
- Added the `timeout` parameter to `ChatClient::muteUser`, `ChannelClient:mute::muteUser` methods

### ⚠️ Changed
- Allow specifying multiple attachment's type when getting messages with attachments:
  - Deprecated `ChatClient::getMessagesWithAttachments` with `type` parameter. Use `ChatClient::getMessagesWithAttachments` function with types list instead
  - Deprecated `ChannelClient::getMessagesWithAttachments` with `type` parameter. Use `ChannelClient::getMessagesWithAttachments` function with types list instead

## stream-chat-android-ui-common
### 🐞 Fixed
- Fixed a bug in state handling for anonymous users.

## stream-chat-android-ui-components
### ✅ Added
- Added self-contained higher-level UI components:
  - `ChannelListFragment` - channel list screen which internally contains `ChannelListHeaderView`, `ChannelListView`, `SearchInputView`, `SearchResultListView`.
  - `ChannelListActivity` - thin wrapper around `ChannelListFragment`
  - `MessageListFragment` - message list screen which internally contains `MessageListHeaderView`, `MessageListView`, `MessageInputView`.
  - `MessageListActivity` - thin wrapper around `MessageListFragment`
    Check [ChannelListScreen](https://getstream.io/chat/docs/sdk/android/ui/components/channel-list-screen/) and [MessageListScreen](https://getstream.io/chat/docs/sdk/android/ui/components/message-list-screen/) docs for further details.

## stream-chat-android-compose
### 🐞 Fixed
- Added missing `emptyContent` and `loadingContent` parameters to `MessageList` inner components.
- Fixed a bug where selected File attachment icons were clipped.
- Fixed a bug where image file attachments weren't shown as thumbnails.
- Added an overlay to the `ChannelInfo` that blocks outside clicks.
- Updated the `ChannelInfoUserItem` to use the `UserAvatar`.

### ⬆️ Improved
- Added default date and time formatting to Channel and Message items.
- Improved attachments API by providing cleaner examples of attachment factories.
- Updated documentation & examples.
- Decoupled attachment content to specific attachment files.
- Decoupled message attachment content to a `MessageAttachmentsContent` component.
- Re-structured SDK module to accommodate a new `attachment` package.

### ✅ Added
- Added `DateFormatter` option to the `ChatTheme`, to allow for date format customization across the app.
- Added a `Timestamp` component that encapsulates date formatting.
- Added a way to customize and override if messages use unique reactions.
- Added a `GiphyAttachmentFactory` for GIF specific attachments.
- Added support for loading GIFs using a custom `ImageLoader` for Coil.


# August 12th, 2021 - 4.16.0
## Common changes for all artifacts
### ✅ Added
- Added support for several languages:
  - French
  - Hindi
  - Italian
  - Japanese
  - Korean
  - Spanish
    You can disable them by explicitly setting `resConfigs` inside `build.gradle` file. Check our [docs](https://getstream.io/chat/docs/sdk/android/ui/guides/custom-translations/) for further details.
### ⚠️ Changed
- 🚨 Breaking change: Firebase dependencies have been extracted from our SDK. If you want to continue working with Firebase Push Notification you need to add `stream-chat-android-pushprovider-firebase` artifact to your App
  Check our [docs](https://getstream.io/chat/docs/sdk/android/client/guides/push-notifications/) for further details.
- Updated the Kotlin version to latest supported - `1.5.21`.

## stream-chat-android
### 🐞 Fixed
- Fixed markdown links rendering using custom linkify implementation.

## stream-chat-android-client
### ✅ Added
- `PushMessage` class created to store Push Notification data
- `PushDeviceGenerator` interface to obtain the Push Token and create the `Device`

### ⚠️ Changed
- `Device` class has an extra attribute with the `PushProvider` used on this device
- Breaking change: `ChatClient.setDevice()` and `ChatClient.addDevice()` now receive a `device` instance, instead of only receive the push provider token
- `RemoteMessage` from Firebase is not used anymore inside of our SDK, now it needs to be used with `PushMessage` class
- `NotificationConfig` has a new list of `PushDeviceGenerator` instance to be used for generating the Push Notification Token. If you were using `Firebase` as your Push Notification Provider, you need to add `FirebasePushDeviceGenerator` to your `NotificationConfig` object to continue working as before. `FirebasePushDeviceGenerator` receive by constructor the default `FirebaseMessaging` instance to be used, if you would like to use your own instance and no the default one, you can inject it by constructor. Unneeded Firebase properties have been removed from this class.

### ❌ Removed
- 🚨 Breaking change: Remove `ChatClient.isValidRemoteMessage()` method. It needs to be handled outside
- 🚨 Breaking change: Remove `ChatClient.handleRemoteMessage(RemoteMessage)`. Now it needs to be used `ChatClient.handlePushMessage(PushMessage)`

## stream-chat-android-offline
### 🐞 Fixed
- Fixed the event sync process when connection is recovered

## stream-chat-android-ui-common
### ❌ Removed
- Removed unnecessary "draft" filter from the default channel list filter as it is only relevant to the sample app

## stream-chat-android-ui-components
### 🐞 Fixed
- Fixed attachments of camera. Now multiple videos and pictures can be taken from the camera.
- Added the possibility to force light and dark theme. Set it in inside ChatUI to make all views, fragments and activity of the SDK light.
- Fixed applying style to `SuggestionListView` when using it as a standalone component. You can modify the style using `suggestionListViewTheme` or `TransformStyle::suggestionListStyleTransformer`
- Fixed markdown links rendering using custom linkify implementation.

### ✅ Added
- Added `MessageListView::setDeletedMessageListItemPredicate` function. It's responsible for adjusting visibility of the deleted `MessageListItem.MessageItem` elements.
- Added `streamUiAttachmentSelectionBackgroundColor` for configuring attachment's icon background in `AttachmentSelectionDialogFragment`
- Added `streamUiAttachmentSelectionAttachIcon` for configuring attach icon in `AttachmentSelectionDialogFragment`
- Added support for pinned messages:
  - Added a button to pin/unpin a message to the message options overlay
  - Added `MessageListView::setMessagePinHandler` and `MessageListView::setMessageUnpinHandler` methods to provide custom handlers for aforementioned button
  - Added `PinnedMessageListView` to display a list of pinned messages. The view is supposed to be used with `PinnedMessageListViewModel` and `PinnedMessageListViewModelFactory`
- Possibility to transform MessageItems before the are displayed in the screen.
  Use the `MessageListView.setMessageItemTransformer` for make the necessary transformation. This example makes groups of messages if they were created less than one hour apart:
```
binding.messageListView.setMessageItemTransformer { list ->
  list.mapIndexed { i, messageItem ->
        var newMessageItem = messageItem

        if (i < list.lastIndex) {
            val nextMessageItem = list[i + 1]

            if (messageItem is MessageListItem.MessageItem &&
                nextMessageItem is MessageListItem.MessageItem
            ) {
                val thisInstant = messageItem.message.createdAt?.time?.let(Instant::ofEpochMilli)
                val nextInstant = nextMessageItem.message.createdAt?.time?.let(Instant::ofEpochMilli)

                if (nextInstant?.isAfter(thisInstant?.plus(1, ChronoUnit.HOURS)) == true) {
                    newMessageItem = messageItem.copy(positions = listOf(MessageListItem.Position.BOTTOM))
                } else {
                    newMessageItem =
                        messageItem.copy(positions = messageItem.positions - MessageListItem.Position.BOTTOM)
                }
            }
        }

        newMessageItem
    }
}
```
- Added possibility to customize the appearance of pinned message in the`MessageListView` using the following attributes:
  - `streamUiPinMessageEnabled` - attribute to enable/disable "pin message" feature
  - `streamUiPinOptionIcon` - icon for pin message option
  - `streamUiUnpinOptionIcon` - icon for unpin message option
  - `streamUiPinnedMessageIndicatorTextSize`, `streamUiPinnedMessageIndicatorTextColor`, `streamUiPinnedMessageIndicatorTextFontAssets`, `streamUiPinnedMessageIndicatorTextFont`, `streamUiPinnedMessageIndicatorTextStyle` attributes to customize "pinned by" text
  - `streamUiPinnedMessageIndicatorIcon` - icon in the message list indicating that a message was pinned
  - `streamUiPinnedMessageBackgroundColor` - the background color of a pinned message in the message list
- Added possibility to customize `PinnedMessageListView` style using `streamUiPinnedMessageListStyle` theme attribute or `TransformStyle.pinnedMessageListViewStyleTransformer`. The list of available style attributes can be found in `attrs_pinned_message_list_view.xml`. The default style for `PinnedMessageListView` is `StreamUi.PinnedMessageList`.

### ⚠️ Changed
- 🚨 Breaking change: the deleted `MessageListItem.MessageItem` elements are now displayed by default to all the users. This default behavior can be customized using `MessageListView::setDeletedMessageListItemPredicate` function. This function takes an instance of `MessageListItemPredicate`. You can pass one of the following objects:
  * `DeletedMessageListItemPredicate.VisibleToEveryone`
  * `DeletedMessageListItemPredicate.NotVisibleToAnyone`
  * or `DeletedMessageListItemPredicate.VisibleToAuthorOnly`
    Alternatively you can pass your custom implementation by implementing the `MessageListItemPredicate` interface if you need to customize it more deeply.

## stream-chat-android-compose
### 🐞 Fixed
- Fixed a bug where we didn't use the `Channel.getDisplayName()` logic for the `MessageListHeader`.
- Fixed a bug where lazy loading for `Channel`s wasn't working consistently

### ⬆️ Improved
- Updated Jetpack Compose to `1.0.1`
- Updated Accompanist libraries to `0.16.1`
- Updated KTX Activity to `1.3.1`
- Exposed functionality for getting the `displayName` of `Channel`s.
- Added updated logic to Link preview attachments, which chooses either the `titleLink` or the `ogUrl` when loading the data, depending on which exists .

### ✅ Added
- Added the `emptyContent` and `loadingContent` parameters to `ChannelList` and `MessageList` components. Now you can customize the UI of those two states.
- Added lots of improvements to Avatars - added a `UserAvatar`, `ChannelAvatar` and an `InitialsAvatar` to load different types of data.
- We now show a matrix of user images in case we're in a group DM.
- We also show initials in case the user doesn't have an image.
- Added a way to customize the leading content in the `ChannelListHeader`.

### ⚠️ Changed
- `ViewModel`s now initialize automatically, so you no longer have to call `start()` on them. This is aimed to improve the consistency between our SDKs.
- Added a `Shape` parameter to `Avatar` to customize the shape.
- The `User` parameter in the `ChannelListHeader` is nullable and used to display the default leading content.

## stream-chat-android-pushprovider-firebase
### ✅ Added
- Create this new artifact. To use Firebase Push Notification you need do the following steps:
  1. Add the artifact to your `build.gradle` file -> `implementation "io.getstream:stream-chat-android-pushprovider-firebase:$streamVersion"`
  2. Add `FirebaseDeviceGenerator` to your `NotificationConfig`
        ```
            val notificationConfig = NotificationConfig(
                [...]
                pushDeviceGenerators = listOf(FirebasePushDeviceGenerator())
                )
        ```


# August 5th, 2021 - 4.15.1
## stream-chat-android-client
### ⬆️ Improved
- Improved `ChatClient::pinMessage` and `ChatClient::unpinMessage`. Now the methods use partial message updates and the data in other `Message` fields is not lost.

### ✅ Added
- Added `Channel::isMutedFor` extension function which might be used to check if the Channel is muted for User
- Added `ChatClient::partialUpdateMessage` method to update specific `Message` fields retaining the other fields

## stream-chat-android-offline
### 🐞 Fixed
- Fixed updating `ChannelController::muted` value

### ⬆️ Improved
- The following `Message` fields are now persisted to the database: `pinned`, `pinnedAt`, `pinExpires`, `pinnedBy`, `channelInfo`, `replyMessageId`.

## stream-chat-android-ui-components
### 🐞 Fixed
- Added a fix for default view for empty state of ChannelListView.
- Fixed memory leaks for FileAttachmentsView.

### ✅ Added
- Added `MessageListItem.ThreadPlaceholderItem` and corresponding `THREAD_PLACEHOLDER` view type which can be used to implement an empty thread placeholder.
- Added `authorLink` to `Attachment` - the link to the website

### ❌ Removed
- Removed `UrlSigner` class

## stream-chat-android-compose
### ⬆️ Improved
- Exposed `DefaultMessageContainer` as a public component so users can use it as a fallback
- Exposed an `isMine` property on `MessageItem`s, for ease of use.
- Allowed for customization of `MessageList` (specifically `Messages`) component background, through a `modifier.background()` parameter.
- Allowed for better message customization before sending the message.

### ⚠️ Changed
- Moved permissions and queries from the compose sample app `AndroidManifest.xml` to the SDK `AndroidManifest.xml` so users don't have to add permissions themselves.
- Changed the exposed type of the `MessageComposer`'s `onSendMessage` handler. This way people can customize messages before we send them to the API.

### ❌ Removed
- Removed `currentUser` parameter from `DefaultMessageContainer` and some other components that relied on ID comparison to know which message is ours/theirs.
- Removed default background color on `Messages` component, so that users can customize it by passing in a `modifier`.


# July 29th, 2021 - 4.15.0
## New Jetpack Compose UI Components 🎉

Starting from this release, we have a new `stream-chat-android-compose` artifact that contains a UI implementation for Chat built in Jetpack Compose.

The new artifact is available as a beta for now (note the postfix in the version number):

```groovy
implementation "io.getstream:stream-chat-android-compose:4.15.0-beta"
```

Learn more in the [announcement blog post](https://getstream.io/blog/jetpack-compose-sdk/), check out the [documentation of the Compose UI Components](https://getstream.io/chat/docs/sdk/android/compose/overview/), and try them today with the [Compose Chat tutorial](https://getstream.io/chat/compose/tutorial/)!

## Common changes for all artifacts

### 🐞 Fixed
- Fixed adding `MessageListItem.TypingItem` to message list

### ⬆️ Improved
- ⚠ Downgraded Kotlin version to 1.5.10 to support Jetpack Compose
- Removed AndroidX Media dependency
- Updated dependency versions
  - Coil 1.3.0
  - AndroidX Activity 1.3.0
  - AndroidX AppCompat 1.3.1
  - Android Ktx 1.6.0
  - AndroidX RecyclerView 1.2.1
  - Kotlin Coroutines 1.5.1
  - Dexter 6.2.3
  - Lottie 3.7.2

## stream-chat-android-client
### ⬆️ Improved
- Improved the names of properties in the `Config` class

## stream-chat-android-ui-common
### ✅ Added
Now it is possible to style the AttachmentActivity. Just replace the activity's theme
in your Manifest file:

```
<activity
    android:name="io.getstream.chat.android.ui.gallery.AttachmentActivity"
    android:theme="@style/yourTheme"
    tools:replace="android:theme"
    />
```

## stream-chat-android-ui-components
### 🐞 Fixed
- Fixed "operator $ne is not supported for custom fields" error when querying channels

### ✅ Added
- Now you can configure the style of `MessageListItem`. Added:
  - streamUiMessageTextColorThreadSeparator
  - streamUiMessageTextFontThreadSeparator
  - streamUiMessageTextFontAssetsThreadSeparator
  - streamUiMessageTextStyleThreadSeparator
  - streamUiMessageTextSizeLinkLabel
  - streamUiMessageTextColorLinkLabel
  - streamUiMessageTextFontLinkLabel
  - streamUiMessageTextFontAssetsLinkLabel
  - streamUiMessageTextStyleLinkLabel
  - streamUiMessageListLoadingView
  - streamUiEmptyStateTextSize
  - streamUiEmptyStateTextColor
  - streamUiEmptyStateTextFont
  - streamUiEmptyStateTextFontAssets
  - streamUiEmptyStateTextStyle

- Now you can configure the style of `AttachmentMediaActivity`
- Added `streamUiLoadingView`, `streamUiEmptyStateView` and `streamUiLoadingMoreView` attributes to `ChannelListView` and `ChannelListViewStyle`
- Added possibility to customize `ChannelListView` using `streamUiChannelListViewStyle`. Check `StreamUi.ChannelListView` style
- Added `edgeEffectColor` attribute to `ChannelListView` and `ChannelListViewStyle` to allow configuring edge effect color
- Added possibility to customize `MentionListView` style via `TransformStyle.mentionListViewStyleTransformer`
- Added `streamUiSearchResultListViewStyle` attribute to application to customize `SearchResultListView`. The attribute references a style with the following attributes:
  - `streamUiSearchResultListSearchInfoBarBackground` - background for search info bar
  - `streamUiSearchResultListSearchInfoBarTextSize`, `streamUiSearchResultListSearchInfoBarTextColor`, `streamUiSearchResultListSearchInfoBarTextFont`, `streamUiSearchResultListSearchInfoBarTextFontAssets`, `streamUiSearchResultListSearchInfoBarTextStyle` attributes to customize text displayed in search info bar
  - `streamUiSearchResultListEmptyStateIcon` - icon for empty state view
  - `streamUiSearchResultListEmptyStateTextSize`, `streamUiSearchResultListEmptyStateTextColor`, `streamUiSearchResultListEmptyStateTextFont`, `streamUiSearchResultListEmptyStateTextFontAssets`, `streamUiSearchResultListEmptyStateTextStyle` attributes to customize empty state text
  - `streamUiSearchResultListProgressBarIcon` - animated progress drawable
  - `streamUiSearchResultListSenderNameTextSize`, `streamUiSearchResultListSenderNameTextColor`, `streamUiSearchResultListSenderNameTextFont`, `streamUiSearchResultListSenderNameTextFontAssets`, `streamUiSearchResultListSenderNameTextStyle` attributes to customize message sender text
  - `streamUiSearchResultListMessageTextSize`, `streamUiSearchResultListMessageTextColor`, `streamUiSearchResultListMessageTextFont`, `streamUiSearchResultListMessageTextFontAssets`, `streamUiSearchResultListMessageTextStyle` attributes to customize message text
  - `streamUiSearchResultListMessageTimeTextSize`, `streamUiSearchResultListMessageTimeTextColor`, `streamUiSearchResultListMessageTimeTextFont`, `streamUiSearchResultListMessageTimeTextFontAssets`, `streamUiSearchResultListMessageTimeTextStyle` attributes to customize message time text
- Added possibility to customize `SearchResultListView` style via `TransformStyle.searchResultListViewStyleTransformer`
- Added `streamUiTypingIndicatorViewStyle` attribute to application to customize `TypingIndicatorView`. The attribute references a style with the following attributes:
  - `streamUiTypingIndicatorAnimationView` - typing view
  - `streamUiTypingIndicatorUsersTextSize`, `streamUiTypingIndicatorUsersTextColor`, `streamUiTypingIndicatorUsersTextFont`, `streamUiTypingIndicatorUsersTextFontAssets`, `streamUiTypingIndicatorUsersTextStyle` attributes to customize typing users text
- Added possibility to customize `TypingIndicatorView` style via `TransformStyle.typingIndicatorViewStyleTransformer`
- Added new properties allowing customizing `MessageInputView` using `MessageInputViewStyle` and `AttachmentSelectionDialogStyle`:
  - `MessageInputViewStyle.fileNameTextStyle`
  - `MessageInputViewStyle.fileSizeTextStyle`
  - `MessageInputViewStyle.fileCheckboxSelectorDrawable`
  - `MessageInputViewStyle.fileCheckboxTextColor`
  - `MessageInputViewStyle.fileAttachmentEmptyStateTextStyle`
  - `MessageInputViewStyle.mediaAttachmentEmptyStateTextStyle`
  - `MessageInputViewStyle.fileAttachmentEmptyStateText`
  - `MessageInputViewStyle.mediaAttachmentEmptyStateText`
  - `MessageInputViewStyle.dismissIconDrawable`
  - `AttachmentSelectionDialogStyle.allowAccessToGalleryText`
  - `AttachmentSelectionDialogStyle.allowAccessToFilesText`
  - `AttachmentSelectionDialogStyle.allowAccessToCameraText`
  - `AttachmentSelectionDialogStyle.allowAccessToGalleryIcon`
  - `AttachmentSelectionDialogStyle.allowAccessToFilesIcon`
  - `AttachmentSelectionDialogStyle.allowAccessToCameraIcon`
  - `AttachmentSelectionDialogStyle.grantPermissionsTextStyle`
  - `AttachmentSelectionDialogStyle.recentFilesTextStyle`
  - `AttachmentSelectionDialogStyle.recentFilesText`
  - `AttachmentSelectionDialogStyle.fileManagerIcon`
  - `AttachmentSelectionDialogStyle.videoDurationTextStyle`
  - `AttachmentSelectionDialogStyle.videoIconDrawable`
  - `AttachmentSelectionDialogStyle.videoIconVisible`
  - `AttachmentSelectionDialogStyle.videoLengthLabelVisible`
- Added `StreamUi.MessageInputView` theme allowing to customize all of the `MessageInputViewStyle` properties:
  - streamUiAttachButtonEnabled
  - streamUiAttachButtonIcon
  - streamUiLightningButtonEnabled
  - streamUiLightningButtonIcon
  - streamUiMessageInputTextSize
  - streamUiMessageInputTextColor
  - streamUiMessageInputHintTextColor
  - streamUiMessageInputScrollbarEnabled
  - streamUiMessageInputScrollbarFadingEnabled
  - streamUiSendButtonEnabled
  - streamUiSendButtonEnabledIcon
  - streamUiSendButtonDisabledIcon
  - streamUiShowSendAlsoToChannelCheckbox
  - streamUiSendAlsoToChannelCheckboxGroupChatText
  - streamUiSendAlsoToChannelCheckboxDirectChatText
  - streamUiSendAlsoToChannelCheckboxTextSize
  - streamUiSendAlsoToChannelCheckboxTextColor
  - streamUiSendAlsoToChannelCheckboxTextStyle
  - streamUiMentionsEnabled
  - streamUiMessageInputTextStyle
  - streamUiMessageInputHintText
  - streamUiCommandsEnabled
  - streamUiMessageInputEditTextBackgroundDrawable
  - streamUiMessageInputDividerBackgroundDrawable
  - streamUiPictureAttachmentIcon
  - streamUiFileAttachmentIcon
  - streamUiCameraAttachmentIcon
  - streamUiAllowAccessToCameraIcon
  - streamUiAllowAccessToFilesIcon
  - streamUiAllowAccessToGalleryIcon
  - streamUiAllowAccessToGalleryText
  - streamUiAllowAccessToFilesText
  - streamUiAllowAccessToCameraText
  - streamUiGrantPermissionsTextSize
  - streamUiGrantPermissionsTextColor
  - streamUiGrantPermissionsTextStyle
  - streamUiAttachmentsRecentFilesTextSize
  - streamUiAttachmentsRecentFilesTextColor
  - streamUiAttachmentsRecentFilesTextStyle
  - streamUiAttachmentsRecentFilesText
  - streamUiAttachmentsFileManagerIcon
  - streamUiAttachmentVideoLogoIcon
  - streamUiAttachmentVideoLengthVisible
  - streamUiAttachmentVideoIconVisible
  - streamUiCommandInputCancelIcon
  - streamUiCommandInputBadgeBackgroundDrawable
  - streamUiCommandInputBadgeIcon
  - streamUiCommandInputBadgeTextSize
  - streamUiCommandInputBadgeTextColor
  - streamUiCommandInputBadgeStyle
  - streamUiAttachmentsFileNameTextSize
  - streamUiAttachmentsFileNameTextColor
  - streamUiAttachmentsFileNameTextStyle
  - streamUiAttachmentsFileSizeTextSize
  - streamUiAttachmentsFileSizeTextColor
  - streamUiAttachmentsFileSizeTextStyle
  - streamUiFileCheckBoxSelectorTextColor
  - streamUiFileCheckBoxSelectorDrawable
  - streamUiAttachmentsFilesEmptyStateTextSize
  - streamUiAttachmentsFilesEmptyStateTextColor
  - streamUiAttachmentsFilesEmptyStateStyle
  - streamUiAttachmentsMediaEmptyStateTextSize
  - streamUiAttachmentsMediaEmptyStateTextColor
  - streamUiAttachmentsMediaEmptyStateStyle
  - streamUiAttachmentsFilesEmptyStateText
  - streamUiAttachmentsMediaEmptyStateText
  - streamUiMessageInputCloseButtonIconDrawable
- Added `streamUiMessageListFileAttachmentStyle` theme attribute to customize the appearance of file attachments within messages.

### ⚠️ Changed
- Made `Channel::getLastMessage` function public
- `AttachmentSelectionDialogFragment::newInstance` requires instance of `MessageInputViewStyle` as a parameter. You can obtain a default implementation of `MessageInputViewStyle` with `MessageInputViewStyle::createDefault` method.
- Renamed `FileAttachmentsViewStyle` class to `FileAttachmentViewStyle`

### ❌ Removed
- 🚨 Breaking change: `MessageListItemStyle::reactionsEnabled` was deleted as doubling of the same flag from `MessageListViewStyle`


# July 19th, 2021 - 4.14.2
## stream-chat-android-client
### ❌ Removed
- Removed `Channel::isMuted` extension. Use `User::channelMutes` or subscribe for `NotificationChannelMutesUpdatedEvent` to get information about muted channels.

## stream-chat-android-ui-components
### 🐞 Fixed
- Fixed crash caused by missing `streamUiReplyAvatarStyle` and `streamUiMessageOptionsAvatarStyle`

### ⬆️ Improved
- "Copy Message" option is now hidden when the message contains no text to copy.

### ✅ Added
- Now you can configure the style of `AttachmentMediaActivity`.

# July 14th, 2021 - 4.14.1
## stream-chat-android-ui-components
### ✅ Added
- Added `MessageListView::requireStyle` which expose `MessageListViewStyle`. Be sure to invoke it when view is initialized already.

# July 13th, 2021 - 4.14.0
## Common changes for all artifacts
### 🐞 Fixed
- Fix scroll bug in the `MessageListView` that produces an exception related to index out of bounds.

## stream-chat-android-client
### ⬆️ Improved
- Improved `ChatClient::enableSlowMode`, `ChatClient::disableSlowMode`, `ChannelClient::enableSlowMode`, `ChannelClient::disableSlowMode` methods. Now the methods do partial channel updates so that other channel fields are not affected.

### ✅ Added
- Added `ChatClient::partialUpdateUser` method for user partial updates.

## stream-chat-android-offline
### 🐞 Fixed
- Fixed bug related to editing message in offline mode. The bug was causing message to reset to the previous one after connection was recovered.
- Fixed violation of comparison contract for nullable fields in `QuerySort::comparator`

## stream-chat-android-ui-components
### 🐞 Fixed
- Fixed the alignment of the titles in `MessageListHeaderView` when the avatar is hidden.

### ✅ Added
- Added `streamUiMessagesStart` that allows to control if the stack of messages starts at the bottom or the top.
- Added `streamUiThreadMessagesStart` that allows to control if the stack of thread messages starts at the bottom or the top.
- Added `streamUiSuggestionListViewStyle` that allows to customize `SuggestionListView` with a theme
- Added `streamUiChannelListHeaderStyle` that allows to customize ChannelListHeaderView.
- `MentionListView` can be customisable with XML parameters and with a theme.
- Added possibility to customize all avatar using themes. Create
  ```
  <style name="StreamTheme" parent="@style/StreamUiTheme">
  ```
  and customize all the avatars that you would like. All options are available here:
  https://github.com/GetStream/stream-chat-android/blob/main/stream-chat-android-ui-components/src/main/res/values/attrs.xml
- Now you can use the style `streamUiChannelListHeaderStyle` to customize ChannelListHeaderView.

### ⚠️ Changed
- 🚨 Breaking change: removed `MessageListItemStyle.threadsEnabled` property. You should use only the `MessageListViewStyle.threadsEnabled` instead. E.g. The following code will disable both _Thread reply_ message option and _Thread reply_ footnote view visible below the message list item:
```kotlin
        TransformStyle.messageListStyleTransformer = StyleTransformer {
  it.copy(threadsEnabled = false)
}
```

# July 1st, 2021 - 4.13.0
## Common changes for all artifacts
### ⬆️ Improved
- Updated to Kotlin 1.5.20

## stream-chat-android
### ✅ Added
- Added `ChatUi.Builder#withImageHeadersProvider` to allow adding custom headers to image requests

## stream-chat-android-client
### ⚠️ Changed
- Using the `useNewSerialization` option on the `ChatClient.Builder` to opt out from using the new serialization implementation is now an error. Please start using the new serialization implementation, or report any issues keeping you from doing so. The old implementation will be removed soon.

## stream-chat-android-offline
### 🐞 Fixed
- By default we use backend request to define is new message event related to our query channels specs or not. Now filtering by BE only fields works for channels

## stream-chat-android-ui-components
### ✅ Added
- Added new attributes to `MessageInputView` allowing to customize the style of input field during command input:
  - `streamUiCommandInputBadgeTextSize`, `streamUiCommandInputBadgeTextColor`, `streamUiCommandInputBadgeFontAssets`, `streamUiCommandInputBadgeFont`, `streamUiCommandInputBadgeStyle` attributes to customize the text appearance of command name inside command badge
  - `streamUiCommandInputCancelIcon` attribute to customize the icon for cancel button
  - `streamUiCommandInputBadgeIcon` attribute to customize the icon inside command badge
  - `streamUiCommandInputBadgeBackgroundDrawable` attribute to customize the background shape of command badge
- Added possibility to customize `MessageListHeaderView` style via `streamUiMessageListHeaderStyle` theme attribute and via `TransformStyle.messageListHeaderStyleTransformer`.
- Added new attributes to `MessageInputView`:
  - `streamUiCommandIcon` attribute to customize the command icon displayed for each command item in the suggestion list popup
  - `streamUiLightningIcon` attribute to customize the lightning icon displayed in the top left corner of the suggestion list popup
- Added support for customizing `SearchInputView`
  - Added `SearchInputViewStyle` class allowing customization using `TransformStyle` API
  - Added XML attrs for `SearchInputView`:
    - `streamUiSearchInputViewHintText`
    - `streamUiSearchInputViewSearchIcon`
    - `streamUiSearchInputViewClearInputIcon`
    - `streamUiSearchInputViewBackground`
    - `streamUiSearchInputViewTextColor`
    - `streamUiSearchInputViewHintColor`
    - `streamUiSearchInputViewTextSize`
- Added `ChatUi#imageHeadersProvider` to allow adding custom headers to image requests

### ⚠️ Changed
- 🚨 Breaking change: moved `commandsTitleTextStyle`, `commandsNameTextStyle`, `commandsDescriptionTextStyle`, `mentionsUsernameTextStyle`, `mentionsNameTextStyle`, `mentionsIcon`, `suggestionsBackground` fields from `MessageInputViewStyle` to `SuggestionListViewStyle`. Their values can be customized via `TransformStyle.suggestionListStyleTransformer`.
- Made `SuggestionListController` and `SuggestionListUi` public. Note that both of these are _experimental_, which means that the API might change at any time in the future (even without a deprecation cycle).
- Made `AttachmentSelectionDialogFragment` _experimental_ which means that the API might change at any time in the future (even without a deprecation cycle).


# June 23th, 2021 - 4.12.1
## stream-chat-android-client
### ✅ Added
- Added `ChannelClient::sendEvent` method which allows to send custom events.
- Added nullable `User` field to `UnknownEvent`.

### ❌ Removed
- Removed the `Message::attachmentsSyncStatus` field


## stream-chat-android-offline
### 🐞 Fixed
- Fixed `in` and `nin` filters when filtering by extra data field that is an array.
- Fixed crash when adding a reaction to a thread message.

### ⬆️ Improved
- Now attachments can be sent while being in offline


## stream-chat-android-ui-common
### ✅ Added
- Made `AttachmentSelectionDialogFragment` public. Use `newInstance` to create instances of this Fragment.


## stream-chat-android-ui-components
### ⬆️ Improved
- Hide suggestion list popup when keyboard is hidden.

### ✅ Added
- Added the `MessageInputView::hideSuggestionList` method to hide the suggestion list popup.


# June 15th, 2021 - 4.12.0
## stream-chat-android-client
### 🐞 Fixed
- Fixed thrown exception type while checking if `ChatClient` is initialized

## stream-chat-android-offline
### 🐞 Fixed
- Fixed bug where reactions of other users were sometimes displayed as reactions of the current user.
- Fixed bug where deleted user reactions were sometimes displayed on the message options overlay.

## stream-chat-android-ui-common
### 🐞 Fixed
- Fixed bug where files without extension in their name lost the mime type.
- Using offline.ChatDomain instead of livedata.ChatDomain in ChannelListViewModel.

## stream-chat-android-ui-components
### 🐞 Fixed
- Fixing the save of pictures from AttachmentGalleryActivity. When external storage
  permission is not granted, now it asks for it.
### ⬆️ Improved
- Added default implementation of "Leave channel" click listener to `ChannelListViewModelBinding`

### ✅ Added
- Added `streamUiChannelActionsDialogStyle` attribute to application theme and `ChannelListView` to customize channel actions dialog appearance. The attribute references a style with the following attributes:
  - `streamUiChannelActionsMemberNamesTextSize`, `streamUiChannelActionsMemberNamesTextColor`, `streamUiChannelActionsMemberNamesTextFont`, `streamUiChannelActionsMemberNamesTextFontAssets`, `streamUiChannelActionsMemberNamesTextStyle` attributes to customize dialog title with member names
  - `streamUiChannelActionsMemberInfoTextSize`, `streamUiChannelActionsMemberInfoTextColor`, `streamUiChannelActionsMemberInfoTextFont`, `streamUiChannelActionsMemberInfoTextFontAssets`, `streamUiChannelActionsMemberInfoTextStyle` attributes to customize dialog subtitle with member info
  - `streamUiChannelActionsItemTextSize`, `streamUiChannelActionsItemTextColor`, `streamUiChannelActionsItemTextFont`, `streamUiChannelActionsItemTextFontAssets`, `streamUiChannelActionsItemTextStyle` attributes to customize action item text style
  - `streamUiChannelActionsWarningItemTextSize`, `streamUiChannelActionsWarningItemTextColor`, `streamUiChannelActionsWarningItemTextFont`, `streamUiChannelActionsWarningItemTextFontAssets`, `streamUiChannelActionsWarningItemTextStyle` attributes to customize warning action item text style
  - `streamUiChannelActionsViewInfoIcon` attribute to customize "View Info" action icon
  - `streamUiChannelActionsViewInfoEnabled` attribute to hide/show "View Info" action item
  - `streamUiChannelActionsLeaveGroupIcon` attribute to customize "Leave Group" action icon
  - `streamUiChannelActionsLeaveGroupEnabled` attribute to hide/show "Leave Group" action item
  - `streamUiChannelActionsDeleteConversationIcon` attribute to customize "Delete Conversation" action icon
  - `streamUiChannelActionsDeleteConversationEnabled` attribute to hide/show "Delete Conversation" action item
  - `streamUiChannelActionsCancelIcon` attribute to customize "Cancel" action icon
  - `streamUiChannelActionsCancelEnabled` attribute to hide/show "Cancel" action item
  - `streamUiChannelActionsBackground` attribute for dialog's background
- Added `streamUiIconOnlyVisibleToYou` attribute to `MessageListView` to allow customizing "Only visible to you" icon placed in messages footer
- Added `GiphyViewHolderStyle` to `MessageListViewStyle` to allow customizing `GiphyViewHolder`. The new style comes together with following `MessageListView` attributes:
  - `streamUiGiphyCardBackgroundColor` attribute to customize card's background color
  - `streamUiGiphyCardElevation` attribute to customize card's elevation
  - `streamUiGiphyCardButtonDividerColor` attribute to customize dividers' colors
  - `streamUiGiphyIcon` attribute to customize Giphy icon
  - `streamUiGiphyLabelTextSize`, `streamUiGiphyLabelTextColor`, `streamUiGiphyLabelTextFont`, `streamUiGiphyLabelTextFontAssets`, `streamUiGiphyLabelTextStyle` attributes to customize label
  - `streamUiGiphyQueryTextSize`, `streamUiGiphyQueryTextColor`, `streamUiGiphyQueryTextFont`, `streamUiGiphyQueryTextFontAssets`, `streamUiGiphyQueryTextStyle` attributes to customize query text
  - `streamUiGiphyCancelButtonTextSize`, `streamUiGiphyCancelButtonTextColor`, `streamUiGiphyCancelButtonTextFont`, `streamUiGiphyCancelButtonTextFontAssets`, `streamUiGiphyCancelButtonTextStyle` attributes to customize cancel button text
  - `streamUiGiphyShuffleButtonTextSize`, `streamUiGiphyShuffleButtonTextColor`, `streamUiGiphyShuffleButtonTextFont`, `streamUiGiphyShuffleButtonTextFontAssets`, `streamUiGiphyShuffleButtonTextStyle` attributes to customize shuffle button text
  - `streamUiGiphySendButtonTextSize`, `streamUiGiphySendButtonTextColor`, `streamUiGiphySendButtonTextFont`, `streamUiGiphySendButtonTextFontAssets`, `streamUiGiphySendButtonTextStyle` attributes to customize send button text
- Adding extra XML attrs allowing to customize "Send also to channel" CheckBox at `MessageInputView` component:
  - `MessageInputView.streamUiSendAlsoToChannelCheckboxDrawable`
  - `MessageInputView.streamUiSendAlsoToChannelCheckboxDirectChatText`
  - `MessageInputView.streamUiSendAlsoToChannelCheckboxGroupChatText`
  - `MessageInputView.streamUiSendAlsoToChannelCheckboxTextStyle`
  - `MessageInputView.streamUiSendAlsoToChannelCheckboxTextColor`
  - `MessageInputView.streamUiSendAlsoToChannelCheckboxTextSize`
- Added `streamUiWarningMessageOptionsTextSize`, `streamUiWarningMessageOptionsTextColor`, `streamUiWarningMessageOptionsTextFont`, `streamUiWarningMessageOptionsFontAssets`, `streamUiWarningMessageOptionsTextStyle` attributes to `MessageListView` for customizing warning actions text appearance
- Deprecated multiple views' tint properties and attributes. Use custom drawables instead.
- Added `MediaAttachmentViewStyle` to allow customizing the appearance of media attachments in the message list. The new style comes together with following `MediaAttachmentView` attributes:
  - `progressIcon` - attribute to customize animated progress drawable when image is loading
  - `giphyIcon` - attribute to customize Giphy icon
  - `imageBackgroundColor` - attribute to customize image background color
  - `moreCountOverlayColor` - attribute to customize the color of "more count" semi-transparent overlay
  - `moreCountTextStyle` - attribute to customize text appearance of more count text
- Added `MessageReplyStyle` class allowing to customize MessageReply item view on MessageListView.
  Customization can be done using `TransformStyle` API or XML attributes of `MessageListView`:
  - `streamUiMessageReplyBackgroundColorMine`
  - `streamUiMessageReplyBackgroundColorTheirs`
  - `streamUiMessageReplyTextSizeMine`
  - `streamUiMessageReplyTextColorMine`
  - `streamUiMessageReplyTextFontMine`
  - `streamUiMessageReplyTextFontAssetsMine`
  - `streamUiMessageReplyTextStyleMine`
  - `streamUiMessageReplyTextSizeTheirs`
  - `streamUiMessageReplyTextColorTheirs`
  - `streamUiMessageReplyTextFontTheirs`
  - `streamUiMessageReplyTextFontAssetsTheirs`
  - `streamUiMessageReplyTextStyleTheirs`
  - `streamUiMessageReplyLinkColorMine`
  - `streamUiMessageReplyLinkColorTheirs`
  - `streamUiMessageReplyLinkBackgroundColorMine`
  - `streamUiMessageReplyLinkBackgroundColorTheirs`
  - `streamUiMessageReplyStrokeColorMine`
  - `streamUiMessageReplyStrokeWidthMine`
  - `streamUiMessageReplyStrokeColorTheirs`
  - `streamUiMessageReplyStrokeWidthTheirs`
- Added `FileAttachmentsViewStyle` class allowing to customize FileAttachmentsView item view on MessageListView.
- Added `MessageInputView::setSuggestionListViewHolderFactory` method which allows to provide custom views from suggestion list popup.

### ⚠️ Changed
- Changed the naming of string resources. The updated names can be reviewed in:
  - `strings_common.xml`
  - `strings_attachment_gallery.xml`
  - `strings_channel_list.xml`
  - `strings_channel_list_header.xml`
  - `strings_mention_list.xml`
  - `strings_message_input.xml`
  - `strings_message_list.xml`
  - `strings_message_list_header.xml`
  - `strings_search.xml`

# May 2nd, 2021 - 4.11.0
## Common changes for all artifacts
### 🐞 Fixed
- Fixed channel list sorting
### ⬆️ Improved
- Updated to Kotlin 1.5.10, coroutines 1.5.0
- Updated to Android Gradle Plugin 4.2.1
- Updated Room version to 2.3.0
- Updated Firebase, AndroidX, and other dependency versions to latest, [see here](https://github.com/GetStream/stream-chat-android/pull/1895) for more details
- Marked many library interfaces that should not be implemented by clients as [sealed](https://kotlinlang.org/docs/sealed-classes.html)
- Removed Fresco, PhotoDraweeView, and FrescoImageViewer dependencies (replaced by StfalconImageViewer)

## stream-chat-android
### 🐞 Fixed
- Fixing filter for draft channels. Those channels were not showing in the results, even when the user asked for them. Now this is fixed and the draft channels can be included in the `ChannelsView`.
- Fixed link preview UI issues in old-ui package
- Fixed crashes when opening the image gallery.

## stream-chat-android-client
### 🐞 Fixed
- Fixed querying banned users using new serialization.
- Fixed the bug when wrong credentials lead to inability to login
- Fixed issues with Proguard stripping response classes in new serialization implementation incorrectly

### ⬆️ Improved
- Improved handling push notifications:
  - Added `ChatClient.handleRemoteMessage` for remote message handling
  - Added `ChatClient.setFirebaseToken` for setting Firebase token
  - Added `NotificationConfig::pushNotificationsEnabled` for disabling push notifications
  - Deprecated `ChatClient.onMessageReceived`
  - Deprecated `ChatClient.onNewTokenReceived`
  - Changed `ChatNotificationHandler::buildNotification` signature - it now receives `Channel` and `Message` and returns `NotificationCompat.Builder` for better customization
  - Deprecated `ChatNotificationHandler.getSmallIcon`
  - Deprecated `ChatNotificationHandler.getFirebaseMessageIdKey`
  - Deprecated `ChatNotificationHandler.getFirebaseChannelIdKey`
  - Deprecated `ChatNotificationHandler.getFirebaseChannelTypeKey`
  - Changed `ChatNotificationHandler::onChatEvent` - it now doesn't handle events by default and receives `NewMessageEvent` instead of generic `ChatEvent`
- Improved error description provided by `ChatClient::sendImage`, `ChatClient::sendFile`, `ChannelClient::sendImage` and `ChannelClient::sendFile` methods if upload fails.

### ✅ Added
- Added `ChatClient::truncateChannel` and `ChannelClient::truncate` methods to remove messages from a channel.
- Added `DisconnectCause` to `DisconnectedEvent`
- Added method `SocketListener::onDisconnected(cause: DisconnectCause)`
- Added possibility to group notifications:
  - Notifications grouping is disabled by default and can be enabled using `NotificationConfig::shouldGroupNotifications`
  - If enabled, by default notifications are grouped by Channel's cid
  - Notifications grouping can be configured using `ChatNotificationHandler` and `NotificationConfig`
- Added `ChatNotificationHandler::getFirebaseMessaging()` method in place of `ChatNotificationHandler::getFirebaseInstanceId()`.
  It should be used now to fetch Firebase token in the following way: `handler.getFirebaseMessaging()?.token?.addOnCompleteListener {...}`.
- Added `Message.attachmentsSyncStatus: SyncStatus` property.

### ⚠️ Changed
- Changed the return type of `FileUploader` methods from nullable string to `Result<String>`.
- Updated `firebase-messaging` library to the version `22.0.0`. Removed deprecated `FirebaseInstanceId` invocations from the project.

### ❌ Removed
- `ChatNotificationHandler::getFirebaseInstanceId()` due to `FirebaseInstanceId` being deprecated. It's replaced now with `ChatNotificationHandler::getFirebaseMessaging()`.

## stream-chat-android-ui-components
### 🐞 Fixed
Fixing filter for draft channels. Those channels were not showing in the results, even when the user asked for them. Now this is fixed and the draft channels can be included in the `ChannelListView`.
Fixed bug when for some video attachments activity with media player wasn't shown.

### ✅ Added
- Added `topLeft`, `topRight`, `bottomLeft`, `bottomRight` options to the `streamUiAvatarOnlineIndicatorPosition` attribute of `AvatarView` and corresponding constants to `AvatarView.OnlineIndicatorPosition` enum.

### ⚠️ Changed
- Swipe options of `ChannelListView` component:
  - "Channel more" option is now not shown by default because we are not able to provide generic, default implementation for it.
    If you want to make this option visible, you need to set `app:streamUiChannelOptionsEnabled="true"` explicitly to `io.getstream.chat.android.ui.channel.list.ChannelListView` component.
  - "Channel delete" option has now default implementation. Clicking on the "delete" icon shows AlertDialog asking to confirm Channel deletion operation.

# May 11th, 2021 - 4.10.0
## stream-chat-android-client
### 🐞 Fixed
- Fixed the usage of `ProgressCallback` in `ChannelClient::sendFile` and `ChannelClient::sendImage` methods.

### ✅ Added
- Added `ChannelClient::deleteFile` and `ChannelClient::deleteImage` methods.
- Added `NotificationInviteRejectedEvent`
- Added `member` field to the `NotificationRemovedFromChannel` event
- Added `totalUnreadCount` and `unreadChannels` fields to the following events:
- `notification.channel_truncated`
- `notification.added_to_channel`
- `notification.channel_deleted`
- Added `channel` field to the `NotificationInviteAcceptedEvent` event
- Added `channel` field to the `NotificationInviteRejectedEvent` event

### ⚠️ Changed
- **The client now uses a new serialization implementation by default**, which was [previously](https://github.com/GetStream/stream-chat-android/releases/tag/4.8.0) available as an opt-in API.
  - This new implementation is more performant and greatly improves type safety in the networking code of the SDK.
  - If you experience any issues after upgrading to this version of the SDK, you can call `useNewSerialization(false)` when building your `ChatClient` to revert to using the old implementation. Note however that we'll be removing the old implementation soon, so please report any issues found.
  - To check if the new implementation is causing any failures in your app, enable error logging on `ChatClient` with the `logLevel` method, and look for the `NEW_SERIALIZATION_ERROR` tag in your logs while using the SDK.
- Made the `user` field in `channel.hidden` and `notification.invite_accepter` events non nullable.
- Updated channels state after `NotificationInviteRejectedEvent` or `NotificationInviteAcceptedEvent` is received

### ❌ Removed
- Removed redundant events which can only be received by using webhooks:
  - `channel.created`
  - `channel.muted`
  - `channel.unmuted`
  - `channel.muted`
  - `channel.unmuted`
- Removed `watcherCount` field from the following events as they are not returned with the server response:
  - `message.deleted`
  - `message.read`
  - `message.updated`
  - `notification.mark_read`
- Removed `user` field from the following events as they are not returned with the server response:
  - `notification.channel_deleted`
  - `notification.channel_truncated`
## stream-chat-android-offline
### 🐞 Fixed
- Fixed an issue when CustomFilter was configured with an int value but the value from the API was a double value
### ⚠️ Changed

- Changed the upload logic in `ChannelController` for the images unsupported by the Stream CDN. Now such images are uploaded as files via `ChannelClient::sendFile` method.
### ❌ Removed

## stream-chat-android-ui-common
### ⬆️ Improved
- Updated ExoPlayer version to 2.13.3

### ⚠️ Changed
- Deprecated `MessageInputViewModel::editMessage`. Use `MessageInputViewModel::messageToEdit` and `MessageInputViewModel::postMessageToEdit` instead.
- Changed `MessageInputViewModel::repliedMessage` type to `LiveData`. Use `ChatDomain::setMessageForReply` for setting message for reply.
- Changed `MessageListViewModel::mode` type to `LiveData`. Mode is handled internally and shouldn't be modified outside the SDK.

## stream-chat-android-ui-components
### 🐞 Fixed
- Removed empty badge for selected media attachments.

### ✅ Added
- Added `messageLimit` argument to `ChannelListViewModel` and `ChannelListViewModelFactory` constructors to allow changing the number of fetched messages for each channel in the channel list.

# April 30th, 2021 - 4.9.2
## stream-chat-android-offline
### ✅ Added
- Added `ChatDomain::user`, a new property that provide the current user into a LiveData/StateFlow container

### ⚠️ Changed
- `ChatDomain::currentUser` has been warning-deprecated because it is an unsafe property that could be null, you should subscribe to `ChatDomain::user` instead

## stream-chat-android-ui-components
### 🐞 Fixed
- Fixed NPE on MessageInputViewModel when the it was initialized before the user was set

# April 29th, 2021 - 4.9.1
## stream-chat-android
### ⬆️ Improved
* Updated coil dependency to the latest version. This fixes problem with .heic, and .heif attachment metadata parsing.

## stream-chat-android-client
### 🐞 Fixed
- Optimized the number of `ChatClient::addDevice` API calls

### ⬆️ Improved
- Events received after the client closes the connection are rejected

## stream-chat-android-offline
### 🐞 Fixed
- Fixed offline reactions sync

### ✅ Added
- Added new versions with API based on kotlin `StateFlow` for the following classes:
  * `io.getstream.chat.android.offline.ChatDomain`
  * `io.getstream.chat.android.offline.channel.ChannelController`
  * `io.getstream.chat.android.offline.thread.ThreadController`
  * `io.getstream.chat.android.offline.querychannels.QueryChannelsController`

## stream-chat-android-ui-common
### 🐞 Fixed
- Fixed crash related to accessing `ChatDomain::currentUser` in `MessageListViewModel` before user is connected

## stream-chat-android-ui-components
### ⬆️ Improved
* Updated coil dependency to the latest version. This fixes problem with .heic, and .heif attachment metadata parsing.

### ✅ Added
Customization of icons in Attachment selection dialog
you can use:
- app:streamUiPictureAttachmentIcon
  Change the icon for the first item in the list of icons
- app:streamUiPictureAttachmentIconTint
  Change the tint color for icon of picture selection
- app:streamUiFileAttachmentIcon
  Change the icon for the second item in the list of icons
- app:streamUiFileAttachmentIconTint
  Change the tint color for icon of file selection
- app:streamUiCameraAttachmentIcon
  Change the icon for the third item in the list of icons
- app:streamUiCameraAttachmentIconTint
  Change the tint color for icon of camera selection
- Added support for error messages
- Added attrs to `MessageListView` that allow to customize error message text style:
  * `streamUiErrorMessageTextSize`
  * `streamUiErrorMessageTextColor`
  * `streamUiErrorMessageTextFont`
  * `streamUiErrorMessageTextFontAssets`
  * `streamUiErrorMessageTextStyle`

# April 21th, 2021 - 4.9.0
## Common changes for all artifacts
### ✅ Added
Added icon to show when channel is muted in ChannelListView.
It is possible to customize the color and the drawable of the icon.

## stream-chat-android
### 🐞 Fixed
- Fixed multiline messages which were displayed in a single line

### ❌ Removed
- Removed deprecated `MessageListView::setViewHolderFactory` method
- Removed deprecated `Chat` interface

## stream-chat-android-client
### 🐞 Fixed
- Fixed: local cached hidden channels stay hidden even though new message is received.
- Make `Flag::approvedAt` nullable
- Fixed error event parsing with new serialization implementation

### ✅ Added
- Added `ChatClient::updateChannelPartial` and `ChannelClient::updatePartial` methods for partial updates of channel data.

### ⚠️ Changed
- Deprecated `ChannelClient::unBanUser` method
- Deprecated `ChatClient::unBanUser` method
- Deprecated `ChatClient::unMuteChannel` method

### ❌ Removed
- Removed deprecated `ChatObservable` class and all its uses
- Removed deprecated `ChannelControler` interface

## stream-chat-android-offline
### ✅ Added
- Added the following use case functions to `ChatDomain` which are supposed to replace `ChatDomain.useCases` property:
  * `ChatDomain::replayEventsForActiveChannels` Adds the provided channel to the active channels and replays events for all active channels.
  * `ChatDomain::getChannelController` Returns a `ChannelController` for given cid.
  * `ChatDomain::watchChannel` Watches the given channel and returns a `ChannelController`.
  * `ChatDomain::queryChannels` Queries offline storage and the API for channels matching the filter. Returns a queryChannelsController.
  * `ChatDomain::getThread` Returns a thread controller for the given channel and message id.
  * `ChatDomain::loadOlderMessages` Loads older messages for the channel.
  * `ChatDomain::loadNewerMessages` Loads newer messages for the channel.
  * `ChatDomain::loadMessageById` Loads message for a given message id and channel id.
  * `ChatDomain::queryChannelsLoadMore` Load more channels for query.
  * `ChatDomain::threadLoadMore` Loads more messages for the specified thread.
  * `ChatDomain::createChannel` Creates a new channel.
  * `ChatDomain::sendMessage` Sends the message.
  * `ChatDomain::cancelMessage` Cancels the message of "ephemeral" type.
  * `ChatDomain::shuffleGiphy` Performs giphy shuffle operation.
  * `ChatDomain::sendGiphy` Sends selected giphy message to the channel.
  * `ChatDomain::editMessage` Edits the specified message.
  * `ChatDomain::deleteMessage` Deletes the specified message.
  * `ChatDomain::sendReaction` Sends the reaction.
  * `ChatDomain::deleteReaction` Deletes the specified reaction.
  * `ChatDomain::keystroke` It should be called whenever a user enters text into the message input.
  * `ChatDomain::stopTyping` It should be called when the user submits the text and finishes typing.
  * `ChatDomain::markRead` Marks all messages of the specified channel as read.
  * `ChatDomain::markAllRead` Marks all messages as read.
  * `ChatDomain::hideChannel` Hides the channel with the specified id.
  * `ChatDomain::showChannel` Shows a channel that was previously hidden.
  * `ChatDomain::leaveChannel` Leaves the channel with the specified id.
  * `ChatDomain::deleteChannel` Deletes the channel with the specified id.
  * `ChatDomain::setMessageForReply` Set the reply state for the channel.
  * `ChatDomain::downloadAttachment` Downloads the selected attachment to the "Download" folder in the public external storage directory.
  * `ChatDomain::searchUsersByName` Perform api request with a search string as autocomplete if in online state. Otherwise performs search by name in local database.
  * `ChatDomain::queryMembers` Query members of a channel.
- Added `ChatDomain::removeMembers` method
- Added `ChatDomain::createDistinctChannel` A use-case for creating a channel based on its members.
- Added `ChatDomain::removeMembers` method

### ⚠️ Changed
- Deprecated `ChatDomain.useCases`. It has `DeprecationLevel.Warning` and still can be used. However, it will be not available in the future, so please consider migrating to use `ChatDomain` use case functions instead.
- Deprecated `GetUnreadChannelCount`
- Deprecated `GetTotalUnreadCount`

## stream-chat-android-ui-common
### 🐞 Fixed
- Fixed compatibility with latest Dagger Hilt versions

## stream-chat-android-ui-components
### 🐞 Fixed
- Fixed not perfectly rounded avatars
- `MessageInputView::UserLookupHandler` is not overridden everytime that members livedata is updated
- Fixed doubled command prefix when the command contains user mention
- Fixed handling user mute state in default `MessageListViewOptions` dialog
- Fixed incorrect "last seen" text
- Fixed multiline messages which were displayed in a single line

### ⬆️ Improved
- Setting external SuggestionListView is no longer necessary to display suggestions popup
### ✅ Added
- Added `ChatUI.supportedReactions: SupportedReactions` property, also introduced `SupportedReactions`, and `ReactionDrawable` class.
  It allows defining a set of supported reactions by passing a `Map<String, ReactionDrawable>` in constructor. `ReactionDrawable` is a wrapping class holding two `Drawable` instances - for active and inactive reaction states.
- Added methods and attrs to `MessageListView` that allow to customize visibility of message options:
  * `MessageListView::setDeleteMessageConfirmationEnabled`
  * `MessageListView::setCopyMessageEnabled`
  * `MessageListView::setBlockUserEnabled`
  * `MessageListView::setMuteUserEnabled`
  * `MessageListView::setMessageFlagEnabled`
  * `MessageListView::setReactionsEnabled`
  * `MessageListView::setRepliesEnabled`
  * `MessageListView::setThreadsEnabled`
  * `MessageListView.streamUiFlagMessageOptionEnabled`
  * `MessageListView.streamUiMuteUserOptionEnabled`
  * `MessageListView.streamUiBlockUserOptionEnabled`
  * `MessageListView.streamUiCopyMessageActionEnabled`
- Added confirmation dialog for flagging message option:
  * Added `MessageListView::flagMessageConfirmationEnabled` attribute
- Added `MessageListView::setFlagMessageResultHandler` which allows to handle flag message result
- Added support for system messages
- Added attrs to `MessageListView` that allow to customize system message text style:
  * `streamUiSystemMessageTextSize`
  * `streamUiSystemMessageTextColor`
  * `streamUiSystemMessageTextFont`
  * `streamUiSystemMessageTextFontAssets`
  * `streamUiSystemMessageTextStyle`
- Added attrs to `MessageListView` that allow to customize message option text style:
  * `streamUiMessageOptionsTextSize`
  * `streamUiMessageOptionsTextColor`
  * `streamUiMessageOptionsTextFont`
  * `streamUiMessageOptionsTextFontAssets`
  * `streamUiMessageOptionsTextStyle`
- Added attrs to `MessageListView` that allow to customize user reactions title text style:
  * `streamUiUserReactionsTitleTextSize`
  * `streamUiUserReactionsTitleTextColor`
  * `streamUiUserReactionsTitleTextFont`
  * `streamUiUserReactionsTitleTextFontAssets`
  * `streamUiUserReactionsTitleTextStyle`
- Added attrs to `MessageListView` that allow to customize colors of message options background, user reactions card background, overlay dim color and warning actions color:
  * `streamUiMessageOptionBackgroundColor`
  * `streamUiUserReactionsBackgroundColor`
  * `streamUiOptionsOverlayDimColor`
  * `streamUiWarningActionsTintColor`
- Added `ChatUI.mimeTypeIconProvider: MimeTypeIconProvider` property which allows to customize file attachment icons.

### ⚠️ Changed
- Now the "block user" feature is disabled. We're planning to improve the feature later. Stay tuned!
- Changed gallery background to black in dark mode

# April 8th, 2021 - 4.8.1
## Common changes for all artifacts
### ⚠️ Changed
- We've cleaned up the transitive dependencies that our library exposes to its clients. If you were using other libraries implicitly through our SDK, you'll now have to depend on those libraries directly instead.

## stream-chat-android
### 🐞 Fixed
- Fix Attachment Gravity

### ✅ Added
- Provide AvatarView class

## stream-chat-android-offline
### 🐞 Fixed
- Fix Crash on some devices that are not able to create an Encrypted SharedPreferences
- Fixed the message read indicator in the message list
- Added missing `team` field to `ChannelEntity` and `ChannelData`

### ✅ Added
- Add `ChatDomain::removeMembers` method

## stream-chat-android-ui-common
### 🐞 Fixed
- Fixed getting files provided by content resolver.

### ⚠️ Changed
- Added theme to all activities all the SDK. You can override then in your project by redefining the styles:
- StreamUiAttachmentGalleryActivityStyle
- StreamUiAttachmentMediaActivityStyle
- StreamUiAttachmentActivityStyle

## stream-chat-android-ui-components
### 🐞 Fixed
- Fixed attr streamUiCopyMessageActionEnabled. From color to boolean.
- Now it is possible to change the color of `MessageListHeaderView` from the XML.
- Fixed the `MessageListView::setUserClickListener` method.
- Fixed bugs in handling empty states for `ChannelListView`. Deprecated manual methods for showing/hiding empty state changes.
- Fix `ChannelListHeaderView`'s title position when user avatar or action button is invisible
- Fix UI behaviour for in-progress file uploads
- Fix extension problems with file uploads when attachment names contain spaces
- Fix reaction bubbles which were shown behind message attachment views

### ✅ Added
- Now it is possible to change the back button of MessageListHeaderView using `app:streamUiMessageListHeaderBackButtonIcon`
- Now it is possible to inject `UserLookupHandler` into `MessageInputView` in order to implement custom users' mention lookup algorithm

# March 31th, 2021 - 4.8.0
## Common changes for all artifacts
### 🐞 Fixed
Group channels with 1<>1 behaviour the same way as group channels with many users
It is not possible to remove users from distinct channels anymore.
### ⬆️ Improved
it is now possible to configure the max lines of a link description. Just use
`app:streamUiLinkDescriptionMaxLines` when defining MessageListView

It is now possible to configure the max size of files and an alert is shown when
a files bigger than this is selected.
### ✅ Added
Configure enable/disable of replies using XML in `MessageListView`
Option `app:streamUiReactionsEnabled` in `MessageListView` to enable or disable reactions
It is possible now to configure the max size of the file upload using
`app:streamUiAttachmentMaxFileSizeMb`

## stream-chat-android
### 🐞 Fixed
- Fixed crash when sending GIF from Samsung keyboard

## stream-chat-android-client
### 🐞 Fixed
- Fixed parsing of `createdAt` property in `MessageDeletedEvent`

### ⬆️ Improved
- Postponed queries as run as non-blocking

### ✅ Added
- **Added a brand new serialization implementation, available as an opt-in API for now.** This can be enabled by making a `useNewSerialization(true)` call on the `ChatClient.Builder`.
  - This new implementation will be more performant and greatly improve type safety in the networking code of the SDK.
  - The old implementation remains the default for now, while we're making sure the new one is bug-free.
  - We recommend that you opt-in to the new implementation and test your app with it, so that you can report any issues early and we can get them fixed before a general rollout.
- Added `unflagMessage(messageId)` and `unflagUser(userId)` methods to `ChatClient`
- Added support for querying banned users - added `ChatClient::queryBannedUsers` and `ChannelClient::queryBannedUsers`
- Added `uploadsEnabled`, `urlEnrichmentEnabled`, `customEventsEnabled`, `pushNotificationsEnabled`, `messageRetention`, `automodBehavior` and `blocklistBehavior` fields to channel config

### ⚠️ Changed
- Renamed `ChannelId` property to `channelId` in both `ChannelDeletedEvent` and `NotificationChannelDeletedEvent`
- Deprecated `ChatClient::unMuteChannel`, the `ChatClient::unmuteChannel` method should be used instead
- Deprecated `ChatClient::unBanUser`, the `ChatClient::unbanUser` method should be used instead
- Deprecated `ChannelClient::unBanUser`, the `ChannelClient::unbanUser` method should be used instead
- Deprecated `ChannelController::unBanUser`, the `ChannelController::unbanUser` method should be used instead

## stream-chat-android-offline
### 🐞 Fixed
- Fixed an issue that didn't find the user when obtaining the list of messages
- Fix refreshing not messaging channels which don't contain current user as a member

## stream-chat-android-ui-common
### ⬆️ Improved
- Show AttachmentMediaActivity for video attachments

### ✅ Added
- `AvatarView.streamUiAvatarOnlineIndicatorColor` and `AvatarView.streamUiAvatarOnlineIndicatorBorderColor` attrs

## stream-chat-android-ui-components
### 🐞 Fixed
- Now replied messages are shown correctly with the replied part in message options
- `MessageListView::enterThreadListener` is properly notified when entering into a thread
- Fix initial controls state in `MessageInputView`
- Fix crashing when open attachments destination

### ⬆️ Improved
- Add support of non-image attachment types to the default attachment click listener.

### ✅ Added
- `MessageInputView` now uses the cursor `stream_ui_message_input_cursor.xml` instead of accent color. To change the cursor, override `stream_ui_message_input_cursor.xml`.
- Replacing `ChatUI` with new `io.getstream.chat.android.ui.ChatUI` implementation
- Added possibility to configure delete message option visibility using `streamUiDeleteMessageEnabled` attribute, and `MessageListView::setDeleteMessageEnabled` method
- Add `streamUiEditMessageEnabled` attribute to `MessageListView` and `MessageListView::setEditMessageEnabled` method to enable/disable the message editing feature
- Add `streamUiMentionsEnabled` attribute to `MessageInputView` and `MessageInputView::setMentionsEnabled` method to enable/disable mentions
- Add `streamUiThreadsEnabled` attribute to `MessageListView` and `MessageListView::setThreadsEnabled` method to enable/disable the thread replies feature
- Add `streamUiCommandsEnabled` attribute to `MessageInputView` and `MessageInputView::setCommandsEnabled` method to enable/disable commands
- Add `ChannelListItemPredicate` to our `channelListView` to allow filter `ChannelListItem` before they are rendered
- Open `AvatarBitmapFactory` class
- Add `ChatUI::avatarBitmapFactory` property to allow custom implementation of `AvatarBitmapFactory`
- Add `AvatarBitmapFactory::userBitmapKey` method to generate cache key for a given User
- Add `AvatarBitmapFactory::channelBitmapKey` method to generate cache key for a given Channel
- Add `StyleTransformer` class to allow application-wide style customizations
- Add the default font field to `TextStyle`
- Add new method `ChatFonts::setFont(textStyle: TextStyle, textView: TextView, defaultTypeface: Typeface)`
- Add attributes for `MessageListView` in order to customize styles of:
  - Mine message text
  - Theirs message text
  - User name text in footer of Message
  - Message date in footer of Message
  - Thread replies counter in footer of Message
  - Link title text
  - Link description text
  - Date separator text
  - Deleted message text and background
  - Reactions style in list view and in options view
  - Indicator icons in footer of Message
  - Unread count badge on scroll to bottom button
  - Message stroke width and color for mine and theirs types
    It is now possible to customize the following attributes for `ChannelListView`:
- `streamUiChannelOptionsIcon` - customize options icon
- `streamUiChannelDeleteIcon` - customize delete icon
- `streamUiChannelOptionsEnabled` - hide/show options icon
- `streamUiChannelDeleteEnabled` - hide/show delete button
- `streamUiSwipeEnabled` - enable/disable swipe action
- `streamUiBackgroundLayoutColor` - customize the color of "background layout"
- `streamUiChannelTitleTextSize` - customize channel name text size
- `streamUiChannelTitleTextColor` - customize channel name text color
- `streamUiChannelTitleTextFont` - customize channel name text font
- `streamUiChannelTitleFontAssets` - customize channel name font asset
- `streamUiChannelTitleTextStyle` - customize channel name text style (normal / bold / italic)
- `streamUiLastMessageTextSize` - customize last message text size
- `streamUiLastMessageTextColor` - customize last message text color
- `streamUiLastMessageTextFont` - customize last message text font
- `streamUiLastMessageFontAssets` - customize last message font asset
- `streamUiLastMessageTextStyle` - customize last message text style (normal / bold / italic)
- `streamUiLastMessageDateTextSize` - customize last message date text size
- `streamUiLastMessageDateTextColor` - customize last message date text color
- `streamUiLastMessageDateTextFont` - customize last message date text font
- `streamUiLastMessageDateFontAssets` - customize last message date font asset
- `streamUiLastMessageDateTextStyle` - customize last message date text style (normal / bold / italic)
- `streamUiIndicatorSentIcon` - customize drawable indicator for sent
- `streamUiIndicatorReadIcon` - customize drawable indicator for read
- `streamUiIndicatorPendingSyncIcon` - customize drawable indicator for pending sync
- `streamUiForegroundLayoutColor` - customize the color of "foreground layout"
- `streamUiUnreadMessageCounterBackgroundColor` - customize the color of message counter badge
- `streamUiUnreadMessageCounterTextSize` - customize message counter text size
- `streamUiUnreadMessageCounterTextColor` - customize message counter text color
- `streamUiUnreadMessageCounterTextFont` - customize message counter text font
- `streamUiUnreadMessageCounterFontAssets` - customize message counter font asset
- `streamUiUnreadMessageCounterTextStyle` - customize message counter text style (normal / bold / italic)
- Option `app:streamUiReactionsEnabled` in `MessageListView` to enable or disable reactions
- It is now possible to configure new fields in MessageInputView:
- `streamUiMessageInputTextStyle` - customize message input text style.
- `streamUiMessageInputFont` - customize message input text font.
- `streamUiMessageInputFontAssets` - customize message input text font assets.
- `streamUiMessageInputEditTextBackgroundDrawable` - customize message input EditText drawable.
- `streamUiMessageInputCustomCursorDrawable` - customize message input EditText cursor drawable.
- `streamUiCommandsTitleTextSize` - customize command title text size
- `streamUiCommandsTitleTextColor` - customize command title text color
- `streamUiCommandsTitleFontAssets` - customize command title text color
- `streamUiCommandsTitleTextColor` - customize command title font asset
- `streamUiCommandsTitleFont` - customize command title text font
- `streamUiCommandsTitleStyle` - customize command title text style
- `streamUiCommandsNameTextSize` - customize command name text size
- `streamUiCommandsNameTextColor` - customize command name text color
- `streamUiCommandsNameFontAssets` - customize command name text color
- `streamUiCommandsNameTextColor` - customize command name font asset
- `streamUiCommandsNameFont` - customize command name text font
- `streamUiCommandsNameStyle` - customize command name text style
- `streamUiCommandsDescriptionTextSize` - customize command description text size
- `streamUiCommandsDescriptionTextColor` - customize command description text color
- `streamUiCommandsDescriptionFontAssets` - customize command description text color
- `streamUiCommandsDescriptionTextColor` - customize command description font asset
- `streamUiCommandsDescriptionFont` - customize command description text font
- `streamUiCommandsDescriptionStyle` - customize command description text style
- `streamUiSuggestionBackgroundColor` - customize suggestion view background
- `streamUiMessageInputDividerBackgroundDrawable` - customize the background of divider of MessageInputView

### ⚠️ Changed
- Deprecated `ChatUI` class

# March 8th, 2021 - 4.7.0
## stream-chat-android-client
### ⚠️ Changed
- Refactored `FilterObject` class  - see the [migration guide](https://github.com/GetStream/stream-chat-android/wiki/Migration-guide:-FilterObject) for more info

## stream-chat-android-offline
### 🐞 Fixed
- Fixed refreshing channel list after removing member
- Fixed an issue that didn't find the user when obtaining the list of messages

### ⚠️ Changed
- Deprecated `ChatDomain::disconnect`, use disconnect on ChatClient instead, it will make the disconnection on ChatDomain too.
- Deprecated constructors for `ChatDomain.Builder` with the `User` type parameter, use constructor with `Context` and `ChatClient` instead.

## stream-chat-android-ui-common
### ⚠️ Changed
- Message options list changed colour for dark version. The colour is a little lighters
  now, what makes it easier to see.

## stream-chat-android-ui-components
### 🐞 Fixed
- Fixed some rare crashes when `MessageListView` was created without any attribute info present

### ⬆️ Improved
- Updated PhotoView to version 2.3.0

### ✅ Added
- Introduced `AttachmentViewFactory` as a factory for custom attachment views/custom link view
- Introduced `TextAndAttachmentsViewHolder` for any combination of attachment content and text

### ❌ Removed
- Deleted `OnlyFileAttachmentsViewHolder`, `OnlyMediaAttachmentsViewHolder`,
  `PlainTextWithMediaAttachmentsViewHolder` and `PlainTextWithFileAttachmentsViewHolder`

# Feb 22th, 2021 - 4.6.0
# New UI-Components Artifact
A new UI-Components artifact has been created with a new design of all our components.
This new artifact is available on MavenCentral and can imported by adding the following dependency:
```
implementation "io.getstream:stream-chat-android-ui-components:4.6.0"
```

## stream-chat-android
- Add `streamMessageActionButtonsTextSize`, `streamMessageActionButtonsTextColor`, `streamMessageActionButtonsTextFont`,
  `streamMessageActionButtonsTextFontAssets`, `streamMessageActionButtonsTextStyle`, `streamMessageActionButtonsIconTint`
  attributes to `MessageListView`
- Add `ChannelHeaderViewModel::resetThread` method and make `ChannelHeaderViewModel::setActiveThread` message parameter non-nullable
- Fix ReadIndicator state
- Using `MessageListView#setViewHolderFactory` is now an error - use `setMessageViewHolderFactory` instead
- Removed `MessageListItemAdapter#replaceEntities` - use `submitList` method instead
- Use proper color values on Dialog Theme
- Increase touchable area on the button to remove an attachment

## stream-chat-android-client
- Introduce ChatClient::setUserWithoutConnecting function
- Handle disconnect event during pending token state
- Remove unneeded user data when creating WS Connection
- Using `User#unreadCount` is now an error - use `totalUnreadCount` instead
- Using `ChannelController` is now an error - use `ChannelClient` instead
- Using `Pagination#get` is now an error - use `toString` instead
- Using the old event APIs is now an error - see the [migration guide](https://github.com/GetStream/stream-chat-android/wiki/Migration-guide:-ChatObserver-and-events()-APIs) for more info
- Using `ChatClient#flag` is now an error - use `flagUser` instead

## stream-chat-android-offline
- Introduce `PushMessageSyncHandler` class

- Add UseCase for querying members (`chatDomain.useCases.queryMembers(..., ...).execute()`).
  - If we're online, it executes a remote call through the ChatClient
  - If we're offline, it pulls members from the database for the given channel
- Mark the `SendMessageWithAttachmentsImpl` use case an error

## stream-chat-android-ui-common
- Fix `CaptureMediaContract` chooser on Android API 21
- Using `ChatUI(client, domain, context)` now an error - use simpler constructor instead
- Using the `Chat` interface now an error - use `ChatUI` instead

# Feb 15th, 2021 - 4.5.5
## Common changes for all artifacts
- Updated project dependencies
  - Kotlin 1.4.30
  - Stable AndroidX releases: LiveData 2.3.0, Activity 1.2.0, Fragment 1.3.0
  - For the full list of dependency version changes, see [this PR](https://github.com/GetStream/stream-chat-android/pull/1383)

## stream-chat-android
- Add `streamInputAttachmentsMenuBackground` and `streamInputSuggestionsBackground` attributes to `MessageInputView`
- Add `streamMessageActionButtonsBackground` attributes to `MessageListView`

## stream-chat-android-client
- Remove unused `reason` and `timeout` parameters from `ChannelClient::unBanUser` method

# Feb 11th, 2021 - 4.5.4
## stream-chat-android
- Fix `streamLastMessageDateUnreadTextColor` attribute not being used in ChannelListView
- Fix `streamChannelsItemSeparatorDrawable` attribute not being parsed

## stream-chat-android-client
- Fix `ConcurrentModificationException` on our `NetworkStateProvider`

# Feb 5th, 2021 - 4.5.3
## stream-chat-android
-. `ChatUtils::devToken` is not accessible anymore, it has been moved to `ChatClient::devToken`

## stream-chat-android-client
- **setUser deprecation**
  - The `setUser`, `setGuestUser`, and `setAnonymousUser` methods on `ChatClient` are now deprecated.
  - Prefer to use the `connectUser` (`connectGuestUser`, `connectAnonymousUser`) methods instead, which return `Call` objects.
  - If you want the same async behaviour as with the old methods, use `client.setUser(user, token).enqueue { /* Handle result */ }`.
- Add support for typing events in threads:
  - Add `parentId` to `TypingStartEvent` and `TypingStopEvent`
  - Add `parentId` to ``ChannelClient::keystroke` and `ChannelClient::stopTyping`
- `ChatClient::sendFile` and `ChatClient::sendImage` each now have just one definition with `ProgressCallback` as an optional parameter. These methods both return `Call<String>`, allowing for sync/async execution, and error handling. The old overloads that were asynchronous and returned no value/error have been removed.
- `FileUploader::sendFile` and `FileUploader::sendImages` variations with `ProgressCallback` are no longer async with no return type. Now they are synchronous with `String?` as return type

## stream-chat-android-offline
- Add support for typing events in threads:
  - Add `parentId` to `Keystroke` and `StopTyping` use cases

## stream-chat-android-ui-common
- Add a new `isMessageRead` flag to the `MessageListItem.MessageItem` class, which indicates
  that a particular message is read by other members in this channel.
- Add handling threads typing in `MessageInputViewModel`

# Jan 31th, 2021 - 4.5.2
## stream-chat-android-client
- Use proper data on `ChatClient::reconnectSocket` to reconnect normal/anonymous user
- Add `enforceUnique` parameter to `ChatClient::sendReaction` and `ChannelClient::sendReaction` methods .
  If reaction is sent with `enforceUnique` set to true, new reaction will replace all reactions the user has on this message.
- Add suspending `setUserAndAwait` extension for `ChatClient`
- Replace chat event listener Kotlin functions with ChatEventListener functional interface in order to promote
  a better integration experience for Java clients. Old methods that use the Kotlin function have been deprecated.
  Deprecated interfaces, such as ChannelController, have not been updated. ChannelClient, which inherits from ChannelController
  for the sake of backwards compatibility, has been updated.

## stream-chat-android-offline
- Add `enforceUnique` parameter to `SendReaction` use case. If reaction is sent with `enforceUnique` set to true,
  new reaction will replace all reactions the user has on this message.
- Fix updating `Message::ownReactions` and `Message:latestReactions` after sending or deleting reaction - add missing `userId` to `Reaction`
- Fix Load Thread Replies process

## stream-chat-android-ui-common
- Add a new `isThreadMode` flag to the `MessageListItem.MessageItem` class.
  It shows is a message item should be shown as part of thread mode in chat.
- Add possibility to set `DateSeparatorHandler` via `MessageListViewModel::setDateSeparatorHandler`
  and `MessageListViewModel::setThreadDateSeparatorHandler` which determines when to add date separator between messages
- Add `MessageListViewModel.Event.ReplyAttachment`, `MessageListViewModel.Event.DownloadAttachment`, `MessageListViewModel.Event.ShowMessage`,
  and `MessageListViewModel.Event.RemoveAttachment` classes.
- Deprecate `MessageListViewModel.Event.AttachmentDownload`

# Jan 18th, 2021 - 4.5.1
## stream-chat-android
- Fix `MessageListItemViewHolder::bind` behavior
- Improve connection/reconnection with normal/anonymous user

## stream-chat-android-client
- Create `ChatClient::getMessagesWithAttachments` to filter message with attachments
- Create `ChannelClient::getMessagesWithAttachments` to filter message with attachments
- Add support for pinned messages:
  - Add `pinMessage` and `unpinMessage` methods `ChatClient` and `ChannelClient`
  - Add `Channel::pinnedMessages` property
  - Add `Message:pinned`, `Message::pinnedAt`, `Message::pinExpires`, and `Message:pinnedBy` properties

# Jan 7th, 2021 - 4.5.0
## stream-chat-android
- Now depends explicitly on AndroidX Fragment (fixes a potential crash with result handling)
- Update AndroidX dependencies: Activity 1.2.0-rc01 and Fragment 1.3.0-rc01

## stream-chat-android-client
- Add filtering non image attachments in ChatClient::getImageAttachments
- Add a `channel` property to `notification.message_new` events
- Fix deleting channel error
- 🚨 Breaking change: ChatClient::unmuteUser, ChatClient::unmuteCurrentUser,
  ChannelClient::unmuteUser, and ChannelClient::unmuteCurrentUser now return Unit instead of Mute

## stream-chat-android-offline
- Add LeaveChannel use case
- Add ChannelData::memberCount
- Add DeleteChannel use case
- Improve loading state querying channels
- Improve loading state querying messages

# Dec 18th, 2020 - 4.4.9

## stream-chat-android-client
- improved event recovery behaviour

## stream-chat-android-offline
- improved event recovery behaviour
- fixed the chatDomain.Builder boolean usage between userPresence and recoveryEnabled

# Dec 18th, 2020 - 4.4.8
## stream-chat-android
- Add filtering `shadowed` messages when computing last channel message
- Add filtering `draft` channels
- Add `DateFormatter::formatTime` method to format only time of a date
- Fix `ChatUtils::devToken` method

## stream-chat-android-client
- Improve `banUser` and `unBanUser` methods - make `reason` and `timeout` parameter nullable
- Add support for shadow ban - add `shadowBanUser` and `removeShadowBan` methods to `ChatClient` and `ChannelClient`
- Add `shadowBanned` property to `Member` class
- Add `ChatClient::getImageAttachments` method to obtain image attachments from a channel
- Add `ChatClient::getFileAttachments` method to obtain file attachments from a channel
- Add `ChannelClient::getImageAttachments` method to obtain image attachments from a channel
- Add `ChannelClient::getFileAttachments` method to obtain file attachments from a channel

## stream-chat-android-offline
- Add filtering `shadowed` messages
- Add new usecase `LoadMessageById` to fetch message by id with offset older and newer messages
- Watch Channel if there was previous error

## stream-chat-android-ui-common
- Add `messageId` arg to `MessageListViewModel`'s constructor allowing to load message by id and messages around it

# Dec 14th, 2020 - 4.4.7
## Common changes for all artifacts
- Updated to Kotlin 1.4.21
- For Java clients only: deprecated the `Call.enqueue(Function1)` method, please use `Call.enqueue(Callback)` instead

## stream-chat-android
- Add new attrs to `MessageListView`: `streamDeleteMessageActionEnabled`, `streamEditMessageActionEnabled`
- Improve Channel List Diff
- Add new attrs to `MessageInputView`: `streamInputScrollbarEnabled`, `streamInputScrollbarFadingEnabled`
- Add API for setting custom message date formatter in MessageListView via `setMessageDateFormatter(DateFormatter)`
  - 24 vs 12 hr controlled by user's System settings.

## stream-chat-android-client
- Add `ChatClient::isValidRemoteMessage` method to know if a RemoteMessage is valid for Stream

## stream-chat-android-offline
- Add updating `channelData` after receiving `ChannelUpdatedByUserEvent`
- Fix crash when a push notification arrives from other provider different than Stream

# Dic 4th, 2020 - 4.4.6

## stream-chat-android
- Use custom `StreamFileProvider` instead of androidx `FileProvider` to avoid conflicts
- Add `ChatClient::setGuestUser` method to login as a guest user
- Make `MessageListItemViewHolder` public and open, to allow customization by overriding the `bind` method

## stream-chat-android-offline
- Centralize how channels are stored locally

# Nov 24th, 2020 - 4.4.5
## Common changes for all artifacts
- Stream SDks has been uploaded to MavenCentral and the GroupID has changed to `io.getstream`.

## stream-chat-android
- New artifact name: `io.getstream:stream-chat-android:STREAM_VERSION`

## stream-chat-android-client
- It's no longer required to wait for `setUser` to finish before querying channels
- `ChatClient::setUser` method allows be called without network connection and will retry to connect when network connection is available
- New artifact name: `io.getstream:stream-chat-android-client:STREAM_VERSION`
- Show date of the last message into channels list when data comes from offline storage
- Show text of the last message into channels list when data comes from offline storage
- Accept Invite Message is now optional, if null value is sent, no message will be sent to the rest of members about this action

## stream-chat-android-offline
- Fix bug when channels with newer messages don't go to the first position in the list
- Fix Offline usage of `ChatDomain`
- New artifact name: `io.getstream:stream-chat-android-offline:STREAM_VERSION`
- Provide the last message when data is load from offline storage

# Nov 24th, 2020 - 4.4.4
This version is a rollback to 4.4.2, The previous release (4.4.3) was not valid due to a problem with the build flow.
We are going to release 4.4.5 with the features introduced by 4.4.3 as soon as the build is back working

# Nov 20th, 2020 - 4.4.3
## stream-chat-android-client
- It's no longer required to wait for `setUser` to finish before querying channels
- `ChatClient::setUser` method allows be called without network connection and will retry to connect when network connection is available

## stream-chat-android-offline
- Fix bug when channels with newer messages don't go to the first position in the list
- Fix Offline usage of `ChatDomain`

# Nov 13th, 2020 - 4.4.2

## stream-chat-android
- Remove `ChatClient` and `ChatDomain` as `ChatUI`'s dependencies
- Replace Glide with Coil - SDK doesn't depend on Glide anymore.
- Remove `BaseStyle` class and extract its properties into `AvatarStyle` and `ReadStateStyle`.
  - Use composition with `AvatarStyle` and `ReadStateStyle` instead of inheriting from `BaseStyle`.
  - Convert to kotlin: `ReadStateView`, `MessageListViewStyle`
- Add `streamShowSendAlsoToChannelCheckbox` attr to `MessageInputView` controlling visibility of "send also to channel" checkbox
- The sample app no longer uses Koin for dependency injection
- Add `streamCopyMessageActionEnabled`, `streamFlagMessageActionEnabled`, and `streamStartThreadMessageActionEnabled` attrs to `MessageListView`
- Validate message text length in MessageInputView.
  - Add property `MessageInputView.maxMessageLength: Int` and show warning once the char limit is exceeded
  - Expose `MessageInputViewModel.maxMessageLength: Int` informing about text length limit of the Channel

## stream-chat-android-client
- Deprecate `User::unreadCount` property, replace with `User::totalUnreadCount`
- Added MarkAllReadEvent
- Fix UpdateUsers call

## stream-chat-android-offline
- Update `totalUnreadCount` when user is connected
- Update `channelUnreadCount` when user is connected
- Fix bug when channels could be shown without names
- Added support for marking all channels as read for the current user.
  - Can be accessed via `ChatDomain`'s use cases (`chatDomain.useCases.markAllRead()...`).
- Fix bug when local channels could be sorted not properly
- Typing events can be all tracked with `ChatDomain.typingUpdates`

# Nov 4th, 2020 - 4.4.1
## Common changes for all artifacts
- Updated dependencies to latest versions (AGP 4.1, OkHttp 4.9, Coroutines 1.3.9, ExoPlayer 2.12.1, etc.)
  - See [PR #757](https://github.com/GetStream/stream-chat-android/pull/757) for full list of version updates
- Revamped `Call` implementations
  - The `Call2` type has been removed, the libraries now all use the same `Call` instead for all APIs
  - `Call` now guarantees callbacks to happen on the main thread
  - Coroutine users can now `await()` a `Call` easily with a provided extension

## stream-chat-android
- Add empty state views to channel list view and message list view components
- Allow setting custom empty state views
- Add loading view to message list view
- Allow setting custom loading view
- Add load more threshold for `MessageListView` and `streamLoadMoreThreshold` attribute
- Fix handling of the `streamShowReadState` attribute on `MessageListView`
- Add `streamShowDeliveredState` XML attribute to `MessageListView`
- Add "loading more" indicator to the `MessageListView`
- Messages in ChannelController were split in messages - New messages and oldMessages for messages coming from the history.

## stream-chat-android-client
- Fix guest user authentication
- Changed API of QuerySort class. You have to specify for what model it is being used.
- Rename `ChannelController` to `ChannelClient`. Deprecate `ChannelController`.
- Replace `ChannelController` subscribe related extension functions with corresponding `ChannelClient` functions
- Move `ChannelClient` extension functions to `io.getstream.chat.android.client.channel` package

## stream-chat-android-offline
- Add GetChannelController use cases which allows to get ChannelController for Channel
- Fix not storing channels when run channels fetching after connection recovery.
- Fix read state getting stuck in unread state

# Oct 26th, 2020 - 4.4.0
## stream-chat-android
- Create custom login screen in sample app
- Bump Coil to 1.0.0
- Add message sending/sent indicators in `MessageListView`
- Add possibility to replace default FileUploader
- Fixes a race condition where client.getCurrentUser() was set too late
- Support for hiding channels
- Makes the number of channels return configurable by adding the limit param to ChannelsViewModelFactory
- Add message sending/sent indicators in `MessageListView`
- Provide ChannelViewModelFactory and ChannelsViewModelFactory by the library to simplify setup
- Fixes for https://github.com/GetStream/stream-chat-android/issues/698 and https://github.com/GetStream/stream-chat-android/issues/723
- Don't show read state for the current user

## stream-chat-android-client
- Fix ConcurrentModificationException in `ChatEventsObservable`
- Add possibility to replace default FileUploader
- Fix anonymous user authentication
- Fix fetching color value from TypedArray

## stream-chat-android-offline
- Channel list now correctly updates when you send a new message while offline. This fixes https://github.com/GetStream/stream-chat-android/issues/698
- Channels now stay sorted based on the QuerySort order (previous behaviour was to sort them once)
- New messages now default to type "regular" or type "ephemeral" if they start with a /
- Improved error logging on sendMessage & sendReaction
- Fixed a race condition that in rare circumstances could cause the channel list to show stale (offline) data
- Fixed a bug with channel.hidden not working correctly
- Fixed crash with absence of user in the UserMap

# Oct 19th, 2020 - 4.3.1-beta-2 (stream-chat-android)
- Allow setting custom `NotificationHandler` in `Chat.Builder`
- Fix unresponsive attachment upload buttons
- Removed many internal implementation classes and methods from the SDK's public API
- Fix sending GIFs from keyboard
- Fix unresponsive attachment upload buttons
- Fix method to obtain initials from user to be shown into the avatar
- Fix method to obtain initials from channel to be shown into the avatar
- Allow setting `ChatLoggerHandler` and `ChatLogLevel` in `Chat.Builder`

# Oct 16th, 2020 - 4.3.1-beta-1 (stream-chat-android)
- Significant performance improvements
- Fix a crash related to behaviour changes in 1.3.0-alpha08 of the AndroidX Fragment library
- Replace Glide with Coil in AttachmentViewHolderMedia (Fix GIFs loading issues)
- `MessageListView.BubbleHelper`'s methods now have nullability annotations, and use primitive `boolean` values as parameters
- Update Offline Support to the [last version](https://github.com/GetStream/stream-chat-android-livedata/releases/tag/0.8.6)

# Oct 16th, 2020 - 0.8.6 (stream-chat-android-offline)
- Improve sync data validation in ChatDomain.Builder
- Removed many internal implementation classes and methods from the SDK's public API
- Significant performance improvements to offline storage
- Default message limit for the queryChannels use case changed from 10 to 1. This is a more sensible default for the channel list view of most chat apps
- Fix QuerySort
- Update client to 1.16.8: See changes: https://github.com/GetStream/stream-chat-android-client/releases/tag/1.16.8

# 1.16.8 - Fri 16th of Oct 2020 (stream-chat-android-client)
- Add `lastUpdated` property to `Channel`

# Oct 14th, 2020 - 4.3.0-beta-6 (stream-chat-android)
- Update to Kotlin 1.4.10
- Fix Typing view behavior
- Fix NPE asking for `Attachment::type`
- Fix ChatDomain initialization issue
- Limit max lines displayed in link previews (5 lines by default, customizable via `streamAttachmentPreviewMaxLines` attribute on `MessageListView`)
- Update Offline Support to the [last version](. See changes: )https://github.com/GetStream/stream-chat-android-livedata/releases/tag/0.8.5)

# 1.16.7 - Wed 14th of Oct 2020 (stream-chat-android-client)
- Removed many internal implementation classes and methods from the SDK's public API
- Improved nullability, restricted many generic type parameters to be non-nullable (set `Any` as their upper bound)
- Use AttachmentsHelper to validate imageUrl instead of just url.

# Oct 14th, 2020 - 0.8.5 (stream-chat-android-offline)
- Use `createdLocallyAt` and `updatedLocallyAt` properties in ChannelController and ThreadController
- Update attachments of message with an old image url, if it's still valid.
- Set attachment fields even if the file upload fails
- Fix NPE while ChatEvent was handled
- Improved nullability, restricted some generic type parameters to be non-nullable (set `Any` as their upper bound)
- Fix method to store date of the last message received into a channel
- Update client to 1.16.7: See changes: https://github.com/GetStream/stream-chat-android-client/releases/tag/1.16.7

# Oct 9th, 2020 - 4.3.0-beta-5 (stream-chat-android)
- Improve selecting non-media attachments
- Fix showing attachments captured with camera
- Add setting type and file size when creating AttachmentMetaData from file
- Remove FileAttachmentListAdapter and methods related to opening files chooser
- Replace isMedia flag with getting type from attachment if possible
- Update ExoPlayer dependency to version [2.12.0](https://github.com/google/ExoPlayer/blob/release-v2/RELEASENOTES.md#2120-2020-09-11)

# 1.16.6 - Fri 9th of Oct 2020 (stream-chat-android-client)
- Add `createdLocallyAt` and `updatedLocallyAt` properties to `Message` type
- Add AttachmentsHelper with hasValidUrl method

# Oct 7th, 2020 - 4.3.0-beta-4 (stream-chat-android)
- For Java clients, the `bindView` methods used to bind a ViewModel and its UI component together are now available with friendlier syntax.
- Calls such as `MessageListViewModelBindingKt.bindView(...);` should be replaced with calls like `MessageListViewModelBinding.bind(...);`
- The `ChannelListViewModelBindingKt` class has been renamed to `ChannelsViewModelBinding`, to match the name of the ViewModel it's associated with.
- Update client to the latest version. See changes: https://github.com/GetStream/stream-chat-android-client/releases/tag/1.16.5
- Update Stream Livedata to the last version. See changes: https://github.com/GetStream/stream-chat-android-livedata/releases/tag/0.8.4

# Oct 7th, 2020 - 0.8.4 (stream-chat-android-offline)
- Update client to 1.16.5: See changes: https://github.com/GetStream/stream-chat-android-client/releases/tag/1.16.5

# 1.16.5 - Wed 7th of Oct 2020 (stream-chat-android-client)
- Add autocomplete filter
- Add @JvmOverloads to QueryUsersRequest constructor
- Improve java interop of `TokenManager`

# Oct 5th, 2020 - 0.8.3 (stream-chat-android-offline)
- Improved message attachment handling. Message is now first added to local storage and the attachment is uploaded afterwards.
- Editing messages now works while offline
- Deprecate SendMessageWithAttachments in favor of SendMessage while specifying attachment.upload
- Fix a bug that caused messages not to load if member limit wasn't specified
- Fix a crash related to reaction data structure
- Fix a bug where network errors (temporary ones) are detected as permanent errors

# 1.16.4 - Mon 5th of Oct 2020 (stream-chat-android-client)
- Add `attachment.upload` and `attachment.uploadState` fields for livedata upload status. These fields are currently unused if you only use the low level client.

# Oct 2nd, 2020 - 4.3.0-beta-3 (stream-chat-android)
- Removed several parameters of `BaseAttachmentViewHolder#bind`, `Context` is now available as a property instead, others should be passed in through the `AttachmentViewHolderFactory` as constructor parameters
- Moved `BaseAttachmentViewHolder` to a new package
- Fix setting read state when user's last read equals message created date
- Skip setting user's read status if last read message is his own
- Make MessageListItem properties abstract
- Change default query sort to "last_updated"
- Fixed attachments logic. Save previously attached files when add more.
- Fixed the bug when it was unable to select new files when you have already attached something.
- Moved `MessageInputView` class to a new package.
- Update Stream Livedata to the last version. See changes: https://github.com/GetStream/stream-chat-android-livedata/releases/tag/0.8.2

# Oct 2nd, 2020 - 0.8.2 (stream-chat-android-offline)
- Request members by default when querying channels

# Sep 30th, 2020 - 4.3.0-beta-2 (stream-chat-android)
- Removed several parameters of `BaseMessageListItemViewHolder#bind`, `Context` is now available as a property instead, others should be passed in through the `MessageViewHolderFactory` as constructor parameters
- Attachment customization methods moved from `MessageViewHolderFactory` to a separate `AttachmentViewHolderFactory` class
- Removed `position` parameter from `MessageClickListener`
- Moved `BaseMessageListItemViewHolder` to a new package
- Update client to the latest version. See changes: https://github.com/GetStream/stream-chat-android-client/releases/tag/1.16.1
- Update Stream Livedata to the last version. See changes: https://github.com/GetStream/stream-chat-android-livedata/releases/tag/0.8.1

# Sep 30th, 2020 - 0.8.1 (stream-chat-android-offline)
- Handle the new `ChannelUpdatedByUserEvent`
- Update client to 1.16.1: See changes: https://github.com/GetStream/stream-chat-android-client/releases/tag/1.16.1
- Improve online status handling
- Replace posting an empty channels map when the channels query wasn't run online and offline storage is empty with error

# 1.16.2 - Wed 30 Sep 2020 (stream-chat-android-client)
- Add `ChatClient::enableSlowMode` method to enable slow mode
- Add `ChatClient::disableSlowMode` method to disable slow mode
- Add `ChannelController::enableSlowMode` method to enable slow mode
- Add `ChannelController::disableSlowMode` method to disable slow mode
- Add `Channel::cooldown` property to know how configured `cooldown` time for the channel
- Fix FirebaseMessageParserImpl.verifyPayload() logic
- Fix notification display condition
- Fix Socket connection issues

# 1.16.1 - Wed 25 Sep 2020 (stream-chat-android-client)
- Remove `User` field on `ChannelUpdatedEvent`
- Add new chat event type -> `ChannelUpdatedByUserEvent`
- Add `ChatNotificationHandler::getFirebaseInstanceId` method to provide a custom `FirebaseInstanceId`
- Add `NotificationConfig::useProvidedFirebaseInstance` conf

# Sep 23rd, 2020 - 4.3.0-beta-1 (stream-chat-android)
- Update livedata/client to latest version. See changes: https://github.com/GetStream/stream-chat-android-client/releases/tag/1.16.0

# 1.16.0 - Wed 23 Sep 2020 (stream-chat-android-client)
- Removed message.channel, this is a backwards incompatible change
- Ensure that message.cid is always available

The SDK was providing message.cid and message.channel in some cases, but not always.
Code that relied on those fields being populated caused bugs in production.

If you were relying on message.channel it's likely that you were running into bugs.
We recommend using one of these alternatives:

- message.cid if you just need a reference to the channel
- the channel object provided by client.queryChannel(s) if you need the full channel data
- channelController.channelData livedata object provided by the livedata package (automatically updated if channel data changes)
- channelController.toChannel() function provided by the livedata package

# Sep 23rd, 2020 - 0.8.0 (stream-chat-android-offline)
- Update client to 1.16.0: See changes: https://github.com/GetStream/stream-chat-android-client/releases/tag/1.16.0

# Sep 23rd, 2020 - 0.7.7 (stream-chat-android-offline)
- Fix crash when map channels DB entity to Channel
- Add posting empty channels map when queryChannels fails either offline and online which prevents infinite loader

# 1.15.6 - Wed 23 Sep 2020 (stream-chat-android-client)
- Convert ChatError to plain class. Changes in ChatLogger interface.
- Update events fields related to read status - remove "unread_messages" field and add "unread_channels" to NewMessageEvent, NotificationMarkReadEvent, and NotificationMessageNewEvent
- Mark ChatEvents containing the user property by the UserEvent interface.
- Simplified the event handling APIs, deprecated `ChatObservable`. See [the migration guide](https://github.com/GetStream/stream-chat-android-client/wiki/Migrating-from-the-old-event-subscription-APIs) for details on how to easily adopt the new APIs.

# Sep 23rd, 2020 - 4.2.11-beta-13 (stream-chat-android)
- Adjust ChatSocketListener to new events(NewMessageEvent, NotificationMarkReadEvent, NotificationMessageNewEvent) properties.
- Fix "load more channels"
- Update client to the latest version. See changes: https://github.com/GetStream/stream-chat-android-client/releases/tag/1.15.6
- Update Stream Livedata to the last version. See changes: https://github.com/GetStream/stream-chat-android-livedata/releases/tag/0.7.7

# Sep 18th, 2020 - 4.2.11-beta-12 (stream-chat-android)
- Implement Giphy actions handler
- Fix .gif preview rendering on message list
- Fix thread shown issue after sending message to a channel
- Remove border related attributes from MessageInputView. Add close button background attribute to MessageInputView.
- Improve setting user in sample app
- Add updating message read state after loading first messages
- Wrap Attachment into AttachmentListItem for use in adapter
- Properly show the message date
- Revamp MessageListView adapter customization, introduce ListenerContainer to handle all ViewHolder listeners
- Fix default filters on `ChannelsViewModelImpl`
- Update client to the latest version. See changes: https://github.com/GetStream/stream-chat-android-client/releases/tag/1.15.5
- Update Stream Livedata to the last version. See changes: https://github.com/GetStream/stream-chat-android-livedata/releases/tag/0.7.6

# Sep 18th, 2020 - 0.7.6 (stream-chat-android-offline)
- Store needed users in DB
- Stop trying to execute background sync in case ChatDomain.offlineEnabled is set to false
- Fix Socket Connection/Reconnection
- Update client to the latest version. See changes: https://github.com/GetStream/stream-chat-android-client/releases/tag/1.15.5

# 1.15.5 - Fri 18 Sep 2020 (stream-chat-android-client)
- Fix Socket Connection/Reconnection

# Sep 15th, 2020 - 0.7.5 (stream-chat-android-offline)
- Fix offline support for adding and removing reactions
- Fix crash when creating a channel while channel.createdBy is not set

# Sep 14th, 2020 - 0.7.4 (stream-chat-android-offline)
- Remove duplicates of new channels
- Improve tests
- Remove some message's properties that are not used anymore GetStream/stream-chat-android-client#69
- Update client to the latest version. See changes: https://github.com/GetStream/stream-chat-android-client/releases/tag/1.15.4

# 1.15.4 - Fri 11 Sep 2020 (stream-chat-android-client)
- Fix Socket Disconnection
- Remove useless message's properties (isStartDay, isYesterday, isToday, date, time and commandInfo)
- Forbid setting new user when previous one wasn't disconnected

# Sep 8th, 2020 - 0.7.3 (stream-chat-android-offline)
- Add usecase to send Giphy command
- Add usecase to shuffle a Gif on Giphy command message
- Add usecase to cancel Giphy Command
- Update client to the latest version. See changes: https://github.com/GetStream/stream-chat-android-client/releases/tag/1.15.3

# 1.15.3 - Tue 7 Sep 2020 (stream-chat-android-client)
- Add send action operation to ChannelController
- Fix serialized file names of SendActionRequest
- Fix `ConnectedEvent` parse process

# Sep 4th, 2020 - 4.2.11-beta-11 (stream-chat-android)
- Fix uploading files and capturing images on Android >= 10
- Fix `AvatarView`: Render lastActiveUsers avatars when channel image is not present

# 1.15.2 - Tue 1 Sep 2020 (stream-chat-android-client)
- `ChannelResponse.watchers` is an array of User now
- `Watcher` model has been removed, `User` model should be used instead
- `QueryChannelsRequet` has a new field called `memberLimit` to limit the number of members received per channel

# Aug 28th, 2020 - 4.2.11-beta-9 (stream-chat-android)
- Update event structure
- Update client to the latest version. See changes: https://github.com/GetStream/stream-chat-android-client/releases/tag/1.15.1
- Update Stream Livedata to the last version. See changes: https://github.com/GetStream/stream-chat-android-livedata/releases/tag/0.7.2

# 1.15.1 - Thu 28 Aug 2020 (stream-chat-android-client)
- New MapAdapter that omit key that contains null values or emptyMaps
- Null-Check over Watchers response

## Aug 23th, 2020 - 4.2.11-beta-8 (stream-chat-android)
- Fix Upload Files
- Update RecyclerView Lib
- Update Notification Customization

# Aug 28th, 2020 - 0.7.2 (stream-chat-android-offline)
- Update client to the latest version. See changes: https://github.com/GetStream/stream-chat-android-client/releases/tag/1.15.1

# Aug 28th, 2020 - 0.7.1 (stream-chat-android-offline)
- Keep order when retry to send a message
- Fix message sync logic and message sending success event emitting
- Update client to the latest version. See changes: https://github.com/GetStream/stream-chat-android-client/releases/tag/1.15.0

# Aug 20th, 2020 - 0.7.0 (stream-chat-android-offline)
- Update to version 0.7.0

# 1.15.0 - Thu 20 Aug 2020 (stream-chat-android-client)
- Refactor ChatEvents Structure

# 1.14.0 - Thu 20 Aug 2020 (stream-chat-android-client)
- Decouple cloud messages handler logic from configuration data
- Fix createChannel methods

# 1.13.3 - Tue 18 Aug 2020 (stream-chat-android-client)
- Set message as optional when updating a channel

# 1.13.2 - Fri 14 Aug 2020 (stream-chat-android-client)
- Reduce TLS Latency

# 1.13.1 - Fri 7 Aug 2020 (stream-chat-android-client)
- Fix DateParser

## Aug 5th, 2020 - 4.2.11-beta-7 (stream-chat-android)
- Update Stream Livedata to the last version. See changes: https://github.com/GetStream/stream-chat-android-livedata/releases/tag/0.6.9
- Fix channel name validation in CreateChannelViewModel
- Add `ChannelsView.setViewHolderFactory(factory: ChannelViewHolderFactory)` function
- Fix Fresco initialization
- Fix method to add/remove reaction

# Aug 3nd, 2020 - 0.6.9 (stream-chat-android-offline)
- Fix `QuerySort`

# 1.13.0 - Tue 28 Jul 2020 (stream-chat-android-client)
- Add `Client.flagUser()` method to flag an User
- Add `Client.flagMessage()` method to flag a Message
- Deprecated method `Client.flag()` because was a bit confusing, you should use `client.flagUser()` instead

# 1.12.3 - Mon 27 Jul 2020 (stream-chat-android-client)
- Fix NPE on TokenManagerImpl
- Upgrade Kotlin to version 1.3.72
- Add Kotlin Proguard Rules

# Jul 20th, 2020 - 0.6.8 (stream-chat-android-offline)
- Fix `NotificationAddedToChannelEvent` event handling

# 1.12.2 - Fri 17 Jul 2020 (stream-chat-android-client)
- Add customer proguard rules

# 1.12.1 - Wed 15 Jul 2020 (stream-chat-android-client)
- Add customer proguard rules

## Jul 13th, 2020 - 4.2.11-beta-6 (stream-chat-android)
- Update client to the latest version. See changes: https://github.com/GetStream/stream-chat-android-client/releases/tag/1.10.0
- Update Stream Livedata to the last version. See changes: https://github.com/GetStream/stream-chat-android-livedata/releases/tag/0.6.7
- Refactor ChannelHeaderView
- Refactor MessageInputView
- Refactor Permission Checker Behavior
- Refactor MessageListVIew
- Fix Send Attachment Behavior
- Fix "Take Picture/Record Video" Behavior
- Add option to show empty view when there are no channels
- Add option to send a message to a thread
- Allow to switch user / logout

# 1.12.0 - Mon 06 Jul 2020 (stream-chat-android-client)
- Add mute and unmute methods to channel controller

# 1.11.0 - Mon 06 Jul 2020 (stream-chat-android-client)
- Fix message mentioned users

# Jul 3nd, 2020 - 0.6.7 (stream-chat-android-offline)
- Update client to the latest version. See changes: https://github.com/GetStream/stream-chat-android-client/releases/tag/1.10.0
- Implement Thread Behavior

# 1.10.0 - Wed 29 June 2020 (stream-chat-android-client)
- Add mute and unmute channels
- Add `notification.channel_mutes_updated` socket even handling
- Add user.channelMutes field
- Improve error logging
- Add invalid date format handling (channel.config dates might be invalid)

# 1.9.3 - Wed 29 June 2020 (stream-chat-android-client)
- Add raw socket events logging. See with tag `Chat:Events`

# Jun 24th, 2020 - 0.6.6 (stream-chat-android-offline)
- Update client to the latest version. See changes: https://github.com/GetStream/stream-chat-android-client/releases/tag/1.9.2

# 1.9.2 - Wed 24 June 2020 (stream-chat-android-client)
- Add `show_in_channel` attribute to `Message` entity

# 1.9.1 - Mue 23 June 2020 (stream-chat-android-client)
- Fix multithreaded date parsing

# 1.9.0 - Mon 22 June 2020 (stream-chat-android-client)
- Fix search message request body
  🚨 Breaking change:
- client.searchMessages signature has been changed: query removed, added channel filter

# 1.8.1 - Thu 18 June 2020 (stream-chat-android-client)
- Fix UTC date for sync endpoint
- Fix inhered events parsing
- Fix custom url setter of ChatClient.Builder

# Jun 16th, 2020 - 0.6.5 (stream-chat-android-offline)
- Fixed crash caused by `NotificationMarkReadEvent.user` value being sent null.
- Solution: using the current user which was set to the ChatDomain instead of relying on event's data.

# 1.8.0 - Thu 12 June 2020 (stream-chat-android-client)
- Add sync api call

# Jun 12th, 2020 - 0.6.4 (stream-chat-android-offline)
- Add attachment.type when upload a file or image

# 1.7.0 - Thu 12 June 2020 (stream-chat-android-client)
- Add query members call

# Jun 11th, 2020 - 0.6.3 (stream-chat-android-offline)
- Create a new UseCase to send messages with attachments

# Jun 11th, 2020 - 0.6.2 (stream-chat-android-offline)
- Update client to the latest version. See changes: https://github.com/GetStream/stream-chat-android-client/releases/tag/1.6.1

# 1.6.1 - Thu 11 June 2020 (stream-chat-android-client)
- Add MimeType on sendFile and sendImage methods

# 1.6.0 - Mon 8 June 2020 (stream-chat-android-client)
- Add translations api call and update message with `i18n` field. Helper `Message` extensions functions are added.

## Jun 4th, 2020 - 4.2.11-beta-5 (stream-chat-android)
- Update livedata dependency to fix crash when NotificationMarkReadEvent received
- Add mavenLocal() repository

## Jun 4th, 2020 - 4.2.11-beta-4 (stream-chat-android)
- Fix crash when command (`/`) is typed.

## Jun 3rd, 2020 - 4.2.11-beta (stream-chat-android)
- Fix `AvatarView` crash when the view is not attached

# 1.5.4 - Wed 3 June 2020 (stream-chat-android-client)
- Add optional `userId` parameter to `Channel.getUnreadMessagesCount` to filter out unread messages for the user

# 1.5.3 - Wed 3 June 2020 (stream-chat-android-client)
- Fix switching users issue: `disconnect` and `setUser` resulted in wrong user connection

# 1.5.2 - Tue 2 June 2020 (stream-chat-android-client)
- Fix `ConcurrentModificationException` on multithread access to socket listeners

# May 30th, 2020 - 0.6.1 (stream-chat-android-offline)
- Use the new low level client syntax for creating a channel with members
- Fallback to a default channel config if the real channel config isn't available yet. This fixes GetStream/stream-chat-android#486

# May 27th, 2020 - 0.6.0 (stream-chat-android-offline)
- Update client to the latest version: https://github.com/GetStream/stream-chat-android-client/releases/tag/1.5.0

# 1.5.1 - Wed 27 May 2020 (stream-chat-android-client)
- Add filter contains with any value

# May 26th, 2020 - 0.5.2 (stream-chat-android-offline)
- Test cases for notification removed from channel had the wrong data structure. This caused a crash when this event was triggered.

# 1.5.0 - Mon 26 May 2020 (stream-chat-android-client)
🚨 Breaking change:
- Add new constructor field to `Channel`: `team`
- Add new constructor field to `User`: `teams`

✅ Other changes:
- Add `Filter.contains`

# 1.4.17 - Mon 26 May 2020 (stream-chat-android-client)
- Fix loop on client.create
- Fix crash when backend sends first event without me

# May 25th, 2020 - 0.5.1 (stream-chat-android-offline)
- Update client to the latest version. See changes: https://github.com/GetStream/stream-chat-android-client/releases/tag/1.4.16

# 1.4.16 - Mon 25 May 2020 (stream-chat-android-client)
Breaking change:
- `Command` fields are mandatory and marked as non-nullable

# May 24th, 2020 - 0.5.0 (stream-chat-android-offline)
Livedata now supports all events exposed by the chat API. The 3 new events are:
- Channel truncated
- Notification channel truncated
- Channel Deleted
  This release also improves how new channels are created.

# May 23rd, 2020 - 0.4.8 (stream-chat-android-offline)
- NotificationMessageNew doesn't specify event.message.cid, this was causing issues with offline storage. The test suite has been updated and the issue is now resolved. Also see: GetStream/stream-chat-android#490

# May 23rd, 2020 - 0.4.7 (stream-chat-android-offline)
- Fixed NPE on MemberRemoved event GetStream/stream-chat-android#476
- Updates low level client to fix GetStream/stream-chat-android#492

# 1.4.15 - Fri 22 May 2020 (stream-chat-android-client)
- Add events: `ChannelTruncated`, `NotificationChannelTruncated`, `NotificationChannelDeleted`

# 1.4.13 - Fri 22 May 2020 (stream-chat-android-client)
🚨 Breaking change:
- Fields `role` and `isInvited` of ``Member` fields optional

# 1.4.12 - Fri 22 May 2020 (stream-chat-android-client)
🚨 Breaking change:
- `Member` model is cleaned up from non existing fields

# May 20th, 2020 - 0.4.6 (stream-chat-android-offline)
- Update client to the latest version. See changes: https://github.com/GetStream/stream-chat-android-client/releases/tag/1.4.11

# 1.4.11 - Tue 19 May 2020 (stream-chat-android-client)
🚨 Breaking change:
- `markRead` of ``ChatClient` and `ChannelController` return `Unit` instead of `ChatEvent`

✅ Other changes:
- Fix null fields which are not marked as nullable

# 1.4.10 - Tue 19 May 2020 (stream-chat-android-client)
- Fix add member invalid api key

# 1.4.9 - Mon 18 May 2020 (stream-chat-android-client)
🚨 Breaking change:
- `markRead` of ``ChatClient` and `ChannelController` return `Unit` instead of `ChatEvent`

✅ Other changes:
- Fix `ChannelController.markRead`: was marking read all channels instead of current one
- `ChatClient.markRead` accepts optional `messageId`

# 1.4.8 - Mon 18 May 2020 (stream-chat-android-client)
- Add handling invalid event payload

# May 16th, 2020 - 0.4.5 (stream-chat-android-offline)
- Improved handling of unread counts. Fixes GetStream/stream-chat-android#475

# May 16th, 2020 - 0.4.4 (stream-chat-android-offline)
- GetStream/stream-chat-android#476

## May 15th, 2020 - 4.2.10-beta (stream-chat-android)
- Update to the latest livedata: 0.6.1

# May 15th, 2020 - 0.4.3 (stream-chat-android-offline)
- Resolves this ticket: GetStream/stream-chat-android#479

## May 29th, 2020 - 4.2.9-beta-3 (stream-chat-android)
- Fix AttachmentViewHolder crash when user sends message with plain/no-media url

## May 15th, 2020 - 4.2.9-beta-2 (stream-chat-android)
- Update to the latest livedata: 0.6.0

## May 15th, 2020 - 4.2.8-beta-1 (stream-chat-android)
- Update to the latest livedata: 0.4.6

## May 15th, 2020 - 4.2.6 (stream-chat-android)
- Fix Avatar crash if channel/user initials are empty

# 1.4.7 - Tue 14 May 2020 (stream-chat-android-client)
- Add more channel creation signatures to `Client` and `ChannelController`

# 1.4.6 - Tue 14 May 2020 (stream-chat-android-client)
- Move channel out of message constructor

## May 13th, 2020 - 4.2.5 (stream-chat-android)
- Create new `AvatarView`
- Glide Redirect issues resolved
- Bugfix release for livedata, updated to 0.4.2

# May 13th, 2020 - 0.4.2 (stream-chat-android-offline)
-NotificationAddedToChannelEvent cid parsing didn't work correctly. This has been fixed in 0.4.2

# May 13th, 2020 - 0.4.1 (stream-chat-android-offline)
- There was an issue with the 0.4.0 and the data structure for NotificationMarkRead

# May 13th, 2020 - 0.4.0 (stream-chat-android-offline)
## Features:
- Massive improvement to javadoc/dokka
- Support for user ban events. Exposed via chatDomain.banned
- Muted users are available via chatDomain.muted
- Support for notificationMarkRead, invite and removed from channel events
- Support for deleting channels
- Support for silent messages
- Creating channels with both members and additional data works now
- User presence is enabled

##Bugfixes:
- No longer denormalizing channelData.lastMessageAt
- Fixed an issue with channel event handling and the usage of channel.id vs channel.cid
- Changed channelData.createdBy from lateinit to a regular field

##Other:
- Moved from Travis to Github actions

# 1.4.5 - Tue 12 May 2020 (stream-chat-android-client)
- add message.silent field
- add extension properties `name` and `image` to `Channel` and `User`

## March 11th, 2020 - 3.6.5 (stream-chat-android)
- Fix reaction score parser casting exception

# May 8th, 2020 - 0.3.4 (stream-chat-android-offline)
- added support for muting users
- store the current user in offline storage
- performance tests
- removed launcher icons from lib
- forward compatibility with new event sync endpoint
- support for reaction scores

# 1.4.3 - Thu 7 May 2020 (stream-chat-android-client)
- fix type erasure of parsed collections: `LinkedTreeMap`, but not `List<Reaction>`

# 1.4.2 - Mon 4 May 2020 (stream-chat-android-client)
- add `reactionScores` to `Message`
- fix null write crash of CustomObject nullable field
- fix extraData duplicated fields

# May 2nd, 2020 - 0.3.1 (stream-chat-android-offline)
- Make the channel unread counts easily accessible via channel.unreadCount
- Support for muting users
- Detection for permanent vs temporary errors (which helps improve retry logic)
- Bugfix: Fixes edge cases where recovery flow runs before the existing API calls complete

# 1.4.0 - Fri 1 May 2020 (stream-chat-android-client)
- fix `QueryChannelRequest` when `withMessages/withMembers` is called, but messages were not returned
- add `unreadMessages` to `ChannelUserRead`. Add extension for channel to count total unread messages: `channel.getUnreadMessagesCount()`

# 1.3.0 - Wed 30 Apr 2020 (stream-chat-android-client)
🚨 Breaking changes:
- `TokenProvider` signature enforces async execution
- make socket related classes internal

✅ Other changes
- fix endlessly hanging request in case setUser is not called
- fix expired token case on socket connection
- fix client crash if TokenProvider throws an exception

# Apr 29th, 2020 - 0.3.0 (stream-chat-android-offline)
- Handle edge cases where events are received out of order
- KTlint, travis and coverage reporting
- Interfaces for use cases and controllers for easier testing
- Channel data to isolate channel data vs rest of channel state
- Java version of code examples
- Handle edge cases for channels with more than 100 members
- Test coverage on mark read
- Bugfix queryChannelsController returning duplicate channels
- Support for hiding and showing channels
- Full offline pagination support (including the difference between GTE and GT filters)

# 1.2.2 - Wed 29 Apr 2020 (stream-chat-android-client)
🚨 Breaking changes:
- fields of models are moved to constructors: `io.getstream.chat.android.client.models`
- field of Device `push_provider` renamed to `pushProvider` and moved to constructor

✅ Other changes
- added local error codes with descriptions: `io.getstream.chat.android.client.errors.ChatErrorCode`
- fix uncaught java.lang.ExceptionInInitializerError while parsing custom object

# Apr 22nd, 2020 - 0.2.1 (stream-chat-android-offline)
- Better handling for missing cids

# Apr 22nd, 2020 - 0.2.0 (stream-chat-android-offline)
- Test suite > 100 tests
- Sample app (stream-chat-android) works
- Full offline sync for channels, messages and reactions
- Easy to use livedata objects for building your own UI

# Apr 22nd, 2020 - 0.1.0 (stream-chat-android-offline)
- First Release

## March 3rd, 2020 - 3.6.5 (stream-chat-android)
- Fix crash on sending Google gif

## March 3rd, 2020 - 3.6.4 (stream-chat-android)
- Update default endpoint: from `chat-us-east-1.stream-io-api.com` to `chat-us-east-staging.stream-io-api.com`
- update target api level to 29
- Fixed media playback error on api 29 devices
- Added score field to reaction model

## January 28th, 2020 - 3.6.3 (stream-chat-android)
- ViewModel & ViewHolder classes now use protected instead of private variables to allow customization via subclassing
- ChannelViewHolderFactory is now easier to customize
- Added ChannelViewHolder.messageInputText for 2 way data binding
- Documentation improvements
- Fix problem with wrong scroll position

## January 10th, 2020 - 3.6.2 (stream-chat-android)
- Enable multiline edit text
- Fix deprecated getColumnIndexOrThrow for 29 Api Level

## January 7th, 2020 - 3.6.1 (stream-chat-android)
- Add navigation components with handler to override default behaviour

## Breaking changes:
###
- `OpenCameraViewListener` is replaced with CameraDestination

## January 6th, 2020 - 3.6.0 (stream-chat-android)
- Add `MessageSendListener` interface for sending Message
- Update `README` about Customizing MessageInputView
- Client support for anonymous and guest users
- Client support initialization with Configurator
- Support auto capitalization for keyboard
- Add `NotificationManager` with customization opportunity
- Update `UpdateChannelRequest` for reserved fields
- renamed `MoreActionDialog` to `MessageMoreActionDialog`
- Add `StreamLoggerHandler` interface for custom logging client data
- Add logging customization ability
- fix markdown for mention if there is no space at prefix @
- fix Edit Attachment behavior
- add support for channel.hide with clear history + events
- Fix crash in AttachmentActivity and AttachmentDocumentActivity crash when app is killed in background
- Add utility method StreamChat.isConnected()

#### Breaking changes:

##### Channel hide request
- `Channel:hide` signature has changed: `HideChannelRequest` must be specified as first parameter
- `Client:hideChannel` signature has changed: `HideChannelRequest` must be specified as second parameter
- `ChannelListViewModel:hideChannel` signature has changed: `HideChannelRequest` must be specified as second parameter

##### How to upgrade
To keep the same behavior pass `new HideChannelRequest()` as request parameter to match with the new signature.

## December 9th, 2019 - 3.5.0 (stream-chat-android)
- Fix set typeFace without custom font
- Fix channel.watch (data payload was not sent)
- Fix API 23 compatibility
- Add Attachment Border Color attrs
- Add Message Link Text Color attrs
- Add custom api endpoint config to sample app and SDK

## November 28th, 2019 - 3.4.1 (stream-chat-android)
- Fix Giphy buttons alignments
- Add Giphy error cases handling
- Update http related issues documentation


## November 28th, 2019 - 3.4.0 (stream-chat-android)
- Custom font fot the whole SDK
- Custom font per TextView
- Ignore sample app release unit tests, keep debug tests
- Added AttachmentBackgroundColorMine/Theirs
- Fix Edit/Delete thread parent message
- Replace fadein/fadeout animation of parent/current thread with default RecyclerView animation

## November 5th, 2019 - 3.3.0 (stream-chat-android)
- Fix Concurrent modification when removing member from channel
- Fix automention input issue
- Fix Sent message progress infinite
- Fix channel delete event handling in ChannelList view model
- Fix attachment duplicated issue when message edit
- Add File Upload 2.0
- Add editMessage function in Channel View Model
- Fix JSON encoding always omits null fields
- Sample app: add version header, release version signing
- Add Message Username and Date attrs


## November 5th, 2019 - 3.2.1 (stream-chat-android)
- Fixed transparency issues with user profile images on older devices
- Better channel header title for channels without a name
- Fixed read count difference between own and other users' messages
- Fixed Video length preview
- Catch error body parsing errors
- Do not show commands list UI when all commands are disabled
- Renamed `MessageInputClient` to `MessageInputController`
- Added Large file(20MB) check for uploading file
- Added streamUserNameShow and streamMessageDateShow in `MessageListViewStyle`
- Fixed channel header title position issue when Last Active is hidden


## October 25th, 2019 - 3.2.0 (stream-chat-android)
- Added event interceptors to `ChannelListViewModel`

## October 24th, 2019 - 3.1.0 (stream-chat-android)
- Add channel to list when the user is added
- Add `onUserDisconnected` event
- Make sure channel list view model is cleared when the user disconnects
- Fix bug with `setUser` when user data is not correctly URI encoded
- Add debug/info logging
- Add Attrs for DateSeparator

## Oct 23th, 2019 - 3.0.2 (stream-chat-android)
- Fix NPE with restore from background and null users

## Oct 22th, 2019 - 3.0.1 (stream-chat-android)
- Fix NPE with empty channel lists

## Oct 21th, 2019 - 3.0.0 (stream-chat-android)
- Added support for message search `client.searchMessages`
- Better support for query user options
- Update channel update signature
- Fix disconnection NPE
- Minor bugfixes
- Remove file/image support
- Expose members and watchers pagination options for query channel

#### Breaking changes
- `Channel.update` signature has changed

## Oct 16th, 2019 - 2.3.0 (stream-chat-android)
- Added support for `getReactions` endpoint
- Calls to `ChannelListViewModel#setChannelFilter` will reload the list of channels if necessary
- Added support for `channel.stopWatching()`
- Improved error message for uploading large files
- Remove error messages after you send a message (similar behaviour to Slack)
- Fixed slash command support on threads
- Improved newline handling
- Improved thread display
- Expose ban information for current user (`User#getBanned`)
- Bugfix on attachment size
- Added support for accepting and rejecting channel invites
- Expose current user LiveData with `StreamChat.getCurrentUser()`

## Oct 14th, 2019 - 2.2.1 (stream-chat-android)
- Renamed `FileSendResponse` to `UploadFileResponse`
- Renamed `SendFileCallback` to `UploadFileCallback`
- Removed `SendMessageRequest`
- Updated `sendMessage` and `updateMessage` from `Client`
- Added devToken function for setUser of Client
- Added a callback as an optional last argument for setUser functions
- Added ClientState which stores users, current user, unreadCount and the current user's mutes
- Added notification.mutes_updated event
- Add support for add/remove channel members
- Expose channel unread messages counts for any user in the channel

## Oct 9, 2019 - 2.2.0 (stream-chat-android)
- Limit message input height to 7 rows
- Fixed thread safety issues on Client.java
- Fixed serialization of custom fields for message/user/channel and attachment types
- Added support for distinct channels
- Added support to Channel hide/show
- Improved client error reporting (we now return a parsed error response when available)
- General improvements to Message Input View
- Added ReactionViewClickListener
- Added support for banning and unbanning users
- Added support for deleting a channel
- Add support for switching users via `client.disconnect` and `client.setUser`
- Add `reload` method to `ChannelListViewModel`
- Bugfix: hides attachment drawer after deny permission
- Add support for update channel endpoint
- Add PermissionRequestListener for Permission Request

## September 28, 2019 - 2.1.0 (stream-chat-android)
- Improved support for regenerating expired tokens

#### Breaking changes:
- `MessageInputView#progressCapturedMedia(int requestCode, int resultCode, Intent data)` renamed into `captureMedia(int requestCode, int resultCode, Intent data)`
- `binding.messageInput.permissionResult(requestCode, permissions, grantResults)` in `onRequestPermissionsResult(requestCode, permissions, grantResults) of `ChannelActivity`

## September 28, 2019 - 2.0.1 (stream-chat-android)
- Fix channel list ordering when a channel is added directly from Android
- Better Proguard support

## September 26, 2019 - 2.0.0 (stream-chat-android)
- Simplify random access to channels
- Channel query and watch methods now work the same as they do on all other SDKs

#### Breaking changes:
- `channel.query` does not watch the channel anymore, to retrieve channel state and watch use `channel.watch`
- `client.getChannelByCID` is now private, use one of the `client.channel` methods to get the same (no null checks needed)<|MERGE_RESOLUTION|>--- conflicted
+++ resolved
@@ -46,27 +46,11 @@
 
 ## stream-chat-android-ui-components
 ### 🐞 Fixed
-<<<<<<< HEAD
-- Adding ShowAvatarPredicate for MessageOptions overlay making it possible to hide the avatar picture when in the message options. [#3302](https://github.com/GetStream/stream-chat-android/pull/3302)
-- Users now able to open `MessageOptionsDialogFragment` by clicking on a reaction left on a Giphy message. [#3620](https://github.com/GetStream/stream-chat-android/pull/3260)
-- inside `MessageOptionsDialogFragment` now properly displays all of the reactions to a message. Previously it erroneously displayed a blank state. [#3620](https://github.com/GetStream/stream-chat-android/pull/3260)
-- Fixed the links in UI Components code snippets. [#3261](https://github.com/GetStream/stream-chat-android/pull/3261)
-- Messages containing links are now properly aligned with other types of messages. They use `@dimen/stream_ui_spacing_small` for their root layout start and end padding. [#3264](https://github.com/GetStream/stream-chat-android/pull/3264)
-- Fixed avatar disappearing from a message group when `MessageListView.deletedMessageListItemPredicate = DeletedMessageListItemPredicate.VisibleToEveryone` or `MessageListView.deletedMessageListItemPredicate = DeletedMessageListItemPredicate.VisibleToAuthorOnly` and the last message in a group of messages posted by someone other than the currently logged in user was deleted. [#3272](https://github.com/GetStream/stream-chat-android/pull/3272)
-- Fixed bug in which member counter shown in the `MessageListHeaderViewModel` is incorrect and limited to 30 only. [#3297](https://github.com/GetStream/stream-chat-android/pull/3297)
 - Fixed a bug where command suggestion popup was displayed even though all the commands were disabled. [#3334](https://github.com/GetStream/stream-chat-android/pull/3334)
-=======
->>>>>>> 0f1f54e9
-
-### ⬆️ Improved
-
-### ✅ Added
-<<<<<<< HEAD
-- Added support for file upload configuration that lets you specify what types of files and images you want to allow or block from being uploaded. [#3280](https://github.com/GetStream/stream-chat-android/pull/3280)
-- Added attributes to `MessageListItemStyle` to allow customisation of failed and banned indicator icons. [#3236](https://github.com/GetStream/stream-chat-android/pull/3301)
-- Added `membersCount` livedata in `MessageListHeaderViewModel` to observe number of all members of channel. [#3297](https://github.com/GetStream/stream-chat-android/pull/3297)
-=======
->>>>>>> 0f1f54e9
+
+### ⬆️ Improved
+
+### ✅ Added
 
 ### ⚠️ Changed
 
