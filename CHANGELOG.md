# UNRELEASED CHANGELOG
## Common changes for all artifacts
### 🐞 Fixed

### ⬆️ Improved

### ✅ Added
- Added `onErrorSuspend` extension for `Result` to allow executing suspending lambda function for handing error response.

### ⚠️ Changed

### ❌ Removed

## stream-chat-android
### 🐞 Fixed

### ⬆️ Improved

### ✅ Added

### ⚠️ Changed

### ❌ Removed

## stream-chat-android-client
### 🐞 Fixed

### ⬆️ Improved

### ✅ Added

### ⚠️ Changed

### ❌ Removed

## stream-chat-android-offline
### 🐞 Fixed

### ⬆️ Improved

### ✅ Added

### ⚠️ Changed

### ❌ Removed

## stream-chat-android-ui-common
### 🐞 Fixed

### ⬆️ Improved

### ✅ Added

### ⚠️ Changed

### ❌ Removed

## stream-chat-android-ui-components
### 🐞 Fixed
<<<<<<< HEAD
- Fixed bug when showing messages with pending attachements that cause loading state to be not shown in some cases.
=======
- Fixed clearing `MessageInputView` after dismissing message to edit

>>>>>>> 7e285356
### ⬆️ Improved
- Improved Korean 🇰🇷 translation related to the flagging.

### ✅ Added
- Added `streamUiEditInputModeIcon` and `streamUiReplyInputModeIcon` attributes to `MessageInputView`.
  Use them to customize icon in the `MessageInputView's` top left corner displayed when user edits or replies to the message.

### ⚠️ Changed

### ❌ Removed

## stream-chat-android-compose
- Added `StreamDimens` option to the `ChatTheme`, to allow for dimension customization across the app.
- Added localization support for the components related the channel list.

### 🐞 Fixed

### ⬆️ Improved
- Improved the icon set and polished the UI for various Messages features

### ✅ Added
- Added a new parameter to the `AttachmentFactory` called `previewContent` that represents attachments within the MessageInput

### ⚠️ Changed
- The `AttachmentFactory` now requires an additional parameter - `previewContent` that's used to preview the attachment within the MessageInput, so please be aware of this!

### ❌ Removed

## stream-chat-android-pushprovider-firebase
### 🐞 Fixed

### ⬆️ Improved

### ✅ Added

### ⚠️ Changed

### ❌ Removed

## stream-chat-android-pushprovider-huawei
### 🐞 Fixed

### ⬆️ Improved

### ✅ Added

### ⚠️ Changed

### ❌ Removed


# October 27th, 2021 - 4.21.0
## Common changes for all artifacts
### ⬆️ Improved
- Improved Korean 🇰🇷 translations.

### ✅ Added
- Added `ChatDomain.connectionState` that exposes 3 states: `CONNECTED`, `CONNECTING` and `OFFLINE`.
  `ChannelListHeaderView` and `MessageListHeaderView` show different title based on newly introduced connection state.
  `ChatDomain.online` is now deprecated - use `ChatDomain.connectionState` instead.

## stream-chat-android-client
### ⬆️ Improved
- Added KDocs for `Result` properties and methods.

### ✅ Added
- The `UserCredentialStorage` interface was added to `ChatClient`. You can set your own implementation via `ChatClient.Builder::credentialStorage`

### ⚠️ Changed
- 🚨 Breaking change: Config property `isRepliesEnabled` is renamed to `isThreadEnabled` to avoid misleading. Now it toggles only thread feature.

### ❌ Removed
- `androidx-security-crypto` dependency was removed. Now, the user's token storage uses private shared preferences by default.

## stream-chat-android-offline
### 🐞 Fixed
- Fix bug when ChannelEventsHandler was not used even if it was set in QueryChannelsController

### ⬆️ Improved
- Channel gets removed from `QueryChannelsController` when receive `ChannelHiddenEvent`

## stream-chat-android-ui-components
### 🐞 Fixed
- Fixed position of reactions. Now the reactions adapts its starting position to fit entirely in the screen. 
- 🚨 Breaking change: Fixing positions of reactions in edit reactions dialog. Using a GridLayoutManager instead of LinearLayoutManager, so now there's box with all reactions instead of a scrollable list. The way to customize the box is a bit different, then a breaking change was inserted in this feature. 
- Made it impossible to send a message during the cooldown interval in slow mode.

### ⬆️ Improved
- Better position for icon of failed message
- Small improvment for information update in messages. The ViewHolders only update the information that had a change.

### ✅ Added
- Added `streamUiMaxAttachmentsCount` attribute to `MessageInputView` to allow customizing the maximum number of attachments in the single message.
The maximum attachments count cannot be greater than 10. Default value: 10.
- Added `streamUiMessageMaxWidthFactorMine` and `streamUiMessageMaxWidthFactorTheirs` `MessageListView` attributes. You can adjust messages width by passing values in [75% - 100%] range.
- Added `MessageInputView::setAttachmentButtonClickListener` that helps you to override click listener for the attachment button.
- Added `MessageInputView::submitAttachments` method to set attachments in `MessageInputView` to be sent with a message.

### ⚠️ Changed
- Feature of replied messages can be enabled/disabled only locally via SDK. `Thread` dashboard flag toggles only thread feature.

## stream-chat-android-compose
### ⬆️ Improved
- Added a way to customize the app font family, by passing in a parameter to `StreamTypography.defaultTypography()`
- Improved permission handling for the `AttachmentsPicker` to handle only the required permissions
- `ThreadParticipants` is now public and can be used for your custom UI.

### ✅ Added
- `ThreadParticipants` component now has a `text: String` parameter allowing customizing the thread label.
- Added unread message count indicators to ChannelItems to show users more info about their channels

### ⚠️ Changed
- `CAMERA` permission is no longer required to be declared in the App Manifest, because we don't use it

### ❌ Removed
- Removed `CAMERA` permission requirement, because we don't use internal camera preview, we request a 3rd party app
- Removed `CAMERA` permission checks if the user doesn't require the permission in their app


# October 18th, 2021 - 4.20.0
## Common changes for all artifacts
### ⬆️ Improved
- Upgraded Kotlin version to 1.5.30
- Make our SDK compile-friendly with TargetSDK 31
- Upgraded Coil version to [1.4.0](https://github.com/coil-kt/coil/releases/tag/1.4.0)

### ⚠️ Changed
- 🚨 Breaking change: `ProgressCallback` is not invoked on main thread anymore. So make sure to handle it if you were previously using this callback to update the UI directly.
- Attachment#uploadState is now updated in real-time during uploads.

### ❌ Removed
- Removed `ProgressTrackerFactory` and `ProgressTracker` in favour of new progress tracking implementation.

## stream-chat-android
### ✅ Added
- Push Notification uses `MessagingStyle` on devices with API Version 23+
- Push Notification configuration has been simplified, check our [docs](https://getstream.io/chat/docs/sdk/android/client/guides/push-notifications/#customizing-push-notifications) to see how it works
- `NotificationHandler` interface allows you to implement your own Push Notification logic show/remove notifications. It is the new interface you need to use if you were using `ChatNotificationHandler` previously
- `NotificationHandlerFactory` help you to use our default `NotificationHandler` implementations

### ⚠️ Changed
- Some properties of `NotificationConfig` has been deprecated, check our [DEPRECATIONS](https://github.com/GetStream/stream-chat-android/blob/main/DEPRECATIONS.md) section
- `ChatNotificationhandler` class has been deprecated, you need to use `NotificationHandler` now. Check our [DEPRECATIONS](https://github.com/GetStream/stream-chat-android/blob/main/DEPRECATIONS.md) section.

## stream-chat-android-client
### 🐞 Fixed
- Fixed issues with Proguard stripping response classes incorrectly

### ⬆️ Improved
- Added KDocs for `ChatClient.Builder` methods.
- `ChatClient` now defaults to using the `https://chat.stream-io-api.com` base URL, using [Stream's Edge API Infrastructure](https://getstream.io/blog/chat-edge-infrastructure/) instead of connecting to a region-specific API. If you're not on a dedicated chat infrastructure, remove any region-specific base URL settings from the `ChatClient.Builder` to use Edge instead.

### ✅ Added
- 🚨 Breaking change: A new `Idle` state is added to `Attachment.UploadState`.
- Added a new callback function `onProgress(bytesUploaded: Long, totalLength: Long)` in `ProgressCallback`.
- Added the possibility to add your own instance of OkHttpClient with `ChatClient.okHttpClient`.

### ⚠️ Changed
- 🚨 Breaking change: `Attachment.UploadState.InProgress` now is data class having two fields, `bytesUploaded: Long` and `totalBytes: Long` instead of object.
- Deprecated the `ChatClient.Builder#cdnUrl` method. To customize file uploads, set a custom `FileUploader` implementation instead. More info in the documentation: [Using Your Own CDN](https://getstream.io/chat/docs/android/file_uploads/?language=kotlin#using-your-own-cdn).

## stream-chat-android-offline
### 🐞 Fixed
- Fixed infinite loading of message if any of its attachments uploading was failed

### ✅ Added
- `ChannelEventsHandler` is added to `QueryChannelsController` to handle updating channel list logic after receiving events. You can provide custom `ChannelEventsHandler` through `ChannelListViewModel` or using `QueryChannelsController` directly.

### ⚠️ Changed
- `QueryChannelsController::newChannelEventFilter` and `QueryChannelsController#checkFilterOnChannelUpdatedEvent` are now deprecated. See the deprecation log for more details.

## stream-chat-android-ui-common
### 🐞 Fixed
- Fixed PDF attachments previews

## stream-chat-android-ui-components
### 🐞 Fixed
- Fixed bug related to scroll of messages.
- Updating attachments view holder only when attachments have changed. This fixes a problem with reloading gifs when reactions are added or removed.
- Fixing ViewReactionsView being cropped if more than 7 reactions are added
- Fix bug using custom attributes into views inflated into our SDK Views

### ⬆️ Improved
- Now it is possible to set a custom `LinearLayoutManager` to `MessageListView`, this can be used to change stack of messages or revert the layout.
- Removed full screen loading view when loading more message items on the `SearchResultListView`.

### ✅ Added
- Added `MessageListView::getRecyclerView` method which exposes the inner `RecyclerView` with message list items.
- Added `MessageListView::setUserReactionClickListener` method to set a listener used when a reaction left by a user is clicked on the message options overlay.
- Added attr `streamUiScrollButtonElevation` to set the elevation of scroll button ot `MessageListView` 
### ⚠️ Changed
- `ChatUI.uiMode` has been deprecated. If you want to force Dark/Light theme, you need to use `AppCompatDelegate.setDefaultNightMode(AppCompatDelegate.MODE_NIGHT_NO|AppCompatDelegate.MODE_NIGHT_YES)`

### ❌ Removed
- `android.permission.CAMERA` from our Manifest. This permission is not required anymore.

## stream-chat-android-compose
### 🐞 Fixed
- Fixed a bug where attachments weren't properly stored when editing a message

### ⬆️ Improved
- Updated the Compose framework version (1.0.3)
- Updated the Accompanist libraries version (0.19.0)
- Improved overlays in all components, to match the same design and opacity
- Added smaller animations to the AttachmentPicker in the MessagesScreen
- General improvements in the Attachments API and the way we build different attachments
- Allowed for better long clicks on attachments
- Improved the experience of creating the MessagesViewModelFactory with default arguments
- Updated and cleaned up Channel screen design
- Improved logic for updating the `lastSeenMessage` for fewer calculations

### ✅ Added
- Added DateSeparator items to Messages to group up messages by their creation date
- Added an `overlayDark` color for date separators and similar UI components

### ⚠️ Changed
- Removed AttachmentPicker option when editing messages
- Removed Attachment previews when editing messages with attachments
- Improved the ease of use of the AttachmentState API by keeping it state & actions only
- Moved the `modifier` parameter outside of the AttachmentState to the AttachmentFactory
- Updated Attachments to hold `Message` items instead of `MessageItem`s
- Changed the type of the `onLastVisibleMessageChanged` parameter to `Message` for ease of use
- Changed the parameter type of `itemContent` in `MessageList` and `Messages` to `MessageListItem`
- Renamed `onScrollToBottom` to `onScrolledToBottom` in `MessageList` and `Messages`
- Made the ChannelListHeader Slot APIs non-nullable so they're always provided, also made them an extension of the RowScope for ease of use


# September 15th, 2021 - 4.19.0
## Common changes for all artifacts
### ✅ Added
- Create new artifact to integrate Huawei Push Kit with Stream. You will need to add  `stream-chat-android-pushprovider-huawei` artifact to your App. Check our [docs](https://getstream.io/chat/docs/sdk/android/client/guides/push-notifications/huawei) for further details.

## stream-chat-android
### ✅ Added
- Added a method to dismiss all notifications from a channel. It is handled internally from the SDK but you are able to dismiss channel notification at whatever time calling `ChatClient::dismissChannelNotifications`
- Notifications are dismissed after the user logout the SDK

## stream-chat-android-client
### 🐞 Fixed
- Fixed sending messages using `ChatClient::sendMessage` without explicitly specifying the sender user id.
- Fixed sending custom attachments without files to upload
- Fixed deserialization issues when parsing `ChannelTruncatedEvent` and `MessageDeletedEvent` events with an absent user.

### ⬆️ Improved
- Custom attachment types are now preserved after file uploads

### ✅ Added
- Added `hardDelete` field to `MessageDeletedEvent`.

### ⚠️ Changed
- Now it is possible to hard delete messages. Insert a flag `hard = true` in the `ChatClient.deleteMessage` and it will be deleted in the backend. **This action can't be undone!**

## stream-chat-android-ui-common
### 🐞 Fixed
- Fixed bug with light mode.
- Removed `streamUiValidTheme`, as we don't support extending our base theme any longer. Please don't extend our base theme and set the `streamUiTheme` in your applcation theme instead.

## stream-chat-android-ui-components
### ✅ Added
- Notifications are dismissed after the user go into the channel conversation when you are using `MessageListView`
- Added `bubbleBorderColorMine`, `bubbleBorderColorTheirs`, `bubbleBorderWidthMine`, `bubbleBorderWidthTheirs` to `ViewReactionsViewStyle` for customizing reactions` border

## stream-chat-android-compose
### ⬆️ Improved
- Updated the Compose framework version (1.0.2)
- Updated the Accompanist library version (0.18.0)

### ✅ Added
- Added an uploading indicator to files and images
- Images being uploaded are now preloaded from the system
- Upload indicators show the upload progress and how much data is left to send
- Added more image options to the ImagePreviewActivity such as download, delete, reply to message...
- Added an Image Gallery feature to the ImagePreviewActivity where users can browse all the images
- Notifications are dismissed after the user go into the channel conversation when you are using `MessageList`

### ⚠️ Changed
- `StreamAttachment.defaultFactories()` is a function now, instead of a property.
- Updated all default value factories to functions (e.g. StreamTypography)
- Re-organized all attachment factories and split up code in multiple packages
- Changed the `AttachmentState` `message` property name to `messageItem`
- Added an `isFocused` property to `MessageItem`
- Added an `onImagePreviewResult` callback/parameter to various Messages screen components

### ❌ Removed

## stream-chat-android-pushprovider-firebase
### ✅ Added
- Added a `FirebaseMessagingDelegate` class to simplify custom implementations of `FirebaseMessagingService` that forward messages to the SDK. See [Using a Custom Firebase Messaging Service](https://getstream.io/chat/docs/sdk/android/client/guides/push-notifications/firebase/#using-a-custom-firebase-messaging-service) for more details.

## stream-chat-android-pushprovider-huawei
### ✅ Added
- Added a `HuaweiMessagingDelegate` class to simplify custom implementations of `HmsMessageService` that forward messages to the SDK. See [Using a Custom Huawei Messaging Service](https://getstream.io/chat/docs/sdk/android/client/guides/push-notifications/huawei#using-a-custom-huawei-messaging-service) for more details.

# September 15th, 2021 - 4.18.0
## stream-chat-android-client
### 🐞 Fixed
- Fixed setting notification's `contentTitle` when a Channel doesn't have the name. It will now show members names instead

### ✅ Added
- Added a new way to paginate through search message results using limit and next/previous values.

### ⚠️ Changed
- Deprecated `Channel#name`, `Channel#image`, `User#name`, `Ues#image` extension properties. Use class members instead.

### ❌ Removed
- Completely removed the old serialization implementation. You can no longer opt-out of using the new serialization implementation.
- Removed the `UpdateUsersRequest` class.

## stream-chat-android-offline
### ⬆️ Improved
- Improving logs for Message deletion error.

## stream-chat-android-ui-common
### 🐞 Fixed
- Fixed theme for `AttachmentDocumentActivity`. Now it is applied: `Theme.AppCompat.DayNight.NoActionBar`

## stream-chat-android-ui-components
### 🐞 Fixed
- Fixed the bug when MessageInputView let send a message with large attachments. Such message is never sent.
- Fixed bug related to `ScrollHelper` when `MessageListView` is initialised more than once.

### ⬆️ Improved
- The search for mentions now includes transliteration, diacritics removal, and ignore typos. To use transliteration, pass the id of the desired alphabets to `DefaultStreamTransliterator`, add it to DefaultUserLookupHandler and set it using `MessageInputView.setUserLookupHandler`. Transliteration works only for android API 29. If you like to add your own transliteration use https://unicode-org.github.io/icu/userguide/icu4j/.
- Improved scroll of message when many gif images are present in `MessageListView`

### ✅ Added
- Added scroll behaviour to `MessageListViewStyle`.

## stream-chat-android-compose
### 🐞 Fixed
- Fixed a bug where the Message list flickered when sending new messages
- Fixed a few bugs where some attachments had upload state and weren't file/image uploads

### ⬆️ Improved
- Improved the Message list scrolling behavior and scroll to bottom actions
- Added an unread count on the Message list's scroll to bottom CTA
- Improved the way we build items in the Message list
- Added line limit to link attachment descriptions
- Added a way to customize the default line limit for link descriptions
- Improved the `MessageListHeader` with more customization options

### ✅ Added
- Added an uploading indicator to files and images
- Images being uploaded are now preloaded from the system
- Upload indicators show the upload progress and how much data is left to send
- Added UploadAttachmentFactory that handles attachment uploads

### ⚠️ Changed
- `StreamAttachment.defaultFactories()` is a function now, instead of a property.
- Updated all default value factories to functions (e.g. StreamTypography)
- Re-organized all attachment factories and split up code in multiple packages
- Changed the `AttachmentState` `message` property name to `messageItem`
- Added a `Channel` parameter to the `MessagesScreen`'s `onHeaderActionClick` lambda
- Changed the way the `MessageListHeader` is structured by adding slot components

# August 30th, 2021 - 4.17.2
## stream-chat-android-ui-client
### 🐞 Fixed
- Fixed bug which can lead to crash when immediate logout after login

# August 30th, 2021 - 4.17.2
## stream-chat-android-ui-components
### 🐞 Fixed
- Fixes a bug related to incorrect theme of AttachmentActivity.

# August 30th, 2021 - 4.17.1
## Common changes for all artifacts
### ⬆️ Improved
- Now we provide SNAPSHOT versions of our SDK for every commit arrives to the `develop` branch.
  They shouldn't be used for a production release because they could contains some known bugs or breaking changes that will be fixed before a normal version is released, but you can use them to fetch last changes from our SDK
  To use them you need add a new maven repository to your `build.gradle` file and use the SNAPSHOT.
```
 maven { url 'https://oss.sonatype.org/content/repositories/snapshots/' }
```
Giving that our last SDK version is `X.Y.Z`, the SNAPSHOT version would be `X.Y.(Z+1)-SNAPSHOT`

## stream-chat-android-client
### 🐞 Fixed
- `TooManyRequestsException` caused to be subscribed multiple times to the `ConnectivityManager`

### ⬆️ Improved
- Reconnection process

## stream-chat-android-offline
### ✅ Added
- Added `ChatDomain#Builder#uploadAttachmentsWorkerNetworkType` for customizing `UploadAttachmentsWorker` network type constraint

## stream-chat-android-ui-common
### 🐞 Fixed
- Fixed a bug in state handling for anonymous users.

## stream-chat-android-ui-components
### 🐞 Fixed
- Fix for position of deleted messages for other users
- Fix glitch in selectors of file

### ✅ Added
- Added style attributes for `AttachmentGalleryActivity` to control menu options like enabling/disabling reply button etc.
- Now it is possible to customize when the avatar appears in the conversation. It is possible to use an avatar in messages from other users and for messages of the current user. You can check it here:  https://getstream.io/chat/docs/sdk/android/ui/components/message-list/#configure-when-avatar-appears
- Added support for slow mode. Users are no longer able to send messages during cooldown interval.
- Added possibility to customize the appearance of cooldown timer in the `MessageInputView` using the following attributes:
  - `streamUiCooldownTimerTextSize`, `streamUiCooldownTimerTextColor`, `streamUiCooldownTimerFontAssets`, `streamUiCooldownTimerFont`, `streamUiCooldownTimerTextStyle` attributes to customize cooldown timer text
  - `cooldownTimerBackgroundDrawable`- the background drawable for cooldown timer

# August 24th, 2021 - 4.17.0
## Common changes for all artifacts
### ⬆️ Improved
- Updated Target API Level to 30
- Updated dependency versions
  - Coil 1.3.2
  - AndroidX Activity 1.3.1
  - AndroidX Startup 1.1.0
  - AndroidX ConstraintLayout 2.1.0
  - Lottie 4.0.0

## stream-chat-android-client
### 🐞 Fixed
- Fixed a serialization error when editing messages that are replies

### ✅ Added
- Added the `expiration` parameter to `ChatClient::muteChannel`, `ChannelClient:mute` methods
- Added the `timeout` parameter to `ChatClient::muteUser`, `ChannelClient:mute::muteUser` methods

### ⚠️ Changed
- Allow specifying multiple attachment's type when getting messages with attachments:
  - Deprecated `ChatClient::getMessagesWithAttachments` with `type` parameter. Use `ChatClient::getMessagesWithAttachments` function with types list instead
  - Deprecated `ChannelClient::getMessagesWithAttachments` with `type` parameter. Use `ChannelClient::getMessagesWithAttachments` function with types list instead

## stream-chat-android-ui-common
### 🐞 Fixed
- Fixed a bug in state handling for anonymous users.

## stream-chat-android-ui-components
### ✅ Added
- Added self-contained higher-level UI components:
  - `ChannelListFragment` - channel list screen which internally contains `ChannelListHeaderView`, `ChannelListView`, `SearchInputView`, `SearchResultListView`.
  - `ChannelListActivity` - thin wrapper around `ChannelListFragment`
  - `MessageListFragment` - message list screen which internally contains `MessageListHeaderView`, `MessageListView`, `MessageInputView`.
  - `MessageListActivity` - thin wrapper around `MessageListFragment`
    Check [ChannelListScreen](https://getstream.io/chat/docs/sdk/android/ui/components/channel-list-screen/) and [MessageListScreen](https://getstream.io/chat/docs/sdk/android/ui/components/message-list-screen/) docs for further details.

## stream-chat-android-compose
### 🐞 Fixed
- Added missing `emptyContent` and `loadingContent` parameters to `MessageList` inner components.
- Fixed a bug where selected File attachment icons were clipped.
- Fixed a bug where image file attachments weren't shown as thumbnails.
- Added an overlay to the `ChannelInfo` that blocks outside clicks.
- Updated the `ChannelInfoUserItem` to use the `UserAvatar`.

### ⬆️ Improved
- Added default date and time formatting to Channel and Message items.
- Improved attachments API by providing cleaner examples of attachment factories.
- Updated documentation & examples.
- Decoupled attachment content to specific attachment files.
- Decoupled message attachment content to a `MessageAttachmentsContent` component.
- Re-structured SDK module to accommodate a new `attachment` package.

### ✅ Added
- Added `DateFormatter` option to the `ChatTheme`, to allow for date format customization across the app.
- Added a `Timestamp` component that encapsulates date formatting.
- Added a way to customize and override if messages use unique reactions.
- Added a `GiphyAttachmentFactory` for GIF specific attachments.
- Added support for loading GIFs using a custom `ImageLoader` for Coil.


# August 12th, 2021 - 4.16.0
## Common changes for all artifacts
### ✅ Added
- Added support for several languages:
  - French
  - Hindi
  - Italian
  - Japanese
  - Korean
  - Spanish
    You can disable them by explicitly setting `resConfigs` inside `build.gradle` file. Check our [docs](https://getstream.io/chat/docs/sdk/android/ui/guides/custom-translations/) for further details.
### ⚠️ Changed
- 🚨 Breaking change: Firebase dependencies have been extracted from our SDK. If you want to continue working with Firebase Push Notification you need to add `stream-chat-android-pushprovider-firebase` artifact to your App
  Check our [docs](https://getstream.io/chat/docs/sdk/android/client/guides/push-notifications/) for further details.
- Updated the Kotlin version to latest supported - `1.5.21`.

## stream-chat-android
### 🐞 Fixed
- Fixed markdown links rendering using custom linkify implementation.

## stream-chat-android-client
### ✅ Added
- `PushMessage` class created to store Push Notification data
- `PushDeviceGenerator` interface to obtain the Push Token and create the `Device`

### ⚠️ Changed
- `Device` class has an extra attribute with the `PushProvider` used on this device
- Breaking change: `ChatClient.setDevice()` and `ChatClient.addDevice()` now receive a `device` instance, instead of only receive the push provider token
- `RemoteMessage` from Firebase is not used anymore inside of our SDK, now it needs to be used with `PushMessage` class
- `NotificationConfig` has a new list of `PushDeviceGenerator` instance to be used for generating the Push Notification Token. If you were using `Firebase` as your Push Notification Provider, you need to add `FirebasePushDeviceGenerator` to your `NotificationConfig` object to continue working as before. `FirebasePushDeviceGenerator` receive by constructor the default `FirebaseMessaging` instance to be used, if you would like to use your own instance and no the default one, you can inject it by constructor. Unneeded Firebase properties have been removed from this class.

### ❌ Removed
- 🚨 Breaking change: Remove `ChatClient.isValidRemoteMessage()` method. It needs to be handled outside
- 🚨 Breaking change: Remove `ChatClient.handleRemoteMessage(RemoteMessage)`. Now it needs to be used `ChatClient.handlePushMessage(PushMessage)`

## stream-chat-android-offline
### 🐞 Fixed
- Fixed the event sync process when connection is recovered

## stream-chat-android-ui-common
### ❌ Removed
- Removed unnecessary "draft" filter from the default channel list filter as it is only relevant to the sample app

## stream-chat-android-ui-components
### 🐞 Fixed
- Fixed attachments of camera. Now multiple videos and pictures can be taken from the camera.
- Added the possibility to force light and dark theme. Set it in inside ChatUI to make all views, fragments and activity of the SDK light.
- Fixed applying style to `SuggestionListView` when using it as a standalone component. You can modify the style using `suggestionListViewTheme` or `TransformStyle::suggestionListStyleTransformer`
- Fixed markdown links rendering using custom linkify implementation.

### ✅ Added
- Added `MessageListView::setDeletedMessageListItemPredicate` function. It's responsible for adjusting visibility of the deleted `MessageListItem.MessageItem` elements.
- Added `streamUiAttachmentSelectionBackgroundColor` for configuring attachment's icon background in `AttachmentSelectionDialogFragment`
- Added `streamUiAttachmentSelectionAttachIcon` for configuring attach icon in `AttachmentSelectionDialogFragment`
- Added support for pinned messages:
  - Added a button to pin/unpin a message to the message options overlay
  - Added `MessageListView::setMessagePinHandler` and `MessageListView::setMessageUnpinHandler` methods to provide custom handlers for aforementioned button
  - Added `PinnedMessageListView` to display a list of pinned messages. The view is supposed to be used with `PinnedMessageListViewModel` and `PinnedMessageListViewModelFactory`
- Possibility to transform MessageItems before the are displayed in the screen.
  Use the `MessageListView.setMessageItemTransformer` for make the necessary transformation. This example makes groups of messages if they were created less than one hour apart:
```
binding.messageListView.setMessageItemTransformer { list ->
  list.mapIndexed { i, messageItem ->
        var newMessageItem = messageItem

        if (i < list.lastIndex) {
            val nextMessageItem = list[i + 1]

            if (messageItem is MessageListItem.MessageItem &&
                nextMessageItem is MessageListItem.MessageItem
            ) {
                val thisInstant = messageItem.message.createdAt?.time?.let(Instant::ofEpochMilli)
                val nextInstant = nextMessageItem.message.createdAt?.time?.let(Instant::ofEpochMilli)

                if (nextInstant?.isAfter(thisInstant?.plus(1, ChronoUnit.HOURS)) == true) {
                    newMessageItem = messageItem.copy(positions = listOf(MessageListItem.Position.BOTTOM))
                } else {
                    newMessageItem =
                        messageItem.copy(positions = messageItem.positions - MessageListItem.Position.BOTTOM)
                }
            }
        }

        newMessageItem
    }
}
```
- Added possibility to customize the appearance of pinned message in the`MessageListView` using the following attributes:
  - `streamUiPinMessageEnabled` - attribute to enable/disable "pin message" feature
  - `streamUiPinOptionIcon` - icon for pin message option
  - `streamUiUnpinOptionIcon` - icon for unpin message option
  - `streamUiPinnedMessageIndicatorTextSize`, `streamUiPinnedMessageIndicatorTextColor`, `streamUiPinnedMessageIndicatorTextFontAssets`, `streamUiPinnedMessageIndicatorTextFont`, `streamUiPinnedMessageIndicatorTextStyle` attributes to customize "pinned by" text
  - `streamUiPinnedMessageIndicatorIcon` - icon in the message list indicating that a message was pinned
  - `streamUiPinnedMessageBackgroundColor` - the background color of a pinned message in the message list
- Added possibility to customize `PinnedMessageListView` style using `streamUiPinnedMessageListStyle` theme attribute or `TransformStyle.pinnedMessageListViewStyleTransformer`. The list of available style attributes can be found in `attrs_pinned_message_list_view.xml`. The default style for `PinnedMessageListView` is `StreamUi.PinnedMessageList`.

### ⚠️ Changed
- 🚨 Breaking change: the deleted `MessageListItem.MessageItem` elements are now displayed by default to all the users. This default behavior can be customized using `MessageListView::setDeletedMessageListItemPredicate` function. This function takes an instance of `MessageListItemPredicate`. You can pass one of the following objects:
  * `DeletedMessageListItemPredicate.VisibleToEveryone`
  * `DeletedMessageListItemPredicate.NotVisibleToAnyone`
  * or `DeletedMessageListItemPredicate.VisibleToAuthorOnly`
    Alternatively you can pass your custom implementation by implementing the `MessageListItemPredicate` interface if you need to customize it more deeply.

## stream-chat-android-compose
### 🐞 Fixed
- Fixed a bug where we didn't use the `Channel.getDisplayName()` logic for the `MessageListHeader`.
- Fixed a bug where lazy loading for `Channel`s wasn't working consistently

### ⬆️ Improved
- Updated Jetpack Compose to `1.0.1`
- Updated Accompanist libraries to `0.16.1`
- Updated KTX Activity to `1.3.1`
- Exposed functionality for getting the `displayName` of `Channel`s.
- Added updated logic to Link preview attachments, which chooses either the `titleLink` or the `ogUrl` when loading the data, depending on which exists .

### ✅ Added
- Added the `emptyContent` and `loadingContent` parameters to `ChannelList` and `MessageList` components. Now you can customize the UI of those two states.
- Added lots of improvements to Avatars - added a `UserAvatar`, `ChannelAvatar` and an `InitialsAvatar` to load different types of data.
- We now show a matrix of user images in case we're in a group DM.
- We also show initials in case the user doesn't have an image.
- Added a way to customize the leading content in the `ChannelListHeader`.

### ⚠️ Changed
- `ViewModel`s now initialize automatically, so you no longer have to call `start()` on them. This is aimed to improve the consistency between our SDKs.
- Added a `Shape` parameter to `Avatar` to customize the shape.
- The `User` parameter in the `ChannelListHeader` is nullable and used to display the default leading content.

## stream-chat-android-pushprovider-firebase
### ✅ Added
- Create this new artifact. To use Firebase Push Notification you need do the following steps:
  1. Add the artifact to your `build.gradle` file -> `implementation "io.getstream:stream-chat-android-pushprovider-firebase:$streamVersion"`
  2. Add `FirebaseDeviceGenerator` to your `NotificationConfig`
        ```
            val notificationConfig = NotificationConfig(
                [...]
                pushDeviceGenerators = listOf(FirebasePushDeviceGenerator())
                )
        ```


# August 5th, 2021 - 4.15.1
## stream-chat-android-client
### ⬆️ Improved
- Improved `ChatClient::pinMessage` and `ChatClient::unpinMessage`. Now the methods use partial message updates and the data in other `Message` fields is not lost.

### ✅ Added
- Added `Channel::isMutedFor` extension function which might be used to check if the Channel is muted for User
- Added `ChatClient::partialUpdateMessage` method to update specific `Message` fields retaining the other fields

## stream-chat-android-offline
### 🐞 Fixed
- Fixed updating `ChannelController::muted` value

### ⬆️ Improved
- The following `Message` fields are now persisted to the database: `pinned`, `pinnedAt`, `pinExpires`, `pinnedBy`, `channelInfo`, `replyMessageId`.

## stream-chat-android-ui-components
### 🐞 Fixed
- Added a fix for default view for empty state of ChannelListView.
- Fixed memory leaks for FileAttachmentsView.

### ✅ Added
- Added `MessageListItem.ThreadPlaceholderItem` and corresponding `THREAD_PLACEHOLDER` view type which can be used to implement an empty thread placeholder.
- Added `authorLink` to `Attachment` - the link to the website

### ❌ Removed
- Removed `UrlSigner` class

## stream-chat-android-compose
### ⬆️ Improved
- Exposed `DefaultMessageContainer` as a public component so users can use it as a fallback
- Exposed an `isMine` property on `MessageItem`s, for ease of use.
- Allowed for customization of `MessageList` (specifically `Messages`) component background, through a `modifier.background()` parameter.
- Allowed for better message customization before sending the message.

### ⚠️ Changed
- Moved permissions and queries from the compose sample app `AndroidManifest.xml` to the SDK `AndroidManifest.xml` so users don't have to add permissions themselves.
- Changed the exposed type of the `MessageComposer`'s `onSendMessage` handler. This way people can customize messages before we send them to the API.

### ❌ Removed
- Removed `currentUser` parameter from `DefaultMessageContainer` and some other components that relied on ID comparison to know which message is ours/theirs.
- Removed default background color on `Messages` component, so that users can customize it by passing in a `modifier`.


# July 29th, 2021 - 4.15.0
## New Jetpack Compose UI Components 🎉

Starting from this release, we have a new `stream-chat-android-compose` artifact that contains a UI implementation for Chat built in Jetpack Compose.

The new artifact is available as a beta for now (note the postfix in the version number):

```groovy
implementation "io.getstream:stream-chat-android-compose:4.15.0-beta"
```

Learn more in the [announcement blog post](https://getstream.io/blog/jetpack-compose-sdk/), check out the [documentation of the Compose UI Components](https://getstream.io/chat/docs/sdk/android/compose/overview/), and try them today with the [Compose Chat tutorial](https://getstream.io/chat/compose/tutorial/)!

## Common changes for all artifacts

### 🐞 Fixed
- Fixed adding `MessageListItem.TypingItem` to message list

### ⬆️ Improved
- ⚠ Downgraded Kotlin version to 1.5.10 to support Jetpack Compose
- Removed AndroidX Media dependency
- Updated dependency versions
  - Coil 1.3.0
  - AndroidX Activity 1.3.0
  - AndroidX AppCompat 1.3.1
  - Android Ktx 1.6.0
  - AndroidX RecyclerView 1.2.1
  - Kotlin Coroutines 1.5.1
  - Dexter 6.2.3
  - Lottie 3.7.2

## stream-chat-android-client
### ⬆️ Improved
- Improved the names of properties in the `Config` class

## stream-chat-android-ui-common
### ✅ Added
Now it is possible to style the AttachmentActivity. Just replace the activity's theme
in your Manifest file:

```
<activity
    android:name="io.getstream.chat.android.ui.gallery.AttachmentActivity"
    android:theme="@style/yourTheme"
    tools:replace="android:theme"
    />
```

## stream-chat-android-ui-components
### 🐞 Fixed
- Fixed "operator $ne is not supported for custom fields" error when querying channels

### ✅ Added
- Now you can configure the style of `MessageListItem`. Added:
  - streamUiMessageTextColorThreadSeparator
  - streamUiMessageTextFontThreadSeparator
  - streamUiMessageTextFontAssetsThreadSeparator
  - streamUiMessageTextStyleThreadSeparator
  - streamUiMessageTextSizeLinkLabel
  - streamUiMessageTextColorLinkLabel
  - streamUiMessageTextFontLinkLabel
  - streamUiMessageTextFontAssetsLinkLabel
  - streamUiMessageTextStyleLinkLabel
  - streamUiMessageListLoadingView
  - streamUiEmptyStateTextSize
  - streamUiEmptyStateTextColor
  - streamUiEmptyStateTextFont
  - streamUiEmptyStateTextFontAssets
  - streamUiEmptyStateTextStyle

- Now you can configure the style of `AttachmentMediaActivity`
- Added `streamUiLoadingView`, `streamUiEmptyStateView` and `streamUiLoadingMoreView` attributes to `ChannelListView` and `ChannelListViewStyle`
- Added possibility to customize `ChannelListView` using `streamUiChannelListViewStyle`. Check `StreamUi.ChannelListView` style
- Added `edgeEffectColor` attribute to `ChannelListView` and `ChannelListViewStyle` to allow configuring edge effect color
- Added possibility to customize `MentionListView` style via `TransformStyle.mentionListViewStyleTransformer`
- Added `streamUiSearchResultListViewStyle` attribute to application to customize `SearchResultListView`. The attribute references a style with the following attributes:
  - `streamUiSearchResultListSearchInfoBarBackground` - background for search info bar
  - `streamUiSearchResultListSearchInfoBarTextSize`, `streamUiSearchResultListSearchInfoBarTextColor`, `streamUiSearchResultListSearchInfoBarTextFont`, `streamUiSearchResultListSearchInfoBarTextFontAssets`, `streamUiSearchResultListSearchInfoBarTextStyle` attributes to customize text displayed in search info bar
  - `streamUiSearchResultListEmptyStateIcon` - icon for empty state view
  - `streamUiSearchResultListEmptyStateTextSize`, `streamUiSearchResultListEmptyStateTextColor`, `streamUiSearchResultListEmptyStateTextFont`, `streamUiSearchResultListEmptyStateTextFontAssets`, `streamUiSearchResultListEmptyStateTextStyle` attributes to customize empty state text
  - `streamUiSearchResultListProgressBarIcon` - animated progress drawable
  - `streamUiSearchResultListSenderNameTextSize`, `streamUiSearchResultListSenderNameTextColor`, `streamUiSearchResultListSenderNameTextFont`, `streamUiSearchResultListSenderNameTextFontAssets`, `streamUiSearchResultListSenderNameTextStyle` attributes to customize message sender text
  - `streamUiSearchResultListMessageTextSize`, `streamUiSearchResultListMessageTextColor`, `streamUiSearchResultListMessageTextFont`, `streamUiSearchResultListMessageTextFontAssets`, `streamUiSearchResultListMessageTextStyle` attributes to customize message text
  - `streamUiSearchResultListMessageTimeTextSize`, `streamUiSearchResultListMessageTimeTextColor`, `streamUiSearchResultListMessageTimeTextFont`, `streamUiSearchResultListMessageTimeTextFontAssets`, `streamUiSearchResultListMessageTimeTextStyle` attributes to customize message time text
- Added possibility to customize `SearchResultListView` style via `TransformStyle.searchResultListViewStyleTransformer`
- Added `streamUiTypingIndicatorViewStyle` attribute to application to customize `TypingIndicatorView`. The attribute references a style with the following attributes:
  - `streamUiTypingIndicatorAnimationView` - typing view
  - `streamUiTypingIndicatorUsersTextSize`, `streamUiTypingIndicatorUsersTextColor`, `streamUiTypingIndicatorUsersTextFont`, `streamUiTypingIndicatorUsersTextFontAssets`, `streamUiTypingIndicatorUsersTextStyle` attributes to customize typing users text
- Added possibility to customize `TypingIndicatorView` style via `TransformStyle.typingIndicatorViewStyleTransformer`
- Added new properties allowing customizing `MessageInputView` using `MessageInputViewStyle` and `AttachmentSelectionDialogStyle`:
  - `MessageInputViewStyle.fileNameTextStyle`
  - `MessageInputViewStyle.fileSizeTextStyle`
  - `MessageInputViewStyle.fileCheckboxSelectorDrawable`
  - `MessageInputViewStyle.fileCheckboxTextColor`
  - `MessageInputViewStyle.fileAttachmentEmptyStateTextStyle`
  - `MessageInputViewStyle.mediaAttachmentEmptyStateTextStyle`
  - `MessageInputViewStyle.fileAttachmentEmptyStateText`
  - `MessageInputViewStyle.mediaAttachmentEmptyStateText`
  - `MessageInputViewStyle.dismissIconDrawable`
  - `AttachmentSelectionDialogStyle.allowAccessToGalleryText`
  - `AttachmentSelectionDialogStyle.allowAccessToFilesText`
  - `AttachmentSelectionDialogStyle.allowAccessToCameraText`
  - `AttachmentSelectionDialogStyle.allowAccessToGalleryIcon`
  - `AttachmentSelectionDialogStyle.allowAccessToFilesIcon`
  - `AttachmentSelectionDialogStyle.allowAccessToCameraIcon`
  - `AttachmentSelectionDialogStyle.grantPermissionsTextStyle`
  - `AttachmentSelectionDialogStyle.recentFilesTextStyle`
  - `AttachmentSelectionDialogStyle.recentFilesText`
  - `AttachmentSelectionDialogStyle.fileManagerIcon`
  - `AttachmentSelectionDialogStyle.videoDurationTextStyle`
  - `AttachmentSelectionDialogStyle.videoIconDrawable`
  - `AttachmentSelectionDialogStyle.videoIconVisible`
  - `AttachmentSelectionDialogStyle.videoLengthLabelVisible`
- Added `StreamUi.MessageInputView` theme allowing to customize all of the `MessageInputViewStyle` properties:
  - streamUiAttachButtonEnabled
  - streamUiAttachButtonIcon
  - streamUiLightningButtonEnabled
  - streamUiLightningButtonIcon
  - streamUiMessageInputTextSize
  - streamUiMessageInputTextColor
  - streamUiMessageInputHintTextColor
  - streamUiMessageInputScrollbarEnabled
  - streamUiMessageInputScrollbarFadingEnabled
  - streamUiSendButtonEnabled
  - streamUiSendButtonEnabledIcon
  - streamUiSendButtonDisabledIcon
  - streamUiShowSendAlsoToChannelCheckbox
  - streamUiSendAlsoToChannelCheckboxGroupChatText
  - streamUiSendAlsoToChannelCheckboxDirectChatText
  - streamUiSendAlsoToChannelCheckboxTextSize
  - streamUiSendAlsoToChannelCheckboxTextColor
  - streamUiSendAlsoToChannelCheckboxTextStyle
  - streamUiMentionsEnabled
  - streamUiMessageInputTextStyle
  - streamUiMessageInputHintText
  - streamUiCommandsEnabled
  - streamUiMessageInputEditTextBackgroundDrawable
  - streamUiMessageInputDividerBackgroundDrawable
  - streamUiPictureAttachmentIcon
  - streamUiFileAttachmentIcon
  - streamUiCameraAttachmentIcon
  - streamUiAllowAccessToCameraIcon
  - streamUiAllowAccessToFilesIcon
  - streamUiAllowAccessToGalleryIcon
  - streamUiAllowAccessToGalleryText
  - streamUiAllowAccessToFilesText
  - streamUiAllowAccessToCameraText
  - streamUiGrantPermissionsTextSize
  - streamUiGrantPermissionsTextColor
  - streamUiGrantPermissionsTextStyle
  - streamUiAttachmentsRecentFilesTextSize
  - streamUiAttachmentsRecentFilesTextColor
  - streamUiAttachmentsRecentFilesTextStyle
  - streamUiAttachmentsRecentFilesText
  - streamUiAttachmentsFileManagerIcon
  - streamUiAttachmentVideoLogoIcon
  - streamUiAttachmentVideoLengthVisible
  - streamUiAttachmentVideoIconVisible
  - streamUiCommandInputCancelIcon
  - streamUiCommandInputBadgeBackgroundDrawable
  - streamUiCommandInputBadgeIcon
  - streamUiCommandInputBadgeTextSize
  - streamUiCommandInputBadgeTextColor
  - streamUiCommandInputBadgeStyle
  - streamUiAttachmentsFileNameTextSize
  - streamUiAttachmentsFileNameTextColor
  - streamUiAttachmentsFileNameTextStyle
  - streamUiAttachmentsFileSizeTextSize
  - streamUiAttachmentsFileSizeTextColor
  - streamUiAttachmentsFileSizeTextStyle
  - streamUiFileCheckBoxSelectorTextColor
  - streamUiFileCheckBoxSelectorDrawable
  - streamUiAttachmentsFilesEmptyStateTextSize
  - streamUiAttachmentsFilesEmptyStateTextColor
  - streamUiAttachmentsFilesEmptyStateStyle
  - streamUiAttachmentsMediaEmptyStateTextSize
  - streamUiAttachmentsMediaEmptyStateTextColor
  - streamUiAttachmentsMediaEmptyStateStyle
  - streamUiAttachmentsFilesEmptyStateText
  - streamUiAttachmentsMediaEmptyStateText
  - streamUiMessageInputCloseButtonIconDrawable
- Added `streamUiMessageListFileAttachmentStyle` theme attribute to customize the appearance of file attachments within messages.

### ⚠️ Changed
- Made `Channel::getLastMessage` function public
- `AttachmentSelectionDialogFragment::newInstance` requires instance of `MessageInputViewStyle` as a parameter. You can obtain a default implementation of `MessageInputViewStyle` with `MessageInputViewStyle::createDefault` method.
- Renamed `FileAttachmentsViewStyle` class to `FileAttachmentViewStyle`

### ❌ Removed
- 🚨 Breaking change: `MessageListItemStyle::reactionsEnabled` was deleted as doubling of the same flag from `MessageListViewStyle`


# July 19th, 2021 - 4.14.2
## stream-chat-android-client
### ❌ Removed
- Removed `Channel::isMuted` extension. Use `User::channelMutes` or subscribe for `NotificationChannelMutesUpdatedEvent` to get information about muted channels.

## stream-chat-android-ui-components
### 🐞 Fixed
- Fixed crash caused by missing `streamUiReplyAvatarStyle` and `streamUiMessageOptionsAvatarStyle`

### ⬆️ Improved
- "Copy Message" option is now hidden when the message contains no text to copy.

### ✅ Added
- Now you can configure the style of `AttachmentMediaActivity`.

# July 14th, 2021 - 4.14.1
## stream-chat-android-ui-components
### ✅ Added
- Added `MessageListView::requireStyle` which expose `MessageListViewStyle`. Be sure to invoke it when view is initialized already.

# July 13th, 2021 - 4.14.0
## Common changes for all artifacts
### 🐞 Fixed
- Fix scroll bug in the `MessageListView` that produces an exception related to index out of bounds.

## stream-chat-android-client
### ⬆️ Improved
- Improved `ChatClient::enableSlowMode`, `ChatClient::disableSlowMode`, `ChannelClient::enableSlowMode`, `ChannelClient::disableSlowMode` methods. Now the methods do partial channel updates so that other channel fields are not affected.

### ✅ Added
- Added `ChatClient::partialUpdateUser` method for user partial updates.

## stream-chat-android-offline
### 🐞 Fixed
- Fixed bug related to editing message in offline mode. The bug was causing message to reset to the previous one after connection was recovered.
- Fixed violation of comparison contract for nullable fields in `QuerySort::comparator`

## stream-chat-android-ui-components
### 🐞 Fixed
- Fixed the alignment of the titles in `MessageListHeaderView` when the avatar is hidden.

### ✅ Added
- Added `streamUiMessagesStart` that allows to controll if the stack of messages starts at the bottom or the top.
- Added `streamUiThreadMessagesStart` that allows to controll if the stack of thread messages starts at the bottom or the top.
- Added `streamUiSuggestionListViewStyle` that allows to customize `SuggestionListView` with a theme
- Added `streamUiChannelListHeaderStyle` that allows to customize ChannelListHeaderView.
- `MentionListView` can be customisable with XML parameters and with a theme.
- Added possibility to customize all avatar using themes. Create
  ```
  <style name="StreamTheme" parent="@style/StreamUiTheme">
  ```
  and customize all the avatars that you would like. All options are available here:
  https://github.com/GetStream/stream-chat-android/blob/main/stream-chat-android-ui-components/src/main/res/values/attrs.xml
- Now you can use the style `streamUiChannelListHeaderStyle` to customize ChannelListHeaderView.

### ⚠️ Changed
- 🚨 Breaking change: removed `MessageListItemStyle.threadsEnabled` property. You should use only the `MessageListViewStyle.threadsEnabled` instead. E.g. The following code will disable both _Thread reply_ message option and _Thread reply_ footnote view visible below the message list item:
```kotlin
        TransformStyle.messageListStyleTransformer = StyleTransformer {
  it.copy(threadsEnabled = false)
}
```

# July 1st, 2021 - 4.13.0
## Common changes for all artifacts
### ⬆️ Improved
- Updated to Kotlin 1.5.20

## stream-chat-android
### ✅ Added
- Added `ChatUi.Builder#withImageHeadersProvider` to allow adding custom headers to image requests

## stream-chat-android-client
### ⚠️ Changed
- Using the `useNewSerialization` option on the `ChatClient.Builder` to opt out from using the new serialization implementation is now an error. Please start using the new serialization implementation, or report any issues keeping you from doing so. The old implementation will be removed soon.

## stream-chat-android-offline
### 🐞 Fixed
- By default we use backend request to define is new message event related to our query channels specs or not. Now filtering by BE only fields works for channels

## stream-chat-android-ui-components
### ✅ Added
- Added new attributes to `MessageInputView` allowing to customize the style of input field during command input:
  - `streamUiCommandInputBadgeTextSize`, `streamUiCommandInputBadgeTextColor`, `streamUiCommandInputBadgeFontAssets`, `streamUiCommandInputBadgeFont`, `streamUiCommandInputBadgeStyle` attributes to customize the text appearance of command name inside command badge
  - `streamUiCommandInputCancelIcon` attribute to customize the icon for cancel button
  - `streamUiCommandInputBadgeIcon` attribute to customize the icon inside command badge
  - `streamUiCommandInputBadgeBackgroundDrawable` attribute to customize the background shape of command badge
- Added possibility to customize `MessageListHeaderView` style via `streamUiMessageListHeaderStyle` theme attribute and via `TransformStyle.messageListHeaderStyleTransformer`.
- Added new attributes to `MessageInputView`:
  - `streamUiCommandIcon` attribute to customize the command icon displayed for each command item in the suggestion list popup
  - `streamUiLightningIcon` attribute to customize the lightning icon displayed in the top left corner of the suggestion list popup
- Added support for customizing `SearchInputView`
  - Added `SearchInputViewStyle` class allowing customization using `TransformStyle` API
  - Added XML attrs for `SearchInputView`:
    - `streamUiSearchInputViewHintText`
    - `streamUiSearchInputViewSearchIcon`
    - `streamUiSearchInputViewClearInputIcon`
    - `streamUiSearchInputViewBackground`
    - `streamUiSearchInputViewTextColor`
    - `streamUiSearchInputViewHintColor`
    - `streamUiSearchInputViewTextSize`
- Added `ChatUi#imageHeadersProvider` to allow adding custom headers to image requests

### ⚠️ Changed
- 🚨 Breaking change: moved `commandsTitleTextStyle`, `commandsNameTextStyle`, `commandsDescriptionTextStyle`, `mentionsUsernameTextStyle`, `mentionsNameTextStyle`, `mentionsIcon`, `suggestionsBackground` fields from `MessageInputViewStyle` to `SuggestionListViewStyle`. Their values can be customized via `TransformStyle.suggestionListStyleTransformer`.
- Made `SuggestionListController` and `SuggestionListUi` public. Note that both of these are _experimental_, which means that the API might change at any time in the future (even without a deprecation cycle).
- Made `AttachmentSelectionDialogFragment` _experimental_ which means that the API might change at any time in the future (even without a deprecation cycle).


# June 23th, 2021 - 4.12.1
## stream-chat-android-client
### ✅ Added
- Added `ChannelClient::sendEvent` method which allows to send custom events.
- Added nullable `User` field to `UnknownEvent`.

### ❌ Removed
- Removed the `Message::attachmentsSyncStatus` field


## stream-chat-android-offline
### 🐞 Fixed
- Fixed `in` and `nin` filters when filtering by extra data field that is an array.
- Fixed crash when adding a reaction to a thread message.

### ⬆️ Improved
- Now attachments can be sent while being in offline


## stream-chat-android-ui-common
### ✅ Added
- Made `AttachmentSelectionDialogFragment` public. Use `newInstance` to create instances of this Fragment.


## stream-chat-android-ui-components
### ⬆️ Improved
- Hide suggestion list popup when keyboard is hidden.

### ✅ Added
- Added the `MessageInputView::hideSuggestionList` method to hide the suggestion list popup.


# June 15th, 2021 - 4.12.0
## stream-chat-android-client
### 🐞 Fixed
- Fixed thrown exception type while checking if `ChatClient` is initialized

## stream-chat-android-offline
### 🐞 Fixed
- Fixed bug where reactions of other users were sometimes displayed as reactions of the current user.
- Fixed bug where deleted user reactions were sometimes displayed on the message options overlay.

## stream-chat-android-ui-common
### 🐞 Fixed
- Fixed bug where files without extension in their name lost the mime type.
- Using offline.ChatDomain instead of livedata.ChatDomain in ChannelListViewModel.

## stream-chat-android-ui-components
### 🐞 Fixed
- Fixing the save of pictures from AttachmentGalleryActivity. When external storage
  permission is not granted, now it asks for it.
### ⬆️ Improved
- Added default implementation of "Leave channel" click listener to `ChannelListViewModelBinding`

### ✅ Added
- Added `streamUiChannelActionsDialogStyle` attribute to application theme and `ChannelListView` to customize channel actions dialog appearance. The attribute references a style with the following attributes:
  - `streamUiChannelActionsMemberNamesTextSize`, `streamUiChannelActionsMemberNamesTextColor`, `streamUiChannelActionsMemberNamesTextFont`, `streamUiChannelActionsMemberNamesTextFontAssets`, `streamUiChannelActionsMemberNamesTextStyle` attributes to customize dialog title with member names
  - `streamUiChannelActionsMemberInfoTextSize`, `streamUiChannelActionsMemberInfoTextColor`, `streamUiChannelActionsMemberInfoTextFont`, `streamUiChannelActionsMemberInfoTextFontAssets`, `streamUiChannelActionsMemberInfoTextStyle` attributes to customize dialog subtitle with member info
  - `streamUiChannelActionsItemTextSize`, `streamUiChannelActionsItemTextColor`, `streamUiChannelActionsItemTextFont`, `streamUiChannelActionsItemTextFontAssets`, `streamUiChannelActionsItemTextStyle` attributes to customize action item text style
  - `streamUiChannelActionsWarningItemTextSize`, `streamUiChannelActionsWarningItemTextColor`, `streamUiChannelActionsWarningItemTextFont`, `streamUiChannelActionsWarningItemTextFontAssets`, `streamUiChannelActionsWarningItemTextStyle` attributes to customize warning action item text style
  - `streamUiChannelActionsViewInfoIcon` attribute to customize "View Info" action icon
  - `streamUiChannelActionsViewInfoEnabled` attribute to hide/show "View Info" action item
  - `streamUiChannelActionsLeaveGroupIcon` attribute to customize "Leave Group" action icon
  - `streamUiChannelActionsLeaveGroupEnabled` attribute to hide/show "Leave Group" action item
  - `streamUiChannelActionsDeleteConversationIcon` attribute to customize "Delete Conversation" action icon
  - `streamUiChannelActionsDeleteConversationEnabled` attribute to hide/show "Delete Conversation" action item
  - `streamUiChannelActionsCancelIcon` attribute to customize "Cancel" action icon
  - `streamUiChannelActionsCancelEnabled` attribute to hide/show "Cancel" action item
  - `streamUiChannelActionsBackground` attribute for dialog's background
- Added `streamUiIconOnlyVisibleToYou` attribute to `MessageListView` to allow customizing "Only visible to you" icon placed in messages footer
- Added `GiphyViewHolderStyle` to `MessageListViewStyle` to allow customizing `GiphyViewHolder`. The new style comes together with following `MessageListView` attributes:
  - `streamUiGiphyCardBackgroundColor` attribute to customize card's background color
  - `streamUiGiphyCardElevation` attribute to customize card's elevation
  - `streamUiGiphyCardButtonDividerColor` attribute to customize dividers' colors
  - `streamUiGiphyIcon` attribute to customize Giphy icon
  - `streamUiGiphyLabelTextSize`, `streamUiGiphyLabelTextColor`, `streamUiGiphyLabelTextFont`, `streamUiGiphyLabelTextFontAssets`, `streamUiGiphyLabelTextStyle` attributes to customize label
  - `streamUiGiphyQueryTextSize`, `streamUiGiphyQueryTextColor`, `streamUiGiphyQueryTextFont`, `streamUiGiphyQueryTextFontAssets`, `streamUiGiphyQueryTextStyle` attributes to customize query text
  - `streamUiGiphyCancelButtonTextSize`, `streamUiGiphyCancelButtonTextColor`, `streamUiGiphyCancelButtonTextFont`, `streamUiGiphyCancelButtonTextFontAssets`, `streamUiGiphyCancelButtonTextStyle` attributes to customize cancel button text
  - `streamUiGiphyShuffleButtonTextSize`, `streamUiGiphyShuffleButtonTextColor`, `streamUiGiphyShuffleButtonTextFont`, `streamUiGiphyShuffleButtonTextFontAssets`, `streamUiGiphyShuffleButtonTextStyle` attributes to customize shuffle button text
  - `streamUiGiphySendButtonTextSize`, `streamUiGiphySendButtonTextColor`, `streamUiGiphySendButtonTextFont`, `streamUiGiphySendButtonTextFontAssets`, `streamUiGiphySendButtonTextStyle` attributes to customize send button text
- Adding extra XML attrs allowing to customize "Send also to channel" CheckBox at `MessageInputView` component:
  - `MessageInputView.streamUiSendAlsoToChannelCheckboxDrawable`
  - `MessageInputView.streamUiSendAlsoToChannelCheckboxDirectChatText`
  - `MessageInputView.streamUiSendAlsoToChannelCheckboxGroupChatText`
  - `MessageInputView.streamUiSendAlsoToChannelCheckboxTextStyle`
  - `MessageInputView.streamUiSendAlsoToChannelCheckboxTextColor`
  - `MessageInputView.streamUiSendAlsoToChannelCheckboxTextSize`
- Added `streamUiWarningMessageOptionsTextSize`, `streamUiWarningMessageOptionsTextColor`, `streamUiWarningMessageOptionsTextFont`, `streamUiWarningMessageOptionsFontAssets`, `streamUiWarningMessageOptionsTextStyle` attributes to `MessageListView` for customizing warning actions text appearance
- Deprecated multiple views' tint properties and attributes. Use custom drawables instead.
- Added `MediaAttachmentViewStyle` to allow customizing the appearance of media attachments in the message list. The new style comes together with following `MediaAttachmentView` attributes:
  - `progressIcon` - attribute to customize animated progress drawable when image is loading
  - `giphyIcon` - attribute to customize Giphy icon
  - `imageBackgroundColor` - attribute to customize image background color
  - `moreCountOverlayColor` - attribute to customize the color of "more count" semi-transparent overlay
  - `moreCountTextStyle` - attribute to customize text appearance of more count text
- Added `MessageReplyStyle` class allowing to customize MessageReply item view on MessageListView.
  Customization can be done using `TransformStyle` API or XML attributes of `MessageListView`:
  - `streamUiMessageReplyBackgroundColorMine`
  - `streamUiMessageReplyBackgroundColorTheirs`
  - `streamUiMessageReplyTextSizeMine`
  - `streamUiMessageReplyTextColorMine`
  - `streamUiMessageReplyTextFontMine`
  - `streamUiMessageReplyTextFontAssetsMine`
  - `streamUiMessageReplyTextStyleMine`
  - `streamUiMessageReplyTextSizeTheirs`
  - `streamUiMessageReplyTextColorTheirs`
  - `streamUiMessageReplyTextFontTheirs`
  - `streamUiMessageReplyTextFontAssetsTheirs`
  - `streamUiMessageReplyTextStyleTheirs`
  - `streamUiMessageReplyLinkColorMine`
  - `streamUiMessageReplyLinkColorTheirs`
  - `streamUiMessageReplyLinkBackgroundColorMine`
  - `streamUiMessageReplyLinkBackgroundColorTheirs`
  - `streamUiMessageReplyStrokeColorMine`
  - `streamUiMessageReplyStrokeWidthMine`
  - `streamUiMessageReplyStrokeColorTheirs`
  - `streamUiMessageReplyStrokeWidthTheirs`
- Added `FileAttachmentsViewStyle` class allowing to customize FileAttachmentsView item view on MessageListView.
- Added `MessageInputView::setSuggestionListViewHolderFactory` method which allows to provide custom views from suggestion list popup.

### ⚠️ Changed
- Changed the naming of string resources. The updated names can be reviewed in:
  - `strings_common.xml`
  - `strings_attachment_gallery.xml`
  - `strings_channel_list.xml`
  - `strings_channel_list_header.xml`
  - `strings_mention_list.xml`
  - `strings_message_input.xml`
  - `strings_message_list.xml`
  - `strings_message_list_header.xml`
  - `strings_search.xml`

# May 2nd, 2021 - 4.11.0
## Common changes for all artifacts
### 🐞 Fixed
- Fixed channel list sorting
### ⬆️ Improved
- Updated to Kotlin 1.5.10, coroutines 1.5.0
- Updated to Android Gradle Plugin 4.2.1
- Updated Room version to 2.3.0
- Updated Firebase, AndroidX, and other dependency versions to latest, [see here](https://github.com/GetStream/stream-chat-android/pull/1895) for more details
- Marked many library interfaces that should not be implemented by clients as [sealed](https://kotlinlang.org/docs/sealed-classes.html)
- Removed Fresco, PhotoDraweeView, and FrescoImageViewer dependencies (replaced by StfalconImageViewer)

## stream-chat-android
### 🐞 Fixed
- Fixing filter for draft channels. Those channels were not showing in the results, even when the user asked for them. Now this is fixed and the draft channels can be included in the `ChannelsView`.
- Fixed link preview UI issues in old-ui package
- Fixed crashes when opening the image gallery.

## stream-chat-android-client
### 🐞 Fixed
- Fixed querying banned users using new serialization.
- Fixed the bug when wrong credentials lead to inability to login
- Fixed issues with Proguard stripping response classes in new serialization implementation incorrectly

### ⬆️ Improved
- Improved handling push notifications:
  - Added `ChatClient.handleRemoteMessage` for remote message handling
  - Added `ChatClient.setFirebaseToken` for setting Firebase token
  - Added `NotificationConfig::pushNotificationsEnabled` for disabling push notifications
  - Deprecated `ChatClient.onMessageReceived`
  - Deprecated `ChatClient.onNewTokenReceived`
  - Changed `ChatNotificationHandler::buildNotification` signature - it now receives `Channel` and `Message` and returns `NotificationCompat.Builder` for better customization
  - Deprecated `ChatNotificationHandler.getSmallIcon`
  - Deprecated `ChatNotificationHandler.getFirebaseMessageIdKey`
  - Deprecated `ChatNotificationHandler.getFirebaseChannelIdKey`
  - Deprecated `ChatNotificationHandler.getFirebaseChannelTypeKey`
  - Changed `ChatNotificationHandler::onChatEvent` - it now doesn't handle events by default and receives `NewMessageEvent` instead of generic `ChatEvent`
- Improved error description provided by `ChatClient::sendImage`, `ChatClient::sendFile`, `ChannelClient::sendImage` and `ChannelClient::sendFile` methods if upload fails.

### ✅ Added
- Added `ChatClient::truncateChannel` and `ChannelClient::truncate` methods to remove messages from a channel.
- Added `DisconnectCause` to `DisconnectedEvent`
- Added method `SocketListener::onDisconnected(cause: DisconnectCause)`
- Added possibility to group notifications:
  - Notifications grouping is disabled by default and can be enabled using `NotificationConfig::shouldGroupNotifications`
  - If enabled, by default notifications are grouped by Channel's cid
  - Notifications grouping can be configured using `ChatNotificationHandler` and `NotificationConfig`
- Added `ChatNotificationHandler::getFirebaseMessaging()` method in place of `ChatNotificationHandler::getFirebaseInstanceId()`.
  It should be used now to fetch Firebase token in the following way: `handler.getFirebaseMessaging()?.token?.addOnCompleteListener {...}`.
- Added `Message.attachmentsSyncStatus: SyncStatus` property.

### ⚠️ Changed
- Changed the return type of `FileUploader` methods from nullable string to `Result<String>`.
- Updated `firebase-messaging` library to the version `22.0.0`. Removed deprecated `FirebaseInstanceId` invocations from the project.

### ❌ Removed
- `ChatNotificationHandler::getFirebaseInstanceId()` due to `FirebaseInstanceId` being deprecated. It's replaced now with `ChatNotificationHandler::getFirebaseMessaging()`.

## stream-chat-android-ui-components
### 🐞 Fixed
Fixing filter for draft channels. Those channels were not showing in the results, even when the user asked for them. Now this is fixed and the draft channels can be included in the `ChannelListView`.
Fixed bug when for some video attachments activity with media player wasn't shown.

### ✅ Added
- Added `topLeft`, `topRight`, `bottomLeft`, `bottomRight` options to the `streamUiAvatarOnlineIndicatorPosition` attribute of `AvatarView` and corresponding constants to `AvatarView.OnlineIndicatorPosition` enum.

### ⚠️ Changed
- Swipe options of `ChannelListView` component:
  - "Channel more" option is now not shown by default because we are not able to provide generic, default implementation for it.
    If you want to make this option visible, you need to set `app:streamUiChannelOptionsEnabled="true"` explicitly to `io.getstream.chat.android.ui.channel.list.ChannelListView` component.
  - "Channel delete" option has now default implementation. Clicking on the "delete" icon shows AlertDialog asking to confirm Channel deletion operation.

# May 11th, 2021 - 4.10.0
## stream-chat-android-client
### 🐞 Fixed
- Fixed the usage of `ProgressCallback` in `ChannelClient::sendFile` and `ChannelClient::sendImage` methods.

### ✅ Added
- Added `ChannelClient::deleteFile` and `ChannelClient::deleteImage` methods.
- Added `NotificationInviteRejectedEvent`
- Added `member` field to the `NotificationRemovedFromChannel` event
- Added `totalUnreadCount` and `unreadChannels` fields to the following events:
- `notification.channel_truncated`
- `notification.added_to_channel`
- `notification.channel_deleted`
- Added `channel` field to the `NotificationInviteAcceptedEvent` event
- Added `channel` field to the `NotificationInviteRejectedEvent` event

### ⚠️ Changed
- **The client now uses a new serialization implementation by default**, which was [previously](https://github.com/GetStream/stream-chat-android/releases/tag/4.8.0) available as an opt-in API.
  - This new implementation is more performant and greatly improves type safety in the networking code of the SDK.
  - If you experience any issues after upgrading to this version of the SDK, you can call `useNewSerialization(false)` when building your `ChatClient` to revert to using the old implementation. Note however that we'll be removing the old implementation soon, so please report any issues found.
  - To check if the new implementation is causing any failures in your app, enable error logging on `ChatClient` with the `logLevel` method, and look for the `NEW_SERIALIZATION_ERROR` tag in your logs while using the SDK.
- Made the `user` field in `channel.hidden` and `notification.invite_accepter` events non nullable.
- Updated channels state after `NotificationInviteRejectedEvent` or `NotificationInviteAcceptedEvent` is received

### ❌ Removed
- Removed redundant events which can only be received by using webhooks:
  - `channel.created`
  - `channel.muted`
  - `channel.unmuted`
  - `channel.muted`
  - `channel.unmuted`
- Removed `watcherCount` field from the following events as they are not returned with the server response:
  - `message.deleted`
  - `message.read`
  - `message.updated`
  - `notification.mark_read`
- Removed `user` field from the following events as they are not returned with the server response:
  - `notification.channel_deleted`
  - `notification.channel_truncated`
## stream-chat-android-offline
### 🐞 Fixed
- Fixed an issue when CustomFilter was configured with an int value but the value from the API was a double value
### ⚠️ Changed

- Changed the upload logic in `ChannelController` for the images unsupported by the Stream CDN. Now such images are uploaded as files via `ChannelClient::sendFile` method.
### ❌ Removed

## stream-chat-android-ui-common
### ⬆️ Improved
- Updated ExoPlayer version to 2.13.3

### ⚠️ Changed
- Deprecated `MessageInputViewModel::editMessage`. Use `MessageInputViewModel::messageToEdit` and `MessageInputViewModel::postMessageToEdit` instead.
- Changed `MessageInputViewModel::repliedMessage` type to `LiveData`. Use `ChatDomain::setMessageForReply` for setting message for reply.
- Changed `MessageListViewModel::mode` type to `LiveData`. Mode is handled internally and shouldn't be modified outside the SDK.

## stream-chat-android-ui-components
### 🐞 Fixed
- Removed empty badge for selected media attachments.

### ✅ Added
- Added `messageLimit` argument to `ChannelListViewModel` and `ChannelListViewModelFactory` constructors to allow changing the number of fetched messages for each channel in the channel list.

# April 30th, 2021 - 4.9.2
## stream-chat-android-offline
### ✅ Added
- Added `ChatDomain::user`, a new property that provide the current user into a LiveData/StateFlow container

### ⚠️ Changed
- `ChatDomain::currentUser` has been warning-deprecated because it is an unsafe property that could be null, you should subscribe to `ChatDomain::user` instead

## stream-chat-android-ui-components
### 🐞 Fixed
- Fixed NPE on MessageInputViewModel when the it was initialized before the user was set

# April 29th, 2021 - 4.9.1
## stream-chat-android
### ⬆️ Improved
* Updated coil dependency to the latest version. This fixes problem with .heic, and .heif attachment metadata parsing.

## stream-chat-android-client
### 🐞 Fixed
- Optimized the number of `ChatClient::addDevice` API calls

### ⬆️ Improved
- Events received after the client closes the connection are rejected

## stream-chat-android-offline
### 🐞 Fixed
- Fixed offline reactions sync

### ✅ Added
- Added new versions with API based on kotlin `StateFlow` for the following classes:
  * `io.getstream.chat.android.offline.ChatDomain`
  * `io.getstream.chat.android.offline.channel.ChannelController`
  * `io.getstream.chat.android.offline.thread.ThreadController`
  * `io.getstream.chat.android.offline.querychannels.QueryChannelsController`

## stream-chat-android-ui-common
### 🐞 Fixed
- Fixed crash related to accessing `ChatDomain::currentUser` in `MessageListViewModel` before user is connected

## stream-chat-android-ui-components
### ⬆️ Improved
* Updated coil dependency to the latest version. This fixes problem with .heic, and .heif attachment metadata parsing.

### ✅ Added
Customization of icons in Attachment selection dialog
you can use:
- app:streamUiPictureAttachmentIcon
  Change the icon for the first item in the list of icons
- app:streamUiPictureAttachmentIconTint
  Change the tint color for icon of picture selection
- app:streamUiFileAttachmentIcon
  Change the icon for the second item in the list of icons
- app:streamUiFileAttachmentIconTint
  Change the tint color for icon of file selection
- app:streamUiCameraAttachmentIcon
  Change the icon for the third item in the list of icons
- app:streamUiCameraAttachmentIconTint
  Change the tint color for icon of camera selection
- Added support for error messages
- Added attrs to `MessageListView` that allow to customize error message text style:
  * `streamUiErrorMessageTextSize`
  * `streamUiErrorMessageTextColor`
  * `streamUiErrorMessageTextFont`
  * `streamUiErrorMessageTextFontAssets`
  * `streamUiErrorMessageTextStyle`

# April 21th, 2021 - 4.9.0
## Common changes for all artifacts
### ✅ Added
Added icon to show when channel is muted in ChannelListView.
It is possible to customize the color and the drawable of the icon.

## stream-chat-android
### 🐞 Fixed
- Fixed multiline messages which were displayed in a single line

### ❌ Removed
- Removed deprecated `MessageListView::setViewHolderFactory` method
- Removed deprecated `Chat` interface

## stream-chat-android-client
### 🐞 Fixed
- Fixed: local cached hidden channels stay hidden even though new message is received.
- Make `Flag::approvedAt` nullable
- Fixed error event parsing with new serialization implementation

### ✅ Added
- Added `ChatClient::updateChannelPartial` and `ChannelClient::updatePartial` methods for partial updates of channel data.

### ⚠️ Changed
- Deprecated `ChannelClient::unBanUser` method
- Deprecated `ChatClient::unBanUser` method
- Deprecated `ChatClient::unMuteChannel` method

### ❌ Removed
- Removed deprecated `ChatObservable` class and all its uses
- Removed deprecated `ChannelControler` interface

## stream-chat-android-offline
### ✅ Added
- Added the following use case functions to `ChatDomain` which are supposed to replace `ChatDomain.useCases` property:
  * `ChatDomain::replayEventsForActiveChannels` Adds the provided channel to the active channels and replays events for all active channels.
  * `ChatDomain::getChannelController` Returns a `ChannelController` for given cid.
  * `ChatDomain::watchChannel` Watches the given channel and returns a `ChannelController`.
  * `ChatDomain::queryChannels` Queries offline storage and the API for channels matching the filter. Returns a queryChannelsController.
  * `ChatDomain::getThread` Returns a thread controller for the given channel and message id.
  * `ChatDomain::loadOlderMessages` Loads older messages for the channel.
  * `ChatDomain::loadNewerMessages` Loads newer messages for the channel.
  * `ChatDomain::loadMessageById` Loads message for a given message id and channel id.
  * `ChatDomain::queryChannelsLoadMore` Load more channels for query.
  * `ChatDomain::threadLoadMore` Loads more messages for the specified thread.
  * `ChatDomain::createChannel` Creates a new channel.
  * `ChatDomain::sendMessage` Sends the message.
  * `ChatDomain::cancelMessage` Cancels the message of "ephemeral" type.
  * `ChatDomain::shuffleGiphy` Performs giphy shuffle operation.
  * `ChatDomain::sendGiphy` Sends selected giphy message to the channel.
  * `ChatDomain::editMessage` Edits the specified message.
  * `ChatDomain::deleteMessage` Deletes the specified message.
  * `ChatDomain::sendReaction` Sends the reaction.
  * `ChatDomain::deleteReaction` Deletes the specified reaction.
  * `ChatDomain::keystroke` It should be called whenever a user enters text into the message input.
  * `ChatDomain::stopTyping` It should be called when the user submits the text and finishes typing.
  * `ChatDomain::markRead` Marks all messages of the specified channel as read.
  * `ChatDomain::markAllRead` Marks all messages as read.
  * `ChatDomain::hideChannel` Hides the channel with the specified id.
  * `ChatDomain::showChannel` Shows a channel that was previously hidden.
  * `ChatDomain::leaveChannel` Leaves the channel with the specified id.
  * `ChatDomain::deleteChannel` Deletes the channel with the specified id.
  * `ChatDomain::setMessageForReply` Set the reply state for the channel.
  * `ChatDomain::downloadAttachment` Downloads the selected attachment to the "Download" folder in the public external storage directory.
  * `ChatDomain::searchUsersByName` Perform api request with a search string as autocomplete if in online state. Otherwise performs search by name in local database.
  * `ChatDomain::queryMembers` Query members of a channel.
- Added `ChatDomain::removeMembers` method
- Added `ChatDomain::createDistinctChannel` A use-case for creating a channel based on its members.
- Added `ChatDomain::removeMembers` method

### ⚠️ Changed
- Deprecated `ChatDomain.useCases`. It has `DeprecationLevel.Warning` and still can be used. However, it will be not available in the future, so please consider migrating to use `ChatDomain` use case functions instead.
- Deprecated `GetUnreadChannelCount`
- Deprecated `GetTotalUnreadCount`

## stream-chat-android-ui-common
### 🐞 Fixed
- Fixed compatibility with latest Dagger Hilt versions

## stream-chat-android-ui-components
### 🐞 Fixed
- Fixed not perfectly rounded avatars
- `MessageInputView::UserLookupHandler` is not overrided everytime that members livedata is updated
- Fixed doubled command prefix when the command contains user mention
- Fixed handling user mute state in default `MessageListViewOptions` dialog
- Fixed incorrect "last seen" text
- Fixed multiline messages which were displayed in a single line

### ⬆️ Improved
- Setting external SuggestionListView is no longer necessary to display suggestions popup
### ✅ Added
- Added `ChatUI.supportedReactions: SupportedReactions` property, also introduced `SupportedReactions`, and `ReactionDrawable` class.
  It allows defining a set of supported reactions by passing a `Map<String, ReactionDrawable>` in constructor. `ReactionDrawable` is a wrapping class holding two `Drawable` instances - for active and inactive reaction states.
- Added methods and attrs to `MessageListView` that allow to customize visibility of message options:
  * `MessageListView::setDeleteMessageConfirmationEnabled`
  * `MessageListView::setCopyMessageEnabled`
  * `MessageListView::setBlockUserEnabled`
  * `MessageListView::setMuteUserEnabled`
  * `MessageListView::setMessageFlagEnabled`
  * `MessageListView::setReactionsEnabled`
  * `MessageListView::setRepliesEnabled`
  * `MessageListView::setThreadsEnabled`
  * `MessageListView.streamUiFlagMessageOptionEnabled`
  * `MessageListView.streamUiMuteUserOptionEnabled`
  * `MessageListView.streamUiBlockUserOptionEnabled`
  * `MessageListView.streamUiCopyMessageActionEnabled`
- Added confirmation dialog for flagging message option:
  * Added `MessageListView::flagMessageConfirmationEnabled` attribute
- Added `MessageListView::setFlagMessageResultHandler` which allows to handle flag message result
- Added support for system messages
- Added attrs to `MessageListView` that allow to customize system message text style:
  * `streamUiSystemMessageTextSize`
  * `streamUiSystemMessageTextColor`
  * `streamUiSystemMessageTextFont`
  * `streamUiSystemMessageTextFontAssets`
  * `streamUiSystemMessageTextStyle`
- Added attrs to `MessageListView` that allow to customize message option text style:
  * `streamUiMessageOptionsTextSize`
  * `streamUiMessageOptionsTextColor`
  * `streamUiMessageOptionsTextFont`
  * `streamUiMessageOptionsTextFontAssets`
  * `streamUiMessageOptionsTextStyle`
- Added attrs to `MessageListView` that allow to customize user reactions title text style:
  * `streamUiUserReactionsTitleTextSize`
  * `streamUiUserReactionsTitleTextColor`
  * `streamUiUserReactionsTitleTextFont`
  * `streamUiUserReactionsTitleTextFontAssets`
  * `streamUiUserReactionsTitleTextStyle`
- Added attrs to `MessageListView` that allow to customize colors of message options background, user reactions card background, overlay dim color and warning actions color:
  * `streamUiMessageOptionBackgroundColor`
  * `streamUiUserReactionsBackgroundColor`
  * `streamUiOptionsOverlayDimColor`
  * `streamUiWarningActionsTintColor`
- Added `ChatUI.mimeTypeIconProvider: MimeTypeIconProvider` property which allows to customize file attachment icons.

### ⚠️ Changed
- Now the "block user" feature is disabled. We're planning to improve the feature later. Stay tuned!
- Changed gallery background to black in dark mode

# April 8th, 2021 - 4.8.1
## Common changes for all artifacts
### ⚠️ Changed
- We've cleaned up the transitive dependencies that our library exposes to its clients. If you were using other libraries implicitly through our SDK, you'll now have to depend on those libraries directly instead.

## stream-chat-android
### 🐞 Fixed
- Fix Attachment Gravity

### ✅ Added
- Provide AvatarView class

## stream-chat-android-offline
### 🐞 Fixed
- Fix Crash on some devices that are not able to create an Encrypted SharedPreferences
- Fixed the message read indicator in the message list
- Added missing `team` field to `ChannelEntity` and `ChannelData`

### ✅ Added
- Add `ChatDomain::removeMembers` method

## stream-chat-android-ui-common
### 🐞 Fixed
- Fixed getting files provided by content resolver.

### ⚠️ Changed
- Added theme to all activities all the SDK. You can override then in your project by redefining the styles:
- StreamUiAttachmentGalleryActivityStyle
- StreamUiAttachmentMediaActivityStyle
- StreamUiAttachmentActivityStyle

## stream-chat-android-ui-components
### 🐞 Fixed
- Fixed attr streamUiCopyMessageActionEnabled. From color to boolean.
- Now it is possible to change the color of `MessageListHeaderView` from the XML.
- Fixed the `MessageListView::setUserClickListener` method.
- Fixed bugs in handling empty states for `ChannelListView`. Deprecated manual methods for showing/hiding empty state changes.
- Fix `ChannelListHeaderView`'s title position when user avatar or action button is invisible
- Fix UI behaviour for in-progress file uploads
- Fix extension problems with file uploads when attachment names contain spaces
- Fix reaction bubbles which were shown behind message attachment views

### ✅ Added
- Now it is possible to change the back button of MessageListHeaderView using `app:streamUiMessageListHeaderBackButtonIcon`
- Now it is possible to inject `UserLookupHandler` into `MessageInputView` in order to implement custom users' mention lookup algorithm

# March 31th, 2021 - 4.8.0
## Common changes for all artifacts
### 🐞 Fixed
Group channels with 1<>1 behaviour the same way as group channels with many users
It is not possible to remove users from distinct channels anymore.
### ⬆️ Improved
it is now possible to configure the max lines of a link description. Just use
`app:streamUiLinkDescriptionMaxLines` when defining MessageListView

It is now possible to configure the max size of files and an alert is shown when
a files bigger than this is selected.
### ✅ Added
Configure enable/disable of replies using XML in `MessageListView`
Option `app:streamUiReactionsEnabled` in `MessageListView` to enable or disable reactions
It is possible now to configure the max size of the file upload using
`app:streamUiAttachmentMaxFileSizeMb`

## stream-chat-android
### 🐞 Fixed
- Fixed crash when sending GIF from Samsung keyboard

## stream-chat-android-client
### 🐞 Fixed
- Fixed parsing of `createdAt` property in `MessageDeletedEvent`

### ⬆️ Improved
- Postponed queries as run as non-blocking

### ✅ Added
- **Added a brand new serialization implementation, available as an opt-in API for now.** This can be enabled by making a `useNewSerialization(true)` call on the `ChatClient.Builder`.
  - This new implementation will be more performant and greatly improve type safety in the networking code of the SDK.
  - The old implementation remains the default for now, while we're making sure the new one is bug-free.
  - We recommend that you opt-in to the new implementation and test your app with it, so that you can report any issues early and we can get them fixed before a general rollout.
- Added `unflagMessage(messageId)` and `unflagUser(userId)` methods to `ChatClient`
- Added support for querying banned users - added `ChatClient::queryBannedUsers` and `ChannelClient::queryBannedUsers`
- Added `uploadsEnabled`, `urlEnrichmentEnabled`, `customEventsEnabled`, `pushNotificationsEnabled`, `messageRetention`, `automodBehavior` and `blocklistBehavior` fields to channel config

### ⚠️ Changed
- Renamed `ChannelId` property to `channelId` in both `ChannelDeletedEvent` and `NotificationChannelDeletedEvent`
- Deprecated `ChatClient::unMuteChannel`, the `ChatClient::unmuteChannel` method should be used instead
- Deprecated `ChatClient::unBanUser`, the `ChatClient::unbanUser` method should be used instead
- Deprecated `ChannelClient::unBanUser`, the `ChannelClient::unbanUser` method should be used instead
- Deprecated `ChannelController::unBanUser`, the `ChannelController::unbanUser` method should be used instead

## stream-chat-android-offline
### 🐞 Fixed
- Fixed an issue that didn't find the user when obtaining the list of messages
- Fix refreshing not messaging channels which don't contain current user as a member

## stream-chat-android-ui-common
### ⬆️ Improved
- Show AttachmentMediaActivity for video attachments

### ✅ Added
- `AvatarView.streamUiAvatarOnlineIndicatorColor` and `AvatarView.streamUiAvatarOnlineIndicatorBorderColor` attrs

## stream-chat-android-ui-components
### 🐞 Fixed
- Now replied messages are shown correctly with the replied part in message options
- `MessageListView::enterThreadListener` is properly notified when entering into a thread
- Fix initial controls state in `MessageInputView`
- Fix crashing when open attachments destination

### ⬆️ Improved
- Add support of non-image attachment types to the default attachment click listener.

### ✅ Added
- `MessageInputView` now uses the cursor `stream_ui_message_input_cursor.xml` instead of accent color. To change the cursor, override `stream_ui_message_input_cursor.xml`.
- Replacing `ChatUI` with new `io.getstream.chat.android.ui.ChatUI` implementation
- Added possibility to configure delete message option visibility using `streamUiDeleteMessageEnabled` attribute, and `MessageListView::setDeleteMessageEnabled` method
- Add `streamUiEditMessageEnabled` attribute to `MessageListView` and `MessageListView::setEditMessageEnabled` method to enable/disable the message editing feature
- Add `streamUiMentionsEnabled` attribute to `MessageInputView` and `MessageInputView::setMentionsEnabled` method to enable/disable mentions
- Add `streamUiThreadsEnabled` attribute to `MessageListView` and `MessageListView::setThreadsEnabled` method to enable/disable the thread replies feature
- Add `streamUiCommandsEnabled` attribute to `MessageInputView` and `MessageInputView::setCommandsEnabled` method to enable/disable commands
- Add `ChannelListItemPredicate` to our `channelListView` to allow filter `ChannelListItem` before they are rendered
- Open `AvatarBitmapFactory` class
- Add `ChatUI::avatarBitmapFactory` property to allow custom implementation of `AvatarBitmapFactory`
- Add `AvatarBitmapFactory::userBitmapKey` method to generate cache key for a given User
- Add `AvatarBitmapFactory::channelBitmapKey` method to generate cache key for a given Channel
- Add `StyleTransformer` class to allow application-wide style customizations
- Add the default font field to `TextStyle`
- Add new method `ChatFonts::setFont(textStyle: TextStyle, textView: TextView, defaultTypeface: Typeface)`
- Add attributes for `MessageListView` in order to customize styles of:
  - Mine message text
  - Theirs message text
  - User name text in footer of Message
  - Message date in footer of Message
  - Thread replies counter in footer of Message
  - Link title text
  - Link description text
  - Date separator text
  - Deleted message text and background
  - Reactions style in list view and in options view
  - Indicator icons in footer of Message
  - Unread count badge on scroll to bottom button
  - Message stroke width and color for mine and theirs types
    It is now possible to customize the following attributes for `ChannelListView`:
- `streamUiChannelOptionsIcon` - customize options icon
- `streamUiChannelDeleteIcon` - customize delete icon
- `streamUiChannelOptionsEnabled` - hide/show options icon
- `streamUiChannelDeleteEnabled` - hide/show delete button
- `streamUiSwipeEnabled` - enable/disable swipe action
- `streamUiBackgroundLayoutColor` - customize the color of "background layout"
- `streamUiChannelTitleTextSize` - customize channel name text size
- `streamUiChannelTitleTextColor` - customize channel name text color
- `streamUiChannelTitleTextFont` - customize channel name text font
- `streamUiChannelTitleFontAssets` - customize channel name font asset
- `streamUiChannelTitleTextStyle` - customize channel name text style (normal / bold / italic)
- `streamUiLastMessageTextSize` - customize last message text size
- `streamUiLastMessageTextColor` - customize last message text color
- `streamUiLastMessageTextFont` - customize last message text font
- `streamUiLastMessageFontAssets` - customize last message font asset
- `streamUiLastMessageTextStyle` - customize last message text style (normal / bold / italic)
- `streamUiLastMessageDateTextSize` - customize last message date text size
- `streamUiLastMessageDateTextColor` - customize last message date text color
- `streamUiLastMessageDateTextFont` - customize last message date text font
- `streamUiLastMessageDateFontAssets` - customize last message date font asset
- `streamUiLastMessageDateTextStyle` - customize last message date text style (normal / bold / italic)
- `streamUiIndicatorSentIcon` - customize drawable indicator for sent
- `streamUiIndicatorReadIcon` - customize drawable indicator for read
- `streamUiIndicatorPendingSyncIcon` - customize drawable indicator for pending sync
- `streamUiForegroundLayoutColor` - customize the color of "foreground layout"
- `streamUiUnreadMessageCounterBackgroundColor` - customize the color of message counter badge
- `streamUiUnreadMessageCounterTextSize` - customize message counter text size
- `streamUiUnreadMessageCounterTextColor` - customize message counter text color
- `streamUiUnreadMessageCounterTextFont` - customize message counter text font
- `streamUiUnreadMessageCounterFontAssets` - customize message counter font asset
- `streamUiUnreadMessageCounterTextStyle` - customize message counter text style (normal / bold / italic)
- Option `app:streamUiReactionsEnabled` in `MessageListView` to enable or disable reactions
- It is now possible to configure new fields in MessageInputView:
- `streamUiMessageInputTextStyle` - customize message input text style.
- `streamUiMessageInputFont` - customize message input text font.
- `streamUiMessageInputFontAssets` - customize message input text font assets.
- `streamUiMessageInputEditTextBackgroundDrawable` - customize message input EditText drawable.
- `streamUiMessageInputCustomCursorDrawable` - customize message input EditText cursor drawable.
- `streamUiCommandsTitleTextSize` - customize command title text size
- `streamUiCommandsTitleTextColor` - customize command title text color
- `streamUiCommandsTitleFontAssets` - customize command title text color
- `streamUiCommandsTitleTextColor` - customize command title font asset
- `streamUiCommandsTitleFont` - customize command title text font
- `streamUiCommandsTitleStyle` - customize command title text style
- `streamUiCommandsNameTextSize` - customize command name text size
- `streamUiCommandsNameTextColor` - customize command name text color
- `streamUiCommandsNameFontAssets` - customize command name text color
- `streamUiCommandsNameTextColor` - customize command name font asset
- `streamUiCommandsNameFont` - customize command name text font
- `streamUiCommandsNameStyle` - customize command name text style
- `streamUiCommandsDescriptionTextSize` - customize command description text size
- `streamUiCommandsDescriptionTextColor` - customize command description text color
- `streamUiCommandsDescriptionFontAssets` - customize command description text color
- `streamUiCommandsDescriptionTextColor` - customize command description font asset
- `streamUiCommandsDescriptionFont` - customize command description text font
- `streamUiCommandsDescriptionStyle` - customize command description text style
- `streamUiSuggestionBackgroundColor` - customize suggestion view background
- `streamUiMessageInputDividerBackgroundDrawable` - customize the background of divider of MessageInputView

### ⚠️ Changed
- Deprecated `ChatUI` class

# March 8th, 2021 - 4.7.0
## stream-chat-android-client
### ⚠️ Changed
- Refactored `FilterObject` class  - see the [migration guide](https://github.com/GetStream/stream-chat-android/wiki/Migration-guide:-FilterObject) for more info

## stream-chat-android-offline
### 🐞 Fixed
- Fixed refreshing channel list after removing member
- Fixed an issue that didn't find the user when obtaining the list of messages

### ⚠️ Changed
- Deprecated `ChatDomain::disconnect`, use disconnect on ChatClient instead, it will make the disconnection on ChatDomain too.
- Deprecated constructors for `ChatDomain.Builder` with the `User` type parameter, use constructor with `Context` and `ChatClient` instead.

## stream-chat-android-ui-common
### ⚠️ Changed
- Message options list changed colour for dark version. The colour is a little lighters
  now, what makes it easier to see.

## stream-chat-android-ui-components
### 🐞 Fixed
- Fixed some rare crashes when `MessageListView` was created without any attribute info present

### ⬆️ Improved
- Updated PhotoView to version 2.3.0

### ✅ Added
- Introduced `AttachmentViewFactory` as a factory for custom attachment views/custom link view
- Introduced `TextAndAttachmentsViewHolder` for any combination of attachment content and text

### ❌ Removed
- Deleted `OnlyFileAttachmentsViewHolder`, `OnlyMediaAttachmentsViewHolder`,
  `PlainTextWithMediaAttachmentsViewHolder` and `PlainTextWithFileAttachmentsViewHolder`

# Feb 22th, 2021 - 4.6.0
# New UI-Components Artifact
A new UI-Components artifact has been created with a new design of all our components.
This new artifact is available on MavenCentral and can imported by adding the following dependency:
```
implementation "io.getstream:stream-chat-android-ui-components:4.6.0"
```

## stream-chat-android
- Add `streamMessageActionButtonsTextSize`, `streamMessageActionButtonsTextColor`, `streamMessageActionButtonsTextFont`,
  `streamMessageActionButtonsTextFontAssets`, `streamMessageActionButtonsTextStyle`, `streamMessageActionButtonsIconTint`
  attributes to `MessageListView`
- Add `ChannelHeaderViewModel::resetThread` method and make `ChannelHeaderViewModel::setActiveThread` message parameter non-nullable
- Fix ReadIndicator state
- Using `MessageListView#setViewHolderFactory` is now an error - use `setMessageViewHolderFactory` instead
- Removed `MessageListItemAdapter#replaceEntities` - use `submitList` method instead
- Use proper color values on Dialog Theme
- Increase touchable area on the button to remove an attachment

## stream-chat-android-client
- Introduce ChatClient::setUserWithoutConnecting function
- Handle disconnect event during pending token state
- Remove unneeded user data when creating WS Connection
- Using `User#unreadCount` is now an error - use `totalUnreadCount` instead
- Using `ChannelController` is now an error - use `ChannelClient` instead
- Using `Pagination#get` is now an error - use `toString` instead
- Using the old event APIs is now an error - see the [migration guide](https://github.com/GetStream/stream-chat-android/wiki/Migration-guide:-ChatObserver-and-events()-APIs) for more info
- Using `ChatClient#flag` is now an error - use `flagUser` instead

## stream-chat-android-offline
- Introduce `PushMessageSyncHandler` class

- Add UseCase for querying members (`chatDomain.useCases.queryMembers(..., ...).execute()`).
  - If we're online, it executes a remote call through the ChatClient
  - If we're offline, it pulls members from the database for the given channel
- Mark the `SendMessageWithAttachmentsImpl` use case an error

## stream-chat-android-ui-common
- Fix `CaptureMediaContract` chooser on Android API 21
- Using `ChatUI(client, domain, context)` now an error - use simpler constructor instead
- Using the `Chat` interface now an error - use `ChatUI` instead

# Feb 15th, 2021 - 4.5.5
## Common changes for all artifacts
- Updated project dependencies
  - Kotlin 1.4.30
  - Stable AndroidX releases: LiveData 2.3.0, Activity 1.2.0, Fragment 1.3.0
  - For the full list of dependency version changes, see [this PR](https://github.com/GetStream/stream-chat-android/pull/1383)

## stream-chat-android
- Add `streamInputAttachmentsMenuBackground` and `streamInputSuggestionsBackground` attributes to `MessageInputView`
- Add `streamMessageActionButtonsBackground` attributes to `MessageListView`

## stream-chat-android-client
- Remove unused `reason` and `timeout` parameters from `ChannelClient::unBanUser` method

# Feb 11th, 2021 - 4.5.4
## stream-chat-android
- Fix `streamLastMessageDateUnreadTextColor` attribute not being used in ChannelListView
- Fix `streamChannelsItemSeparatorDrawable` attribute not being parsed

## stream-chat-android-client
- Fix `ConcurrentModificationException` on our `NetworkStateProvider`

# Feb 5th, 2021 - 4.5.3
## stream-chat-android
-. `ChatUtils::devToken` is not accessible anymore, it has been moved to `ChatClient::devToken`

## stream-chat-android-client
- **setUser deprecation**
  - The `setUser`, `setGuestUser`, and `setAnonymousUser` methods on `ChatClient` are now deprecated.
  - Prefer to use the `connectUser` (`connectGuestUser`, `connectAnonymousUser`) methods instead, which return `Call` objects.
  - If you want the same async behaviour as with the old methods, use `client.setUser(user, token).enqueue { /* Handle result */ }`.
- Add support for typing events in threads:
  - Add `parentId` to `TypingStartEvent` and `TypingStopEvent`
  - Add `parentId` to ``ChannelClient::keystroke` and `ChannelClient::stopTyping`
- `ChatClient::sendFile` and `ChatClient::sendImage` each now have just one definition with `ProgressCallback` as an optional parameter. These methods both return `Call<String>`, allowing for sync/async execution, and error handling. The old overloads that were asynchronous and returned no value/error have been removed.
- `FileUploader::sendFile` and `FileUploader::sendImages` variations with `ProgressCallback` are no longer async with no return type. Now they are synchronous with `String?` as return type

## stream-chat-android-offline
- Add support for typing events in threads:
  - Add `parentId` to `Keystroke` and `StopTyping` use cases

## stream-chat-android-ui-common
- Add a new `isMessageRead` flag to the `MessageListItem.MessageItem` class, which indicates
  that a particular message is read by other members in this channel.
- Add handling threads typing in `MessageInputViewModel`

# Jan 31th, 2021 - 4.5.2
## stream-chat-android-client
- Use proper data on `ChatClient::reconnectSocket` to reconnect normal/anonymous user
- Add `enforceUnique` parameter to `ChatClient::sendReaction` and `ChannelClient::sendReaction` methods .
  If reaction is sent with `enforceUnique` set to true, new reaction will replace all reactions the user has on this message.
- Add suspending `setUserAndAwait` extension for `ChatClient`
- Replace chat event listener Kotlin functions with ChatEventListener functional interface in order to promote
  a better integration experience for Java clients. Old methods that use the Kotlin function have been deprecated.
  Deprecated interfaces, such as ChannelController, have not been updated. ChannelClient, which inherits from ChannelController
  for the sake of backwards compatibility, has been updated.

## stream-chat-android-offline
- Add `enforceUnique` parameter to `SendReaction` use case. If reaction is sent with `enforceUnique` set to true,
  new reaction will replace all reactions the user has on this message.
- Fix updating `Message::ownReactions` and `Message:latestReactions` after sending or deleting reaction - add missing `userId` to `Reaction`
- Fix Load Thread Replies process

## stream-chat-android-ui-common
- Add a new `isThreadMode` flag to the `MessageListItem.MessageItem` class.
  It shows is a message item should be shown as part of thread mode in chat.
- Add possibility to set `DateSeparatorHandler` via `MessageListViewModel::setDateSeparatorHandler`
  and `MessageListViewModel::setThreadDateSeparatorHandler` which determines when to add date separator between messages
- Add `MessageListViewModel.Event.ReplyAttachment`, `MessageListViewModel.Event.DownloadAttachment`, `MessageListViewModel.Event.ShowMessage`,
  and `MessageListViewModel.Event.RemoveAttachment` classes.
- Deprecate `MessageListViewModel.Event.AttachmentDownload`

# Jan 18th, 2021 - 4.5.1
## stream-chat-android
- Fix `MessageListItemViewHolder::bind` behavior
- Improve connection/reconnection with normal/anonymous user

## stream-chat-android-client
- Create `ChatClient::getMessagesWithAttachments` to filter message with attachments
- Create `ChannelClient::getMessagesWithAttachments` to filter message with attachments
- Add support for pinned messages:
  - Add `pinMessage` and `unpinMessage` methods `ChatClient` and `ChannelClient`
  - Add `Channel::pinnedMessages` property
  - Add `Message:pinned`, `Message::pinnedAt`, `Message::pinExpires`, and `Message:pinnedBy` properties

# Jan 7th, 2021 - 4.5.0
## stream-chat-android
- Now depends explicitly on AndroidX Fragment (fixes a potential crash with result handling)
- Update AndroidX dependencies: Activity 1.2.0-rc01 and Fragment 1.3.0-rc01

## stream-chat-android-client
- Add filtering non image attachments in ChatClient::getImageAttachments
- Add a `channel` property to `notification.message_new` events
- Fix deleting channel error
- 🚨 Breaking change: ChatClient::unmuteUser, ChatClient::unmuteCurrentUser,
  ChannelClient::unmuteUser, and ChannelClient::unmuteCurrentUser now return Unit instead of Mute

## stream-chat-android-offline
- Add LeaveChannel use case
- Add ChannelData::memberCount
- Add DeleteChannel use case
- Improve loading state querying channels
- Improve loading state querying messages

# Dec 18th, 2020 - 4.4.9

## stream-chat-android-client
- improved event recovery behaviour

## stream-chat-android-offline
- improved event recovery behaviour
- fixed the chatDomain.Builder boolean usage between userPresence and recoveryEnabled

# Dec 18th, 2020 - 4.4.8
## stream-chat-android
- Add filtering `shadowed` messages when computing last channel message
- Add filtering `draft` channels
- Add `DateFormatter::formatTime` method to format only time of a date
- Fix `ChatUtils::devToken` method

## stream-chat-android-client
- Improve `banUser` and `unBanUser` methods - make `reason` and `timeout` parameter nullable
- Add support for shadow ban - add `shadowBanUser` and `removeShadowBan` methods to `ChatClient` and `ChannelClient`
- Add `shadowBanned` property to `Member` class
- Add `ChatClient::getImageAttachments` method to obtain image attachments from a channel
- Add `ChatClient::getFileAttachments` method to obtain file attachments from a channel
- Add `ChannelClient::getImageAttachments` method to obtain image attachments from a channel
- Add `ChannelClient::getFileAttachments` method to obtain file attachments from a channel

## stream-chat-android-offline
- Add filtering `shadowed` messages
- Add new usecase `LoadMessageById` to fetch message by id with offset older and newer messages
- Watch Channel if there was previous error

## stream-chat-android-ui-common
- Add `messageId` arg to `MessageListViewModel`'s constructor allowing to load message by id and messages around it

# Dec 14th, 2020 - 4.4.7
## Common changes for all artifacts
- Updated to Kotlin 1.4.21
- For Java clients only: deprecated the `Call.enqueue(Function1)` method, please use `Call.enqueue(Callback)` instead

## stream-chat-android
- Add new attrs to `MessageListView`: `streamDeleteMessageActionEnabled`, `streamEditMessageActionEnabled`
- Improve Channel List Diff
- Add new attrs to `MessageInputView`: `streamInputScrollbarEnabled`, `streamInputScrollbarFadingEnabled`
- Add API for setting custom message date formatter in MessageListView via `setMessageDateFormatter(DateFormatter)`
  - 24 vs 12 hr controlled by user's System settings.

## stream-chat-android-client
- Add `ChatClient::isValidRemoteMessage` method to know if a RemoteMessage is valid for Stream

## stream-chat-android-offline
- Add updating `channelData` after receiving `ChannelUpdatedByUserEvent`
- Fix crash when a push notification arrives from other provider different than Stream

# Dic 4th, 2020 - 4.4.6

## stream-chat-android
- Use custom `StreamFileProvider` instead of androidx `FileProvider` to avoid conflicts
- Add `ChatClient::setGuestUser` method to login as a guest user
- Make `MessageListItemViewHolder` public and open, to allow customization by overriding the `bind` method

## stream-chat-android-offline
- Centralize how channels are stored locally

# Nov 24th, 2020 - 4.4.5
## Common changes for all artifacts
- Stream SDks has been uploaded to MavenCentral and the GroupID has changed to `io.getstream`.

## stream-chat-android
- New artifact name: `io.getstream:stream-chat-android:STREAM_VERSION`

## stream-chat-android-client
- It's no longer required to wait for `setUser` to finish before querying channels
- `ChatClient::setUser` method allows be called without network connection and will retry to connect when network connection is available
- New artifact name: `io.getstream:stream-chat-android-client:STREAM_VERSION`
- Show date of the last message into channels list when data comes from offline storage
- Show text of the last message into channels list when data comes from offline storage
- Accept Invite Message is now optional, if null value is sent, no message will be sent to the rest of members about this action

## stream-chat-android-offline
- Fix bug when channels with newer messages don't go to the first position in the list
- Fix Offline usage of `ChatDomain`
- New artifact name: `io.getstream:stream-chat-android-offline:STREAM_VERSION`
- Provide the last message when data is load from offline storage

# Nov 24th, 2020 - 4.4.4
This version is a rollback to 4.4.2, The previous release (4.4.3) was not valid due to a problem with the build flow.
We are going to release 4.4.5 with the features introduced by 4.4.3 as soon as the build is back working

# Nov 20th, 2020 - 4.4.3
## stream-chat-android-client
- It's no longer required to wait for `setUser` to finish before querying channels
- `ChatClient::setUser` method allows be called without network connection and will retry to connect when network connection is available

## stream-chat-android-offline
- Fix bug when channels with newer messages don't go to the first position in the list
- Fix Offline usage of `ChatDomain`

# Nov 13th, 2020 - 4.4.2

## stream-chat-android
- Remove `ChatClient` and `ChatDomain` as `ChatUI`'s dependencies
- Replace Glide with Coil - SDK doesn't depend on Glide anymore.
- Remove `BaseStyle` class and extract its properties into `AvatarStyle` and `ReadStateStyle`.
  - Use composition with `AvatarStyle` and `ReadStateStyle` instead of inheriting from `BaseStyle`.
  - Convert to kotlin: `ReadStateView`, `MessageListViewStyle`
- Add `streamShowSendAlsoToChannelCheckbox` attr to `MessageInputView` controlling visibility of "send also to channel" checkbox
- The sample app no longer uses Koin for dependency injection
- Add `streamCopyMessageActionEnabled`, `streamFlagMessageActionEnabled`, and `streamStartThreadMessageActionEnabled` attrs to `MessageListView`
- Validate message text length in MessageInputView.
  - Add property `MessageInputView.maxMessageLength: Int` and show warning once the char limit is exceeded
  - Expose `MessageInputViewModel.maxMessageLength: Int` informing about text length limit of the Channel

## stream-chat-android-client
- Deprecate `User::unreadCount` property, replace with `User::totalUnreadCount`
- Added MarkAllReadEvent
- Fix UpdateUsers call

## stream-chat-android-offline
- Update `totalUnreadCount` when user is connected
- Update `channelUnreadCount` when user is connected
- Fix bug when channels could be shown without names
- Added support for marking all channels as read for the current user.
  - Can be accessed via `ChatDomain`'s use cases (`chatDomain.useCases.markAllRead()...`).
- Fix bug when local channels could be sorted not properly
- Typing events can be all tracked with `ChatDomain.typingUpdates`

# Nov 4th, 2020 - 4.4.1
## Common changes for all artifacts
- Updated dependencies to latest versions (AGP 4.1, OkHttp 4.9, Coroutines 1.3.9, ExoPlayer 2.12.1, etc.)
  - See [PR #757](https://github.com/GetStream/stream-chat-android/pull/757) for full list of version updates
- Revamped `Call` implementations
  - The `Call2` type has been removed, the libraries now all use the same `Call` instead for all APIs
  - `Call` now guarantees callbacks to happen on the main thread
  - Coroutine users can now `await()` a `Call` easily with a provided extension

## stream-chat-android
- Add empty state views to channel list view and message list view components
- Allow setting custom empty state views
- Add loading view to message list view
- Allow setting custom loading view
- Add load more threshold for `MessageListView` and `streamLoadMoreThreshold` attribute
- Fix handling of the `streamShowReadState` attribute on `MessageListView`
- Add `streamShowDeliveredState` XML attribute to `MessageListView`
- Add "loading more" indicator to the `MessageListView`
- Messages in ChannelController were split in messages - New messages and oldMessages for messages coming from the history.

## stream-chat-android-client
- Fix guest user authentication
- Changed API of QuerySort class. You have to specify for what model it is being used.
- Rename `ChannelController` to `ChannelClient`. Deprecate `ChannelController`.
- Replace `ChannelController` subscribe related extension functions with corresponding `ChannelClient` functions
- Move `ChannelClient` extension functions to `io.getstream.chat.android.client.channel` package

## stream-chat-android-offline
- Add GetChannelController use cases which allows to get ChannelController for Channel
- Fix not storing channels when run channels fetching after connection recovery.
- Fix read state getting stuck in unread state

# Oct 26th, 2020 - 4.4.0
## stream-chat-android
- Create custom login screen in sample app
- Bump Coil to 1.0.0
- Add message sending/sent indicators in `MessageListView`
- Add possibility to replace default FileUploader
- Fixes a race condition where client.getCurrentUser() was set too late
- Support for hiding channels
- Makes the number of channels return configurable by adding the limit param to ChannelsViewModelFactory
- Add message sending/sent indicators in `MessageListView`
- Provide ChannelViewModelFactory and ChannelsViewModelFactory by the library to simplify setup
- Fixes for https://github.com/GetStream/stream-chat-android/issues/698 and https://github.com/GetStream/stream-chat-android/issues/723
- Don't show read state for the current user

## stream-chat-android-client
- Fix ConcurrentModificationException in `ChatEventsObservable`
- Add possibility to replace default FileUploader
- Fix anonymous user authentication
- Fix fetching color value from TypedArray

## stream-chat-android-offline
- Channel list now correctly updates when you send a new message while offline. This fixes https://github.com/GetStream/stream-chat-android/issues/698
- Channels now stay sorted based on the QuerySort order (previous behaviour was to sort them once)
- New messages now default to type "regular" or type "ephemeral" if they start with a /
- Improved error logging on sendMessage & sendReaction
- Fixed a race condition that in rare circumstances could cause the channel list to show stale (offline) data
- Fixed a bug with channel.hidden not working correctly
- Fixed crash with absence of user in the UserMap

# Oct 19th, 2020 - 4.3.1-beta-2 (stream-chat-android)
- Allow setting custom `NotificationHandler` in `Chat.Builder`
- Fix unresponsive attachment upload buttons
- Removed many internal implementation classes and methods from the SDK's public API
- Fix sending GIFs from keyboard
- Fix unresponsive attachment upload buttons
- Fix method to obtain initials from user to be shown into the avatar
- Fix method to obtain initials from channel to be shown into the avatar
- Allow setting `ChatLoggerHandler` and `ChatLogLevel` in `Chat.Builder`

# Oct 16th, 2020 - 4.3.1-beta-1 (stream-chat-android)
- Significant performance improvements
- Fix a crash related to behaviour changes in 1.3.0-alpha08 of the AndroidX Fragment library
- Replace Glide with Coil in AttachmentViewHolderMedia (Fix GIFs loading issues)
- `MessageListView.BubbleHelper`'s methods now have nullability annotations, and use primitive `boolean` values as parameters
- Update Offline Support to the [last version](https://github.com/GetStream/stream-chat-android-livedata/releases/tag/0.8.6)

# Oct 16th, 2020 - 0.8.6 (stream-chat-android-offline)
- Improve sync data validation in ChatDomain.Builder
- Removed many internal implementation classes and methods from the SDK's public API
- Significant performance improvements to offline storage
- Default message limit for the queryChannels use case changed from 10 to 1. This is a more sensible default for the channel list view of most chat apps
- Fix QuerySort
- Update client to 1.16.8: See changes: https://github.com/GetStream/stream-chat-android-client/releases/tag/1.16.8

# 1.16.8 - Fri 16th of Oct 2020 (stream-chat-android-client)
- Add `lastUpdated` property to `Channel`

# Oct 14th, 2020 - 4.3.0-beta-6 (stream-chat-android)
- Update to Kotlin 1.4.10
- Fix Typing view behavior
- Fix NPE asking for `Attachment::type`
- Fix ChatDomain initialization issue
- Limit max lines displayed in link previews (5 lines by default, customizable via `streamAttachmentPreviewMaxLines` attribute on `MessageListView`)
- Update Offline Support to the [last version](. See changes: )https://github.com/GetStream/stream-chat-android-livedata/releases/tag/0.8.5)

# 1.16.7 - Wed 14th of Oct 2020 (stream-chat-android-client)
- Removed many internal implementation classes and methods from the SDK's public API
- Improved nullability, restricted many generic type parameters to be non-nullable (set `Any` as their upper bound)
- Use AttachmentsHelper to validate imageUrl instead of just url.

# Oct 14th, 2020 - 0.8.5 (stream-chat-android-offline)
- Use `createdLocallyAt` and `updatedLocallyAt` properties in ChannelController and ThreadController
- Update attachments of message with an old image url, if it's still valid.
- Set attachment fields even if the file upload fails
- Fix NPE while ChatEvent was handled
- Improved nullability, restricted some generic type parameters to be non-nullable (set `Any` as their upper bound)
- Fix method to store date of the last message received into a channel
- Update client to 1.16.7: See changes: https://github.com/GetStream/stream-chat-android-client/releases/tag/1.16.7

# Oct 9th, 2020 - 4.3.0-beta-5 (stream-chat-android)
- Improve selecting non-media attachments
- Fix showing attachments captured with camera
- Add setting type and file size when creating AttachmentMetaData from file
- Remove FileAttachmentListAdapter and methods related to opening files chooser
- Replace isMedia flag with getting type from attachment if possible
- Update ExoPlayer dependency to version [2.12.0](https://github.com/google/ExoPlayer/blob/release-v2/RELEASENOTES.md#2120-2020-09-11)

# 1.16.6 - Fri 9th of Oct 2020 (stream-chat-android-client)
- Add `createdLocallyAt` and `updatedLocallyAt` properties to `Message` type
- Add AttachmentsHelper with hasValidUrl method

# Oct 7th, 2020 - 4.3.0-beta-4 (stream-chat-android)
- For Java clients, the `bindView` methods used to bind a ViewModel and its UI component together are now available with friendlier syntax.
- Calls such as `MessageListViewModelBindingKt.bindView(...);` should be replaced with calls like `MessageListViewModelBinding.bind(...);`
- The `ChannelListViewModelBindingKt` class has been renamed to `ChannelsViewModelBinding`, to match the name of the ViewModel it's associated with.
- Update client to the latest version. See changes: https://github.com/GetStream/stream-chat-android-client/releases/tag/1.16.5
- Update Stream Livedata to the last version. See changes: https://github.com/GetStream/stream-chat-android-livedata/releases/tag/0.8.4

# Oct 7th, 2020 - 0.8.4 (stream-chat-android-offline)
- Update client to 1.16.5: See changes: https://github.com/GetStream/stream-chat-android-client/releases/tag/1.16.5

# 1.16.5 - Wed 7th of Oct 2020 (stream-chat-android-client)
- Add autocomplete filter
- Add @JvmOverloads to QueryUsersRequest constructor
- Improve java interop of `TokenManager`

# Oct 5th, 2020 - 0.8.3 (stream-chat-android-offline)
- Improved message attachment handling. Message is now first added to local storage and the attachment is uploaded afterwards.
- Editing messages now works while offline
- Deprecate SendMessageWithAttachments in favor of SendMessage while specifying attachment.upload
- Fix a bug that caused messages not to load if member limit wasn't specified
- Fix a crash related to reaction data structure
- Fix a bug where network errors (temporary ones) are detected as permanent errors

# 1.16.4 - Mon 5th of Oct 2020 (stream-chat-android-client)
- Add `attachment.upload` and `attachment.uploadState` fields for livedata upload status. These fields are currently unused if you only use the low level client.

# Oct 2nd, 2020 - 4.3.0-beta-3 (stream-chat-android)
- Removed several parameters of `BaseAttachmentViewHolder#bind`, `Context` is now available as a property instead, others should be passed in through the `AttachmentViewHolderFactory` as constructor parameters
- Moved `BaseAttachmentViewHolder` to a new package
- Fix setting read state when user's last read equals message created date
- Skip setting user's read status if last read message is his own
- Make MessageListItem properties abstract
- Change default query sort to "last_updated"
- Fixed attachments logic. Save previously attached files when add more.
- Fixed the bug when it was unable to select new files when you have already attached something.
- Moved `MessageInputView` class to a new package.
- Update Stream Livedata to the last version. See changes: https://github.com/GetStream/stream-chat-android-livedata/releases/tag/0.8.2

# Oct 2nd, 2020 - 0.8.2 (stream-chat-android-offline)
- Request members by default when querying channels

# Sep 30th, 2020 - 4.3.0-beta-2 (stream-chat-android)
- Removed several parameters of `BaseMessageListItemViewHolder#bind`, `Context` is now available as a property instead, others should be passed in through the `MessageViewHolderFactory` as constructor parameters
- Attachment customization methods moved from `MessageViewHolderFactory` to a separate `AttachmentViewHolderFactory` class
- Removed `position` parameter from `MessageClickListener`
- Moved `BaseMessageListItemViewHolder` to a new package
- Update client to the latest version. See changes: https://github.com/GetStream/stream-chat-android-client/releases/tag/1.16.1
- Update Stream Livedata to the last version. See changes: https://github.com/GetStream/stream-chat-android-livedata/releases/tag/0.8.1

# Sep 30th, 2020 - 0.8.1 (stream-chat-android-offline)
- Handle the new `ChannelUpdatedByUserEvent`
- Update client to 1.16.1: See changes: https://github.com/GetStream/stream-chat-android-client/releases/tag/1.16.1
- Improve online status handling
- Replace posting an empty channels map when the channels query wasn't run online and offline storage is empty with error

# 1.16.2 - Wed 30 Sep 2020 (stream-chat-android-client)
- Add `ChatClient::enableSlowMode` method to enable slow mode
- Add `ChatClient::disableSlowMode` method to disable slow mode
- Add `ChannelController::enableSlowMode` method to enable slow mode
- Add `ChannelController::disableSlowMode` method to disable slow mode
- Add `Channel::cooldown` property to know how configured `cooldown` time for the channel
- Fix FirebaseMessageParserImpl.verifyPayload() logic
- Fix notification display condition
- Fix Socket connection issues

# 1.16.1 - Wed 25 Sep 2020 (stream-chat-android-client)
- Remove `User` field on `ChannelUpdatedEvent`
- Add new chat event type -> `ChannelUpdatedByUserEvent`
- Add `ChatNotificationHandler::getFirebaseInstanceId` method to provide a custom `FirebaseInstanceId`
- Add `NotificationConfig::useProvidedFirebaseInstance` conf

# Sep 23rd, 2020 - 4.3.0-beta-1 (stream-chat-android)
- Update livedata/client to latest version. See changes: https://github.com/GetStream/stream-chat-android-client/releases/tag/1.16.0

# 1.16.0 - Wed 23 Sep 2020 (stream-chat-android-client)
- Removed message.channel, this is a backwards incompatible change
- Ensure that message.cid is always available

The SDK was providing message.cid and message.channel in some cases, but not always.
Code that relied on those fields being populated caused bugs in production.

If you were relying on message.channel it's likely that you were running into bugs.
We recommend using one of these alternatives:

- message.cid if you just need a reference to the channel
- the channel object provided by client.queryChannel(s) if you need the full channel data
- channelController.channelData livedata object provided by the livedata package (automatically updated if channel data changes)
- channelController.toChannel() function provided by the livedata package

# Sep 23rd, 2020 - 0.8.0 (stream-chat-android-offline)
- Update client to 1.16.0: See changes: https://github.com/GetStream/stream-chat-android-client/releases/tag/1.16.0

# Sep 23rd, 2020 - 0.7.7 (stream-chat-android-offline)
- Fix crash when map channels DB entity to Channel
- Add posting empty channels map when queryChannels fails either offline and online which prevents infinite loader

# 1.15.6 - Wed 23 Sep 2020 (stream-chat-android-client)
- Convert ChatError to plain class. Changes in ChatLogger interface.
- Update events fields related to read status - remove "unread_messages" field and add "unread_channels" to NewMessageEvent, NotificationMarkReadEvent, and NotificationMessageNewEvent
- Mark ChatEvents containing the user property by the UserEvent interface.
- Simplified the event handling APIs, deprecated `ChatObservable`. See [the migration guide](https://github.com/GetStream/stream-chat-android-client/wiki/Migrating-from-the-old-event-subscription-APIs) for details on how to easily adopt the new APIs.

# Sep 23rd, 2020 - 4.2.11-beta-13 (stream-chat-android)
- Adjust ChatSocketListener to new events(NewMessageEvent, NotificationMarkReadEvent, NotificationMessageNewEvent) properties.
- Fix "load more channels"
- Update client to the latest version. See changes: https://github.com/GetStream/stream-chat-android-client/releases/tag/1.15.6
- Update Stream Livedata to the last version. See changes: https://github.com/GetStream/stream-chat-android-livedata/releases/tag/0.7.7

# Sep 18th, 2020 - 4.2.11-beta-12 (stream-chat-android)
- Implement Giphy actions handler
- Fix .gif preview rendering on message list
- Fix thread shown issue after sending message to a channel
- Remove border related attributes from MessageInputView. Add close button background attribute to MessageInputView.
- Improve setting user in sample app
- Add updating message read state after loading first messages
- Wrap Attachment into AttachmentListItem for use in adapter
- Properly show the message date
- Revamp MessageListView adapter customization, introduce ListenerContainer to handle all ViewHolder listeners
- Fix default filters on `ChannelsViewModelImpl`
- Update client to the latest version. See changes: https://github.com/GetStream/stream-chat-android-client/releases/tag/1.15.5
- Update Stream Livedata to the last version. See changes: https://github.com/GetStream/stream-chat-android-livedata/releases/tag/0.7.6

# Sep 18th, 2020 - 0.7.6 (stream-chat-android-offline)
- Store needed users in DB
- Stop trying to execute background sync in case ChatDomain.offlineEnabled is set to false
- Fix Socket Connection/Reconnection
- Update client to the latest version. See changes: https://github.com/GetStream/stream-chat-android-client/releases/tag/1.15.5

# 1.15.5 - Fri 18 Sep 2020 (stream-chat-android-client)
- Fix Socket Connection/Reconnection

# Sep 15th, 2020 - 0.7.5 (stream-chat-android-offline)
- Fix offline support for adding and removing reactions
- Fix crash when creating a channel while channel.createdBy is not set

# Sep 14th, 2020 - 0.7.4 (stream-chat-android-offline)
- Remove duplicates of new channels
- Improve tests
- Remove some message's properties that are not used anymore GetStream/stream-chat-android-client#69
- Update client to the latest version. See changes: https://github.com/GetStream/stream-chat-android-client/releases/tag/1.15.4

# 1.15.4 - Fri 11 Sep 2020 (stream-chat-android-client)
- Fix Socket Disconnection
- Remove useless message's properties (isStartDay, isYesterday, isToday, date, time and commandInfo)
- Forbid setting new user when previous one wasn't disconnected

# Sep 8th, 2020 - 0.7.3 (stream-chat-android-offline)
- Add usecase to send Giphy command
- Add usecase to shuffle a Gif on Giphy command message
- Add usecase to cancel Giphy Command
- Update client to the latest version. See changes: https://github.com/GetStream/stream-chat-android-client/releases/tag/1.15.3

# 1.15.3 - Tue 7 Sep 2020 (stream-chat-android-client)
- Add send action operation to ChannelController
- Fix serialized file names of SendActionRequest
- Fix `ConnectedEvent` parse process

# Sep 4th, 2020 - 4.2.11-beta-11 (stream-chat-android)
- Fix uploading files and capturing images on Android >= 10
- Fix `AvatarView`: Render lastActiveUsers avatars when channel image is not present

# 1.15.2 - Tue 1 Sep 2020 (stream-chat-android-client)
- `ChannelResponse.watchers` is an array of User now
- `Watcher` model has been removed, `User` model should be used instead
- `QueryChannelsRequet` has a new field called `memberLimit` to limit the number of members received per channel

# Aug 28th, 2020 - 4.2.11-beta-9 (stream-chat-android)
- Update event structure
- Update client to the latest version. See changes: https://github.com/GetStream/stream-chat-android-client/releases/tag/1.15.1
- Update Stream Livedata to the last version. See changes: https://github.com/GetStream/stream-chat-android-livedata/releases/tag/0.7.2

# 1.15.1 - Thu 28 Aug 2020 (stream-chat-android-client)
- New MapAdapter that omit key that contains null values or emptyMaps
- Null-Check over Watchers response

## Aug 23th, 2020 - 4.2.11-beta-8 (stream-chat-android)
- Fix Upload Files
- Update RecyclerView Lib
- Update Notification Customization

# Aug 28th, 2020 - 0.7.2 (stream-chat-android-offline)
- Update client to the latest version. See changes: https://github.com/GetStream/stream-chat-android-client/releases/tag/1.15.1

# Aug 28th, 2020 - 0.7.1 (stream-chat-android-offline)
- Keep order when retry to send a message
- Fix message sync logic and message sending success event emitting
- Update client to the latest version. See changes: https://github.com/GetStream/stream-chat-android-client/releases/tag/1.15.0

# Aug 20th, 2020 - 0.7.0 (stream-chat-android-offline)
- Update to version 0.7.0

# 1.15.0 - Thu 20 Aug 2020 (stream-chat-android-client)
- Refactor ChatEvents Structure

# 1.14.0 - Thu 20 Aug 2020 (stream-chat-android-client)
- Decouple cloud messages handler logic from configuration data
- Fix createChannel methods

# 1.13.3 - Tue 18 Aug 2020 (stream-chat-android-client)
- Set message as optional when updating a channel

# 1.13.2 - Fri 14 Aug 2020 (stream-chat-android-client)
- Reduce TLS Latency

# 1.13.1 - Fri 7 Aug 2020 (stream-chat-android-client)
- Fix DateParser

## Aug 5th, 2020 - 4.2.11-beta-7 (stream-chat-android)
- Update Stream Livedata to the last version. See changes: https://github.com/GetStream/stream-chat-android-livedata/releases/tag/0.6.9
- Fix channel name validation in CreateChannelViewModel
- Add `ChannelsView.setViewHolderFactory(factory: ChannelViewHolderFactory)` function
- Fix Fresco initialization
- Fix method to add/remove reaction

# Aug 3nd, 2020 - 0.6.9 (stream-chat-android-offline)
- Fix `QuerySort`

# 1.13.0 - Tue 28 Jul 2020 (stream-chat-android-client)
- Add `Client.flagUser()` method to flag an User
- Add `Client.flagMessage()` method to flag a Message
- Deprecated method `Client.flag()` because was a bit confusing, you should use `client.flagUser()` instead

# 1.12.3 - Mon 27 Jul 2020 (stream-chat-android-client)
- Fix NPE on TokenManagerImpl
- Upgrade Kotlin to version 1.3.72
- Add Kotlin Proguard Rules

# Jul 20th, 2020 - 0.6.8 (stream-chat-android-offline)
- Fix `NotificationAddedToChannelEvent` event handling

# 1.12.2 - Fri 17 Jul 2020 (stream-chat-android-client)
- Add customer proguard rules

# 1.12.1 - Wed 15 Jul 2020 (stream-chat-android-client)
- Add customer proguard rules

## Jul 13th, 2020 - 4.2.11-beta-6 (stream-chat-android)
- Update client to the latest version. See changes: https://github.com/GetStream/stream-chat-android-client/releases/tag/1.10.0
- Update Stream Livedata to the last version. See changes: https://github.com/GetStream/stream-chat-android-livedata/releases/tag/0.6.7
- Refactor ChannelHeaderView
- Refactor MesageInputView
- Refactor Permission Checker Behavior
- Refactor MessageListVIew
- Fix Send Attachment Behavior
- Fix "Take Picture/Record Video" Behavior
- Add option to show empty view when there are no channels
- Add option to send a message to a thread
- Allow to switch user / logout

# 1.12.0 - Mon 06 Jul 2020 (stream-chat-android-client)
- Add mute and unmute methods to channel controller

# 1.11.0 - Mon 06 Jul 2020 (stream-chat-android-client)
- Fix message mentioned users

# Jul 3nd, 2020 - 0.6.7 (stream-chat-android-offline)
- Update client to the latest version. See changes: https://github.com/GetStream/stream-chat-android-client/releases/tag/1.10.0
- Implement Thread Behavior

# 1.10.0 - Wed 29 June 2020 (stream-chat-android-client)
- Add mute and unmute channels
- Add `notification.channel_mutes_updated` socket even handling
- Add user.channelMutes field
- Improve error logging
- Add invalid date format handling (channel.config dates might be invalid)

# 1.9.3 - Wed 29 June 2020 (stream-chat-android-client)
- Add raw socket events logging. See with tag `Chat:Events`

# Jun 24th, 2020 - 0.6.6 (stream-chat-android-offline)
- Update client to the latest version. See changes: https://github.com/GetStream/stream-chat-android-client/releases/tag/1.9.2

# 1.9.2 - Wed 24 June 2020 (stream-chat-android-client)
- Add `show_in_channel` attribute to `Message` entity

# 1.9.1 - Mue 23 June 2020 (stream-chat-android-client)
- Fix multithreaded date parsing

# 1.9.0 - Mon 22 June 2020 (stream-chat-android-client)
- Fix search message request body
  🚨 Breaking change:
- client.searchMessages signature has been changed: query removed, added channel filter

# 1.8.1 - Thu 18 June 2020 (stream-chat-android-client)
- Fix UTC date for sync endpoint
- Fix inhered events parsing
- Fix custom url setter of ChatClient.Builder

# Jun 16th, 2020 - 0.6.5 (stream-chat-android-offline)
- Fixed crash caused by `NotificationMarkReadEvent.user` value being sent null.
- Solution: using the current user which was set to the ChatDomain instead of relying on event's data.

# 1.8.0 - Thu 12 June 2020 (stream-chat-android-client)
- Add sync api call

# Jun 12th, 2020 - 0.6.4 (stream-chat-android-offline)
- Add attachment.type when upload a file or image

# 1.7.0 - Thu 12 June 2020 (stream-chat-android-client)
- Add query members call

# Jun 11th, 2020 - 0.6.3 (stream-chat-android-offline)
- Create a new UseCase to send messages with attachments

# Jun 11th, 2020 - 0.6.2 (stream-chat-android-offline)
- Update client to the latest version. See changes: https://github.com/GetStream/stream-chat-android-client/releases/tag/1.6.1

# 1.6.1 - Thu 11 June 2020 (stream-chat-android-client)
- Add MimeType on sendFile and sendImage methods

# 1.6.0 - Mon 8 June 2020 (stream-chat-android-client)
- Add translations api call and update message with `i18n` field. Helper `Message` extensions functions are added.

## Jun 4th, 2020 - 4.2.11-beta-5 (stream-chat-android)
- Update livedata dependency to fix crash when NotificationMarkReadEvent received
- Add mavenLocal() repository

## Jun 4th, 2020 - 4.2.11-beta-4 (stream-chat-android)
- Fix crash when command (`/`) is typed.

## Jun 3rd, 2020 - 4.2.11-beta (stream-chat-android)
- Fix `AvatarView` crash when the view is not attached

# 1.5.4 - Wed 3 June 2020 (stream-chat-android-client)
- Add optional `userId` parameter to `Channel.getUnreadMessagesCount` to filter out unread messages for the user

# 1.5.3 - Wed 3 June 2020 (stream-chat-android-client)
- Fix switching users issue: `disconnect` and `setUser` resulted in wrong user connection

# 1.5.2 - Tue 2 June 2020 (stream-chat-android-client)
- Fix `ConcurrentModificationException` on multithread access to socket listeners

# May 30th, 2020 - 0.6.1 (stream-chat-android-offline)
- Use the new low level client syntax for creating a channel with members
- Fallback to a default channel config if the real channel config isn't available yet. This fixes GetStream/stream-chat-android#486

# May 27th, 2020 - 0.6.0 (stream-chat-android-offline)
- Update client to the latest version: https://github.com/GetStream/stream-chat-android-client/releases/tag/1.5.0

# 1.5.1 - Wed 27 May 2020 (stream-chat-android-client)
- Add filter contains with any value

# May 26th, 2020 - 0.5.2 (stream-chat-android-offline)
- Test cases for notification removed from channel had the wrong data structure. This caused a crash when this event was triggered.

# 1.5.0 - Mon 26 May 2020 (stream-chat-android-client)
🚨 Breaking change:
- Add new constructor field to `Channel`: `team`
- Add new constructor field to `User`: `teams`

✅ Other changes:
- Add `Filter.contains`

# 1.4.17 - Mon 26 May 2020 (stream-chat-android-client)
- Fix loop on client.create
- Fix crash when backend sends first event without me

# May 25th, 2020 - 0.5.1 (stream-chat-android-offline)
- Update client to the latest version. See changes: https://github.com/GetStream/stream-chat-android-client/releases/tag/1.4.16

# 1.4.16 - Mon 25 May 2020 (stream-chat-android-client)
Breaking change:
- `Command` fields are mandatory and marked as non-nullable

# May 24th, 2020 - 0.5.0 (stream-chat-android-offline)
Livedata now supports all events exposed by the chat API. The 3 new events are:
- Channel truncated
- Notification channel truncated
- Channel Deleted
  This release also improves how new channels are created.

# May 23rd, 2020 - 0.4.8 (stream-chat-android-offline)
- NotificationMessageNew doesn't specify event.message.cid, this was causing issues with offline storage. The test suite has been updated and the issue is now resolved. Also see: GetStream/stream-chat-android#490

# May 23rd, 2020 - 0.4.7 (stream-chat-android-offline)
- Fixed NPE on MemberRemoved event GetStream/stream-chat-android#476
- Updates low level client to fix GetStream/stream-chat-android#492

# 1.4.15 - Fri 22 May 2020 (stream-chat-android-client)
- Add events: `ChannelTruncated`, `NotificationChannelTruncated`, `NotificationChannelDeleted`

# 1.4.13 - Fri 22 May 2020 (stream-chat-android-client)
🚨 Breaking change:
- Fields `role` and `isInvited` of ``Member` fields optional

# 1.4.12 - Fri 22 May 2020 (stream-chat-android-client)
🚨 Breaking change:
- `Member` model is cleaned up from non existing fields

# May 20th, 2020 - 0.4.6 (stream-chat-android-offline)
- Update client to the latest version. See changes: https://github.com/GetStream/stream-chat-android-client/releases/tag/1.4.11

# 1.4.11 - Tue 19 May 2020 (stream-chat-android-client)
🚨 Breaking change:
- `markRead` of ``ChatClient` and `ChannelController` return `Unit` instead of `ChatEvent`

✅ Other changes:
- Fix null fields which are not marked as nullable

# 1.4.10 - Tue 19 May 2020 (stream-chat-android-client)
- Fix add member invalid api key

# 1.4.9 - Mon 18 May 2020 (stream-chat-android-client)
🚨 Breaking change:
- `markRead` of ``ChatClient` and `ChannelController` return `Unit` instead of `ChatEvent`

✅ Other changes:
- Fix `ChannelController.markRead`: was marking read all channels instead of current one
- `ChatClient.markRead` accepts optional `messageId`

# 1.4.8 - Mon 18 May 2020 (stream-chat-android-client)
- Add handling invalid event payload

# May 16th, 2020 - 0.4.5 (stream-chat-android-offline)
- Improved handling of unread counts. Fixes GetStream/stream-chat-android#475

# May 16th, 2020 - 0.4.4 (stream-chat-android-offline)
- GetStream/stream-chat-android#476

## May 15th, 2020 - 4.2.10-beta (stream-chat-android)
- Update to the latest livedata: 0.6.1

# May 15th, 2020 - 0.4.3 (stream-chat-android-offline)
- Resolves this ticket: GetStream/stream-chat-android#479

## May 29th, 2020 - 4.2.9-beta-3 (stream-chat-android)
- Fix AttachmentViewHolder crash when user sends message with plain/no-media url

## May 15th, 2020 - 4.2.9-beta-2 (stream-chat-android)
- Update to the latest livedata: 0.6.0

## May 15th, 2020 - 4.2.8-beta-1 (stream-chat-android)
- Update to the latest livedata: 0.4.6

## May 15th, 2020 - 4.2.6 (stream-chat-android)
- Fix Avatar crash if channel/user initials are empty

# 1.4.7 - Tue 14 May 2020 (stream-chat-android-client)
- Add more channel creation signatures to `Client` and `ChannelController`

# 1.4.6 - Tue 14 May 2020 (stream-chat-android-client)
- Move channel out of message constructor

## May 13th, 2020 - 4.2.5 (stream-chat-android)
- Create new `AvatarView`
- Glide Redirect issues resolved
- Bugfix release for livedata, updated to 0.4.2

# May 13th, 2020 - 0.4.2 (stream-chat-android-offline)
-NotificationAddedToChannelEvent cid parsing didn't work correctly. This has been fixed in 0.4.2

# May 13th, 2020 - 0.4.1 (stream-chat-android-offline)
- There was an issue with the 0.4.0 and the data structure for NotificationMarkRead

# May 13th, 2020 - 0.4.0 (stream-chat-android-offline)
## Features:
- Massive improvement to javadoc/dokka
- Support for user ban events. Exposed via chatDomain.banned
- Muted users are available via chatDomain.muted
- Support for notificationMarkRead, invite and removed from channel events
- Support for deleting channels
- Support for silent messages
- Creating channels with both members and additional data works now
- User presence is enabled

##Bugfixes:
- No longer denormalizing channelData.lastMessageAt
- Fixed an issue with channel event handling and the usage of channel.id vs channel.cid
- Changed channelData.createdBy from lateinit to a regular field

##Other:
- Moved from Travis to Github actions

# 1.4.5 - Tue 12 May 2020 (stream-chat-android-client)
- add message.silent field
- add extension properties `name` and `image` to `Channel` and `User`

## March 11th, 2020 - 3.6.5 (stream-chat-android)
- Fix reaction score parser casting exception

# May 8th, 2020 - 0.3.4 (stream-chat-android-offline)
- added support for muting users
- store the current user in offline storage
- performance tests
- removed launcher icons from lib
- forward compatibility with new event sync endpoint
- support for reaction scores

# 1.4.3 - Thu 7 May 2020 (stream-chat-android-client)
- fix type erasure of parsed collections: `LinkedTreeMap`, but not `List<Reaction>`

# 1.4.2 - Mon 4 May 2020 (stream-chat-android-client)
- add `reactionScores` to `Message`
- fix null write crash of CustomObject nullable field
- fix extraData duplicated fields

# May 2nd, 2020 - 0.3.1 (stream-chat-android-offline)
- Make the channel unread counts easily accessible via channel.unreadCount
- Support for muting users
- Detection for permanent vs temporary errors (which helps improve retry logic)
- Bugfix: Fixes edge cases where recovery flow runs before the existing API calls complete

# 1.4.0 - Fri 1 May 2020 (stream-chat-android-client)
- fix `QueryChannelRequest` when `withMessages/withMembers` is called, but messages were not returned
- add `unreadMessages` to `ChannelUserRead`. Add extension for channel to count total unread messages: `channel.getUnreadMessagesCount()`

# 1.3.0 - Wed 30 Apr 2020 (stream-chat-android-client)
🚨 Breaking changes:
- `TokenProvider` signature enforces async execution
- make socket related classes internal

✅ Other changes
- fix endlessly hanging request in case setUser is not called
- fix expired token case on socket connection
- fix client crash if TokenProvider throws an exception

# Apr 29th, 2020 - 0.3.0 (stream-chat-android-offline)
- Handle edge cases where events are received out of order
- KTlint, travis and coverage reporting
- Interfaces for use cases and controllers for easier testing
- Channel data to isolate channel data vs rest of channel state
- Java version of code examples
- Handle edge cases for channels with more than 100 members
- Test coverage on mark read
- Bugfix queryChannelsController returning duplicate channels
- Support for hiding and showing channels
- Full offline pagination support (including the difference between GTE and GT filters)

# 1.2.2 - Wed 29 Apr 2020 (stream-chat-android-client)
🚨 Breaking changes:
- fields of models are moved to constructors: `io.getstream.chat.android.client.models`
- field of Device `push_provider` renamed to `pushProvider` and moved to constructor

✅ Other changes
- added local error codes with descriptions: `io.getstream.chat.android.client.errors.ChatErrorCode`
- fix uncaught java.lang.ExceptionInInitializerError while parsing custom object

# Apr 22nd, 2020 - 0.2.1 (stream-chat-android-offline)
- Better handling for missing cids

# Apr 22nd, 2020 - 0.2.0 (stream-chat-android-offline)
- Test suite > 100 tests
- Sample app (stream-chat-android) works
- Full offline sync for channels, messages and reactions
- Easy to use livedata objects for building your own UI

# Apr 22nd, 2020 - 0.1.0 (stream-chat-android-offline)
- First Release

## March 3rd, 2020 - 3.6.5 (stream-chat-android)
- Fix crash on sending Google gif

## March 3rd, 2020 - 3.6.4 (stream-chat-android)
- Update default endpoint: from `chat-us-east-1.stream-io-api.com` to `chat-us-east-staging.stream-io-api.com`
- update target api level to 29
- Fixed media playback error on api 29 devices
- Added score field to reaction model

## January 28th, 2020 - 3.6.3 (stream-chat-android)
- ViewModel & ViewHolder classes now use protected instead of private variables to allow customization via subclassing
- ChannelViewHolderFactory is now easier to customize
- Added ChannelViewHolder.messageInputText for 2 way data binding
- Documentation improvements
- Fix problem with wrong scroll position

## January 10th, 2020 - 3.6.2 (stream-chat-android)
- Enable multiline edit text
- Fix deprecated getColumnIndexOrThrow for 29 Api Level

## January 7th, 2020 - 3.6.1 (stream-chat-android)
- Add navigation components with handler to override default behaviour

## Breaking changes:
###
- `OpenCameraViewListener` is replaced with CameraDestination

## January 6th, 2020 - 3.6.0 (stream-chat-android)
- Add `MessageSendListener` interface for sending Message
- Update `README` about Customizing MessageInputView
- Client support for anonymous and guest users
- Client support initialization with Configurator
- Support auto capitalization for keyboard
- Add `NotificationManager` with customization opportunity
- Update `UpdateChannelRequest` for reserved fields
- renamed `MoreActionDialog` to `MessageMoreActionDialog`
- Add `StreamLoggerHandler` interface for custom logging client data
- Add logging customization ability
- fix markdown for mention if there is no space at prefix @
- fix Edit Attachment behavior
- add support for channel.hide with clear history + events
- Fix crash in AttachmentActivity and AttachmentDocumentActivity crash when app is killed in background
- Add utility method StreamChat.isConnected()

#### Breaking changes:

##### Channel hide request
- `Channel:hide` signature has changed: `HideChannelRequest` must be specified as first parameter
- `Client:hideChannel` signature has changed: `HideChannelRequest` must be specified as second parameter
- `ChannelListViewModel:hideChannel` signature has changed: `HideChannelRequest` must be specified as second parameter

##### How to upgrade
To keep the same behavior pass `new HideChannelRequest()` as request parameter to match with the new signature.

## December 9th, 2019 - 3.5.0 (stream-chat-android)
- Fix set typeFace without custom font
- Fix channel.watch (data payload was not sent)
- Fix API 23 compatiblity
- Add Attachment Border Color attrs
- Add Message Link Text Color attrs
- Add custom api endpoint config to sample app and SDK

## November 28th, 2019 - 3.4.1 (stream-chat-android)
- Fix Giphy buttons alignments
- Add Giphy error cases handling
- Update http related issues documentation


## November 28th, 2019 - 3.4.0 (stream-chat-android)
- Custom font fot the whole SDK
- Custom font per TextView
- Ignore sample app release unit tests, keep debug tests
- Added AttachmentBackgroundColorMine/Theirs
- Fix Edit/Delete thread parent message
- Replace fadein/fadeout animation of parent/current thread with default RecyclerView animation

## November 5th, 2019 - 3.3.0 (stream-chat-android)
- Fix Concurrent modification when removing member from channel
- Fix automention input issue
- Fix Sent message progress infinite
- Fix channel delete event handling in ChannelList view model
- Fix attachment duplicated issue when message edit
- Add File Upload 2.0
- Add editMessage function in Channel View Model
- Fix JSON encoding always omits null fields
- Sample app: add version header, release version signing
- Add Message Username and Date attrs


## November 5th, 2019 - 3.2.1 (stream-chat-android)
- Fixed transparency issues with user profile images on older devices
- Better channel header title for channels without a name
- Fixed read count difference between own and other users' messages
- Fixed Video length preview
- Catch error body parsing errors
- Do not show commands list UI when all commands are disabled
- Renamed `MessageInputClient` to `MessageInputController`
- Added Large file(20MB) check for uploading file
- Added streamUserNameShow and streamMessageDateShow in `MessageListViewStyle`
- Fixed channel header title position issue when Last Active is hidden


## October 25th, 2019 - 3.2.0 (stream-chat-android)
- Added event interceptors to `ChannelListViewModel`

## October 24th, 2019 - 3.1.0 (stream-chat-android)
- Add channel to list when the user is added
- Add `onUserDisconnected` event
- Make sure channel list view model is cleared when the user disconnects
- Fix bug with `setUser` when user data is not correctly URI encoded
- Add debug/info logging
- Add Attrs for DateSeparator

## Oct 23th, 2019 - 3.0.2 (stream-chat-android)
- Fix NPE with restore from background and null users

## Oct 22th, 2019 - 3.0.1 (stream-chat-android)
- Fix NPE with empty channel lists

## Oct 21th, 2019 - 3.0.0 (stream-chat-android)
- Added support for message search `client.searchMessages`
- Better support for query user options
- Update channel update signature
- Fix disconnection NPE
- Minor bugfixes
- Remove file/image support
- Expose members and watchers pagination options for query channel

#### Breaking changes
- `Channel.update` signature has changed

## Oct 16th, 2019 - 2.3.0 (stream-chat-android)
- Added support for `getReactions` endpoint
- Calls to `ChannelListViewModel#setChannelFilter` will reload the list of channels if necessary
- Added support for `channel.stopWatching()`
- Improved error message for uploading large files
- Remove error messages after you send a message (similar behaviour to Slack)
- Fixed slash command support on threads
- Improved newline handling
- Improved thread display
- Expose ban information for current user (`User#getBanned`)
- Bugfix on attachment size
- Added support for accepting and rejecting channel invites
- Expose current user LiveData with `StreamChat.getCurrentUser()`

## Oct 14th, 2019 - 2.2.1 (stream-chat-android)
- Renamed `FileSendResponse` to `UploadFileResponse`
- Renamed `SendFileCallback` to `UploadFileCallback`
- Removed `SendMessageRequest`
- Updated `sendMessage` and `updateMessage` from `Client`
- Added devToken function for setUser of Client
- Added a callback as an optional last argument for setUser functions
- Added ClientState which stores users, current user, unreadCount and the current user's mutes
- Added notification.mutes_updated event
- Add support for add/remove channel members
- Expose channel unread messages counts for any user in the channel

## Oct 9, 2019 - 2.2.0 (stream-chat-android)
- Limit message input height to 7 rows
- Fixed thread safety issues on Client.java
- Fixed serialization of custom fields for message/user/channel and attachment types
- Added support for distinct channels
- Added support to Channel hide/show
- Improved client error reporting (we now return a parsed error response when available)
- General improvements to Message Input View
- Added ReactionViewClickListener
- Added support for banning and unbanning users
- Added support for deleting a channel
- Add support for switching users via `client.disconnect` and `client.setUser`
- Add `reload` method to `ChannelListViewModel`
- Bugfix: hides attachment drawer after deny permission
- Add support for update channel endpoint
- Add PermissionRequestListener for Permission Request

## September 28, 2019 - 2.1.0 (stream-chat-android)
- Improved support for regenerating expired tokens

#### Breaking changes:
- `MessageInputView#progressCapturedMedia(int requestCode, int resultCode, Intent data)` renamed into `captureMedia(int requestCode, int resultCode, Intent data)`
- `binding.messageInput.permissionResult(requestCode, permissions, grantResults)` in `onRequestPermissionsResult(requestCode, permissions, grantResults) of `ChannelActivity`

## September 28, 2019 - 2.0.1 (stream-chat-android)
- Fix channel list ordering when a channel is added directly from Android
- Better Proguard support

## September 26, 2019 - 2.0.0 (stream-chat-android)
- Simplify random access to channels
- Channel query and watch methods now work the same as they do on all other SDKs

#### Breaking changes:
- `channel.query` does not watch the channel anymore, to retrieve channel state and watch use `channel.watch`
- `client.getChannelByCID` is now private, use one of the `client.channel` methods to get the same (no null checks needed)<|MERGE_RESOLUTION|>--- conflicted
+++ resolved
@@ -57,12 +57,9 @@
 
 ## stream-chat-android-ui-components
 ### 🐞 Fixed
-<<<<<<< HEAD
 - Fixed bug when showing messages with pending attachements that cause loading state to be not shown in some cases.
-=======
 - Fixed clearing `MessageInputView` after dismissing message to edit
 
->>>>>>> 7e285356
 ### ⬆️ Improved
 - Improved Korean 🇰🇷 translation related to the flagging.
 
