--- conflicted
+++ resolved
@@ -72,11 +72,8 @@
 - Channels will now be marked as read only when the latest message is reached. Previously they were marked read whenever an unread message was read, regardless of its position in the list. [#3772](https://github.com/GetStream/stream-chat-android/pull/3772)
 
 ### ⬆️ Improved
-<<<<<<< HEAD
+- Improved `Messages` recomposition when marking messages as read. It will now avoid going into a recomposition loop in certain situations such as when you have two or more failed messages visible in the list. [#3772](https://github.com/GetStream/stream-chat-android/pull/3772)
 - Covered an edge case inside `DefaultTypingUpdatesBuffer`. It will now always call `onTypingStopped()` when you call `DefaultTypingUpdatesBuffer.clear()`. [#3782](https://github.com/GetStream/stream-chat-android/pull/3782)
-=======
-- Improved `Messages` recomposition when marking messages as read. It will now avoid going into a recomposition loop in certain situations such as when you have two or more failed messages visible in the list. [#3772](https://github.com/GetStream/stream-chat-android/pull/3772)
->>>>>>> f2ac8bb6
 
 ### ✅ Added
 - Added the preview of moderation bounced messages and the ability to take actions upon those messages like edit, delete and send anyway. [#3625](https://github.com/GetStream/stream-chat-android/pull/3625)
