--- conflicted
+++ resolved
@@ -70,12 +70,9 @@
 - Fixed a bug where attachments weren't properly stored when editing a message
 
 ### ⬆️ Improved
-<<<<<<< HEAD
 - General improvements in the Attachments API and the way we build different attachments
 - Allowed for better long clicks on attachments
-=======
 - Improved the experience of creating the MessagesViewModelFactory with default arguments
->>>>>>> c2322434
 
 ### ✅ Added
 
