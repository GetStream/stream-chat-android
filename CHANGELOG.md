--- conflicted
+++ resolved
@@ -81,11 +81,8 @@
 - Added localization support for the components related the channel list.
 - Added the `emptySearchContent` parameter to `ChannelList` component that allows to customize the empty placeholder, when there are no channels matching the search query.
 - Fixed channel options that are displayed in the `ChannelInfo` component.
-<<<<<<< HEAD
+- Added support for the muted channel indicator in the message list.
 - Added `ChannelNameFormatter` option to the `ChatTheme`, to allow for channel name format customization across the app.
-=======
-- Added support for the muted channel indicator in the message list.
->>>>>>> 2935d309
 
 ### 🐞 Fixed
 
