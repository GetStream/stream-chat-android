--- conflicted
+++ resolved
@@ -123,7 +123,6 @@
 
 ### ❌ Removed
 
-<<<<<<< HEAD
 # November 11th, 2022 - 6.0.0-beta1
 
 I hope you're interested in our latest major release - v6.0.0-beta1! We're currently in the process of preparing migration guides and updating all of our
@@ -326,7 +325,7 @@
 - 🚨 Breaking change: Removed compose `MessageMode` indicating whether the list is in thread mode or normal mode in favor of ui-common `MessageMode`. [#4157](https://github.com/GetStream/stream-chat-android/pull/4157/files)
 - 🚨 Breaking change: Removed compose models in favor of `ui-common` models: `MessageListState`, `MessageListItemState`, `MessageItemState`, `DateSeparatorState`, `ThreadSeparatorState`, `SystemMessageState`, `MessagePosition`, `NewMessageState`, `SelectedMessageState` and `MessageFocusState`. [#4157](https://github.com/GetStream/stream-chat-android/pull/4157/files)
 - 🚨 Breaking change: Removed `MessageListViewModel.focusMessage()`. To achieve the same effect use `MessageListViewModel.scrollToMessage(messageId: String)`. [#4157](https://github.com/GetStream/stream-chat-android/pull/4157/files)
-=======
+
 # November 23th, 2022 - 5.11.8
 ## stream-chat-android-client
 ### ⬆️ Improved
@@ -348,7 +347,6 @@
 ## stream-chat-android-compose
 ### 🐞 Fixed
 - Fixed empty placeholder blinking on `ChannelList` when loading channels. [#4496](https://github.com/GetStream/stream-chat-android/pull/4496)
->>>>>>> 4e7a2f8f
 
 # November 18th, 2022 - 5.11.7
 ## stream-chat-android-client
