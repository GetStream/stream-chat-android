--- conflicted
+++ resolved
@@ -46,12 +46,7 @@
 ### ⬆️ Improved
 
 ### ✅ Added
-<<<<<<< HEAD
-- Added new extension function `ChatClient::requestMembers` to query members without `ChatDomain`.
-- Added new extension function `ChatClient::searchUsersByName`.
 - Added new extension function `ChatClient::replayEventsForActiveChannels`.
-=======
->>>>>>> a567b030
 
 ### ⚠️ Changed
 
