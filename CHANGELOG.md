# UNRELEASED CHANGELOG
## Common changes for all artifacts
### 🐞 Fixed

### ⬆️ Improved
- Upgraded Kotlin version to 1.5.30
- Make our SDK compile-friendly with TargetSDK 31

### ✅ Added

### ⚠️ Changed
- 🚨 Breaking change: `ProgressCallback` is not invoked on main thread anymore. So make sure to handle it if you were previously using this callback to update the UI directly.
- Attachment#uploadState is now updated in real-time during uploads.

### ❌ Removed
- Removed `ProgressTrackerFactory` and `ProgressTracker` in favour of new progress tracking implementation.

## stream-chat-android
### 🐞 Fixed

### ⬆️ Improved

### ✅ Added
- Push Notification uses `MessagingStyle` on devices with API Version 23+
- Push Notification configuration has been simplified, check our [docs](https://getstream.io/chat/docs/sdk/android/client/guides/push-notifications/#customizing-push-notifications) to see how it works
- `NotificationHandler` interface allows you to implement your own Push Notification logic show/remove notifications. It is the new interface you need to use if you were using `ChatNotificationHandler` previously
- `NotificationHandlerFactory` help you to use our default `NotificationHandler` implementations

### ⚠️ Changed
- Some properties of `NotificationConfig` has been deprecated, check our [DEPRECATIONS](https://github.com/GetStream/stream-chat-android/blob/main/DEPRECATIONS.md) section
- `ChatNotificationhandler` class has been deprecated, you need to use `NotificationHandler` now. Check our [DEPRECATIONS](https://github.com/GetStream/stream-chat-android/blob/main/DEPRECATIONS.md) section.

### ❌ Removed

## stream-chat-android-client
### 🐞 Fixed
- Fixed issues with Proguard stripping response classes incorrectly

### ⬆️ Improved
- Added KDocs for `ChatClient.Builder` methods.
- `ChatClient` now defaults to using the `https://chat.stream-io-api.com` base URL, using [Stream's Edge API Infrastructure](https://getstream.io/blog/chat-edge-infrastructure/) instead of connecting to a region-specific API. If you're not on a dedicated chat infrastructure, remove any region-specific base URL settings from the `ChatClient.Builder` to use Edge instead.

### ✅ Added
- 🚨 Breaking change: A new `Idle` state is added to `Attachment.UploadState`.
- Added a new callback function `onProgress(bytesUploaded: Long, totalLength: Long)` in `ProgressCallback`.
- Added the possibility to add your own instance of OkHttpClient with `ChatClient.okHttpClient`.

### ⚠️ Changed
- 🚨 Breaking change: `Attachment.UploadState.InProgress` now is data class having two fields, `bytesUploaded: Long` and `totalBytes: Long` instead of object.
- Deprecated the `ChatClient.Builder#cdnUrl` method. To customize file uploads, set a custom `FileUploader` implementation instead. More info in the documentation: [Using Your Own CDN](https://getstream.io/chat/docs/android/file_uploads/?language=kotlin#using-your-own-cdn).

### ❌ Removed

## stream-chat-android-offline
### 🐞 Fixed

### ⬆️ Improved

### ✅ Added

### ⚠️ Changed

### ❌ Removed

## stream-chat-android-ui-common
### 🐞 Fixed
- Fixed PDF attachments previews

### ⬆️ Improved

### ✅ Added

### ⚠️ Changed

### ❌ Removed

## stream-chat-android-ui-components
### 🐞 Fixed
- Fixed bug related to scroll of messages.
- Updating attachments view holder only when attachments have changed. This fixes a problem with reloading gifs when reactions are added or removed.
### ⬆️ Improved
- Now it is possible to set a custom `LinearLayoutManager` to `MessageListView`, this can be used to change stack of messages or revert the layout.
- Removed full screen loading view when loading more message items on the `SearchResultListView`.

### ✅ Added
- Added `MessageListView::getRecyclerView` method which exposes the inner `RecyclerView` with message list items. 
- Added `MessageListView::setUserReactionClickListener` method to set a listener used when a reaction left by a user is clicked on the message options overlay.

### ⚠️ Changed

### ❌ Removed

## stream-chat-android-compose
### 🐞 Fixed
- Fixed a bug where attachments weren't properly stored when editing a message

### ⬆️ Improved
- Updated the Compose framework version (1.0.3)
- Updated the Accompanist libraries version (0.19.0)
- Improved overlays in all components, to match the same design and opacity
- Added smaller animations to the AttachmentPicker in the MessagesScreen
- General improvements in the Attachments API and the way we build different attachments
- Allowed for better long clicks on attachments
- Improved the experience of creating the MessagesViewModelFactory with default arguments
<<<<<<< HEAD
- Updated and cleaned up Channel screen design
=======
- Improved logic for updating the `lastSeenMessage` for fewer calculations
>>>>>>> a2f0697b

### ✅ Added
- Added DateSeparator items to Messages to group up messages by their creation date
- Added an `overlayDark` color for date separators and similar UI components

### ⚠️ Changed
- Removed AttachmentPicker option when editing messages
- Removed Attachment previews when editing messages with attachments
- Improved the ease of use of the AttachmentState API by keeping it state & actions only
- Moved the `modifier` parameter outside of the AttachmentState to the AttachmentFactory
- Updated Attachments to hold `Message` items instead of `MessageItem`s
<<<<<<< HEAD
- Made the ChannelListHeader Slot APIs non-nullable so they're always provided, also made them an extension of the RowScope for ease of use
=======
- Changed the type of the `onLastVisibleMessageChanged` parameter to `Message` for ease of use
- Changed the parameter type of `itemContent` in `MessageList` and `Messages` to `MessageListItem`
- Renamed `onScrollToBottom` to `onScrolledToBottom` in `MessageList` and `Messages`
>>>>>>> a2f0697b

### ❌ Removed

## stream-chat-android-pushprovider-firebase
### 🐞 Fixed

### ⬆️ Improved

### ✅ Added

### ⚠️ Changed

### ❌ Removed

## stream-chat-android-pushprovider-huawei
### 🐞 Fixed

### ⬆️ Improved

### ✅ Added

### ⚠️ Changed

### ❌ Removed

# September 15th, 2021 - 4.19.0
## Common changes for all artifacts
### ✅ Added
- Create new artifact to integrate Huawei Push Kit with Stream. You will need to add  `stream-chat-android-pushprovider-huawei` artifact to your App. Check our [docs](https://getstream.io/chat/docs/sdk/android/client/guides/push-notifications/huawei) for further details.

## stream-chat-android
### ✅ Added
- Added a method to dismiss all notifications from a channel. It is handled internally from the SDK but you are able to dismiss channel notification at whatever time calling `ChatClient::dismissChannelNotifications`
- Notifications are dismissed after the user logout the SDK

## stream-chat-android-client
### 🐞 Fixed
- Fixed sending messages using `ChatClient::sendMessage` without explicitly specifying the sender user id.
- Fixed sending custom attachments without files to upload
- Fixed deserialization issues when parsing `ChannelTruncatedEvent` and `MessageDeletedEvent` events with an absent user.

### ⬆️ Improved
- Custom attachment types are now preserved after file uploads

### ✅ Added
- Added `hardDelete` field to `MessageDeletedEvent`.

### ⚠️ Changed
- Now it is possible to hard delete messages. Insert a flag `hard = true` in the `ChatClient.deleteMessage` and it will be deleted in the backend. **This action can't be undone!**

## stream-chat-android-ui-common
### 🐞 Fixed
- Fixed bug with light mode.
- Removed `streamUiValidTheme`, as we don't support extending our base theme any longer. Please don't extend our base theme and set the `streamUiTheme` in your applcation theme instead.

## stream-chat-android-ui-components
### ✅ Added
- Notifications are dismissed after the user go into the channel conversation when you are using `MessageListView`
- Added `bubbleBorderColorMine`, `bubbleBorderColorTheirs`, `bubbleBorderWidthMine`, `bubbleBorderWidthTheirs` to `ViewReactionsViewStyle` for customizing reactions` border

## stream-chat-android-compose
### ⬆️ Improved
- Updated the Compose framework version (1.0.2)
- Updated the Accompanist library version (0.18.0)

### ✅ Added
- Added an uploading indicator to files and images
- Images being uploaded are now preloaded from the system
- Upload indicators show the upload progress and how much data is left to send
- Added more image options to the ImagePreviewActivity such as download, delete, reply to message...
- Added an Image Gallery feature to the ImagePreviewActivity where users can browse all the images
- Notifications are dismissed after the user go into the channel conversation when you are using `MessageList`

### ⚠️ Changed
- `StreamAttachment.defaultFactories()` is a function now, instead of a property.
- Updated all default value factories to functions (e.g. StreamTypography)
- Re-organized all attachment factories and split up code in multiple packages
- Changed the `AttachmentState` `message` property name to `messageItem`
- Added an `isFocused` property to `MessageItem`
- Added an `onImagePreviewResult` callback/parameter to various Messages screen components

### ❌ Removed

## stream-chat-android-pushprovider-firebase
### ✅ Added
- Added a `FirebaseMessagingDelegate` class to simplify custom implementations of `FirebaseMessagingService` that forward messages to the SDK. See [Using a Custom Firebase Messaging Service](https://getstream.io/chat/docs/sdk/android/client/guides/push-notifications/firebase/#using-a-custom-firebase-messaging-service) for more details.

## stream-chat-android-pushprovider-huawei
### ✅ Added
- Added a `HuaweiMessagingDelegate` class to simplify custom implementations of `HmsMessageService` that forward messages to the SDK. See [Using a Custom Huawei Messaging Service](https://getstream.io/chat/docs/sdk/android/client/guides/push-notifications/huawei#using-a-custom-huawei-messaging-service) for more details.

# September 15th, 2021 - 4.18.0
## stream-chat-android-client
### 🐞 Fixed
- Fixed setting notification's `contentTitle` when a Channel doesn't have the name. It will now show members names instead

### ✅ Added
- Added a new way to paginate through search message results using limit and next/previous values.

### ⚠️ Changed
- Deprecated `Channel#name`, `Channel#image`, `User#name`, `Ues#image` extension properties. Use class members instead.

### ❌ Removed
- Completely removed the old serialization implementation. You can no longer opt-out of using the new serialization implementation.
- Removed the `UpdateUsersRequest` class.

## stream-chat-android-offline
### ⬆️ Improved
- Improving logs for Message deletion error.

## stream-chat-android-ui-common
### 🐞 Fixed
- Fixed theme for `AttachmentDocumentActivity`. Now it is applied: `Theme.AppCompat.DayNight.NoActionBar`

## stream-chat-android-ui-components
### 🐞 Fixed
- Fixed the bug when MessageInputView let send a message with large attachments. Such message is never sent.
- Fixed bug related to `ScrollHelper` when `MessageListView` is initialised more than once.

### ⬆️ Improved
- The search for mentions now includes transliteration, diacritics removal, and ignore typos. To use transliteration, pass the id of the desired alphabets to `DefaultStreamTransliterator`, add it to DefaultUserLookupHandler and set it using `MessageInputView.setUserLookupHandler`. Transliteration works only for android API 29. If you like to add your own transliteration use https://unicode-org.github.io/icu/userguide/icu4j/.
- Improved scroll of message when many gif images are present in `MessageListView`

### ✅ Added
- Added scroll behaviour to `MessageListViewStyle`.

## stream-chat-android-compose
### 🐞 Fixed
- Fixed a bug where the Message list flickered when sending new messages
- Fixed a few bugs where some attachments had upload state and weren't file/image uploads

### ⬆️ Improved
- Improved the Message list scrolling behavior and scroll to bottom actions
- Added an unread count on the Message list's scroll to bottom CTA
- Improved the way we build items in the Message list
- Added line limit to link attachment descriptions
- Added a way to customize the default line limit for link descriptions
- Improved the `MessageListHeader` with more customization options

### ✅ Added
- Added an uploading indicator to files and images
- Images being uploaded are now preloaded from the system
- Upload indicators show the upload progress and how much data is left to send
- Added UploadAttachmentFactory that handles attachment uploads

### ⚠️ Changed
- `StreamAttachment.defaultFactories()` is a function now, instead of a property.
- Updated all default value factories to functions (e.g. StreamTypography)
- Re-organized all attachment factories and split up code in multiple packages
- Changed the `AttachmentState` `message` property name to `messageItem`
- Added a `Channel` parameter to the `MessagesScreen`'s `onHeaderActionClick` lambda
- Changed the way the `MessageListHeader` is structured by adding slot components

# August 30th, 2021 - 4.17.2
## stream-chat-android-ui-client
### 🐞 Fixed
- Fixed bug which can lead to crash when immediate logout after login

# August 30th, 2021 - 4.17.2
## stream-chat-android-ui-components
### 🐞 Fixed
- Fixes a bug related to incorrect theme of AttachmentActivity.

# August 30th, 2021 - 4.17.1
## Common changes for all artifacts
### ⬆️ Improved
- Now we provide SNAPSHOT versions of our SDK for every commit arrives to the `develop` branch.
  They shouldn't be used for a production release because they could contains some known bugs or breaking changes that will be fixed before a normal version is released, but you can use them to fetch last changes from our SDK
  To use them you need add a new maven repository to your `build.gradle` file and use the SNAPSHOT.
```
 maven { url 'https://oss.sonatype.org/content/repositories/snapshots/' }
```
Giving that our last SDK version is `X.Y.Z`, the SNAPSHOT version would be `X.Y.(Z+1)-SNAPSHOT`

## stream-chat-android-client
### 🐞 Fixed
- `TooManyRequestsException` caused to be subscribed multiple times to the `ConnectivityManager`

### ⬆️ Improved
- Reconnection process

## stream-chat-android-offline
### ✅ Added
- Added `ChatDomain#Builder#uploadAttachmentsWorkerNetworkType` for customizing `UploadAttachmentsWorker` network type constraint

## stream-chat-android-ui-common
### 🐞 Fixed
- Fixed a bug in state handling for anonymous users.

## stream-chat-android-ui-components
### 🐞 Fixed
- Fix for position of deleted messages for other users
- Fix glitch in selectors of file

### ✅ Added
- Added style attributes for `AttachmentGalleryActivity` to control menu options like enabling/disabling reply button etc.
- Now it is possible to customize when the avatar appears in the conversation. It is possible to use an avatar in messages from other users and for messages of the current user. You can check it here:  https://getstream.io/chat/docs/sdk/android/ui/components/message-list/#configure-when-avatar-appears
- Added support for slow mode. Users are no longer able to send messages during cooldown interval.
- Added possibility to customize the appearance of cooldown timer in the `MessageInputView` using the following attributes:
  - `streamUiCooldownTimerTextSize`, `streamUiCooldownTimerTextColor`, `streamUiCooldownTimerFontAssets`, `streamUiCooldownTimerFont`, `streamUiCooldownTimerTextStyle` attributes to customize cooldown timer text
  - `cooldownTimerBackgroundDrawable`- the background drawable for cooldown timer

# August 24th, 2021 - 4.17.0
## Common changes for all artifacts
### ⬆️ Improved
- Updated Target API Level to 30
- Updated dependency versions
  - Coil 1.3.2
  - AndroidX Activity 1.3.1
  - AndroidX Startup 1.1.0
  - AndroidX ConstraintLayout 2.1.0
  - Lottie 4.0.0

## stream-chat-android-client
### 🐞 Fixed
- Fixed a serialization error when editing messages that are replies

### ✅ Added
- Added the `expiration` parameter to `ChatClient::muteChannel`, `ChannelClient:mute` methods
- Added the `timeout` parameter to `ChatClient::muteUser`, `ChannelClient:mute::muteUser` methods

### ⚠️ Changed
- Allow specifying multiple attachment's type when getting messages with attachments:
  - Deprecated `ChatClient::getMessagesWithAttachments` with `type` parameter. Use `ChatClient::getMessagesWithAttachments` function with types list instead
  - Deprecated `ChannelClient::getMessagesWithAttachments` with `type` parameter. Use `ChannelClient::getMessagesWithAttachments` function with types list instead

## stream-chat-android-ui-common
### 🐞 Fixed
- Fixed a bug in state handling for anonymous users.

## stream-chat-android-ui-components
### ✅ Added
- Added self-contained higher-level UI components:
  - `ChannelListFragment` - channel list screen which internally contains `ChannelListHeaderView`, `ChannelListView`, `SearchInputView`, `SearchResultListView`.
  - `ChannelListActivity` - thin wrapper around `ChannelListFragment`
  - `MessageListFragment` - message list screen which internally contains `MessageListHeaderView`, `MessageListView`, `MessageInputView`.
  - `MessageListActivity` - thin wrapper around `MessageListFragment`
    Check [ChannelListScreen](https://getstream.io/chat/docs/sdk/android/ui/components/channel-list-screen/) and [MessageListScreen](https://getstream.io/chat/docs/sdk/android/ui/components/message-list-screen/) docs for further details.

## stream-chat-android-compose
### 🐞 Fixed
- Added missing `emptyContent` and `loadingContent` parameters to `MessageList` inner components.
- Fixed a bug where selected File attachment icons were clipped.
- Fixed a bug where image file attachments weren't shown as thumbnails.
- Added an overlay to the `ChannelInfo` that blocks outside clicks.
- Updated the `ChannelInfoUserItem` to use the `UserAvatar`.

### ⬆️ Improved
- Added default date and time formatting to Channel and Message items.
- Improved attachments API by providing cleaner examples of attachment factories.
- Updated documentation & examples.
- Decoupled attachment content to specific attachment files.
- Decoupled message attachment content to a `MessageAttachmentsContent` component.
- Re-structured SDK module to accommodate a new `attachment` package.

### ✅ Added
- Added `DateFormatter` option to the `ChatTheme`, to allow for date format customization across the app.
- Added a `Timestamp` component that encapsulates date formatting.
- Added a way to customize and override if messages use unique reactions.
- Added a `GiphyAttachmentFactory` for GIF specific attachments.
- Added support for loading GIFs using a custom `ImageLoader` for Coil.


# August 12th, 2021 - 4.16.0
## Common changes for all artifacts
### ✅ Added
- Added support for several languages:
  - French
  - Hindi
  - Italian
  - Japanese
  - Korean
  - Spanish
    You can disable them by explicitly setting `resConfigs` inside `build.gradle` file. Check our [docs](https://getstream.io/chat/docs/sdk/android/ui/guides/custom-translations/) for further details.
### ⚠️ Changed
- 🚨 Breaking change: Firebase dependencies have been extracted from our SDK. If you want to continue working with Firebase Push Notification you need to add `stream-chat-android-pushprovider-firebase` artifact to your App
  Check our [docs](https://getstream.io/chat/docs/sdk/android/client/guides/push-notifications/) for further details.
- Updated the Kotlin version to latest supported - `1.5.21`.

## stream-chat-android
### 🐞 Fixed
- Fixed markdown links rendering using custom linkify implementation.

## stream-chat-android-client
### ✅ Added
- `PushMessage` class created to store Push Notification data
- `PushDeviceGenerator` interface to obtain the Push Token and create the `Device`

### ⚠️ Changed
- `Device` class has an extra attribute with the `PushProvider` used on this device
- Breaking change: `ChatClient.setDevice()` and `ChatClient.addDevice()` now receive a `device` instance, instead of only receive the push provider token
- `RemoteMessage` from Firebase is not used anymore inside of our SDK, now it needs to be used with `PushMessage` class
- `NotificationConfig` has a new list of `PushDeviceGenerator` instance to be used for generating the Push Notification Token. If you were using `Firebase` as your Push Notification Provider, you need to add `FirebasePushDeviceGenerator` to your `NotificationConfig` object to continue working as before. `FirebasePushDeviceGenerator` receive by constructor the default `FirebaseMessaging` instance to be used, if you would like to use your own instance and no the default one, you can inject it by constructor. Unneeded Firebase properties have been removed from this class.

### ❌ Removed
- 🚨 Breaking change: Remove `ChatClient.isValidRemoteMessage()` method. It needs to be handled outside
- 🚨 Breaking change: Remove `ChatClient.handleRemoteMessage(RemoteMessage)`. Now it needs to be used `ChatClient.handlePushMessage(PushMessage)`

## stream-chat-android-offline
### 🐞 Fixed
- Fixed the event sync process when connection is recovered

## stream-chat-android-ui-common
### ❌ Removed
- Removed unnecessary "draft" filter from the default channel list filter as it is only relevant to the sample app

## stream-chat-android-ui-components
### 🐞 Fixed
- Fixed attachments of camera. Now multiple videos and pictures can be taken from the camera.
- Added the possibility to force light and dark theme. Set it in inside ChatUI to make all views, fragments and activity of the SDK light.
- Fixed applying style to `SuggestionListView` when using it as a standalone component. You can modify the style using `suggestionListViewTheme` or `TransformStyle::suggestionListStyleTransformer`
- Fixed markdown links rendering using custom linkify implementation.

### ✅ Added
- Added `MessageListView::setDeletedMessageListItemPredicate` function. It's responsible for adjusting visibility of the deleted `MessageListItem.MessageItem` elements.
- Added `streamUiAttachmentSelectionBackgroundColor` for configuring attachment's icon background in `AttachmentSelectionDialogFragment`
- Added `streamUiAttachmentSelectionAttachIcon` for configuring attach icon in `AttachmentSelectionDialogFragment`
- Added support for pinned messages:
  - Added a button to pin/unpin a message to the message options overlay
  - Added `MessageListView::setMessagePinHandler` and `MessageListView::setMessageUnpinHandler` methods to provide custom handlers for aforementioned button
  - Added `PinnedMessageListView` to display a list of pinned messages. The view is supposed to be used with `PinnedMessageListViewModel` and `PinnedMessageListViewModelFactory`
- Possibility to transform MessageItems before the are displayed in the screen.
  Use the `MessageListView.setMessageItemTransformer` for make the necessary transformation. This example makes groups of messages if they were created less than one hour apart:
```
binding.messageListView.setMessageItemTransformer { list ->
  list.mapIndexed { i, messageItem ->
        var newMessageItem = messageItem

        if (i < list.lastIndex) {
            val nextMessageItem = list[i + 1]

            if (messageItem is MessageListItem.MessageItem &&
                nextMessageItem is MessageListItem.MessageItem
            ) {
                val thisInstant = messageItem.message.createdAt?.time?.let(Instant::ofEpochMilli)
                val nextInstant = nextMessageItem.message.createdAt?.time?.let(Instant::ofEpochMilli)

                if (nextInstant?.isAfter(thisInstant?.plus(1, ChronoUnit.HOURS)) == true) {
                    newMessageItem = messageItem.copy(positions = listOf(MessageListItem.Position.BOTTOM))
                } else {
                    newMessageItem =
                        messageItem.copy(positions = messageItem.positions - MessageListItem.Position.BOTTOM)
                }
            }
        }

        newMessageItem
    }
}
```
- Added possibility to customize the appearance of pinned message in the`MessageListView` using the following attributes:
  - `streamUiPinMessageEnabled` - attribute to enable/disable "pin message" feature
  - `streamUiPinOptionIcon` - icon for pin message option
  - `streamUiUnpinOptionIcon` - icon for unpin message option
  - `streamUiPinnedMessageIndicatorTextSize`, `streamUiPinnedMessageIndicatorTextColor`, `streamUiPinnedMessageIndicatorTextFontAssets`, `streamUiPinnedMessageIndicatorTextFont`, `streamUiPinnedMessageIndicatorTextStyle` attributes to customize "pinned by" text
  - `streamUiPinnedMessageIndicatorIcon` - icon in the message list indicating that a message was pinned
  - `streamUiPinnedMessageBackgroundColor` - the background color of a pinned message in the message list
- Added possibility to customize `PinnedMessageListView` style using `streamUiPinnedMessageListStyle` theme attribute or `TransformStyle.pinnedMessageListViewStyleTransformer`. The list of available style attributes can be found in `attrs_pinned_message_list_view.xml`. The default style for `PinnedMessageListView` is `StreamUi.PinnedMessageList`.

### ⚠️ Changed
- 🚨 Breaking change: the deleted `MessageListItem.MessageItem` elements are now displayed by default to all the users. This default behavior can be customized using `MessageListView::setDeletedMessageListItemPredicate` function. This function takes an instance of `MessageListItemPredicate`. You can pass one of the following objects:
  * `DeletedMessageListItemPredicate.VisibleToEveryone`
  * `DeletedMessageListItemPredicate.NotVisibleToAnyone`
  * or `DeletedMessageListItemPredicate.VisibleToAuthorOnly`
    Alternatively you can pass your custom implementation by implementing the `MessageListItemPredicate` interface if you need to customize it more deeply.

## stream-chat-android-compose
### 🐞 Fixed
- Fixed a bug where we didn't use the `Channel.getDisplayName()` logic for the `MessageListHeader`.
- Fixed a bug where lazy loading for `Channel`s wasn't working consistently

### ⬆️ Improved
- Updated Jetpack Compose to `1.0.1`
- Updated Accompanist libraries to `0.16.1`
- Updated KTX Activity to `1.3.1`
- Exposed functionality for getting the `displayName` of `Channel`s.
- Added updated logic to Link preview attachments, which chooses either the `titleLink` or the `ogUrl` when loading the data, depending on which exists .

### ✅ Added
- Added the `emptyContent` and `loadingContent` parameters to `ChannelList` and `MessageList` components. Now you can customize the UI of those two states.
- Added lots of improvements to Avatars - added a `UserAvatar`, `ChannelAvatar` and an `InitialsAvatar` to load different types of data.
- We now show a matrix of user images in case we're in a group DM.
- We also show initials in case the user doesn't have an image.
- Added a way to customize the leading content in the `ChannelListHeader`.

### ⚠️ Changed
- `ViewModel`s now initialize automatically, so you no longer have to call `start()` on them. This is aimed to improve the consistency between our SDKs.
- Added a `Shape` parameter to `Avatar` to customize the shape.
- The `User` parameter in the `ChannelListHeader` is nullable and used to display the default leading content.

## stream-chat-android-pushprovider-firebase
### ✅ Added
- Create this new artifact. To use Firebase Push Notification you need do the following steps:
  1. Add the artifact to your `build.gradle` file -> `implementation "io.getstream:stream-chat-android-pushprovider-firebase:$streamVersion"`
  2. Add `FirebaseDeviceGenerator` to your `NotificationConfig`
        ```
            val notificationConfig = NotificationConfig(
                [...]
                pushDeviceGenerators = listOf(FirebasePushDeviceGenerator())
                )
        ```


# August 5th, 2021 - 4.15.1
## stream-chat-android-client
### ⬆️ Improved
- Improved `ChatClient::pinMessage` and `ChatClient::unpinMessage`. Now the methods use partial message updates and the data in other `Message` fields is not lost.

### ✅ Added
- Added `Channel::isMutedFor` extension function which might be used to check if the Channel is muted for User
- Added `ChatClient::partialUpdateMessage` method to update specific `Message` fields retaining the other fields

## stream-chat-android-offline
### 🐞 Fixed
- Fixed updating `ChannelController::muted` value

### ⬆️ Improved
- The following `Message` fields are now persisted to the database: `pinned`, `pinnedAt`, `pinExpires`, `pinnedBy`, `channelInfo`, `replyMessageId`.

## stream-chat-android-ui-components
### 🐞 Fixed
- Added a fix for default view for empty state of ChannelListView.
- Fixed memory leaks for FileAttachmentsView.

### ✅ Added
- Added `MessageListItem.ThreadPlaceholderItem` and corresponding `THREAD_PLACEHOLDER` view type which can be used to implement an empty thread placeholder.
- Added `authorLink` to `Attachment` - the link to the website

### ❌ Removed
- Removed `UrlSigner` class

## stream-chat-android-compose
### ⬆️ Improved
- Exposed `DefaultMessageContainer` as a public component so users can use it as a fallback
- Exposed an `isMine` property on `MessageItem`s, for ease of use.
- Allowed for customization of `MessageList` (specifically `Messages`) component background, through a `modifier.background()` parameter.
- Allowed for better message customization before sending the message.

### ⚠️ Changed
- Moved permissions and queries from the compose sample app `AndroidManifest.xml` to the SDK `AndroidManifest.xml` so users don't have to add permissions themselves.
- Changed the exposed type of the `MessageComposer`'s `onSendMessage` handler. This way people can customize messages before we send them to the API.

### ❌ Removed
- Removed `currentUser` parameter from `DefaultMessageContainer` and some other components that relied on ID comparison to know which message is ours/theirs.
- Removed default background color on `Messages` component, so that users can customize it by passing in a `modifier`.


# July 29th, 2021 - 4.15.0
## New Jetpack Compose UI Components 🎉

Starting from this release, we have a new `stream-chat-android-compose` artifact that contains a UI implementation for Chat built in Jetpack Compose.

The new artifact is available as a beta for now (note the postfix in the version number):

```groovy
implementation "io.getstream:stream-chat-android-compose:4.15.0-beta"
```

Learn more in the [announcement blog post](https://getstream.io/blog/jetpack-compose-sdk/), check out the [documentation of the Compose UI Components](https://getstream.io/chat/docs/sdk/android/compose/overview/), and try them today with the [Compose Chat tutorial](https://getstream.io/chat/compose/tutorial/)!

## Common changes for all artifacts

### 🐞 Fixed
- Fixed adding `MessageListItem.TypingItem` to message list

### ⬆️ Improved
- ⚠ Downgraded Kotlin version to 1.5.10 to support Jetpack Compose
- Removed AndroidX Media dependency
- Updated dependency versions
  - Coil 1.3.0
  - AndroidX Activity 1.3.0
  - AndroidX AppCompat 1.3.1
  - Android Ktx 1.6.0
  - AndroidX RecyclerView 1.2.1
  - Kotlin Coroutines 1.5.1
  - Dexter 6.2.3
  - Lottie 3.7.2

## stream-chat-android-client
### ⬆️ Improved
- Improved the names of properties in the `Config` class

## stream-chat-android-ui-common
### ✅ Added
Now it is possible to style the AttachmentActivity. Just replace the activity's theme
in your Manifest file:

```
<activity
    android:name="io.getstream.chat.android.ui.gallery.AttachmentActivity"
    android:theme="@style/yourTheme"
    tools:replace="android:theme"
    />
```

## stream-chat-android-ui-components
### 🐞 Fixed
- Fixed "operator $ne is not supported for custom fields" error when querying channels

### ✅ Added
- Now you can configure the style of `MessageListItem`. Added:
  - streamUiMessageTextColorThreadSeparator
  - streamUiMessageTextFontThreadSeparator
  - streamUiMessageTextFontAssetsThreadSeparator
  - streamUiMessageTextStyleThreadSeparator
  - streamUiMessageTextSizeLinkLabel
  - streamUiMessageTextColorLinkLabel
  - streamUiMessageTextFontLinkLabel
  - streamUiMessageTextFontAssetsLinkLabel
  - streamUiMessageTextStyleLinkLabel
  - streamUiMessageListLoadingView
  - streamUiEmptyStateTextSize
  - streamUiEmptyStateTextColor
  - streamUiEmptyStateTextFont
  - streamUiEmptyStateTextFontAssets
  - streamUiEmptyStateTextStyle

- Now you can configure the style of `AttachmentMediaActivity`
- Added `streamUiLoadingView`, `streamUiEmptyStateView` and `streamUiLoadingMoreView` attributes to `ChannelListView` and `ChannelListViewStyle`
- Added possibility to customize `ChannelListView` using `streamUiChannelListViewStyle`. Check `StreamUi.ChannelListView` style
- Added `edgeEffectColor` attribute to `ChannelListView` and `ChannelListViewStyle` to allow configuring edge effect color
- Added possibility to customize `MentionListView` style via `TransformStyle.mentionListViewStyleTransformer`
- Added `streamUiSearchResultListViewStyle` attribute to application to customize `SearchResultListView`. The attribute references a style with the following attributes:
  - `streamUiSearchResultListSearchInfoBarBackground` - background for search info bar
  - `streamUiSearchResultListSearchInfoBarTextSize`, `streamUiSearchResultListSearchInfoBarTextColor`, `streamUiSearchResultListSearchInfoBarTextFont`, `streamUiSearchResultListSearchInfoBarTextFontAssets`, `streamUiSearchResultListSearchInfoBarTextStyle` attributes to customize text displayed in search info bar
  - `streamUiSearchResultListEmptyStateIcon` - icon for empty state view
  - `streamUiSearchResultListEmptyStateTextSize`, `streamUiSearchResultListEmptyStateTextColor`, `streamUiSearchResultListEmptyStateTextFont`, `streamUiSearchResultListEmptyStateTextFontAssets`, `streamUiSearchResultListEmptyStateTextStyle` attributes to customize empty state text
  - `streamUiSearchResultListProgressBarIcon` - animated progress drawable
  - `streamUiSearchResultListSenderNameTextSize`, `streamUiSearchResultListSenderNameTextColor`, `streamUiSearchResultListSenderNameTextFont`, `streamUiSearchResultListSenderNameTextFontAssets`, `streamUiSearchResultListSenderNameTextStyle` attributes to customize message sender text
  - `streamUiSearchResultListMessageTextSize`, `streamUiSearchResultListMessageTextColor`, `streamUiSearchResultListMessageTextFont`, `streamUiSearchResultListMessageTextFontAssets`, `streamUiSearchResultListMessageTextStyle` attributes to customize message text
  - `streamUiSearchResultListMessageTimeTextSize`, `streamUiSearchResultListMessageTimeTextColor`, `streamUiSearchResultListMessageTimeTextFont`, `streamUiSearchResultListMessageTimeTextFontAssets`, `streamUiSearchResultListMessageTimeTextStyle` attributes to customize message time text
- Added possibility to customize `SearchResultListView` style via `TransformStyle.searchResultListViewStyleTransformer`
- Added `streamUiTypingIndicatorViewStyle` attribute to application to customize `TypingIndicatorView`. The attribute references a style with the following attributes:
  - `streamUiTypingIndicatorAnimationView` - typing view
  - `streamUiTypingIndicatorUsersTextSize`, `streamUiTypingIndicatorUsersTextColor`, `streamUiTypingIndicatorUsersTextFont`, `streamUiTypingIndicatorUsersTextFontAssets`, `streamUiTypingIndicatorUsersTextStyle` attributes to customize typing users text
- Added possibility to customize `TypingIndicatorView` style via `TransformStyle.typingIndicatorViewStyleTransformer`
- Added new properties allowing customizing `MessageInputView` using `MessageInputViewStyle` and `AttachmentSelectionDialogStyle`:
  - `MessageInputViewStyle.fileNameTextStyle`
  - `MessageInputViewStyle.fileSizeTextStyle`
  - `MessageInputViewStyle.fileCheckboxSelectorDrawable`
  - `MessageInputViewStyle.fileCheckboxTextColor`
  - `MessageInputViewStyle.fileAttachmentEmptyStateTextStyle`
  - `MessageInputViewStyle.mediaAttachmentEmptyStateTextStyle`
  - `MessageInputViewStyle.fileAttachmentEmptyStateText`
  - `MessageInputViewStyle.mediaAttachmentEmptyStateText`
  - `MessageInputViewStyle.dismissIconDrawable`
  - `AttachmentSelectionDialogStyle.allowAccessToGalleryText`
  - `AttachmentSelectionDialogStyle.allowAccessToFilesText`
  - `AttachmentSelectionDialogStyle.allowAccessToCameraText`
  - `AttachmentSelectionDialogStyle.allowAccessToGalleryIcon`
  - `AttachmentSelectionDialogStyle.allowAccessToFilesIcon`
  - `AttachmentSelectionDialogStyle.allowAccessToCameraIcon`
  - `AttachmentSelectionDialogStyle.grantPermissionsTextStyle`
  - `AttachmentSelectionDialogStyle.recentFilesTextStyle`
  - `AttachmentSelectionDialogStyle.recentFilesText`
  - `AttachmentSelectionDialogStyle.fileManagerIcon`
  - `AttachmentSelectionDialogStyle.videoDurationTextStyle`
  - `AttachmentSelectionDialogStyle.videoIconDrawable`
  - `AttachmentSelectionDialogStyle.videoIconVisible`
  - `AttachmentSelectionDialogStyle.videoLengthLabelVisible`
- Added `StreamUi.MessageInputView` theme allowing to customize all of the `MessageInputViewStyle` properties:
  - streamUiAttachButtonEnabled
  - streamUiAttachButtonIcon
  - streamUiLightningButtonEnabled
  - streamUiLightningButtonIcon
  - streamUiMessageInputTextSize
  - streamUiMessageInputTextColor
  - streamUiMessageInputHintTextColor
  - streamUiMessageInputScrollbarEnabled
  - streamUiMessageInputScrollbarFadingEnabled
  - streamUiSendButtonEnabled
  - streamUiSendButtonEnabledIcon
  - streamUiSendButtonDisabledIcon
  - streamUiShowSendAlsoToChannelCheckbox
  - streamUiSendAlsoToChannelCheckboxGroupChatText
  - streamUiSendAlsoToChannelCheckboxDirectChatText
  - streamUiSendAlsoToChannelCheckboxTextSize
  - streamUiSendAlsoToChannelCheckboxTextColor
  - streamUiSendAlsoToChannelCheckboxTextStyle
  - streamUiMentionsEnabled
  - streamUiMessageInputTextStyle
  - streamUiMessageInputHintText
  - streamUiCommandsEnabled
  - streamUiMessageInputEditTextBackgroundDrawable
  - streamUiMessageInputDividerBackgroundDrawable
  - streamUiPictureAttachmentIcon
  - streamUiFileAttachmentIcon
  - streamUiCameraAttachmentIcon
  - streamUiAllowAccessToCameraIcon
  - streamUiAllowAccessToFilesIcon
  - streamUiAllowAccessToGalleryIcon
  - streamUiAllowAccessToGalleryText
  - streamUiAllowAccessToFilesText
  - streamUiAllowAccessToCameraText
  - streamUiGrantPermissionsTextSize
  - streamUiGrantPermissionsTextColor
  - streamUiGrantPermissionsTextStyle
  - streamUiAttachmentsRecentFilesTextSize
  - streamUiAttachmentsRecentFilesTextColor
  - streamUiAttachmentsRecentFilesTextStyle
  - streamUiAttachmentsRecentFilesText
  - streamUiAttachmentsFileManagerIcon
  - streamUiAttachmentVideoLogoIcon
  - streamUiAttachmentVideoLengthVisible
  - streamUiAttachmentVideoIconVisible
  - streamUiCommandInputCancelIcon
  - streamUiCommandInputBadgeBackgroundDrawable
  - streamUiCommandInputBadgeIcon
  - streamUiCommandInputBadgeTextSize
  - streamUiCommandInputBadgeTextColor
  - streamUiCommandInputBadgeStyle
  - streamUiAttachmentsFileNameTextSize
  - streamUiAttachmentsFileNameTextColor
  - streamUiAttachmentsFileNameTextStyle
  - streamUiAttachmentsFileSizeTextSize
  - streamUiAttachmentsFileSizeTextColor
  - streamUiAttachmentsFileSizeTextStyle
  - streamUiFileCheckBoxSelectorTextColor
  - streamUiFileCheckBoxSelectorDrawable
  - streamUiAttachmentsFilesEmptyStateTextSize
  - streamUiAttachmentsFilesEmptyStateTextColor
  - streamUiAttachmentsFilesEmptyStateStyle
  - streamUiAttachmentsMediaEmptyStateTextSize
  - streamUiAttachmentsMediaEmptyStateTextColor
  - streamUiAttachmentsMediaEmptyStateStyle
  - streamUiAttachmentsFilesEmptyStateText
  - streamUiAttachmentsMediaEmptyStateText
  - streamUiMessageInputCloseButtonIconDrawable
- Added `streamUiMessageListFileAttachmentStyle` theme attribute to customize the appearance of file attachments within messages.

### ⚠️ Changed
- Made `Channel::getLastMessage` function public
- `AttachmentSelectionDialogFragment::newInstance` requires instance of `MessageInputViewStyle` as a parameter. You can obtain a default implementation of `MessageInputViewStyle` with `MessageInputViewStyle::createDefault` method.
- Renamed `FileAttachmentsViewStyle` class to `FileAttachmentViewStyle`

### ❌ Removed
- 🚨 Breaking change: `MessageListItemStyle::reactionsEnabled` was deleted as doubling of the same flag from `MessageListViewStyle`


# July 19th, 2021 - 4.14.2
## stream-chat-android-client
### ❌ Removed
- Removed `Channel::isMuted` extension. Use `User::channelMutes` or subscribe for `NotificationChannelMutesUpdatedEvent` to get information about muted channels.

## stream-chat-android-ui-components
### 🐞 Fixed
- Fixed crash caused by missing `streamUiReplyAvatarStyle` and `streamUiMessageOptionsAvatarStyle`

### ⬆️ Improved
- "Copy Message" option is now hidden when the message contains no text to copy.

### ✅ Added
- Now you can configure the style of `AttachmentMediaActivity`.

# July 14th, 2021 - 4.14.1
## stream-chat-android-ui-components
### ✅ Added
- Added `MessageListView::requireStyle` which expose `MessageListViewStyle`. Be sure to invoke it when view is initialized already.

# July 13th, 2021 - 4.14.0
## Common changes for all artifacts
### 🐞 Fixed
- Fix scroll bug in the `MessageListView` that produces an exception related to index out of bounds.

## stream-chat-android-client
### ⬆️ Improved
- Improved `ChatClient::enableSlowMode`, `ChatClient::disableSlowMode`, `ChannelClient::enableSlowMode`, `ChannelClient::disableSlowMode` methods. Now the methods do partial channel updates so that other channel fields are not affected.

### ✅ Added
- Added `ChatClient::partialUpdateUser` method for user partial updates.

## stream-chat-android-offline
### 🐞 Fixed
- Fixed bug related to editing message in offline mode. The bug was causing message to reset to the previous one after connection was recovered.
- Fixed violation of comparison contract for nullable fields in `QuerySort::comparator`

## stream-chat-android-ui-components
### 🐞 Fixed
- Fixed the alignment of the titles in `MessageListHeaderView` when the avatar is hidden.

### ✅ Added
- Added `streamUiMessagesStart` that allows to controll if the stack of messages starts at the bottom or the top.
- Added `streamUiThreadMessagesStart` that allows to controll if the stack of thread messages starts at the bottom or the top.
- Added `streamUiSuggestionListViewStyle` that allows to customize `SuggestionListView` with a theme
- Added `streamUiChannelListHeaderStyle` that allows to customize ChannelListHeaderView.
- `MentionListView` can be customisable with XML parameters and with a theme.
- Added possibility to customize all avatar using themes. Create
  ```
  <style name="StreamTheme" parent="@style/StreamUiTheme">
  ```
  and customize all the avatars that you would like. All options are available here:
  https://github.com/GetStream/stream-chat-android/blob/main/stream-chat-android-ui-components/src/main/res/values/attrs.xml
- Now you can use the style `streamUiChannelListHeaderStyle` to customize ChannelListHeaderView.

### ⚠️ Changed
- 🚨 Breaking change: removed `MessageListItemStyle.threadsEnabled` property. You should use only the `MessageListViewStyle.threadsEnabled` instead. E.g. The following code will disable both _Thread reply_ message option and _Thread reply_ footnote view visible below the message list item:
```kotlin
        TransformStyle.messageListStyleTransformer = StyleTransformer {
  it.copy(threadsEnabled = false)
}
```

# July 1st, 2021 - 4.13.0
## Common changes for all artifacts
### ⬆️ Improved
- Updated to Kotlin 1.5.20

## stream-chat-android
### ✅ Added
- Added `ChatUi.Builder#withImageHeadersProvider` to allow adding custom headers to image requests

## stream-chat-android-client
### ⚠️ Changed
- Using the `useNewSerialization` option on the `ChatClient.Builder` to opt out from using the new serialization implementation is now an error. Please start using the new serialization implementation, or report any issues keeping you from doing so. The old implementation will be removed soon.

## stream-chat-android-offline
### 🐞 Fixed
- By default we use backend request to define is new message event related to our query channels specs or not. Now filtering by BE only fields works for channels

## stream-chat-android-ui-components
### ✅ Added
- Added new attributes to `MessageInputView` allowing to customize the style of input field during command input:
  - `streamUiCommandInputBadgeTextSize`, `streamUiCommandInputBadgeTextColor`, `streamUiCommandInputBadgeFontAssets`, `streamUiCommandInputBadgeFont`, `streamUiCommandInputBadgeStyle` attributes to customize the text appearance of command name inside command badge
  - `streamUiCommandInputCancelIcon` attribute to customize the icon for cancel button
  - `streamUiCommandInputBadgeIcon` attribute to customize the icon inside command badge
  - `streamUiCommandInputBadgeBackgroundDrawable` attribute to customize the background shape of command badge
- Added possibility to customize `MessageListHeaderView` style via `streamUiMessageListHeaderStyle` theme attribute and via `TransformStyle.messageListHeaderStyleTransformer`.
- Added new attributes to `MessageInputView`:
  - `streamUiCommandIcon` attribute to customize the command icon displayed for each command item in the suggestion list popup
  - `streamUiLightningIcon` attribute to customize the lightning icon displayed in the top left corner of the suggestion list popup
- Added support for customizing `SearchInputView`
  - Added `SearchInputViewStyle` class allowing customization using `TransformStyle` API
  - Added XML attrs for `SearchInputView`:
    - `streamUiSearchInputViewHintText`
    - `streamUiSearchInputViewSearchIcon`
    - `streamUiSearchInputViewClearInputIcon`
    - `streamUiSearchInputViewBackground`
    - `streamUiSearchInputViewTextColor`
    - `streamUiSearchInputViewHintColor`
    - `streamUiSearchInputViewTextSize`
- Added `ChatUi#imageHeadersProvider` to allow adding custom headers to image requests

### ⚠️ Changed
- 🚨 Breaking change: moved `commandsTitleTextStyle`, `commandsNameTextStyle`, `commandsDescriptionTextStyle`, `mentionsUsernameTextStyle`, `mentionsNameTextStyle`, `mentionsIcon`, `suggestionsBackground` fields from `MessageInputViewStyle` to `SuggestionListViewStyle`. Their values can be customized via `TransformStyle.suggestionListStyleTransformer`.
- Made `SuggestionListController` and `SuggestionListUi` public. Note that both of these are _experimental_, which means that the API might change at any time in the future (even without a deprecation cycle).
- Made `AttachmentSelectionDialogFragment` _experimental_ which means that the API might change at any time in the future (even without a deprecation cycle).


# June 23th, 2021 - 4.12.1
## stream-chat-android-client
### ✅ Added
- Added `ChannelClient::sendEvent` method which allows to send custom events.
- Added nullable `User` field to `UnknownEvent`.

### ❌ Removed
- Removed the `Message::attachmentsSyncStatus` field


## stream-chat-android-offline
### 🐞 Fixed
- Fixed `in` and `nin` filters when filtering by extra data field that is an array.
- Fixed crash when adding a reaction to a thread message.

### ⬆️ Improved
- Now attachments can be sent while being in offline


## stream-chat-android-ui-common
### ✅ Added
- Made `AttachmentSelectionDialogFragment` public. Use `newInstance` to create instances of this Fragment.


## stream-chat-android-ui-components
### ⬆️ Improved
- Hide suggestion list popup when keyboard is hidden.

### ✅ Added
- Added the `MessageInputView::hideSuggestionList` method to hide the suggestion list popup.


# June 15th, 2021 - 4.12.0
## stream-chat-android-client
### 🐞 Fixed
- Fixed thrown exception type while checking if `ChatClient` is initialized

## stream-chat-android-offline
### 🐞 Fixed
- Fixed bug where reactions of other users were sometimes displayed as reactions of the current user.
- Fixed bug where deleted user reactions were sometimes displayed on the message options overlay.

## stream-chat-android-ui-common
### 🐞 Fixed
- Fixed bug where files without extension in their name lost the mime type.
- Using offline.ChatDomain instead of livedata.ChatDomain in ChannelListViewModel.

## stream-chat-android-ui-components
### 🐞 Fixed
- Fixing the save of pictures from AttachmentGalleryActivity. When external storage
  permission is not granted, now it asks for it.
### ⬆️ Improved
- Added default implementation of "Leave channel" click listener to `ChannelListViewModelBinding`

### ✅ Added
- Added `streamUiChannelActionsDialogStyle` attribute to application theme and `ChannelListView` to customize channel actions dialog appearance. The attribute references a style with the following attributes:
  - `streamUiChannelActionsMemberNamesTextSize`, `streamUiChannelActionsMemberNamesTextColor`, `streamUiChannelActionsMemberNamesTextFont`, `streamUiChannelActionsMemberNamesTextFontAssets`, `streamUiChannelActionsMemberNamesTextStyle` attributes to customize dialog title with member names
  - `streamUiChannelActionsMemberInfoTextSize`, `streamUiChannelActionsMemberInfoTextColor`, `streamUiChannelActionsMemberInfoTextFont`, `streamUiChannelActionsMemberInfoTextFontAssets`, `streamUiChannelActionsMemberInfoTextStyle` attributes to customize dialog subtitle with member info
  - `streamUiChannelActionsItemTextSize`, `streamUiChannelActionsItemTextColor`, `streamUiChannelActionsItemTextFont`, `streamUiChannelActionsItemTextFontAssets`, `streamUiChannelActionsItemTextStyle` attributes to customize action item text style
  - `streamUiChannelActionsWarningItemTextSize`, `streamUiChannelActionsWarningItemTextColor`, `streamUiChannelActionsWarningItemTextFont`, `streamUiChannelActionsWarningItemTextFontAssets`, `streamUiChannelActionsWarningItemTextStyle` attributes to customize warning action item text style
  - `streamUiChannelActionsViewInfoIcon` attribute to customize "View Info" action icon
  - `streamUiChannelActionsViewInfoEnabled` attribute to hide/show "View Info" action item
  - `streamUiChannelActionsLeaveGroupIcon` attribute to customize "Leave Group" action icon
  - `streamUiChannelActionsLeaveGroupEnabled` attribute to hide/show "Leave Group" action item
  - `streamUiChannelActionsDeleteConversationIcon` attribute to customize "Delete Conversation" action icon
  - `streamUiChannelActionsDeleteConversationEnabled` attribute to hide/show "Delete Conversation" action item
  - `streamUiChannelActionsCancelIcon` attribute to customize "Cancel" action icon
  - `streamUiChannelActionsCancelEnabled` attribute to hide/show "Cancel" action item
  - `streamUiChannelActionsBackground` attribute for dialog's background
- Added `streamUiIconOnlyVisibleToYou` attribute to `MessageListView` to allow customizing "Only visible to you" icon placed in messages footer
- Added `GiphyViewHolderStyle` to `MessageListViewStyle` to allow customizing `GiphyViewHolder`. The new style comes together with following `MessageListView` attributes:
  - `streamUiGiphyCardBackgroundColor` attribute to customize card's background color
  - `streamUiGiphyCardElevation` attribute to customize card's elevation
  - `streamUiGiphyCardButtonDividerColor` attribute to customize dividers' colors
  - `streamUiGiphyIcon` attribute to customize Giphy icon
  - `streamUiGiphyLabelTextSize`, `streamUiGiphyLabelTextColor`, `streamUiGiphyLabelTextFont`, `streamUiGiphyLabelTextFontAssets`, `streamUiGiphyLabelTextStyle` attributes to customize label
  - `streamUiGiphyQueryTextSize`, `streamUiGiphyQueryTextColor`, `streamUiGiphyQueryTextFont`, `streamUiGiphyQueryTextFontAssets`, `streamUiGiphyQueryTextStyle` attributes to customize query text
  - `streamUiGiphyCancelButtonTextSize`, `streamUiGiphyCancelButtonTextColor`, `streamUiGiphyCancelButtonTextFont`, `streamUiGiphyCancelButtonTextFontAssets`, `streamUiGiphyCancelButtonTextStyle` attributes to customize cancel button text
  - `streamUiGiphyShuffleButtonTextSize`, `streamUiGiphyShuffleButtonTextColor`, `streamUiGiphyShuffleButtonTextFont`, `streamUiGiphyShuffleButtonTextFontAssets`, `streamUiGiphyShuffleButtonTextStyle` attributes to customize shuffle button text
  - `streamUiGiphySendButtonTextSize`, `streamUiGiphySendButtonTextColor`, `streamUiGiphySendButtonTextFont`, `streamUiGiphySendButtonTextFontAssets`, `streamUiGiphySendButtonTextStyle` attributes to customize send button text
- Adding extra XML attrs allowing to customize "Send also to channel" CheckBox at `MessageInputView` component:
  - `MessageInputView.streamUiSendAlsoToChannelCheckboxDrawable`
  - `MessageInputView.streamUiSendAlsoToChannelCheckboxDirectChatText`
  - `MessageInputView.streamUiSendAlsoToChannelCheckboxGroupChatText`
  - `MessageInputView.streamUiSendAlsoToChannelCheckboxTextStyle`
  - `MessageInputView.streamUiSendAlsoToChannelCheckboxTextColor`
  - `MessageInputView.streamUiSendAlsoToChannelCheckboxTextSize`
- Added `streamUiWarningMessageOptionsTextSize`, `streamUiWarningMessageOptionsTextColor`, `streamUiWarningMessageOptionsTextFont`, `streamUiWarningMessageOptionsFontAssets`, `streamUiWarningMessageOptionsTextStyle` attributes to `MessageListView` for customizing warning actions text appearance
- Deprecated multiple views' tint properties and attributes. Use custom drawables instead.
- Added `MediaAttachmentViewStyle` to allow customizing the appearance of media attachments in the message list. The new style comes together with following `MediaAttachmentView` attributes:
  - `progressIcon` - attribute to customize animated progress drawable when image is loading
  - `giphyIcon` - attribute to customize Giphy icon
  - `imageBackgroundColor` - attribute to customize image background color
  - `moreCountOverlayColor` - attribute to customize the color of "more count" semi-transparent overlay
  - `moreCountTextStyle` - attribute to customize text appearance of more count text
- Added `MessageReplyStyle` class allowing to customize MessageReply item view on MessageListView.
  Customization can be done using `TransformStyle` API or XML attributes of `MessageListView`:
  - `streamUiMessageReplyBackgroundColorMine`
  - `streamUiMessageReplyBackgroundColorTheirs`
  - `streamUiMessageReplyTextSizeMine`
  - `streamUiMessageReplyTextColorMine`
  - `streamUiMessageReplyTextFontMine`
  - `streamUiMessageReplyTextFontAssetsMine`
  - `streamUiMessageReplyTextStyleMine`
  - `streamUiMessageReplyTextSizeTheirs`
  - `streamUiMessageReplyTextColorTheirs`
  - `streamUiMessageReplyTextFontTheirs`
  - `streamUiMessageReplyTextFontAssetsTheirs`
  - `streamUiMessageReplyTextStyleTheirs`
  - `streamUiMessageReplyLinkColorMine`
  - `streamUiMessageReplyLinkColorTheirs`
  - `streamUiMessageReplyLinkBackgroundColorMine`
  - `streamUiMessageReplyLinkBackgroundColorTheirs`
  - `streamUiMessageReplyStrokeColorMine`
  - `streamUiMessageReplyStrokeWidthMine`
  - `streamUiMessageReplyStrokeColorTheirs`
  - `streamUiMessageReplyStrokeWidthTheirs`
- Added `FileAttachmentsViewStyle` class allowing to customize FileAttachmentsView item view on MessageListView.
- Added `MessageInputView::setSuggestionListViewHolderFactory` method which allows to provide custom views from suggestion list popup.

### ⚠️ Changed
- Changed the naming of string resources. The updated names can be reviewed in:
  - `strings_common.xml`
  - `strings_attachment_gallery.xml`
  - `strings_channel_list.xml`
  - `strings_channel_list_header.xml`
  - `strings_mention_list.xml`
  - `strings_message_input.xml`
  - `strings_message_list.xml`
  - `strings_message_list_header.xml`
  - `strings_search.xml`

# May 2nd, 2021 - 4.11.0
## Common changes for all artifacts
### 🐞 Fixed
- Fixed channel list sorting
### ⬆️ Improved
- Updated to Kotlin 1.5.10, coroutines 1.5.0
- Updated to Android Gradle Plugin 4.2.1
- Updated Room version to 2.3.0
- Updated Firebase, AndroidX, and other dependency versions to latest, [see here](https://github.com/GetStream/stream-chat-android/pull/1895) for more details
- Marked many library interfaces that should not be implemented by clients as [sealed](https://kotlinlang.org/docs/sealed-classes.html)
- Removed Fresco, PhotoDraweeView, and FrescoImageViewer dependencies (replaced by StfalconImageViewer)

## stream-chat-android
### 🐞 Fixed
- Fixing filter for draft channels. Those channels were not showing in the results, even when the user asked for them. Now this is fixed and the draft channels can be included in the `ChannelsView`.
- Fixed link preview UI issues in old-ui package
- Fixed crashes when opening the image gallery.

## stream-chat-android-client
### 🐞 Fixed
- Fixed querying banned users using new serialization.
- Fixed the bug when wrong credentials lead to inability to login
- Fixed issues with Proguard stripping response classes in new serialization implementation incorrectly

### ⬆️ Improved
- Improved handling push notifications:
  - Added `ChatClient.handleRemoteMessage` for remote message handling
  - Added `ChatClient.setFirebaseToken` for setting Firebase token
  - Added `NotificationConfig::pushNotificationsEnabled` for disabling push notifications
  - Deprecated `ChatClient.onMessageReceived`
  - Deprecated `ChatClient.onNewTokenReceived`
  - Changed `ChatNotificationHandler::buildNotification` signature - it now receives `Channel` and `Message` and returns `NotificationCompat.Builder` for better customization
  - Deprecated `ChatNotificationHandler.getSmallIcon`
  - Deprecated `ChatNotificationHandler.getFirebaseMessageIdKey`
  - Deprecated `ChatNotificationHandler.getFirebaseChannelIdKey`
  - Deprecated `ChatNotificationHandler.getFirebaseChannelTypeKey`
  - Changed `ChatNotificationHandler::onChatEvent` - it now doesn't handle events by default and receives `NewMessageEvent` instead of generic `ChatEvent`
- Improved error description provided by `ChatClient::sendImage`, `ChatClient::sendFile`, `ChannelClient::sendImage` and `ChannelClient::sendFile` methods if upload fails.

### ✅ Added
- Added `ChatClient::truncateChannel` and `ChannelClient::truncate` methods to remove messages from a channel.
- Added `DisconnectCause` to `DisconnectedEvent`
- Added method `SocketListener::onDisconnected(cause: DisconnectCause)`
- Added possibility to group notifications:
  - Notifications grouping is disabled by default and can be enabled using `NotificationConfig::shouldGroupNotifications`
  - If enabled, by default notifications are grouped by Channel's cid
  - Notifications grouping can be configured using `ChatNotificationHandler` and `NotificationConfig`
- Added `ChatNotificationHandler::getFirebaseMessaging()` method in place of `ChatNotificationHandler::getFirebaseInstanceId()`.
  It should be used now to fetch Firebase token in the following way: `handler.getFirebaseMessaging()?.token?.addOnCompleteListener {...}`.
- Added `Message.attachmentsSyncStatus: SyncStatus` property.

### ⚠️ Changed
- Changed the return type of `FileUploader` methods from nullable string to `Result<String>`.
- Updated `firebase-messaging` library to the version `22.0.0`. Removed deprecated `FirebaseInstanceId` invocations from the project.

### ❌ Removed
- `ChatNotificationHandler::getFirebaseInstanceId()` due to `FirebaseInstanceId` being deprecated. It's replaced now with `ChatNotificationHandler::getFirebaseMessaging()`.

## stream-chat-android-ui-components
### 🐞 Fixed
Fixing filter for draft channels. Those channels were not showing in the results, even when the user asked for them. Now this is fixed and the draft channels can be included in the `ChannelListView`.
Fixed bug when for some video attachments activity with media player wasn't shown.

### ✅ Added
- Added `topLeft`, `topRight`, `bottomLeft`, `bottomRight` options to the `streamUiAvatarOnlineIndicatorPosition` attribute of `AvatarView` and corresponding constants to `AvatarView.OnlineIndicatorPosition` enum.

### ⚠️ Changed
- Swipe options of `ChannelListView` component:
  - "Channel more" option is now not shown by default because we are not able to provide generic, default implementation for it.
    If you want to make this option visible, you need to set `app:streamUiChannelOptionsEnabled="true"` explicitly to `io.getstream.chat.android.ui.channel.list.ChannelListView` component.
  - "Channel delete" option has now default implementation. Clicking on the "delete" icon shows AlertDialog asking to confirm Channel deletion operation.

# May 11th, 2021 - 4.10.0
## stream-chat-android-client
### 🐞 Fixed
- Fixed the usage of `ProgressCallback` in `ChannelClient::sendFile` and `ChannelClient::sendImage` methods.

### ✅ Added
- Added `ChannelClient::deleteFile` and `ChannelClient::deleteImage` methods.
- Added `NotificationInviteRejectedEvent`
- Added `member` field to the `NotificationRemovedFromChannel` event
- Added `totalUnreadCount` and `unreadChannels` fields to the following events:
- `notification.channel_truncated`
- `notification.added_to_channel`
- `notification.channel_deleted`
- Added `channel` field to the `NotificationInviteAcceptedEvent` event
- Added `channel` field to the `NotificationInviteRejectedEvent` event

### ⚠️ Changed
- **The client now uses a new serialization implementation by default**, which was [previously](https://github.com/GetStream/stream-chat-android/releases/tag/4.8.0) available as an opt-in API.
  - This new implementation is more performant and greatly improves type safety in the networking code of the SDK.
  - If you experience any issues after upgrading to this version of the SDK, you can call `useNewSerialization(false)` when building your `ChatClient` to revert to using the old implementation. Note however that we'll be removing the old implementation soon, so please report any issues found.
  - To check if the new implementation is causing any failures in your app, enable error logging on `ChatClient` with the `logLevel` method, and look for the `NEW_SERIALIZATION_ERROR` tag in your logs while using the SDK.
- Made the `user` field in `channel.hidden` and `notification.invite_accepter` events non nullable.
- Updated channels state after `NotificationInviteRejectedEvent` or `NotificationInviteAcceptedEvent` is received

### ❌ Removed
- Removed redundant events which can only be received by using webhooks:
  - `channel.created`
  - `channel.muted`
  - `channel.unmuted`
  - `channel.muted`
  - `channel.unmuted`
- Removed `watcherCount` field from the following events as they are not returned with the server response:
  - `message.deleted`
  - `message.read`
  - `message.updated`
  - `notification.mark_read`
- Removed `user` field from the following events as they are not returned with the server response:
  - `notification.channel_deleted`
  - `notification.channel_truncated`
## stream-chat-android-offline
### 🐞 Fixed
- Fixed an issue when CustomFilter was configured with an int value but the value from the API was a double value
### ⚠️ Changed

- Changed the upload logic in `ChannelController` for the images unsupported by the Stream CDN. Now such images are uploaded as files via `ChannelClient::sendFile` method.
### ❌ Removed

## stream-chat-android-ui-common
### ⬆️ Improved
- Updated ExoPlayer version to 2.13.3

### ⚠️ Changed
- Deprecated `MessageInputViewModel::editMessage`. Use `MessageInputViewModel::messageToEdit` and `MessageInputViewModel::postMessageToEdit` instead.
- Changed `MessageInputViewModel::repliedMessage` type to `LiveData`. Use `ChatDomain::setMessageForReply` for setting message for reply.
- Changed `MessageListViewModel::mode` type to `LiveData`. Mode is handled internally and shouldn't be modified outside the SDK.

## stream-chat-android-ui-components
### 🐞 Fixed
- Removed empty badge for selected media attachments.

### ✅ Added
- Added `messageLimit` argument to `ChannelListViewModel` and `ChannelListViewModelFactory` constructors to allow changing the number of fetched messages for each channel in the channel list.

# April 30th, 2021 - 4.9.2
## stream-chat-android-offline
### ✅ Added
- Added `ChatDomain::user`, a new property that provide the current user into a LiveData/StateFlow container

### ⚠️ Changed
- `ChatDomain::currentUser` has been warning-deprecated because it is an unsafe property that could be null, you should subscribe to `ChatDomain::user` instead

## stream-chat-android-ui-components
### 🐞 Fixed
- Fixed NPE on MessageInputViewModel when the it was initialized before the user was set

# April 29th, 2021 - 4.9.1
## stream-chat-android
### ⬆️ Improved
* Updated coil dependency to the latest version. This fixes problem with .heic, and .heif attachment metadata parsing.

## stream-chat-android-client
### 🐞 Fixed
- Optimized the number of `ChatClient::addDevice` API calls

### ⬆️ Improved
- Events received after the client closes the connection are rejected

## stream-chat-android-offline
### 🐞 Fixed
- Fixed offline reactions sync

### ✅ Added
- Added new versions with API based on kotlin `StateFlow` for the following classes:
  * `io.getstream.chat.android.offline.ChatDomain`
  * `io.getstream.chat.android.offline.channel.ChannelController`
  * `io.getstream.chat.android.offline.thread.ThreadController`
  * `io.getstream.chat.android.offline.querychannels.QueryChannelsController`

## stream-chat-android-ui-common
### 🐞 Fixed
- Fixed crash related to accessing `ChatDomain::currentUser` in `MessageListViewModel` before user is connected

## stream-chat-android-ui-components
### ⬆️ Improved
* Updated coil dependency to the latest version. This fixes problem with .heic, and .heif attachment metadata parsing.

### ✅ Added
Customization of icons in Attachment selection dialog
you can use:
- app:streamUiPictureAttachmentIcon
  Change the icon for the first item in the list of icons
- app:streamUiPictureAttachmentIconTint
  Change the tint color for icon of picture selection
- app:streamUiFileAttachmentIcon
  Change the icon for the second item in the list of icons
- app:streamUiFileAttachmentIconTint
  Change the tint color for icon of file selection
- app:streamUiCameraAttachmentIcon
  Change the icon for the third item in the list of icons
- app:streamUiCameraAttachmentIconTint
  Change the tint color for icon of camera selection
- Added support for error messages
- Added attrs to `MessageListView` that allow to customize error message text style:
  * `streamUiErrorMessageTextSize`
  * `streamUiErrorMessageTextColor`
  * `streamUiErrorMessageTextFont`
  * `streamUiErrorMessageTextFontAssets`
  * `streamUiErrorMessageTextStyle`

# April 21th, 2021 - 4.9.0
## Common changes for all artifacts
### ✅ Added
Added icon to show when channel is muted in ChannelListView.
It is possible to customize the color and the drawable of the icon.

## stream-chat-android
### 🐞 Fixed
- Fixed multiline messages which were displayed in a single line

### ❌ Removed
- Removed deprecated `MessageListView::setViewHolderFactory` method
- Removed deprecated `Chat` interface

## stream-chat-android-client
### 🐞 Fixed
- Fixed: local cached hidden channels stay hidden even though new message is received.
- Make `Flag::approvedAt` nullable
- Fixed error event parsing with new serialization implementation

### ✅ Added
- Added `ChatClient::updateChannelPartial` and `ChannelClient::updatePartial` methods for partial updates of channel data.

### ⚠️ Changed
- Deprecated `ChannelClient::unBanUser` method
- Deprecated `ChatClient::unBanUser` method
- Deprecated `ChatClient::unMuteChannel` method

### ❌ Removed
- Removed deprecated `ChatObservable` class and all its uses
- Removed deprecated `ChannelControler` interface

## stream-chat-android-offline
### ✅ Added
- Added the following use case functions to `ChatDomain` which are supposed to replace `ChatDomain.useCases` property:
  * `ChatDomain::replayEventsForActiveChannels` Adds the provided channel to the active channels and replays events for all active channels.
  * `ChatDomain::getChannelController` Returns a `ChannelController` for given cid.
  * `ChatDomain::watchChannel` Watches the given channel and returns a `ChannelController`.
  * `ChatDomain::queryChannels` Queries offline storage and the API for channels matching the filter. Returns a queryChannelsController.
  * `ChatDomain::getThread` Returns a thread controller for the given channel and message id.
  * `ChatDomain::loadOlderMessages` Loads older messages for the channel.
  * `ChatDomain::loadNewerMessages` Loads newer messages for the channel.
  * `ChatDomain::loadMessageById` Loads message for a given message id and channel id.
  * `ChatDomain::queryChannelsLoadMore` Load more channels for query.
  * `ChatDomain::threadLoadMore` Loads more messages for the specified thread.
  * `ChatDomain::createChannel` Creates a new channel.
  * `ChatDomain::sendMessage` Sends the message.
  * `ChatDomain::cancelMessage` Cancels the message of "ephemeral" type.
  * `ChatDomain::shuffleGiphy` Performs giphy shuffle operation.
  * `ChatDomain::sendGiphy` Sends selected giphy message to the channel.
  * `ChatDomain::editMessage` Edits the specified message.
  * `ChatDomain::deleteMessage` Deletes the specified message.
  * `ChatDomain::sendReaction` Sends the reaction.
  * `ChatDomain::deleteReaction` Deletes the specified reaction.
  * `ChatDomain::keystroke` It should be called whenever a user enters text into the message input.
  * `ChatDomain::stopTyping` It should be called when the user submits the text and finishes typing.
  * `ChatDomain::markRead` Marks all messages of the specified channel as read.
  * `ChatDomain::markAllRead` Marks all messages as read.
  * `ChatDomain::hideChannel` Hides the channel with the specified id.
  * `ChatDomain::showChannel` Shows a channel that was previously hidden.
  * `ChatDomain::leaveChannel` Leaves the channel with the specified id.
  * `ChatDomain::deleteChannel` Deletes the channel with the specified id.
  * `ChatDomain::setMessageForReply` Set the reply state for the channel.
  * `ChatDomain::downloadAttachment` Downloads the selected attachment to the "Download" folder in the public external storage directory.
  * `ChatDomain::searchUsersByName` Perform api request with a search string as autocomplete if in online state. Otherwise performs search by name in local database.
  * `ChatDomain::queryMembers` Query members of a channel.
- Added `ChatDomain::removeMembers` method
- Added `ChatDomain::createDistinctChannel` A use-case for creating a channel based on its members.
- Added `ChatDomain::removeMembers` method

### ⚠️ Changed
- Deprecated `ChatDomain.useCases`. It has `DeprecationLevel.Warning` and still can be used. However, it will be not available in the future, so please consider migrating to use `ChatDomain` use case functions instead.
- Deprecated `GetUnreadChannelCount`
- Deprecated `GetTotalUnreadCount`

## stream-chat-android-ui-common
### 🐞 Fixed
- Fixed compatibility with latest Dagger Hilt versions

## stream-chat-android-ui-components
### 🐞 Fixed
- Fixed not perfectly rounded avatars
- `MessageInputView::UserLookupHandler` is not overrided everytime that members livedata is updated
- Fixed doubled command prefix when the command contains user mention
- Fixed handling user mute state in default `MessageListViewOptions` dialog
- Fixed incorrect "last seen" text
- Fixed multiline messages which were displayed in a single line

### ⬆️ Improved
- Setting external SuggestionListView is no longer necessary to display suggestions popup
### ✅ Added
- Added `ChatUI.supportedReactions: SupportedReactions` property, also introduced `SupportedReactions`, and `ReactionDrawable` class.
  It allows defining a set of supported reactions by passing a `Map<String, ReactionDrawable>` in constructor. `ReactionDrawable` is a wrapping class holding two `Drawable` instances - for active and inactive reaction states.
- Added methods and attrs to `MessageListView` that allow to customize visibility of message options:
  * `MessageListView::setDeleteMessageConfirmationEnabled`
  * `MessageListView::setCopyMessageEnabled`
  * `MessageListView::setBlockUserEnabled`
  * `MessageListView::setMuteUserEnabled`
  * `MessageListView::setMessageFlagEnabled`
  * `MessageListView::setReactionsEnabled`
  * `MessageListView::setRepliesEnabled`
  * `MessageListView::setThreadsEnabled`
  * `MessageListView.streamUiFlagMessageOptionEnabled`
  * `MessageListView.streamUiMuteUserOptionEnabled`
  * `MessageListView.streamUiBlockUserOptionEnabled`
  * `MessageListView.streamUiCopyMessageActionEnabled`
- Added confirmation dialog for flagging message option:
  * Added `MessageListView::flagMessageConfirmationEnabled` attribute
- Added `MessageListView::setFlagMessageResultHandler` which allows to handle flag message result
- Added support for system messages
- Added attrs to `MessageListView` that allow to customize system message text style:
  * `streamUiSystemMessageTextSize`
  * `streamUiSystemMessageTextColor`
  * `streamUiSystemMessageTextFont`
  * `streamUiSystemMessageTextFontAssets`
  * `streamUiSystemMessageTextStyle`
- Added attrs to `MessageListView` that allow to customize message option text style:
  * `streamUiMessageOptionsTextSize`
  * `streamUiMessageOptionsTextColor`
  * `streamUiMessageOptionsTextFont`
  * `streamUiMessageOptionsTextFontAssets`
  * `streamUiMessageOptionsTextStyle`
- Added attrs to `MessageListView` that allow to customize user reactions title text style:
  * `streamUiUserReactionsTitleTextSize`
  * `streamUiUserReactionsTitleTextColor`
  * `streamUiUserReactionsTitleTextFont`
  * `streamUiUserReactionsTitleTextFontAssets`
  * `streamUiUserReactionsTitleTextStyle`
- Added attrs to `MessageListView` that allow to customize colors of message options background, user reactions card background, overlay dim color and warning actions color:
  * `streamUiMessageOptionBackgroundColor`
  * `streamUiUserReactionsBackgroundColor`
  * `streamUiOptionsOverlayDimColor`
  * `streamUiWarningActionsTintColor`
- Added `ChatUI.mimeTypeIconProvider: MimeTypeIconProvider` property which allows to customize file attachment icons.

### ⚠️ Changed
- Now the "block user" feature is disabled. We're planning to improve the feature later. Stay tuned!
- Changed gallery background to black in dark mode

# April 8th, 2021 - 4.8.1
## Common changes for all artifacts
### ⚠️ Changed
- We've cleaned up the transitive dependencies that our library exposes to its clients. If you were using other libraries implicitly through our SDK, you'll now have to depend on those libraries directly instead.

## stream-chat-android
### 🐞 Fixed
- Fix Attachment Gravity

### ✅ Added
- Provide AvatarView class

## stream-chat-android-offline
### 🐞 Fixed
- Fix Crash on some devices that are not able to create an Encrypted SharedPreferences
- Fixed the message read indicator in the message list
- Added missing `team` field to `ChannelEntity` and `ChannelData`

### ✅ Added
- Add `ChatDomain::removeMembers` method

## stream-chat-android-ui-common
### 🐞 Fixed
- Fixed getting files provided by content resolver.

### ⚠️ Changed
- Added theme to all activities all the SDK. You can override then in your project by redefining the styles:
- StreamUiAttachmentGalleryActivityStyle
- StreamUiAttachmentMediaActivityStyle
- StreamUiAttachmentActivityStyle

## stream-chat-android-ui-components
### 🐞 Fixed
- Fixed attr streamUiCopyMessageActionEnabled. From color to boolean.
- Now it is possible to change the color of `MessageListHeaderView` from the XML.
- Fixed the `MessageListView::setUserClickListener` method.
- Fixed bugs in handling empty states for `ChannelListView`. Deprecated manual methods for showing/hiding empty state changes.
- Fix `ChannelListHeaderView`'s title position when user avatar or action button is invisible
- Fix UI behaviour for in-progress file uploads
- Fix extension problems with file uploads when attachment names contain spaces
- Fix reaction bubbles which were shown behind message attachment views

### ✅ Added
- Now it is possible to change the back button of MessageListHeaderView using `app:streamUiMessageListHeaderBackButtonIcon`
- Now it is possible to inject `UserLookupHandler` into `MessageInputView` in order to implement custom users' mention lookup algorithm

# March 31th, 2021 - 4.8.0
## Common changes for all artifacts
### 🐞 Fixed
Group channels with 1<>1 behaviour the same way as group channels with many users
It is not possible to remove users from distinct channels anymore.
### ⬆️ Improved
it is now possible to configure the max lines of a link description. Just use
`app:streamUiLinkDescriptionMaxLines` when defining MessageListView

It is now possible to configure the max size of files and an alert is shown when
a files bigger than this is selected.
### ✅ Added
Configure enable/disable of replies using XML in `MessageListView`
Option `app:streamUiReactionsEnabled` in `MessageListView` to enable or disable reactions
It is possible now to configure the max size of the file upload using
`app:streamUiAttachmentMaxFileSizeMb`

## stream-chat-android
### 🐞 Fixed
- Fixed crash when sending GIF from Samsung keyboard

## stream-chat-android-client
### 🐞 Fixed
- Fixed parsing of `createdAt` property in `MessageDeletedEvent`

### ⬆️ Improved
- Postponed queries as run as non-blocking

### ✅ Added
- **Added a brand new serialization implementation, available as an opt-in API for now.** This can be enabled by making a `useNewSerialization(true)` call on the `ChatClient.Builder`.
  - This new implementation will be more performant and greatly improve type safety in the networking code of the SDK.
  - The old implementation remains the default for now, while we're making sure the new one is bug-free.
  - We recommend that you opt-in to the new implementation and test your app with it, so that you can report any issues early and we can get them fixed before a general rollout.
- Added `unflagMessage(messageId)` and `unflagUser(userId)` methods to `ChatClient`
- Added support for querying banned users - added `ChatClient::queryBannedUsers` and `ChannelClient::queryBannedUsers`
- Added `uploadsEnabled`, `urlEnrichmentEnabled`, `customEventsEnabled`, `pushNotificationsEnabled`, `messageRetention`, `automodBehavior` and `blocklistBehavior` fields to channel config

### ⚠️ Changed
- Renamed `ChannelId` property to `channelId` in both `ChannelDeletedEvent` and `NotificationChannelDeletedEvent`
- Deprecated `ChatClient::unMuteChannel`, the `ChatClient::unmuteChannel` method should be used instead
- Deprecated `ChatClient::unBanUser`, the `ChatClient::unbanUser` method should be used instead
- Deprecated `ChannelClient::unBanUser`, the `ChannelClient::unbanUser` method should be used instead
- Deprecated `ChannelController::unBanUser`, the `ChannelController::unbanUser` method should be used instead

## stream-chat-android-offline
### 🐞 Fixed
- Fixed an issue that didn't find the user when obtaining the list of messages
- Fix refreshing not messaging channels which don't contain current user as a member

## stream-chat-android-ui-common
### ⬆️ Improved
- Show AttachmentMediaActivity for video attachments

### ✅ Added
- `AvatarView.streamUiAvatarOnlineIndicatorColor` and `AvatarView.streamUiAvatarOnlineIndicatorBorderColor` attrs

## stream-chat-android-ui-components
### 🐞 Fixed
- Now replied messages are shown correctly with the replied part in message options
- `MessageListView::enterThreadListener` is properly notified when entering into a thread
- Fix initial controls state in `MessageInputView`
- Fix crashing when open attachments destination

### ⬆️ Improved
- Add support of non-image attachment types to the default attachment click listener.

### ✅ Added
- `MessageInputView` now uses the cursor `stream_ui_message_input_cursor.xml` instead of accent color. To change the cursor, override `stream_ui_message_input_cursor.xml`.
- Replacing `ChatUI` with new `io.getstream.chat.android.ui.ChatUI` implementation
- Added possibility to configure delete message option visibility using `streamUiDeleteMessageEnabled` attribute, and `MessageListView::setDeleteMessageEnabled` method
- Add `streamUiEditMessageEnabled` attribute to `MessageListView` and `MessageListView::setEditMessageEnabled` method to enable/disable the message editing feature
- Add `streamUiMentionsEnabled` attribute to `MessageInputView` and `MessageInputView::setMentionsEnabled` method to enable/disable mentions
- Add `streamUiThreadsEnabled` attribute to `MessageListView` and `MessageListView::setThreadsEnabled` method to enable/disable the thread replies feature
- Add `streamUiCommandsEnabled` attribute to `MessageInputView` and `MessageInputView::setCommandsEnabled` method to enable/disable commands
- Add `ChannelListItemPredicate` to our `channelListView` to allow filter `ChannelListItem` before they are rendered
- Open `AvatarBitmapFactory` class
- Add `ChatUI::avatarBitmapFactory` property to allow custom implementation of `AvatarBitmapFactory`
- Add `AvatarBitmapFactory::userBitmapKey` method to generate cache key for a given User
- Add `AvatarBitmapFactory::channelBitmapKey` method to generate cache key for a given Channel
- Add `StyleTransformer` class to allow application-wide style customizations
- Add the default font field to `TextStyle`
- Add new method `ChatFonts::setFont(textStyle: TextStyle, textView: TextView, defaultTypeface: Typeface)`
- Add attributes for `MessageListView` in order to customize styles of:
  - Mine message text
  - Theirs message text
  - User name text in footer of Message
  - Message date in footer of Message
  - Thread replies counter in footer of Message
  - Link title text
  - Link description text
  - Date separator text
  - Deleted message text and background
  - Reactions style in list view and in options view
  - Indicator icons in footer of Message
  - Unread count badge on scroll to bottom button
  - Message stroke width and color for mine and theirs types
    It is now possible to customize the following attributes for `ChannelListView`:
- `streamUiChannelOptionsIcon` - customize options icon
- `streamUiChannelDeleteIcon` - customize delete icon
- `streamUiChannelOptionsEnabled` - hide/show options icon
- `streamUiChannelDeleteEnabled` - hide/show delete button
- `streamUiSwipeEnabled` - enable/disable swipe action
- `streamUiBackgroundLayoutColor` - customize the color of "background layout"
- `streamUiChannelTitleTextSize` - customize channel name text size
- `streamUiChannelTitleTextColor` - customize channel name text color
- `streamUiChannelTitleTextFont` - customize channel name text font
- `streamUiChannelTitleFontAssets` - customize channel name font asset
- `streamUiChannelTitleTextStyle` - customize channel name text style (normal / bold / italic)
- `streamUiLastMessageTextSize` - customize last message text size
- `streamUiLastMessageTextColor` - customize last message text color
- `streamUiLastMessageTextFont` - customize last message text font
- `streamUiLastMessageFontAssets` - customize last message font asset
- `streamUiLastMessageTextStyle` - customize last message text style (normal / bold / italic)
- `streamUiLastMessageDateTextSize` - customize last message date text size
- `streamUiLastMessageDateTextColor` - customize last message date text color
- `streamUiLastMessageDateTextFont` - customize last message date text font
- `streamUiLastMessageDateFontAssets` - customize last message date font asset
- `streamUiLastMessageDateTextStyle` - customize last message date text style (normal / bold / italic)
- `streamUiIndicatorSentIcon` - customize drawable indicator for sent
- `streamUiIndicatorReadIcon` - customize drawable indicator for read
- `streamUiIndicatorPendingSyncIcon` - customize drawable indicator for pending sync
- `streamUiForegroundLayoutColor` - customize the color of "foreground layout"
- `streamUiUnreadMessageCounterBackgroundColor` - customize the color of message counter badge
- `streamUiUnreadMessageCounterTextSize` - customize message counter text size
- `streamUiUnreadMessageCounterTextColor` - customize message counter text color
- `streamUiUnreadMessageCounterTextFont` - customize message counter text font
- `streamUiUnreadMessageCounterFontAssets` - customize message counter font asset
- `streamUiUnreadMessageCounterTextStyle` - customize message counter text style (normal / bold / italic)
- Option `app:streamUiReactionsEnabled` in `MessageListView` to enable or disable reactions
- It is now possible to configure new fields in MessageInputView:
- `streamUiMessageInputTextStyle` - customize message input text style.
- `streamUiMessageInputFont` - customize message input text font.
- `streamUiMessageInputFontAssets` - customize message input text font assets.
- `streamUiMessageInputEditTextBackgroundDrawable` - customize message input EditText drawable.
- `streamUiMessageInputCustomCursorDrawable` - customize message input EditText cursor drawable.
- `streamUiCommandsTitleTextSize` - customize command title text size
- `streamUiCommandsTitleTextColor` - customize command title text color
- `streamUiCommandsTitleFontAssets` - customize command title text color
- `streamUiCommandsTitleTextColor` - customize command title font asset
- `streamUiCommandsTitleFont` - customize command title text font
- `streamUiCommandsTitleStyle` - customize command title text style
- `streamUiCommandsNameTextSize` - customize command name text size
- `streamUiCommandsNameTextColor` - customize command name text color
- `streamUiCommandsNameFontAssets` - customize command name text color
- `streamUiCommandsNameTextColor` - customize command name font asset
- `streamUiCommandsNameFont` - customize command name text font
- `streamUiCommandsNameStyle` - customize command name text style
- `streamUiCommandsDescriptionTextSize` - customize command description text size
- `streamUiCommandsDescriptionTextColor` - customize command description text color
- `streamUiCommandsDescriptionFontAssets` - customize command description text color
- `streamUiCommandsDescriptionTextColor` - customize command description font asset
- `streamUiCommandsDescriptionFont` - customize command description text font
- `streamUiCommandsDescriptionStyle` - customize command description text style
- `streamUiSuggestionBackgroundColor` - customize suggestion view background
- `streamUiMessageInputDividerBackgroundDrawable` - customize the background of divider of MessageInputView

### ⚠️ Changed
- Deprecated `ChatUI` class

# March 8th, 2021 - 4.7.0
## stream-chat-android-client
### ⚠️ Changed
- Refactored `FilterObject` class  - see the [migration guide](https://github.com/GetStream/stream-chat-android/wiki/Migration-guide:-FilterObject) for more info

## stream-chat-android-offline
### 🐞 Fixed
- Fixed refreshing channel list after removing member
- Fixed an issue that didn't find the user when obtaining the list of messages

### ⚠️ Changed
- Deprecated `ChatDomain::disconnect`, use disconnect on ChatClient instead, it will make the disconnection on ChatDomain too.
- Deprecated constructors for `ChatDomain.Builder` with the `User` type parameter, use constructor with `Context` and `ChatClient` instead.

## stream-chat-android-ui-common
### ⚠️ Changed
- Message options list changed colour for dark version. The colour is a little lighters
  now, what makes it easier to see.

## stream-chat-android-ui-components
### 🐞 Fixed
- Fixed some rare crashes when `MessageListView` was created without any attribute info present

### ⬆️ Improved
- Updated PhotoView to version 2.3.0

### ✅ Added
- Introduced `AttachmentViewFactory` as a factory for custom attachment views/custom link view
- Introduced `TextAndAttachmentsViewHolder` for any combination of attachment content and text

### ❌ Removed
- Deleted `OnlyFileAttachmentsViewHolder`, `OnlyMediaAttachmentsViewHolder`,
  `PlainTextWithMediaAttachmentsViewHolder` and `PlainTextWithFileAttachmentsViewHolder`

# Feb 22th, 2021 - 4.6.0
# New UI-Components Artifact
A new UI-Components artifact has been created with a new design of all our components.
This new artifact is available on MavenCentral and can imported by adding the following dependency:
```
implementation "io.getstream:stream-chat-android-ui-components:4.6.0"
```

## stream-chat-android
- Add `streamMessageActionButtonsTextSize`, `streamMessageActionButtonsTextColor`, `streamMessageActionButtonsTextFont`,
  `streamMessageActionButtonsTextFontAssets`, `streamMessageActionButtonsTextStyle`, `streamMessageActionButtonsIconTint`
  attributes to `MessageListView`
- Add `ChannelHeaderViewModel::resetThread` method and make `ChannelHeaderViewModel::setActiveThread` message parameter non-nullable
- Fix ReadIndicator state
- Using `MessageListView#setViewHolderFactory` is now an error - use `setMessageViewHolderFactory` instead
- Removed `MessageListItemAdapter#replaceEntities` - use `submitList` method instead
- Use proper color values on Dialog Theme
- Increase touchable area on the button to remove an attachment

## stream-chat-android-client
- Introduce ChatClient::setUserWithoutConnecting function
- Handle disconnect event during pending token state
- Remove unneeded user data when creating WS Connection
- Using `User#unreadCount` is now an error - use `totalUnreadCount` instead
- Using `ChannelController` is now an error - use `ChannelClient` instead
- Using `Pagination#get` is now an error - use `toString` instead
- Using the old event APIs is now an error - see the [migration guide](https://github.com/GetStream/stream-chat-android/wiki/Migration-guide:-ChatObserver-and-events()-APIs) for more info
- Using `ChatClient#flag` is now an error - use `flagUser` instead

## stream-chat-android-offline
- Introduce `PushMessageSyncHandler` class

- Add UseCase for querying members (`chatDomain.useCases.queryMembers(..., ...).execute()`).
  - If we're online, it executes a remote call through the ChatClient
  - If we're offline, it pulls members from the database for the given channel
- Mark the `SendMessageWithAttachmentsImpl` use case an error

## stream-chat-android-ui-common
- Fix `CaptureMediaContract` chooser on Android API 21
- Using `ChatUI(client, domain, context)` now an error - use simpler constructor instead
- Using the `Chat` interface now an error - use `ChatUI` instead

# Feb 15th, 2021 - 4.5.5
## Common changes for all artifacts
- Updated project dependencies
  - Kotlin 1.4.30
  - Stable AndroidX releases: LiveData 2.3.0, Activity 1.2.0, Fragment 1.3.0
  - For the full list of dependency version changes, see [this PR](https://github.com/GetStream/stream-chat-android/pull/1383)

## stream-chat-android
- Add `streamInputAttachmentsMenuBackground` and `streamInputSuggestionsBackground` attributes to `MessageInputView`
- Add `streamMessageActionButtonsBackground` attributes to `MessageListView`

## stream-chat-android-client
- Remove unused `reason` and `timeout` parameters from `ChannelClient::unBanUser` method

# Feb 11th, 2021 - 4.5.4
## stream-chat-android
- Fix `streamLastMessageDateUnreadTextColor` attribute not being used in ChannelListView
- Fix `streamChannelsItemSeparatorDrawable` attribute not being parsed

## stream-chat-android-client
- Fix `ConcurrentModificationException` on our `NetworkStateProvider`

# Feb 5th, 2021 - 4.5.3
## stream-chat-android
-. `ChatUtils::devToken` is not accessible anymore, it has been moved to `ChatClient::devToken`

## stream-chat-android-client
- **setUser deprecation**
  - The `setUser`, `setGuestUser`, and `setAnonymousUser` methods on `ChatClient` are now deprecated.
  - Prefer to use the `connectUser` (`connectGuestUser`, `connectAnonymousUser`) methods instead, which return `Call` objects.
  - If you want the same async behaviour as with the old methods, use `client.setUser(user, token).enqueue { /* Handle result */ }`.
- Add support for typing events in threads:
  - Add `parentId` to `TypingStartEvent` and `TypingStopEvent`
  - Add `parentId` to ``ChannelClient::keystroke` and `ChannelClient::stopTyping`
- `ChatClient::sendFile` and `ChatClient::sendImage` each now have just one definition with `ProgressCallback` as an optional parameter. These methods both return `Call<String>`, allowing for sync/async execution, and error handling. The old overloads that were asynchronous and returned no value/error have been removed.
- `FileUploader::sendFile` and `FileUploader::sendImages` variations with `ProgressCallback` are no longer async with no return type. Now they are synchronous with `String?` as return type

## stream-chat-android-offline
- Add support for typing events in threads:
  - Add `parentId` to `Keystroke` and `StopTyping` use cases

## stream-chat-android-ui-common
- Add a new `isMessageRead` flag to the `MessageListItem.MessageItem` class, which indicates
  that a particular message is read by other members in this channel.
- Add handling threads typing in `MessageInputViewModel`

# Jan 31th, 2021 - 4.5.2
## stream-chat-android-client
- Use proper data on `ChatClient::reconnectSocket` to reconnect normal/anonymous user
- Add `enforceUnique` parameter to `ChatClient::sendReaction` and `ChannelClient::sendReaction` methods .
  If reaction is sent with `enforceUnique` set to true, new reaction will replace all reactions the user has on this message.
- Add suspending `setUserAndAwait` extension for `ChatClient`
- Replace chat event listener Kotlin functions with ChatEventListener functional interface in order to promote
  a better integration experience for Java clients. Old methods that use the Kotlin function have been deprecated.
  Deprecated interfaces, such as ChannelController, have not been updated. ChannelClient, which inherits from ChannelController
  for the sake of backwards compatibility, has been updated.

## stream-chat-android-offline
- Add `enforceUnique` parameter to `SendReaction` use case. If reaction is sent with `enforceUnique` set to true,
  new reaction will replace all reactions the user has on this message.
- Fix updating `Message::ownReactions` and `Message:latestReactions` after sending or deleting reaction - add missing `userId` to `Reaction`
- Fix Load Thread Replies process

## stream-chat-android-ui-common
- Add a new `isThreadMode` flag to the `MessageListItem.MessageItem` class.
  It shows is a message item should be shown as part of thread mode in chat.
- Add possibility to set `DateSeparatorHandler` via `MessageListViewModel::setDateSeparatorHandler`
  and `MessageListViewModel::setThreadDateSeparatorHandler` which determines when to add date separator between messages
- Add `MessageListViewModel.Event.ReplyAttachment`, `MessageListViewModel.Event.DownloadAttachment`, `MessageListViewModel.Event.ShowMessage`,
  and `MessageListViewModel.Event.RemoveAttachment` classes.
- Deprecate `MessageListViewModel.Event.AttachmentDownload`

# Jan 18th, 2021 - 4.5.1
## stream-chat-android
- Fix `MessageListItemViewHolder::bind` behavior
- Improve connection/reconnection with normal/anonymous user

## stream-chat-android-client
- Create `ChatClient::getMessagesWithAttachments` to filter message with attachments
- Create `ChannelClient::getMessagesWithAttachments` to filter message with attachments
- Add support for pinned messages:
  - Add `pinMessage` and `unpinMessage` methods `ChatClient` and `ChannelClient`
  - Add `Channel::pinnedMessages` property
  - Add `Message:pinned`, `Message::pinnedAt`, `Message::pinExpires`, and `Message:pinnedBy` properties

# Jan 7th, 2021 - 4.5.0
## stream-chat-android
- Now depends explicitly on AndroidX Fragment (fixes a potential crash with result handling)
- Update AndroidX dependencies: Activity 1.2.0-rc01 and Fragment 1.3.0-rc01

## stream-chat-android-client
- Add filtering non image attachments in ChatClient::getImageAttachments
- Add a `channel` property to `notification.message_new` events
- Fix deleting channel error
- 🚨 Breaking change: ChatClient::unmuteUser, ChatClient::unmuteCurrentUser,
  ChannelClient::unmuteUser, and ChannelClient::unmuteCurrentUser now return Unit instead of Mute

## stream-chat-android-offline
- Add LeaveChannel use case
- Add ChannelData::memberCount
- Add DeleteChannel use case
- Improve loading state querying channels
- Improve loading state querying messages

# Dec 18th, 2020 - 4.4.9

## stream-chat-android-client
- improved event recovery behaviour

## stream-chat-android-offline
- improved event recovery behaviour
- fixed the chatDomain.Builder boolean usage between userPresence and recoveryEnabled

# Dec 18th, 2020 - 4.4.8
## stream-chat-android
- Add filtering `shadowed` messages when computing last channel message
- Add filtering `draft` channels
- Add `DateFormatter::formatTime` method to format only time of a date
- Fix `ChatUtils::devToken` method

## stream-chat-android-client
- Improve `banUser` and `unBanUser` methods - make `reason` and `timeout` parameter nullable
- Add support for shadow ban - add `shadowBanUser` and `removeShadowBan` methods to `ChatClient` and `ChannelClient`
- Add `shadowBanned` property to `Member` class
- Add `ChatClient::getImageAttachments` method to obtain image attachments from a channel
- Add `ChatClient::getFileAttachments` method to obtain file attachments from a channel
- Add `ChannelClient::getImageAttachments` method to obtain image attachments from a channel
- Add `ChannelClient::getFileAttachments` method to obtain file attachments from a channel

## stream-chat-android-offline
- Add filtering `shadowed` messages
- Add new usecase `LoadMessageById` to fetch message by id with offset older and newer messages
- Watch Channel if there was previous error

## stream-chat-android-ui-common
- Add `messageId` arg to `MessageListViewModel`'s constructor allowing to load message by id and messages around it

# Dec 14th, 2020 - 4.4.7
## Common changes for all artifacts
- Updated to Kotlin 1.4.21
- For Java clients only: deprecated the `Call.enqueue(Function1)` method, please use `Call.enqueue(Callback)` instead

## stream-chat-android
- Add new attrs to `MessageListView`: `streamDeleteMessageActionEnabled`, `streamEditMessageActionEnabled`
- Improve Channel List Diff
- Add new attrs to `MessageInputView`: `streamInputScrollbarEnabled`, `streamInputScrollbarFadingEnabled`
- Add API for setting custom message date formatter in MessageListView via `setMessageDateFormatter(DateFormatter)`
  - 24 vs 12 hr controlled by user's System settings.

## stream-chat-android-client
- Add `ChatClient::isValidRemoteMessage` method to know if a RemoteMessage is valid for Stream

## stream-chat-android-offline
- Add updating `channelData` after receiving `ChannelUpdatedByUserEvent`
- Fix crash when a push notification arrives from other provider different than Stream

# Dic 4th, 2020 - 4.4.6

## stream-chat-android
- Use custom `StreamFileProvider` instead of androidx `FileProvider` to avoid conflicts
- Add `ChatClient::setGuestUser` method to login as a guest user
- Make `MessageListItemViewHolder` public and open, to allow customization by overriding the `bind` method

## stream-chat-android-offline
- Centralize how channels are stored locally

# Nov 24th, 2020 - 4.4.5
## Common changes for all artifacts
- Stream SDks has been uploaded to MavenCentral and the GroupID has changed to `io.getstream`.

## stream-chat-android
- New artifact name: `io.getstream:stream-chat-android:STREAM_VERSION`

## stream-chat-android-client
- It's no longer required to wait for `setUser` to finish before querying channels
- `ChatClient::setUser` method allows be called without network connection and will retry to connect when network connection is available
- New artifact name: `io.getstream:stream-chat-android-client:STREAM_VERSION`
- Show date of the last message into channels list when data comes from offline storage
- Show text of the last message into channels list when data comes from offline storage
- Accept Invite Message is now optional, if null value is sent, no message will be sent to the rest of members about this action

## stream-chat-android-offline
- Fix bug when channels with newer messages don't go to the first position in the list
- Fix Offline usage of `ChatDomain`
- New artifact name: `io.getstream:stream-chat-android-offline:STREAM_VERSION`
- Provide the last message when data is load from offline storage

# Nov 24th, 2020 - 4.4.4
This version is a rollback to 4.4.2, The previous release (4.4.3) was not valid due to a problem with the build flow.
We are going to release 4.4.5 with the features introduced by 4.4.3 as soon as the build is back working

# Nov 20th, 2020 - 4.4.3
## stream-chat-android-client
- It's no longer required to wait for `setUser` to finish before querying channels
- `ChatClient::setUser` method allows be called without network connection and will retry to connect when network connection is available

## stream-chat-android-offline
- Fix bug when channels with newer messages don't go to the first position in the list
- Fix Offline usage of `ChatDomain`

# Nov 13th, 2020 - 4.4.2

## stream-chat-android
- Remove `ChatClient` and `ChatDomain` as `ChatUI`'s dependencies
- Replace Glide with Coil - SDK doesn't depend on Glide anymore.
- Remove `BaseStyle` class and extract its properties into `AvatarStyle` and `ReadStateStyle`.
  - Use composition with `AvatarStyle` and `ReadStateStyle` instead of inheriting from `BaseStyle`.
  - Convert to kotlin: `ReadStateView`, `MessageListViewStyle`
- Add `streamShowSendAlsoToChannelCheckbox` attr to `MessageInputView` controlling visibility of "send also to channel" checkbox
- The sample app no longer uses Koin for dependency injection
- Add `streamCopyMessageActionEnabled`, `streamFlagMessageActionEnabled`, and `streamStartThreadMessageActionEnabled` attrs to `MessageListView`
- Validate message text length in MessageInputView.
  - Add property `MessageInputView.maxMessageLength: Int` and show warning once the char limit is exceeded
  - Expose `MessageInputViewModel.maxMessageLength: Int` informing about text length limit of the Channel

## stream-chat-android-client
- Deprecate `User::unreadCount` property, replace with `User::totalUnreadCount`
- Added MarkAllReadEvent
- Fix UpdateUsers call

## stream-chat-android-offline
- Update `totalUnreadCount` when user is connected
- Update `channelUnreadCount` when user is connected
- Fix bug when channels could be shown without names
- Added support for marking all channels as read for the current user.
  - Can be accessed via `ChatDomain`'s use cases (`chatDomain.useCases.markAllRead()...`).
- Fix bug when local channels could be sorted not properly
- Typing events can be all tracked with `ChatDomain.typingUpdates`

# Nov 4th, 2020 - 4.4.1
## Common changes for all artifacts
- Updated dependencies to latest versions (AGP 4.1, OkHttp 4.9, Coroutines 1.3.9, ExoPlayer 2.12.1, etc.)
  - See [PR #757](https://github.com/GetStream/stream-chat-android/pull/757) for full list of version updates
- Revamped `Call` implementations
  - The `Call2` type has been removed, the libraries now all use the same `Call` instead for all APIs
  - `Call` now guarantees callbacks to happen on the main thread
  - Coroutine users can now `await()` a `Call` easily with a provided extension

## stream-chat-android
- Add empty state views to channel list view and message list view components
- Allow setting custom empty state views
- Add loading view to message list view
- Allow setting custom loading view
- Add load more threshold for `MessageListView` and `streamLoadMoreThreshold` attribute
- Fix handling of the `streamShowReadState` attribute on `MessageListView`
- Add `streamShowDeliveredState` XML attribute to `MessageListView`
- Add "loading more" indicator to the `MessageListView`
- Messages in ChannelController were split in messages - New messages and oldMessages for messages coming from the history.

## stream-chat-android-client
- Fix guest user authentication
- Changed API of QuerySort class. You have to specify for what model it is being used.
- Rename `ChannelController` to `ChannelClient`. Deprecate `ChannelController`.
- Replace `ChannelController` subscribe related extension functions with corresponding `ChannelClient` functions
- Move `ChannelClient` extension functions to `io.getstream.chat.android.client.channel` package

## stream-chat-android-offline
- Add GetChannelController use cases which allows to get ChannelController for Channel
- Fix not storing channels when run channels fetching after connection recovery.
- Fix read state getting stuck in unread state

# Oct 26th, 2020 - 4.4.0
## stream-chat-android
- Create custom login screen in sample app
- Bump Coil to 1.0.0
- Add message sending/sent indicators in `MessageListView`
- Add possibility to replace default FileUploader
- Fixes a race condition where client.getCurrentUser() was set too late
- Support for hiding channels
- Makes the number of channels return configurable by adding the limit param to ChannelsViewModelFactory
- Add message sending/sent indicators in `MessageListView`
- Provide ChannelViewModelFactory and ChannelsViewModelFactory by the library to simplify setup
- Fixes for https://github.com/GetStream/stream-chat-android/issues/698 and https://github.com/GetStream/stream-chat-android/issues/723
- Don't show read state for the current user

## stream-chat-android-client
- Fix ConcurrentModificationException in `ChatEventsObservable`
- Add possibility to replace default FileUploader
- Fix anonymous user authentication
- Fix fetching color value from TypedArray

## stream-chat-android-offline
- Channel list now correctly updates when you send a new message while offline. This fixes https://github.com/GetStream/stream-chat-android/issues/698
- Channels now stay sorted based on the QuerySort order (previous behaviour was to sort them once)
- New messages now default to type "regular" or type "ephemeral" if they start with a /
- Improved error logging on sendMessage & sendReaction
- Fixed a race condition that in rare circumstances could cause the channel list to show stale (offline) data
- Fixed a bug with channel.hidden not working correctly
- Fixed crash with absence of user in the UserMap

# Oct 19th, 2020 - 4.3.1-beta-2 (stream-chat-android)
- Allow setting custom `NotificationHandler` in `Chat.Builder`
- Fix unresponsive attachment upload buttons
- Removed many internal implementation classes and methods from the SDK's public API
- Fix sending GIFs from keyboard
- Fix unresponsive attachment upload buttons
- Fix method to obtain initials from user to be shown into the avatar
- Fix method to obtain initials from channel to be shown into the avatar
- Allow setting `ChatLoggerHandler` and `ChatLogLevel` in `Chat.Builder`

# Oct 16th, 2020 - 4.3.1-beta-1 (stream-chat-android)
- Significant performance improvements
- Fix a crash related to behaviour changes in 1.3.0-alpha08 of the AndroidX Fragment library
- Replace Glide with Coil in AttachmentViewHolderMedia (Fix GIFs loading issues)
- `MessageListView.BubbleHelper`'s methods now have nullability annotations, and use primitive `boolean` values as parameters
- Update Offline Support to the [last version](https://github.com/GetStream/stream-chat-android-livedata/releases/tag/0.8.6)

# Oct 16th, 2020 - 0.8.6 (stream-chat-android-offline)
- Improve sync data validation in ChatDomain.Builder
- Removed many internal implementation classes and methods from the SDK's public API
- Significant performance improvements to offline storage
- Default message limit for the queryChannels use case changed from 10 to 1. This is a more sensible default for the channel list view of most chat apps
- Fix QuerySort
- Update client to 1.16.8: See changes: https://github.com/GetStream/stream-chat-android-client/releases/tag/1.16.8

# 1.16.8 - Fri 16th of Oct 2020 (stream-chat-android-client)
- Add `lastUpdated` property to `Channel`

# Oct 14th, 2020 - 4.3.0-beta-6 (stream-chat-android)
- Update to Kotlin 1.4.10
- Fix Typing view behavior
- Fix NPE asking for `Attachment::type`
- Fix ChatDomain initialization issue
- Limit max lines displayed in link previews (5 lines by default, customizable via `streamAttachmentPreviewMaxLines` attribute on `MessageListView`)
- Update Offline Support to the [last version](. See changes: )https://github.com/GetStream/stream-chat-android-livedata/releases/tag/0.8.5)

# 1.16.7 - Wed 14th of Oct 2020 (stream-chat-android-client)
- Removed many internal implementation classes and methods from the SDK's public API
- Improved nullability, restricted many generic type parameters to be non-nullable (set `Any` as their upper bound)
- Use AttachmentsHelper to validate imageUrl instead of just url.

# Oct 14th, 2020 - 0.8.5 (stream-chat-android-offline)
- Use `createdLocallyAt` and `updatedLocallyAt` properties in ChannelController and ThreadController
- Update attachments of message with an old image url, if it's still valid.
- Set attachment fields even if the file upload fails
- Fix NPE while ChatEvent was handled
- Improved nullability, restricted some generic type parameters to be non-nullable (set `Any` as their upper bound)
- Fix method to store date of the last message received into a channel
- Update client to 1.16.7: See changes: https://github.com/GetStream/stream-chat-android-client/releases/tag/1.16.7

# Oct 9th, 2020 - 4.3.0-beta-5 (stream-chat-android)
- Improve selecting non-media attachments
- Fix showing attachments captured with camera
- Add setting type and file size when creating AttachmentMetaData from file
- Remove FileAttachmentListAdapter and methods related to opening files chooser
- Replace isMedia flag with getting type from attachment if possible
- Update ExoPlayer dependency to version [2.12.0](https://github.com/google/ExoPlayer/blob/release-v2/RELEASENOTES.md#2120-2020-09-11)

# 1.16.6 - Fri 9th of Oct 2020 (stream-chat-android-client)
- Add `createdLocallyAt` and `updatedLocallyAt` properties to `Message` type
- Add AttachmentsHelper with hasValidUrl method

# Oct 7th, 2020 - 4.3.0-beta-4 (stream-chat-android)
- For Java clients, the `bindView` methods used to bind a ViewModel and its UI component together are now available with friendlier syntax.
- Calls such as `MessageListViewModelBindingKt.bindView(...);` should be replaced with calls like `MessageListViewModelBinding.bind(...);`
- The `ChannelListViewModelBindingKt` class has been renamed to `ChannelsViewModelBinding`, to match the name of the ViewModel it's associated with.
- Update client to the latest version. See changes: https://github.com/GetStream/stream-chat-android-client/releases/tag/1.16.5
- Update Stream Livedata to the last version. See changes: https://github.com/GetStream/stream-chat-android-livedata/releases/tag/0.8.4

# Oct 7th, 2020 - 0.8.4 (stream-chat-android-offline)
- Update client to 1.16.5: See changes: https://github.com/GetStream/stream-chat-android-client/releases/tag/1.16.5

# 1.16.5 - Wed 7th of Oct 2020 (stream-chat-android-client)
- Add autocomplete filter
- Add @JvmOverloads to QueryUsersRequest constructor
- Improve java interop of `TokenManager`

# Oct 5th, 2020 - 0.8.3 (stream-chat-android-offline)
- Improved message attachment handling. Message is now first added to local storage and the attachment is uploaded afterwards.
- Editing messages now works while offline
- Deprecate SendMessageWithAttachments in favor of SendMessage while specifying attachment.upload
- Fix a bug that caused messages not to load if member limit wasn't specified
- Fix a crash related to reaction data structure
- Fix a bug where network errors (temporary ones) are detected as permanent errors

# 1.16.4 - Mon 5th of Oct 2020 (stream-chat-android-client)
- Add `attachment.upload` and `attachment.uploadState` fields for livedata upload status. These fields are currently unused if you only use the low level client.

# Oct 2nd, 2020 - 4.3.0-beta-3 (stream-chat-android)
- Removed several parameters of `BaseAttachmentViewHolder#bind`, `Context` is now available as a property instead, others should be passed in through the `AttachmentViewHolderFactory` as constructor parameters
- Moved `BaseAttachmentViewHolder` to a new package
- Fix setting read state when user's last read equals message created date
- Skip setting user's read status if last read message is his own
- Make MessageListItem properties abstract
- Change default query sort to "last_updated"
- Fixed attachments logic. Save previously attached files when add more.
- Fixed the bug when it was unable to select new files when you have already attached something.
- Moved `MessageInputView` class to a new package.
- Update Stream Livedata to the last version. See changes: https://github.com/GetStream/stream-chat-android-livedata/releases/tag/0.8.2

# Oct 2nd, 2020 - 0.8.2 (stream-chat-android-offline)
- Request members by default when querying channels

# Sep 30th, 2020 - 4.3.0-beta-2 (stream-chat-android)
- Removed several parameters of `BaseMessageListItemViewHolder#bind`, `Context` is now available as a property instead, others should be passed in through the `MessageViewHolderFactory` as constructor parameters
- Attachment customization methods moved from `MessageViewHolderFactory` to a separate `AttachmentViewHolderFactory` class
- Removed `position` parameter from `MessageClickListener`
- Moved `BaseMessageListItemViewHolder` to a new package
- Update client to the latest version. See changes: https://github.com/GetStream/stream-chat-android-client/releases/tag/1.16.1
- Update Stream Livedata to the last version. See changes: https://github.com/GetStream/stream-chat-android-livedata/releases/tag/0.8.1

# Sep 30th, 2020 - 0.8.1 (stream-chat-android-offline)
- Handle the new `ChannelUpdatedByUserEvent`
- Update client to 1.16.1: See changes: https://github.com/GetStream/stream-chat-android-client/releases/tag/1.16.1
- Improve online status handling
- Replace posting an empty channels map when the channels query wasn't run online and offline storage is empty with error

# 1.16.2 - Wed 30 Sep 2020 (stream-chat-android-client)
- Add `ChatClient::enableSlowMode` method to enable slow mode
- Add `ChatClient::disableSlowMode` method to disable slow mode
- Add `ChannelController::enableSlowMode` method to enable slow mode
- Add `ChannelController::disableSlowMode` method to disable slow mode
- Add `Channel::cooldown` property to know how configured `cooldown` time for the channel
- Fix FirebaseMessageParserImpl.verifyPayload() logic
- Fix notification display condition
- Fix Socket connection issues

# 1.16.1 - Wed 25 Sep 2020 (stream-chat-android-client)
- Remove `User` field on `ChannelUpdatedEvent`
- Add new chat event type -> `ChannelUpdatedByUserEvent`
- Add `ChatNotificationHandler::getFirebaseInstanceId` method to provide a custom `FirebaseInstanceId`
- Add `NotificationConfig::useProvidedFirebaseInstance` conf

# Sep 23rd, 2020 - 4.3.0-beta-1 (stream-chat-android)
- Update livedata/client to latest version. See changes: https://github.com/GetStream/stream-chat-android-client/releases/tag/1.16.0

# 1.16.0 - Wed 23 Sep 2020 (stream-chat-android-client)
- Removed message.channel, this is a backwards incompatible change
- Ensure that message.cid is always available

The SDK was providing message.cid and message.channel in some cases, but not always.
Code that relied on those fields being populated caused bugs in production.

If you were relying on message.channel it's likely that you were running into bugs.
We recommend using one of these alternatives:

- message.cid if you just need a reference to the channel
- the channel object provided by client.queryChannel(s) if you need the full channel data
- channelController.channelData livedata object provided by the livedata package (automatically updated if channel data changes)
- channelController.toChannel() function provided by the livedata package

# Sep 23rd, 2020 - 0.8.0 (stream-chat-android-offline)
- Update client to 1.16.0: See changes: https://github.com/GetStream/stream-chat-android-client/releases/tag/1.16.0

# Sep 23rd, 2020 - 0.7.7 (stream-chat-android-offline)
- Fix crash when map channels DB entity to Channel
- Add posting empty channels map when queryChannels fails either offline and online which prevents infinite loader

# 1.15.6 - Wed 23 Sep 2020 (stream-chat-android-client)
- Convert ChatError to plain class. Changes in ChatLogger interface.
- Update events fields related to read status - remove "unread_messages" field and add "unread_channels" to NewMessageEvent, NotificationMarkReadEvent, and NotificationMessageNewEvent
- Mark ChatEvents containing the user property by the UserEvent interface.
- Simplified the event handling APIs, deprecated `ChatObservable`. See [the migration guide](https://github.com/GetStream/stream-chat-android-client/wiki/Migrating-from-the-old-event-subscription-APIs) for details on how to easily adopt the new APIs.

# Sep 23rd, 2020 - 4.2.11-beta-13 (stream-chat-android)
- Adjust ChatSocketListener to new events(NewMessageEvent, NotificationMarkReadEvent, NotificationMessageNewEvent) properties.
- Fix "load more channels"
- Update client to the latest version. See changes: https://github.com/GetStream/stream-chat-android-client/releases/tag/1.15.6
- Update Stream Livedata to the last version. See changes: https://github.com/GetStream/stream-chat-android-livedata/releases/tag/0.7.7

# Sep 18th, 2020 - 4.2.11-beta-12 (stream-chat-android)
- Implement Giphy actions handler
- Fix .gif preview rendering on message list
- Fix thread shown issue after sending message to a channel
- Remove border related attributes from MessageInputView. Add close button background attribute to MessageInputView.
- Improve setting user in sample app
- Add updating message read state after loading first messages
- Wrap Attachment into AttachmentListItem for use in adapter
- Properly show the message date
- Revamp MessageListView adapter customization, introduce ListenerContainer to handle all ViewHolder listeners
- Fix default filters on `ChannelsViewModelImpl`
- Update client to the latest version. See changes: https://github.com/GetStream/stream-chat-android-client/releases/tag/1.15.5
- Update Stream Livedata to the last version. See changes: https://github.com/GetStream/stream-chat-android-livedata/releases/tag/0.7.6

# Sep 18th, 2020 - 0.7.6 (stream-chat-android-offline)
- Store needed users in DB
- Stop trying to execute background sync in case ChatDomain.offlineEnabled is set to false
- Fix Socket Connection/Reconnection
- Update client to the latest version. See changes: https://github.com/GetStream/stream-chat-android-client/releases/tag/1.15.5

# 1.15.5 - Fri 18 Sep 2020 (stream-chat-android-client)
- Fix Socket Connection/Reconnection

# Sep 15th, 2020 - 0.7.5 (stream-chat-android-offline)
- Fix offline support for adding and removing reactions
- Fix crash when creating a channel while channel.createdBy is not set

# Sep 14th, 2020 - 0.7.4 (stream-chat-android-offline)
- Remove duplicates of new channels
- Improve tests
- Remove some message's properties that are not used anymore GetStream/stream-chat-android-client#69
- Update client to the latest version. See changes: https://github.com/GetStream/stream-chat-android-client/releases/tag/1.15.4

# 1.15.4 - Fri 11 Sep 2020 (stream-chat-android-client)
- Fix Socket Disconnection
- Remove useless message's properties (isStartDay, isYesterday, isToday, date, time and commandInfo)
- Forbid setting new user when previous one wasn't disconnected

# Sep 8th, 2020 - 0.7.3 (stream-chat-android-offline)
- Add usecase to send Giphy command
- Add usecase to shuffle a Gif on Giphy command message
- Add usecase to cancel Giphy Command
- Update client to the latest version. See changes: https://github.com/GetStream/stream-chat-android-client/releases/tag/1.15.3

# 1.15.3 - Tue 7 Sep 2020 (stream-chat-android-client)
- Add send action operation to ChannelController
- Fix serialized file names of SendActionRequest
- Fix `ConnectedEvent` parse process

# Sep 4th, 2020 - 4.2.11-beta-11 (stream-chat-android)
- Fix uploading files and capturing images on Android >= 10
- Fix `AvatarView`: Render lastActiveUsers avatars when channel image is not present

# 1.15.2 - Tue 1 Sep 2020 (stream-chat-android-client)
- `ChannelResponse.watchers` is an array of User now
- `Watcher` model has been removed, `User` model should be used instead
- `QueryChannelsRequet` has a new field called `memberLimit` to limit the number of members received per channel

# Aug 28th, 2020 - 4.2.11-beta-9 (stream-chat-android)
- Update event structure
- Update client to the latest version. See changes: https://github.com/GetStream/stream-chat-android-client/releases/tag/1.15.1
- Update Stream Livedata to the last version. See changes: https://github.com/GetStream/stream-chat-android-livedata/releases/tag/0.7.2

# 1.15.1 - Thu 28 Aug 2020 (stream-chat-android-client)
- New MapAdapter that omit key that contains null values or emptyMaps
- Null-Check over Watchers response

## Aug 23th, 2020 - 4.2.11-beta-8 (stream-chat-android)
- Fix Upload Files
- Update RecyclerView Lib
- Update Notification Customization

# Aug 28th, 2020 - 0.7.2 (stream-chat-android-offline)
- Update client to the latest version. See changes: https://github.com/GetStream/stream-chat-android-client/releases/tag/1.15.1

# Aug 28th, 2020 - 0.7.1 (stream-chat-android-offline)
- Keep order when retry to send a message
- Fix message sync logic and message sending success event emitting
- Update client to the latest version. See changes: https://github.com/GetStream/stream-chat-android-client/releases/tag/1.15.0

# Aug 20th, 2020 - 0.7.0 (stream-chat-android-offline)
- Update to version 0.7.0

# 1.15.0 - Thu 20 Aug 2020 (stream-chat-android-client)
- Refactor ChatEvents Structure

# 1.14.0 - Thu 20 Aug 2020 (stream-chat-android-client)
- Decouple cloud messages handler logic from configuration data
- Fix createChannel methods

# 1.13.3 - Tue 18 Aug 2020 (stream-chat-android-client)
- Set message as optional when updating a channel

# 1.13.2 - Fri 14 Aug 2020 (stream-chat-android-client)
- Reduce TLS Latency

# 1.13.1 - Fri 7 Aug 2020 (stream-chat-android-client)
- Fix DateParser

## Aug 5th, 2020 - 4.2.11-beta-7 (stream-chat-android)
- Update Stream Livedata to the last version. See changes: https://github.com/GetStream/stream-chat-android-livedata/releases/tag/0.6.9
- Fix channel name validation in CreateChannelViewModel
- Add `ChannelsView.setViewHolderFactory(factory: ChannelViewHolderFactory)` function
- Fix Fresco initialization
- Fix method to add/remove reaction

# Aug 3nd, 2020 - 0.6.9 (stream-chat-android-offline)
- Fix `QuerySort`

# 1.13.0 - Tue 28 Jul 2020 (stream-chat-android-client)
- Add `Client.flagUser()` method to flag an User
- Add `Client.flagMessage()` method to flag a Message
- Deprecated method `Client.flag()` because was a bit confusing, you should use `client.flagUser()` instead

# 1.12.3 - Mon 27 Jul 2020 (stream-chat-android-client)
- Fix NPE on TokenManagerImpl
- Upgrade Kotlin to version 1.3.72
- Add Kotlin Proguard Rules

# Jul 20th, 2020 - 0.6.8 (stream-chat-android-offline)
- Fix `NotificationAddedToChannelEvent` event handling

# 1.12.2 - Fri 17 Jul 2020 (stream-chat-android-client)
- Add customer proguard rules

# 1.12.1 - Wed 15 Jul 2020 (stream-chat-android-client)
- Add customer proguard rules

## Jul 13th, 2020 - 4.2.11-beta-6 (stream-chat-android)
- Update client to the latest version. See changes: https://github.com/GetStream/stream-chat-android-client/releases/tag/1.10.0
- Update Stream Livedata to the last version. See changes: https://github.com/GetStream/stream-chat-android-livedata/releases/tag/0.6.7
- Refactor ChannelHeaderView
- Refactor MesageInputView
- Refactor Permission Checker Behavior
- Refactor MessageListVIew
- Fix Send Attachment Behavior
- Fix "Take Picture/Record Video" Behavior
- Add option to show empty view when there are no channels
- Add option to send a message to a thread
- Allow to switch user / logout

# 1.12.0 - Mon 06 Jul 2020 (stream-chat-android-client)
- Add mute and unmute methods to channel controller

# 1.11.0 - Mon 06 Jul 2020 (stream-chat-android-client)
- Fix message mentioned users

# Jul 3nd, 2020 - 0.6.7 (stream-chat-android-offline)
- Update client to the latest version. See changes: https://github.com/GetStream/stream-chat-android-client/releases/tag/1.10.0
- Implement Thread Behavior

# 1.10.0 - Wed 29 June 2020 (stream-chat-android-client)
- Add mute and unmute channels
- Add `notification.channel_mutes_updated` socket even handling
- Add user.channelMutes field
- Improve error logging
- Add invalid date format handling (channel.config dates might be invalid)

# 1.9.3 - Wed 29 June 2020 (stream-chat-android-client)
- Add raw socket events logging. See with tag `Chat:Events`

# Jun 24th, 2020 - 0.6.6 (stream-chat-android-offline)
- Update client to the latest version. See changes: https://github.com/GetStream/stream-chat-android-client/releases/tag/1.9.2

# 1.9.2 - Wed 24 June 2020 (stream-chat-android-client)
- Add `show_in_channel` attribute to `Message` entity

# 1.9.1 - Mue 23 June 2020 (stream-chat-android-client)
- Fix multithreaded date parsing

# 1.9.0 - Mon 22 June 2020 (stream-chat-android-client)
- Fix search message request body
  🚨 Breaking change:
- client.searchMessages signature has been changed: query removed, added channel filter

# 1.8.1 - Thu 18 June 2020 (stream-chat-android-client)
- Fix UTC date for sync endpoint
- Fix inhered events parsing
- Fix custom url setter of ChatClient.Builder

# Jun 16th, 2020 - 0.6.5 (stream-chat-android-offline)
- Fixed crash caused by `NotificationMarkReadEvent.user` value being sent null.
- Solution: using the current user which was set to the ChatDomain instead of relying on event's data.

# 1.8.0 - Thu 12 June 2020 (stream-chat-android-client)
- Add sync api call

# Jun 12th, 2020 - 0.6.4 (stream-chat-android-offline)
- Add attachment.type when upload a file or image

# 1.7.0 - Thu 12 June 2020 (stream-chat-android-client)
- Add query members call

# Jun 11th, 2020 - 0.6.3 (stream-chat-android-offline)
- Create a new UseCase to send messages with attachments

# Jun 11th, 2020 - 0.6.2 (stream-chat-android-offline)
- Update client to the latest version. See changes: https://github.com/GetStream/stream-chat-android-client/releases/tag/1.6.1

# 1.6.1 - Thu 11 June 2020 (stream-chat-android-client)
- Add MimeType on sendFile and sendImage methods

# 1.6.0 - Mon 8 June 2020 (stream-chat-android-client)
- Add translations api call and update message with `i18n` field. Helper `Message` extensions functions are added.

## Jun 4th, 2020 - 4.2.11-beta-5 (stream-chat-android)
- Update livedata dependency to fix crash when NotificationMarkReadEvent received
- Add mavenLocal() repository

## Jun 4th, 2020 - 4.2.11-beta-4 (stream-chat-android)
- Fix crash when command (`/`) is typed.

## Jun 3rd, 2020 - 4.2.11-beta (stream-chat-android)
- Fix `AvatarView` crash when the view is not attached

# 1.5.4 - Wed 3 June 2020 (stream-chat-android-client)
- Add optional `userId` parameter to `Channel.getUnreadMessagesCount` to filter out unread messages for the user

# 1.5.3 - Wed 3 June 2020 (stream-chat-android-client)
- Fix switching users issue: `disconnect` and `setUser` resulted in wrong user connection

# 1.5.2 - Tue 2 June 2020 (stream-chat-android-client)
- Fix `ConcurrentModificationException` on multithread access to socket listeners

# May 30th, 2020 - 0.6.1 (stream-chat-android-offline)
- Use the new low level client syntax for creating a channel with members
- Fallback to a default channel config if the real channel config isn't available yet. This fixes GetStream/stream-chat-android#486

# May 27th, 2020 - 0.6.0 (stream-chat-android-offline)
- Update client to the latest version: https://github.com/GetStream/stream-chat-android-client/releases/tag/1.5.0

# 1.5.1 - Wed 27 May 2020 (stream-chat-android-client)
- Add filter contains with any value

# May 26th, 2020 - 0.5.2 (stream-chat-android-offline)
- Test cases for notification removed from channel had the wrong data structure. This caused a crash when this event was triggered.

# 1.5.0 - Mon 26 May 2020 (stream-chat-android-client)
🚨 Breaking change:
- Add new constructor field to `Channel`: `team`
- Add new constructor field to `User`: `teams`

✅ Other changes:
- Add `Filter.contains`

# 1.4.17 - Mon 26 May 2020 (stream-chat-android-client)
- Fix loop on client.create
- Fix crash when backend sends first event without me

# May 25th, 2020 - 0.5.1 (stream-chat-android-offline)
- Update client to the latest version. See changes: https://github.com/GetStream/stream-chat-android-client/releases/tag/1.4.16

# 1.4.16 - Mon 25 May 2020 (stream-chat-android-client)
Breaking change:
- `Command` fields are mandatory and marked as non-nullable

# May 24th, 2020 - 0.5.0 (stream-chat-android-offline)
Livedata now supports all events exposed by the chat API. The 3 new events are:
- Channel truncated
- Notification channel truncated
- Channel Deleted
  This release also improves how new channels are created.

# May 23rd, 2020 - 0.4.8 (stream-chat-android-offline)
- NotificationMessageNew doesn't specify event.message.cid, this was causing issues with offline storage. The test suite has been updated and the issue is now resolved. Also see: GetStream/stream-chat-android#490

# May 23rd, 2020 - 0.4.7 (stream-chat-android-offline)
- Fixed NPE on MemberRemoved event GetStream/stream-chat-android#476
- Updates low level client to fix GetStream/stream-chat-android#492

# 1.4.15 - Fri 22 May 2020 (stream-chat-android-client)
- Add events: `ChannelTruncated`, `NotificationChannelTruncated`, `NotificationChannelDeleted`

# 1.4.13 - Fri 22 May 2020 (stream-chat-android-client)
🚨 Breaking change:
- Fields `role` and `isInvited` of ``Member` fields optional

# 1.4.12 - Fri 22 May 2020 (stream-chat-android-client)
🚨 Breaking change:
- `Member` model is cleaned up from non existing fields

# May 20th, 2020 - 0.4.6 (stream-chat-android-offline)
- Update client to the latest version. See changes: https://github.com/GetStream/stream-chat-android-client/releases/tag/1.4.11

# 1.4.11 - Tue 19 May 2020 (stream-chat-android-client)
🚨 Breaking change:
- `markRead` of ``ChatClient` and `ChannelController` return `Unit` instead of `ChatEvent`

✅ Other changes:
- Fix null fields which are not marked as nullable

# 1.4.10 - Tue 19 May 2020 (stream-chat-android-client)
- Fix add member invalid api key

# 1.4.9 - Mon 18 May 2020 (stream-chat-android-client)
🚨 Breaking change:
- `markRead` of ``ChatClient` and `ChannelController` return `Unit` instead of `ChatEvent`

✅ Other changes:
- Fix `ChannelController.markRead`: was marking read all channels instead of current one
- `ChatClient.markRead` accepts optional `messageId`

# 1.4.8 - Mon 18 May 2020 (stream-chat-android-client)
- Add handling invalid event payload

# May 16th, 2020 - 0.4.5 (stream-chat-android-offline)
- Improved handling of unread counts. Fixes GetStream/stream-chat-android#475

# May 16th, 2020 - 0.4.4 (stream-chat-android-offline)
- GetStream/stream-chat-android#476

## May 15th, 2020 - 4.2.10-beta (stream-chat-android)
- Update to the latest livedata: 0.6.1

# May 15th, 2020 - 0.4.3 (stream-chat-android-offline)
- Resolves this ticket: GetStream/stream-chat-android#479

## May 29th, 2020 - 4.2.9-beta-3 (stream-chat-android)
- Fix AttachmentViewHolder crash when user sends message with plain/no-media url

## May 15th, 2020 - 4.2.9-beta-2 (stream-chat-android)
- Update to the latest livedata: 0.6.0

## May 15th, 2020 - 4.2.8-beta-1 (stream-chat-android)
- Update to the latest livedata: 0.4.6

## May 15th, 2020 - 4.2.6 (stream-chat-android)
- Fix Avatar crash if channel/user initials are empty

# 1.4.7 - Tue 14 May 2020 (stream-chat-android-client)
- Add more channel creation signatures to `Client` and `ChannelController`

# 1.4.6 - Tue 14 May 2020 (stream-chat-android-client)
- Move channel out of message constructor

## May 13th, 2020 - 4.2.5 (stream-chat-android)
- Create new `AvatarView`
- Glide Redirect issues resolved
- Bugfix release for livedata, updated to 0.4.2

# May 13th, 2020 - 0.4.2 (stream-chat-android-offline)
-NotificationAddedToChannelEvent cid parsing didn't work correctly. This has been fixed in 0.4.2

# May 13th, 2020 - 0.4.1 (stream-chat-android-offline)
- There was an issue with the 0.4.0 and the data structure for NotificationMarkRead

# May 13th, 2020 - 0.4.0 (stream-chat-android-offline)
## Features:
- Massive improvement to javadoc/dokka
- Support for user ban events. Exposed via chatDomain.banned
- Muted users are available via chatDomain.muted
- Support for notificationMarkRead, invite and removed from channel events
- Support for deleting channels
- Support for silent messages
- Creating channels with both members and additional data works now
- User presence is enabled

##Bugfixes:
- No longer denormalizing channelData.lastMessageAt
- Fixed an issue with channel event handling and the usage of channel.id vs channel.cid
- Changed channelData.createdBy from lateinit to a regular field

##Other:
- Moved from Travis to Github actions

# 1.4.5 - Tue 12 May 2020 (stream-chat-android-client)
- add message.silent field
- add extension properties `name` and `image` to `Channel` and `User`

## March 11th, 2020 - 3.6.5 (stream-chat-android)
- Fix reaction score parser casting exception

# May 8th, 2020 - 0.3.4 (stream-chat-android-offline)
- added support for muting users
- store the current user in offline storage
- performance tests
- removed launcher icons from lib
- forward compatibility with new event sync endpoint
- support for reaction scores

# 1.4.3 - Thu 7 May 2020 (stream-chat-android-client)
- fix type erasure of parsed collections: `LinkedTreeMap`, but not `List<Reaction>`

# 1.4.2 - Mon 4 May 2020 (stream-chat-android-client)
- add `reactionScores` to `Message`
- fix null write crash of CustomObject nullable field
- fix extraData duplicated fields

# May 2nd, 2020 - 0.3.1 (stream-chat-android-offline)
- Make the channel unread counts easily accessible via channel.unreadCount
- Support for muting users
- Detection for permanent vs temporary errors (which helps improve retry logic)
- Bugfix: Fixes edge cases where recovery flow runs before the existing API calls complete

# 1.4.0 - Fri 1 May 2020 (stream-chat-android-client)
- fix `QueryChannelRequest` when `withMessages/withMembers` is called, but messages were not returned
- add `unreadMessages` to `ChannelUserRead`. Add extension for channel to count total unread messages: `channel.getUnreadMessagesCount()`

# 1.3.0 - Wed 30 Apr 2020 (stream-chat-android-client)
🚨 Breaking changes:
- `TokenProvider` signature enforces async execution
- make socket related classes internal

✅ Other changes
- fix endlessly hanging request in case setUser is not called
- fix expired token case on socket connection
- fix client crash if TokenProvider throws an exception

# Apr 29th, 2020 - 0.3.0 (stream-chat-android-offline)
- Handle edge cases where events are received out of order
- KTlint, travis and coverage reporting
- Interfaces for use cases and controllers for easier testing
- Channel data to isolate channel data vs rest of channel state
- Java version of code examples
- Handle edge cases for channels with more than 100 members
- Test coverage on mark read
- Bugfix queryChannelsController returning duplicate channels
- Support for hiding and showing channels
- Full offline pagination support (including the difference between GTE and GT filters)

# 1.2.2 - Wed 29 Apr 2020 (stream-chat-android-client)
🚨 Breaking changes:
- fields of models are moved to constructors: `io.getstream.chat.android.client.models`
- field of Device `push_provider` renamed to `pushProvider` and moved to constructor

✅ Other changes
- added local error codes with descriptions: `io.getstream.chat.android.client.errors.ChatErrorCode`
- fix uncaught java.lang.ExceptionInInitializerError while parsing custom object

# Apr 22nd, 2020 - 0.2.1 (stream-chat-android-offline)
- Better handling for missing cids

# Apr 22nd, 2020 - 0.2.0 (stream-chat-android-offline)
- Test suite > 100 tests
- Sample app (stream-chat-android) works
- Full offline sync for channels, messages and reactions
- Easy to use livedata objects for building your own UI

# Apr 22nd, 2020 - 0.1.0 (stream-chat-android-offline)
- First Release

## March 3rd, 2020 - 3.6.5 (stream-chat-android)
- Fix crash on sending Google gif

## March 3rd, 2020 - 3.6.4 (stream-chat-android)
- Update default endpoint: from `chat-us-east-1.stream-io-api.com` to `chat-us-east-staging.stream-io-api.com`
- update target api level to 29
- Fixed media playback error on api 29 devices
- Added score field to reaction model

## January 28th, 2020 - 3.6.3 (stream-chat-android)
- ViewModel & ViewHolder classes now use protected instead of private variables to allow customization via subclassing
- ChannelViewHolderFactory is now easier to customize
- Added ChannelViewHolder.messageInputText for 2 way data binding
- Documentation improvements
- Fix problem with wrong scroll position

## January 10th, 2020 - 3.6.2 (stream-chat-android)
- Enable multiline edit text
- Fix deprecated getColumnIndexOrThrow for 29 Api Level

## January 7th, 2020 - 3.6.1 (stream-chat-android)
- Add navigation components with handler to override default behaviour

## Breaking changes:
###
- `OpenCameraViewListener` is replaced with CameraDestination

## January 6th, 2020 - 3.6.0 (stream-chat-android)
- Add `MessageSendListener` interface for sending Message
- Update `README` about Customizing MessageInputView
- Client support for anonymous and guest users
- Client support initialization with Configurator
- Support auto capitalization for keyboard
- Add `NotificationManager` with customization opportunity
- Update `UpdateChannelRequest` for reserved fields
- renamed `MoreActionDialog` to `MessageMoreActionDialog`
- Add `StreamLoggerHandler` interface for custom logging client data
- Add logging customization ability
- fix markdown for mention if there is no space at prefix @
- fix Edit Attachment behavior
- add support for channel.hide with clear history + events
- Fix crash in AttachmentActivity and AttachmentDocumentActivity crash when app is killed in background
- Add utility method StreamChat.isConnected()

#### Breaking changes:

##### Channel hide request
- `Channel:hide` signature has changed: `HideChannelRequest` must be specified as first parameter
- `Client:hideChannel` signature has changed: `HideChannelRequest` must be specified as second parameter
- `ChannelListViewModel:hideChannel` signature has changed: `HideChannelRequest` must be specified as second parameter

##### How to upgrade
To keep the same behavior pass `new HideChannelRequest()` as request parameter to match with the new signature.

## December 9th, 2019 - 3.5.0 (stream-chat-android)
- Fix set typeFace without custom font
- Fix channel.watch (data payload was not sent)
- Fix API 23 compatiblity
- Add Attachment Border Color attrs
- Add Message Link Text Color attrs
- Add custom api endpoint config to sample app and SDK

## November 28th, 2019 - 3.4.1 (stream-chat-android)
- Fix Giphy buttons alignments
- Add Giphy error cases handling
- Update http related issues documentation


## November 28th, 2019 - 3.4.0 (stream-chat-android)
- Custom font fot the whole SDK
- Custom font per TextView
- Ignore sample app release unit tests, keep debug tests
- Added AttachmentBackgroundColorMine/Theirs
- Fix Edit/Delete thread parent message
- Replace fadein/fadeout animation of parent/current thread with default RecyclerView animation

## November 5th, 2019 - 3.3.0 (stream-chat-android)
- Fix Concurrent modification when removing member from channel
- Fix automention input issue
- Fix Sent message progress infinite
- Fix channel delete event handling in ChannelList view model
- Fix attachment duplicated issue when message edit
- Add File Upload 2.0
- Add editMessage function in Channel View Model
- Fix JSON encoding always omits null fields
- Sample app: add version header, release version signing
- Add Message Username and Date attrs


## November 5th, 2019 - 3.2.1 (stream-chat-android)
- Fixed transparency issues with user profile images on older devices
- Better channel header title for channels without a name
- Fixed read count difference between own and other users' messages
- Fixed Video length preview
- Catch error body parsing errors
- Do not show commands list UI when all commands are disabled
- Renamed `MessageInputClient` to `MessageInputController`
- Added Large file(20MB) check for uploading file
- Added streamUserNameShow and streamMessageDateShow in `MessageListViewStyle`
- Fixed channel header title position issue when Last Active is hidden


## October 25th, 2019 - 3.2.0 (stream-chat-android)
- Added event interceptors to `ChannelListViewModel`

## October 24th, 2019 - 3.1.0 (stream-chat-android)
- Add channel to list when the user is added
- Add `onUserDisconnected` event
- Make sure channel list view model is cleared when the user disconnects
- Fix bug with `setUser` when user data is not correctly URI encoded
- Add debug/info logging
- Add Attrs for DateSeparator

## Oct 23th, 2019 - 3.0.2 (stream-chat-android)
- Fix NPE with restore from background and null users

## Oct 22th, 2019 - 3.0.1 (stream-chat-android)
- Fix NPE with empty channel lists

## Oct 21th, 2019 - 3.0.0 (stream-chat-android)
- Added support for message search `client.searchMessages`
- Better support for query user options
- Update channel update signature
- Fix disconnection NPE
- Minor bugfixes
- Remove file/image support
- Expose members and watchers pagination options for query channel

#### Breaking changes
- `Channel.update` signature has changed

## Oct 16th, 2019 - 2.3.0 (stream-chat-android)
- Added support for `getReactions` endpoint
- Calls to `ChannelListViewModel#setChannelFilter` will reload the list of channels if necessary
- Added support for `channel.stopWatching()`
- Improved error message for uploading large files
- Remove error messages after you send a message (similar behaviour to Slack)
- Fixed slash command support on threads
- Improved newline handling
- Improved thread display
- Expose ban information for current user (`User#getBanned`)
- Bugfix on attachment size
- Added support for accepting and rejecting channel invites
- Expose current user LiveData with `StreamChat.getCurrentUser()`

## Oct 14th, 2019 - 2.2.1 (stream-chat-android)
- Renamed `FileSendResponse` to `UploadFileResponse`
- Renamed `SendFileCallback` to `UploadFileCallback`
- Removed `SendMessageRequest`
- Updated `sendMessage` and `updateMessage` from `Client`
- Added devToken function for setUser of Client
- Added a callback as an optional last argument for setUser functions
- Added ClientState which stores users, current user, unreadCount and the current user's mutes
- Added notification.mutes_updated event
- Add support for add/remove channel members
- Expose channel unread messages counts for any user in the channel

## Oct 9, 2019 - 2.2.0 (stream-chat-android)
- Limit message input height to 7 rows
- Fixed thread safety issues on Client.java
- Fixed serialization of custom fields for message/user/channel and attachment types
- Added support for distinct channels
- Added support to Channel hide/show
- Improved client error reporting (we now return a parsed error response when available)
- General improvements to Message Input View
- Added ReactionViewClickListener
- Added support for banning and unbanning users
- Added support for deleting a channel
- Add support for switching users via `client.disconnect` and `client.setUser`
- Add `reload` method to `ChannelListViewModel`
- Bugfix: hides attachment drawer after deny permission
- Add support for update channel endpoint
- Add PermissionRequestListener for Permission Request

## September 28, 2019 - 2.1.0 (stream-chat-android)
- Improved support for regenerating expired tokens

#### Breaking changes:
- `MessageInputView#progressCapturedMedia(int requestCode, int resultCode, Intent data)` renamed into `captureMedia(int requestCode, int resultCode, Intent data)`
- `binding.messageInput.permissionResult(requestCode, permissions, grantResults)` in `onRequestPermissionsResult(requestCode, permissions, grantResults) of `ChannelActivity`

## September 28, 2019 - 2.0.1 (stream-chat-android)
- Fix channel list ordering when a channel is added directly from Android
- Better Proguard support

## September 26, 2019 - 2.0.0 (stream-chat-android)
- Simplify random access to channels
- Channel query and watch methods now work the same as they do on all other SDKs

#### Breaking changes:
- `channel.query` does not watch the channel anymore, to retrieve channel state and watch use `channel.watch`
- `client.getChannelByCID` is now private, use one of the `client.channel` methods to get the same (no null checks needed)<|MERGE_RESOLUTION|>--- conflicted
+++ resolved
@@ -102,11 +102,8 @@
 - General improvements in the Attachments API and the way we build different attachments
 - Allowed for better long clicks on attachments
 - Improved the experience of creating the MessagesViewModelFactory with default arguments
-<<<<<<< HEAD
 - Updated and cleaned up Channel screen design
-=======
 - Improved logic for updating the `lastSeenMessage` for fewer calculations
->>>>>>> a2f0697b
 
 ### ✅ Added
 - Added DateSeparator items to Messages to group up messages by their creation date
@@ -118,13 +115,10 @@
 - Improved the ease of use of the AttachmentState API by keeping it state & actions only
 - Moved the `modifier` parameter outside of the AttachmentState to the AttachmentFactory
 - Updated Attachments to hold `Message` items instead of `MessageItem`s
-<<<<<<< HEAD
-- Made the ChannelListHeader Slot APIs non-nullable so they're always provided, also made them an extension of the RowScope for ease of use
-=======
 - Changed the type of the `onLastVisibleMessageChanged` parameter to `Message` for ease of use
 - Changed the parameter type of `itemContent` in `MessageList` and `Messages` to `MessageListItem`
 - Renamed `onScrollToBottom` to `onScrolledToBottom` in `MessageList` and `Messages`
->>>>>>> a2f0697b
+- Made the ChannelListHeader Slot APIs non-nullable so they're always provided, also made them an extension of the RowScope for ease of use
 
 ### ❌ Removed
 
