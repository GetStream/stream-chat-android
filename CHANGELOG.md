## 🚨 Old UI Module Deprecation
`stream-chat-android` module will be deprecated by the end of December 2021. The module will continue working, but we won't be releasing new versions.
Consider migrating to `stream-chat-android-ui-components` or `stream-chat-android-compose`. Here you can find a set of useful resources for migration:
- [UI Components Documentation](https://getstream.io/chat/docs/sdk/android/ui/overview/)
- [Android Chat Messaging Tutorial](https://getstream.io/tutorials/android-chat/)
- [Compose UI Components Documentation](https://getstream.io/chat/docs/sdk/android/compose/overview/)
- [Compose Chat Messaging Tutorial](https://getstream.io/chat/compose/tutorial/)
- [Old Sample App Migration PR](https://github.com/GetStream/stream-chat-android/pull/2467)

# UNRELEASED CHANGELOG
## Common changes for all artifacts
### 🐞 Fixed

### ⬆️ Improved

### ✅ Added

### ⚠️ Changed

### ❌ Removed

## stream-chat-android
### 🐞 Fixed

### ⬆️ Improved

### ✅ Added

### ⚠️ Changed

### ❌ Removed

## stream-chat-android-client
### 🐞 Fixed

### ⬆️ Improved

### ✅ Added

### ⚠️ Changed

### ❌ Removed

## stream-chat-android-offline
### 🐞 Fixed

### ⬆️ Improved

### ✅ Added

### ⚠️ Changed

### ❌ Removed

## stream-chat-android-ui-common
### 🐞 Fixed

### ⬆️ Improved

### ✅ Added

### ⚠️ Changed

### ❌ Removed

## stream-chat-android-ui-components
### 🐞 Fixed

### ⬆️ Improved

### ✅ Added

### ⚠️ Changed

### ❌ Removed

## stream-chat-android-compose
### 🐞 Fixed
<<<<<<< HEAD
- Fixed crashes caused by deleting channels [#2942](https://github.com/GetStream/stream-chat-android/pull/2942)
- Fixed the way our attachments work and are represented in Compose to support more attachment types. [#2955](https://github.com/GetStream/stream-chat-android/pull/2955)
=======
>>>>>>> 68a83103

### ⬆️ Improved

### ✅ Added

### ⚠️ Changed

### ❌ Removed

## stream-chat-android-pushprovider-firebase
### 🐞 Fixed

### ⬆️ Improved

### ✅ Added

### ⚠️ Changed

### ❌ Removed

## stream-chat-android-pushprovider-huawei
### 🐞 Fixed

### ⬆️ Improved

### ✅ Added

### ⚠️ Changed

### ❌ Removed

## stream-chat-android-markdown-transformer
### 🐞 Fixed

### ⬆️ Improved

### ✅ Added

### ⚠️ Changed

### ❌ Removed

<!-- UNRELEASED START -->
# January 25th, 2022 - 4.27.0
## stream-chat-android-client
### 🐞 Fixed
- Fixed bug related to the wrong unread messages count when a socket connection is not available. [#2927](https://github.com/GetStream/stream-chat-android/pull/2927)
- Fixed deserialization issue when parsing the `Message` object while searching for a message from a channel with 0 members. [#2947](https://github.com/GetStream/stream-chat-android/pull/2947)

### ✅ Added
- Added the `systemMessage` parameter to `ChatClient::truncateChannel` and `ChannelClient:truncate` methods that represents a system message that will be displayed after the channel was truncated. [#2949](https://github.com/GetStream/stream-chat-android/pull/2949)
- Added the `message` parameter to the `ChannelTruncatedEvent` that represents a system message that will be displayed after the channel was truncated. [#2949](https://github.com/GetStream/stream-chat-android/pull/2949)
- Added method to consult the settings of the app. Use `ChatClient.instance().appSettings()` to request the settings of your app. [#2960](https://github.com/GetStream/stream-chat-android/pull/2960)
- Added `ChatClient.shuffleGiphy` extension function and removing ShuffleGiphy use case. [#2962](https://github.com/GetStream/stream-chat-android/pull/2962)
- Added `ChatClient.sendGiphy` extension function and removing SendGiphy use case. [#2963](https://github.com/GetStream/stream-chat-android/pull/2963)
- Added `Channel::ownCapabilities` and `ChannelCapabilities` object.
  Channel capabilities provide you information on which features are available for the current user. [#2971](https://github.com/GetStream/stream-chat-android/pull/2971)

### ⚠️ Changed
- Deprecated `ChatDomain.leaveChannel`. Use ChatClient.removeMembers instead. [#2926](https://github.com/GetStream/stream-chat-android/pull/2926)

## stream-chat-android-offline
### ⬆️ Improved
- Utilized the `message` parameter of the `ChannelTruncatedEvent` to show a system message instantly after the channel was truncated. [#2949](https://github.com/GetStream/stream-chat-android/pull/2949)

### ✅ Added
- Added new extension function `ChatClient::cancelMessage`. [#2928](https://github.com/GetStream/stream-chat-android/pull/2928)
- Added `ChatClient::needsMarkRead` extension function to check if a channel can be marked as read. [#2920](https://github.com/GetStream/stream-chat-android/pull/2920)

### ⚠️ Changed
- Deprecated `ChatDomain::cancelMessage` in favour of `ChatClient::cancelMessage`. [#2928](https://github.com/GetStream/stream-chat-android/pull/2928)

## stream-chat-android-ui-components
### 🐞 Fixed
- Handling video attachments that's don't have mime-type, but have type. [2919](https://github.com/GetStream/stream-chat-android/pull/2919)
- Intercepted and blocked attachment preview for attachments which are not fully uploaded. [#2950](https://github.com/GetStream/stream-chat-android/pull/2950)
- Fixed a bug when changes to the mentioned users in a message were not propagated to the UI. [2951](https://github.com/GetStream/stream-chat-android/pull/2951)

### ⬆️ Improved
- Improve Korean 🇰🇷 translations. [#2953](https://github.com/GetStream/stream-chat-android/pull/2953)

## stream-chat-android-compose
### 🐞 Fixed
- Fixed crashes caused by deleting channels [#2942](https://github.com/GetStream/stream-chat-android/pull/2942)

### ⬆️ Improved
- `ReactionOptions` now displays the option to show more reactions if there are more than 5 available [#2918](https://github.com/GetStream/stream-chat-android/pull/2918)
- Improve Korean 🇰🇷 translations. [#2953](https://github.com/GetStream/stream-chat-android/pull/2953)
- Improved `MessageComposer` UX by disabling commands when attachments or text are present. [#2961](https://github.com/GetStream/stream-chat-android/pull/2961)
- Improved `MessageComposer` UX by disabling attachment integration button when popups with suggestions are present. [#2961](https://github.com/GetStream/stream-chat-android/pull/2961)

### ✅ Added
- Added `ExtendedReactionsOptions` and `ReactionsPicker` in order to improve reaction picking UX [#2918](https://github.com/GetStream/stream-chat-android/pull/2918)
- Added documentation for [`ReactionsPicker`](https://getstream.io/chat/docs/sdk/android/compose/message-components/reactions-picker/) [#2918](https://github.com/GetStream/stream-chat-android/pull/2918)
- Added ways to customize the channel, message and member query limit when building a ChannelListViewModel [#2948](https://github.com/GetStream/stream-chat-android/pull/2948)
<!-- UNRELEASED END -->


# January 12th, 2022 - 4.26.0
## Common changes for all artifacts
### ⬆️ Improved
- 🚨 Breaking change: Markdown support is moved into a standalone module `stream-chat-android-markdown-transformer` which is not included by default. You can use it with `ChatUI.messageTextTransformer` to add Markdown support to your app. You can find more information [here](https://getstream.io/chat/docs/sdk/android/ui/chatui/#markdown). [#2786](https://github.com/GetStream/stream-chat-android/pull/2786)

## stream-chat-android-client
### ✅ Added
- Added `Member::banned` property that represents, if the channel member is banned. [#2915](https://github.com/GetStream/stream-chat-android/pull/2915)
- Added `Member::channelRole` property that represents the user's channel-level role. [#2915](https://github.com/GetStream/stream-chat-android/pull/2915)

## stream-chat-android-offline
### 🐞 Fixed
- Fixed populating mentions after editing the message. `Message::mentionedUsers` shouldn't be empty if edited message contains mentioned users. [#2852](https://github.com/GetStream/stream-chat-android/pull/2852)

### ✅ Added
- Added `memberLimit` to `ChatDomain::queryChannels` and `ChatDomain::queryChannelsLoadMore` that allows modifying the number of members to fetch per channel. [#2826](https://github.com/GetStream/stream-chat-android/pull/2826)

### ❌ Removed
- Removed `QueryChannelsLoadMore` usecase. [#2790](https://github.com/GetStream/stream-chat-android/pull/2790)
- `QueryChannelsController::loadMore` is removed and logic is moved into `ChatDomain`. [#2790](https://github.com/GetStream/stream-chat-android/pull/2790)

## stream-chat-android-ui-components
### 🐞 Fixed
- Fixed displaying mentions popup when text contains multiple lines. [#2851](https://github.com/GetStream/stream-chat-android/pull/2851)
- Fixed the loading/playback speed of GIFs. [#2914](https://github.com/GetStream/stream-chat-android/pull/2914)
- Fixed scroll persisting after long tapping on an item in the message list. [#2916](https://github.com/GetStream/stream-chat-android/pull/2916)
- Fixed footnote of messages showing "Only Visible to You". This message was visible even when deleted messages were visible to everyone. [#2923](https://github.com/GetStream/stream-chat-android/pull/2923)

### ⬆️ Improved
- Improved the way thread pagination works. [#2845](https://github.com/GetStream/stream-chat-android/pull/2845)

### ✅ Added
- Added `memberLimit` parameter to `ChannelListViewModel` and `ChannelListViewModelFactory` that allows modifying the number of members to fetch per channel. [#2826](https://github.com/GetStream/stream-chat-android/pull/2826)
- Added `ChatMessageTextTransformer` to transform messages and set them to `TextView`. [#2786](https://github.com/GetStream/stream-chat-android/pull/2786)
- Added `AutoLinkableTextTransformer` which is an implementation of `ChatMessageTextTransformer`. After applying the transformer, it also makes links clickable in TextView. [#2786](https://github.com/GetStream/stream-chat-android/pull/2786)

### ⚠️ Changed
- `ChatUI.markdown` is deprecated in favour of `ChatUI.messageTextTransformer`. [#2786](https://github.com/GetStream/stream-chat-android/pull/2786)
- In the sample app the new behaviour for new messages is to count unread messages, instead of always scroll to bottom [#2865](https://github.com/GetStream/stream-chat-android/pull/)

## stream-chat-android-compose
### 🐞 Fixed
- Fixed a small issue with user avatars flickering [#2822](https://github.com/GetStream/stream-chat-android/pull/2822)
- Fixed faulty scrolling behavior in `Messages` by adding an autoscroll. [#2857](https://github.com/GetStream/stream-chat-android/pull/2857)
- Fixed the font size of avatar initials in the message list. [2862](https://github.com/GetStream/stream-chat-android/pull/2862)
- Fixed faulty scrolling behavior in `Channels` by adding an autoscroll. [#2887](  https://github.com/GetStream/stream-chat-android/pull/2887)
- Fixed the loading/playback speed of GIFs. [#2914](https://github.com/GetStream/stream-chat-android/pull/2914)

### ⬆️ Improved
- Added an animation to the `SelectedChannelMenu` component.
- Added an animation to the `ChannelInfo` component.
- Avatars now show fallback initials in case there was an error while loading images from the network. [#2830](https://github.com/GetStream/stream-chat-android/pull/2830)
- Added more parameters to the stateless version of the MessageComposer for consistency [#2809](https://github.com/GetStream/stream-chat-android/pull/2809)
- Updated primary accent colors in order to achieve a better contrast ratio for accessibility [#2857](https://github.com/GetStream/stream-chat-android/pull/2857)
- Removed default background color from `MessageItem` [#2857](https://github.com/GetStream/stream-chat-android/pull/2857)
- Added multiline mentions support [#2859](https://github.com/GetStream/stream-chat-android/pull/2859)
- Improved the way thread pagination works. [#2845](https://github.com/GetStream/stream-chat-android/pull/2845)

### ✅ Added
- Added the `headerContent` and `centerContent` Slot APIs for the `SelectedChannelMenu` component. [#2823](https://github.com/GetStream/stream-chat-android/pull/2823)
- Added the `headerContent` and `centerContent` Slot APIs for the `ChannelInfo` component. [#2823](https://github.com/GetStream/stream-chat-android/pull/2823)
- You can now define a `placeholderPainter` for the `Avatar` that is shown while the image is loading. [#2830](https://github.com/GetStream/stream-chat-android/pull/2830)
- Added more Slot APIs to the`MessageComposer` and `MessageInput` components [#2809](https://github.com/GetStream/stream-chat-android/pull/2809)
- Added [SelectedReactionsMenu documentation](https://getstream.io/chat/docs/sdk/android/compose/channel-components/selected-reactions-menu/). [#2868](https://github.com/GetStream/stream-chat-android/pull/2868)

### ⚠️ Changed
- Updated [ChatTheme documentation](https://getstream.io/chat/docs/sdk/android/compose/general-customization/chat-theme/). [#2833](https://github.com/GetStream/stream-chat-android/pull/2833)
- Updated [ChannelsScreen documentation](https://getstream.io/chat/docs/sdk/android/compose/channel-components/channels-screen/). [#2839](https://github.com/GetStream/stream-chat-android/pull/2839)
- Updated [ChannelItem documentation](https://getstream.io/chat/docs/sdk/android/compose/channel-components/channel-item/). [#2832](https://github.com/GetStream/stream-chat-android/pull/2832)
- Updated [ChannelListHeader documentation](https://getstream.io/chat/docs/sdk/android/compose/channel-components/channel-list-header/). [#2828](https://github.com/GetStream/stream-chat-android/pull/2828)
- Updated [Component Architecture documentation](https://getstream.io/chat/docs/sdk/android/compose/component-architecture/). [#2834](https://github.com/GetStream/stream-chat-android/pull/2834)
- Updated [SelectedChannelMenu documentation](https://getstream.io/chat/docs/sdk/android/compose/channel-components/selected-channel-menu/). [#2838](https://github.com/GetStream/stream-chat-android/pull/2838)
- Updated [ChannelList documentation](https://getstream.io/chat/docs/sdk/android/compose/channel-components/channel-list/). [#2847](https://github.com/GetStream/stream-chat-android/pull/2847)
- Updated [AttachmentsPicker documentation](https://getstream.io/chat/docs/sdk/android/compose/message-components/attachments-picker/) [#2860](https://github.com/GetStream/stream-chat-android/pull/2860)
- Renamed the `ChannelInfo` component to `SelectedChannelMenu`. [#2838](https://github.com/GetStream/stream-chat-android/pull/2838)
- Updated [Overview documentation](https://getstream.io/chat/docs/sdk/android/compose/overview/). [#2836](https://github.com/GetStream/stream-chat-android/pull/2836)
- Updated [Custom Attachments documentation](https://getstream.io/chat/docs/sdk/android/compose/general-customization/attachment-factory/) with minor sentence formatting changes [#2878](https://github.com/GetStream/stream-chat-android/pull/2878)
- Updated [MessagesScreen documentation](https://getstream.io/chat/docs/sdk/android/compose/message-components/messages-screen/) [#2866](https://github.com/GetStream/stream-chat-android/pull/2866)
- Updated [MessageList documentation](https://getstream.io/chat/docs/sdk/android/compose/message-components/message-list/). [#2869](https://github.com/GetStream/stream-chat-android/pull/2869)


# December 30th, 2021 - 4.25.1
## stream-chat-android-client
### ✅ Added
- Added support to paginate messages pinned in a channel. [#2848](https://github.com/GetStream/stream-chat-android/pull/2848).


# December 23th, 2021 - 4.25.0
## Common changes for all artifacts
### ⬆️ Improved
- Updated dependency versions
  - Kotlin 1.5.31
  - Compose framework 1.0.5
  - AndroidX
  - Lottie 4.2.2
  - OkHttp 4.9.3
  - Room 2.4.0
  - and other, see [#2771](https://github.com/GetStream/stream-chat-android/pull/2771) for more details

## stream-chat-android-offline
### 🐞 Fixed
- Fixed a bug when hard deleted messages still remain in the UI.
- Stabilized behavior of users' updates propagation across values of the channels and the messages. [#2803](https://github.com/GetStream/stream-chat-android/pull/2803)

### ⚠️ Changed
- 🚨 Breaking change: Added `cachedChannel` parameter to `ChatEventHandler::handleChatEvent` [#2807](https://github.com/GetStream/stream-chat-android/pull/2807)

## stream-chat-android-ui-components
### 🐞 Fixed
- Users' updates done in runtime are now propagated to the `MessageListView` component. [#2769](https://github.com/GetStream/stream-chat-android/pull/2769)
- Fixed the display of image attachments on the pinned message list screen. [#2792](https://github.com/GetStream/stream-chat-android/pull/2792)
-  Button for commands is now disabled in edit mode. [#2812](https://github.com/GetStream/stream-chat-android/pull/2812)
- Small bug fix for borders of attachments

### ⬆️ Improved
- Improved Korean 🇰🇷 and Japanese 🇯🇵 translation.
- Improved KDocs of UI components such as `ChannelListHeaderView` and `AvatarView`.

### ✅ Added
- Added header with back button and attachment's title to `AttachmentMediaActivity` which displays playable attachments.
  You can customize its appearance using `streamUiMediaActivityHeader`, `streamUiMediaActivityHeaderLeftActionButtonStyle` and `streamUiMediaActivityHeaderTitleStyle` attributes.
- Added `hard` flag to `MessageListViewModel.Event.DeleteMessage`.
  You can use `MessageListView::setMessageDeleteHandler` and pass `MessageListViewModel.Event.DeleteMessage(MESSAGE, hard = true)` to hard delete messages using `MessageListViewModel`.
  Check [MessageListViewModelBinding](https://github.com/GetStream/stream-chat-android/blob/main/stream-chat-android-ui-components/src/main/kotlin/io/getstream/chat/android/ui/message/list/viewmodel/MessageListViewModelBinding.kt#L37) for further details. [#2772](https://github.com/GetStream/stream-chat-android/pull/2772)
- Rtl support was added. If the app has `android:supportsRtl="true"` and the locale of the device needs Rtl support, the SDK will draw the components from the right-to-left instead the default way (left-to-right) [#2799](https://github.com/GetStream/stream-chat-android/pull/2799)

### ⚠️ Changed
- Constructor of `ChannelListViewModel` and `ChannelListViewModelFactory` changed. Now they ask for `ChatEventHandlerFactory` instead `ChatEventHandler`, so users can use `StateFlow<List<Channel>>` in their implementations of `ChatEventHandler`, which can make implementation smarter with resources (don't try to add a channel that is already there, for example) [#2747](https://github.com/GetStream/stream-chat-android/pull/2747)

### ❌ Removed

## stream-chat-android-compose
### 🐞 Fixed
- Fixed the message grouping logic to now include date separators when splitting message groups [#2770](https://github.com/GetStream/stream-chat-android/pull/2770)

### ⬆️ Improved
- Improved the UI for message footers to be more respective of thread replies [#2765](https://github.com/GetStream/stream-chat-android/pull/2765)
- Fixed the orientation and UI of ThreadParticipants [#2765](https://github.com/GetStream/stream-chat-android/pull/2765)
- Improved the API structure more, made the components package more clear [#2795](https://github.com/GetStream/stream-chat-android/pull/2795)
- Improved the way to customize the message item types and containers [#2791](https://github.com/GetStream/stream-chat-android/pull/2791)
- Added more parameters to the stateless version of the MessageComposer for consistency [#2809](https://github.com/GetStream/stream-chat-android/pull/2809)
- Added color and shape parameters to `MessageListHeader` and `ChannelListHeader` components [#2855](https://github.com/GetStream/stream-chat-android/pull/2855)

### ✅ Added
- Added site name labels to link attachments for websites using the Open Graph protocol [#2785](https://github.com/GetStream/stream-chat-android/pull/2785)
- Added preview screens for file attachments [#2764](https://github.com/GetStream/stream-chat-android/pull/2764)
- Added a way to disable date separator and system message items in the message list [#2770](https://github.com/GetStream/stream-chat-android/pull/2770)
- Added an option to the message options menu to unmute a user that sent the message. [#2787](https://github.com/GetStream/stream-chat-android/pull/2787)
- Added a `DefaultMessageContainer` component that encapsulates all default message types [#2791](https://github.com/GetStream/stream-chat-android/pull/2791)
- Added the `SelectedReactionsMenu` component that represents a list of user reactions left for a particular message [#2782](https://github.com/GetStream/stream-chat-android/pull/2782)

### ⚠️ Changed
- Removed SelectedMessageOverlay and replaced it with SelectedMessageMenu - [#2768](https://github.com/GetStream/stream-chat-android/pull/2768)
- Big changes to the structure of the project, making it easier to find all the components and building blocks - [#2752](https://github.com/GetStream/stream-chat-android/pull/2752)
- Renamed the `common` package to `components` and added a logical structure to the components there
- Decoupled many smaller components to the `components` package and their individual files, for ease of use
- Improved the API of several smaller components
- Added a few missing previews
- Changed various component names, removed unused/redundant component blocks and moved to Default components [#2795](https://github.com/GetStream/stream-chat-android/pull/2795)
- Changed some of the component types regarding the message item [#2791](https://github.com/GetStream/stream-chat-android/pull/2791)
- Moved message item components to `components.messages` [#2791](https://github.com/GetStream/stream-chat-android/pull/2791)
- When querying for more channels, `ChannelListViewModel` now uses `OfflinePlugin` based approach if it is enabled. [#2790](https://github.com/GetStream/stream-chat-android/pull/2790)
- Updated [MessageListHeader Documentation](https://getstream.io/chat/docs/sdk/android/compose/message-components/message-list-header/) [#2855](https://github.com/GetStream/stream-chat-android/pull/2855)

### ❌ Removed
- Removed some redundant components from separate files and the `components` package [#2795](https://github.com/GetStream/stream-chat-android/pull/2795)


# December 9th, 2021 - 4.24.0
## stream-chat-android-offline
### 🐞 Fixed
- Fix the issue when users' data can be outdated until restart SDK.

### ✅ Added
- Added new extension function `ChatClient::keystroke`.
- Added new extension function `ChatClient::stopTyping`.

## stream-chat-android-ui-common
### 🐞 Fixed
- Fixed `MessageInputFieldView#mode` not being reset after custom attachments were cleared

## stream-chat-android-ui-components
### 🐞 Fixed
- Fixed crash related with creation of MessageOptionsDialogFragment
- Fixed behaviour related to search messages, when message was not already loaded from database MessageListView could not scroll to searched message.
- Removed cut from text when text end with Italic
- Fixed `GiphyViewHolderStyle#cardBackgroundColor` not getting applied
- Fixed bug related of not removing channels when filter selects channels where the the current user is not a member

### ⬆️ Improved
- Replied messages now have a limit for size. The text will get cut if there's too many characters or too many line breaks.
- Improved Korean 🇰🇷 translations.

### ✅ Added
- Added scroll to original message when clicking in a reply message. Use `ReplyMessageClickListener` to change the behaviour of click in reply messages.

## stream-chat-android-compose
### 🐞 Fixed
- Removed preemptive attachment loading that was resulting in crashes on certain Android API versions
- Fixed incorrect message shape for theirs messages in threads.

### ⬆️ Improved
- Minor UI improvements to the message overlay
- Enabled scrolling behavior in SelectedMessageOverlay

### ✅ Added
- Added the mention suggestion popup to the `MessageComposer` component, that allows to autocomplete a mention from a list of users.
- Added support for slowdown mode. Users are no longer able to send messages during the cooldown interval.
- Added support for system messages.
- Added support for Giphy command.
- Added message pinning to the list of message options
- Added pinned message UI
- Added a checkbox to the `MessageComposer` component, that allows to display a thread message in the parent channel.
- Added an option to flag a message to the message options overlay.

### ⚠️ Changed
- Changed the way focus state works for focused messages.
- Added the Pin type to the MessageAction sealed class
- Renamed a bunch of state classes for Compose component, to have the `State` prefix, general renaming, imports and other quality of life improvements
- Renamed `ReactionOption` state wrapper to `ReactionOptionItemState`
- Renamed `MessageListItem` state wrapper to `MessageListItemState` and its children now have a `State` suffix
- Renamed `AttachmentItem` state wrapper to `AttachmentPickerItemState`
- Renamed `MessageInputState` to `MessageComposerState`
- Renamed `MessageOption` to `MessageOptionState`
- Renamed `defaultMessageOptions()` to `defaultMessageOptionsState()`


# November 25th, 2021 - 4.23.0
## Common changes for all artifacts
### ⬆️ Improved
- Improved logs for errors in the SDK.

## stream-chat-android-offline
### 🐞 Fixed
- Deprecated `QueryChannelsController::mutedChannelsIds`. Use `ChatDomain.mutedChannels` instead
- Fix issue when sent attachments from Android SDK don't show title in iOS.

### ✅ Added
- Added new extension function `ChatClient::replayEventsForActiveChannels`.
- Added new extension function `ChatClient::setMessageForReply`.
- Added new extension function `ChatClient::downloadAttachment` to download attachments without `ChatDomain`.

## stream-chat-android-ui-common
### ✅ Added
- Made `ThreeTenInitializer` public to allow manual invocations of it. See the new [documentation](https://getstream.io/chat/docs/sdk/android/ui/guides/app-startup-initializers/) for more details.

## stream-chat-android-ui-components
### 🐞 Fixed
- Removed ripple effect for attachements in message options.
### ⬆️ Improved
- More customization for AvatarView. Now it is possible to choose between Square and Circle. Use new fields in AvatarStyle to customize AvatarView the way you prefer. 
### ✅ Added
- Added setter `MessageListView.setMessageBackgroundFactory` to set a factory to provide a background for messages. 
- Added `MessageInputViewModel::sendMessageWithCustomAttachments` function allowing to send message with custom attachments list.
- Added `MessageInputView::submitCustomAttachments` function allowing setting custom attachments in `MessageInputView`.
- Added `SelectedCustomAttachmentViewHolderFactory` interface and `BaseSelectedCustomAttachmentViewHolder`class allowing defining how previews of custom attachments in `MessageInputView` should be rendered.

### ⚠️ Changed
- Added `MessageSendHandler::sendMessageWithCustomAttachments` and `MessageSendHandler::sendToThreadWithCustomAttachments` allowing to intercept sending custom attachments actions.

## stream-chat-android-compose
### 🐞 Fixed
- Fixed the information about channel members shown in the `MessageListHeader` subtitle.
- Fixed the bug where the channel icon did not appear because of a lengthy title.

### ⬆️ Improved
- Updated a lot of documentation around the Messages features
- Improved the subtitle text in the `MessageListHeader` component.
- Now, the `MessageComposer` component supports sending `typing.start` and `typing.stop` events when a user starts or stops typing.
- Made the `ChannelNameFormatter`, `ClipboardHandler` and `MessagePreviewFormatter` interfaces functional for ease of use.
- Now, an error Toast is shown when the input in the `MessageComposer` does not pass validation.

### ✅ Added
- Added the "mute" option to the `ChannelInfo` action dialog.
- Added a wrapper for the message input state in the form of `MessageInputState`
- Added `attachmentsContentImageWidth`, `attachmentsContentImageHeight`, `attachmentsContentGiphyWidth`, `attachmentsContentGiphyHeight`, `attachmentsContentLinkWidth`, `attachmentsContentFileWidth` and `attachmentsContentFileUploadWidth` options to `StreamDimens`, to make it possible to customize the dimensions of attachments content via `ChatTheme`.
- Added a thread separator between a parent message and thread replies.
- Added the `threadSeparatorGradientStart` and `threadSeparatorGradientEnd` options to `StreamColors`, to make it possible to customize the thread separator background gradient colors via `ChatTheme`.
- Added the `threadSeparatorVerticalPadding` and `threadSeparatorTextVerticalPadding` options to `StreamDimens`, to make it possible to customize the dimensions of thread separator via `ChatTheme`.
- Added a typing indicator to the `MessageListHeader` component. 
- Added the `messageOverlayActionItemHeight` option to `StreamDimens`, to make it possible to customize the height of an action item on the selected message overlay via `ChatTheme`.
- Added the `messageAlignmentProvider` field to the `ChatTheme` that allows to customize message horizontal alignment. 
- Added the `maxAttachmentCount` and `maxAttachmentSize` parameters to the `MessagesViewModelFactory`, to make it possible to customize the allowed number and size of attachments that can be sent via the `MessageComposer` component.
- Added the `textStyle` and `textColor` parameters to the `NetworkLoadingView` component, to make it possible to customize the text appearance of the inner text.

### ⚠️ Changed
- Made the MessageMode subtypes to the parent class, to make it easier to understand when importing
- Renamed the MessageMode.Thread to MessageMode.MessageThread for clarity
- Changed the signature of the MessageComposer to accommodate for the `MessageInputState`
- Moved common state to the `io.getstream.chat.android.common` package
- Made the `AttachmentFactory.previewContent` field nullable.
- Exposed `MessageReactions` as a public component so users can use it to display a message reactions bubble in their custom UI.
- Changed the type of the inner channel items in the `ChannelsState` class from `Channel` to `ChannelItem`.


# November 11th, 2021 - 4.22.0
## Common changes for all artifacts
### ⬆️ Improved
- Bumped the SDKs target API to 31
- Updated WorkManager to version 2.7.0, which fixes compatibility issues with SDK 31

### ✅ Added
- Added Indonesian :indonesia: translations.
- Added `onErrorSuspend` extension for `Result` to allow executing suspending lambda function for handing error response.

## stream-chat-android
### ✅ Added
- Added `ChannelListItemAdapter::getChannels()` for getting a list of channels

## stream-chat-android-client
### ✅ Added
- Added `NotificationConfig::shouldShowNotificationOnPush` that allows enabling/disabling showing notification after receiving a push message

### ⚠️ Changed
- `NotificationConfig::pushNotificationsEnabled` is now disabled by default if you don't provide custom `NotificationConfig` - our SDK won't create a `NotificationChannel` if push notifications are not configured

## stream-chat-android-offline
### 🐞 Fixed
- Fixed inserting messages with empty `Message::cid`

### ✅ Added
- Added new extension function `ChatCliet::requestMembers` to query members without `ChatDomain`.
- Added new extension function `ChatCliet::searchUsersByName`.

### ⚠️ Changed
- 🚨 Breaking change: `RetryPolicy` in `ChatDomain` is now immutable and can only be set with Builder before creating an instance of it.
- 🚨 Breaking change: `ChannelEventsHandler` is renamed to `ChatEventHandler`, it's function is renamed from `onChannelEvent` to `handleChatEvent`, EventHandlingResult is sealed class now. To get more details read [our docs](https://getstream.io/chat/docs/sdk/android/ui/components/channel-list/#chateventhandler)

## stream-chat-android-ui-components
### 🐞 Fixed
- Fixed bug when showing messages with pending attachments that cause loading state to be not shown in some cases.
- Fixed clearing `MessageInputView` after dismissing message to edit
- Fixed support for videos from other SDKs
- Fixed downloading attachments with some special characters in their names

### ⬆️ Improved
- Improved Korean 🇰🇷 translation related to the flagging.
- 🚨 Breaking change: Now the button for sending message in MessageInputView sizes itself accordingly with the drawable used, instead of having a predefined size (32dp)
- Improved KDocs for `MessageListFragment`.

### ✅ Added
- You can now use MessageListView.backgroundDrawable to have more flexibility to customize your message items background. Be aware that setting backgroundDrawable will override the background configurations of xml.
- Added `streamUiEditInputModeIcon` and `streamUiReplyInputModeIcon` attributes to `MessageInputView`.
  Use them to customize icon in the `MessageInputView's` top left corner displayed when user edits or replies to the message.
- Added `setMessageInputModeListener`, `setSendMessageButtonEnabledDrawable` and `setSendMessageButtonDisabledDrawable` method to `MessageInputView`.
  They can be used together for changing send button icon based on current input mode. See [docs](https://getstream.io/chat/docs/sdk/android/ui/components/message-input#changing-send-message-button) for more details.
- Added static methods `createIntent` and `newInstance` those doesn't have default parameters on `MessageListActivity` and `MessageListFragment` for supporting Java side.

## stream-chat-android-compose
### 🐞 Fixed
- Fixed channel options that are displayed in the `ChannelInfo` component.

### ⬆️ Improved
- Improved the icon set and polished the UI for various Messages features
- Improved the set of customization options for the `DefaultChannelItem`
- Updated documentation for Channels set of features
- Now it is possible to search for distinct channels by member names using `ChannelListViewModel`.
- Improved the design of `ChannelInfo` bottom sheet dialog.

### ✅ Added
- Added a new parameter to the `AttachmentFactory` called `previewContent` that represents attachments within the MessageInput
- Added the `leadingContent`, `detailsContent`, `trailingContent` and `divider` Slot APIs for the `DefaultChannelItem`
- Added `StreamDimens` option to the `ChatTheme`, to allow for dimension customization across the app.
- Added localization support for the components related the channel list.
- Added the `emptySearchContent` parameter to `ChannelList` component that allows to customize the empty placeholder, when there are no channels matching the search query.
- Added support for the muted channel indicator in the message list.
- Added `ChannelNameFormatter` option to the `ChatTheme`, to allow for channel name format customization across the app.
- Added the `textFormatter` field to `AttachmentFactory`, to allow for attachment text format customization.
- Added `MessagePreviewFormatter` option to the `ChatTheme`, to allow for message preview text format customization across the app.
- Added the `leadingContent`, `headerContent`, `footerContent`, `trailingContent` and `content` Slot APIs for the `DefaultMessageItem`
- Added `channelInfoUserItemWidth`, `channelInfoUserItemHorizontalPadding` and `channelInfoUserItemAvatarSize` options to `StreamDimens`, to make it possible to customize the dimensions inside the `ChannelInfo` component via `ChatTheme`.
- Added `ownMessagesBackground`, `otherMessagesBackground` and `deletedMessagesBackgroundColor` options to `StreamColors`, to make it possible to customize the message bubble color via `ChatTheme`.

### ⚠️ Changed
- The `AttachmentFactory` now requires an additional parameter - `previewContent` that's used to preview the attachment within the MessageInput, so please be aware of this!
- Renamed `ChannelOption.icon` property to `ChannelOption.iconPainter` and changed the property type from `ImageVector` to `Painter`.
- Changed the type of the `ChannelListViewModel.selectedChannel` field to `MutableState<Channel?>`.


# October 27th, 2021 - 4.21.0
## Common changes for all artifacts
### ⬆️ Improved
- Improved Korean 🇰🇷 translations.

### ✅ Added
- Added `ChatDomain.connectionState` that exposes 3 states: `CONNECTED`, `CONNECTING` and `OFFLINE`.
  `ChannelListHeaderView` and `MessageListHeaderView` show different title based on newly introduced connection state.
  `ChatDomain.online` is now deprecated - use `ChatDomain.connectionState` instead.

## stream-chat-android-client
### ⬆️ Improved
- Added KDocs for `Result` properties and methods.

### ✅ Added
- The `UserCredentialStorage` interface was added to `ChatClient`. You can set your own implementation via `ChatClient.Builder::credentialStorage`

### ⚠️ Changed
- 🚨 Breaking change: Config property `isRepliesEnabled` is renamed to `isThreadEnabled` to avoid misleading. Now it toggles only thread feature.

### ❌ Removed
- `androidx-security-crypto` dependency was removed. Now, the user's token storage uses private shared preferences by default.

## stream-chat-android-offline
### 🐞 Fixed
- Fix bug when ChannelEventsHandler was not used even if it was set in QueryChannelsController

### ⬆️ Improved
- Channel gets removed from `QueryChannelsController` when receive `ChannelHiddenEvent`

## stream-chat-android-ui-components
### 🐞 Fixed
- Fixed position of reactions. Now the reactions adapts its starting position to fit entirely in the screen. 
- 🚨 Breaking change: Fixing positions of reactions in edit reactions dialog. Using a GridLayoutManager instead of LinearLayoutManager, so now there's box with all reactions instead of a scrollable list. The way to customize the box is a bit different, then a breaking change was inserted in this feature. 
- Made it impossible to send a message during the cooldown interval in slow mode.

### ⬆️ Improved
- Better position for icon of failed message
- Small improvement for information update in messages. The ViewHolders only update the information that had a change.

### ✅ Added
- Added `streamUiMaxAttachmentsCount` attribute to `MessageInputView` to allow customizing the maximum number of attachments in the single message.
The maximum attachments count cannot be greater than 10. Default value: 10.
- Added `streamUiMessageMaxWidthFactorMine` and `streamUiMessageMaxWidthFactorTheirs` `MessageListView` attributes. You can adjust messages width by passing values in [75% - 100%] range.
- Added `MessageInputView::setAttachmentButtonClickListener` that helps you to override click listener for the attachment button.
- Added `MessageInputView::submitAttachments` method to set attachments in `MessageInputView` to be sent with a message.

### ⚠️ Changed
- Feature of replied messages can be enabled/disabled only locally via SDK. `Thread` dashboard flag toggles only thread feature.

## stream-chat-android-compose
### ⬆️ Improved
- Added a way to customize the app font family, by passing in a parameter to `StreamTypography.defaultTypography()`
- Improved permission handling for the `AttachmentsPicker` to handle only the required permissions
- `ThreadParticipants` is now public and can be used for your custom UI.

### ✅ Added
- `ThreadParticipants` component now has a `text: String` parameter allowing customizing the thread label.
- Added unread message count indicators to ChannelItems to show users more info about their channels

### ⚠️ Changed
- `CAMERA` permission is no longer required to be declared in the App Manifest, because we don't use it

### ❌ Removed
- Removed `CAMERA` permission requirement, because we don't use internal camera preview, we request a 3rd party app
- Removed `CAMERA` permission checks if the user doesn't require the permission in their app


# October 18th, 2021 - 4.20.0
## Common changes for all artifacts
### ⬆️ Improved
- Upgraded Kotlin version to 1.5.30
- Make our SDK compile-friendly with TargetSDK 31
- Upgraded Coil version to [1.4.0](https://github.com/coil-kt/coil/releases/tag/1.4.0)

### ⚠️ Changed
- 🚨 Breaking change: `ProgressCallback` is not invoked on main thread anymore. So make sure to handle it if you were previously using this callback to update the UI directly.
- Attachment#uploadState is now updated in real-time during uploads.

### ❌ Removed
- Removed `ProgressTrackerFactory` and `ProgressTracker` in favour of new progress tracking implementation.

## stream-chat-android
### ✅ Added
- Push Notification uses `MessagingStyle` on devices with API Version 23+
- Push Notification configuration has been simplified, check our [docs](https://getstream.io/chat/docs/sdk/android/client/guides/push-notifications/#customizing-push-notifications) to see how it works
- `NotificationHandler` interface allows you to implement your own Push Notification logic show/remove notifications. It is the new interface you need to use if you were using `ChatNotificationHandler` previously
- `NotificationHandlerFactory` help you to use our default `NotificationHandler` implementations

### ⚠️ Changed
- Some properties of `NotificationConfig` has been deprecated, check our [DEPRECATIONS](https://github.com/GetStream/stream-chat-android/blob/main/DEPRECATIONS.md) section
- `ChatNotificationhandler` class has been deprecated, you need to use `NotificationHandler` now. Check our [DEPRECATIONS](https://github.com/GetStream/stream-chat-android/blob/main/DEPRECATIONS.md) section.

## stream-chat-android-client
### 🐞 Fixed
- Fixed issues with Proguard stripping response classes incorrectly

### ⬆️ Improved
- Added KDocs for `ChatClient.Builder` methods.
- `ChatClient` now defaults to using the `https://chat.stream-io-api.com` base URL, using [Stream's Edge API Infrastructure](https://getstream.io/blog/chat-edge-infrastructure/) instead of connecting to a region-specific API. If you're not on a dedicated chat infrastructure, remove any region-specific base URL settings from the `ChatClient.Builder` to use Edge instead.

### ✅ Added
- 🚨 Breaking change: A new `Idle` state is added to `Attachment.UploadState`.
- Added a new callback function `onProgress(bytesUploaded: Long, totalLength: Long)` in `ProgressCallback`.
- Added the possibility to add your own instance of OkHttpClient with `ChatClient.okHttpClient`.

### ⚠️ Changed
- 🚨 Breaking change: `Attachment.UploadState.InProgress` now is data class having two fields, `bytesUploaded: Long` and `totalBytes: Long` instead of object.
- Deprecated the `ChatClient.Builder#cdnUrl` method. To customize file uploads, set a custom `FileUploader` implementation instead. More info in the documentation: [Using Your Own CDN](https://getstream.io/chat/docs/android/file_uploads/?language=kotlin#using-your-own-cdn).

## stream-chat-android-offline
### 🐞 Fixed
- Fixed infinite loading of message if any of its attachments uploading was failed

### ✅ Added
- `ChannelEventsHandler` is added to `QueryChannelsController` to handle updating channel list logic after receiving events. You can provide custom `ChannelEventsHandler` through `ChannelListViewModel` or using `QueryChannelsController` directly.

### ⚠️ Changed
- `QueryChannelsController::newChannelEventFilter` and `QueryChannelsController#checkFilterOnChannelUpdatedEvent` are now deprecated. See the deprecation log for more details.

## stream-chat-android-ui-common
### 🐞 Fixed
- Fixed PDF attachments previews

## stream-chat-android-ui-components
### 🐞 Fixed
- Fixed bug related to scroll of messages.
- Updating attachments view holder only when attachments have changed. This fixes a problem with reloading gifs when reactions are added or removed.
- Fixing ViewReactionsView being cropped if more than 7 reactions are added
- Fix bug using custom attributes into views inflated into our SDK Views

### ⬆️ Improved
- Now it is possible to set a custom `LinearLayoutManager` to `MessageListView`, this can be used to change stack of messages or revert the layout.
- Removed full screen loading view when loading more message items on the `SearchResultListView`.

### ✅ Added
- Added `MessageListView::getRecyclerView` method which exposes the inner `RecyclerView` with message list items.
- Added `MessageListView::setUserReactionClickListener` method to set a listener used when a reaction left by a user is clicked on the message options overlay.
- Added attr `streamUiScrollButtonElevation` to set the elevation of scroll button ot `MessageListView` 
### ⚠️ Changed
- `ChatUI.uiMode` has been deprecated. If you want to force Dark/Light theme, you need to use `AppCompatDelegate.setDefaultNightMode(AppCompatDelegate.MODE_NIGHT_NO|AppCompatDelegate.MODE_NIGHT_YES)`

### ❌ Removed
- `android.permission.CAMERA` from our Manifest. This permission is not required anymore.

## stream-chat-android-compose
### 🐞 Fixed
- Fixed a bug where attachments weren't properly stored when editing a message

### ⬆️ Improved
- Updated the Compose framework version (1.0.3)
- Updated the Accompanist libraries version (0.19.0)
- Improved overlays in all components, to match the same design and opacity
- Added smaller animations to the AttachmentPicker in the MessagesScreen
- General improvements in the Attachments API and the way we build different attachments
- Allowed for better long clicks on attachments
- Improved the experience of creating the MessagesViewModelFactory with default arguments
- Updated and cleaned up Channel screen design
- Improved logic for updating the `lastSeenMessage` for fewer calculations

### ✅ Added
- Added DateSeparator items to Messages to group up messages by their creation date
- Added an `overlayDark` color for date separators and similar UI components

### ⚠️ Changed
- Removed AttachmentPicker option when editing messages
- Removed Attachment previews when editing messages with attachments
- Improved the ease of use of the AttachmentState API by keeping it state & actions only
- Moved the `modifier` parameter outside of the AttachmentState to the AttachmentFactory
- Updated Attachments to hold `Message` items instead of `MessageItem`s
- Changed the type of the `onLastVisibleMessageChanged` parameter to `Message` for ease of use
- Changed the parameter type of `itemContent` in `MessageList` and `Messages` to `MessageListItem`
- Renamed `onScrollToBottom` to `onScrolledToBottom` in `MessageList` and `Messages`
- Made the ChannelListHeader Slot APIs non-nullable so they're always provided, also made them an extension of the RowScope for ease of use


# September 15th, 2021 - 4.19.0
## Common changes for all artifacts
### ✅ Added
- Create new artifact to integrate Huawei Push Kit with Stream. You will need to add  `stream-chat-android-pushprovider-huawei` artifact to your App. Check our [docs](https://getstream.io/chat/docs/sdk/android/client/guides/push-notifications/huawei) for further details.

## stream-chat-android
### ✅ Added
- Added a method to dismiss all notifications from a channel. It is handled internally from the SDK but you are able to dismiss channel notification at whatever time calling `ChatClient::dismissChannelNotifications`
- Notifications are dismissed after the user logout the SDK

## stream-chat-android-client
### 🐞 Fixed
- Fixed sending messages using `ChatClient::sendMessage` without explicitly specifying the sender user id.
- Fixed sending custom attachments without files to upload
- Fixed deserialization issues when parsing `ChannelTruncatedEvent` and `MessageDeletedEvent` events with an absent user.

### ⬆️ Improved
- Custom attachment types are now preserved after file uploads

### ✅ Added
- Added `hardDelete` field to `MessageDeletedEvent`.

### ⚠️ Changed
- Now it is possible to hard delete messages. Insert a flag `hard = true` in the `ChatClient.deleteMessage` and it will be deleted in the backend. **This action can't be undone!**

## stream-chat-android-ui-common
### 🐞 Fixed
- Fixed bug with light mode.
- Removed `streamUiValidTheme`, as we don't support extending our base theme any longer. Please don't extend our base theme and set the `streamUiTheme` in your application theme instead.

## stream-chat-android-ui-components
### ✅ Added
- Notifications are dismissed after the user go into the channel conversation when you are using `MessageListView`
- Added `bubbleBorderColorMine`, `bubbleBorderColorTheirs`, `bubbleBorderWidthMine`, `bubbleBorderWidthTheirs` to `ViewReactionsViewStyle` for customizing reactions` border

## stream-chat-android-compose
### ⬆️ Improved
- Updated the Compose framework version (1.0.2)
- Updated the Accompanist library version (0.18.0)

### ✅ Added
- Added an uploading indicator to files and images
- Images being uploaded are now preloaded from the system
- Upload indicators show the upload progress and how much data is left to send
- Added more image options to the ImagePreviewActivity such as download, delete, reply to message...
- Added an Image Gallery feature to the ImagePreviewActivity where users can browse all the images
- Notifications are dismissed after the user go into the channel conversation when you are using `MessageList`

### ⚠️ Changed
- `StreamAttachment.defaultFactories()` is a function now, instead of a property.
- Updated all default value factories to functions (e.g. StreamTypography)
- Re-organized all attachment factories and split up code in multiple packages
- Changed the `AttachmentState` `message` property name to `messageItem`
- Added an `isFocused` property to `MessageItem`
- Added an `onImagePreviewResult` callback/parameter to various Messages screen components

### ❌ Removed

## stream-chat-android-pushprovider-firebase
### ✅ Added
- Added a `FirebaseMessagingDelegate` class to simplify custom implementations of `FirebaseMessagingService` that forward messages to the SDK. See [Using a Custom Firebase Messaging Service](https://getstream.io/chat/docs/sdk/android/client/guides/push-notifications/firebase/#using-a-custom-firebase-messaging-service) for more details.

## stream-chat-android-pushprovider-huawei
### ✅ Added
- Added a `HuaweiMessagingDelegate` class to simplify custom implementations of `HmsMessageService` that forward messages to the SDK. See [Using a Custom Huawei Messaging Service](https://getstream.io/chat/docs/sdk/android/client/guides/push-notifications/huawei#using-a-custom-huawei-messaging-service) for more details.

# September 15th, 2021 - 4.18.0
## stream-chat-android-client
### 🐞 Fixed
- Fixed setting notification's `contentTitle` when a Channel doesn't have the name. It will now show members names instead

### ✅ Added
- Added a new way to paginate through search message results using limit and next/previous values.

### ⚠️ Changed
- Deprecated `Channel#name`, `Channel#image`, `User#name`, `Ues#image` extension properties. Use class members instead.

### ❌ Removed
- Completely removed the old serialization implementation. You can no longer opt-out of using the new serialization implementation.
- Removed the `UpdateUsersRequest` class.

## stream-chat-android-offline
### ⬆️ Improved
- Improving logs for Message deletion error.

## stream-chat-android-ui-common
### 🐞 Fixed
- Fixed theme for `AttachmentDocumentActivity`. Now it is applied: `Theme.AppCompat.DayNight.NoActionBar`

## stream-chat-android-ui-components
### 🐞 Fixed
- Fixed the bug when MessageInputView let send a message with large attachments. Such message is never sent.
- Fixed bug related to `ScrollHelper` when `MessageListView` is initialised more than once.

### ⬆️ Improved
- The search for mentions now includes transliteration, diacritics removal, and ignore typos. To use transliteration, pass the id of the desired alphabets to `DefaultStreamTransliterator`, add it to DefaultUserLookupHandler and set it using `MessageInputView.setUserLookupHandler`. Transliteration works only for android API 29. If you like to add your own transliteration use https://unicode-org.github.io/icu/userguide/icu4j/.
- Improved scroll of message when many gif images are present in `MessageListView`

### ✅ Added
- Added scroll behaviour to `MessageListViewStyle`.

## stream-chat-android-compose
### 🐞 Fixed
- Fixed a bug where the Message list flickered when sending new messages
- Fixed a few bugs where some attachments had upload state and weren't file/image uploads

### ⬆️ Improved
- Improved the Message list scrolling behavior and scroll to bottom actions
- Added an unread count on the Message list's scroll to bottom CTA
- Improved the way we build items in the Message list
- Added line limit to link attachment descriptions
- Added a way to customize the default line limit for link descriptions
- Improved the `MessageListHeader` with more customization options

### ✅ Added
- Added an uploading indicator to files and images
- Images being uploaded are now preloaded from the system
- Upload indicators show the upload progress and how much data is left to send
- Added UploadAttachmentFactory that handles attachment uploads

### ⚠️ Changed
- `StreamAttachment.defaultFactories()` is a function now, instead of a property.
- Updated all default value factories to functions (e.g. StreamTypography)
- Re-organized all attachment factories and split up code in multiple packages
- Changed the `AttachmentState` `message` property name to `messageItem`
- Added a `Channel` parameter to the `MessagesScreen`'s `onHeaderActionClick` lambda
- Changed the way the `MessageListHeader` is structured by adding slot components

# August 30th, 2021 - 4.17.2
## stream-chat-android-ui-client
### 🐞 Fixed
- Fixed bug which can lead to crash when immediate logout after login

# August 30th, 2021 - 4.17.2
## stream-chat-android-ui-components
### 🐞 Fixed
- Fixes a bug related to incorrect theme of AttachmentActivity.

# August 30th, 2021 - 4.17.1
## Common changes for all artifacts
### ⬆️ Improved
- Now we provide SNAPSHOT versions of our SDK for every commit arrives to the `develop` branch.
  They shouldn't be used for a production release because they could contains some known bugs or breaking changes that will be fixed before a normal version is released, but you can use them to fetch last changes from our SDK
  To use them you need add a new maven repository to your `build.gradle` file and use the SNAPSHOT.
```
 maven { url 'https://oss.sonatype.org/content/repositories/snapshots/' }
```
Giving that our last SDK version is `X.Y.Z`, the SNAPSHOT version would be `X.Y.(Z+1)-SNAPSHOT`

## stream-chat-android-client
### 🐞 Fixed
- `TooManyRequestsException` caused to be subscribed multiple times to the `ConnectivityManager`

### ⬆️ Improved
- Reconnection process

## stream-chat-android-offline
### ✅ Added
- Added `ChatDomain#Builder#uploadAttachmentsWorkerNetworkType` for customizing `UploadAttachmentsWorker` network type constraint

## stream-chat-android-ui-common
### 🐞 Fixed
- Fixed a bug in state handling for anonymous users.

## stream-chat-android-ui-components
### 🐞 Fixed
- Fix for position of deleted messages for other users
- Fix glitch in selectors of file

### ✅ Added
- Added style attributes for `AttachmentGalleryActivity` to control menu options like enabling/disabling reply button etc.
- Now it is possible to customize when the avatar appears in the conversation. It is possible to use an avatar in messages from other users and for messages of the current user. You can check it here:  https://getstream.io/chat/docs/sdk/android/ui/components/message-list/#configure-when-avatar-appears
- Added support for slow mode. Users are no longer able to send messages during cooldown interval.
- Added possibility to customize the appearance of cooldown timer in the `MessageInputView` using the following attributes:
  - `streamUiCooldownTimerTextSize`, `streamUiCooldownTimerTextColor`, `streamUiCooldownTimerFontAssets`, `streamUiCooldownTimerFont`, `streamUiCooldownTimerTextStyle` attributes to customize cooldown timer text
  - `cooldownTimerBackgroundDrawable`- the background drawable for cooldown timer

# August 24th, 2021 - 4.17.0
## Common changes for all artifacts
### ⬆️ Improved
- Updated Target API Level to 30
- Updated dependency versions
  - Coil 1.3.2
  - AndroidX Activity 1.3.1
  - AndroidX Startup 1.1.0
  - AndroidX ConstraintLayout 2.1.0
  - Lottie 4.0.0

## stream-chat-android-client
### 🐞 Fixed
- Fixed a serialization error when editing messages that are replies

### ✅ Added
- Added the `expiration` parameter to `ChatClient::muteChannel`, `ChannelClient:mute` methods
- Added the `timeout` parameter to `ChatClient::muteUser`, `ChannelClient:mute::muteUser` methods

### ⚠️ Changed
- Allow specifying multiple attachment's type when getting messages with attachments:
  - Deprecated `ChatClient::getMessagesWithAttachments` with `type` parameter. Use `ChatClient::getMessagesWithAttachments` function with types list instead
  - Deprecated `ChannelClient::getMessagesWithAttachments` with `type` parameter. Use `ChannelClient::getMessagesWithAttachments` function with types list instead

## stream-chat-android-ui-common
### 🐞 Fixed
- Fixed a bug in state handling for anonymous users.

## stream-chat-android-ui-components
### ✅ Added
- Added self-contained higher-level UI components:
  - `ChannelListFragment` - channel list screen which internally contains `ChannelListHeaderView`, `ChannelListView`, `SearchInputView`, `SearchResultListView`.
  - `ChannelListActivity` - thin wrapper around `ChannelListFragment`
  - `MessageListFragment` - message list screen which internally contains `MessageListHeaderView`, `MessageListView`, `MessageInputView`.
  - `MessageListActivity` - thin wrapper around `MessageListFragment`
    Check [ChannelListScreen](https://getstream.io/chat/docs/sdk/android/ui/components/channel-list-screen/) and [MessageListScreen](https://getstream.io/chat/docs/sdk/android/ui/components/message-list-screen/) docs for further details.

## stream-chat-android-compose
### 🐞 Fixed
- Added missing `emptyContent` and `loadingContent` parameters to `MessageList` inner components.
- Fixed a bug where selected File attachment icons were clipped.
- Fixed a bug where image file attachments weren't shown as thumbnails.
- Added an overlay to the `ChannelInfo` that blocks outside clicks.
- Updated the `ChannelInfoUserItem` to use the `UserAvatar`.

### ⬆️ Improved
- Added default date and time formatting to Channel and Message items.
- Improved attachments API by providing cleaner examples of attachment factories.
- Updated documentation & examples.
- Decoupled attachment content to specific attachment files.
- Decoupled message attachment content to a `MessageAttachmentsContent` component.
- Re-structured SDK module to accommodate a new `attachment` package.

### ✅ Added
- Added `DateFormatter` option to the `ChatTheme`, to allow for date format customization across the app.
- Added a `Timestamp` component that encapsulates date formatting.
- Added a way to customize and override if messages use unique reactions.
- Added a `GiphyAttachmentFactory` for GIF specific attachments.
- Added support for loading GIFs using a custom `ImageLoader` for Coil.


# August 12th, 2021 - 4.16.0
## Common changes for all artifacts
### ✅ Added
- Added support for several languages:
  - French
  - Hindi
  - Italian
  - Japanese
  - Korean
  - Spanish
    You can disable them by explicitly setting `resConfigs` inside `build.gradle` file. Check our [docs](https://getstream.io/chat/docs/sdk/android/ui/guides/custom-translations/) for further details.
### ⚠️ Changed
- 🚨 Breaking change: Firebase dependencies have been extracted from our SDK. If you want to continue working with Firebase Push Notification you need to add `stream-chat-android-pushprovider-firebase` artifact to your App
  Check our [docs](https://getstream.io/chat/docs/sdk/android/client/guides/push-notifications/) for further details.
- Updated the Kotlin version to latest supported - `1.5.21`.

## stream-chat-android
### 🐞 Fixed
- Fixed markdown links rendering using custom linkify implementation.

## stream-chat-android-client
### ✅ Added
- `PushMessage` class created to store Push Notification data
- `PushDeviceGenerator` interface to obtain the Push Token and create the `Device`

### ⚠️ Changed
- `Device` class has an extra attribute with the `PushProvider` used on this device
- Breaking change: `ChatClient.setDevice()` and `ChatClient.addDevice()` now receive a `device` instance, instead of only receive the push provider token
- `RemoteMessage` from Firebase is not used anymore inside of our SDK, now it needs to be used with `PushMessage` class
- `NotificationConfig` has a new list of `PushDeviceGenerator` instance to be used for generating the Push Notification Token. If you were using `Firebase` as your Push Notification Provider, you need to add `FirebasePushDeviceGenerator` to your `NotificationConfig` object to continue working as before. `FirebasePushDeviceGenerator` receive by constructor the default `FirebaseMessaging` instance to be used, if you would like to use your own instance and no the default one, you can inject it by constructor. Unneeded Firebase properties have been removed from this class.

### ❌ Removed
- 🚨 Breaking change: Remove `ChatClient.isValidRemoteMessage()` method. It needs to be handled outside
- 🚨 Breaking change: Remove `ChatClient.handleRemoteMessage(RemoteMessage)`. Now it needs to be used `ChatClient.handlePushMessage(PushMessage)`

## stream-chat-android-offline
### 🐞 Fixed
- Fixed the event sync process when connection is recovered

## stream-chat-android-ui-common
### ❌ Removed
- Removed unnecessary "draft" filter from the default channel list filter as it is only relevant to the sample app

## stream-chat-android-ui-components
### 🐞 Fixed
- Fixed attachments of camera. Now multiple videos and pictures can be taken from the camera.
- Added the possibility to force light and dark theme. Set it in inside ChatUI to make all views, fragments and activity of the SDK light.
- Fixed applying style to `SuggestionListView` when using it as a standalone component. You can modify the style using `suggestionListViewTheme` or `TransformStyle::suggestionListStyleTransformer`
- Fixed markdown links rendering using custom linkify implementation.

### ✅ Added
- Added `MessageListView::setDeletedMessageListItemPredicate` function. It's responsible for adjusting visibility of the deleted `MessageListItem.MessageItem` elements.
- Added `streamUiAttachmentSelectionBackgroundColor` for configuring attachment's icon background in `AttachmentSelectionDialogFragment`
- Added `streamUiAttachmentSelectionAttachIcon` for configuring attach icon in `AttachmentSelectionDialogFragment`
- Added support for pinned messages:
  - Added a button to pin/unpin a message to the message options overlay
  - Added `MessageListView::setMessagePinHandler` and `MessageListView::setMessageUnpinHandler` methods to provide custom handlers for aforementioned button
  - Added `PinnedMessageListView` to display a list of pinned messages. The view is supposed to be used with `PinnedMessageListViewModel` and `PinnedMessageListViewModelFactory`
- Possibility to transform MessageItems before the are displayed in the screen.
  Use the `MessageListView.setMessageItemTransformer` for make the necessary transformation. This example makes groups of messages if they were created less than one hour apart:
```
binding.messageListView.setMessageItemTransformer { list ->
  list.mapIndexed { i, messageItem ->
        var newMessageItem = messageItem

        if (i < list.lastIndex) {
            val nextMessageItem = list[i + 1]

            if (messageItem is MessageListItem.MessageItem &&
                nextMessageItem is MessageListItem.MessageItem
            ) {
                val thisInstant = messageItem.message.createdAt?.time?.let(Instant::ofEpochMilli)
                val nextInstant = nextMessageItem.message.createdAt?.time?.let(Instant::ofEpochMilli)

                if (nextInstant?.isAfter(thisInstant?.plus(1, ChronoUnit.HOURS)) == true) {
                    newMessageItem = messageItem.copy(positions = listOf(MessageListItem.Position.BOTTOM))
                } else {
                    newMessageItem =
                        messageItem.copy(positions = messageItem.positions - MessageListItem.Position.BOTTOM)
                }
            }
        }

        newMessageItem
    }
}
```
- Added possibility to customize the appearance of pinned message in the`MessageListView` using the following attributes:
  - `streamUiPinMessageEnabled` - attribute to enable/disable "pin message" feature
  - `streamUiPinOptionIcon` - icon for pin message option
  - `streamUiUnpinOptionIcon` - icon for unpin message option
  - `streamUiPinnedMessageIndicatorTextSize`, `streamUiPinnedMessageIndicatorTextColor`, `streamUiPinnedMessageIndicatorTextFontAssets`, `streamUiPinnedMessageIndicatorTextFont`, `streamUiPinnedMessageIndicatorTextStyle` attributes to customize "pinned by" text
  - `streamUiPinnedMessageIndicatorIcon` - icon in the message list indicating that a message was pinned
  - `streamUiPinnedMessageBackgroundColor` - the background color of a pinned message in the message list
- Added possibility to customize `PinnedMessageListView` style using `streamUiPinnedMessageListStyle` theme attribute or `TransformStyle.pinnedMessageListViewStyleTransformer`. The list of available style attributes can be found in `attrs_pinned_message_list_view.xml`. The default style for `PinnedMessageListView` is `StreamUi.PinnedMessageList`.

### ⚠️ Changed
- 🚨 Breaking change: the deleted `MessageListItem.MessageItem` elements are now displayed by default to all the users. This default behavior can be customized using `MessageListView::setDeletedMessageListItemPredicate` function. This function takes an instance of `MessageListItemPredicate`. You can pass one of the following objects:
  * `DeletedMessageListItemPredicate.VisibleToEveryone`
  * `DeletedMessageListItemPredicate.NotVisibleToAnyone`
  * or `DeletedMessageListItemPredicate.VisibleToAuthorOnly`
    Alternatively you can pass your custom implementation by implementing the `MessageListItemPredicate` interface if you need to customize it more deeply.

## stream-chat-android-compose
### 🐞 Fixed
- Fixed a bug where we didn't use the `Channel.getDisplayName()` logic for the `MessageListHeader`.
- Fixed a bug where lazy loading for `Channel`s wasn't working consistently

### ⬆️ Improved
- Updated Jetpack Compose to `1.0.1`
- Updated Accompanist libraries to `0.16.1`
- Updated KTX Activity to `1.3.1`
- Exposed functionality for getting the `displayName` of `Channel`s.
- Added updated logic to Link preview attachments, which chooses either the `titleLink` or the `ogUrl` when loading the data, depending on which exists .

### ✅ Added
- Added the `emptyContent` and `loadingContent` parameters to `ChannelList` and `MessageList` components. Now you can customize the UI of those two states.
- Added lots of improvements to Avatars - added a `UserAvatar`, `ChannelAvatar` and an `InitialsAvatar` to load different types of data.
- We now show a matrix of user images in case we're in a group DM.
- We also show initials in case the user doesn't have an image.
- Added a way to customize the leading content in the `ChannelListHeader`.

### ⚠️ Changed
- `ViewModel`s now initialize automatically, so you no longer have to call `start()` on them. This is aimed to improve the consistency between our SDKs.
- Added a `Shape` parameter to `Avatar` to customize the shape.
- The `User` parameter in the `ChannelListHeader` is nullable and used to display the default leading content.

## stream-chat-android-pushprovider-firebase
### ✅ Added
- Create this new artifact. To use Firebase Push Notification you need do the following steps:
  1. Add the artifact to your `build.gradle` file -> `implementation "io.getstream:stream-chat-android-pushprovider-firebase:$streamVersion"`
  2. Add `FirebaseDeviceGenerator` to your `NotificationConfig`
        ```
            val notificationConfig = NotificationConfig(
                [...]
                pushDeviceGenerators = listOf(FirebasePushDeviceGenerator())
                )
        ```


# August 5th, 2021 - 4.15.1
## stream-chat-android-client
### ⬆️ Improved
- Improved `ChatClient::pinMessage` and `ChatClient::unpinMessage`. Now the methods use partial message updates and the data in other `Message` fields is not lost.

### ✅ Added
- Added `Channel::isMutedFor` extension function which might be used to check if the Channel is muted for User
- Added `ChatClient::partialUpdateMessage` method to update specific `Message` fields retaining the other fields

## stream-chat-android-offline
### 🐞 Fixed
- Fixed updating `ChannelController::muted` value

### ⬆️ Improved
- The following `Message` fields are now persisted to the database: `pinned`, `pinnedAt`, `pinExpires`, `pinnedBy`, `channelInfo`, `replyMessageId`.

## stream-chat-android-ui-components
### 🐞 Fixed
- Added a fix for default view for empty state of ChannelListView.
- Fixed memory leaks for FileAttachmentsView.

### ✅ Added
- Added `MessageListItem.ThreadPlaceholderItem` and corresponding `THREAD_PLACEHOLDER` view type which can be used to implement an empty thread placeholder.
- Added `authorLink` to `Attachment` - the link to the website

### ❌ Removed
- Removed `UrlSigner` class

## stream-chat-android-compose
### ⬆️ Improved
- Exposed `DefaultMessageContainer` as a public component so users can use it as a fallback
- Exposed an `isMine` property on `MessageItem`s, for ease of use.
- Allowed for customization of `MessageList` (specifically `Messages`) component background, through a `modifier.background()` parameter.
- Allowed for better message customization before sending the message.

### ⚠️ Changed
- Moved permissions and queries from the compose sample app `AndroidManifest.xml` to the SDK `AndroidManifest.xml` so users don't have to add permissions themselves.
- Changed the exposed type of the `MessageComposer`'s `onSendMessage` handler. This way people can customize messages before we send them to the API.

### ❌ Removed
- Removed `currentUser` parameter from `DefaultMessageContainer` and some other components that relied on ID comparison to know which message is ours/theirs.
- Removed default background color on `Messages` component, so that users can customize it by passing in a `modifier`.


# July 29th, 2021 - 4.15.0
## New Jetpack Compose UI Components 🎉

Starting from this release, we have a new `stream-chat-android-compose` artifact that contains a UI implementation for Chat built in Jetpack Compose.

The new artifact is available as a beta for now (note the postfix in the version number):

```groovy
implementation "io.getstream:stream-chat-android-compose:4.15.0-beta"
```

Learn more in the [announcement blog post](https://getstream.io/blog/jetpack-compose-sdk/), check out the [documentation of the Compose UI Components](https://getstream.io/chat/docs/sdk/android/compose/overview/), and try them today with the [Compose Chat tutorial](https://getstream.io/chat/compose/tutorial/)!

## Common changes for all artifacts

### 🐞 Fixed
- Fixed adding `MessageListItem.TypingItem` to message list

### ⬆️ Improved
- ⚠ Downgraded Kotlin version to 1.5.10 to support Jetpack Compose
- Removed AndroidX Media dependency
- Updated dependency versions
  - Coil 1.3.0
  - AndroidX Activity 1.3.0
  - AndroidX AppCompat 1.3.1
  - Android Ktx 1.6.0
  - AndroidX RecyclerView 1.2.1
  - Kotlin Coroutines 1.5.1
  - Dexter 6.2.3
  - Lottie 3.7.2

## stream-chat-android-client
### ⬆️ Improved
- Improved the names of properties in the `Config` class

## stream-chat-android-ui-common
### ✅ Added
Now it is possible to style the AttachmentActivity. Just replace the activity's theme
in your Manifest file:

```
<activity
    android:name="io.getstream.chat.android.ui.gallery.AttachmentActivity"
    android:theme="@style/yourTheme"
    tools:replace="android:theme"
    />
```

## stream-chat-android-ui-components
### 🐞 Fixed
- Fixed "operator $ne is not supported for custom fields" error when querying channels

### ✅ Added
- Now you can configure the style of `MessageListItem`. Added:
  - streamUiMessageTextColorThreadSeparator
  - streamUiMessageTextFontThreadSeparator
  - streamUiMessageTextFontAssetsThreadSeparator
  - streamUiMessageTextStyleThreadSeparator
  - streamUiMessageTextSizeLinkLabel
  - streamUiMessageTextColorLinkLabel
  - streamUiMessageTextFontLinkLabel
  - streamUiMessageTextFontAssetsLinkLabel
  - streamUiMessageTextStyleLinkLabel
  - streamUiMessageListLoadingView
  - streamUiEmptyStateTextSize
  - streamUiEmptyStateTextColor
  - streamUiEmptyStateTextFont
  - streamUiEmptyStateTextFontAssets
  - streamUiEmptyStateTextStyle

- Now you can configure the style of `AttachmentMediaActivity`
- Added `streamUiLoadingView`, `streamUiEmptyStateView` and `streamUiLoadingMoreView` attributes to `ChannelListView` and `ChannelListViewStyle`
- Added possibility to customize `ChannelListView` using `streamUiChannelListViewStyle`. Check `StreamUi.ChannelListView` style
- Added `edgeEffectColor` attribute to `ChannelListView` and `ChannelListViewStyle` to allow configuring edge effect color
- Added possibility to customize `MentionListView` style via `TransformStyle.mentionListViewStyleTransformer`
- Added `streamUiSearchResultListViewStyle` attribute to application to customize `SearchResultListView`. The attribute references a style with the following attributes:
  - `streamUiSearchResultListSearchInfoBarBackground` - background for search info bar
  - `streamUiSearchResultListSearchInfoBarTextSize`, `streamUiSearchResultListSearchInfoBarTextColor`, `streamUiSearchResultListSearchInfoBarTextFont`, `streamUiSearchResultListSearchInfoBarTextFontAssets`, `streamUiSearchResultListSearchInfoBarTextStyle` attributes to customize text displayed in search info bar
  - `streamUiSearchResultListEmptyStateIcon` - icon for empty state view
  - `streamUiSearchResultListEmptyStateTextSize`, `streamUiSearchResultListEmptyStateTextColor`, `streamUiSearchResultListEmptyStateTextFont`, `streamUiSearchResultListEmptyStateTextFontAssets`, `streamUiSearchResultListEmptyStateTextStyle` attributes to customize empty state text
  - `streamUiSearchResultListProgressBarIcon` - animated progress drawable
  - `streamUiSearchResultListSenderNameTextSize`, `streamUiSearchResultListSenderNameTextColor`, `streamUiSearchResultListSenderNameTextFont`, `streamUiSearchResultListSenderNameTextFontAssets`, `streamUiSearchResultListSenderNameTextStyle` attributes to customize message sender text
  - `streamUiSearchResultListMessageTextSize`, `streamUiSearchResultListMessageTextColor`, `streamUiSearchResultListMessageTextFont`, `streamUiSearchResultListMessageTextFontAssets`, `streamUiSearchResultListMessageTextStyle` attributes to customize message text
  - `streamUiSearchResultListMessageTimeTextSize`, `streamUiSearchResultListMessageTimeTextColor`, `streamUiSearchResultListMessageTimeTextFont`, `streamUiSearchResultListMessageTimeTextFontAssets`, `streamUiSearchResultListMessageTimeTextStyle` attributes to customize message time text
- Added possibility to customize `SearchResultListView` style via `TransformStyle.searchResultListViewStyleTransformer`
- Added `streamUiTypingIndicatorViewStyle` attribute to application to customize `TypingIndicatorView`. The attribute references a style with the following attributes:
  - `streamUiTypingIndicatorAnimationView` - typing view
  - `streamUiTypingIndicatorUsersTextSize`, `streamUiTypingIndicatorUsersTextColor`, `streamUiTypingIndicatorUsersTextFont`, `streamUiTypingIndicatorUsersTextFontAssets`, `streamUiTypingIndicatorUsersTextStyle` attributes to customize typing users text
- Added possibility to customize `TypingIndicatorView` style via `TransformStyle.typingIndicatorViewStyleTransformer`
- Added new properties allowing customizing `MessageInputView` using `MessageInputViewStyle` and `AttachmentSelectionDialogStyle`:
  - `MessageInputViewStyle.fileNameTextStyle`
  - `MessageInputViewStyle.fileSizeTextStyle`
  - `MessageInputViewStyle.fileCheckboxSelectorDrawable`
  - `MessageInputViewStyle.fileCheckboxTextColor`
  - `MessageInputViewStyle.fileAttachmentEmptyStateTextStyle`
  - `MessageInputViewStyle.mediaAttachmentEmptyStateTextStyle`
  - `MessageInputViewStyle.fileAttachmentEmptyStateText`
  - `MessageInputViewStyle.mediaAttachmentEmptyStateText`
  - `MessageInputViewStyle.dismissIconDrawable`
  - `AttachmentSelectionDialogStyle.allowAccessToGalleryText`
  - `AttachmentSelectionDialogStyle.allowAccessToFilesText`
  - `AttachmentSelectionDialogStyle.allowAccessToCameraText`
  - `AttachmentSelectionDialogStyle.allowAccessToGalleryIcon`
  - `AttachmentSelectionDialogStyle.allowAccessToFilesIcon`
  - `AttachmentSelectionDialogStyle.allowAccessToCameraIcon`
  - `AttachmentSelectionDialogStyle.grantPermissionsTextStyle`
  - `AttachmentSelectionDialogStyle.recentFilesTextStyle`
  - `AttachmentSelectionDialogStyle.recentFilesText`
  - `AttachmentSelectionDialogStyle.fileManagerIcon`
  - `AttachmentSelectionDialogStyle.videoDurationTextStyle`
  - `AttachmentSelectionDialogStyle.videoIconDrawable`
  - `AttachmentSelectionDialogStyle.videoIconVisible`
  - `AttachmentSelectionDialogStyle.videoLengthLabelVisible`
- Added `StreamUi.MessageInputView` theme allowing to customize all of the `MessageInputViewStyle` properties:
  - streamUiAttachButtonEnabled
  - streamUiAttachButtonIcon
  - streamUiLightningButtonEnabled
  - streamUiLightningButtonIcon
  - streamUiMessageInputTextSize
  - streamUiMessageInputTextColor
  - streamUiMessageInputHintTextColor
  - streamUiMessageInputScrollbarEnabled
  - streamUiMessageInputScrollbarFadingEnabled
  - streamUiSendButtonEnabled
  - streamUiSendButtonEnabledIcon
  - streamUiSendButtonDisabledIcon
  - streamUiShowSendAlsoToChannelCheckbox
  - streamUiSendAlsoToChannelCheckboxGroupChatText
  - streamUiSendAlsoToChannelCheckboxDirectChatText
  - streamUiSendAlsoToChannelCheckboxTextSize
  - streamUiSendAlsoToChannelCheckboxTextColor
  - streamUiSendAlsoToChannelCheckboxTextStyle
  - streamUiMentionsEnabled
  - streamUiMessageInputTextStyle
  - streamUiMessageInputHintText
  - streamUiCommandsEnabled
  - streamUiMessageInputEditTextBackgroundDrawable
  - streamUiMessageInputDividerBackgroundDrawable
  - streamUiPictureAttachmentIcon
  - streamUiFileAttachmentIcon
  - streamUiCameraAttachmentIcon
  - streamUiAllowAccessToCameraIcon
  - streamUiAllowAccessToFilesIcon
  - streamUiAllowAccessToGalleryIcon
  - streamUiAllowAccessToGalleryText
  - streamUiAllowAccessToFilesText
  - streamUiAllowAccessToCameraText
  - streamUiGrantPermissionsTextSize
  - streamUiGrantPermissionsTextColor
  - streamUiGrantPermissionsTextStyle
  - streamUiAttachmentsRecentFilesTextSize
  - streamUiAttachmentsRecentFilesTextColor
  - streamUiAttachmentsRecentFilesTextStyle
  - streamUiAttachmentsRecentFilesText
  - streamUiAttachmentsFileManagerIcon
  - streamUiAttachmentVideoLogoIcon
  - streamUiAttachmentVideoLengthVisible
  - streamUiAttachmentVideoIconVisible
  - streamUiCommandInputCancelIcon
  - streamUiCommandInputBadgeBackgroundDrawable
  - streamUiCommandInputBadgeIcon
  - streamUiCommandInputBadgeTextSize
  - streamUiCommandInputBadgeTextColor
  - streamUiCommandInputBadgeStyle
  - streamUiAttachmentsFileNameTextSize
  - streamUiAttachmentsFileNameTextColor
  - streamUiAttachmentsFileNameTextStyle
  - streamUiAttachmentsFileSizeTextSize
  - streamUiAttachmentsFileSizeTextColor
  - streamUiAttachmentsFileSizeTextStyle
  - streamUiFileCheckBoxSelectorTextColor
  - streamUiFileCheckBoxSelectorDrawable
  - streamUiAttachmentsFilesEmptyStateTextSize
  - streamUiAttachmentsFilesEmptyStateTextColor
  - streamUiAttachmentsFilesEmptyStateStyle
  - streamUiAttachmentsMediaEmptyStateTextSize
  - streamUiAttachmentsMediaEmptyStateTextColor
  - streamUiAttachmentsMediaEmptyStateStyle
  - streamUiAttachmentsFilesEmptyStateText
  - streamUiAttachmentsMediaEmptyStateText
  - streamUiMessageInputCloseButtonIconDrawable
- Added `streamUiMessageListFileAttachmentStyle` theme attribute to customize the appearance of file attachments within messages.

### ⚠️ Changed
- Made `Channel::getLastMessage` function public
- `AttachmentSelectionDialogFragment::newInstance` requires instance of `MessageInputViewStyle` as a parameter. You can obtain a default implementation of `MessageInputViewStyle` with `MessageInputViewStyle::createDefault` method.
- Renamed `FileAttachmentsViewStyle` class to `FileAttachmentViewStyle`

### ❌ Removed
- 🚨 Breaking change: `MessageListItemStyle::reactionsEnabled` was deleted as doubling of the same flag from `MessageListViewStyle`


# July 19th, 2021 - 4.14.2
## stream-chat-android-client
### ❌ Removed
- Removed `Channel::isMuted` extension. Use `User::channelMutes` or subscribe for `NotificationChannelMutesUpdatedEvent` to get information about muted channels.

## stream-chat-android-ui-components
### 🐞 Fixed
- Fixed crash caused by missing `streamUiReplyAvatarStyle` and `streamUiMessageOptionsAvatarStyle`

### ⬆️ Improved
- "Copy Message" option is now hidden when the message contains no text to copy.

### ✅ Added
- Now you can configure the style of `AttachmentMediaActivity`.

# July 14th, 2021 - 4.14.1
## stream-chat-android-ui-components
### ✅ Added
- Added `MessageListView::requireStyle` which expose `MessageListViewStyle`. Be sure to invoke it when view is initialized already.

# July 13th, 2021 - 4.14.0
## Common changes for all artifacts
### 🐞 Fixed
- Fix scroll bug in the `MessageListView` that produces an exception related to index out of bounds.

## stream-chat-android-client
### ⬆️ Improved
- Improved `ChatClient::enableSlowMode`, `ChatClient::disableSlowMode`, `ChannelClient::enableSlowMode`, `ChannelClient::disableSlowMode` methods. Now the methods do partial channel updates so that other channel fields are not affected.

### ✅ Added
- Added `ChatClient::partialUpdateUser` method for user partial updates.

## stream-chat-android-offline
### 🐞 Fixed
- Fixed bug related to editing message in offline mode. The bug was causing message to reset to the previous one after connection was recovered.
- Fixed violation of comparison contract for nullable fields in `QuerySort::comparator`

## stream-chat-android-ui-components
### 🐞 Fixed
- Fixed the alignment of the titles in `MessageListHeaderView` when the avatar is hidden.

### ✅ Added
- Added `streamUiMessagesStart` that allows to control if the stack of messages starts at the bottom or the top.
- Added `streamUiThreadMessagesStart` that allows to control if the stack of thread messages starts at the bottom or the top.
- Added `streamUiSuggestionListViewStyle` that allows to customize `SuggestionListView` with a theme
- Added `streamUiChannelListHeaderStyle` that allows to customize ChannelListHeaderView.
- `MentionListView` can be customisable with XML parameters and with a theme.
- Added possibility to customize all avatar using themes. Create
  ```
  <style name="StreamTheme" parent="@style/StreamUiTheme">
  ```
  and customize all the avatars that you would like. All options are available here:
  https://github.com/GetStream/stream-chat-android/blob/main/stream-chat-android-ui-components/src/main/res/values/attrs.xml
- Now you can use the style `streamUiChannelListHeaderStyle` to customize ChannelListHeaderView.

### ⚠️ Changed
- 🚨 Breaking change: removed `MessageListItemStyle.threadsEnabled` property. You should use only the `MessageListViewStyle.threadsEnabled` instead. E.g. The following code will disable both _Thread reply_ message option and _Thread reply_ footnote view visible below the message list item:
```kotlin
        TransformStyle.messageListStyleTransformer = StyleTransformer {
  it.copy(threadsEnabled = false)
}
```

# July 1st, 2021 - 4.13.0
## Common changes for all artifacts
### ⬆️ Improved
- Updated to Kotlin 1.5.20

## stream-chat-android
### ✅ Added
- Added `ChatUi.Builder#withImageHeadersProvider` to allow adding custom headers to image requests

## stream-chat-android-client
### ⚠️ Changed
- Using the `useNewSerialization` option on the `ChatClient.Builder` to opt out from using the new serialization implementation is now an error. Please start using the new serialization implementation, or report any issues keeping you from doing so. The old implementation will be removed soon.

## stream-chat-android-offline
### 🐞 Fixed
- By default we use backend request to define is new message event related to our query channels specs or not. Now filtering by BE only fields works for channels

## stream-chat-android-ui-components
### ✅ Added
- Added new attributes to `MessageInputView` allowing to customize the style of input field during command input:
  - `streamUiCommandInputBadgeTextSize`, `streamUiCommandInputBadgeTextColor`, `streamUiCommandInputBadgeFontAssets`, `streamUiCommandInputBadgeFont`, `streamUiCommandInputBadgeStyle` attributes to customize the text appearance of command name inside command badge
  - `streamUiCommandInputCancelIcon` attribute to customize the icon for cancel button
  - `streamUiCommandInputBadgeIcon` attribute to customize the icon inside command badge
  - `streamUiCommandInputBadgeBackgroundDrawable` attribute to customize the background shape of command badge
- Added possibility to customize `MessageListHeaderView` style via `streamUiMessageListHeaderStyle` theme attribute and via `TransformStyle.messageListHeaderStyleTransformer`.
- Added new attributes to `MessageInputView`:
  - `streamUiCommandIcon` attribute to customize the command icon displayed for each command item in the suggestion list popup
  - `streamUiLightningIcon` attribute to customize the lightning icon displayed in the top left corner of the suggestion list popup
- Added support for customizing `SearchInputView`
  - Added `SearchInputViewStyle` class allowing customization using `TransformStyle` API
  - Added XML attrs for `SearchInputView`:
    - `streamUiSearchInputViewHintText`
    - `streamUiSearchInputViewSearchIcon`
    - `streamUiSearchInputViewClearInputIcon`
    - `streamUiSearchInputViewBackground`
    - `streamUiSearchInputViewTextColor`
    - `streamUiSearchInputViewHintColor`
    - `streamUiSearchInputViewTextSize`
- Added `ChatUi#imageHeadersProvider` to allow adding custom headers to image requests

### ⚠️ Changed
- 🚨 Breaking change: moved `commandsTitleTextStyle`, `commandsNameTextStyle`, `commandsDescriptionTextStyle`, `mentionsUsernameTextStyle`, `mentionsNameTextStyle`, `mentionsIcon`, `suggestionsBackground` fields from `MessageInputViewStyle` to `SuggestionListViewStyle`. Their values can be customized via `TransformStyle.suggestionListStyleTransformer`.
- Made `SuggestionListController` and `SuggestionListUi` public. Note that both of these are _experimental_, which means that the API might change at any time in the future (even without a deprecation cycle).
- Made `AttachmentSelectionDialogFragment` _experimental_ which means that the API might change at any time in the future (even without a deprecation cycle).


# June 23th, 2021 - 4.12.1
## stream-chat-android-client
### ✅ Added
- Added `ChannelClient::sendEvent` method which allows to send custom events.
- Added nullable `User` field to `UnknownEvent`.

### ❌ Removed
- Removed the `Message::attachmentsSyncStatus` field


## stream-chat-android-offline
### 🐞 Fixed
- Fixed `in` and `nin` filters when filtering by extra data field that is an array.
- Fixed crash when adding a reaction to a thread message.

### ⬆️ Improved
- Now attachments can be sent while being in offline


## stream-chat-android-ui-common
### ✅ Added
- Made `AttachmentSelectionDialogFragment` public. Use `newInstance` to create instances of this Fragment.


## stream-chat-android-ui-components
### ⬆️ Improved
- Hide suggestion list popup when keyboard is hidden.

### ✅ Added
- Added the `MessageInputView::hideSuggestionList` method to hide the suggestion list popup.


# June 15th, 2021 - 4.12.0
## stream-chat-android-client
### 🐞 Fixed
- Fixed thrown exception type while checking if `ChatClient` is initialized

## stream-chat-android-offline
### 🐞 Fixed
- Fixed bug where reactions of other users were sometimes displayed as reactions of the current user.
- Fixed bug where deleted user reactions were sometimes displayed on the message options overlay.

## stream-chat-android-ui-common
### 🐞 Fixed
- Fixed bug where files without extension in their name lost the mime type.
- Using offline.ChatDomain instead of livedata.ChatDomain in ChannelListViewModel.

## stream-chat-android-ui-components
### 🐞 Fixed
- Fixing the save of pictures from AttachmentGalleryActivity. When external storage
  permission is not granted, now it asks for it.
### ⬆️ Improved
- Added default implementation of "Leave channel" click listener to `ChannelListViewModelBinding`

### ✅ Added
- Added `streamUiChannelActionsDialogStyle` attribute to application theme and `ChannelListView` to customize channel actions dialog appearance. The attribute references a style with the following attributes:
  - `streamUiChannelActionsMemberNamesTextSize`, `streamUiChannelActionsMemberNamesTextColor`, `streamUiChannelActionsMemberNamesTextFont`, `streamUiChannelActionsMemberNamesTextFontAssets`, `streamUiChannelActionsMemberNamesTextStyle` attributes to customize dialog title with member names
  - `streamUiChannelActionsMemberInfoTextSize`, `streamUiChannelActionsMemberInfoTextColor`, `streamUiChannelActionsMemberInfoTextFont`, `streamUiChannelActionsMemberInfoTextFontAssets`, `streamUiChannelActionsMemberInfoTextStyle` attributes to customize dialog subtitle with member info
  - `streamUiChannelActionsItemTextSize`, `streamUiChannelActionsItemTextColor`, `streamUiChannelActionsItemTextFont`, `streamUiChannelActionsItemTextFontAssets`, `streamUiChannelActionsItemTextStyle` attributes to customize action item text style
  - `streamUiChannelActionsWarningItemTextSize`, `streamUiChannelActionsWarningItemTextColor`, `streamUiChannelActionsWarningItemTextFont`, `streamUiChannelActionsWarningItemTextFontAssets`, `streamUiChannelActionsWarningItemTextStyle` attributes to customize warning action item text style
  - `streamUiChannelActionsViewInfoIcon` attribute to customize "View Info" action icon
  - `streamUiChannelActionsViewInfoEnabled` attribute to hide/show "View Info" action item
  - `streamUiChannelActionsLeaveGroupIcon` attribute to customize "Leave Group" action icon
  - `streamUiChannelActionsLeaveGroupEnabled` attribute to hide/show "Leave Group" action item
  - `streamUiChannelActionsDeleteConversationIcon` attribute to customize "Delete Conversation" action icon
  - `streamUiChannelActionsDeleteConversationEnabled` attribute to hide/show "Delete Conversation" action item
  - `streamUiChannelActionsCancelIcon` attribute to customize "Cancel" action icon
  - `streamUiChannelActionsCancelEnabled` attribute to hide/show "Cancel" action item
  - `streamUiChannelActionsBackground` attribute for dialog's background
- Added `streamUiIconOnlyVisibleToYou` attribute to `MessageListView` to allow customizing "Only visible to you" icon placed in messages footer
- Added `GiphyViewHolderStyle` to `MessageListViewStyle` to allow customizing `GiphyViewHolder`. The new style comes together with following `MessageListView` attributes:
  - `streamUiGiphyCardBackgroundColor` attribute to customize card's background color
  - `streamUiGiphyCardElevation` attribute to customize card's elevation
  - `streamUiGiphyCardButtonDividerColor` attribute to customize dividers' colors
  - `streamUiGiphyIcon` attribute to customize Giphy icon
  - `streamUiGiphyLabelTextSize`, `streamUiGiphyLabelTextColor`, `streamUiGiphyLabelTextFont`, `streamUiGiphyLabelTextFontAssets`, `streamUiGiphyLabelTextStyle` attributes to customize label
  - `streamUiGiphyQueryTextSize`, `streamUiGiphyQueryTextColor`, `streamUiGiphyQueryTextFont`, `streamUiGiphyQueryTextFontAssets`, `streamUiGiphyQueryTextStyle` attributes to customize query text
  - `streamUiGiphyCancelButtonTextSize`, `streamUiGiphyCancelButtonTextColor`, `streamUiGiphyCancelButtonTextFont`, `streamUiGiphyCancelButtonTextFontAssets`, `streamUiGiphyCancelButtonTextStyle` attributes to customize cancel button text
  - `streamUiGiphyShuffleButtonTextSize`, `streamUiGiphyShuffleButtonTextColor`, `streamUiGiphyShuffleButtonTextFont`, `streamUiGiphyShuffleButtonTextFontAssets`, `streamUiGiphyShuffleButtonTextStyle` attributes to customize shuffle button text
  - `streamUiGiphySendButtonTextSize`, `streamUiGiphySendButtonTextColor`, `streamUiGiphySendButtonTextFont`, `streamUiGiphySendButtonTextFontAssets`, `streamUiGiphySendButtonTextStyle` attributes to customize send button text
- Adding extra XML attrs allowing to customize "Send also to channel" CheckBox at `MessageInputView` component:
  - `MessageInputView.streamUiSendAlsoToChannelCheckboxDrawable`
  - `MessageInputView.streamUiSendAlsoToChannelCheckboxDirectChatText`
  - `MessageInputView.streamUiSendAlsoToChannelCheckboxGroupChatText`
  - `MessageInputView.streamUiSendAlsoToChannelCheckboxTextStyle`
  - `MessageInputView.streamUiSendAlsoToChannelCheckboxTextColor`
  - `MessageInputView.streamUiSendAlsoToChannelCheckboxTextSize`
- Added `streamUiWarningMessageOptionsTextSize`, `streamUiWarningMessageOptionsTextColor`, `streamUiWarningMessageOptionsTextFont`, `streamUiWarningMessageOptionsFontAssets`, `streamUiWarningMessageOptionsTextStyle` attributes to `MessageListView` for customizing warning actions text appearance
- Deprecated multiple views' tint properties and attributes. Use custom drawables instead.
- Added `MediaAttachmentViewStyle` to allow customizing the appearance of media attachments in the message list. The new style comes together with following `MediaAttachmentView` attributes:
  - `progressIcon` - attribute to customize animated progress drawable when image is loading
  - `giphyIcon` - attribute to customize Giphy icon
  - `imageBackgroundColor` - attribute to customize image background color
  - `moreCountOverlayColor` - attribute to customize the color of "more count" semi-transparent overlay
  - `moreCountTextStyle` - attribute to customize text appearance of more count text
- Added `MessageReplyStyle` class allowing to customize MessageReply item view on MessageListView.
  Customization can be done using `TransformStyle` API or XML attributes of `MessageListView`:
  - `streamUiMessageReplyBackgroundColorMine`
  - `streamUiMessageReplyBackgroundColorTheirs`
  - `streamUiMessageReplyTextSizeMine`
  - `streamUiMessageReplyTextColorMine`
  - `streamUiMessageReplyTextFontMine`
  - `streamUiMessageReplyTextFontAssetsMine`
  - `streamUiMessageReplyTextStyleMine`
  - `streamUiMessageReplyTextSizeTheirs`
  - `streamUiMessageReplyTextColorTheirs`
  - `streamUiMessageReplyTextFontTheirs`
  - `streamUiMessageReplyTextFontAssetsTheirs`
  - `streamUiMessageReplyTextStyleTheirs`
  - `streamUiMessageReplyLinkColorMine`
  - `streamUiMessageReplyLinkColorTheirs`
  - `streamUiMessageReplyLinkBackgroundColorMine`
  - `streamUiMessageReplyLinkBackgroundColorTheirs`
  - `streamUiMessageReplyStrokeColorMine`
  - `streamUiMessageReplyStrokeWidthMine`
  - `streamUiMessageReplyStrokeColorTheirs`
  - `streamUiMessageReplyStrokeWidthTheirs`
- Added `FileAttachmentsViewStyle` class allowing to customize FileAttachmentsView item view on MessageListView.
- Added `MessageInputView::setSuggestionListViewHolderFactory` method which allows to provide custom views from suggestion list popup.

### ⚠️ Changed
- Changed the naming of string resources. The updated names can be reviewed in:
  - `strings_common.xml`
  - `strings_attachment_gallery.xml`
  - `strings_channel_list.xml`
  - `strings_channel_list_header.xml`
  - `strings_mention_list.xml`
  - `strings_message_input.xml`
  - `strings_message_list.xml`
  - `strings_message_list_header.xml`
  - `strings_search.xml`

# May 2nd, 2021 - 4.11.0
## Common changes for all artifacts
### 🐞 Fixed
- Fixed channel list sorting
### ⬆️ Improved
- Updated to Kotlin 1.5.10, coroutines 1.5.0
- Updated to Android Gradle Plugin 4.2.1
- Updated Room version to 2.3.0
- Updated Firebase, AndroidX, and other dependency versions to latest, [see here](https://github.com/GetStream/stream-chat-android/pull/1895) for more details
- Marked many library interfaces that should not be implemented by clients as [sealed](https://kotlinlang.org/docs/sealed-classes.html)
- Removed Fresco, PhotoDraweeView, and FrescoImageViewer dependencies (replaced by StfalconImageViewer)

## stream-chat-android
### 🐞 Fixed
- Fixing filter for draft channels. Those channels were not showing in the results, even when the user asked for them. Now this is fixed and the draft channels can be included in the `ChannelsView`.
- Fixed link preview UI issues in old-ui package
- Fixed crashes when opening the image gallery.

## stream-chat-android-client
### 🐞 Fixed
- Fixed querying banned users using new serialization.
- Fixed the bug when wrong credentials lead to inability to login
- Fixed issues with Proguard stripping response classes in new serialization implementation incorrectly

### ⬆️ Improved
- Improved handling push notifications:
  - Added `ChatClient.handleRemoteMessage` for remote message handling
  - Added `ChatClient.setFirebaseToken` for setting Firebase token
  - Added `NotificationConfig::pushNotificationsEnabled` for disabling push notifications
  - Deprecated `ChatClient.onMessageReceived`
  - Deprecated `ChatClient.onNewTokenReceived`
  - Changed `ChatNotificationHandler::buildNotification` signature - it now receives `Channel` and `Message` and returns `NotificationCompat.Builder` for better customization
  - Deprecated `ChatNotificationHandler.getSmallIcon`
  - Deprecated `ChatNotificationHandler.getFirebaseMessageIdKey`
  - Deprecated `ChatNotificationHandler.getFirebaseChannelIdKey`
  - Deprecated `ChatNotificationHandler.getFirebaseChannelTypeKey`
  - Changed `ChatNotificationHandler::onChatEvent` - it now doesn't handle events by default and receives `NewMessageEvent` instead of generic `ChatEvent`
- Improved error description provided by `ChatClient::sendImage`, `ChatClient::sendFile`, `ChannelClient::sendImage` and `ChannelClient::sendFile` methods if upload fails.

### ✅ Added
- Added `ChatClient::truncateChannel` and `ChannelClient::truncate` methods to remove messages from a channel.
- Added `DisconnectCause` to `DisconnectedEvent`
- Added method `SocketListener::onDisconnected(cause: DisconnectCause)`
- Added possibility to group notifications:
  - Notifications grouping is disabled by default and can be enabled using `NotificationConfig::shouldGroupNotifications`
  - If enabled, by default notifications are grouped by Channel's cid
  - Notifications grouping can be configured using `ChatNotificationHandler` and `NotificationConfig`
- Added `ChatNotificationHandler::getFirebaseMessaging()` method in place of `ChatNotificationHandler::getFirebaseInstanceId()`.
  It should be used now to fetch Firebase token in the following way: `handler.getFirebaseMessaging()?.token?.addOnCompleteListener {...}`.
- Added `Message.attachmentsSyncStatus: SyncStatus` property.

### ⚠️ Changed
- Changed the return type of `FileUploader` methods from nullable string to `Result<String>`.
- Updated `firebase-messaging` library to the version `22.0.0`. Removed deprecated `FirebaseInstanceId` invocations from the project.

### ❌ Removed
- `ChatNotificationHandler::getFirebaseInstanceId()` due to `FirebaseInstanceId` being deprecated. It's replaced now with `ChatNotificationHandler::getFirebaseMessaging()`.

## stream-chat-android-ui-components
### 🐞 Fixed
Fixing filter for draft channels. Those channels were not showing in the results, even when the user asked for them. Now this is fixed and the draft channels can be included in the `ChannelListView`.
Fixed bug when for some video attachments activity with media player wasn't shown.

### ✅ Added
- Added `topLeft`, `topRight`, `bottomLeft`, `bottomRight` options to the `streamUiAvatarOnlineIndicatorPosition` attribute of `AvatarView` and corresponding constants to `AvatarView.OnlineIndicatorPosition` enum.

### ⚠️ Changed
- Swipe options of `ChannelListView` component:
  - "Channel more" option is now not shown by default because we are not able to provide generic, default implementation for it.
    If you want to make this option visible, you need to set `app:streamUiChannelOptionsEnabled="true"` explicitly to `io.getstream.chat.android.ui.channel.list.ChannelListView` component.
  - "Channel delete" option has now default implementation. Clicking on the "delete" icon shows AlertDialog asking to confirm Channel deletion operation.

# May 11th, 2021 - 4.10.0
## stream-chat-android-client
### 🐞 Fixed
- Fixed the usage of `ProgressCallback` in `ChannelClient::sendFile` and `ChannelClient::sendImage` methods.

### ✅ Added
- Added `ChannelClient::deleteFile` and `ChannelClient::deleteImage` methods.
- Added `NotificationInviteRejectedEvent`
- Added `member` field to the `NotificationRemovedFromChannel` event
- Added `totalUnreadCount` and `unreadChannels` fields to the following events:
- `notification.channel_truncated`
- `notification.added_to_channel`
- `notification.channel_deleted`
- Added `channel` field to the `NotificationInviteAcceptedEvent` event
- Added `channel` field to the `NotificationInviteRejectedEvent` event

### ⚠️ Changed
- **The client now uses a new serialization implementation by default**, which was [previously](https://github.com/GetStream/stream-chat-android/releases/tag/4.8.0) available as an opt-in API.
  - This new implementation is more performant and greatly improves type safety in the networking code of the SDK.
  - If you experience any issues after upgrading to this version of the SDK, you can call `useNewSerialization(false)` when building your `ChatClient` to revert to using the old implementation. Note however that we'll be removing the old implementation soon, so please report any issues found.
  - To check if the new implementation is causing any failures in your app, enable error logging on `ChatClient` with the `logLevel` method, and look for the `NEW_SERIALIZATION_ERROR` tag in your logs while using the SDK.
- Made the `user` field in `channel.hidden` and `notification.invite_accepter` events non nullable.
- Updated channels state after `NotificationInviteRejectedEvent` or `NotificationInviteAcceptedEvent` is received

### ❌ Removed
- Removed redundant events which can only be received by using webhooks:
  - `channel.created`
  - `channel.muted`
  - `channel.unmuted`
  - `channel.muted`
  - `channel.unmuted`
- Removed `watcherCount` field from the following events as they are not returned with the server response:
  - `message.deleted`
  - `message.read`
  - `message.updated`
  - `notification.mark_read`
- Removed `user` field from the following events as they are not returned with the server response:
  - `notification.channel_deleted`
  - `notification.channel_truncated`
## stream-chat-android-offline
### 🐞 Fixed
- Fixed an issue when CustomFilter was configured with an int value but the value from the API was a double value
### ⚠️ Changed

- Changed the upload logic in `ChannelController` for the images unsupported by the Stream CDN. Now such images are uploaded as files via `ChannelClient::sendFile` method.
### ❌ Removed

## stream-chat-android-ui-common
### ⬆️ Improved
- Updated ExoPlayer version to 2.13.3

### ⚠️ Changed
- Deprecated `MessageInputViewModel::editMessage`. Use `MessageInputViewModel::messageToEdit` and `MessageInputViewModel::postMessageToEdit` instead.
- Changed `MessageInputViewModel::repliedMessage` type to `LiveData`. Use `ChatDomain::setMessageForReply` for setting message for reply.
- Changed `MessageListViewModel::mode` type to `LiveData`. Mode is handled internally and shouldn't be modified outside the SDK.

## stream-chat-android-ui-components
### 🐞 Fixed
- Removed empty badge for selected media attachments.

### ✅ Added
- Added `messageLimit` argument to `ChannelListViewModel` and `ChannelListViewModelFactory` constructors to allow changing the number of fetched messages for each channel in the channel list.

# April 30th, 2021 - 4.9.2
## stream-chat-android-offline
### ✅ Added
- Added `ChatDomain::user`, a new property that provide the current user into a LiveData/StateFlow container

### ⚠️ Changed
- `ChatDomain::currentUser` has been warning-deprecated because it is an unsafe property that could be null, you should subscribe to `ChatDomain::user` instead

## stream-chat-android-ui-components
### 🐞 Fixed
- Fixed NPE on MessageInputViewModel when the it was initialized before the user was set

# April 29th, 2021 - 4.9.1
## stream-chat-android
### ⬆️ Improved
* Updated coil dependency to the latest version. This fixes problem with .heic, and .heif attachment metadata parsing.

## stream-chat-android-client
### 🐞 Fixed
- Optimized the number of `ChatClient::addDevice` API calls

### ⬆️ Improved
- Events received after the client closes the connection are rejected

## stream-chat-android-offline
### 🐞 Fixed
- Fixed offline reactions sync

### ✅ Added
- Added new versions with API based on kotlin `StateFlow` for the following classes:
  * `io.getstream.chat.android.offline.ChatDomain`
  * `io.getstream.chat.android.offline.channel.ChannelController`
  * `io.getstream.chat.android.offline.thread.ThreadController`
  * `io.getstream.chat.android.offline.querychannels.QueryChannelsController`

## stream-chat-android-ui-common
### 🐞 Fixed
- Fixed crash related to accessing `ChatDomain::currentUser` in `MessageListViewModel` before user is connected

## stream-chat-android-ui-components
### ⬆️ Improved
* Updated coil dependency to the latest version. This fixes problem with .heic, and .heif attachment metadata parsing.

### ✅ Added
Customization of icons in Attachment selection dialog
you can use:
- app:streamUiPictureAttachmentIcon
  Change the icon for the first item in the list of icons
- app:streamUiPictureAttachmentIconTint
  Change the tint color for icon of picture selection
- app:streamUiFileAttachmentIcon
  Change the icon for the second item in the list of icons
- app:streamUiFileAttachmentIconTint
  Change the tint color for icon of file selection
- app:streamUiCameraAttachmentIcon
  Change the icon for the third item in the list of icons
- app:streamUiCameraAttachmentIconTint
  Change the tint color for icon of camera selection
- Added support for error messages
- Added attrs to `MessageListView` that allow to customize error message text style:
  * `streamUiErrorMessageTextSize`
  * `streamUiErrorMessageTextColor`
  * `streamUiErrorMessageTextFont`
  * `streamUiErrorMessageTextFontAssets`
  * `streamUiErrorMessageTextStyle`

# April 21th, 2021 - 4.9.0
## Common changes for all artifacts
### ✅ Added
Added icon to show when channel is muted in ChannelListView.
It is possible to customize the color and the drawable of the icon.

## stream-chat-android
### 🐞 Fixed
- Fixed multiline messages which were displayed in a single line

### ❌ Removed
- Removed deprecated `MessageListView::setViewHolderFactory` method
- Removed deprecated `Chat` interface

## stream-chat-android-client
### 🐞 Fixed
- Fixed: local cached hidden channels stay hidden even though new message is received.
- Make `Flag::approvedAt` nullable
- Fixed error event parsing with new serialization implementation

### ✅ Added
- Added `ChatClient::updateChannelPartial` and `ChannelClient::updatePartial` methods for partial updates of channel data.

### ⚠️ Changed
- Deprecated `ChannelClient::unBanUser` method
- Deprecated `ChatClient::unBanUser` method
- Deprecated `ChatClient::unMuteChannel` method

### ❌ Removed
- Removed deprecated `ChatObservable` class and all its uses
- Removed deprecated `ChannelControler` interface

## stream-chat-android-offline
### ✅ Added
- Added the following use case functions to `ChatDomain` which are supposed to replace `ChatDomain.useCases` property:
  * `ChatDomain::replayEventsForActiveChannels` Adds the provided channel to the active channels and replays events for all active channels.
  * `ChatDomain::getChannelController` Returns a `ChannelController` for given cid.
  * `ChatDomain::watchChannel` Watches the given channel and returns a `ChannelController`.
  * `ChatDomain::queryChannels` Queries offline storage and the API for channels matching the filter. Returns a queryChannelsController.
  * `ChatDomain::getThread` Returns a thread controller for the given channel and message id.
  * `ChatDomain::loadOlderMessages` Loads older messages for the channel.
  * `ChatDomain::loadNewerMessages` Loads newer messages for the channel.
  * `ChatDomain::loadMessageById` Loads message for a given message id and channel id.
  * `ChatDomain::queryChannelsLoadMore` Load more channels for query.
  * `ChatDomain::threadLoadMore` Loads more messages for the specified thread.
  * `ChatDomain::createChannel` Creates a new channel.
  * `ChatDomain::sendMessage` Sends the message.
  * `ChatDomain::cancelMessage` Cancels the message of "ephemeral" type.
  * `ChatDomain::shuffleGiphy` Performs giphy shuffle operation.
  * `ChatDomain::sendGiphy` Sends selected giphy message to the channel.
  * `ChatDomain::editMessage` Edits the specified message.
  * `ChatDomain::deleteMessage` Deletes the specified message.
  * `ChatDomain::sendReaction` Sends the reaction.
  * `ChatDomain::deleteReaction` Deletes the specified reaction.
  * `ChatDomain::keystroke` It should be called whenever a user enters text into the message input.
  * `ChatDomain::stopTyping` It should be called when the user submits the text and finishes typing.
  * `ChatDomain::markRead` Marks all messages of the specified channel as read.
  * `ChatDomain::markAllRead` Marks all messages as read.
  * `ChatDomain::hideChannel` Hides the channel with the specified id.
  * `ChatDomain::showChannel` Shows a channel that was previously hidden.
  * `ChatDomain::leaveChannel` Leaves the channel with the specified id.
  * `ChatDomain::deleteChannel` Deletes the channel with the specified id.
  * `ChatDomain::setMessageForReply` Set the reply state for the channel.
  * `ChatDomain::downloadAttachment` Downloads the selected attachment to the "Download" folder in the public external storage directory.
  * `ChatDomain::searchUsersByName` Perform api request with a search string as autocomplete if in online state. Otherwise performs search by name in local database.
  * `ChatDomain::queryMembers` Query members of a channel.
- Added `ChatDomain::removeMembers` method
- Added `ChatDomain::createDistinctChannel` A use-case for creating a channel based on its members.
- Added `ChatDomain::removeMembers` method

### ⚠️ Changed
- Deprecated `ChatDomain.useCases`. It has `DeprecationLevel.Warning` and still can be used. However, it will be not available in the future, so please consider migrating to use `ChatDomain` use case functions instead.
- Deprecated `GetUnreadChannelCount`
- Deprecated `GetTotalUnreadCount`

## stream-chat-android-ui-common
### 🐞 Fixed
- Fixed compatibility with latest Dagger Hilt versions

## stream-chat-android-ui-components
### 🐞 Fixed
- Fixed not perfectly rounded avatars
- `MessageInputView::UserLookupHandler` is not overridden everytime that members livedata is updated
- Fixed doubled command prefix when the command contains user mention
- Fixed handling user mute state in default `MessageListViewOptions` dialog
- Fixed incorrect "last seen" text
- Fixed multiline messages which were displayed in a single line

### ⬆️ Improved
- Setting external SuggestionListView is no longer necessary to display suggestions popup
### ✅ Added
- Added `ChatUI.supportedReactions: SupportedReactions` property, also introduced `SupportedReactions`, and `ReactionDrawable` class.
  It allows defining a set of supported reactions by passing a `Map<String, ReactionDrawable>` in constructor. `ReactionDrawable` is a wrapping class holding two `Drawable` instances - for active and inactive reaction states.
- Added methods and attrs to `MessageListView` that allow to customize visibility of message options:
  * `MessageListView::setDeleteMessageConfirmationEnabled`
  * `MessageListView::setCopyMessageEnabled`
  * `MessageListView::setBlockUserEnabled`
  * `MessageListView::setMuteUserEnabled`
  * `MessageListView::setMessageFlagEnabled`
  * `MessageListView::setReactionsEnabled`
  * `MessageListView::setRepliesEnabled`
  * `MessageListView::setThreadsEnabled`
  * `MessageListView.streamUiFlagMessageOptionEnabled`
  * `MessageListView.streamUiMuteUserOptionEnabled`
  * `MessageListView.streamUiBlockUserOptionEnabled`
  * `MessageListView.streamUiCopyMessageActionEnabled`
- Added confirmation dialog for flagging message option:
  * Added `MessageListView::flagMessageConfirmationEnabled` attribute
- Added `MessageListView::setFlagMessageResultHandler` which allows to handle flag message result
- Added support for system messages
- Added attrs to `MessageListView` that allow to customize system message text style:
  * `streamUiSystemMessageTextSize`
  * `streamUiSystemMessageTextColor`
  * `streamUiSystemMessageTextFont`
  * `streamUiSystemMessageTextFontAssets`
  * `streamUiSystemMessageTextStyle`
- Added attrs to `MessageListView` that allow to customize message option text style:
  * `streamUiMessageOptionsTextSize`
  * `streamUiMessageOptionsTextColor`
  * `streamUiMessageOptionsTextFont`
  * `streamUiMessageOptionsTextFontAssets`
  * `streamUiMessageOptionsTextStyle`
- Added attrs to `MessageListView` that allow to customize user reactions title text style:
  * `streamUiUserReactionsTitleTextSize`
  * `streamUiUserReactionsTitleTextColor`
  * `streamUiUserReactionsTitleTextFont`
  * `streamUiUserReactionsTitleTextFontAssets`
  * `streamUiUserReactionsTitleTextStyle`
- Added attrs to `MessageListView` that allow to customize colors of message options background, user reactions card background, overlay dim color and warning actions color:
  * `streamUiMessageOptionBackgroundColor`
  * `streamUiUserReactionsBackgroundColor`
  * `streamUiOptionsOverlayDimColor`
  * `streamUiWarningActionsTintColor`
- Added `ChatUI.mimeTypeIconProvider: MimeTypeIconProvider` property which allows to customize file attachment icons.

### ⚠️ Changed
- Now the "block user" feature is disabled. We're planning to improve the feature later. Stay tuned!
- Changed gallery background to black in dark mode

# April 8th, 2021 - 4.8.1
## Common changes for all artifacts
### ⚠️ Changed
- We've cleaned up the transitive dependencies that our library exposes to its clients. If you were using other libraries implicitly through our SDK, you'll now have to depend on those libraries directly instead.

## stream-chat-android
### 🐞 Fixed
- Fix Attachment Gravity

### ✅ Added
- Provide AvatarView class

## stream-chat-android-offline
### 🐞 Fixed
- Fix Crash on some devices that are not able to create an Encrypted SharedPreferences
- Fixed the message read indicator in the message list
- Added missing `team` field to `ChannelEntity` and `ChannelData`

### ✅ Added
- Add `ChatDomain::removeMembers` method

## stream-chat-android-ui-common
### 🐞 Fixed
- Fixed getting files provided by content resolver.

### ⚠️ Changed
- Added theme to all activities all the SDK. You can override then in your project by redefining the styles:
- StreamUiAttachmentGalleryActivityStyle
- StreamUiAttachmentMediaActivityStyle
- StreamUiAttachmentActivityStyle

## stream-chat-android-ui-components
### 🐞 Fixed
- Fixed attr streamUiCopyMessageActionEnabled. From color to boolean.
- Now it is possible to change the color of `MessageListHeaderView` from the XML.
- Fixed the `MessageListView::setUserClickListener` method.
- Fixed bugs in handling empty states for `ChannelListView`. Deprecated manual methods for showing/hiding empty state changes.
- Fix `ChannelListHeaderView`'s title position when user avatar or action button is invisible
- Fix UI behaviour for in-progress file uploads
- Fix extension problems with file uploads when attachment names contain spaces
- Fix reaction bubbles which were shown behind message attachment views

### ✅ Added
- Now it is possible to change the back button of MessageListHeaderView using `app:streamUiMessageListHeaderBackButtonIcon`
- Now it is possible to inject `UserLookupHandler` into `MessageInputView` in order to implement custom users' mention lookup algorithm

# March 31th, 2021 - 4.8.0
## Common changes for all artifacts
### 🐞 Fixed
Group channels with 1<>1 behaviour the same way as group channels with many users
It is not possible to remove users from distinct channels anymore.
### ⬆️ Improved
it is now possible to configure the max lines of a link description. Just use
`app:streamUiLinkDescriptionMaxLines` when defining MessageListView

It is now possible to configure the max size of files and an alert is shown when
a files bigger than this is selected.
### ✅ Added
Configure enable/disable of replies using XML in `MessageListView`
Option `app:streamUiReactionsEnabled` in `MessageListView` to enable or disable reactions
It is possible now to configure the max size of the file upload using
`app:streamUiAttachmentMaxFileSizeMb`

## stream-chat-android
### 🐞 Fixed
- Fixed crash when sending GIF from Samsung keyboard

## stream-chat-android-client
### 🐞 Fixed
- Fixed parsing of `createdAt` property in `MessageDeletedEvent`

### ⬆️ Improved
- Postponed queries as run as non-blocking

### ✅ Added
- **Added a brand new serialization implementation, available as an opt-in API for now.** This can be enabled by making a `useNewSerialization(true)` call on the `ChatClient.Builder`.
  - This new implementation will be more performant and greatly improve type safety in the networking code of the SDK.
  - The old implementation remains the default for now, while we're making sure the new one is bug-free.
  - We recommend that you opt-in to the new implementation and test your app with it, so that you can report any issues early and we can get them fixed before a general rollout.
- Added `unflagMessage(messageId)` and `unflagUser(userId)` methods to `ChatClient`
- Added support for querying banned users - added `ChatClient::queryBannedUsers` and `ChannelClient::queryBannedUsers`
- Added `uploadsEnabled`, `urlEnrichmentEnabled`, `customEventsEnabled`, `pushNotificationsEnabled`, `messageRetention`, `automodBehavior` and `blocklistBehavior` fields to channel config

### ⚠️ Changed
- Renamed `ChannelId` property to `channelId` in both `ChannelDeletedEvent` and `NotificationChannelDeletedEvent`
- Deprecated `ChatClient::unMuteChannel`, the `ChatClient::unmuteChannel` method should be used instead
- Deprecated `ChatClient::unBanUser`, the `ChatClient::unbanUser` method should be used instead
- Deprecated `ChannelClient::unBanUser`, the `ChannelClient::unbanUser` method should be used instead
- Deprecated `ChannelController::unBanUser`, the `ChannelController::unbanUser` method should be used instead

## stream-chat-android-offline
### 🐞 Fixed
- Fixed an issue that didn't find the user when obtaining the list of messages
- Fix refreshing not messaging channels which don't contain current user as a member

## stream-chat-android-ui-common
### ⬆️ Improved
- Show AttachmentMediaActivity for video attachments

### ✅ Added
- `AvatarView.streamUiAvatarOnlineIndicatorColor` and `AvatarView.streamUiAvatarOnlineIndicatorBorderColor` attrs

## stream-chat-android-ui-components
### 🐞 Fixed
- Now replied messages are shown correctly with the replied part in message options
- `MessageListView::enterThreadListener` is properly notified when entering into a thread
- Fix initial controls state in `MessageInputView`
- Fix crashing when open attachments destination

### ⬆️ Improved
- Add support of non-image attachment types to the default attachment click listener.

### ✅ Added
- `MessageInputView` now uses the cursor `stream_ui_message_input_cursor.xml` instead of accent color. To change the cursor, override `stream_ui_message_input_cursor.xml`.
- Replacing `ChatUI` with new `io.getstream.chat.android.ui.ChatUI` implementation
- Added possibility to configure delete message option visibility using `streamUiDeleteMessageEnabled` attribute, and `MessageListView::setDeleteMessageEnabled` method
- Add `streamUiEditMessageEnabled` attribute to `MessageListView` and `MessageListView::setEditMessageEnabled` method to enable/disable the message editing feature
- Add `streamUiMentionsEnabled` attribute to `MessageInputView` and `MessageInputView::setMentionsEnabled` method to enable/disable mentions
- Add `streamUiThreadsEnabled` attribute to `MessageListView` and `MessageListView::setThreadsEnabled` method to enable/disable the thread replies feature
- Add `streamUiCommandsEnabled` attribute to `MessageInputView` and `MessageInputView::setCommandsEnabled` method to enable/disable commands
- Add `ChannelListItemPredicate` to our `channelListView` to allow filter `ChannelListItem` before they are rendered
- Open `AvatarBitmapFactory` class
- Add `ChatUI::avatarBitmapFactory` property to allow custom implementation of `AvatarBitmapFactory`
- Add `AvatarBitmapFactory::userBitmapKey` method to generate cache key for a given User
- Add `AvatarBitmapFactory::channelBitmapKey` method to generate cache key for a given Channel
- Add `StyleTransformer` class to allow application-wide style customizations
- Add the default font field to `TextStyle`
- Add new method `ChatFonts::setFont(textStyle: TextStyle, textView: TextView, defaultTypeface: Typeface)`
- Add attributes for `MessageListView` in order to customize styles of:
  - Mine message text
  - Theirs message text
  - User name text in footer of Message
  - Message date in footer of Message
  - Thread replies counter in footer of Message
  - Link title text
  - Link description text
  - Date separator text
  - Deleted message text and background
  - Reactions style in list view and in options view
  - Indicator icons in footer of Message
  - Unread count badge on scroll to bottom button
  - Message stroke width and color for mine and theirs types
    It is now possible to customize the following attributes for `ChannelListView`:
- `streamUiChannelOptionsIcon` - customize options icon
- `streamUiChannelDeleteIcon` - customize delete icon
- `streamUiChannelOptionsEnabled` - hide/show options icon
- `streamUiChannelDeleteEnabled` - hide/show delete button
- `streamUiSwipeEnabled` - enable/disable swipe action
- `streamUiBackgroundLayoutColor` - customize the color of "background layout"
- `streamUiChannelTitleTextSize` - customize channel name text size
- `streamUiChannelTitleTextColor` - customize channel name text color
- `streamUiChannelTitleTextFont` - customize channel name text font
- `streamUiChannelTitleFontAssets` - customize channel name font asset
- `streamUiChannelTitleTextStyle` - customize channel name text style (normal / bold / italic)
- `streamUiLastMessageTextSize` - customize last message text size
- `streamUiLastMessageTextColor` - customize last message text color
- `streamUiLastMessageTextFont` - customize last message text font
- `streamUiLastMessageFontAssets` - customize last message font asset
- `streamUiLastMessageTextStyle` - customize last message text style (normal / bold / italic)
- `streamUiLastMessageDateTextSize` - customize last message date text size
- `streamUiLastMessageDateTextColor` - customize last message date text color
- `streamUiLastMessageDateTextFont` - customize last message date text font
- `streamUiLastMessageDateFontAssets` - customize last message date font asset
- `streamUiLastMessageDateTextStyle` - customize last message date text style (normal / bold / italic)
- `streamUiIndicatorSentIcon` - customize drawable indicator for sent
- `streamUiIndicatorReadIcon` - customize drawable indicator for read
- `streamUiIndicatorPendingSyncIcon` - customize drawable indicator for pending sync
- `streamUiForegroundLayoutColor` - customize the color of "foreground layout"
- `streamUiUnreadMessageCounterBackgroundColor` - customize the color of message counter badge
- `streamUiUnreadMessageCounterTextSize` - customize message counter text size
- `streamUiUnreadMessageCounterTextColor` - customize message counter text color
- `streamUiUnreadMessageCounterTextFont` - customize message counter text font
- `streamUiUnreadMessageCounterFontAssets` - customize message counter font asset
- `streamUiUnreadMessageCounterTextStyle` - customize message counter text style (normal / bold / italic)
- Option `app:streamUiReactionsEnabled` in `MessageListView` to enable or disable reactions
- It is now possible to configure new fields in MessageInputView:
- `streamUiMessageInputTextStyle` - customize message input text style.
- `streamUiMessageInputFont` - customize message input text font.
- `streamUiMessageInputFontAssets` - customize message input text font assets.
- `streamUiMessageInputEditTextBackgroundDrawable` - customize message input EditText drawable.
- `streamUiMessageInputCustomCursorDrawable` - customize message input EditText cursor drawable.
- `streamUiCommandsTitleTextSize` - customize command title text size
- `streamUiCommandsTitleTextColor` - customize command title text color
- `streamUiCommandsTitleFontAssets` - customize command title text color
- `streamUiCommandsTitleTextColor` - customize command title font asset
- `streamUiCommandsTitleFont` - customize command title text font
- `streamUiCommandsTitleStyle` - customize command title text style
- `streamUiCommandsNameTextSize` - customize command name text size
- `streamUiCommandsNameTextColor` - customize command name text color
- `streamUiCommandsNameFontAssets` - customize command name text color
- `streamUiCommandsNameTextColor` - customize command name font asset
- `streamUiCommandsNameFont` - customize command name text font
- `streamUiCommandsNameStyle` - customize command name text style
- `streamUiCommandsDescriptionTextSize` - customize command description text size
- `streamUiCommandsDescriptionTextColor` - customize command description text color
- `streamUiCommandsDescriptionFontAssets` - customize command description text color
- `streamUiCommandsDescriptionTextColor` - customize command description font asset
- `streamUiCommandsDescriptionFont` - customize command description text font
- `streamUiCommandsDescriptionStyle` - customize command description text style
- `streamUiSuggestionBackgroundColor` - customize suggestion view background
- `streamUiMessageInputDividerBackgroundDrawable` - customize the background of divider of MessageInputView

### ⚠️ Changed
- Deprecated `ChatUI` class

# March 8th, 2021 - 4.7.0
## stream-chat-android-client
### ⚠️ Changed
- Refactored `FilterObject` class  - see the [migration guide](https://github.com/GetStream/stream-chat-android/wiki/Migration-guide:-FilterObject) for more info

## stream-chat-android-offline
### 🐞 Fixed
- Fixed refreshing channel list after removing member
- Fixed an issue that didn't find the user when obtaining the list of messages

### ⚠️ Changed
- Deprecated `ChatDomain::disconnect`, use disconnect on ChatClient instead, it will make the disconnection on ChatDomain too.
- Deprecated constructors for `ChatDomain.Builder` with the `User` type parameter, use constructor with `Context` and `ChatClient` instead.

## stream-chat-android-ui-common
### ⚠️ Changed
- Message options list changed colour for dark version. The colour is a little lighters
  now, what makes it easier to see.

## stream-chat-android-ui-components
### 🐞 Fixed
- Fixed some rare crashes when `MessageListView` was created without any attribute info present

### ⬆️ Improved
- Updated PhotoView to version 2.3.0

### ✅ Added
- Introduced `AttachmentViewFactory` as a factory for custom attachment views/custom link view
- Introduced `TextAndAttachmentsViewHolder` for any combination of attachment content and text

### ❌ Removed
- Deleted `OnlyFileAttachmentsViewHolder`, `OnlyMediaAttachmentsViewHolder`,
  `PlainTextWithMediaAttachmentsViewHolder` and `PlainTextWithFileAttachmentsViewHolder`

# Feb 22th, 2021 - 4.6.0
# New UI-Components Artifact
A new UI-Components artifact has been created with a new design of all our components.
This new artifact is available on MavenCentral and can imported by adding the following dependency:
```
implementation "io.getstream:stream-chat-android-ui-components:4.6.0"
```

## stream-chat-android
- Add `streamMessageActionButtonsTextSize`, `streamMessageActionButtonsTextColor`, `streamMessageActionButtonsTextFont`,
  `streamMessageActionButtonsTextFontAssets`, `streamMessageActionButtonsTextStyle`, `streamMessageActionButtonsIconTint`
  attributes to `MessageListView`
- Add `ChannelHeaderViewModel::resetThread` method and make `ChannelHeaderViewModel::setActiveThread` message parameter non-nullable
- Fix ReadIndicator state
- Using `MessageListView#setViewHolderFactory` is now an error - use `setMessageViewHolderFactory` instead
- Removed `MessageListItemAdapter#replaceEntities` - use `submitList` method instead
- Use proper color values on Dialog Theme
- Increase touchable area on the button to remove an attachment

## stream-chat-android-client
- Introduce ChatClient::setUserWithoutConnecting function
- Handle disconnect event during pending token state
- Remove unneeded user data when creating WS Connection
- Using `User#unreadCount` is now an error - use `totalUnreadCount` instead
- Using `ChannelController` is now an error - use `ChannelClient` instead
- Using `Pagination#get` is now an error - use `toString` instead
- Using the old event APIs is now an error - see the [migration guide](https://github.com/GetStream/stream-chat-android/wiki/Migration-guide:-ChatObserver-and-events()-APIs) for more info
- Using `ChatClient#flag` is now an error - use `flagUser` instead

## stream-chat-android-offline
- Introduce `PushMessageSyncHandler` class

- Add UseCase for querying members (`chatDomain.useCases.queryMembers(..., ...).execute()`).
  - If we're online, it executes a remote call through the ChatClient
  - If we're offline, it pulls members from the database for the given channel
- Mark the `SendMessageWithAttachmentsImpl` use case an error

## stream-chat-android-ui-common
- Fix `CaptureMediaContract` chooser on Android API 21
- Using `ChatUI(client, domain, context)` now an error - use simpler constructor instead
- Using the `Chat` interface now an error - use `ChatUI` instead

# Feb 15th, 2021 - 4.5.5
## Common changes for all artifacts
- Updated project dependencies
  - Kotlin 1.4.30
  - Stable AndroidX releases: LiveData 2.3.0, Activity 1.2.0, Fragment 1.3.0
  - For the full list of dependency version changes, see [this PR](https://github.com/GetStream/stream-chat-android/pull/1383)

## stream-chat-android
- Add `streamInputAttachmentsMenuBackground` and `streamInputSuggestionsBackground` attributes to `MessageInputView`
- Add `streamMessageActionButtonsBackground` attributes to `MessageListView`

## stream-chat-android-client
- Remove unused `reason` and `timeout` parameters from `ChannelClient::unBanUser` method

# Feb 11th, 2021 - 4.5.4
## stream-chat-android
- Fix `streamLastMessageDateUnreadTextColor` attribute not being used in ChannelListView
- Fix `streamChannelsItemSeparatorDrawable` attribute not being parsed

## stream-chat-android-client
- Fix `ConcurrentModificationException` on our `NetworkStateProvider`

# Feb 5th, 2021 - 4.5.3
## stream-chat-android
-. `ChatUtils::devToken` is not accessible anymore, it has been moved to `ChatClient::devToken`

## stream-chat-android-client
- **setUser deprecation**
  - The `setUser`, `setGuestUser`, and `setAnonymousUser` methods on `ChatClient` are now deprecated.
  - Prefer to use the `connectUser` (`connectGuestUser`, `connectAnonymousUser`) methods instead, which return `Call` objects.
  - If you want the same async behaviour as with the old methods, use `client.setUser(user, token).enqueue { /* Handle result */ }`.
- Add support for typing events in threads:
  - Add `parentId` to `TypingStartEvent` and `TypingStopEvent`
  - Add `parentId` to ``ChannelClient::keystroke` and `ChannelClient::stopTyping`
- `ChatClient::sendFile` and `ChatClient::sendImage` each now have just one definition with `ProgressCallback` as an optional parameter. These methods both return `Call<String>`, allowing for sync/async execution, and error handling. The old overloads that were asynchronous and returned no value/error have been removed.
- `FileUploader::sendFile` and `FileUploader::sendImages` variations with `ProgressCallback` are no longer async with no return type. Now they are synchronous with `String?` as return type

## stream-chat-android-offline
- Add support for typing events in threads:
  - Add `parentId` to `Keystroke` and `StopTyping` use cases

## stream-chat-android-ui-common
- Add a new `isMessageRead` flag to the `MessageListItem.MessageItem` class, which indicates
  that a particular message is read by other members in this channel.
- Add handling threads typing in `MessageInputViewModel`

# Jan 31th, 2021 - 4.5.2
## stream-chat-android-client
- Use proper data on `ChatClient::reconnectSocket` to reconnect normal/anonymous user
- Add `enforceUnique` parameter to `ChatClient::sendReaction` and `ChannelClient::sendReaction` methods .
  If reaction is sent with `enforceUnique` set to true, new reaction will replace all reactions the user has on this message.
- Add suspending `setUserAndAwait` extension for `ChatClient`
- Replace chat event listener Kotlin functions with ChatEventListener functional interface in order to promote
  a better integration experience for Java clients. Old methods that use the Kotlin function have been deprecated.
  Deprecated interfaces, such as ChannelController, have not been updated. ChannelClient, which inherits from ChannelController
  for the sake of backwards compatibility, has been updated.

## stream-chat-android-offline
- Add `enforceUnique` parameter to `SendReaction` use case. If reaction is sent with `enforceUnique` set to true,
  new reaction will replace all reactions the user has on this message.
- Fix updating `Message::ownReactions` and `Message:latestReactions` after sending or deleting reaction - add missing `userId` to `Reaction`
- Fix Load Thread Replies process

## stream-chat-android-ui-common
- Add a new `isThreadMode` flag to the `MessageListItem.MessageItem` class.
  It shows is a message item should be shown as part of thread mode in chat.
- Add possibility to set `DateSeparatorHandler` via `MessageListViewModel::setDateSeparatorHandler`
  and `MessageListViewModel::setThreadDateSeparatorHandler` which determines when to add date separator between messages
- Add `MessageListViewModel.Event.ReplyAttachment`, `MessageListViewModel.Event.DownloadAttachment`, `MessageListViewModel.Event.ShowMessage`,
  and `MessageListViewModel.Event.RemoveAttachment` classes.
- Deprecate `MessageListViewModel.Event.AttachmentDownload`

# Jan 18th, 2021 - 4.5.1
## stream-chat-android
- Fix `MessageListItemViewHolder::bind` behavior
- Improve connection/reconnection with normal/anonymous user

## stream-chat-android-client
- Create `ChatClient::getMessagesWithAttachments` to filter message with attachments
- Create `ChannelClient::getMessagesWithAttachments` to filter message with attachments
- Add support for pinned messages:
  - Add `pinMessage` and `unpinMessage` methods `ChatClient` and `ChannelClient`
  - Add `Channel::pinnedMessages` property
  - Add `Message:pinned`, `Message::pinnedAt`, `Message::pinExpires`, and `Message:pinnedBy` properties

# Jan 7th, 2021 - 4.5.0
## stream-chat-android
- Now depends explicitly on AndroidX Fragment (fixes a potential crash with result handling)
- Update AndroidX dependencies: Activity 1.2.0-rc01 and Fragment 1.3.0-rc01

## stream-chat-android-client
- Add filtering non image attachments in ChatClient::getImageAttachments
- Add a `channel` property to `notification.message_new` events
- Fix deleting channel error
- 🚨 Breaking change: ChatClient::unmuteUser, ChatClient::unmuteCurrentUser,
  ChannelClient::unmuteUser, and ChannelClient::unmuteCurrentUser now return Unit instead of Mute

## stream-chat-android-offline
- Add LeaveChannel use case
- Add ChannelData::memberCount
- Add DeleteChannel use case
- Improve loading state querying channels
- Improve loading state querying messages

# Dec 18th, 2020 - 4.4.9

## stream-chat-android-client
- improved event recovery behaviour

## stream-chat-android-offline
- improved event recovery behaviour
- fixed the chatDomain.Builder boolean usage between userPresence and recoveryEnabled

# Dec 18th, 2020 - 4.4.8
## stream-chat-android
- Add filtering `shadowed` messages when computing last channel message
- Add filtering `draft` channels
- Add `DateFormatter::formatTime` method to format only time of a date
- Fix `ChatUtils::devToken` method

## stream-chat-android-client
- Improve `banUser` and `unBanUser` methods - make `reason` and `timeout` parameter nullable
- Add support for shadow ban - add `shadowBanUser` and `removeShadowBan` methods to `ChatClient` and `ChannelClient`
- Add `shadowBanned` property to `Member` class
- Add `ChatClient::getImageAttachments` method to obtain image attachments from a channel
- Add `ChatClient::getFileAttachments` method to obtain file attachments from a channel
- Add `ChannelClient::getImageAttachments` method to obtain image attachments from a channel
- Add `ChannelClient::getFileAttachments` method to obtain file attachments from a channel

## stream-chat-android-offline
- Add filtering `shadowed` messages
- Add new usecase `LoadMessageById` to fetch message by id with offset older and newer messages
- Watch Channel if there was previous error

## stream-chat-android-ui-common
- Add `messageId` arg to `MessageListViewModel`'s constructor allowing to load message by id and messages around it

# Dec 14th, 2020 - 4.4.7
## Common changes for all artifacts
- Updated to Kotlin 1.4.21
- For Java clients only: deprecated the `Call.enqueue(Function1)` method, please use `Call.enqueue(Callback)` instead

## stream-chat-android
- Add new attrs to `MessageListView`: `streamDeleteMessageActionEnabled`, `streamEditMessageActionEnabled`
- Improve Channel List Diff
- Add new attrs to `MessageInputView`: `streamInputScrollbarEnabled`, `streamInputScrollbarFadingEnabled`
- Add API for setting custom message date formatter in MessageListView via `setMessageDateFormatter(DateFormatter)`
  - 24 vs 12 hr controlled by user's System settings.

## stream-chat-android-client
- Add `ChatClient::isValidRemoteMessage` method to know if a RemoteMessage is valid for Stream

## stream-chat-android-offline
- Add updating `channelData` after receiving `ChannelUpdatedByUserEvent`
- Fix crash when a push notification arrives from other provider different than Stream

# Dic 4th, 2020 - 4.4.6

## stream-chat-android
- Use custom `StreamFileProvider` instead of androidx `FileProvider` to avoid conflicts
- Add `ChatClient::setGuestUser` method to login as a guest user
- Make `MessageListItemViewHolder` public and open, to allow customization by overriding the `bind` method

## stream-chat-android-offline
- Centralize how channels are stored locally

# Nov 24th, 2020 - 4.4.5
## Common changes for all artifacts
- Stream SDks has been uploaded to MavenCentral and the GroupID has changed to `io.getstream`.

## stream-chat-android
- New artifact name: `io.getstream:stream-chat-android:STREAM_VERSION`

## stream-chat-android-client
- It's no longer required to wait for `setUser` to finish before querying channels
- `ChatClient::setUser` method allows be called without network connection and will retry to connect when network connection is available
- New artifact name: `io.getstream:stream-chat-android-client:STREAM_VERSION`
- Show date of the last message into channels list when data comes from offline storage
- Show text of the last message into channels list when data comes from offline storage
- Accept Invite Message is now optional, if null value is sent, no message will be sent to the rest of members about this action

## stream-chat-android-offline
- Fix bug when channels with newer messages don't go to the first position in the list
- Fix Offline usage of `ChatDomain`
- New artifact name: `io.getstream:stream-chat-android-offline:STREAM_VERSION`
- Provide the last message when data is load from offline storage

# Nov 24th, 2020 - 4.4.4
This version is a rollback to 4.4.2, The previous release (4.4.3) was not valid due to a problem with the build flow.
We are going to release 4.4.5 with the features introduced by 4.4.3 as soon as the build is back working

# Nov 20th, 2020 - 4.4.3
## stream-chat-android-client
- It's no longer required to wait for `setUser` to finish before querying channels
- `ChatClient::setUser` method allows be called without network connection and will retry to connect when network connection is available

## stream-chat-android-offline
- Fix bug when channels with newer messages don't go to the first position in the list
- Fix Offline usage of `ChatDomain`

# Nov 13th, 2020 - 4.4.2

## stream-chat-android
- Remove `ChatClient` and `ChatDomain` as `ChatUI`'s dependencies
- Replace Glide with Coil - SDK doesn't depend on Glide anymore.
- Remove `BaseStyle` class and extract its properties into `AvatarStyle` and `ReadStateStyle`.
  - Use composition with `AvatarStyle` and `ReadStateStyle` instead of inheriting from `BaseStyle`.
  - Convert to kotlin: `ReadStateView`, `MessageListViewStyle`
- Add `streamShowSendAlsoToChannelCheckbox` attr to `MessageInputView` controlling visibility of "send also to channel" checkbox
- The sample app no longer uses Koin for dependency injection
- Add `streamCopyMessageActionEnabled`, `streamFlagMessageActionEnabled`, and `streamStartThreadMessageActionEnabled` attrs to `MessageListView`
- Validate message text length in MessageInputView.
  - Add property `MessageInputView.maxMessageLength: Int` and show warning once the char limit is exceeded
  - Expose `MessageInputViewModel.maxMessageLength: Int` informing about text length limit of the Channel

## stream-chat-android-client
- Deprecate `User::unreadCount` property, replace with `User::totalUnreadCount`
- Added MarkAllReadEvent
- Fix UpdateUsers call

## stream-chat-android-offline
- Update `totalUnreadCount` when user is connected
- Update `channelUnreadCount` when user is connected
- Fix bug when channels could be shown without names
- Added support for marking all channels as read for the current user.
  - Can be accessed via `ChatDomain`'s use cases (`chatDomain.useCases.markAllRead()...`).
- Fix bug when local channels could be sorted not properly
- Typing events can be all tracked with `ChatDomain.typingUpdates`

# Nov 4th, 2020 - 4.4.1
## Common changes for all artifacts
- Updated dependencies to latest versions (AGP 4.1, OkHttp 4.9, Coroutines 1.3.9, ExoPlayer 2.12.1, etc.)
  - See [PR #757](https://github.com/GetStream/stream-chat-android/pull/757) for full list of version updates
- Revamped `Call` implementations
  - The `Call2` type has been removed, the libraries now all use the same `Call` instead for all APIs
  - `Call` now guarantees callbacks to happen on the main thread
  - Coroutine users can now `await()` a `Call` easily with a provided extension

## stream-chat-android
- Add empty state views to channel list view and message list view components
- Allow setting custom empty state views
- Add loading view to message list view
- Allow setting custom loading view
- Add load more threshold for `MessageListView` and `streamLoadMoreThreshold` attribute
- Fix handling of the `streamShowReadState` attribute on `MessageListView`
- Add `streamShowDeliveredState` XML attribute to `MessageListView`
- Add "loading more" indicator to the `MessageListView`
- Messages in ChannelController were split in messages - New messages and oldMessages for messages coming from the history.

## stream-chat-android-client
- Fix guest user authentication
- Changed API of QuerySort class. You have to specify for what model it is being used.
- Rename `ChannelController` to `ChannelClient`. Deprecate `ChannelController`.
- Replace `ChannelController` subscribe related extension functions with corresponding `ChannelClient` functions
- Move `ChannelClient` extension functions to `io.getstream.chat.android.client.channel` package

## stream-chat-android-offline
- Add GetChannelController use cases which allows to get ChannelController for Channel
- Fix not storing channels when run channels fetching after connection recovery.
- Fix read state getting stuck in unread state

# Oct 26th, 2020 - 4.4.0
## stream-chat-android
- Create custom login screen in sample app
- Bump Coil to 1.0.0
- Add message sending/sent indicators in `MessageListView`
- Add possibility to replace default FileUploader
- Fixes a race condition where client.getCurrentUser() was set too late
- Support for hiding channels
- Makes the number of channels return configurable by adding the limit param to ChannelsViewModelFactory
- Add message sending/sent indicators in `MessageListView`
- Provide ChannelViewModelFactory and ChannelsViewModelFactory by the library to simplify setup
- Fixes for https://github.com/GetStream/stream-chat-android/issues/698 and https://github.com/GetStream/stream-chat-android/issues/723
- Don't show read state for the current user

## stream-chat-android-client
- Fix ConcurrentModificationException in `ChatEventsObservable`
- Add possibility to replace default FileUploader
- Fix anonymous user authentication
- Fix fetching color value from TypedArray

## stream-chat-android-offline
- Channel list now correctly updates when you send a new message while offline. This fixes https://github.com/GetStream/stream-chat-android/issues/698
- Channels now stay sorted based on the QuerySort order (previous behaviour was to sort them once)
- New messages now default to type "regular" or type "ephemeral" if they start with a /
- Improved error logging on sendMessage & sendReaction
- Fixed a race condition that in rare circumstances could cause the channel list to show stale (offline) data
- Fixed a bug with channel.hidden not working correctly
- Fixed crash with absence of user in the UserMap

# Oct 19th, 2020 - 4.3.1-beta-2 (stream-chat-android)
- Allow setting custom `NotificationHandler` in `Chat.Builder`
- Fix unresponsive attachment upload buttons
- Removed many internal implementation classes and methods from the SDK's public API
- Fix sending GIFs from keyboard
- Fix unresponsive attachment upload buttons
- Fix method to obtain initials from user to be shown into the avatar
- Fix method to obtain initials from channel to be shown into the avatar
- Allow setting `ChatLoggerHandler` and `ChatLogLevel` in `Chat.Builder`

# Oct 16th, 2020 - 4.3.1-beta-1 (stream-chat-android)
- Significant performance improvements
- Fix a crash related to behaviour changes in 1.3.0-alpha08 of the AndroidX Fragment library
- Replace Glide with Coil in AttachmentViewHolderMedia (Fix GIFs loading issues)
- `MessageListView.BubbleHelper`'s methods now have nullability annotations, and use primitive `boolean` values as parameters
- Update Offline Support to the [last version](https://github.com/GetStream/stream-chat-android-livedata/releases/tag/0.8.6)

# Oct 16th, 2020 - 0.8.6 (stream-chat-android-offline)
- Improve sync data validation in ChatDomain.Builder
- Removed many internal implementation classes and methods from the SDK's public API
- Significant performance improvements to offline storage
- Default message limit for the queryChannels use case changed from 10 to 1. This is a more sensible default for the channel list view of most chat apps
- Fix QuerySort
- Update client to 1.16.8: See changes: https://github.com/GetStream/stream-chat-android-client/releases/tag/1.16.8

# 1.16.8 - Fri 16th of Oct 2020 (stream-chat-android-client)
- Add `lastUpdated` property to `Channel`

# Oct 14th, 2020 - 4.3.0-beta-6 (stream-chat-android)
- Update to Kotlin 1.4.10
- Fix Typing view behavior
- Fix NPE asking for `Attachment::type`
- Fix ChatDomain initialization issue
- Limit max lines displayed in link previews (5 lines by default, customizable via `streamAttachmentPreviewMaxLines` attribute on `MessageListView`)
- Update Offline Support to the [last version](. See changes: )https://github.com/GetStream/stream-chat-android-livedata/releases/tag/0.8.5)

# 1.16.7 - Wed 14th of Oct 2020 (stream-chat-android-client)
- Removed many internal implementation classes and methods from the SDK's public API
- Improved nullability, restricted many generic type parameters to be non-nullable (set `Any` as their upper bound)
- Use AttachmentsHelper to validate imageUrl instead of just url.

# Oct 14th, 2020 - 0.8.5 (stream-chat-android-offline)
- Use `createdLocallyAt` and `updatedLocallyAt` properties in ChannelController and ThreadController
- Update attachments of message with an old image url, if it's still valid.
- Set attachment fields even if the file upload fails
- Fix NPE while ChatEvent was handled
- Improved nullability, restricted some generic type parameters to be non-nullable (set `Any` as their upper bound)
- Fix method to store date of the last message received into a channel
- Update client to 1.16.7: See changes: https://github.com/GetStream/stream-chat-android-client/releases/tag/1.16.7

# Oct 9th, 2020 - 4.3.0-beta-5 (stream-chat-android)
- Improve selecting non-media attachments
- Fix showing attachments captured with camera
- Add setting type and file size when creating AttachmentMetaData from file
- Remove FileAttachmentListAdapter and methods related to opening files chooser
- Replace isMedia flag with getting type from attachment if possible
- Update ExoPlayer dependency to version [2.12.0](https://github.com/google/ExoPlayer/blob/release-v2/RELEASENOTES.md#2120-2020-09-11)

# 1.16.6 - Fri 9th of Oct 2020 (stream-chat-android-client)
- Add `createdLocallyAt` and `updatedLocallyAt` properties to `Message` type
- Add AttachmentsHelper with hasValidUrl method

# Oct 7th, 2020 - 4.3.0-beta-4 (stream-chat-android)
- For Java clients, the `bindView` methods used to bind a ViewModel and its UI component together are now available with friendlier syntax.
- Calls such as `MessageListViewModelBindingKt.bindView(...);` should be replaced with calls like `MessageListViewModelBinding.bind(...);`
- The `ChannelListViewModelBindingKt` class has been renamed to `ChannelsViewModelBinding`, to match the name of the ViewModel it's associated with.
- Update client to the latest version. See changes: https://github.com/GetStream/stream-chat-android-client/releases/tag/1.16.5
- Update Stream Livedata to the last version. See changes: https://github.com/GetStream/stream-chat-android-livedata/releases/tag/0.8.4

# Oct 7th, 2020 - 0.8.4 (stream-chat-android-offline)
- Update client to 1.16.5: See changes: https://github.com/GetStream/stream-chat-android-client/releases/tag/1.16.5

# 1.16.5 - Wed 7th of Oct 2020 (stream-chat-android-client)
- Add autocomplete filter
- Add @JvmOverloads to QueryUsersRequest constructor
- Improve java interop of `TokenManager`

# Oct 5th, 2020 - 0.8.3 (stream-chat-android-offline)
- Improved message attachment handling. Message is now first added to local storage and the attachment is uploaded afterwards.
- Editing messages now works while offline
- Deprecate SendMessageWithAttachments in favor of SendMessage while specifying attachment.upload
- Fix a bug that caused messages not to load if member limit wasn't specified
- Fix a crash related to reaction data structure
- Fix a bug where network errors (temporary ones) are detected as permanent errors

# 1.16.4 - Mon 5th of Oct 2020 (stream-chat-android-client)
- Add `attachment.upload` and `attachment.uploadState` fields for livedata upload status. These fields are currently unused if you only use the low level client.

# Oct 2nd, 2020 - 4.3.0-beta-3 (stream-chat-android)
- Removed several parameters of `BaseAttachmentViewHolder#bind`, `Context` is now available as a property instead, others should be passed in through the `AttachmentViewHolderFactory` as constructor parameters
- Moved `BaseAttachmentViewHolder` to a new package
- Fix setting read state when user's last read equals message created date
- Skip setting user's read status if last read message is his own
- Make MessageListItem properties abstract
- Change default query sort to "last_updated"
- Fixed attachments logic. Save previously attached files when add more.
- Fixed the bug when it was unable to select new files when you have already attached something.
- Moved `MessageInputView` class to a new package.
- Update Stream Livedata to the last version. See changes: https://github.com/GetStream/stream-chat-android-livedata/releases/tag/0.8.2

# Oct 2nd, 2020 - 0.8.2 (stream-chat-android-offline)
- Request members by default when querying channels

# Sep 30th, 2020 - 4.3.0-beta-2 (stream-chat-android)
- Removed several parameters of `BaseMessageListItemViewHolder#bind`, `Context` is now available as a property instead, others should be passed in through the `MessageViewHolderFactory` as constructor parameters
- Attachment customization methods moved from `MessageViewHolderFactory` to a separate `AttachmentViewHolderFactory` class
- Removed `position` parameter from `MessageClickListener`
- Moved `BaseMessageListItemViewHolder` to a new package
- Update client to the latest version. See changes: https://github.com/GetStream/stream-chat-android-client/releases/tag/1.16.1
- Update Stream Livedata to the last version. See changes: https://github.com/GetStream/stream-chat-android-livedata/releases/tag/0.8.1

# Sep 30th, 2020 - 0.8.1 (stream-chat-android-offline)
- Handle the new `ChannelUpdatedByUserEvent`
- Update client to 1.16.1: See changes: https://github.com/GetStream/stream-chat-android-client/releases/tag/1.16.1
- Improve online status handling
- Replace posting an empty channels map when the channels query wasn't run online and offline storage is empty with error

# 1.16.2 - Wed 30 Sep 2020 (stream-chat-android-client)
- Add `ChatClient::enableSlowMode` method to enable slow mode
- Add `ChatClient::disableSlowMode` method to disable slow mode
- Add `ChannelController::enableSlowMode` method to enable slow mode
- Add `ChannelController::disableSlowMode` method to disable slow mode
- Add `Channel::cooldown` property to know how configured `cooldown` time for the channel
- Fix FirebaseMessageParserImpl.verifyPayload() logic
- Fix notification display condition
- Fix Socket connection issues

# 1.16.1 - Wed 25 Sep 2020 (stream-chat-android-client)
- Remove `User` field on `ChannelUpdatedEvent`
- Add new chat event type -> `ChannelUpdatedByUserEvent`
- Add `ChatNotificationHandler::getFirebaseInstanceId` method to provide a custom `FirebaseInstanceId`
- Add `NotificationConfig::useProvidedFirebaseInstance` conf

# Sep 23rd, 2020 - 4.3.0-beta-1 (stream-chat-android)
- Update livedata/client to latest version. See changes: https://github.com/GetStream/stream-chat-android-client/releases/tag/1.16.0

# 1.16.0 - Wed 23 Sep 2020 (stream-chat-android-client)
- Removed message.channel, this is a backwards incompatible change
- Ensure that message.cid is always available

The SDK was providing message.cid and message.channel in some cases, but not always.
Code that relied on those fields being populated caused bugs in production.

If you were relying on message.channel it's likely that you were running into bugs.
We recommend using one of these alternatives:

- message.cid if you just need a reference to the channel
- the channel object provided by client.queryChannel(s) if you need the full channel data
- channelController.channelData livedata object provided by the livedata package (automatically updated if channel data changes)
- channelController.toChannel() function provided by the livedata package

# Sep 23rd, 2020 - 0.8.0 (stream-chat-android-offline)
- Update client to 1.16.0: See changes: https://github.com/GetStream/stream-chat-android-client/releases/tag/1.16.0

# Sep 23rd, 2020 - 0.7.7 (stream-chat-android-offline)
- Fix crash when map channels DB entity to Channel
- Add posting empty channels map when queryChannels fails either offline and online which prevents infinite loader

# 1.15.6 - Wed 23 Sep 2020 (stream-chat-android-client)
- Convert ChatError to plain class. Changes in ChatLogger interface.
- Update events fields related to read status - remove "unread_messages" field and add "unread_channels" to NewMessageEvent, NotificationMarkReadEvent, and NotificationMessageNewEvent
- Mark ChatEvents containing the user property by the UserEvent interface.
- Simplified the event handling APIs, deprecated `ChatObservable`. See [the migration guide](https://github.com/GetStream/stream-chat-android-client/wiki/Migrating-from-the-old-event-subscription-APIs) for details on how to easily adopt the new APIs.

# Sep 23rd, 2020 - 4.2.11-beta-13 (stream-chat-android)
- Adjust ChatSocketListener to new events(NewMessageEvent, NotificationMarkReadEvent, NotificationMessageNewEvent) properties.
- Fix "load more channels"
- Update client to the latest version. See changes: https://github.com/GetStream/stream-chat-android-client/releases/tag/1.15.6
- Update Stream Livedata to the last version. See changes: https://github.com/GetStream/stream-chat-android-livedata/releases/tag/0.7.7

# Sep 18th, 2020 - 4.2.11-beta-12 (stream-chat-android)
- Implement Giphy actions handler
- Fix .gif preview rendering on message list
- Fix thread shown issue after sending message to a channel
- Remove border related attributes from MessageInputView. Add close button background attribute to MessageInputView.
- Improve setting user in sample app
- Add updating message read state after loading first messages
- Wrap Attachment into AttachmentListItem for use in adapter
- Properly show the message date
- Revamp MessageListView adapter customization, introduce ListenerContainer to handle all ViewHolder listeners
- Fix default filters on `ChannelsViewModelImpl`
- Update client to the latest version. See changes: https://github.com/GetStream/stream-chat-android-client/releases/tag/1.15.5
- Update Stream Livedata to the last version. See changes: https://github.com/GetStream/stream-chat-android-livedata/releases/tag/0.7.6

# Sep 18th, 2020 - 0.7.6 (stream-chat-android-offline)
- Store needed users in DB
- Stop trying to execute background sync in case ChatDomain.offlineEnabled is set to false
- Fix Socket Connection/Reconnection
- Update client to the latest version. See changes: https://github.com/GetStream/stream-chat-android-client/releases/tag/1.15.5

# 1.15.5 - Fri 18 Sep 2020 (stream-chat-android-client)
- Fix Socket Connection/Reconnection

# Sep 15th, 2020 - 0.7.5 (stream-chat-android-offline)
- Fix offline support for adding and removing reactions
- Fix crash when creating a channel while channel.createdBy is not set

# Sep 14th, 2020 - 0.7.4 (stream-chat-android-offline)
- Remove duplicates of new channels
- Improve tests
- Remove some message's properties that are not used anymore GetStream/stream-chat-android-client#69
- Update client to the latest version. See changes: https://github.com/GetStream/stream-chat-android-client/releases/tag/1.15.4

# 1.15.4 - Fri 11 Sep 2020 (stream-chat-android-client)
- Fix Socket Disconnection
- Remove useless message's properties (isStartDay, isYesterday, isToday, date, time and commandInfo)
- Forbid setting new user when previous one wasn't disconnected

# Sep 8th, 2020 - 0.7.3 (stream-chat-android-offline)
- Add usecase to send Giphy command
- Add usecase to shuffle a Gif on Giphy command message
- Add usecase to cancel Giphy Command
- Update client to the latest version. See changes: https://github.com/GetStream/stream-chat-android-client/releases/tag/1.15.3

# 1.15.3 - Tue 7 Sep 2020 (stream-chat-android-client)
- Add send action operation to ChannelController
- Fix serialized file names of SendActionRequest
- Fix `ConnectedEvent` parse process

# Sep 4th, 2020 - 4.2.11-beta-11 (stream-chat-android)
- Fix uploading files and capturing images on Android >= 10
- Fix `AvatarView`: Render lastActiveUsers avatars when channel image is not present

# 1.15.2 - Tue 1 Sep 2020 (stream-chat-android-client)
- `ChannelResponse.watchers` is an array of User now
- `Watcher` model has been removed, `User` model should be used instead
- `QueryChannelsRequet` has a new field called `memberLimit` to limit the number of members received per channel

# Aug 28th, 2020 - 4.2.11-beta-9 (stream-chat-android)
- Update event structure
- Update client to the latest version. See changes: https://github.com/GetStream/stream-chat-android-client/releases/tag/1.15.1
- Update Stream Livedata to the last version. See changes: https://github.com/GetStream/stream-chat-android-livedata/releases/tag/0.7.2

# 1.15.1 - Thu 28 Aug 2020 (stream-chat-android-client)
- New MapAdapter that omit key that contains null values or emptyMaps
- Null-Check over Watchers response

## Aug 23th, 2020 - 4.2.11-beta-8 (stream-chat-android)
- Fix Upload Files
- Update RecyclerView Lib
- Update Notification Customization

# Aug 28th, 2020 - 0.7.2 (stream-chat-android-offline)
- Update client to the latest version. See changes: https://github.com/GetStream/stream-chat-android-client/releases/tag/1.15.1

# Aug 28th, 2020 - 0.7.1 (stream-chat-android-offline)
- Keep order when retry to send a message
- Fix message sync logic and message sending success event emitting
- Update client to the latest version. See changes: https://github.com/GetStream/stream-chat-android-client/releases/tag/1.15.0

# Aug 20th, 2020 - 0.7.0 (stream-chat-android-offline)
- Update to version 0.7.0

# 1.15.0 - Thu 20 Aug 2020 (stream-chat-android-client)
- Refactor ChatEvents Structure

# 1.14.0 - Thu 20 Aug 2020 (stream-chat-android-client)
- Decouple cloud messages handler logic from configuration data
- Fix createChannel methods

# 1.13.3 - Tue 18 Aug 2020 (stream-chat-android-client)
- Set message as optional when updating a channel

# 1.13.2 - Fri 14 Aug 2020 (stream-chat-android-client)
- Reduce TLS Latency

# 1.13.1 - Fri 7 Aug 2020 (stream-chat-android-client)
- Fix DateParser

## Aug 5th, 2020 - 4.2.11-beta-7 (stream-chat-android)
- Update Stream Livedata to the last version. See changes: https://github.com/GetStream/stream-chat-android-livedata/releases/tag/0.6.9
- Fix channel name validation in CreateChannelViewModel
- Add `ChannelsView.setViewHolderFactory(factory: ChannelViewHolderFactory)` function
- Fix Fresco initialization
- Fix method to add/remove reaction

# Aug 3nd, 2020 - 0.6.9 (stream-chat-android-offline)
- Fix `QuerySort`

# 1.13.0 - Tue 28 Jul 2020 (stream-chat-android-client)
- Add `Client.flagUser()` method to flag an User
- Add `Client.flagMessage()` method to flag a Message
- Deprecated method `Client.flag()` because was a bit confusing, you should use `client.flagUser()` instead

# 1.12.3 - Mon 27 Jul 2020 (stream-chat-android-client)
- Fix NPE on TokenManagerImpl
- Upgrade Kotlin to version 1.3.72
- Add Kotlin Proguard Rules

# Jul 20th, 2020 - 0.6.8 (stream-chat-android-offline)
- Fix `NotificationAddedToChannelEvent` event handling

# 1.12.2 - Fri 17 Jul 2020 (stream-chat-android-client)
- Add customer proguard rules

# 1.12.1 - Wed 15 Jul 2020 (stream-chat-android-client)
- Add customer proguard rules

## Jul 13th, 2020 - 4.2.11-beta-6 (stream-chat-android)
- Update client to the latest version. See changes: https://github.com/GetStream/stream-chat-android-client/releases/tag/1.10.0
- Update Stream Livedata to the last version. See changes: https://github.com/GetStream/stream-chat-android-livedata/releases/tag/0.6.7
- Refactor ChannelHeaderView
- Refactor MessageInputView
- Refactor Permission Checker Behavior
- Refactor MessageListVIew
- Fix Send Attachment Behavior
- Fix "Take Picture/Record Video" Behavior
- Add option to show empty view when there are no channels
- Add option to send a message to a thread
- Allow to switch user / logout

# 1.12.0 - Mon 06 Jul 2020 (stream-chat-android-client)
- Add mute and unmute methods to channel controller

# 1.11.0 - Mon 06 Jul 2020 (stream-chat-android-client)
- Fix message mentioned users

# Jul 3nd, 2020 - 0.6.7 (stream-chat-android-offline)
- Update client to the latest version. See changes: https://github.com/GetStream/stream-chat-android-client/releases/tag/1.10.0
- Implement Thread Behavior

# 1.10.0 - Wed 29 June 2020 (stream-chat-android-client)
- Add mute and unmute channels
- Add `notification.channel_mutes_updated` socket even handling
- Add user.channelMutes field
- Improve error logging
- Add invalid date format handling (channel.config dates might be invalid)

# 1.9.3 - Wed 29 June 2020 (stream-chat-android-client)
- Add raw socket events logging. See with tag `Chat:Events`

# Jun 24th, 2020 - 0.6.6 (stream-chat-android-offline)
- Update client to the latest version. See changes: https://github.com/GetStream/stream-chat-android-client/releases/tag/1.9.2

# 1.9.2 - Wed 24 June 2020 (stream-chat-android-client)
- Add `show_in_channel` attribute to `Message` entity

# 1.9.1 - Mue 23 June 2020 (stream-chat-android-client)
- Fix multithreaded date parsing

# 1.9.0 - Mon 22 June 2020 (stream-chat-android-client)
- Fix search message request body
  🚨 Breaking change:
- client.searchMessages signature has been changed: query removed, added channel filter

# 1.8.1 - Thu 18 June 2020 (stream-chat-android-client)
- Fix UTC date for sync endpoint
- Fix inhered events parsing
- Fix custom url setter of ChatClient.Builder

# Jun 16th, 2020 - 0.6.5 (stream-chat-android-offline)
- Fixed crash caused by `NotificationMarkReadEvent.user` value being sent null.
- Solution: using the current user which was set to the ChatDomain instead of relying on event's data.

# 1.8.0 - Thu 12 June 2020 (stream-chat-android-client)
- Add sync api call

# Jun 12th, 2020 - 0.6.4 (stream-chat-android-offline)
- Add attachment.type when upload a file or image

# 1.7.0 - Thu 12 June 2020 (stream-chat-android-client)
- Add query members call

# Jun 11th, 2020 - 0.6.3 (stream-chat-android-offline)
- Create a new UseCase to send messages with attachments

# Jun 11th, 2020 - 0.6.2 (stream-chat-android-offline)
- Update client to the latest version. See changes: https://github.com/GetStream/stream-chat-android-client/releases/tag/1.6.1

# 1.6.1 - Thu 11 June 2020 (stream-chat-android-client)
- Add MimeType on sendFile and sendImage methods

# 1.6.0 - Mon 8 June 2020 (stream-chat-android-client)
- Add translations api call and update message with `i18n` field. Helper `Message` extensions functions are added.

## Jun 4th, 2020 - 4.2.11-beta-5 (stream-chat-android)
- Update livedata dependency to fix crash when NotificationMarkReadEvent received
- Add mavenLocal() repository

## Jun 4th, 2020 - 4.2.11-beta-4 (stream-chat-android)
- Fix crash when command (`/`) is typed.

## Jun 3rd, 2020 - 4.2.11-beta (stream-chat-android)
- Fix `AvatarView` crash when the view is not attached

# 1.5.4 - Wed 3 June 2020 (stream-chat-android-client)
- Add optional `userId` parameter to `Channel.getUnreadMessagesCount` to filter out unread messages for the user

# 1.5.3 - Wed 3 June 2020 (stream-chat-android-client)
- Fix switching users issue: `disconnect` and `setUser` resulted in wrong user connection

# 1.5.2 - Tue 2 June 2020 (stream-chat-android-client)
- Fix `ConcurrentModificationException` on multithread access to socket listeners

# May 30th, 2020 - 0.6.1 (stream-chat-android-offline)
- Use the new low level client syntax for creating a channel with members
- Fallback to a default channel config if the real channel config isn't available yet. This fixes GetStream/stream-chat-android#486

# May 27th, 2020 - 0.6.0 (stream-chat-android-offline)
- Update client to the latest version: https://github.com/GetStream/stream-chat-android-client/releases/tag/1.5.0

# 1.5.1 - Wed 27 May 2020 (stream-chat-android-client)
- Add filter contains with any value

# May 26th, 2020 - 0.5.2 (stream-chat-android-offline)
- Test cases for notification removed from channel had the wrong data structure. This caused a crash when this event was triggered.

# 1.5.0 - Mon 26 May 2020 (stream-chat-android-client)
🚨 Breaking change:
- Add new constructor field to `Channel`: `team`
- Add new constructor field to `User`: `teams`

✅ Other changes:
- Add `Filter.contains`

# 1.4.17 - Mon 26 May 2020 (stream-chat-android-client)
- Fix loop on client.create
- Fix crash when backend sends first event without me

# May 25th, 2020 - 0.5.1 (stream-chat-android-offline)
- Update client to the latest version. See changes: https://github.com/GetStream/stream-chat-android-client/releases/tag/1.4.16

# 1.4.16 - Mon 25 May 2020 (stream-chat-android-client)
Breaking change:
- `Command` fields are mandatory and marked as non-nullable

# May 24th, 2020 - 0.5.0 (stream-chat-android-offline)
Livedata now supports all events exposed by the chat API. The 3 new events are:
- Channel truncated
- Notification channel truncated
- Channel Deleted
  This release also improves how new channels are created.

# May 23rd, 2020 - 0.4.8 (stream-chat-android-offline)
- NotificationMessageNew doesn't specify event.message.cid, this was causing issues with offline storage. The test suite has been updated and the issue is now resolved. Also see: GetStream/stream-chat-android#490

# May 23rd, 2020 - 0.4.7 (stream-chat-android-offline)
- Fixed NPE on MemberRemoved event GetStream/stream-chat-android#476
- Updates low level client to fix GetStream/stream-chat-android#492

# 1.4.15 - Fri 22 May 2020 (stream-chat-android-client)
- Add events: `ChannelTruncated`, `NotificationChannelTruncated`, `NotificationChannelDeleted`

# 1.4.13 - Fri 22 May 2020 (stream-chat-android-client)
🚨 Breaking change:
- Fields `role` and `isInvited` of ``Member` fields optional

# 1.4.12 - Fri 22 May 2020 (stream-chat-android-client)
🚨 Breaking change:
- `Member` model is cleaned up from non existing fields

# May 20th, 2020 - 0.4.6 (stream-chat-android-offline)
- Update client to the latest version. See changes: https://github.com/GetStream/stream-chat-android-client/releases/tag/1.4.11

# 1.4.11 - Tue 19 May 2020 (stream-chat-android-client)
🚨 Breaking change:
- `markRead` of ``ChatClient` and `ChannelController` return `Unit` instead of `ChatEvent`

✅ Other changes:
- Fix null fields which are not marked as nullable

# 1.4.10 - Tue 19 May 2020 (stream-chat-android-client)
- Fix add member invalid api key

# 1.4.9 - Mon 18 May 2020 (stream-chat-android-client)
🚨 Breaking change:
- `markRead` of ``ChatClient` and `ChannelController` return `Unit` instead of `ChatEvent`

✅ Other changes:
- Fix `ChannelController.markRead`: was marking read all channels instead of current one
- `ChatClient.markRead` accepts optional `messageId`

# 1.4.8 - Mon 18 May 2020 (stream-chat-android-client)
- Add handling invalid event payload

# May 16th, 2020 - 0.4.5 (stream-chat-android-offline)
- Improved handling of unread counts. Fixes GetStream/stream-chat-android#475

# May 16th, 2020 - 0.4.4 (stream-chat-android-offline)
- GetStream/stream-chat-android#476

## May 15th, 2020 - 4.2.10-beta (stream-chat-android)
- Update to the latest livedata: 0.6.1

# May 15th, 2020 - 0.4.3 (stream-chat-android-offline)
- Resolves this ticket: GetStream/stream-chat-android#479

## May 29th, 2020 - 4.2.9-beta-3 (stream-chat-android)
- Fix AttachmentViewHolder crash when user sends message with plain/no-media url

## May 15th, 2020 - 4.2.9-beta-2 (stream-chat-android)
- Update to the latest livedata: 0.6.0

## May 15th, 2020 - 4.2.8-beta-1 (stream-chat-android)
- Update to the latest livedata: 0.4.6

## May 15th, 2020 - 4.2.6 (stream-chat-android)
- Fix Avatar crash if channel/user initials are empty

# 1.4.7 - Tue 14 May 2020 (stream-chat-android-client)
- Add more channel creation signatures to `Client` and `ChannelController`

# 1.4.6 - Tue 14 May 2020 (stream-chat-android-client)
- Move channel out of message constructor

## May 13th, 2020 - 4.2.5 (stream-chat-android)
- Create new `AvatarView`
- Glide Redirect issues resolved
- Bugfix release for livedata, updated to 0.4.2

# May 13th, 2020 - 0.4.2 (stream-chat-android-offline)
-NotificationAddedToChannelEvent cid parsing didn't work correctly. This has been fixed in 0.4.2

# May 13th, 2020 - 0.4.1 (stream-chat-android-offline)
- There was an issue with the 0.4.0 and the data structure for NotificationMarkRead

# May 13th, 2020 - 0.4.0 (stream-chat-android-offline)
## Features:
- Massive improvement to javadoc/dokka
- Support for user ban events. Exposed via chatDomain.banned
- Muted users are available via chatDomain.muted
- Support for notificationMarkRead, invite and removed from channel events
- Support for deleting channels
- Support for silent messages
- Creating channels with both members and additional data works now
- User presence is enabled

##Bugfixes:
- No longer denormalizing channelData.lastMessageAt
- Fixed an issue with channel event handling and the usage of channel.id vs channel.cid
- Changed channelData.createdBy from lateinit to a regular field

##Other:
- Moved from Travis to Github actions

# 1.4.5 - Tue 12 May 2020 (stream-chat-android-client)
- add message.silent field
- add extension properties `name` and `image` to `Channel` and `User`

## March 11th, 2020 - 3.6.5 (stream-chat-android)
- Fix reaction score parser casting exception

# May 8th, 2020 - 0.3.4 (stream-chat-android-offline)
- added support for muting users
- store the current user in offline storage
- performance tests
- removed launcher icons from lib
- forward compatibility with new event sync endpoint
- support for reaction scores

# 1.4.3 - Thu 7 May 2020 (stream-chat-android-client)
- fix type erasure of parsed collections: `LinkedTreeMap`, but not `List<Reaction>`

# 1.4.2 - Mon 4 May 2020 (stream-chat-android-client)
- add `reactionScores` to `Message`
- fix null write crash of CustomObject nullable field
- fix extraData duplicated fields

# May 2nd, 2020 - 0.3.1 (stream-chat-android-offline)
- Make the channel unread counts easily accessible via channel.unreadCount
- Support for muting users
- Detection for permanent vs temporary errors (which helps improve retry logic)
- Bugfix: Fixes edge cases where recovery flow runs before the existing API calls complete

# 1.4.0 - Fri 1 May 2020 (stream-chat-android-client)
- fix `QueryChannelRequest` when `withMessages/withMembers` is called, but messages were not returned
- add `unreadMessages` to `ChannelUserRead`. Add extension for channel to count total unread messages: `channel.getUnreadMessagesCount()`

# 1.3.0 - Wed 30 Apr 2020 (stream-chat-android-client)
🚨 Breaking changes:
- `TokenProvider` signature enforces async execution
- make socket related classes internal

✅ Other changes
- fix endlessly hanging request in case setUser is not called
- fix expired token case on socket connection
- fix client crash if TokenProvider throws an exception

# Apr 29th, 2020 - 0.3.0 (stream-chat-android-offline)
- Handle edge cases where events are received out of order
- KTlint, travis and coverage reporting
- Interfaces for use cases and controllers for easier testing
- Channel data to isolate channel data vs rest of channel state
- Java version of code examples
- Handle edge cases for channels with more than 100 members
- Test coverage on mark read
- Bugfix queryChannelsController returning duplicate channels
- Support for hiding and showing channels
- Full offline pagination support (including the difference between GTE and GT filters)

# 1.2.2 - Wed 29 Apr 2020 (stream-chat-android-client)
🚨 Breaking changes:
- fields of models are moved to constructors: `io.getstream.chat.android.client.models`
- field of Device `push_provider` renamed to `pushProvider` and moved to constructor

✅ Other changes
- added local error codes with descriptions: `io.getstream.chat.android.client.errors.ChatErrorCode`
- fix uncaught java.lang.ExceptionInInitializerError while parsing custom object

# Apr 22nd, 2020 - 0.2.1 (stream-chat-android-offline)
- Better handling for missing cids

# Apr 22nd, 2020 - 0.2.0 (stream-chat-android-offline)
- Test suite > 100 tests
- Sample app (stream-chat-android) works
- Full offline sync for channels, messages and reactions
- Easy to use livedata objects for building your own UI

# Apr 22nd, 2020 - 0.1.0 (stream-chat-android-offline)
- First Release

## March 3rd, 2020 - 3.6.5 (stream-chat-android)
- Fix crash on sending Google gif

## March 3rd, 2020 - 3.6.4 (stream-chat-android)
- Update default endpoint: from `chat-us-east-1.stream-io-api.com` to `chat-us-east-staging.stream-io-api.com`
- update target api level to 29
- Fixed media playback error on api 29 devices
- Added score field to reaction model

## January 28th, 2020 - 3.6.3 (stream-chat-android)
- ViewModel & ViewHolder classes now use protected instead of private variables to allow customization via subclassing
- ChannelViewHolderFactory is now easier to customize
- Added ChannelViewHolder.messageInputText for 2 way data binding
- Documentation improvements
- Fix problem with wrong scroll position

## January 10th, 2020 - 3.6.2 (stream-chat-android)
- Enable multiline edit text
- Fix deprecated getColumnIndexOrThrow for 29 Api Level

## January 7th, 2020 - 3.6.1 (stream-chat-android)
- Add navigation components with handler to override default behaviour

## Breaking changes:
###
- `OpenCameraViewListener` is replaced with CameraDestination

## January 6th, 2020 - 3.6.0 (stream-chat-android)
- Add `MessageSendListener` interface for sending Message
- Update `README` about Customizing MessageInputView
- Client support for anonymous and guest users
- Client support initialization with Configurator
- Support auto capitalization for keyboard
- Add `NotificationManager` with customization opportunity
- Update `UpdateChannelRequest` for reserved fields
- renamed `MoreActionDialog` to `MessageMoreActionDialog`
- Add `StreamLoggerHandler` interface for custom logging client data
- Add logging customization ability
- fix markdown for mention if there is no space at prefix @
- fix Edit Attachment behavior
- add support for channel.hide with clear history + events
- Fix crash in AttachmentActivity and AttachmentDocumentActivity crash when app is killed in background
- Add utility method StreamChat.isConnected()

#### Breaking changes:

##### Channel hide request
- `Channel:hide` signature has changed: `HideChannelRequest` must be specified as first parameter
- `Client:hideChannel` signature has changed: `HideChannelRequest` must be specified as second parameter
- `ChannelListViewModel:hideChannel` signature has changed: `HideChannelRequest` must be specified as second parameter

##### How to upgrade
To keep the same behavior pass `new HideChannelRequest()` as request parameter to match with the new signature.

## December 9th, 2019 - 3.5.0 (stream-chat-android)
- Fix set typeFace without custom font
- Fix channel.watch (data payload was not sent)
- Fix API 23 compatibility
- Add Attachment Border Color attrs
- Add Message Link Text Color attrs
- Add custom api endpoint config to sample app and SDK

## November 28th, 2019 - 3.4.1 (stream-chat-android)
- Fix Giphy buttons alignments
- Add Giphy error cases handling
- Update http related issues documentation


## November 28th, 2019 - 3.4.0 (stream-chat-android)
- Custom font fot the whole SDK
- Custom font per TextView
- Ignore sample app release unit tests, keep debug tests
- Added AttachmentBackgroundColorMine/Theirs
- Fix Edit/Delete thread parent message
- Replace fadein/fadeout animation of parent/current thread with default RecyclerView animation

## November 5th, 2019 - 3.3.0 (stream-chat-android)
- Fix Concurrent modification when removing member from channel
- Fix automention input issue
- Fix Sent message progress infinite
- Fix channel delete event handling in ChannelList view model
- Fix attachment duplicated issue when message edit
- Add File Upload 2.0
- Add editMessage function in Channel View Model
- Fix JSON encoding always omits null fields
- Sample app: add version header, release version signing
- Add Message Username and Date attrs


## November 5th, 2019 - 3.2.1 (stream-chat-android)
- Fixed transparency issues with user profile images on older devices
- Better channel header title for channels without a name
- Fixed read count difference between own and other users' messages
- Fixed Video length preview
- Catch error body parsing errors
- Do not show commands list UI when all commands are disabled
- Renamed `MessageInputClient` to `MessageInputController`
- Added Large file(20MB) check for uploading file
- Added streamUserNameShow and streamMessageDateShow in `MessageListViewStyle`
- Fixed channel header title position issue when Last Active is hidden


## October 25th, 2019 - 3.2.0 (stream-chat-android)
- Added event interceptors to `ChannelListViewModel`

## October 24th, 2019 - 3.1.0 (stream-chat-android)
- Add channel to list when the user is added
- Add `onUserDisconnected` event
- Make sure channel list view model is cleared when the user disconnects
- Fix bug with `setUser` when user data is not correctly URI encoded
- Add debug/info logging
- Add Attrs for DateSeparator

## Oct 23th, 2019 - 3.0.2 (stream-chat-android)
- Fix NPE with restore from background and null users

## Oct 22th, 2019 - 3.0.1 (stream-chat-android)
- Fix NPE with empty channel lists

## Oct 21th, 2019 - 3.0.0 (stream-chat-android)
- Added support for message search `client.searchMessages`
- Better support for query user options
- Update channel update signature
- Fix disconnection NPE
- Minor bugfixes
- Remove file/image support
- Expose members and watchers pagination options for query channel

#### Breaking changes
- `Channel.update` signature has changed

## Oct 16th, 2019 - 2.3.0 (stream-chat-android)
- Added support for `getReactions` endpoint
- Calls to `ChannelListViewModel#setChannelFilter` will reload the list of channels if necessary
- Added support for `channel.stopWatching()`
- Improved error message for uploading large files
- Remove error messages after you send a message (similar behaviour to Slack)
- Fixed slash command support on threads
- Improved newline handling
- Improved thread display
- Expose ban information for current user (`User#getBanned`)
- Bugfix on attachment size
- Added support for accepting and rejecting channel invites
- Expose current user LiveData with `StreamChat.getCurrentUser()`

## Oct 14th, 2019 - 2.2.1 (stream-chat-android)
- Renamed `FileSendResponse` to `UploadFileResponse`
- Renamed `SendFileCallback` to `UploadFileCallback`
- Removed `SendMessageRequest`
- Updated `sendMessage` and `updateMessage` from `Client`
- Added devToken function for setUser of Client
- Added a callback as an optional last argument for setUser functions
- Added ClientState which stores users, current user, unreadCount and the current user's mutes
- Added notification.mutes_updated event
- Add support for add/remove channel members
- Expose channel unread messages counts for any user in the channel

## Oct 9, 2019 - 2.2.0 (stream-chat-android)
- Limit message input height to 7 rows
- Fixed thread safety issues on Client.java
- Fixed serialization of custom fields for message/user/channel and attachment types
- Added support for distinct channels
- Added support to Channel hide/show
- Improved client error reporting (we now return a parsed error response when available)
- General improvements to Message Input View
- Added ReactionViewClickListener
- Added support for banning and unbanning users
- Added support for deleting a channel
- Add support for switching users via `client.disconnect` and `client.setUser`
- Add `reload` method to `ChannelListViewModel`
- Bugfix: hides attachment drawer after deny permission
- Add support for update channel endpoint
- Add PermissionRequestListener for Permission Request

## September 28, 2019 - 2.1.0 (stream-chat-android)
- Improved support for regenerating expired tokens

#### Breaking changes:
- `MessageInputView#progressCapturedMedia(int requestCode, int resultCode, Intent data)` renamed into `captureMedia(int requestCode, int resultCode, Intent data)`
- `binding.messageInput.permissionResult(requestCode, permissions, grantResults)` in `onRequestPermissionsResult(requestCode, permissions, grantResults) of `ChannelActivity`

## September 28, 2019 - 2.0.1 (stream-chat-android)
- Fix channel list ordering when a channel is added directly from Android
- Better Proguard support

## September 26, 2019 - 2.0.0 (stream-chat-android)
- Simplify random access to channels
- Channel query and watch methods now work the same as they do on all other SDKs

#### Breaking changes:
- `channel.query` does not watch the channel anymore, to retrieve channel state and watch use `channel.watch`
- `client.getChannelByCID` is now private, use one of the `client.channel` methods to get the same (no null checks needed)<|MERGE_RESOLUTION|>--- conflicted
+++ resolved
@@ -76,11 +76,7 @@
 
 ## stream-chat-android-compose
 ### 🐞 Fixed
-<<<<<<< HEAD
-- Fixed crashes caused by deleting channels [#2942](https://github.com/GetStream/stream-chat-android/pull/2942)
 - Fixed the way our attachments work and are represented in Compose to support more attachment types. [#2955](https://github.com/GetStream/stream-chat-android/pull/2955)
-=======
->>>>>>> 68a83103
 
 ### ⬆️ Improved
 
