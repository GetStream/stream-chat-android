# UNRELEASED CHANGELOG
## Common changes for all artifacts
### 🐞 Fixed

### ⬆️ Improved

### ✅ Added

### ⚠️ Changed
- Updated Gradle version to [7.4.2](https://docs.gradle.org/7.4.2/release-notes.html). [#3281](https://github.com/GetStream/stream-chat-android/pull/3281)

### ❌ Removed

## stream-chat-android-client
### 🐞 Fixed
- Fixed `User` model deserialization error when `User.image` is null. [#3283](https://github.com/GetStream/stream-chat-android/pull/3283)

### ⬆️ Improved

### ✅ Added

### ⚠️ Changed

### ❌ Removed

## stream-chat-android-offline
### 🐞 Fixed
- Fixed crash related with logging out while running a request to update channels.

### ⬆️ Improved

### ✅ Added

### ⚠️ Changed

### ❌ Removed

## stream-chat-android-ui-common
### 🐞 Fixed

### ⬆️ Improved

### ✅ Added

### ⚠️ Changed

### ❌ Removed

## stream-chat-android-ui-components
### 🐞 Fixed

### ⬆️ Improved

### ✅ Added
<<<<<<< HEAD
Added support for file upload configuration that let's you specify what types of files and images you want to allow or block from being uploaded. [3280](https://github.com/GetStream/stream-chat-android/pull/3280)
=======
Added support for file upload configuration that lets you specify what types of files and images you want to allow or block from being uploaded. [3280](https://github.com/GetStream/stream-chat-android/pull/3280)
>>>>>>> ad3acf47

### ⚠️ Changed

### ❌ Removed

## stream-chat-android-compose
### 🐞 Fixed

### ⬆️ Improved

### ✅ Added
Added support for file upload configuration that let's you specify what types of files and images you want to allow or block from being uploaded. [3288](https://github.com/GetStream/stream-chat-android/pull/3288)

### ⚠️ Changed
- Switched from vertical to horizontal scrolling for files in the preview section of the message composer. [#3289](https://github.com/GetStream/stream-chat-android/pull/3289)

### ❌ Removed

## stream-chat-android-markdown-transformer
### 🐞 Fixed

### ⬆️ Improved

### ✅ Added

### ⚠️ Changed

### ❌ Removed

## stream-chat-android-pushprovider-firebase
### 🐞 Fixed

### ⬆️ Improved

### ✅ Added

### ⚠️ Changed

### ❌ Removed

## stream-chat-android-pushprovider-huawei
### 🐞 Fixed

### ⬆️ Improved

### ✅ Added

### ⚠️ Changed

### ❌ Removed

## stream-chat-android-pushprovider-xiaomi
### 🐞 Fixed

### ⬆️ Improved

### ✅ Added

### ⚠️ Changed

### ❌ Removed

# UNRELEASED CHANGELOG
# March 30th, 2022 - 5.0.2
<!-- UNRELEASED START -->
## stream-chat-android-client
### ✅ Added
- Added a `systemMessage: Message` parameter to  `ChatClient::addMembers`, `ChatClient::removeMembers`, `ChannelClient::addMembers` and `ChannelClient::removeMembers` to send a system message to that channel. [#3254](https://github.com/GetStream/stream-chat-android/pull/3254)

## stream-chat-android-offline
### 🐞 Fixed
- Fixed a bug which occurs when we reinitialize `OfflinePlugin` because it uses old instance of `StateRegistry` and `LogicRegistry`. [#3267](https://github.com/GetStream/stream-chat-android/pull/3267)

## stream-chat-android-ui-components
### 🐞 Fixed
- Users now able to open `MessageOptionsDialogFragment` by clicking on a reaction left on a Giphy message. [#3620](https://github.com/GetStream/stream-chat-android/pull/3260)
- inside `MessageOptionsDialogFragment` now properly displays all of the reactions to a message. Previously it erroneously displayed a blank state. [#3620](https://github.com/GetStream/stream-chat-android/pull/3260)
- Fixed the links in UI Components code snippets. [#3261](https://github.com/GetStream/stream-chat-android/pull/3261)
- Messages containing links are now properly aligned with other types of messages. They use `@dimen/stream_ui_spacing_small` for their root layout start and end padding. [#3264](https://github.com/GetStream/stream-chat-android/pull/3264)
- Made it impossible to send blank or empty messages. [#3269](https://github.com/GetStream/stream-chat-android/pull/3269)

## stream-chat-android-compose
### 🐞 Fixed
- Made it impossible to send blank or empty messages. [#3269](https://github.com/GetStream/stream-chat-android/pull/3269)

### ✅ Added
- Added support for failed messages and an option to resend them. [#3263](https://github.com/GetStream/stream-chat-android/pull/3263)
<!-- UNRELEASED END -->

# March 24th, 2022 - 5.0.1
## stream-chat-android-ui-components
### 🐞 Fixed
- Fixed a bug where the missing implementation of the `MessageTextTransformer` caused message text not to show up. [#3248](https://github.com/GetStream/stream-chat-android/pull/3248)

# March 24th, 2022 - 5.0.0
**5.0.0** is a major release! You can read more about the motivation behind the effort and featured changes in the [announcement blog post](https://getstream.io/blog/android-v5-sdk-release/).
## Common changes for all artifacts
### 🐞 Fixed
- Fixed memory leaks related to image loading. [#2979](https://github.com/GetStream/stream-chat-android/pull/2979)

### ⬆️ Improved
- Replaced KAPT with KSP. [#3113](https://github.com/GetStream/stream-chat-android/pull/3113)

### ⚠️ Changed
- Updated AGP version to 7.1.2 and Gradle version to 7.4. [#3159](https://github.com/GetStream/stream-chat-android/pull/3159)

## stream-chat-android-client
### ✅ Added
- Added possibility to configure `RetryPolicy` using `ChaClient.Builder()`. [#3069](https://github.com/GetStream/stream-chat-android/pull/3069)

### ⚠️ Changed
- Add `Channel::image`, `Channel:name`, `User::image`, `User::name` properties. [#3139](https://github.com/GetStream/stream-chat-android/pull/3139)
- Deprecated `Member:role` in favor of `Member:channelRole` [#3189](https://github.com/GetStream/stream-chat-android/pull/3189)

## stream-chat-android-offline
🚨🚨 **v5.0.0** release brings a big change to the offline support library - it replaces `ChatDomain` with the `OfflinePlugin`. Make sure to check our [migration guide](https://getstream.io/chat/docs/sdk/android/client/guides/chatdomain-migration/)! 🚨🚨

### 🐞 Fixed
- Unread count for muted channels no longer increments when the channel is muted and new messages are received. [#3112](https://github.com/GetStream/stream-chat-android/pull/3112)
- Fixed marking the channel as read if it was opened offline previously. [#3162](https://github.com/GetStream/stream-chat-android/pull/3162)

### ❌ Removed
- Moved `RetryPolicy` related logic to `ChatClient`. [#3069](https://github.com/GetStream/stream-chat-android/pull/3069)

## stream-chat-android-ui-common
### ❌ Removed
- Removed ChatMarkdown in favor of ChatMessageTextTransformer [#3189](https://github.com/GetStream/stream-chat-android/pull/3189)

## stream-chat-android-ui-components
### 🐞 Fixed
- Fixed an issue with message flickering when sending a message with file attachments. [#3209](https://github.com/GetStream/stream-chat-android/pull/3209)
- Fixed a crash when overriding `ChatUI::imageHeadersProvider` caused by compiler [issue](https://youtrack.jetbrains.com/issue/KT-49793). [#3237](https://github.com/GetStream/stream-chat-android/pull/3237)

### ✅ Added
- Added a separate `LinkAttachmentsViewHolder` for handling messages containing link attachments and no other types of attachments. [#3070](https://github.com/GetStream/stream-chat-android/pull/3070)
- Added a separate `FileAttachmentsViewHolder` for handling messages containing file attachments of different types or file attachments not handled by one of the other `ViewHolder`s. [#3091](https://github.com/GetStream/stream-chat-android/pull/3091)
- Introduced `InnerAttachmentViewHolder` as an inner ViewHolder for custom attachments. [#3183](https://github.com/GetStream/stream-chat-android/pull/3183)
- Introduced `AttachmentFactory` as a factory for custom attachment ViewHolders. [#3116](https://github.com/GetStream/stream-chat-android/pull/3116)
- Introduced `AttachmentFactoryManager` as a manager for the list of registered attachment factories. The class is exposed via `ChatUI`. [#3116](https://github.com/GetStream/stream-chat-android/pull/3116)
- Added an attribute to customize the color state list of the AttachmentsDialog buttons called `streamUiAttachmentTabButtonColorStateList`. [#3242](https://github.com/GetStream/stream-chat-android/pull/3242)

### ⚠️ Changed
- Separated the Giphy attachments and content to a GiphyAttachmentViewHolder. [#2932](https://github.com/GetStream/stream-chat-android/pull/2932)
- Created a GiphyMediaAttachmentView and its respective style to customize giphies. [#2932](https://github.com/GetStream/stream-chat-android/pull/2932)
- You can now use `original` sized giphies that apply resizing based on the GIF size. [#2932](https://github.com/GetStream/stream-chat-android/pull/2932)
- Use `fixedHeight` or `fixedHeightDownsampled` giphies to use a fixed height that keeps the aspect ratio and takes up less memory. [#2932](https://github.com/GetStream/stream-chat-android/pull/2932)
- Make sure to check out our giphy attachment styles (GiphyMediaAttachmentView) for customization.
- Created an ImageAttachmentViewHolder that represents images in the message list. [#3067](https://github.com/GetStream/stream-chat-android/pull/3067)
- Renamed MediaAttachmentViewStyle and its attributes to ImageAttachmentViewStyle. [#3067](https://github.com/GetStream/stream-chat-android/pull/3067)
- Messages containing link attachments and no other types of attachments are no longer handled by `TextAndAttachmentsViewHolder`, instead they are handled by `LinkAttachmentsViewHolder`. [#3070](https://github.com/GetStream/stream-chat-android/pull/3070)
- Messages containing file attachments of different file types or types not handled by one of the other `ViewHolders` are no longer handled by `TextAndAttachmentsViewHolder`, instead they are handled by `FileAttachmentsViewHolder`. [#3091](https://github.com/GetStream/stream-chat-android/pull/3091)
- Updated the structure of UI components documentation. [UI Components documentation](https://getstream.io/chat/docs/sdk/android/ui/overview/). [#3186](https://github.com/GetStream/stream-chat-android/pull/3186)
- Updated the code snippets from the UI Components documentation in the `stream-chat-android-docs` module. [3205](https://github.com/GetStream/stream-chat-android/pull/3205)

### ❌ Removed
- All usage of `ChatDomain`. [#3190](https://github.com/GetStream/stream-chat-android/pull/3190)
- Removed "Pin message", "Reply", "Thread reply" message actions for messages that are not synced. [#3226](https://github.com/GetStream/stream-chat-android/pull/3226)

## stream-chat-android-compose
### 🐞 Fixed
- Mitigated the effects of `ClickableText` consuming all pointer events when messages contain links by passing long press handlers to `MessageText`. [#3137](https://github.com/GetStream/stream-chat-android/pull/3137)
- Fixed an issue with message flickering when sending a message with file attachments. [#3209](https://github.com/GetStream/stream-chat-android/pull/3209)
- Fixed ripple color in dark mode. [#3211](https://github.com/GetStream/stream-chat-android/pull/3211)
- Long user names no longer break layout in the message list. [#3219](https://github.com/GetStream/stream-chat-android/pull/3219)
- Fixed the click handler on the last item in the image attachments content. [#3221](https://github.com/GetStream/stream-chat-android/pull/3221)

### ⬆️ Improved
- Allowed passing long press handlers to `MessageText`. [#3137](https://github.com/GetStream/stream-chat-android/pull/3137)

### ✅ Added
- Added code snippets from the Compose documentation to the `stream-chat-android-docs` module. [3197](https://github.com/GetStream/stream-chat-android/pull/3197)
- Added support for delivery indicator in the message list. [#3218](https://github.com/GetStream/stream-chat-android/pull/3218)

### ⚠️ Changed
- Replaced the `reactionTypes` field in `ChatTheme` with the new `reactionIconFactory` field that allows customizing reaction icons. [#3046](https://github.com/GetStream/stream-chat-android/pull/3046)
- `MessageText` now requires the parameter `onLongItemClick: (Message) -> Unit`. This was done in order to mitigate `ClickableText` consuming all pointer events. [#3137](https://github.com/GetStream/stream-chat-android/pull/3137)
- Renamed the `state.channel` package to `state.channels` for consistency. [#3143](https://github.com/GetStream/stream-chat-android/pull/3143)
- Renamed the `viewmodel.channel` package to `viewmodel.channels` for consistency. [#3143](https://github.com/GetStream/stream-chat-android/pull/3143)
- Moved the contents of the `ui.imagepreview` and `ui.mediapreview` packages to `ui.attachments.preview`. [#3143](https://github.com/GetStream/stream-chat-android/pull/3143)
- Moved the preview handlers from the `ui.filepreview` package to `ui.attachments.preview.handler` [#3143](https://github.com/GetStream/stream-chat-android/pull/3143)

### ❌ Removed
- Removed "Pin message", "Reply", "Thread reply" message actions for messages that are not synced. [#3226](https://github.com/GetStream/stream-chat-android/pull/3226)

# March 9th, 2022 - 4.30.1
## stream-chat-android-client
### ✅ Added
- Added `notificationChannel` lambda parameter to `NotificationHandlerFactory::createNotificationHandler` which is being used to create a `NotificationChannel`.
  You can use it to customize notifications priority, channel name, etc. [#3167](https://github.com/GetStream/stream-chat-android/pull/3167)

### ⚠️ Changed
- `LoadNotificationDataWorker` is now using a separate `NotificationChannel` with `NotificationCompat.PRIORITY_LOW`.
  You can customize its name by overriding `stream_chat_other_notifications_channel_name` string. [#3167](https://github.com/GetStream/stream-chat-android/pull/3167)

## stream-chat-android-offline
### 🐞 Fixed
- Fixed updating typing users. [#3154](https://github.com/GetStream/stream-chat-android/pull/3154)

## stream-chat-android-ui-components
### 🐞 Fixed
- Fixed displaying long usernames in message's footnote within `MessageListView`. [#3149](https://github.com/GetStream/stream-chat-android/pull/3149)
- A bug that made `ScrollButtonView` in `MessageListView` permanently visible. [#3170](https://github.com/GetStream/stream-chat-android/pull/3170)
- Fixed display of read status indicators [#3181](https://github.com/GetStream/stream-chat-android/pull/3181)

### ✅ Added
- Added a way to check if the adapters and message/channel lists have been initialized or not. [#3182](https://github.com/GetStream/stream-chat-android/pull/3182)
- Added `streamUiRetryMessageEnabled` attribute to `MessageListView` that allows to show/hide retry action in message's overlay. [#3185](https://github.com/GetStream/stream-chat-android/pull/3185)

## stream-chat-android-compose
### 🐞 Fixed
- Fixed display of read status indicators [#3181](https://github.com/GetStream/stream-chat-android/pull/3181)

# March 2nd, 2022 - 4.30.0
## Common changes for all artifacts
### ⬆️ Improved
- We upgraded our Kotlin version to 1.6, Moshi to 1.13 and Compose to 1.1.1. [#3104](https://github.com/GetStream/stream-chat-android/pull/3104)[#3123](https://github.com/GetStream/stream-chat-android/pull/3123)
- Updated Google's Accompanist version. [#3104](https://github.com/GetStream/stream-chat-android/pull/3104)

### ⚠️ Changed
- These version updates mean our SDK now expects the minimum of AGP 7.x.x. We recommend using 7.1+. [#3104](https://github.com/GetStream/stream-chat-android/pull/3104)

## stream-chat-android-compose
### ⚠️ Changed
- Since we're using Compose 1.1.1 for our SDK, we recommend upgrading to avoid conflicts. [#3104](https://github.com/GetStream/stream-chat-android/pull/3104)

# February 24th, 2022 - 4.29.0
## stream-chat-android-offline
### 🐞 Fixed
- Fixed updating `ChatDomain::totalUnreadCount` and `ChatDomain::channelUnreadCount` after restoring app from the background and
  when sending a message to a channel without read enabled. [#3121](https://github.com/GetStream/stream-chat-android/pull/3121)

## stream-chat-android-ui-components
### 🐞 Fixed
- Fixed setting custom empty and loading views for `MessageListView`. [#3082](https://github.com/GetStream/stream-chat-android/pull/3082)

### ⬆️ Improved
- Disabled command popups when attachments are present. [#3051](https://github.com/GetStream/stream-chat-android/pull/3051)
- Disabled the attachments button when popups are present. [#3051](https://github.com/GetStream/stream-chat-android/pull/3051)

### ✅ Added
- Added `ChatUI.channelNameFormatter` to allow customizing the channel's name format. [#3068](https://github.com/GetStream/stream-chat-android/pull/3068)
- Added a customizable height attribute to SearchInputView [#3081](https://github.com/GetStream/stream-chat-android/pull/3081)
- Added `ChatUI.dateFormatter` to allow customizing the way the dates are formatted. [#3085](https://github.com/GetStream/stream-chat-android/pull/3085)
- Added ways to show/hide the delivery status indicators for channels and messages. [#3102](https://github.com/GetStream/stream-chat-android/pull/3102)

### ⚠️ Changed
- Disabled editing on Giphy messages given that it's breaking the UX and can override the GIF that was previously put in. [#3071](https://github.com/GetStream/stream-chat-android/pull/3071)

### ❌ Removed
- Removed ExoMedia dependency in favor of standard Android `VideoView`. [#3098](https://github.com/GetStream/stream-chat-android/pull/3098)

## stream-chat-android-compose
### 🐞 Fixed
- Fixed back press handling. [#3120](https://github.com/GetStream/stream-chat-android/pull/3120)

### ✅ Added
- Exposed a way to clear the message composer externally, e.g. when using custom sendMessage handlers. [#3100](https://github.com/GetStream/stream-chat-android/pull/3100)
- Exposed `loadingMoreContent` for the `ChannelList` and `Channels` components that allows you to override the default loading more content. [#3103](https://github.com/GetStream/stream-chat-android/pull/3103)
- Exposed `loadingMoreContent` for the `MessageList` and `Messages` components that allows you to override the default loading more content. [#3103](https://github.com/GetStream/stream-chat-android/pull/3103)
- Added the `attachmentsContentImageGridSpacing` option to `StreamDimens`, to make it possible to customize the spacing between image attachment tiles via `ChatTheme`. [#3105](https://github.com/GetStream/stream-chat-android/pull/3105)

### ⚠️ Changed
- Replaced the `reactionTypes` field in `ChatTheme` with the new `reactionIconFactory` field that allows customizing reaction icons. [#3046](https://github.com/GetStream/stream-chat-android/pull/3046)
- Disabled editing on Giphy messages given that it's breaking the UX and can override the GIF that was previously put in. [#3071](https://github.com/GetStream/stream-chat-android/pull/3071)

### ❌ Removed
- Removed ExoMedia dependency in favor of standard Android `VideoView`. [#3092](https://github.com/GetStream/stream-chat-android/pull/3092)
- Removed `SystemBackPressHandler` in favor of `BackHandler` from the Compose framework. [#3120](https://github.com/GetStream/stream-chat-android/pull/3120)

# February 17th, 2022 - 4.28.4
## stream-chat-android-client
### ✅ Added
- Added the `member` field to the `MemberRemovedEvent`. [#3090](https://github.com/GetStream/stream-chat-android/pull/3090)

## stream-chat-android-offline
### 🐞 Fixed
- Fixed how member removal is handled in `DefaultChatEventHandler`. [#3090](https://github.com/GetStream/stream-chat-android/pull/3090)

# February 16th, 2022 - 4.28.3
## stream-chat-android-ui-components
### ⬆️ Improved
- Improved the logic around mentions and users that can be mentioned within the input. [#3088](https://github.com/GetStream/stream-chat-android/pull/3088)

## stream-chat-android-compose
### ⬆️ Improved
- Improved the logic around mentions and users that can be mentioned within the input. [#3088](https://github.com/GetStream/stream-chat-android/pull/3088)

# February 9th, 2022 - 4.28.2
## Common changes for all artifacts
- Fix crash with offline support. [#3063](https://github.com/GetStream/stream-chat-android/pull/3063)

# February 9th, 2022 - 4.28.1
## Common changes for all artifacts
- Fix crash when events were received. [#3058](https://github.com/GetStream/stream-chat-android/pull/3058)

# February 8th, 2022 - 4.28.0
## 🚨 Old UI Module removed
`stream-chat-android` is deprecated and won't be maintained anymore. The module will continue working, but we won't be releasing new versions.
The source code has been moved to this [archived repository](https://github.com/GetStream/stream-chat-android-old-ui)
Consider migrating to `stream-chat-android-ui-components` or `stream-chat-android-compose`. Here you can find a set of useful resources for migration:
- [UI Components Documentation](https://getstream.io/chat/docs/sdk/android/ui/overview/)
- [Android Chat Messaging Tutorial](https://getstream.io/tutorials/android-chat/)
- [Compose UI Components Documentation](https://getstream.io/chat/docs/sdk/android/compose/overview/)
- [Compose Chat Messaging Tutorial](https://getstream.io/chat/compose/tutorial/)
- [Old Sample App Migration PR](https://github.com/GetStream/stream-chat-android/pull/2467)

## Common changes for all artifacts
### ✅ Added
- Create new artifact to integrate Xiaomi Mi Push with Stream. You will need to add  `stream-chat-android-pushprovider-xiaomi` artifact to your App. Check our [docs](https://getstream.io/chat/docs/sdk/android/client/guides/push-notifications/xiaomi) for further details. [#2444](https://github.com/GetStream/stream-chat-android/pull/2444)

### ⚠️ Changed
- Update Android Gradle Plugin version to 7.1.0 and Gradle version to 7.3.3. [#2989](https://github.com/GetStream/stream-chat-android/pull/2989)

## stream-chat-android-client
### ⬆️ Improved
- Internal implementation only asks to the provided `TokenProvider` a new token when it is really needed. [#2995](https://github.com/GetStream/stream-chat-android/pull/2995)

### ⚠️ Changed
- UnknownHostException is no longer considered a permanent network error. [#3054](https://github.com/GetStream/stream-chat-android/pull/3054)

## stream-chat-android-offline
### 🐞 Fixed
- Fixed memory leak related to database initialization.[#2974](https://github.com/GetStream/stream-chat-android/pull/2974)

### ✅ Added
- Added new extension function `ChatClient::deleteChannel`. [#3007](https://github.com/GetStream/stream-chat-android/pull/3007)

### ⚠️ Changed
- Deprecated `ChatDomain::deleteChannel` in favour of `ChatClient::deleteChannel`. [#3007](https://github.com/GetStream/stream-chat-android/pull/3007)

## stream-chat-android-ui-common
### ✅ Added
- Added new extension function `ChatClient::loadMessageById`. [#2929](https://github.com/GetStream/stream-chat-android/pull/2929)

## stream-chat-android-ui-components
### 🐞 Fixed
- Fixed the logic for fetching encoding for URLs when opening PDFs and similar documents in the MessageList. [#3017](https://github.com/GetStream/stream-chat-android/pull/3017)

### ⬆️ Improved
- Replaced Lottie typing indicator with a custom view. [#3004](https://github.com/GetStream/stream-chat-android/pull/3004)

## stream-chat-android-compose
### 🐞 Fixed
- Fixed the way our attachments work and are represented in Compose to support more attachment types. [#2955](https://github.com/GetStream/stream-chat-android/pull/2955)
- Fixed the logic for fetching encoding for URLs when opening PDFs and similar documents in the MessageList. [#3017](https://github.com/GetStream/stream-chat-android/pull/3017)

### ⬆️ Improved
- Improved RTL support in Compose [#2987](https://github.com/GetStream/stream-chat-android/pull/2987)
- Made the SDK smaller by removing Materials Icons dependency [#2987](https://github.com/GetStream/stream-chat-android/pull/2987)
- Removed unnecessary experimental flags, opted in into APIs we're using from Compose. [#2983](https://github.com/GetStream/stream-chat-android/pull/2983)

### ✅ Added
- Added [`Custom Attachments guide`](https://getstream.io/chat/docs/sdk/android/composee/guides/adding-custom-attachments/). [#2967](https://github.com/GetStream/stream-chat-android/pull/2967)
- Added `onHeaderAvatarClick` parameter to the `ChannelsScreen` component. [#3016](https://github.com/GetStream/stream-chat-android/pull/3016)
- Exposed `lazyListState` for the `ChannelList` and `Channels` components that allows you to control the scrolling behavior and state. [#3049](https://github.com/GetStream/stream-chat-android/pull/3049)
- Exposed `helperContent` for the `ChannelList` and `Channels` components that allows you to implement a helper UI such as scroll to top button for the channel list. [#3049](https://github.com/GetStream/stream-chat-android/pull/3049)
- Exposed `lazyListState` for the `MessageList` and `Messages` components that allows you to control the scrolling behavior and state. [#3044](https://github.com/GetStream/stream-chat-android/pull/3044)
- Exposed `helperContent` for the `MessageList` and `Messages` components that allows you to override the default scrolling behavior UI.  [#3044](https://github.com/GetStream/stream-chat-android/pull/3044)

### ⚠️ Changed
- Renamed `onHeaderClickAction` parameter to `onHeaderActionClick` for the `ChannelsScreen` component. [#3016](https://github.com/GetStream/stream-chat-android/pull/3016)
- `MessageList` and `Messages` now have two new parameters that have default values. Please make sure that you check out the changes and that everything still works for you. [#3044](https://github.com/GetStream/stream-chat-android/pull/3044)

## stream-chat-android-pushprovider-xiaomi
### ✅ Added
- Added a `XiaomiMessagingDelegate` class to simplify custom implementations of `PushMessageReceiver` that forward messages to the SDK. See [Using a Custom PushMessageReceiver](https://getstream.io/chat/docs/sdk/android/client/guides/push-notifications/xiaomi#using-a-custom-pushmessagereceiver) for more details. [#2444](https://github.com/GetStream/stream-chat-android/pull/2444)

# February 2nd, 2022 - 4.27.2
## stream-chat-android-offline
### 🐞 Fixed
- Fixed refreshing cached channels after setting the user. [#3010](https://github.com/GetStream/stream-chat-android/pull/3010)

# January 31th, 2022 - 4.27.1
## stream-chat-android-offline
### 🐞 Fixed
- Fixed clearing cache after receiving channel truncated event. [#3001](https://github.com/GetStream/stream-chat-android/pull/3001)

# January 25th, 2022 - 4.27.0
## stream-chat-android-client
### 🐞 Fixed
- Fixed bug related to the wrong unread messages count when a socket connection is not available. [#2927](https://github.com/GetStream/stream-chat-android/pull/2927)
- Fixed deserialization issue when parsing the `Message` object while searching for a message from a channel with 0 members. [#2947](https://github.com/GetStream/stream-chat-android/pull/2947)

### ✅ Added
- Added the `systemMessage` parameter to `ChatClient::truncateChannel` and `ChannelClient:truncate` methods that represents a system message that will be displayed after the channel was truncated. [#2949](https://github.com/GetStream/stream-chat-android/pull/2949)
- Added the `message` parameter to the `ChannelTruncatedEvent` that represents a system message that will be displayed after the channel was truncated. [#2949](https://github.com/GetStream/stream-chat-android/pull/2949)
- Added method to consult the settings of the app. Use `ChatClient.instance().appSettings()` to request the settings of your app. [#2960](https://github.com/GetStream/stream-chat-android/pull/2960)
- Added `ChatClient.shuffleGiphy` extension function and removing ShuffleGiphy use case. [#2962](https://github.com/GetStream/stream-chat-android/pull/2962)
- Added `ChatClient.sendGiphy` extension function and removing SendGiphy use case. [#2963](https://github.com/GetStream/stream-chat-android/pull/2963)
- Added `Channel::ownCapabilities` and `ChannelCapabilities` object.
  Channel capabilities provide you information on which features are available for the current user. [#2971](https://github.com/GetStream/stream-chat-android/pull/2971)

### ⚠️ Changed
- Deprecated `ChatDomain.leaveChannel`. Use ChatClient.removeMembers instead. [#2926](https://github.com/GetStream/stream-chat-android/pull/2926)

## stream-chat-android-offline
### ⬆️ Improved
- Utilized the `message` parameter of the `ChannelTruncatedEvent` to show a system message instantly after the channel was truncated. [#2949](https://github.com/GetStream/stream-chat-android/pull/2949)

### ✅ Added
- Added new extension function `ChatClient::cancelMessage`. [#2928](https://github.com/GetStream/stream-chat-android/pull/2928)
- Added `ChatClient::needsMarkRead` extension function to check if a channel can be marked as read. [#2920](https://github.com/GetStream/stream-chat-android/pull/2920)

### ⚠️ Changed
- Deprecated `ChatDomain::cancelMessage` in favour of `ChatClient::cancelMessage`. [#2928](https://github.com/GetStream/stream-chat-android/pull/2928)

## stream-chat-android-ui-components
### 🐞 Fixed
- Handling video attachments that's don't have mime-type, but have type. [2919](https://github.com/GetStream/stream-chat-android/pull/2919)
- Intercepted and blocked attachment preview for attachments which are not fully uploaded. [#2950](https://github.com/GetStream/stream-chat-android/pull/2950)
- Fixed a bug when changes to the mentioned users in a message were not propagated to the UI. [2951](https://github.com/GetStream/stream-chat-android/pull/2951)

### ⬆️ Improved
- Improve Korean 🇰🇷 translations. [#2953](https://github.com/GetStream/stream-chat-android/pull/2953)

## stream-chat-android-compose
### 🐞 Fixed
- Fixed crashes caused by deleting channels [#2942](https://github.com/GetStream/stream-chat-android/pull/2942)

### ⬆️ Improved
- `ReactionOptions` now displays the option to show more reactions if there are more than 5 available [#2918](https://github.com/GetStream/stream-chat-android/pull/2918)
- Improve Korean 🇰🇷 translations. [#2953](https://github.com/GetStream/stream-chat-android/pull/2953)
- Improved `MessageComposer` UX by disabling commands when attachments or text are present. [#2961](https://github.com/GetStream/stream-chat-android/pull/2961)
- Improved `MessageComposer` UX by disabling attachment integration button when popups with suggestions are present. [#2961](https://github.com/GetStream/stream-chat-android/pull/2961)

### ✅ Added
- Added `ExtendedReactionsOptions` and `ReactionsPicker` in order to improve reaction picking UX [#2918](https://github.com/GetStream/stream-chat-android/pull/2918)
- Added documentation for [`ReactionsPicker`](https://getstream.io/chat/docs/sdk/android/compose/message-components/reactions-picker/) [#2918](https://github.com/GetStream/stream-chat-android/pull/2918)
- Added ways to customize the channel, message and member query limit when building a ChannelListViewModel [#2948](https://github.com/GetStream/stream-chat-android/pull/2948)

# January 12th, 2022 - 4.26.0
## Common changes for all artifacts
### ⬆️ Improved
- 🚨 Breaking change: Markdown support is moved into a standalone module `stream-chat-android-markdown-transformer` which is not included by default. You can use it with `ChatUI.messageTextTransformer` to add Markdown support to your app. You can find more information [here](https://getstream.io/chat/docs/sdk/android/ui/chatui/#markdown). [#2786](https://github.com/GetStream/stream-chat-android/pull/2786)

## stream-chat-android-client
### ✅ Added
- Added `Member::banned` property that represents, if the channel member is banned. [#2915](https://github.com/GetStream/stream-chat-android/pull/2915)
- Added `Member::channelRole` property that represents the user's channel-level role. [#2915](https://github.com/GetStream/stream-chat-android/pull/2915)

## stream-chat-android-offline
### 🐞 Fixed
- Fixed populating mentions after editing the message. `Message::mentionedUsers` shouldn't be empty if edited message contains mentioned users. [#2852](https://github.com/GetStream/stream-chat-android/pull/2852)

### ✅ Added
- Added `memberLimit` to `ChatDomain::queryChannels` and `ChatDomain::queryChannelsLoadMore` that allows modifying the number of members to fetch per channel. [#2826](https://github.com/GetStream/stream-chat-android/pull/2826)

### ❌ Removed
- Removed `QueryChannelsLoadMore` usecase. [#2790](https://github.com/GetStream/stream-chat-android/pull/2790)
- `QueryChannelsController::loadMore` is removed and logic is moved into `ChatDomain`. [#2790](https://github.com/GetStream/stream-chat-android/pull/2790)

## stream-chat-android-ui-components
### 🐞 Fixed
- Fixed displaying mentions popup when text contains multiple lines. [#2851](https://github.com/GetStream/stream-chat-android/pull/2851)
- Fixed the loading/playback speed of GIFs. [#2914](https://github.com/GetStream/stream-chat-android/pull/2914)
- Fixed scroll persisting after long tapping on an item in the message list. [#2916](https://github.com/GetStream/stream-chat-android/pull/2916)
- Fixed footnote of messages showing "Only Visible to You". This message was visible even when deleted messages were visible to everyone. [#2923](https://github.com/GetStream/stream-chat-android/pull/2923)

### ⬆️ Improved
- Improved the way thread pagination works. [#2845](https://github.com/GetStream/stream-chat-android/pull/2845)

### ✅ Added
- Added `memberLimit` parameter to `ChannelListViewModel` and `ChannelListViewModelFactory` that allows modifying the number of members to fetch per channel. [#2826](https://github.com/GetStream/stream-chat-android/pull/2826)
- Added `ChatMessageTextTransformer` to transform messages and set them to `TextView`. [#2786](https://github.com/GetStream/stream-chat-android/pull/2786)
- Added `AutoLinkableTextTransformer` which is an implementation of `ChatMessageTextTransformer`. After applying the transformer, it also makes links clickable in TextView. [#2786](https://github.com/GetStream/stream-chat-android/pull/2786)

### ⚠️ Changed
- `ChatUI.markdown` is deprecated in favour of `ChatUI.messageTextTransformer`. [#2786](https://github.com/GetStream/stream-chat-android/pull/2786)
- In the sample app the new behaviour for new messages is to count unread messages, instead of always scroll to bottom [#2865](https://github.com/GetStream/stream-chat-android/pull/)

## stream-chat-android-compose
### 🐞 Fixed
- Fixed a small issue with user avatars flickering [#2822](https://github.com/GetStream/stream-chat-android/pull/2822)
- Fixed faulty scrolling behavior in `Messages` by adding an autoscroll. [#2857](https://github.com/GetStream/stream-chat-android/pull/2857)
- Fixed the font size of avatar initials in the message list. [2862](https://github.com/GetStream/stream-chat-android/pull/2862)
- Fixed faulty scrolling behavior in `Channels` by adding an autoscroll. [#2887](  https://github.com/GetStream/stream-chat-android/pull/2887)
- Fixed the loading/playback speed of GIFs. [#2914](https://github.com/GetStream/stream-chat-android/pull/2914)

### ⬆️ Improved
- Added an animation to the `SelectedChannelMenu` component.
- Added an animation to the `ChannelInfo` component.
- Avatars now show fallback initials in case there was an error while loading images from the network. [#2830](https://github.com/GetStream/stream-chat-android/pull/2830)
- Added more parameters to the stateless version of the MessageComposer for consistency [#2809](https://github.com/GetStream/stream-chat-android/pull/2809)
- Updated primary accent colors in order to achieve a better contrast ratio for accessibility [#2857](https://github.com/GetStream/stream-chat-android/pull/2857)
- Removed default background color from `MessageItem` [#2857](https://github.com/GetStream/stream-chat-android/pull/2857)
- Added multiline mentions support [#2859](https://github.com/GetStream/stream-chat-android/pull/2859)
- Improved the way thread pagination works. [#2845](https://github.com/GetStream/stream-chat-android/pull/2845)

### ✅ Added
- Added the `headerContent` and `centerContent` Slot APIs for the `SelectedChannelMenu` component. [#2823](https://github.com/GetStream/stream-chat-android/pull/2823)
- Added the `headerContent` and `centerContent` Slot APIs for the `ChannelInfo` component. [#2823](https://github.com/GetStream/stream-chat-android/pull/2823)
- You can now define a `placeholderPainter` for the `Avatar` that is shown while the image is loading. [#2830](https://github.com/GetStream/stream-chat-android/pull/2830)
- Added more Slot APIs to the`MessageComposer` and `MessageInput` components [#2809](https://github.com/GetStream/stream-chat-android/pull/2809)
- Added [SelectedReactionsMenu documentation](https://getstream.io/chat/docs/sdk/android/compose/channel-components/selected-reactions-menu/). [#2868](https://github.com/GetStream/stream-chat-android/pull/2868)

### ⚠️ Changed
- Updated [ChatTheme documentation](https://getstream.io/chat/docs/sdk/android/compose/general-customization/chat-theme/). [#2833](https://github.com/GetStream/stream-chat-android/pull/2833)
- Updated [ChannelsScreen documentation](https://getstream.io/chat/docs/sdk/android/compose/channel-components/channels-screen/). [#2839](https://github.com/GetStream/stream-chat-android/pull/2839)
- Updated [ChannelItem documentation](https://getstream.io/chat/docs/sdk/android/compose/channel-components/channel-item/). [#2832](https://github.com/GetStream/stream-chat-android/pull/2832)
- Updated [ChannelListHeader documentation](https://getstream.io/chat/docs/sdk/android/compose/channel-components/channel-list-header/). [#2828](https://github.com/GetStream/stream-chat-android/pull/2828)
- Updated [Component Architecture documentation](https://getstream.io/chat/docs/sdk/android/compose/component-architecture/). [#2834](https://github.com/GetStream/stream-chat-android/pull/2834)
- Updated [SelectedChannelMenu documentation](https://getstream.io/chat/docs/sdk/android/compose/channel-components/selected-channel-menu/). [#2838](https://github.com/GetStream/stream-chat-android/pull/2838)
- Updated [ChannelList documentation](https://getstream.io/chat/docs/sdk/android/compose/channel-components/channel-list/). [#2847](https://github.com/GetStream/stream-chat-android/pull/2847)
- Updated [AttachmentsPicker documentation](https://getstream.io/chat/docs/sdk/android/compose/message-components/attachments-picker/) [#2860](https://github.com/GetStream/stream-chat-android/pull/2860)
- Renamed the `ChannelInfo` component to `SelectedChannelMenu`. [#2838](https://github.com/GetStream/stream-chat-android/pull/2838)
- Updated [Overview documentation](https://getstream.io/chat/docs/sdk/android/compose/overview/). [#2836](https://github.com/GetStream/stream-chat-android/pull/2836)
- Updated [Custom Attachments documentation](https://getstream.io/chat/docs/sdk/android/compose/general-customization/attachment-factory/) with minor sentence formatting changes [#2878](https://github.com/GetStream/stream-chat-android/pull/2878)
- Updated [MessagesScreen documentation](https://getstream.io/chat/docs/sdk/android/compose/message-components/messages-screen/) [#2866](https://github.com/GetStream/stream-chat-android/pull/2866)
- Updated [MessageList documentation](https://getstream.io/chat/docs/sdk/android/compose/message-components/message-list/). [#2869](https://github.com/GetStream/stream-chat-android/pull/2869)

# December 30th, 2021 - 4.25.1
## stream-chat-android-client
### ✅ Added
- Added support to paginate messages pinned in a channel. [#2848](https://github.com/GetStream/stream-chat-android/pull/2848).


# December 23th, 2021 - 4.25.0
## Common changes for all artifacts
### ⬆️ Improved
- Updated dependency versions
  - Kotlin 1.5.31
  - Compose framework 1.0.5
  - AndroidX
  - Lottie 4.2.2
  - OkHttp 4.9.3
  - Room 2.4.0
  - and other, see [#2771](https://github.com/GetStream/stream-chat-android/pull/2771) for more details

## stream-chat-android-offline
### 🐞 Fixed
- Fixed a bug when hard deleted messages still remain in the UI.
- Stabilized behavior of users' updates propagation across values of the channels and the messages. [#2803](https://github.com/GetStream/stream-chat-android/pull/2803)

### ⚠️ Changed
- 🚨 Breaking change: Added `cachedChannel` parameter to `ChatEventHandler::handleChatEvent` [#2807](https://github.com/GetStream/stream-chat-android/pull/2807)

## stream-chat-android-ui-components
### 🐞 Fixed
- Users' updates done in runtime are now propagated to the `MessageListView` component. [#2769](https://github.com/GetStream/stream-chat-android/pull/2769)
- Fixed the display of image attachments on the pinned message list screen. [#2792](https://github.com/GetStream/stream-chat-android/pull/2792)
-  Button for commands is now disabled in edit mode. [#2812](https://github.com/GetStream/stream-chat-android/pull/2812)
- Small bug fix for borders of attachments

### ⬆️ Improved
- Improved Korean 🇰🇷 and Japanese 🇯🇵 translation.
- Improved KDocs of UI components such as `ChannelListHeaderView` and `AvatarView`.

### ✅ Added
- Added header with back button and attachment's title to `AttachmentMediaActivity` which displays playable attachments.
  You can customize its appearance using `streamUiMediaActivityHeader`, `streamUiMediaActivityHeaderLeftActionButtonStyle` and `streamUiMediaActivityHeaderTitleStyle` attributes.
- Added `hard` flag to `MessageListViewModel.Event.DeleteMessage`.
  You can use `MessageListView::setMessageDeleteHandler` and pass `MessageListViewModel.Event.DeleteMessage(MESSAGE, hard = true)` to hard delete messages using `MessageListViewModel`.
  Check [MessageListViewModelBinding](https://github.com/GetStream/stream-chat-android/blob/main/stream-chat-android-ui-components/src/main/kotlin/io/getstream/chat/android/ui/message/list/viewmodel/MessageListViewModelBinding.kt#L37) for further details. [#2772](https://github.com/GetStream/stream-chat-android/pull/2772)
- Rtl support was added. If the app has `android:supportsRtl="true"` and the locale of the device needs Rtl support, the SDK will draw the components from the right-to-left instead the default way (left-to-right) [#2799](https://github.com/GetStream/stream-chat-android/pull/2799)

### ⚠️ Changed
- Constructor of `ChannelListViewModel` and `ChannelListViewModelFactory` changed. Now they ask for `ChatEventHandlerFactory` instead `ChatEventHandler`, so users can use `StateFlow<List<Channel>>` in their implementations of `ChatEventHandler`, which can make implementation smarter with resources (don't try to add a channel that is already there, for example) [#2747](https://github.com/GetStream/stream-chat-android/pull/2747)

### ❌ Removed

## stream-chat-android-compose
### 🐞 Fixed
- Fixed the message grouping logic to now include date separators when splitting message groups [#2770](https://github.com/GetStream/stream-chat-android/pull/2770)

### ⬆️ Improved
- Improved the UI for message footers to be more respective of thread replies [#2765](https://github.com/GetStream/stream-chat-android/pull/2765)
- Fixed the orientation and UI of ThreadParticipants [#2765](https://github.com/GetStream/stream-chat-android/pull/2765)
- Improved the API structure more, made the components package more clear [#2795](https://github.com/GetStream/stream-chat-android/pull/2795)
- Improved the way to customize the message item types and containers [#2791](https://github.com/GetStream/stream-chat-android/pull/2791)
- Added more parameters to the stateless version of the MessageComposer for consistency [#2809](https://github.com/GetStream/stream-chat-android/pull/2809)
- Added color and shape parameters to `MessageListHeader` and `ChannelListHeader` components [#2855](https://github.com/GetStream/stream-chat-android/pull/2855)

### ✅ Added
- Added site name labels to link attachments for websites using the Open Graph protocol [#2785](https://github.com/GetStream/stream-chat-android/pull/2785)
- Added preview screens for file attachments [#2764](https://github.com/GetStream/stream-chat-android/pull/2764)
- Added a way to disable date separator and system message items in the message list [#2770](https://github.com/GetStream/stream-chat-android/pull/2770)
- Added an option to the message options menu to unmute a user that sent the message. [#2787](https://github.com/GetStream/stream-chat-android/pull/2787)
- Added a `DefaultMessageContainer` component that encapsulates all default message types [#2791](https://github.com/GetStream/stream-chat-android/pull/2791)
- Added the `SelectedReactionsMenu` component that represents a list of user reactions left for a particular message [#2782](https://github.com/GetStream/stream-chat-android/pull/2782)

### ⚠️ Changed
- Removed SelectedMessageOverlay and replaced it with SelectedMessageMenu - [#2768](https://github.com/GetStream/stream-chat-android/pull/2768)
- Big changes to the structure of the project, making it easier to find all the components and building blocks - [#2752](https://github.com/GetStream/stream-chat-android/pull/2752)
- Renamed the `common` package to `components` and added a logical structure to the components there
- Decoupled many smaller components to the `components` package and their individual files, for ease of use
- Improved the API of several smaller components
- Added a few missing previews
- Changed various component names, removed unused/redundant component blocks and moved to Default components [#2795](https://github.com/GetStream/stream-chat-android/pull/2795)
- Changed some of the component types regarding the message item [#2791](https://github.com/GetStream/stream-chat-android/pull/2791)
- Moved message item components to `components.messages` [#2791](https://github.com/GetStream/stream-chat-android/pull/2791)
- When querying for more channels, `ChannelListViewModel` now uses `OfflinePlugin` based approach if it is enabled. [#2790](https://github.com/GetStream/stream-chat-android/pull/2790)
- Updated [MessageListHeader Documentation](https://getstream.io/chat/docs/sdk/android/compose/message-components/message-list-header/) [#2855](https://github.com/GetStream/stream-chat-android/pull/2855)

### ❌ Removed
- Removed some redundant components from separate files and the `components` package [#2795](https://github.com/GetStream/stream-chat-android/pull/2795)


# December 9th, 2021 - 4.24.0
## stream-chat-android-offline
### 🐞 Fixed
- Fix the issue when users' data can be outdated until restart SDK.

### ✅ Added
- Added new extension function `ChatClient::keystroke`.
- Added new extension function `ChatClient::stopTyping`.

## stream-chat-android-ui-common
### 🐞 Fixed
- Fixed `MessageInputFieldView#mode` not being reset after custom attachments were cleared

## stream-chat-android-ui-components
### 🐞 Fixed
- Fixed crash related with creation of MessageOptionsDialogFragment
- Fixed behaviour related to search messages, when message was not already loaded from database MessageListView could not scroll to searched message.
- Removed cut from text when text end with Italic
- Fixed `GiphyViewHolderStyle#cardBackgroundColor` not getting applied
- Fixed bug related of not removing channels when filter selects channels where the the current user is not a member

### ⬆️ Improved
- Replied messages now have a limit for size. The text will get cut if there's too many characters or too many line breaks.
- Improved Korean 🇰🇷 translations.

### ✅ Added
- Added scroll to original message when clicking in a reply message. Use `ReplyMessageClickListener` to change the behaviour of click in reply messages.

## stream-chat-android-compose
### 🐞 Fixed
- Removed preemptive attachment loading that was resulting in crashes on certain Android API versions
- Fixed incorrect message shape for theirs messages in threads.

### ⬆️ Improved
- Minor UI improvements to the message overlay
- Enabled scrolling behavior in SelectedMessageOverlay

### ✅ Added
- Added the mention suggestion popup to the `MessageComposer` component, that allows to autocomplete a mention from a list of users.
- Added support for slowdown mode. Users are no longer able to send messages during the cooldown interval.
- Added support for system messages.
- Added support for Giphy command.
- Added message pinning to the list of message options
- Added pinned message UI
- Added a checkbox to the `MessageComposer` component, that allows to display a thread message in the parent channel.
- Added an option to flag a message to the message options overlay.

### ⚠️ Changed
- Changed the way focus state works for focused messages.
- Added the Pin type to the MessageAction sealed class
- Renamed a bunch of state classes for Compose component, to have the `State` prefix, general renaming, imports and other quality of life improvements
- Renamed `ReactionOption` state wrapper to `ReactionOptionItemState`
- Renamed `MessageListItem` state wrapper to `MessageListItemState` and its children now have a `State` suffix
- Renamed `AttachmentItem` state wrapper to `AttachmentPickerItemState`
- Renamed `MessageInputState` to `MessageComposerState`
- Renamed `MessageOption` to `MessageOptionState`
- Renamed `defaultMessageOptions()` to `defaultMessageOptionsState()`


# November 25th, 2021 - 4.23.0
## Common changes for all artifacts
### ⬆️ Improved
- Improved logs for errors in the SDK.

## stream-chat-android-offline
### 🐞 Fixed
- Deprecated `QueryChannelsController::mutedChannelsIds`. Use `ChatDomain.mutedChannels` instead
- Fix issue when sent attachments from Android SDK don't show title in iOS.

### ✅ Added
- Added new extension function `ChatClient::replayEventsForActiveChannels`.
- Added new extension function `ChatClient::setMessageForReply`.
- Added new extension function `ChatClient::downloadAttachment` to download attachments without `ChatDomain`.

## stream-chat-android-ui-common
### ✅ Added
- Made `ThreeTenInitializer` public to allow manual invocations of it. See the new [documentation](https://getstream.io/chat/docs/sdk/android/ui/guides/app-startup-initializers/) for more details.

## stream-chat-android-ui-components
### 🐞 Fixed
- Removed ripple effect for attachements in message options.
### ⬆️ Improved
- More customization for AvatarView. Now it is possible to choose between Square and Circle. Use new fields in AvatarStyle to customize AvatarView the way you prefer. 
### ✅ Added
- Added setter `MessageListView.setMessageBackgroundFactory` to set a factory to provide a background for messages. 
- Added `MessageInputViewModel::sendMessageWithCustomAttachments` function allowing to send message with custom attachments list.
- Added `MessageInputView::submitCustomAttachments` function allowing setting custom attachments in `MessageInputView`.
- Added `SelectedCustomAttachmentViewHolderFactory` interface and `BaseSelectedCustomAttachmentViewHolder`class allowing defining how previews of custom attachments in `MessageInputView` should be rendered.

### ⚠️ Changed
- Added `MessageSendHandler::sendMessageWithCustomAttachments` and `MessageSendHandler::sendToThreadWithCustomAttachments` allowing to intercept sending custom attachments actions.

## stream-chat-android-compose
### 🐞 Fixed
- Fixed the information about channel members shown in the `MessageListHeader` subtitle.
- Fixed the bug where the channel icon did not appear because of a lengthy title.

### ⬆️ Improved
- Updated a lot of documentation around the Messages features
- Improved the subtitle text in the `MessageListHeader` component.
- Now, the `MessageComposer` component supports sending `typing.start` and `typing.stop` events when a user starts or stops typing.
- Made the `ChannelNameFormatter`, `ClipboardHandler` and `MessagePreviewFormatter` interfaces functional for ease of use.
- Now, an error Toast is shown when the input in the `MessageComposer` does not pass validation.

### ✅ Added
- Added the "mute" option to the `ChannelInfo` action dialog.
- Added a wrapper for the message input state in the form of `MessageInputState`
- Added `attachmentsContentImageWidth`, `attachmentsContentImageHeight`, `attachmentsContentGiphyWidth`, `attachmentsContentGiphyHeight`, `attachmentsContentLinkWidth`, `attachmentsContentFileWidth` and `attachmentsContentFileUploadWidth` options to `StreamDimens`, to make it possible to customize the dimensions of attachments content via `ChatTheme`.
- Added a thread separator between a parent message and thread replies.
- Added the `threadSeparatorGradientStart` and `threadSeparatorGradientEnd` options to `StreamColors`, to make it possible to customize the thread separator background gradient colors via `ChatTheme`.
- Added the `threadSeparatorVerticalPadding` and `threadSeparatorTextVerticalPadding` options to `StreamDimens`, to make it possible to customize the dimensions of thread separator via `ChatTheme`.
- Added a typing indicator to the `MessageListHeader` component. 
- Added the `messageOverlayActionItemHeight` option to `StreamDimens`, to make it possible to customize the height of an action item on the selected message overlay via `ChatTheme`.
- Added the `messageAlignmentProvider` field to the `ChatTheme` that allows to customize message horizontal alignment. 
- Added the `maxAttachmentCount` and `maxAttachmentSize` parameters to the `MessagesViewModelFactory`, to make it possible to customize the allowed number and size of attachments that can be sent via the `MessageComposer` component.
- Added the `textStyle` and `textColor` parameters to the `NetworkLoadingView` component, to make it possible to customize the text appearance of the inner text.

### ⚠️ Changed
- Made the MessageMode subtypes to the parent class, to make it easier to understand when importing
- Renamed the MessageMode.Thread to MessageMode.MessageThread for clarity
- Changed the signature of the MessageComposer to accommodate for the `MessageInputState`
- Moved common state to the `io.getstream.chat.android.common` package
- Made the `AttachmentFactory.previewContent` field nullable.
- Exposed `MessageReactions` as a public component so users can use it to display a message reactions bubble in their custom UI.
- Changed the type of the inner channel items in the `ChannelsState` class from `Channel` to `ChannelItem`.


# November 11th, 2021 - 4.22.0
## Common changes for all artifacts
### ⬆️ Improved
- Bumped the SDKs target API to 31
- Updated WorkManager to version 2.7.0, which fixes compatibility issues with SDK 31

### ✅ Added
- Added Indonesian :indonesia: translations.
- Added `onErrorSuspend` extension for `Result` to allow executing suspending lambda function for handing error response.

## stream-chat-android
### ✅ Added
- Added `ChannelListItemAdapter::getChannels()` for getting a list of channels

## stream-chat-android-client
### ✅ Added
- Added `NotificationConfig::shouldShowNotificationOnPush` that allows enabling/disabling showing notification after receiving a push message

### ⚠️ Changed
- `NotificationConfig::pushNotificationsEnabled` is now disabled by default if you don't provide custom `NotificationConfig` - our SDK won't create a `NotificationChannel` if push notifications are not configured

## stream-chat-android-offline
### 🐞 Fixed
- Fixed inserting messages with empty `Message::cid`

### ✅ Added
- Added new extension function `ChatCliet::requestMembers` to query members without `ChatDomain`.
- Added new extension function `ChatCliet::searchUsersByName`.

### ⚠️ Changed
- 🚨 Breaking change: `RetryPolicy` in `ChatDomain` is now immutable and can only be set with Builder before creating an instance of it.
- 🚨 Breaking change: `ChannelEventsHandler` is renamed to `ChatEventHandler`, it's function is renamed from `onChannelEvent` to `handleChatEvent`, EventHandlingResult is sealed class now. To get more details read [our docs](https://getstream.io/chat/docs/sdk/android/ui/components/channel-list/#chateventhandler)

## stream-chat-android-ui-components
### 🐞 Fixed
- Fixed bug when showing messages with pending attachments that cause loading state to be not shown in some cases.
- Fixed clearing `MessageInputView` after dismissing message to edit
- Fixed support for videos from other SDKs
- Fixed downloading attachments with some special characters in their names

### ⬆️ Improved
- Improved Korean 🇰🇷 translation related to the flagging.
- 🚨 Breaking change: Now the button for sending message in MessageInputView sizes itself accordingly with the drawable used, instead of having a predefined size (32dp)
- Improved KDocs for `MessageListFragment`.

### ✅ Added
- You can now use MessageListView.backgroundDrawable to have more flexibility to customize your message items background. Be aware that setting backgroundDrawable will override the background configurations of xml.
- Added `streamUiEditInputModeIcon` and `streamUiReplyInputModeIcon` attributes to `MessageInputView`.
  Use them to customize icon in the `MessageInputView's` top left corner displayed when user edits or replies to the message.
- Added `setMessageInputModeListener`, `setSendMessageButtonEnabledDrawable` and `setSendMessageButtonDisabledDrawable` method to `MessageInputView`.
  They can be used together for changing send button icon based on current input mode. See [docs](https://getstream.io/chat/docs/sdk/android/ui/components/message-input#changing-send-message-button) for more details.
- Added static methods `createIntent` and `newInstance` those doesn't have default parameters on `MessageListActivity` and `MessageListFragment` for supporting Java side.

## stream-chat-android-compose
### 🐞 Fixed
- Fixed channel options that are displayed in the `ChannelInfo` component.

### ⬆️ Improved
- Improved the icon set and polished the UI for various Messages features
- Improved the set of customization options for the `DefaultChannelItem`
- Updated documentation for Channels set of features
- Now it is possible to search for distinct channels by member names using `ChannelListViewModel`.
- Improved the design of `ChannelInfo` bottom sheet dialog.

### ✅ Added
- Added a new parameter to the `AttachmentFactory` called `previewContent` that represents attachments within the MessageInput
- Added the `leadingContent`, `detailsContent`, `trailingContent` and `divider` Slot APIs for the `DefaultChannelItem`
- Added `StreamDimens` option to the `ChatTheme`, to allow for dimension customization across the app.
- Added localization support for the components related the channel list.
- Added the `emptySearchContent` parameter to `ChannelList` component that allows to customize the empty placeholder, when there are no channels matching the search query.
- Added support for the muted channel indicator in the message list.
- Added `ChannelNameFormatter` option to the `ChatTheme`, to allow for channel name format customization across the app.
- Added the `textFormatter` field to `AttachmentFactory`, to allow for attachment text format customization.
- Added `MessagePreviewFormatter` option to the `ChatTheme`, to allow for message preview text format customization across the app.
- Added the `leadingContent`, `headerContent`, `footerContent`, `trailingContent` and `content` Slot APIs for the `DefaultMessageItem`
- Added `channelInfoUserItemWidth`, `channelInfoUserItemHorizontalPadding` and `channelInfoUserItemAvatarSize` options to `StreamDimens`, to make it possible to customize the dimensions inside the `ChannelInfo` component via `ChatTheme`.
- Added `ownMessagesBackground`, `otherMessagesBackground` and `deletedMessagesBackgroundColor` options to `StreamColors`, to make it possible to customize the message bubble color via `ChatTheme`.

### ⚠️ Changed
- The `AttachmentFactory` now requires an additional parameter - `previewContent` that's used to preview the attachment within the MessageInput, so please be aware of this!
- Renamed `ChannelOption.icon` property to `ChannelOption.iconPainter` and changed the property type from `ImageVector` to `Painter`.
- Changed the type of the `ChannelListViewModel.selectedChannel` field to `MutableState<Channel?>`.

# October 27th, 2021 - 4.21.0
## Common changes for all artifacts
### ⬆️ Improved
- Improved Korean 🇰🇷 translations.

### ✅ Added
- Added `ChatDomain.connectionState` that exposes 3 states: `CONNECTED`, `CONNECTING` and `OFFLINE`.
  `ChannelListHeaderView` and `MessageListHeaderView` show different title based on newly introduced connection state.
  `ChatDomain.online` is now deprecated - use `ChatDomain.connectionState` instead.

## stream-chat-android-client
### ⬆️ Improved
- Added KDocs for `Result` properties and methods.

### ✅ Added
- The `UserCredentialStorage` interface was added to `ChatClient`. You can set your own implementation via `ChatClient.Builder::credentialStorage`

### ⚠️ Changed
- 🚨 Breaking change: Config property `isRepliesEnabled` is renamed to `isThreadEnabled` to avoid misleading. Now it toggles only thread feature.

### ❌ Removed
- `androidx-security-crypto` dependency was removed. Now, the user's token storage uses private shared preferences by default.

## stream-chat-android-offline
### 🐞 Fixed
- Fix bug when ChannelEventsHandler was not used even if it was set in QueryChannelsController

### ⬆️ Improved
- Channel gets removed from `QueryChannelsController` when receive `ChannelHiddenEvent`

## stream-chat-android-ui-components
### 🐞 Fixed
- Fixed position of reactions. Now the reactions adapts its starting position to fit entirely in the screen. 
- 🚨 Breaking change: Fixing positions of reactions in edit reactions dialog. Using a GridLayoutManager instead of LinearLayoutManager, so now there's box with all reactions instead of a scrollable list. The way to customize the box is a bit different, then a breaking change was inserted in this feature. 
- Made it impossible to send a message during the cooldown interval in slow mode.

### ⬆️ Improved
- Better position for icon of failed message
- Small improvement for information update in messages. The ViewHolders only update the information that had a change.

### ✅ Added
- Added `streamUiMaxAttachmentsCount` attribute to `MessageInputView` to allow customizing the maximum number of attachments in the single message.
The maximum attachments count cannot be greater than 10. Default value: 10.
- Added `streamUiMessageMaxWidthFactorMine` and `streamUiMessageMaxWidthFactorTheirs` `MessageListView` attributes. You can adjust messages width by passing values in [75% - 100%] range.
- Added `MessageInputView::setAttachmentButtonClickListener` that helps you to override click listener for the attachment button.
- Added `MessageInputView::submitAttachments` method to set attachments in `MessageInputView` to be sent with a message.

### ⚠️ Changed
- Feature of replied messages can be enabled/disabled only locally via SDK. `Thread` dashboard flag toggles only thread feature.

## stream-chat-android-compose
### ⬆️ Improved
- Added a way to customize the app font family, by passing in a parameter to `StreamTypography.defaultTypography()`
- Improved permission handling for the `AttachmentsPicker` to handle only the required permissions
- `ThreadParticipants` is now public and can be used for your custom UI.

### ✅ Added
- `ThreadParticipants` component now has a `text: String` parameter allowing customizing the thread label.
- Added unread message count indicators to ChannelItems to show users more info about their channels

### ⚠️ Changed
- `CAMERA` permission is no longer required to be declared in the App Manifest, because we don't use it

### ❌ Removed
- Removed `CAMERA` permission requirement, because we don't use internal camera preview, we request a 3rd party app
- Removed `CAMERA` permission checks if the user doesn't require the permission in their app


# October 18th, 2021 - 4.20.0
## Common changes for all artifacts
### ⬆️ Improved
- Upgraded Kotlin version to 1.5.30
- Make our SDK compile-friendly with TargetSDK 31
- Upgraded Coil version to [1.4.0](https://github.com/coil-kt/coil/releases/tag/1.4.0)

### ⚠️ Changed
- 🚨 Breaking change: `ProgressCallback` is not invoked on main thread anymore. So make sure to handle it if you were previously using this callback to update the UI directly.
- Attachment#uploadState is now updated in real-time during uploads.

### ❌ Removed
- Removed `ProgressTrackerFactory` and `ProgressTracker` in favour of new progress tracking implementation.

## stream-chat-android
### ✅ Added
- Push Notification uses `MessagingStyle` on devices with API Version 23+
- Push Notification configuration has been simplified, check our [docs](https://getstream.io/chat/docs/sdk/android/client/guides/push-notifications/#customizing-push-notifications) to see how it works
- `NotificationHandler` interface allows you to implement your own Push Notification logic show/remove notifications. It is the new interface you need to use if you were using `ChatNotificationHandler` previously
- `NotificationHandlerFactory` help you to use our default `NotificationHandler` implementations

### ⚠️ Changed
- Some properties of `NotificationConfig` has been deprecated, check our [DEPRECATIONS](https://github.com/GetStream/stream-chat-android/blob/main/DEPRECATIONS.md) section
- `ChatNotificationhandler` class has been deprecated, you need to use `NotificationHandler` now. Check our [DEPRECATIONS](https://github.com/GetStream/stream-chat-android/blob/main/DEPRECATIONS.md) section.

## stream-chat-android-client
### 🐞 Fixed
- Fixed issues with Proguard stripping response classes incorrectly

### ⬆️ Improved
- Added KDocs for `ChatClient.Builder` methods.
- `ChatClient` now defaults to using the `https://chat.stream-io-api.com` base URL, using [Stream's Edge API Infrastructure](https://getstream.io/blog/chat-edge-infrastructure/) instead of connecting to a region-specific API. If you're not on a dedicated chat infrastructure, remove any region-specific base URL settings from the `ChatClient.Builder` to use Edge instead.

### ✅ Added
- 🚨 Breaking change: A new `Idle` state is added to `Attachment.UploadState`.
- Added a new callback function `onProgress(bytesUploaded: Long, totalLength: Long)` in `ProgressCallback`.
- Added the possibility to add your own instance of OkHttpClient with `ChatClient.okHttpClient`.

### ⚠️ Changed
- 🚨 Breaking change: `Attachment.UploadState.InProgress` now is data class having two fields, `bytesUploaded: Long` and `totalBytes: Long` instead of object.
- Deprecated the `ChatClient.Builder#cdnUrl` method. To customize file uploads, set a custom `FileUploader` implementation instead. More info in the documentation: [Using Your Own CDN](https://getstream.io/chat/docs/android/file_uploads/?language=kotlin#using-your-own-cdn).

## stream-chat-android-offline
### 🐞 Fixed
- Fixed infinite loading of message if any of its attachments uploading was failed

### ✅ Added
- `ChannelEventsHandler` is added to `QueryChannelsController` to handle updating channel list logic after receiving events. You can provide custom `ChannelEventsHandler` through `ChannelListViewModel` or using `QueryChannelsController` directly.

### ⚠️ Changed
- `QueryChannelsController::newChannelEventFilter` and `QueryChannelsController#checkFilterOnChannelUpdatedEvent` are now deprecated. See the deprecation log for more details.

## stream-chat-android-ui-common
### 🐞 Fixed
- Fixed PDF attachments previews

## stream-chat-android-ui-components
### 🐞 Fixed
- Fixed bug related to scroll of messages.
- Updating attachments view holder only when attachments have changed. This fixes a problem with reloading gifs when reactions are added or removed.
- Fixing ViewReactionsView being cropped if more than 7 reactions are added
- Fix bug using custom attributes into views inflated into our SDK Views

### ⬆️ Improved
- Now it is possible to set a custom `LinearLayoutManager` to `MessageListView`, this can be used to change stack of messages or revert the layout.
- Removed full screen loading view when loading more message items on the `SearchResultListView`.

### ✅ Added
- Added `MessageListView::getRecyclerView` method which exposes the inner `RecyclerView` with message list items.
- Added `MessageListView::setUserReactionClickListener` method to set a listener used when a reaction left by a user is clicked on the message options overlay.
- Added attr `streamUiScrollButtonElevation` to set the elevation of scroll button ot `MessageListView` 
### ⚠️ Changed
- `ChatUI.uiMode` has been deprecated. If you want to force Dark/Light theme, you need to use `AppCompatDelegate.setDefaultNightMode(AppCompatDelegate.MODE_NIGHT_NO|AppCompatDelegate.MODE_NIGHT_YES)`

### ❌ Removed
- `android.permission.CAMERA` from our Manifest. This permission is not required anymore.

## stream-chat-android-compose
### 🐞 Fixed
- Fixed a bug where attachments weren't properly stored when editing a message

### ⬆️ Improved
- Updated the Compose framework version (1.0.3)
- Updated the Accompanist libraries version (0.19.0)
- Improved overlays in all components, to match the same design and opacity
- Added smaller animations to the AttachmentPicker in the MessagesScreen
- General improvements in the Attachments API and the way we build different attachments
- Allowed for better long clicks on attachments
- Improved the experience of creating the MessagesViewModelFactory with default arguments
- Updated and cleaned up Channel screen design
- Improved logic for updating the `lastSeenMessage` for fewer calculations

### ✅ Added
- Added DateSeparator items to Messages to group up messages by their creation date
- Added an `overlayDark` color for date separators and similar UI components

### ⚠️ Changed
- Removed AttachmentPicker option when editing messages
- Removed Attachment previews when editing messages with attachments
- Improved the ease of use of the AttachmentState API by keeping it state & actions only
- Moved the `modifier` parameter outside of the AttachmentState to the AttachmentFactory
- Updated Attachments to hold `Message` items instead of `MessageItem`s
- Changed the type of the `onLastVisibleMessageChanged` parameter to `Message` for ease of use
- Changed the parameter type of `itemContent` in `MessageList` and `Messages` to `MessageListItem`
- Renamed `onScrollToBottom` to `onScrolledToBottom` in `MessageList` and `Messages`
- Made the ChannelListHeader Slot APIs non-nullable so they're always provided, also made them an extension of the RowScope for ease of use

# September 15th, 2021 - 4.19.0
## Common changes for all artifacts
### ✅ Added
- Create new artifact to integrate Huawei Push Kit with Stream. You will need to add  `stream-chat-android-pushprovider-huawei` artifact to your App. Check our [docs](https://getstream.io/chat/docs/sdk/android/client/guides/push-notifications/huawei) for further details.

## stream-chat-android
### ✅ Added
- Added a method to dismiss all notifications from a channel. It is handled internally from the SDK but you are able to dismiss channel notification at whatever time calling `ChatClient::dismissChannelNotifications`
- Notifications are dismissed after the user logout the SDK

## stream-chat-android-client
### 🐞 Fixed
- Fixed sending messages using `ChatClient::sendMessage` without explicitly specifying the sender user id.
- Fixed sending custom attachments without files to upload
- Fixed deserialization issues when parsing `ChannelTruncatedEvent` and `MessageDeletedEvent` events with an absent user.

### ⬆️ Improved
- Custom attachment types are now preserved after file uploads

### ✅ Added
- Added `hardDelete` field to `MessageDeletedEvent`.

### ⚠️ Changed
- Now it is possible to hard delete messages. Insert a flag `hard = true` in the `ChatClient.deleteMessage` and it will be deleted in the backend. **This action can't be undone!**

## stream-chat-android-ui-common
### 🐞 Fixed
- Fixed bug with light mode.
- Removed `streamUiValidTheme`, as we don't support extending our base theme any longer. Please don't extend our base theme and set the `streamUiTheme` in your application theme instead.

## stream-chat-android-ui-components
### ✅ Added
- Notifications are dismissed after the user go into the channel conversation when you are using `MessageListView`
- Added `bubbleBorderColorMine`, `bubbleBorderColorTheirs`, `bubbleBorderWidthMine`, `bubbleBorderWidthTheirs` to `ViewReactionsViewStyle` for customizing reactions` border

## stream-chat-android-compose
### ⬆️ Improved
- Updated the Compose framework version (1.0.2)
- Updated the Accompanist library version (0.18.0)

### ✅ Added
- Added an uploading indicator to files and images
- Images being uploaded are now preloaded from the system
- Upload indicators show the upload progress and how much data is left to send
- Added more image options to the ImagePreviewActivity such as download, delete, reply to message...
- Added an Image Gallery feature to the ImagePreviewActivity where users can browse all the images
- Notifications are dismissed after the user go into the channel conversation when you are using `MessageList`

### ⚠️ Changed
- `StreamAttachment.defaultFactories()` is a function now, instead of a property.
- Updated all default value factories to functions (e.g. StreamTypography)
- Re-organized all attachment factories and split up code in multiple packages
- Changed the `AttachmentState` `message` property name to `messageItem`
- Added an `isFocused` property to `MessageItem`
- Added an `onImagePreviewResult` callback/parameter to various Messages screen components

### ❌ Removed

## stream-chat-android-pushprovider-firebase
### ✅ Added
- Added a `FirebaseMessagingDelegate` class to simplify custom implementations of `FirebaseMessagingService` that forward messages to the SDK. See [Using a Custom Firebase Messaging Service](https://getstream.io/chat/docs/sdk/android/client/guides/push-notifications/firebase/#using-a-custom-firebase-messaging-service) for more details.

## stream-chat-android-pushprovider-huawei
### ✅ Added
- Added a `HuaweiMessagingDelegate` class to simplify custom implementations of `HmsMessageService` that forward messages to the SDK. See [Using a Custom Huawei Messaging Service](https://getstream.io/chat/docs/sdk/android/client/guides/push-notifications/huawei#using-a-custom-huawei-messaging-service) for more details.

# September 15th, 2021 - 4.18.0
## stream-chat-android-client
### 🐞 Fixed
- Fixed setting notification's `contentTitle` when a Channel doesn't have the name. It will now show members names instead

### ✅ Added
- Added a new way to paginate through search message results using limit and next/previous values.

### ⚠️ Changed
- Deprecated `Channel#name`, `Channel#image`, `User#name`, `Ues#image` extension properties. Use class members instead.

### ❌ Removed
- Completely removed the old serialization implementation. You can no longer opt-out of using the new serialization implementation.
- Removed the `UpdateUsersRequest` class.

## stream-chat-android-offline
### ⬆️ Improved
- Improving logs for Message deletion error.

## stream-chat-android-ui-common
### 🐞 Fixed
- Fixed theme for `AttachmentDocumentActivity`. Now it is applied: `Theme.AppCompat.DayNight.NoActionBar`

## stream-chat-android-ui-components
### 🐞 Fixed
- Fixed the bug when MessageInputView let send a message with large attachments. Such message is never sent.
- Fixed bug related to `ScrollHelper` when `MessageListView` is initialised more than once.

### ⬆️ Improved
- The search for mentions now includes transliteration, diacritics removal, and ignore typos. To use transliteration, pass the id of the desired alphabets to `DefaultStreamTransliterator`, add it to DefaultUserLookupHandler and set it using `MessageInputView.setUserLookupHandler`. Transliteration works only for android API 29. If you like to add your own transliteration use https://unicode-org.github.io/icu/userguide/icu4j/.
- Improved scroll of message when many gif images are present in `MessageListView`

### ✅ Added
- Added scroll behaviour to `MessageListViewStyle`.

## stream-chat-android-compose
### 🐞 Fixed
- Fixed a bug where the Message list flickered when sending new messages
- Fixed a few bugs where some attachments had upload state and weren't file/image uploads

### ⬆️ Improved
- Improved the Message list scrolling behavior and scroll to bottom actions
- Added an unread count on the Message list's scroll to bottom CTA
- Improved the way we build items in the Message list
- Added line limit to link attachment descriptions
- Added a way to customize the default line limit for link descriptions
- Improved the `MessageListHeader` with more customization options

### ✅ Added
- Added an uploading indicator to files and images
- Images being uploaded are now preloaded from the system
- Upload indicators show the upload progress and how much data is left to send
- Added UploadAttachmentFactory that handles attachment uploads

### ⚠️ Changed
- `StreamAttachment.defaultFactories()` is a function now, instead of a property.
- Updated all default value factories to functions (e.g. StreamTypography)
- Re-organized all attachment factories and split up code in multiple packages
- Changed the `AttachmentState` `message` property name to `messageItem`
- Added a `Channel` parameter to the `MessagesScreen`'s `onHeaderActionClick` lambda
- Changed the way the `MessageListHeader` is structured by adding slot components

# August 30th, 2021 - 4.17.2
## stream-chat-android-ui-client
### 🐞 Fixed
- Fixed bug which can lead to crash when immediate logout after login

# August 30th, 2021 - 4.17.2
## stream-chat-android-ui-components
### 🐞 Fixed
- Fixes a bug related to incorrect theme of AttachmentActivity.

# August 30th, 2021 - 4.17.1
## Common changes for all artifacts
### ⬆️ Improved
- Now we provide SNAPSHOT versions of our SDK for every commit arrives to the `develop` branch.
  They shouldn't be used for a production release because they could contains some known bugs or breaking changes that will be fixed before a normal version is released, but you can use them to fetch last changes from our SDK
  To use them you need add a new maven repository to your `build.gradle` file and use the SNAPSHOT.
```
 maven { url 'https://oss.sonatype.org/content/repositories/snapshots/' }
```
Giving that our last SDK version is `X.Y.Z`, the SNAPSHOT version would be `X.Y.(Z+1)-SNAPSHOT`

## stream-chat-android-client
### 🐞 Fixed
- `TooManyRequestsException` caused to be subscribed multiple times to the `ConnectivityManager`

### ⬆️ Improved
- Reconnection process

## stream-chat-android-offline
### ✅ Added
- Added `ChatDomain#Builder#uploadAttachmentsWorkerNetworkType` for customizing `UploadAttachmentsWorker` network type constraint

## stream-chat-android-ui-common
### 🐞 Fixed
- Fixed a bug in state handling for anonymous users.

## stream-chat-android-ui-components
### 🐞 Fixed
- Fix for position of deleted messages for other users
- Fix glitch in selectors of file

### ✅ Added
- Added style attributes for `AttachmentGalleryActivity` to control menu options like enabling/disabling reply button etc.
- Now it is possible to customize when the avatar appears in the conversation. It is possible to use an avatar in messages from other users and for messages of the current user. You can check it here:  https://getstream.io/chat/docs/sdk/android/ui/components/message-list/#configure-when-avatar-appears
- Added support for slow mode. Users are no longer able to send messages during cooldown interval.
- Added possibility to customize the appearance of cooldown timer in the `MessageInputView` using the following attributes:
  - `streamUiCooldownTimerTextSize`, `streamUiCooldownTimerTextColor`, `streamUiCooldownTimerFontAssets`, `streamUiCooldownTimerFont`, `streamUiCooldownTimerTextStyle` attributes to customize cooldown timer text
  - `cooldownTimerBackgroundDrawable`- the background drawable for cooldown timer

# August 24th, 2021 - 4.17.0
## Common changes for all artifacts
### ⬆️ Improved
- Updated Target API Level to 30
- Updated dependency versions
  - Coil 1.3.2
  - AndroidX Activity 1.3.1
  - AndroidX Startup 1.1.0
  - AndroidX ConstraintLayout 2.1.0
  - Lottie 4.0.0

## stream-chat-android-client
### 🐞 Fixed
- Fixed a serialization error when editing messages that are replies

### ✅ Added
- Added the `expiration` parameter to `ChatClient::muteChannel`, `ChannelClient:mute` methods
- Added the `timeout` parameter to `ChatClient::muteUser`, `ChannelClient:mute::muteUser` methods

### ⚠️ Changed
- Allow specifying multiple attachment's type when getting messages with attachments:
  - Deprecated `ChatClient::getMessagesWithAttachments` with `type` parameter. Use `ChatClient::getMessagesWithAttachments` function with types list instead
  - Deprecated `ChannelClient::getMessagesWithAttachments` with `type` parameter. Use `ChannelClient::getMessagesWithAttachments` function with types list instead

## stream-chat-android-ui-common
### 🐞 Fixed
- Fixed a bug in state handling for anonymous users.

## stream-chat-android-ui-components
### ✅ Added
- Added self-contained higher-level UI components:
  - `ChannelListFragment` - channel list screen which internally contains `ChannelListHeaderView`, `ChannelListView`, `SearchInputView`, `SearchResultListView`.
  - `ChannelListActivity` - thin wrapper around `ChannelListFragment`
  - `MessageListFragment` - message list screen which internally contains `MessageListHeaderView`, `MessageListView`, `MessageInputView`.
  - `MessageListActivity` - thin wrapper around `MessageListFragment`
    Check [ChannelListScreen](https://getstream.io/chat/docs/sdk/android/ui/components/channel-list-screen/) and [MessageListScreen](https://getstream.io/chat/docs/sdk/android/ui/components/message-list-screen/) docs for further details.

## stream-chat-android-compose
### 🐞 Fixed
- Added missing `emptyContent` and `loadingContent` parameters to `MessageList` inner components.
- Fixed a bug where selected File attachment icons were clipped.
- Fixed a bug where image file attachments weren't shown as thumbnails.
- Added an overlay to the `ChannelInfo` that blocks outside clicks.
- Updated the `ChannelInfoUserItem` to use the `UserAvatar`.

### ⬆️ Improved
- Added default date and time formatting to Channel and Message items.
- Improved attachments API by providing cleaner examples of attachment factories.
- Updated documentation & examples.
- Decoupled attachment content to specific attachment files.
- Decoupled message attachment content to a `MessageAttachmentsContent` component.
- Re-structured SDK module to accommodate a new `attachment` package.

### ✅ Added
- Added `DateFormatter` option to the `ChatTheme`, to allow for date format customization across the app.
- Added a `Timestamp` component that encapsulates date formatting.
- Added a way to customize and override if messages use unique reactions.
- Added a `GiphyAttachmentFactory` for GIF specific attachments.
- Added support for loading GIFs using a custom `ImageLoader` for Coil.


# August 12th, 2021 - 4.16.0
## Common changes for all artifacts
### ✅ Added
- Added support for several languages:
  - French
  - Hindi
  - Italian
  - Japanese
  - Korean
  - Spanish
    You can disable them by explicitly setting `resConfigs` inside `build.gradle` file. Check our [docs](https://getstream.io/chat/docs/sdk/android/ui/guides/custom-translations/) for further details.
### ⚠️ Changed
- 🚨 Breaking change: Firebase dependencies have been extracted from our SDK. If you want to continue working with Firebase Push Notification you need to add `stream-chat-android-pushprovider-firebase` artifact to your App
  Check our [docs](https://getstream.io/chat/docs/sdk/android/client/guides/push-notifications/) for further details.
- Updated the Kotlin version to latest supported - `1.5.21`.

## stream-chat-android
### 🐞 Fixed
- Fixed markdown links rendering using custom linkify implementation.

## stream-chat-android-client
### ✅ Added
- `PushMessage` class created to store Push Notification data
- `PushDeviceGenerator` interface to obtain the Push Token and create the `Device`

### ⚠️ Changed
- `Device` class has an extra attribute with the `PushProvider` used on this device
- Breaking change: `ChatClient.setDevice()` and `ChatClient.addDevice()` now receive a `device` instance, instead of only receive the push provider token
- `RemoteMessage` from Firebase is not used anymore inside of our SDK, now it needs to be used with `PushMessage` class
- `NotificationConfig` has a new list of `PushDeviceGenerator` instance to be used for generating the Push Notification Token. If you were using `Firebase` as your Push Notification Provider, you need to add `FirebasePushDeviceGenerator` to your `NotificationConfig` object to continue working as before. `FirebasePushDeviceGenerator` receive by constructor the default `FirebaseMessaging` instance to be used, if you would like to use your own instance and no the default one, you can inject it by constructor. Unneeded Firebase properties have been removed from this class.

### ❌ Removed
- 🚨 Breaking change: Remove `ChatClient.isValidRemoteMessage()` method. It needs to be handled outside
- 🚨 Breaking change: Remove `ChatClient.handleRemoteMessage(RemoteMessage)`. Now it needs to be used `ChatClient.handlePushMessage(PushMessage)`

## stream-chat-android-offline
### 🐞 Fixed
- Fixed the event sync process when connection is recovered

## stream-chat-android-ui-common
### ❌ Removed
- Removed unnecessary "draft" filter from the default channel list filter as it is only relevant to the sample app

## stream-chat-android-ui-components
### 🐞 Fixed
- Fixed attachments of camera. Now multiple videos and pictures can be taken from the camera.
- Added the possibility to force light and dark theme. Set it in inside ChatUI to make all views, fragments and activity of the SDK light.
- Fixed applying style to `SuggestionListView` when using it as a standalone component. You can modify the style using `suggestionListViewTheme` or `TransformStyle::suggestionListStyleTransformer`
- Fixed markdown links rendering using custom linkify implementation.

### ✅ Added
- Added `MessageListView::setDeletedMessageListItemPredicate` function. It's responsible for adjusting visibility of the deleted `MessageListItem.MessageItem` elements.
- Added `streamUiAttachmentSelectionBackgroundColor` for configuring attachment's icon background in `AttachmentSelectionDialogFragment`
- Added `streamUiAttachmentSelectionAttachIcon` for configuring attach icon in `AttachmentSelectionDialogFragment`
- Added support for pinned messages:
  - Added a button to pin/unpin a message to the message options overlay
  - Added `MessageListView::setMessagePinHandler` and `MessageListView::setMessageUnpinHandler` methods to provide custom handlers for aforementioned button
  - Added `PinnedMessageListView` to display a list of pinned messages. The view is supposed to be used with `PinnedMessageListViewModel` and `PinnedMessageListViewModelFactory`
- Possibility to transform MessageItems before the are displayed in the screen.
  Use the `MessageListView.setMessageItemTransformer` for make the necessary transformation. This example makes groups of messages if they were created less than one hour apart:
```
binding.messageListView.setMessageItemTransformer { list ->
  list.mapIndexed { i, messageItem ->
        var newMessageItem = messageItem

        if (i < list.lastIndex) {
            val nextMessageItem = list[i + 1]

            if (messageItem is MessageListItem.MessageItem &&
                nextMessageItem is MessageListItem.MessageItem
            ) {
                val thisInstant = messageItem.message.createdAt?.time?.let(Instant::ofEpochMilli)
                val nextInstant = nextMessageItem.message.createdAt?.time?.let(Instant::ofEpochMilli)

                if (nextInstant?.isAfter(thisInstant?.plus(1, ChronoUnit.HOURS)) == true) {
                    newMessageItem = messageItem.copy(positions = listOf(MessageListItem.Position.BOTTOM))
                } else {
                    newMessageItem =
                        messageItem.copy(positions = messageItem.positions - MessageListItem.Position.BOTTOM)
                }
            }
        }

        newMessageItem
    }
}
```
- Added possibility to customize the appearance of pinned message in the`MessageListView` using the following attributes:
  - `streamUiPinMessageEnabled` - attribute to enable/disable "pin message" feature
  - `streamUiPinOptionIcon` - icon for pin message option
  - `streamUiUnpinOptionIcon` - icon for unpin message option
  - `streamUiPinnedMessageIndicatorTextSize`, `streamUiPinnedMessageIndicatorTextColor`, `streamUiPinnedMessageIndicatorTextFontAssets`, `streamUiPinnedMessageIndicatorTextFont`, `streamUiPinnedMessageIndicatorTextStyle` attributes to customize "pinned by" text
  - `streamUiPinnedMessageIndicatorIcon` - icon in the message list indicating that a message was pinned
  - `streamUiPinnedMessageBackgroundColor` - the background color of a pinned message in the message list
- Added possibility to customize `PinnedMessageListView` style using `streamUiPinnedMessageListStyle` theme attribute or `TransformStyle.pinnedMessageListViewStyleTransformer`. The list of available style attributes can be found in `attrs_pinned_message_list_view.xml`. The default style for `PinnedMessageListView` is `StreamUi.PinnedMessageList`.

### ⚠️ Changed
- 🚨 Breaking change: the deleted `MessageListItem.MessageItem` elements are now displayed by default to all the users. This default behavior can be customized using `MessageListView::setDeletedMessageListItemPredicate` function. This function takes an instance of `MessageListItemPredicate`. You can pass one of the following objects:
  * `DeletedMessageListItemPredicate.VisibleToEveryone`
  * `DeletedMessageListItemPredicate.NotVisibleToAnyone`
  * or `DeletedMessageListItemPredicate.VisibleToAuthorOnly`
    Alternatively you can pass your custom implementation by implementing the `MessageListItemPredicate` interface if you need to customize it more deeply.

## stream-chat-android-compose
### 🐞 Fixed
- Fixed a bug where we didn't use the `Channel.getDisplayName()` logic for the `MessageListHeader`.
- Fixed a bug where lazy loading for `Channel`s wasn't working consistently

### ⬆️ Improved
- Updated Jetpack Compose to `1.0.1`
- Updated Accompanist libraries to `0.16.1`
- Updated KTX Activity to `1.3.1`
- Exposed functionality for getting the `displayName` of `Channel`s.
- Added updated logic to Link preview attachments, which chooses either the `titleLink` or the `ogUrl` when loading the data, depending on which exists .

### ✅ Added
- Added the `emptyContent` and `loadingContent` parameters to `ChannelList` and `MessageList` components. Now you can customize the UI of those two states.
- Added lots of improvements to Avatars - added a `UserAvatar`, `ChannelAvatar` and an `InitialsAvatar` to load different types of data.
- We now show a matrix of user images in case we're in a group DM.
- We also show initials in case the user doesn't have an image.
- Added a way to customize the leading content in the `ChannelListHeader`.

### ⚠️ Changed
- `ViewModel`s now initialize automatically, so you no longer have to call `start()` on them. This is aimed to improve the consistency between our SDKs.
- Added a `Shape` parameter to `Avatar` to customize the shape.
- The `User` parameter in the `ChannelListHeader` is nullable and used to display the default leading content.

## stream-chat-android-pushprovider-firebase
### ✅ Added
- Create this new artifact. To use Firebase Push Notification you need do the following steps:
  1. Add the artifact to your `build.gradle` file -> `implementation "io.getstream:stream-chat-android-pushprovider-firebase:$streamVersion"`
  2. Add `FirebaseDeviceGenerator` to your `NotificationConfig`
        ```
            val notificationConfig = NotificationConfig(
                [...]
                pushDeviceGenerators = listOf(FirebasePushDeviceGenerator())
                )
        ```


# August 5th, 2021 - 4.15.1
## stream-chat-android-client
### ⬆️ Improved
- Improved `ChatClient::pinMessage` and `ChatClient::unpinMessage`. Now the methods use partial message updates and the data in other `Message` fields is not lost.

### ✅ Added
- Added `Channel::isMutedFor` extension function which might be used to check if the Channel is muted for User
- Added `ChatClient::partialUpdateMessage` method to update specific `Message` fields retaining the other fields

## stream-chat-android-offline
### 🐞 Fixed
- Fixed updating `ChannelController::muted` value

### ⬆️ Improved
- The following `Message` fields are now persisted to the database: `pinned`, `pinnedAt`, `pinExpires`, `pinnedBy`, `channelInfo`, `replyMessageId`.

## stream-chat-android-ui-components
### 🐞 Fixed
- Added a fix for default view for empty state of ChannelListView.
- Fixed memory leaks for FileAttachmentsView.

### ✅ Added
- Added `MessageListItem.ThreadPlaceholderItem` and corresponding `THREAD_PLACEHOLDER` view type which can be used to implement an empty thread placeholder.
- Added `authorLink` to `Attachment` - the link to the website

### ❌ Removed
- Removed `UrlSigner` class

## stream-chat-android-compose
### ⬆️ Improved
- Exposed `DefaultMessageContainer` as a public component so users can use it as a fallback
- Exposed an `isMine` property on `MessageItem`s, for ease of use.
- Allowed for customization of `MessageList` (specifically `Messages`) component background, through a `modifier.background()` parameter.
- Allowed for better message customization before sending the message.

### ⚠️ Changed
- Moved permissions and queries from the compose sample app `AndroidManifest.xml` to the SDK `AndroidManifest.xml` so users don't have to add permissions themselves.
- Changed the exposed type of the `MessageComposer`'s `onSendMessage` handler. This way people can customize messages before we send them to the API.

### ❌ Removed
- Removed `currentUser` parameter from `DefaultMessageContainer` and some other components that relied on ID comparison to know which message is ours/theirs.
- Removed default background color on `Messages` component, so that users can customize it by passing in a `modifier`.


# July 29th, 2021 - 4.15.0
## New Jetpack Compose UI Components 🎉

Starting from this release, we have a new `stream-chat-android-compose` artifact that contains a UI implementation for Chat built in Jetpack Compose.

The new artifact is available as a beta for now (note the postfix in the version number):

```groovy
implementation "io.getstream:stream-chat-android-compose:4.15.0-beta"
```

Learn more in the [announcement blog post](https://getstream.io/blog/jetpack-compose-sdk/), check out the [documentation of the Compose UI Components](https://getstream.io/chat/docs/sdk/android/compose/overview/), and try them today with the [Compose Chat tutorial](https://getstream.io/chat/compose/tutorial/)!

## Common changes for all artifacts

### 🐞 Fixed
- Fixed adding `MessageListItem.TypingItem` to message list

### ⬆️ Improved
- ⚠ Downgraded Kotlin version to 1.5.10 to support Jetpack Compose
- Removed AndroidX Media dependency
- Updated dependency versions
  - Coil 1.3.0
  - AndroidX Activity 1.3.0
  - AndroidX AppCompat 1.3.1
  - Android Ktx 1.6.0
  - AndroidX RecyclerView 1.2.1
  - Kotlin Coroutines 1.5.1
  - Dexter 6.2.3
  - Lottie 3.7.2

## stream-chat-android-client
### ⬆️ Improved
- Improved the names of properties in the `Config` class

## stream-chat-android-ui-common
### ✅ Added
Now it is possible to style the AttachmentActivity. Just replace the activity's theme
in your Manifest file:

```
<activity
    android:name="io.getstream.chat.android.ui.gallery.AttachmentActivity"
    android:theme="@style/yourTheme"
    tools:replace="android:theme"
    />
```

## stream-chat-android-ui-components
### 🐞 Fixed
- Fixed "operator $ne is not supported for custom fields" error when querying channels

### ✅ Added
- Now you can configure the style of `MessageListItem`. Added:
  - streamUiMessageTextColorThreadSeparator
  - streamUiMessageTextFontThreadSeparator
  - streamUiMessageTextFontAssetsThreadSeparator
  - streamUiMessageTextStyleThreadSeparator
  - streamUiMessageTextSizeLinkLabel
  - streamUiMessageTextColorLinkLabel
  - streamUiMessageTextFontLinkLabel
  - streamUiMessageTextFontAssetsLinkLabel
  - streamUiMessageTextStyleLinkLabel
  - streamUiMessageListLoadingView
  - streamUiEmptyStateTextSize
  - streamUiEmptyStateTextColor
  - streamUiEmptyStateTextFont
  - streamUiEmptyStateTextFontAssets
  - streamUiEmptyStateTextStyle

- Now you can configure the style of `AttachmentMediaActivity`
- Added `streamUiLoadingView`, `streamUiEmptyStateView` and `streamUiLoadingMoreView` attributes to `ChannelListView` and `ChannelListViewStyle`
- Added possibility to customize `ChannelListView` using `streamUiChannelListViewStyle`. Check `StreamUi.ChannelListView` style
- Added `edgeEffectColor` attribute to `ChannelListView` and `ChannelListViewStyle` to allow configuring edge effect color
- Added possibility to customize `MentionListView` style via `TransformStyle.mentionListViewStyleTransformer`
- Added `streamUiSearchResultListViewStyle` attribute to application to customize `SearchResultListView`. The attribute references a style with the following attributes:
  - `streamUiSearchResultListSearchInfoBarBackground` - background for search info bar
  - `streamUiSearchResultListSearchInfoBarTextSize`, `streamUiSearchResultListSearchInfoBarTextColor`, `streamUiSearchResultListSearchInfoBarTextFont`, `streamUiSearchResultListSearchInfoBarTextFontAssets`, `streamUiSearchResultListSearchInfoBarTextStyle` attributes to customize text displayed in search info bar
  - `streamUiSearchResultListEmptyStateIcon` - icon for empty state view
  - `streamUiSearchResultListEmptyStateTextSize`, `streamUiSearchResultListEmptyStateTextColor`, `streamUiSearchResultListEmptyStateTextFont`, `streamUiSearchResultListEmptyStateTextFontAssets`, `streamUiSearchResultListEmptyStateTextStyle` attributes to customize empty state text
  - `streamUiSearchResultListProgressBarIcon` - animated progress drawable
  - `streamUiSearchResultListSenderNameTextSize`, `streamUiSearchResultListSenderNameTextColor`, `streamUiSearchResultListSenderNameTextFont`, `streamUiSearchResultListSenderNameTextFontAssets`, `streamUiSearchResultListSenderNameTextStyle` attributes to customize message sender text
  - `streamUiSearchResultListMessageTextSize`, `streamUiSearchResultListMessageTextColor`, `streamUiSearchResultListMessageTextFont`, `streamUiSearchResultListMessageTextFontAssets`, `streamUiSearchResultListMessageTextStyle` attributes to customize message text
  - `streamUiSearchResultListMessageTimeTextSize`, `streamUiSearchResultListMessageTimeTextColor`, `streamUiSearchResultListMessageTimeTextFont`, `streamUiSearchResultListMessageTimeTextFontAssets`, `streamUiSearchResultListMessageTimeTextStyle` attributes to customize message time text
- Added possibility to customize `SearchResultListView` style via `TransformStyle.searchResultListViewStyleTransformer`
- Added `streamUiTypingIndicatorViewStyle` attribute to application to customize `TypingIndicatorView`. The attribute references a style with the following attributes:
  - `streamUiTypingIndicatorAnimationView` - typing view
  - `streamUiTypingIndicatorUsersTextSize`, `streamUiTypingIndicatorUsersTextColor`, `streamUiTypingIndicatorUsersTextFont`, `streamUiTypingIndicatorUsersTextFontAssets`, `streamUiTypingIndicatorUsersTextStyle` attributes to customize typing users text
- Added possibility to customize `TypingIndicatorView` style via `TransformStyle.typingIndicatorViewStyleTransformer`
- Added new properties allowing customizing `MessageInputView` using `MessageInputViewStyle` and `AttachmentSelectionDialogStyle`:
  - `MessageInputViewStyle.fileNameTextStyle`
  - `MessageInputViewStyle.fileSizeTextStyle`
  - `MessageInputViewStyle.fileCheckboxSelectorDrawable`
  - `MessageInputViewStyle.fileCheckboxTextColor`
  - `MessageInputViewStyle.fileAttachmentEmptyStateTextStyle`
  - `MessageInputViewStyle.mediaAttachmentEmptyStateTextStyle`
  - `MessageInputViewStyle.fileAttachmentEmptyStateText`
  - `MessageInputViewStyle.mediaAttachmentEmptyStateText`
  - `MessageInputViewStyle.dismissIconDrawable`
  - `AttachmentSelectionDialogStyle.allowAccessToGalleryText`
  - `AttachmentSelectionDialogStyle.allowAccessToFilesText`
  - `AttachmentSelectionDialogStyle.allowAccessToCameraText`
  - `AttachmentSelectionDialogStyle.allowAccessToGalleryIcon`
  - `AttachmentSelectionDialogStyle.allowAccessToFilesIcon`
  - `AttachmentSelectionDialogStyle.allowAccessToCameraIcon`
  - `AttachmentSelectionDialogStyle.grantPermissionsTextStyle`
  - `AttachmentSelectionDialogStyle.recentFilesTextStyle`
  - `AttachmentSelectionDialogStyle.recentFilesText`
  - `AttachmentSelectionDialogStyle.fileManagerIcon`
  - `AttachmentSelectionDialogStyle.videoDurationTextStyle`
  - `AttachmentSelectionDialogStyle.videoIconDrawable`
  - `AttachmentSelectionDialogStyle.videoIconVisible`
  - `AttachmentSelectionDialogStyle.videoLengthLabelVisible`
- Added `StreamUi.MessageInputView` theme allowing to customize all of the `MessageInputViewStyle` properties:
  - streamUiAttachButtonEnabled
  - streamUiAttachButtonIcon
  - streamUiLightningButtonEnabled
  - streamUiLightningButtonIcon
  - streamUiMessageInputTextSize
  - streamUiMessageInputTextColor
  - streamUiMessageInputHintTextColor
  - streamUiMessageInputScrollbarEnabled
  - streamUiMessageInputScrollbarFadingEnabled
  - streamUiSendButtonEnabled
  - streamUiSendButtonEnabledIcon
  - streamUiSendButtonDisabledIcon
  - streamUiShowSendAlsoToChannelCheckbox
  - streamUiSendAlsoToChannelCheckboxGroupChatText
  - streamUiSendAlsoToChannelCheckboxDirectChatText
  - streamUiSendAlsoToChannelCheckboxTextSize
  - streamUiSendAlsoToChannelCheckboxTextColor
  - streamUiSendAlsoToChannelCheckboxTextStyle
  - streamUiMentionsEnabled
  - streamUiMessageInputTextStyle
  - streamUiMessageInputHintText
  - streamUiCommandsEnabled
  - streamUiMessageInputEditTextBackgroundDrawable
  - streamUiMessageInputDividerBackgroundDrawable
  - streamUiPictureAttachmentIcon
  - streamUiFileAttachmentIcon
  - streamUiCameraAttachmentIcon
  - streamUiAllowAccessToCameraIcon
  - streamUiAllowAccessToFilesIcon
  - streamUiAllowAccessToGalleryIcon
  - streamUiAllowAccessToGalleryText
  - streamUiAllowAccessToFilesText
  - streamUiAllowAccessToCameraText
  - streamUiGrantPermissionsTextSize
  - streamUiGrantPermissionsTextColor
  - streamUiGrantPermissionsTextStyle
  - streamUiAttachmentsRecentFilesTextSize
  - streamUiAttachmentsRecentFilesTextColor
  - streamUiAttachmentsRecentFilesTextStyle
  - streamUiAttachmentsRecentFilesText
  - streamUiAttachmentsFileManagerIcon
  - streamUiAttachmentVideoLogoIcon
  - streamUiAttachmentVideoLengthVisible
  - streamUiAttachmentVideoIconVisible
  - streamUiCommandInputCancelIcon
  - streamUiCommandInputBadgeBackgroundDrawable
  - streamUiCommandInputBadgeIcon
  - streamUiCommandInputBadgeTextSize
  - streamUiCommandInputBadgeTextColor
  - streamUiCommandInputBadgeStyle
  - streamUiAttachmentsFileNameTextSize
  - streamUiAttachmentsFileNameTextColor
  - streamUiAttachmentsFileNameTextStyle
  - streamUiAttachmentsFileSizeTextSize
  - streamUiAttachmentsFileSizeTextColor
  - streamUiAttachmentsFileSizeTextStyle
  - streamUiFileCheckBoxSelectorTextColor
  - streamUiFileCheckBoxSelectorDrawable
  - streamUiAttachmentsFilesEmptyStateTextSize
  - streamUiAttachmentsFilesEmptyStateTextColor
  - streamUiAttachmentsFilesEmptyStateStyle
  - streamUiAttachmentsMediaEmptyStateTextSize
  - streamUiAttachmentsMediaEmptyStateTextColor
  - streamUiAttachmentsMediaEmptyStateStyle
  - streamUiAttachmentsFilesEmptyStateText
  - streamUiAttachmentsMediaEmptyStateText
  - streamUiMessageInputCloseButtonIconDrawable
- Added `streamUiMessageListFileAttachmentStyle` theme attribute to customize the appearance of file attachments within messages.

### ⚠️ Changed
- Made `Channel::getLastMessage` function public
- `AttachmentSelectionDialogFragment::newInstance` requires instance of `MessageInputViewStyle` as a parameter. You can obtain a default implementation of `MessageInputViewStyle` with `MessageInputViewStyle::createDefault` method.
- Renamed `FileAttachmentsViewStyle` class to `FileAttachmentViewStyle`

### ❌ Removed
- 🚨 Breaking change: `MessageListItemStyle::reactionsEnabled` was deleted as doubling of the same flag from `MessageListViewStyle`


# July 19th, 2021 - 4.14.2
## stream-chat-android-client
### ❌ Removed
- Removed `Channel::isMuted` extension. Use `User::channelMutes` or subscribe for `NotificationChannelMutesUpdatedEvent` to get information about muted channels.

## stream-chat-android-ui-components
### 🐞 Fixed
- Fixed crash caused by missing `streamUiReplyAvatarStyle` and `streamUiMessageOptionsAvatarStyle`

### ⬆️ Improved
- "Copy Message" option is now hidden when the message contains no text to copy.

### ✅ Added
- Now you can configure the style of `AttachmentMediaActivity`.

# July 14th, 2021 - 4.14.1
## stream-chat-android-ui-components
### ✅ Added
- Added `MessageListView::requireStyle` which expose `MessageListViewStyle`. Be sure to invoke it when view is initialized already.

# July 13th, 2021 - 4.14.0
## Common changes for all artifacts
### 🐞 Fixed
- Fix scroll bug in the `MessageListView` that produces an exception related to index out of bounds.

## stream-chat-android-client
### ⬆️ Improved
- Improved `ChatClient::enableSlowMode`, `ChatClient::disableSlowMode`, `ChannelClient::enableSlowMode`, `ChannelClient::disableSlowMode` methods. Now the methods do partial channel updates so that other channel fields are not affected.

### ✅ Added
- Added `ChatClient::partialUpdateUser` method for user partial updates.

## stream-chat-android-offline
### 🐞 Fixed
- Fixed bug related to editing message in offline mode. The bug was causing message to reset to the previous one after connection was recovered.
- Fixed violation of comparison contract for nullable fields in `QuerySort::comparator`

## stream-chat-android-ui-components
### 🐞 Fixed
- Fixed the alignment of the titles in `MessageListHeaderView` when the avatar is hidden.

### ✅ Added
- Added `streamUiMessagesStart` that allows to control if the stack of messages starts at the bottom or the top.
- Added `streamUiThreadMessagesStart` that allows to control if the stack of thread messages starts at the bottom or the top.
- Added `streamUiSuggestionListViewStyle` that allows to customize `SuggestionListView` with a theme
- Added `streamUiChannelListHeaderStyle` that allows to customize ChannelListHeaderView.
- `MentionListView` can be customisable with XML parameters and with a theme.
- Added possibility to customize all avatar using themes. Create
  ```
  <style name="StreamTheme" parent="@style/StreamUiTheme">
  ```
  and customize all the avatars that you would like. All options are available here:
  https://github.com/GetStream/stream-chat-android/blob/main/stream-chat-android-ui-components/src/main/res/values/attrs.xml
- Now you can use the style `streamUiChannelListHeaderStyle` to customize ChannelListHeaderView.

### ⚠️ Changed
- 🚨 Breaking change: removed `MessageListItemStyle.threadsEnabled` property. You should use only the `MessageListViewStyle.threadsEnabled` instead. E.g. The following code will disable both _Thread reply_ message option and _Thread reply_ footnote view visible below the message list item:
```kotlin
        TransformStyle.messageListStyleTransformer = StyleTransformer {
  it.copy(threadsEnabled = false)
}
```

# July 1st, 2021 - 4.13.0
## Common changes for all artifacts
### ⬆️ Improved
- Updated to Kotlin 1.5.20

## stream-chat-android
### ✅ Added
- Added `ChatUi.Builder#withImageHeadersProvider` to allow adding custom headers to image requests

## stream-chat-android-client
### ⚠️ Changed
- Using the `useNewSerialization` option on the `ChatClient.Builder` to opt out from using the new serialization implementation is now an error. Please start using the new serialization implementation, or report any issues keeping you from doing so. The old implementation will be removed soon.

## stream-chat-android-offline
### 🐞 Fixed
- By default we use backend request to define is new message event related to our query channels specs or not. Now filtering by BE only fields works for channels

## stream-chat-android-ui-components
### ✅ Added
- Added new attributes to `MessageInputView` allowing to customize the style of input field during command input:
  - `streamUiCommandInputBadgeTextSize`, `streamUiCommandInputBadgeTextColor`, `streamUiCommandInputBadgeFontAssets`, `streamUiCommandInputBadgeFont`, `streamUiCommandInputBadgeStyle` attributes to customize the text appearance of command name inside command badge
  - `streamUiCommandInputCancelIcon` attribute to customize the icon for cancel button
  - `streamUiCommandInputBadgeIcon` attribute to customize the icon inside command badge
  - `streamUiCommandInputBadgeBackgroundDrawable` attribute to customize the background shape of command badge
- Added possibility to customize `MessageListHeaderView` style via `streamUiMessageListHeaderStyle` theme attribute and via `TransformStyle.messageListHeaderStyleTransformer`.
- Added new attributes to `MessageInputView`:
  - `streamUiCommandIcon` attribute to customize the command icon displayed for each command item in the suggestion list popup
  - `streamUiLightningIcon` attribute to customize the lightning icon displayed in the top left corner of the suggestion list popup
- Added support for customizing `SearchInputView`
  - Added `SearchInputViewStyle` class allowing customization using `TransformStyle` API
  - Added XML attrs for `SearchInputView`:
    - `streamUiSearchInputViewHintText`
    - `streamUiSearchInputViewSearchIcon`
    - `streamUiSearchInputViewClearInputIcon`
    - `streamUiSearchInputViewBackground`
    - `streamUiSearchInputViewTextColor`
    - `streamUiSearchInputViewHintColor`
    - `streamUiSearchInputViewTextSize`
- Added `ChatUi#imageHeadersProvider` to allow adding custom headers to image requests

### ⚠️ Changed
- 🚨 Breaking change: moved `commandsTitleTextStyle`, `commandsNameTextStyle`, `commandsDescriptionTextStyle`, `mentionsUsernameTextStyle`, `mentionsNameTextStyle`, `mentionsIcon`, `suggestionsBackground` fields from `MessageInputViewStyle` to `SuggestionListViewStyle`. Their values can be customized via `TransformStyle.suggestionListStyleTransformer`.
- Made `SuggestionListController` and `SuggestionListUi` public. Note that both of these are _experimental_, which means that the API might change at any time in the future (even without a deprecation cycle).
- Made `AttachmentSelectionDialogFragment` _experimental_ which means that the API might change at any time in the future (even without a deprecation cycle).


# June 23th, 2021 - 4.12.1
## stream-chat-android-client
### ✅ Added
- Added `ChannelClient::sendEvent` method which allows to send custom events.
- Added nullable `User` field to `UnknownEvent`.

### ❌ Removed
- Removed the `Message::attachmentsSyncStatus` field


## stream-chat-android-offline
### 🐞 Fixed
- Fixed `in` and `nin` filters when filtering by extra data field that is an array.
- Fixed crash when adding a reaction to a thread message.

### ⬆️ Improved
- Now attachments can be sent while being in offline


## stream-chat-android-ui-common
### ✅ Added
- Made `AttachmentSelectionDialogFragment` public. Use `newInstance` to create instances of this Fragment.


## stream-chat-android-ui-components
### ⬆️ Improved
- Hide suggestion list popup when keyboard is hidden.

### ✅ Added
- Added the `MessageInputView::hideSuggestionList` method to hide the suggestion list popup.


# June 15th, 2021 - 4.12.0
## stream-chat-android-client
### 🐞 Fixed
- Fixed thrown exception type while checking if `ChatClient` is initialized

## stream-chat-android-offline
### 🐞 Fixed
- Fixed bug where reactions of other users were sometimes displayed as reactions of the current user.
- Fixed bug where deleted user reactions were sometimes displayed on the message options overlay.

## stream-chat-android-ui-common
### 🐞 Fixed
- Fixed bug where files without extension in their name lost the mime type.
- Using offline.ChatDomain instead of livedata.ChatDomain in ChannelListViewModel.

## stream-chat-android-ui-components
### 🐞 Fixed
- Fixing the save of pictures from AttachmentGalleryActivity. When external storage
  permission is not granted, now it asks for it.
### ⬆️ Improved
- Added default implementation of "Leave channel" click listener to `ChannelListViewModelBinding`

### ✅ Added
- Added `streamUiChannelActionsDialogStyle` attribute to application theme and `ChannelListView` to customize channel actions dialog appearance. The attribute references a style with the following attributes:
  - `streamUiChannelActionsMemberNamesTextSize`, `streamUiChannelActionsMemberNamesTextColor`, `streamUiChannelActionsMemberNamesTextFont`, `streamUiChannelActionsMemberNamesTextFontAssets`, `streamUiChannelActionsMemberNamesTextStyle` attributes to customize dialog title with member names
  - `streamUiChannelActionsMemberInfoTextSize`, `streamUiChannelActionsMemberInfoTextColor`, `streamUiChannelActionsMemberInfoTextFont`, `streamUiChannelActionsMemberInfoTextFontAssets`, `streamUiChannelActionsMemberInfoTextStyle` attributes to customize dialog subtitle with member info
  - `streamUiChannelActionsItemTextSize`, `streamUiChannelActionsItemTextColor`, `streamUiChannelActionsItemTextFont`, `streamUiChannelActionsItemTextFontAssets`, `streamUiChannelActionsItemTextStyle` attributes to customize action item text style
  - `streamUiChannelActionsWarningItemTextSize`, `streamUiChannelActionsWarningItemTextColor`, `streamUiChannelActionsWarningItemTextFont`, `streamUiChannelActionsWarningItemTextFontAssets`, `streamUiChannelActionsWarningItemTextStyle` attributes to customize warning action item text style
  - `streamUiChannelActionsViewInfoIcon` attribute to customize "View Info" action icon
  - `streamUiChannelActionsViewInfoEnabled` attribute to hide/show "View Info" action item
  - `streamUiChannelActionsLeaveGroupIcon` attribute to customize "Leave Group" action icon
  - `streamUiChannelActionsLeaveGroupEnabled` attribute to hide/show "Leave Group" action item
  - `streamUiChannelActionsDeleteConversationIcon` attribute to customize "Delete Conversation" action icon
  - `streamUiChannelActionsDeleteConversationEnabled` attribute to hide/show "Delete Conversation" action item
  - `streamUiChannelActionsCancelIcon` attribute to customize "Cancel" action icon
  - `streamUiChannelActionsCancelEnabled` attribute to hide/show "Cancel" action item
  - `streamUiChannelActionsBackground` attribute for dialog's background
- Added `streamUiIconOnlyVisibleToYou` attribute to `MessageListView` to allow customizing "Only visible to you" icon placed in messages footer
- Added `GiphyViewHolderStyle` to `MessageListViewStyle` to allow customizing `GiphyViewHolder`. The new style comes together with following `MessageListView` attributes:
  - `streamUiGiphyCardBackgroundColor` attribute to customize card's background color
  - `streamUiGiphyCardElevation` attribute to customize card's elevation
  - `streamUiGiphyCardButtonDividerColor` attribute to customize dividers' colors
  - `streamUiGiphyIcon` attribute to customize Giphy icon
  - `streamUiGiphyLabelTextSize`, `streamUiGiphyLabelTextColor`, `streamUiGiphyLabelTextFont`, `streamUiGiphyLabelTextFontAssets`, `streamUiGiphyLabelTextStyle` attributes to customize label
  - `streamUiGiphyQueryTextSize`, `streamUiGiphyQueryTextColor`, `streamUiGiphyQueryTextFont`, `streamUiGiphyQueryTextFontAssets`, `streamUiGiphyQueryTextStyle` attributes to customize query text
  - `streamUiGiphyCancelButtonTextSize`, `streamUiGiphyCancelButtonTextColor`, `streamUiGiphyCancelButtonTextFont`, `streamUiGiphyCancelButtonTextFontAssets`, `streamUiGiphyCancelButtonTextStyle` attributes to customize cancel button text
  - `streamUiGiphyShuffleButtonTextSize`, `streamUiGiphyShuffleButtonTextColor`, `streamUiGiphyShuffleButtonTextFont`, `streamUiGiphyShuffleButtonTextFontAssets`, `streamUiGiphyShuffleButtonTextStyle` attributes to customize shuffle button text
  - `streamUiGiphySendButtonTextSize`, `streamUiGiphySendButtonTextColor`, `streamUiGiphySendButtonTextFont`, `streamUiGiphySendButtonTextFontAssets`, `streamUiGiphySendButtonTextStyle` attributes to customize send button text
- Adding extra XML attrs allowing to customize "Send also to channel" CheckBox at `MessageInputView` component:
  - `MessageInputView.streamUiSendAlsoToChannelCheckboxDrawable`
  - `MessageInputView.streamUiSendAlsoToChannelCheckboxDirectChatText`
  - `MessageInputView.streamUiSendAlsoToChannelCheckboxGroupChatText`
  - `MessageInputView.streamUiSendAlsoToChannelCheckboxTextStyle`
  - `MessageInputView.streamUiSendAlsoToChannelCheckboxTextColor`
  - `MessageInputView.streamUiSendAlsoToChannelCheckboxTextSize`
- Added `streamUiWarningMessageOptionsTextSize`, `streamUiWarningMessageOptionsTextColor`, `streamUiWarningMessageOptionsTextFont`, `streamUiWarningMessageOptionsFontAssets`, `streamUiWarningMessageOptionsTextStyle` attributes to `MessageListView` for customizing warning actions text appearance
- Deprecated multiple views' tint properties and attributes. Use custom drawables instead.
- Added `MediaAttachmentViewStyle` to allow customizing the appearance of media attachments in the message list. The new style comes together with following `MediaAttachmentView` attributes:
  - `progressIcon` - attribute to customize animated progress drawable when image is loading
  - `giphyIcon` - attribute to customize Giphy icon
  - `imageBackgroundColor` - attribute to customize image background color
  - `moreCountOverlayColor` - attribute to customize the color of "more count" semi-transparent overlay
  - `moreCountTextStyle` - attribute to customize text appearance of more count text
- Added `MessageReplyStyle` class allowing to customize MessageReply item view on MessageListView.
  Customization can be done using `TransformStyle` API or XML attributes of `MessageListView`:
  - `streamUiMessageReplyBackgroundColorMine`
  - `streamUiMessageReplyBackgroundColorTheirs`
  - `streamUiMessageReplyTextSizeMine`
  - `streamUiMessageReplyTextColorMine`
  - `streamUiMessageReplyTextFontMine`
  - `streamUiMessageReplyTextFontAssetsMine`
  - `streamUiMessageReplyTextStyleMine`
  - `streamUiMessageReplyTextSizeTheirs`
  - `streamUiMessageReplyTextColorTheirs`
  - `streamUiMessageReplyTextFontTheirs`
  - `streamUiMessageReplyTextFontAssetsTheirs`
  - `streamUiMessageReplyTextStyleTheirs`
  - `streamUiMessageReplyLinkColorMine`
  - `streamUiMessageReplyLinkColorTheirs`
  - `streamUiMessageReplyLinkBackgroundColorMine`
  - `streamUiMessageReplyLinkBackgroundColorTheirs`
  - `streamUiMessageReplyStrokeColorMine`
  - `streamUiMessageReplyStrokeWidthMine`
  - `streamUiMessageReplyStrokeColorTheirs`
  - `streamUiMessageReplyStrokeWidthTheirs`
- Added `FileAttachmentsViewStyle` class allowing to customize FileAttachmentsView item view on MessageListView.
- Added `MessageInputView::setSuggestionListViewHolderFactory` method which allows to provide custom views from suggestion list popup.

### ⚠️ Changed
- Changed the naming of string resources. The updated names can be reviewed in:
  - `strings_common.xml`
  - `strings_attachment_gallery.xml`
  - `strings_channel_list.xml`
  - `strings_channel_list_header.xml`
  - `strings_mention_list.xml`
  - `strings_message_input.xml`
  - `strings_message_list.xml`
  - `strings_message_list_header.xml`
  - `strings_search.xml`

# May 2nd, 2021 - 4.11.0
## Common changes for all artifacts
### 🐞 Fixed
- Fixed channel list sorting
### ⬆️ Improved
- Updated to Kotlin 1.5.10, coroutines 1.5.0
- Updated to Android Gradle Plugin 4.2.1
- Updated Room version to 2.3.0
- Updated Firebase, AndroidX, and other dependency versions to latest, [see here](https://github.com/GetStream/stream-chat-android/pull/1895) for more details
- Marked many library interfaces that should not be implemented by clients as [sealed](https://kotlinlang.org/docs/sealed-classes.html)
- Removed Fresco, PhotoDraweeView, and FrescoImageViewer dependencies (replaced by StfalconImageViewer)

## stream-chat-android
### 🐞 Fixed
- Fixing filter for draft channels. Those channels were not showing in the results, even when the user asked for them. Now this is fixed and the draft channels can be included in the `ChannelsView`.
- Fixed link preview UI issues in old-ui package
- Fixed crashes when opening the image gallery.

## stream-chat-android-client
### 🐞 Fixed
- Fixed querying banned users using new serialization.
- Fixed the bug when wrong credentials lead to inability to login
- Fixed issues with Proguard stripping response classes in new serialization implementation incorrectly

### ⬆️ Improved
- Improved handling push notifications:
  - Added `ChatClient.handleRemoteMessage` for remote message handling
  - Added `ChatClient.setFirebaseToken` for setting Firebase token
  - Added `NotificationConfig::pushNotificationsEnabled` for disabling push notifications
  - Deprecated `ChatClient.onMessageReceived`
  - Deprecated `ChatClient.onNewTokenReceived`
  - Changed `ChatNotificationHandler::buildNotification` signature - it now receives `Channel` and `Message` and returns `NotificationCompat.Builder` for better customization
  - Deprecated `ChatNotificationHandler.getSmallIcon`
  - Deprecated `ChatNotificationHandler.getFirebaseMessageIdKey`
  - Deprecated `ChatNotificationHandler.getFirebaseChannelIdKey`
  - Deprecated `ChatNotificationHandler.getFirebaseChannelTypeKey`
  - Changed `ChatNotificationHandler::onChatEvent` - it now doesn't handle events by default and receives `NewMessageEvent` instead of generic `ChatEvent`
- Improved error description provided by `ChatClient::sendImage`, `ChatClient::sendFile`, `ChannelClient::sendImage` and `ChannelClient::sendFile` methods if upload fails.

### ✅ Added
- Added `ChatClient::truncateChannel` and `ChannelClient::truncate` methods to remove messages from a channel.
- Added `DisconnectCause` to `DisconnectedEvent`
- Added method `SocketListener::onDisconnected(cause: DisconnectCause)`
- Added possibility to group notifications:
  - Notifications grouping is disabled by default and can be enabled using `NotificationConfig::shouldGroupNotifications`
  - If enabled, by default notifications are grouped by Channel's cid
  - Notifications grouping can be configured using `ChatNotificationHandler` and `NotificationConfig`
- Added `ChatNotificationHandler::getFirebaseMessaging()` method in place of `ChatNotificationHandler::getFirebaseInstanceId()`.
  It should be used now to fetch Firebase token in the following way: `handler.getFirebaseMessaging()?.token?.addOnCompleteListener {...}`.
- Added `Message.attachmentsSyncStatus: SyncStatus` property.

### ⚠️ Changed
- Changed the return type of `FileUploader` methods from nullable string to `Result<String>`.
- Updated `firebase-messaging` library to the version `22.0.0`. Removed deprecated `FirebaseInstanceId` invocations from the project.

### ❌ Removed
- `ChatNotificationHandler::getFirebaseInstanceId()` due to `FirebaseInstanceId` being deprecated. It's replaced now with `ChatNotificationHandler::getFirebaseMessaging()`.

## stream-chat-android-ui-components
### 🐞 Fixed
Fixing filter for draft channels. Those channels were not showing in the results, even when the user asked for them. Now this is fixed and the draft channels can be included in the `ChannelListView`.
Fixed bug when for some video attachments activity with media player wasn't shown.

### ✅ Added
- Added `topLeft`, `topRight`, `bottomLeft`, `bottomRight` options to the `streamUiAvatarOnlineIndicatorPosition` attribute of `AvatarView` and corresponding constants to `AvatarView.OnlineIndicatorPosition` enum.

### ⚠️ Changed
- Swipe options of `ChannelListView` component:
  - "Channel more" option is now not shown by default because we are not able to provide generic, default implementation for it.
    If you want to make this option visible, you need to set `app:streamUiChannelOptionsEnabled="true"` explicitly to `io.getstream.chat.android.ui.channel.list.ChannelListView` component.
  - "Channel delete" option has now default implementation. Clicking on the "delete" icon shows AlertDialog asking to confirm Channel deletion operation.

# May 11th, 2021 - 4.10.0
## stream-chat-android-client
### 🐞 Fixed
- Fixed the usage of `ProgressCallback` in `ChannelClient::sendFile` and `ChannelClient::sendImage` methods.

### ✅ Added
- Added `ChannelClient::deleteFile` and `ChannelClient::deleteImage` methods.
- Added `NotificationInviteRejectedEvent`
- Added `member` field to the `NotificationRemovedFromChannel` event
- Added `totalUnreadCount` and `unreadChannels` fields to the following events:
- `notification.channel_truncated`
- `notification.added_to_channel`
- `notification.channel_deleted`
- Added `channel` field to the `NotificationInviteAcceptedEvent` event
- Added `channel` field to the `NotificationInviteRejectedEvent` event

### ⚠️ Changed
- **The client now uses a new serialization implementation by default**, which was [previously](https://github.com/GetStream/stream-chat-android/releases/tag/4.8.0) available as an opt-in API.
  - This new implementation is more performant and greatly improves type safety in the networking code of the SDK.
  - If you experience any issues after upgrading to this version of the SDK, you can call `useNewSerialization(false)` when building your `ChatClient` to revert to using the old implementation. Note however that we'll be removing the old implementation soon, so please report any issues found.
  - To check if the new implementation is causing any failures in your app, enable error logging on `ChatClient` with the `logLevel` method, and look for the `NEW_SERIALIZATION_ERROR` tag in your logs while using the SDK.
- Made the `user` field in `channel.hidden` and `notification.invite_accepter` events non nullable.
- Updated channels state after `NotificationInviteRejectedEvent` or `NotificationInviteAcceptedEvent` is received

### ❌ Removed
- Removed redundant events which can only be received by using webhooks:
  - `channel.created`
  - `channel.muted`
  - `channel.unmuted`
  - `channel.muted`
  - `channel.unmuted`
- Removed `watcherCount` field from the following events as they are not returned with the server response:
  - `message.deleted`
  - `message.read`
  - `message.updated`
  - `notification.mark_read`
- Removed `user` field from the following events as they are not returned with the server response:
  - `notification.channel_deleted`
  - `notification.channel_truncated`
## stream-chat-android-offline
### 🐞 Fixed
- Fixed an issue when CustomFilter was configured with an int value but the value from the API was a double value
### ⚠️ Changed

- Changed the upload logic in `ChannelController` for the images unsupported by the Stream CDN. Now such images are uploaded as files via `ChannelClient::sendFile` method.
### ❌ Removed

## stream-chat-android-ui-common
### ⬆️ Improved
- Updated ExoPlayer version to 2.13.3

### ⚠️ Changed
- Deprecated `MessageInputViewModel::editMessage`. Use `MessageInputViewModel::messageToEdit` and `MessageInputViewModel::postMessageToEdit` instead.
- Changed `MessageInputViewModel::repliedMessage` type to `LiveData`. Use `ChatDomain::setMessageForReply` for setting message for reply.
- Changed `MessageListViewModel::mode` type to `LiveData`. Mode is handled internally and shouldn't be modified outside the SDK.

## stream-chat-android-ui-components
### 🐞 Fixed
- Removed empty badge for selected media attachments.

### ✅ Added
- Added `messageLimit` argument to `ChannelListViewModel` and `ChannelListViewModelFactory` constructors to allow changing the number of fetched messages for each channel in the channel list.

# April 30th, 2021 - 4.9.2
## stream-chat-android-offline
### ✅ Added
- Added `ChatDomain::user`, a new property that provide the current user into a LiveData/StateFlow container

### ⚠️ Changed
- `ChatDomain::currentUser` has been warning-deprecated because it is an unsafe property that could be null, you should subscribe to `ChatDomain::user` instead

## stream-chat-android-ui-components
### 🐞 Fixed
- Fixed NPE on MessageInputViewModel when the it was initialized before the user was set

# April 29th, 2021 - 4.9.1
## stream-chat-android
### ⬆️ Improved
* Updated coil dependency to the latest version. This fixes problem with .heic, and .heif attachment metadata parsing.

## stream-chat-android-client
### 🐞 Fixed
- Optimized the number of `ChatClient::addDevice` API calls

### ⬆️ Improved
- Events received after the client closes the connection are rejected

## stream-chat-android-offline
### 🐞 Fixed
- Fixed offline reactions sync

### ✅ Added
- Added new versions with API based on kotlin `StateFlow` for the following classes:
  * `io.getstream.chat.android.offline.ChatDomain`
  * `io.getstream.chat.android.offline.channel.ChannelController`
  * `io.getstream.chat.android.offline.thread.ThreadController`
  * `io.getstream.chat.android.offline.querychannels.QueryChannelsController`

## stream-chat-android-ui-common
### 🐞 Fixed
- Fixed crash related to accessing `ChatDomain::currentUser` in `MessageListViewModel` before user is connected

## stream-chat-android-ui-components
### ⬆️ Improved
* Updated coil dependency to the latest version. This fixes problem with .heic, and .heif attachment metadata parsing.

### ✅ Added
Customization of icons in Attachment selection dialog
you can use:
- app:streamUiPictureAttachmentIcon
  Change the icon for the first item in the list of icons
- app:streamUiPictureAttachmentIconTint
  Change the tint color for icon of picture selection
- app:streamUiFileAttachmentIcon
  Change the icon for the second item in the list of icons
- app:streamUiFileAttachmentIconTint
  Change the tint color for icon of file selection
- app:streamUiCameraAttachmentIcon
  Change the icon for the third item in the list of icons
- app:streamUiCameraAttachmentIconTint
  Change the tint color for icon of camera selection
- Added support for error messages
- Added attrs to `MessageListView` that allow to customize error message text style:
  * `streamUiErrorMessageTextSize`
  * `streamUiErrorMessageTextColor`
  * `streamUiErrorMessageTextFont`
  * `streamUiErrorMessageTextFontAssets`
  * `streamUiErrorMessageTextStyle`

# April 21th, 2021 - 4.9.0
## Common changes for all artifacts
### ✅ Added
Added icon to show when channel is muted in ChannelListView.
It is possible to customize the color and the drawable of the icon.

## stream-chat-android
### 🐞 Fixed
- Fixed multiline messages which were displayed in a single line

### ❌ Removed
- Removed deprecated `MessageListView::setViewHolderFactory` method
- Removed deprecated `Chat` interface

## stream-chat-android-client
### 🐞 Fixed
- Fixed: local cached hidden channels stay hidden even though new message is received.
- Make `Flag::approvedAt` nullable
- Fixed error event parsing with new serialization implementation

### ✅ Added
- Added `ChatClient::updateChannelPartial` and `ChannelClient::updatePartial` methods for partial updates of channel data.

### ⚠️ Changed
- Deprecated `ChannelClient::unBanUser` method
- Deprecated `ChatClient::unBanUser` method
- Deprecated `ChatClient::unMuteChannel` method

### ❌ Removed
- Removed deprecated `ChatObservable` class and all its uses
- Removed deprecated `ChannelControler` interface

## stream-chat-android-offline
### ✅ Added
- Added the following use case functions to `ChatDomain` which are supposed to replace `ChatDomain.useCases` property:
  * `ChatDomain::replayEventsForActiveChannels` Adds the provided channel to the active channels and replays events for all active channels.
  * `ChatDomain::getChannelController` Returns a `ChannelController` for given cid.
  * `ChatDomain::watchChannel` Watches the given channel and returns a `ChannelController`.
  * `ChatDomain::queryChannels` Queries offline storage and the API for channels matching the filter. Returns a queryChannelsController.
  * `ChatDomain::getThread` Returns a thread controller for the given channel and message id.
  * `ChatDomain::loadOlderMessages` Loads older messages for the channel.
  * `ChatDomain::loadNewerMessages` Loads newer messages for the channel.
  * `ChatDomain::loadMessageById` Loads message for a given message id and channel id.
  * `ChatDomain::queryChannelsLoadMore` Load more channels for query.
  * `ChatDomain::threadLoadMore` Loads more messages for the specified thread.
  * `ChatDomain::createChannel` Creates a new channel.
  * `ChatDomain::sendMessage` Sends the message.
  * `ChatDomain::cancelMessage` Cancels the message of "ephemeral" type.
  * `ChatDomain::shuffleGiphy` Performs giphy shuffle operation.
  * `ChatDomain::sendGiphy` Sends selected giphy message to the channel.
  * `ChatDomain::editMessage` Edits the specified message.
  * `ChatDomain::deleteMessage` Deletes the specified message.
  * `ChatDomain::sendReaction` Sends the reaction.
  * `ChatDomain::deleteReaction` Deletes the specified reaction.
  * `ChatDomain::keystroke` It should be called whenever a user enters text into the message input.
  * `ChatDomain::stopTyping` It should be called when the user submits the text and finishes typing.
  * `ChatDomain::markRead` Marks all messages of the specified channel as read.
  * `ChatDomain::markAllRead` Marks all messages as read.
  * `ChatDomain::hideChannel` Hides the channel with the specified id.
  * `ChatDomain::showChannel` Shows a channel that was previously hidden.
  * `ChatDomain::leaveChannel` Leaves the channel with the specified id.
  * `ChatDomain::deleteChannel` Deletes the channel with the specified id.
  * `ChatDomain::setMessageForReply` Set the reply state for the channel.
  * `ChatDomain::downloadAttachment` Downloads the selected attachment to the "Download" folder in the public external storage directory.
  * `ChatDomain::searchUsersByName` Perform api request with a search string as autocomplete if in online state. Otherwise performs search by name in local database.
  * `ChatDomain::queryMembers` Query members of a channel.
- Added `ChatDomain::removeMembers` method
- Added `ChatDomain::createDistinctChannel` A use-case for creating a channel based on its members.
- Added `ChatDomain::removeMembers` method

### ⚠️ Changed
- Deprecated `ChatDomain.useCases`. It has `DeprecationLevel.Warning` and still can be used. However, it will be not available in the future, so please consider migrating to use `ChatDomain` use case functions instead.
- Deprecated `GetUnreadChannelCount`
- Deprecated `GetTotalUnreadCount`

## stream-chat-android-ui-common
### 🐞 Fixed
- Fixed compatibility with latest Dagger Hilt versions

## stream-chat-android-ui-components
### 🐞 Fixed
- Fixed not perfectly rounded avatars
- `MessageInputView::UserLookupHandler` is not overridden everytime that members livedata is updated
- Fixed doubled command prefix when the command contains user mention
- Fixed handling user mute state in default `MessageListViewOptions` dialog
- Fixed incorrect "last seen" text
- Fixed multiline messages which were displayed in a single line

### ⬆️ Improved
- Setting external SuggestionListView is no longer necessary to display suggestions popup
### ✅ Added
- Added `ChatUI.supportedReactions: SupportedReactions` property, also introduced `SupportedReactions`, and `ReactionDrawable` class.
  It allows defining a set of supported reactions by passing a `Map<String, ReactionDrawable>` in constructor. `ReactionDrawable` is a wrapping class holding two `Drawable` instances - for active and inactive reaction states.
- Added methods and attrs to `MessageListView` that allow to customize visibility of message options:
  * `MessageListView::setDeleteMessageConfirmationEnabled`
  * `MessageListView::setCopyMessageEnabled`
  * `MessageListView::setBlockUserEnabled`
  * `MessageListView::setMuteUserEnabled`
  * `MessageListView::setMessageFlagEnabled`
  * `MessageListView::setReactionsEnabled`
  * `MessageListView::setRepliesEnabled`
  * `MessageListView::setThreadsEnabled`
  * `MessageListView.streamUiFlagMessageOptionEnabled`
  * `MessageListView.streamUiMuteUserOptionEnabled`
  * `MessageListView.streamUiBlockUserOptionEnabled`
  * `MessageListView.streamUiCopyMessageActionEnabled`
- Added confirmation dialog for flagging message option:
  * Added `MessageListView::flagMessageConfirmationEnabled` attribute
- Added `MessageListView::setFlagMessageResultHandler` which allows to handle flag message result
- Added support for system messages
- Added attrs to `MessageListView` that allow to customize system message text style:
  * `streamUiSystemMessageTextSize`
  * `streamUiSystemMessageTextColor`
  * `streamUiSystemMessageTextFont`
  * `streamUiSystemMessageTextFontAssets`
  * `streamUiSystemMessageTextStyle`
- Added attrs to `MessageListView` that allow to customize message option text style:
  * `streamUiMessageOptionsTextSize`
  * `streamUiMessageOptionsTextColor`
  * `streamUiMessageOptionsTextFont`
  * `streamUiMessageOptionsTextFontAssets`
  * `streamUiMessageOptionsTextStyle`
- Added attrs to `MessageListView` that allow to customize user reactions title text style:
  * `streamUiUserReactionsTitleTextSize`
  * `streamUiUserReactionsTitleTextColor`
  * `streamUiUserReactionsTitleTextFont`
  * `streamUiUserReactionsTitleTextFontAssets`
  * `streamUiUserReactionsTitleTextStyle`
- Added attrs to `MessageListView` that allow to customize colors of message options background, user reactions card background, overlay dim color and warning actions color:
  * `streamUiMessageOptionBackgroundColor`
  * `streamUiUserReactionsBackgroundColor`
  * `streamUiOptionsOverlayDimColor`
  * `streamUiWarningActionsTintColor`
- Added `ChatUI.mimeTypeIconProvider: MimeTypeIconProvider` property which allows to customize file attachment icons.

### ⚠️ Changed
- Now the "block user" feature is disabled. We're planning to improve the feature later. Stay tuned!
- Changed gallery background to black in dark mode

# April 8th, 2021 - 4.8.1
## Common changes for all artifacts
### ⚠️ Changed
- We've cleaned up the transitive dependencies that our library exposes to its clients. If you were using other libraries implicitly through our SDK, you'll now have to depend on those libraries directly instead.

## stream-chat-android
### 🐞 Fixed
- Fix Attachment Gravity

### ✅ Added
- Provide AvatarView class

## stream-chat-android-offline
### 🐞 Fixed
- Fix Crash on some devices that are not able to create an Encrypted SharedPreferences
- Fixed the message read indicator in the message list
- Added missing `team` field to `ChannelEntity` and `ChannelData`

### ✅ Added
- Add `ChatDomain::removeMembers` method

## stream-chat-android-ui-common
### 🐞 Fixed
- Fixed getting files provided by content resolver.

### ⚠️ Changed
- Added theme to all activities all the SDK. You can override then in your project by redefining the styles:
- StreamUiAttachmentGalleryActivityStyle
- StreamUiAttachmentMediaActivityStyle
- StreamUiAttachmentActivityStyle

## stream-chat-android-ui-components
### 🐞 Fixed
- Fixed attr streamUiCopyMessageActionEnabled. From color to boolean.
- Now it is possible to change the color of `MessageListHeaderView` from the XML.
- Fixed the `MessageListView::setUserClickListener` method.
- Fixed bugs in handling empty states for `ChannelListView`. Deprecated manual methods for showing/hiding empty state changes.
- Fix `ChannelListHeaderView`'s title position when user avatar or action button is invisible
- Fix UI behaviour for in-progress file uploads
- Fix extension problems with file uploads when attachment names contain spaces
- Fix reaction bubbles which were shown behind message attachment views

### ✅ Added
- Now it is possible to change the back button of MessageListHeaderView using `app:streamUiMessageListHeaderBackButtonIcon`
- Now it is possible to inject `UserLookupHandler` into `MessageInputView` in order to implement custom users' mention lookup algorithm

# March 31th, 2021 - 4.8.0
## Common changes for all artifacts
### 🐞 Fixed
Group channels with 1<>1 behaviour the same way as group channels with many users
It is not possible to remove users from distinct channels anymore.
### ⬆️ Improved
it is now possible to configure the max lines of a link description. Just use
`app:streamUiLinkDescriptionMaxLines` when defining MessageListView

It is now possible to configure the max size of files and an alert is shown when
a files bigger than this is selected.
### ✅ Added
Configure enable/disable of replies using XML in `MessageListView`
Option `app:streamUiReactionsEnabled` in `MessageListView` to enable or disable reactions
It is possible now to configure the max size of the file upload using
`app:streamUiAttachmentMaxFileSizeMb`

## stream-chat-android
### 🐞 Fixed
- Fixed crash when sending GIF from Samsung keyboard

## stream-chat-android-client
### 🐞 Fixed
- Fixed parsing of `createdAt` property in `MessageDeletedEvent`

### ⬆️ Improved
- Postponed queries as run as non-blocking

### ✅ Added
- **Added a brand new serialization implementation, available as an opt-in API for now.** This can be enabled by making a `useNewSerialization(true)` call on the `ChatClient.Builder`.
  - This new implementation will be more performant and greatly improve type safety in the networking code of the SDK.
  - The old implementation remains the default for now, while we're making sure the new one is bug-free.
  - We recommend that you opt-in to the new implementation and test your app with it, so that you can report any issues early and we can get them fixed before a general rollout.
- Added `unflagMessage(messageId)` and `unflagUser(userId)` methods to `ChatClient`
- Added support for querying banned users - added `ChatClient::queryBannedUsers` and `ChannelClient::queryBannedUsers`
- Added `uploadsEnabled`, `urlEnrichmentEnabled`, `customEventsEnabled`, `pushNotificationsEnabled`, `messageRetention`, `automodBehavior` and `blocklistBehavior` fields to channel config

### ⚠️ Changed
- Renamed `ChannelId` property to `channelId` in both `ChannelDeletedEvent` and `NotificationChannelDeletedEvent`
- Deprecated `ChatClient::unMuteChannel`, the `ChatClient::unmuteChannel` method should be used instead
- Deprecated `ChatClient::unBanUser`, the `ChatClient::unbanUser` method should be used instead
- Deprecated `ChannelClient::unBanUser`, the `ChannelClient::unbanUser` method should be used instead
- Deprecated `ChannelController::unBanUser`, the `ChannelController::unbanUser` method should be used instead

## stream-chat-android-offline
### 🐞 Fixed
- Fixed an issue that didn't find the user when obtaining the list of messages
- Fix refreshing not messaging channels which don't contain current user as a member

## stream-chat-android-ui-common
### ⬆️ Improved
- Show AttachmentMediaActivity for video attachments

### ✅ Added
- `AvatarView.streamUiAvatarOnlineIndicatorColor` and `AvatarView.streamUiAvatarOnlineIndicatorBorderColor` attrs

## stream-chat-android-ui-components
### 🐞 Fixed
- Now replied messages are shown correctly with the replied part in message options
- `MessageListView::enterThreadListener` is properly notified when entering into a thread
- Fix initial controls state in `MessageInputView`
- Fix crashing when open attachments destination

### ⬆️ Improved
- Add support of non-image attachment types to the default attachment click listener.

### ✅ Added
- `MessageInputView` now uses the cursor `stream_ui_message_input_cursor.xml` instead of accent color. To change the cursor, override `stream_ui_message_input_cursor.xml`.
- Replacing `ChatUI` with new `io.getstream.chat.android.ui.ChatUI` implementation
- Added possibility to configure delete message option visibility using `streamUiDeleteMessageEnabled` attribute, and `MessageListView::setDeleteMessageEnabled` method
- Add `streamUiEditMessageEnabled` attribute to `MessageListView` and `MessageListView::setEditMessageEnabled` method to enable/disable the message editing feature
- Add `streamUiMentionsEnabled` attribute to `MessageInputView` and `MessageInputView::setMentionsEnabled` method to enable/disable mentions
- Add `streamUiThreadsEnabled` attribute to `MessageListView` and `MessageListView::setThreadsEnabled` method to enable/disable the thread replies feature
- Add `streamUiCommandsEnabled` attribute to `MessageInputView` and `MessageInputView::setCommandsEnabled` method to enable/disable commands
- Add `ChannelListItemPredicate` to our `channelListView` to allow filter `ChannelListItem` before they are rendered
- Open `AvatarBitmapFactory` class
- Add `ChatUI::avatarBitmapFactory` property to allow custom implementation of `AvatarBitmapFactory`
- Add `AvatarBitmapFactory::userBitmapKey` method to generate cache key for a given User
- Add `AvatarBitmapFactory::channelBitmapKey` method to generate cache key for a given Channel
- Add `StyleTransformer` class to allow application-wide style customizations
- Add the default font field to `TextStyle`
- Add new method `ChatFonts::setFont(textStyle: TextStyle, textView: TextView, defaultTypeface: Typeface)`
- Add attributes for `MessageListView` in order to customize styles of:
  - Mine message text
  - Theirs message text
  - User name text in footer of Message
  - Message date in footer of Message
  - Thread replies counter in footer of Message
  - Link title text
  - Link description text
  - Date separator text
  - Deleted message text and background
  - Reactions style in list view and in options view
  - Indicator icons in footer of Message
  - Unread count badge on scroll to bottom button
  - Message stroke width and color for mine and theirs types
    It is now possible to customize the following attributes for `ChannelListView`:
- `streamUiChannelOptionsIcon` - customize options icon
- `streamUiChannelDeleteIcon` - customize delete icon
- `streamUiChannelOptionsEnabled` - hide/show options icon
- `streamUiChannelDeleteEnabled` - hide/show delete button
- `streamUiSwipeEnabled` - enable/disable swipe action
- `streamUiBackgroundLayoutColor` - customize the color of "background layout"
- `streamUiChannelTitleTextSize` - customize channel name text size
- `streamUiChannelTitleTextColor` - customize channel name text color
- `streamUiChannelTitleTextFont` - customize channel name text font
- `streamUiChannelTitleFontAssets` - customize channel name font asset
- `streamUiChannelTitleTextStyle` - customize channel name text style (normal / bold / italic)
- `streamUiLastMessageTextSize` - customize last message text size
- `streamUiLastMessageTextColor` - customize last message text color
- `streamUiLastMessageTextFont` - customize last message text font
- `streamUiLastMessageFontAssets` - customize last message font asset
- `streamUiLastMessageTextStyle` - customize last message text style (normal / bold / italic)
- `streamUiLastMessageDateTextSize` - customize last message date text size
- `streamUiLastMessageDateTextColor` - customize last message date text color
- `streamUiLastMessageDateTextFont` - customize last message date text font
- `streamUiLastMessageDateFontAssets` - customize last message date font asset
- `streamUiLastMessageDateTextStyle` - customize last message date text style (normal / bold / italic)
- `streamUiIndicatorSentIcon` - customize drawable indicator for sent
- `streamUiIndicatorReadIcon` - customize drawable indicator for read
- `streamUiIndicatorPendingSyncIcon` - customize drawable indicator for pending sync
- `streamUiForegroundLayoutColor` - customize the color of "foreground layout"
- `streamUiUnreadMessageCounterBackgroundColor` - customize the color of message counter badge
- `streamUiUnreadMessageCounterTextSize` - customize message counter text size
- `streamUiUnreadMessageCounterTextColor` - customize message counter text color
- `streamUiUnreadMessageCounterTextFont` - customize message counter text font
- `streamUiUnreadMessageCounterFontAssets` - customize message counter font asset
- `streamUiUnreadMessageCounterTextStyle` - customize message counter text style (normal / bold / italic)
- Option `app:streamUiReactionsEnabled` in `MessageListView` to enable or disable reactions
- It is now possible to configure new fields in MessageInputView:
- `streamUiMessageInputTextStyle` - customize message input text style.
- `streamUiMessageInputFont` - customize message input text font.
- `streamUiMessageInputFontAssets` - customize message input text font assets.
- `streamUiMessageInputEditTextBackgroundDrawable` - customize message input EditText drawable.
- `streamUiMessageInputCustomCursorDrawable` - customize message input EditText cursor drawable.
- `streamUiCommandsTitleTextSize` - customize command title text size
- `streamUiCommandsTitleTextColor` - customize command title text color
- `streamUiCommandsTitleFontAssets` - customize command title text color
- `streamUiCommandsTitleTextColor` - customize command title font asset
- `streamUiCommandsTitleFont` - customize command title text font
- `streamUiCommandsTitleStyle` - customize command title text style
- `streamUiCommandsNameTextSize` - customize command name text size
- `streamUiCommandsNameTextColor` - customize command name text color
- `streamUiCommandsNameFontAssets` - customize command name text color
- `streamUiCommandsNameTextColor` - customize command name font asset
- `streamUiCommandsNameFont` - customize command name text font
- `streamUiCommandsNameStyle` - customize command name text style
- `streamUiCommandsDescriptionTextSize` - customize command description text size
- `streamUiCommandsDescriptionTextColor` - customize command description text color
- `streamUiCommandsDescriptionFontAssets` - customize command description text color
- `streamUiCommandsDescriptionTextColor` - customize command description font asset
- `streamUiCommandsDescriptionFont` - customize command description text font
- `streamUiCommandsDescriptionStyle` - customize command description text style
- `streamUiSuggestionBackgroundColor` - customize suggestion view background
- `streamUiMessageInputDividerBackgroundDrawable` - customize the background of divider of MessageInputView

### ⚠️ Changed
- Deprecated `ChatUI` class

# March 8th, 2021 - 4.7.0
## stream-chat-android-client
### ⚠️ Changed
- Refactored `FilterObject` class  - see the [migration guide](https://github.com/GetStream/stream-chat-android/wiki/Migration-guide:-FilterObject) for more info

## stream-chat-android-offline
### 🐞 Fixed
- Fixed refreshing channel list after removing member
- Fixed an issue that didn't find the user when obtaining the list of messages

### ⚠️ Changed
- Deprecated `ChatDomain::disconnect`, use disconnect on ChatClient instead, it will make the disconnection on ChatDomain too.
- Deprecated constructors for `ChatDomain.Builder` with the `User` type parameter, use constructor with `Context` and `ChatClient` instead.

## stream-chat-android-ui-common
### ⚠️ Changed
- Message options list changed colour for dark version. The colour is a little lighters
  now, what makes it easier to see.

## stream-chat-android-ui-components
### 🐞 Fixed
- Fixed some rare crashes when `MessageListView` was created without any attribute info present

### ⬆️ Improved
- Updated PhotoView to version 2.3.0

### ✅ Added
- Introduced `AttachmentViewFactory` as a factory for custom attachment views/custom link view
- Introduced `TextAndAttachmentsViewHolder` for any combination of attachment content and text

### ❌ Removed
- Deleted `OnlyFileAttachmentsViewHolder`, `OnlyMediaAttachmentsViewHolder`,
  `PlainTextWithMediaAttachmentsViewHolder` and `PlainTextWithFileAttachmentsViewHolder`

# Feb 22th, 2021 - 4.6.0
# New UI-Components Artifact
A new UI-Components artifact has been created with a new design of all our components.
This new artifact is available on MavenCentral and can imported by adding the following dependency:
```
implementation "io.getstream:stream-chat-android-ui-components:4.6.0"
```

## stream-chat-android
- Add `streamMessageActionButtonsTextSize`, `streamMessageActionButtonsTextColor`, `streamMessageActionButtonsTextFont`,
  `streamMessageActionButtonsTextFontAssets`, `streamMessageActionButtonsTextStyle`, `streamMessageActionButtonsIconTint`
  attributes to `MessageListView`
- Add `ChannelHeaderViewModel::resetThread` method and make `ChannelHeaderViewModel::setActiveThread` message parameter non-nullable
- Fix ReadIndicator state
- Using `MessageListView#setViewHolderFactory` is now an error - use `setMessageViewHolderFactory` instead
- Removed `MessageListItemAdapter#replaceEntities` - use `submitList` method instead
- Use proper color values on Dialog Theme
- Increase touchable area on the button to remove an attachment

## stream-chat-android-client
- Introduce ChatClient::setUserWithoutConnecting function
- Handle disconnect event during pending token state
- Remove unneeded user data when creating WS Connection
- Using `User#unreadCount` is now an error - use `totalUnreadCount` instead
- Using `ChannelController` is now an error - use `ChannelClient` instead
- Using `Pagination#get` is now an error - use `toString` instead
- Using the old event APIs is now an error - see the [migration guide](https://github.com/GetStream/stream-chat-android/wiki/Migration-guide:-ChatObserver-and-events()-APIs) for more info
- Using `ChatClient#flag` is now an error - use `flagUser` instead

## stream-chat-android-offline
- Introduce `PushMessageSyncHandler` class

- Add UseCase for querying members (`chatDomain.useCases.queryMembers(..., ...).execute()`).
  - If we're online, it executes a remote call through the ChatClient
  - If we're offline, it pulls members from the database for the given channel
- Mark the `SendMessageWithAttachmentsImpl` use case an error

## stream-chat-android-ui-common
- Fix `CaptureMediaContract` chooser on Android API 21
- Using `ChatUI(client, domain, context)` now an error - use simpler constructor instead
- Using the `Chat` interface now an error - use `ChatUI` instead

# Feb 15th, 2021 - 4.5.5
## Common changes for all artifacts
- Updated project dependencies
  - Kotlin 1.4.30
  - Stable AndroidX releases: LiveData 2.3.0, Activity 1.2.0, Fragment 1.3.0
  - For the full list of dependency version changes, see [this PR](https://github.com/GetStream/stream-chat-android/pull/1383)

## stream-chat-android
- Add `streamInputAttachmentsMenuBackground` and `streamInputSuggestionsBackground` attributes to `MessageInputView`
- Add `streamMessageActionButtonsBackground` attributes to `MessageListView`

## stream-chat-android-client
- Remove unused `reason` and `timeout` parameters from `ChannelClient::unBanUser` method

# Feb 11th, 2021 - 4.5.4
## stream-chat-android
- Fix `streamLastMessageDateUnreadTextColor` attribute not being used in ChannelListView
- Fix `streamChannelsItemSeparatorDrawable` attribute not being parsed

## stream-chat-android-client
- Fix `ConcurrentModificationException` on our `NetworkStateProvider`

# Feb 5th, 2021 - 4.5.3
## stream-chat-android
-. `ChatUtils::devToken` is not accessible anymore, it has been moved to `ChatClient::devToken`

## stream-chat-android-client
- **setUser deprecation**
  - The `setUser`, `setGuestUser`, and `setAnonymousUser` methods on `ChatClient` are now deprecated.
  - Prefer to use the `connectUser` (`connectGuestUser`, `connectAnonymousUser`) methods instead, which return `Call` objects.
  - If you want the same async behaviour as with the old methods, use `client.setUser(user, token).enqueue { /* Handle result */ }`.
- Add support for typing events in threads:
  - Add `parentId` to `TypingStartEvent` and `TypingStopEvent`
  - Add `parentId` to ``ChannelClient::keystroke` and `ChannelClient::stopTyping`
- `ChatClient::sendFile` and `ChatClient::sendImage` each now have just one definition with `ProgressCallback` as an optional parameter. These methods both return `Call<String>`, allowing for sync/async execution, and error handling. The old overloads that were asynchronous and returned no value/error have been removed.
- `FileUploader::sendFile` and `FileUploader::sendImages` variations with `ProgressCallback` are no longer async with no return type. Now they are synchronous with `String?` as return type

## stream-chat-android-offline
- Add support for typing events in threads:
  - Add `parentId` to `Keystroke` and `StopTyping` use cases

## stream-chat-android-ui-common
- Add a new `isMessageRead` flag to the `MessageListItem.MessageItem` class, which indicates
  that a particular message is read by other members in this channel.
- Add handling threads typing in `MessageInputViewModel`

# Jan 31th, 2021 - 4.5.2
## stream-chat-android-client
- Use proper data on `ChatClient::reconnectSocket` to reconnect normal/anonymous user
- Add `enforceUnique` parameter to `ChatClient::sendReaction` and `ChannelClient::sendReaction` methods .
  If reaction is sent with `enforceUnique` set to true, new reaction will replace all reactions the user has on this message.
- Add suspending `setUserAndAwait` extension for `ChatClient`
- Replace chat event listener Kotlin functions with ChatEventListener functional interface in order to promote
  a better integration experience for Java clients. Old methods that use the Kotlin function have been deprecated.
  Deprecated interfaces, such as ChannelController, have not been updated. ChannelClient, which inherits from ChannelController
  for the sake of backwards compatibility, has been updated.

## stream-chat-android-offline
- Add `enforceUnique` parameter to `SendReaction` use case. If reaction is sent with `enforceUnique` set to true,
  new reaction will replace all reactions the user has on this message.
- Fix updating `Message::ownReactions` and `Message:latestReactions` after sending or deleting reaction - add missing `userId` to `Reaction`
- Fix Load Thread Replies process

## stream-chat-android-ui-common
- Add a new `isThreadMode` flag to the `MessageListItem.MessageItem` class.
  It shows is a message item should be shown as part of thread mode in chat.
- Add possibility to set `DateSeparatorHandler` via `MessageListViewModel::setDateSeparatorHandler`
  and `MessageListViewModel::setThreadDateSeparatorHandler` which determines when to add date separator between messages
- Add `MessageListViewModel.Event.ReplyAttachment`, `MessageListViewModel.Event.DownloadAttachment`, `MessageListViewModel.Event.ShowMessage`,
  and `MessageListViewModel.Event.RemoveAttachment` classes.
- Deprecate `MessageListViewModel.Event.AttachmentDownload`

# Jan 18th, 2021 - 4.5.1
## stream-chat-android
- Fix `MessageListItemViewHolder::bind` behavior
- Improve connection/reconnection with normal/anonymous user

## stream-chat-android-client
- Create `ChatClient::getMessagesWithAttachments` to filter message with attachments
- Create `ChannelClient::getMessagesWithAttachments` to filter message with attachments
- Add support for pinned messages:
  - Add `pinMessage` and `unpinMessage` methods `ChatClient` and `ChannelClient`
  - Add `Channel::pinnedMessages` property
  - Add `Message:pinned`, `Message::pinnedAt`, `Message::pinExpires`, and `Message:pinnedBy` properties

# Jan 7th, 2021 - 4.5.0
## stream-chat-android
- Now depends explicitly on AndroidX Fragment (fixes a potential crash with result handling)
- Update AndroidX dependencies: Activity 1.2.0-rc01 and Fragment 1.3.0-rc01

## stream-chat-android-client
- Add filtering non image attachments in ChatClient::getImageAttachments
- Add a `channel` property to `notification.message_new` events
- Fix deleting channel error
- 🚨 Breaking change: ChatClient::unmuteUser, ChatClient::unmuteCurrentUser,
  ChannelClient::unmuteUser, and ChannelClient::unmuteCurrentUser now return Unit instead of Mute

## stream-chat-android-offline
- Add LeaveChannel use case
- Add ChannelData::memberCount
- Add DeleteChannel use case
- Improve loading state querying channels
- Improve loading state querying messages

# Dec 18th, 2020 - 4.4.9

## stream-chat-android-client
- improved event recovery behaviour

## stream-chat-android-offline
- improved event recovery behaviour
- fixed the chatDomain.Builder boolean usage between userPresence and recoveryEnabled

# Dec 18th, 2020 - 4.4.8
## stream-chat-android
- Add filtering `shadowed` messages when computing last channel message
- Add filtering `draft` channels
- Add `DateFormatter::formatTime` method to format only time of a date
- Fix `ChatUtils::devToken` method

## stream-chat-android-client
- Improve `banUser` and `unBanUser` methods - make `reason` and `timeout` parameter nullable
- Add support for shadow ban - add `shadowBanUser` and `removeShadowBan` methods to `ChatClient` and `ChannelClient`
- Add `shadowBanned` property to `Member` class
- Add `ChatClient::getImageAttachments` method to obtain image attachments from a channel
- Add `ChatClient::getFileAttachments` method to obtain file attachments from a channel
- Add `ChannelClient::getImageAttachments` method to obtain image attachments from a channel
- Add `ChannelClient::getFileAttachments` method to obtain file attachments from a channel

## stream-chat-android-offline
- Add filtering `shadowed` messages
- Add new usecase `LoadMessageById` to fetch message by id with offset older and newer messages
- Watch Channel if there was previous error

## stream-chat-android-ui-common
- Add `messageId` arg to `MessageListViewModel`'s constructor allowing to load message by id and messages around it

# Dec 14th, 2020 - 4.4.7
## Common changes for all artifacts
- Updated to Kotlin 1.4.21
- For Java clients only: deprecated the `Call.enqueue(Function1)` method, please use `Call.enqueue(Callback)` instead

## stream-chat-android
- Add new attrs to `MessageListView`: `streamDeleteMessageActionEnabled`, `streamEditMessageActionEnabled`
- Improve Channel List Diff
- Add new attrs to `MessageInputView`: `streamInputScrollbarEnabled`, `streamInputScrollbarFadingEnabled`
- Add API for setting custom message date formatter in MessageListView via `setMessageDateFormatter(DateFormatter)`
  - 24 vs 12 hr controlled by user's System settings.

## stream-chat-android-client
- Add `ChatClient::isValidRemoteMessage` method to know if a RemoteMessage is valid for Stream

## stream-chat-android-offline
- Add updating `channelData` after receiving `ChannelUpdatedByUserEvent`
- Fix crash when a push notification arrives from other provider different than Stream

# Dic 4th, 2020 - 4.4.6

## stream-chat-android
- Use custom `StreamFileProvider` instead of androidx `FileProvider` to avoid conflicts
- Add `ChatClient::setGuestUser` method to login as a guest user
- Make `MessageListItemViewHolder` public and open, to allow customization by overriding the `bind` method

## stream-chat-android-offline
- Centralize how channels are stored locally

# Nov 24th, 2020 - 4.4.5
## Common changes for all artifacts
- Stream SDks has been uploaded to MavenCentral and the GroupID has changed to `io.getstream`.

## stream-chat-android
- New artifact name: `io.getstream:stream-chat-android:STREAM_VERSION`

## stream-chat-android-client
- It's no longer required to wait for `setUser` to finish before querying channels
- `ChatClient::setUser` method allows be called without network connection and will retry to connect when network connection is available
- New artifact name: `io.getstream:stream-chat-android-client:STREAM_VERSION`
- Show date of the last message into channels list when data comes from offline storage
- Show text of the last message into channels list when data comes from offline storage
- Accept Invite Message is now optional, if null value is sent, no message will be sent to the rest of members about this action

## stream-chat-android-offline
- Fix bug when channels with newer messages don't go to the first position in the list
- Fix Offline usage of `ChatDomain`
- New artifact name: `io.getstream:stream-chat-android-offline:STREAM_VERSION`
- Provide the last message when data is load from offline storage

# Nov 24th, 2020 - 4.4.4
This version is a rollback to 4.4.2, The previous release (4.4.3) was not valid due to a problem with the build flow.
We are going to release 4.4.5 with the features introduced by 4.4.3 as soon as the build is back working

# Nov 20th, 2020 - 4.4.3
## stream-chat-android-client
- It's no longer required to wait for `setUser` to finish before querying channels
- `ChatClient::setUser` method allows be called without network connection and will retry to connect when network connection is available

## stream-chat-android-offline
- Fix bug when channels with newer messages don't go to the first position in the list
- Fix Offline usage of `ChatDomain`

# Nov 13th, 2020 - 4.4.2

## stream-chat-android
- Remove `ChatClient` and `ChatDomain` as `ChatUI`'s dependencies
- Replace Glide with Coil - SDK doesn't depend on Glide anymore.
- Remove `BaseStyle` class and extract its properties into `AvatarStyle` and `ReadStateStyle`.
  - Use composition with `AvatarStyle` and `ReadStateStyle` instead of inheriting from `BaseStyle`.
  - Convert to kotlin: `ReadStateView`, `MessageListViewStyle`
- Add `streamShowSendAlsoToChannelCheckbox` attr to `MessageInputView` controlling visibility of "send also to channel" checkbox
- The sample app no longer uses Koin for dependency injection
- Add `streamCopyMessageActionEnabled`, `streamFlagMessageActionEnabled`, and `streamStartThreadMessageActionEnabled` attrs to `MessageListView`
- Validate message text length in MessageInputView.
  - Add property `MessageInputView.maxMessageLength: Int` and show warning once the char limit is exceeded
  - Expose `MessageInputViewModel.maxMessageLength: Int` informing about text length limit of the Channel

## stream-chat-android-client
- Deprecate `User::unreadCount` property, replace with `User::totalUnreadCount`
- Added MarkAllReadEvent
- Fix UpdateUsers call

## stream-chat-android-offline
- Update `totalUnreadCount` when user is connected
- Update `channelUnreadCount` when user is connected
- Fix bug when channels could be shown without names
- Added support for marking all channels as read for the current user.
  - Can be accessed via `ChatDomain`'s use cases (`chatDomain.useCases.markAllRead()...`).
- Fix bug when local channels could be sorted not properly
- Typing events can be all tracked with `ChatDomain.typingUpdates`

# Nov 4th, 2020 - 4.4.1
## Common changes for all artifacts
- Updated dependencies to latest versions (AGP 4.1, OkHttp 4.9, Coroutines 1.3.9, ExoPlayer 2.12.1, etc.)
  - See [PR #757](https://github.com/GetStream/stream-chat-android/pull/757) for full list of version updates
- Revamped `Call` implementations
  - The `Call2` type has been removed, the libraries now all use the same `Call` instead for all APIs
  - `Call` now guarantees callbacks to happen on the main thread
  - Coroutine users can now `await()` a `Call` easily with a provided extension

## stream-chat-android
- Add empty state views to channel list view and message list view components
- Allow setting custom empty state views
- Add loading view to message list view
- Allow setting custom loading view
- Add load more threshold for `MessageListView` and `streamLoadMoreThreshold` attribute
- Fix handling of the `streamShowReadState` attribute on `MessageListView`
- Add `streamShowDeliveredState` XML attribute to `MessageListView`
- Add "loading more" indicator to the `MessageListView`
- Messages in ChannelController were split in messages - New messages and oldMessages for messages coming from the history.

## stream-chat-android-client
- Fix guest user authentication
- Changed API of QuerySort class. You have to specify for what model it is being used.
- Rename `ChannelController` to `ChannelClient`. Deprecate `ChannelController`.
- Replace `ChannelController` subscribe related extension functions with corresponding `ChannelClient` functions
- Move `ChannelClient` extension functions to `io.getstream.chat.android.client.channel` package

## stream-chat-android-offline
- Add GetChannelController use cases which allows to get ChannelController for Channel
- Fix not storing channels when run channels fetching after connection recovery.
- Fix read state getting stuck in unread state

# Oct 26th, 2020 - 4.4.0
## stream-chat-android
- Create custom login screen in sample app
- Bump Coil to 1.0.0
- Add message sending/sent indicators in `MessageListView`
- Add possibility to replace default FileUploader
- Fixes a race condition where client.getCurrentUser() was set too late
- Support for hiding channels
- Makes the number of channels return configurable by adding the limit param to ChannelsViewModelFactory
- Add message sending/sent indicators in `MessageListView`
- Provide ChannelViewModelFactory and ChannelsViewModelFactory by the library to simplify setup
- Fixes for https://github.com/GetStream/stream-chat-android/issues/698 and https://github.com/GetStream/stream-chat-android/issues/723
- Don't show read state for the current user

## stream-chat-android-client
- Fix ConcurrentModificationException in `ChatEventsObservable`
- Add possibility to replace default FileUploader
- Fix anonymous user authentication
- Fix fetching color value from TypedArray

## stream-chat-android-offline
- Channel list now correctly updates when you send a new message while offline. This fixes https://github.com/GetStream/stream-chat-android/issues/698
- Channels now stay sorted based on the QuerySort order (previous behaviour was to sort them once)
- New messages now default to type "regular" or type "ephemeral" if they start with a /
- Improved error logging on sendMessage & sendReaction
- Fixed a race condition that in rare circumstances could cause the channel list to show stale (offline) data
- Fixed a bug with channel.hidden not working correctly
- Fixed crash with absence of user in the UserMap

# Oct 19th, 2020 - 4.3.1-beta-2 (stream-chat-android)
- Allow setting custom `NotificationHandler` in `Chat.Builder`
- Fix unresponsive attachment upload buttons
- Removed many internal implementation classes and methods from the SDK's public API
- Fix sending GIFs from keyboard
- Fix unresponsive attachment upload buttons
- Fix method to obtain initials from user to be shown into the avatar
- Fix method to obtain initials from channel to be shown into the avatar
- Allow setting `ChatLoggerHandler` and `ChatLogLevel` in `Chat.Builder`

# Oct 16th, 2020 - 4.3.1-beta-1 (stream-chat-android)
- Significant performance improvements
- Fix a crash related to behaviour changes in 1.3.0-alpha08 of the AndroidX Fragment library
- Replace Glide with Coil in AttachmentViewHolderMedia (Fix GIFs loading issues)
- `MessageListView.BubbleHelper`'s methods now have nullability annotations, and use primitive `boolean` values as parameters
- Update Offline Support to the [last version](https://github.com/GetStream/stream-chat-android-livedata/releases/tag/0.8.6)

# Oct 16th, 2020 - 0.8.6 (stream-chat-android-offline)
- Improve sync data validation in ChatDomain.Builder
- Removed many internal implementation classes and methods from the SDK's public API
- Significant performance improvements to offline storage
- Default message limit for the queryChannels use case changed from 10 to 1. This is a more sensible default for the channel list view of most chat apps
- Fix QuerySort
- Update client to 1.16.8: See changes: https://github.com/GetStream/stream-chat-android-client/releases/tag/1.16.8

# 1.16.8 - Fri 16th of Oct 2020 (stream-chat-android-client)
- Add `lastUpdated` property to `Channel`

# Oct 14th, 2020 - 4.3.0-beta-6 (stream-chat-android)
- Update to Kotlin 1.4.10
- Fix Typing view behavior
- Fix NPE asking for `Attachment::type`
- Fix ChatDomain initialization issue
- Limit max lines displayed in link previews (5 lines by default, customizable via `streamAttachmentPreviewMaxLines` attribute on `MessageListView`)
- Update Offline Support to the [last version](. See changes: )https://github.com/GetStream/stream-chat-android-livedata/releases/tag/0.8.5)

# 1.16.7 - Wed 14th of Oct 2020 (stream-chat-android-client)
- Removed many internal implementation classes and methods from the SDK's public API
- Improved nullability, restricted many generic type parameters to be non-nullable (set `Any` as their upper bound)
- Use AttachmentsHelper to validate imageUrl instead of just url.

# Oct 14th, 2020 - 0.8.5 (stream-chat-android-offline)
- Use `createdLocallyAt` and `updatedLocallyAt` properties in ChannelController and ThreadController
- Update attachments of message with an old image url, if it's still valid.
- Set attachment fields even if the file upload fails
- Fix NPE while ChatEvent was handled
- Improved nullability, restricted some generic type parameters to be non-nullable (set `Any` as their upper bound)
- Fix method to store date of the last message received into a channel
- Update client to 1.16.7: See changes: https://github.com/GetStream/stream-chat-android-client/releases/tag/1.16.7

# Oct 9th, 2020 - 4.3.0-beta-5 (stream-chat-android)
- Improve selecting non-media attachments
- Fix showing attachments captured with camera
- Add setting type and file size when creating AttachmentMetaData from file
- Remove FileAttachmentListAdapter and methods related to opening files chooser
- Replace isMedia flag with getting type from attachment if possible
- Update ExoPlayer dependency to version [2.12.0](https://github.com/google/ExoPlayer/blob/release-v2/RELEASENOTES.md#2120-2020-09-11)

# 1.16.6 - Fri 9th of Oct 2020 (stream-chat-android-client)
- Add `createdLocallyAt` and `updatedLocallyAt` properties to `Message` type
- Add AttachmentsHelper with hasValidUrl method

# Oct 7th, 2020 - 4.3.0-beta-4 (stream-chat-android)
- For Java clients, the `bindView` methods used to bind a ViewModel and its UI component together are now available with friendlier syntax.
- Calls such as `MessageListViewModelBindingKt.bindView(...);` should be replaced with calls like `MessageListViewModelBinding.bind(...);`
- The `ChannelListViewModelBindingKt` class has been renamed to `ChannelsViewModelBinding`, to match the name of the ViewModel it's associated with.
- Update client to the latest version. See changes: https://github.com/GetStream/stream-chat-android-client/releases/tag/1.16.5
- Update Stream Livedata to the last version. See changes: https://github.com/GetStream/stream-chat-android-livedata/releases/tag/0.8.4

# Oct 7th, 2020 - 0.8.4 (stream-chat-android-offline)
- Update client to 1.16.5: See changes: https://github.com/GetStream/stream-chat-android-client/releases/tag/1.16.5

# 1.16.5 - Wed 7th of Oct 2020 (stream-chat-android-client)
- Add autocomplete filter
- Add @JvmOverloads to QueryUsersRequest constructor
- Improve java interop of `TokenManager`

# Oct 5th, 2020 - 0.8.3 (stream-chat-android-offline)
- Improved message attachment handling. Message is now first added to local storage and the attachment is uploaded afterwards.
- Editing messages now works while offline
- Deprecate SendMessageWithAttachments in favor of SendMessage while specifying attachment.upload
- Fix a bug that caused messages not to load if member limit wasn't specified
- Fix a crash related to reaction data structure
- Fix a bug where network errors (temporary ones) are detected as permanent errors

# 1.16.4 - Mon 5th of Oct 2020 (stream-chat-android-client)
- Add `attachment.upload` and `attachment.uploadState` fields for livedata upload status. These fields are currently unused if you only use the low level client.

# Oct 2nd, 2020 - 4.3.0-beta-3 (stream-chat-android)
- Removed several parameters of `BaseAttachmentViewHolder#bind`, `Context` is now available as a property instead, others should be passed in through the `AttachmentViewHolderFactory` as constructor parameters
- Moved `BaseAttachmentViewHolder` to a new package
- Fix setting read state when user's last read equals message created date
- Skip setting user's read status if last read message is his own
- Make MessageListItem properties abstract
- Change default query sort to "last_updated"
- Fixed attachments logic. Save previously attached files when add more.
- Fixed the bug when it was unable to select new files when you have already attached something.
- Moved `MessageInputView` class to a new package.
- Update Stream Livedata to the last version. See changes: https://github.com/GetStream/stream-chat-android-livedata/releases/tag/0.8.2

# Oct 2nd, 2020 - 0.8.2 (stream-chat-android-offline)
- Request members by default when querying channels

# Sep 30th, 2020 - 4.3.0-beta-2 (stream-chat-android)
- Removed several parameters of `BaseMessageListItemViewHolder#bind`, `Context` is now available as a property instead, others should be passed in through the `MessageViewHolderFactory` as constructor parameters
- Attachment customization methods moved from `MessageViewHolderFactory` to a separate `AttachmentViewHolderFactory` class
- Removed `position` parameter from `MessageClickListener`
- Moved `BaseMessageListItemViewHolder` to a new package
- Update client to the latest version. See changes: https://github.com/GetStream/stream-chat-android-client/releases/tag/1.16.1
- Update Stream Livedata to the last version. See changes: https://github.com/GetStream/stream-chat-android-livedata/releases/tag/0.8.1

# Sep 30th, 2020 - 0.8.1 (stream-chat-android-offline)
- Handle the new `ChannelUpdatedByUserEvent`
- Update client to 1.16.1: See changes: https://github.com/GetStream/stream-chat-android-client/releases/tag/1.16.1
- Improve online status handling
- Replace posting an empty channels map when the channels query wasn't run online and offline storage is empty with error

# 1.16.2 - Wed 30 Sep 2020 (stream-chat-android-client)
- Add `ChatClient::enableSlowMode` method to enable slow mode
- Add `ChatClient::disableSlowMode` method to disable slow mode
- Add `ChannelController::enableSlowMode` method to enable slow mode
- Add `ChannelController::disableSlowMode` method to disable slow mode
- Add `Channel::cooldown` property to know how configured `cooldown` time for the channel
- Fix FirebaseMessageParserImpl.verifyPayload() logic
- Fix notification display condition
- Fix Socket connection issues

# 1.16.1 - Wed 25 Sep 2020 (stream-chat-android-client)
- Remove `User` field on `ChannelUpdatedEvent`
- Add new chat event type -> `ChannelUpdatedByUserEvent`
- Add `ChatNotificationHandler::getFirebaseInstanceId` method to provide a custom `FirebaseInstanceId`
- Add `NotificationConfig::useProvidedFirebaseInstance` conf

# Sep 23rd, 2020 - 4.3.0-beta-1 (stream-chat-android)
- Update livedata/client to latest version. See changes: https://github.com/GetStream/stream-chat-android-client/releases/tag/1.16.0

# 1.16.0 - Wed 23 Sep 2020 (stream-chat-android-client)
- Removed message.channel, this is a backwards incompatible change
- Ensure that message.cid is always available

The SDK was providing message.cid and message.channel in some cases, but not always.
Code that relied on those fields being populated caused bugs in production.

If you were relying on message.channel it's likely that you were running into bugs.
We recommend using one of these alternatives:

- message.cid if you just need a reference to the channel
- the channel object provided by client.queryChannel(s) if you need the full channel data
- channelController.channelData livedata object provided by the livedata package (automatically updated if channel data changes)
- channelController.toChannel() function provided by the livedata package

# Sep 23rd, 2020 - 0.8.0 (stream-chat-android-offline)
- Update client to 1.16.0: See changes: https://github.com/GetStream/stream-chat-android-client/releases/tag/1.16.0

# Sep 23rd, 2020 - 0.7.7 (stream-chat-android-offline)
- Fix crash when map channels DB entity to Channel
- Add posting empty channels map when queryChannels fails either offline and online which prevents infinite loader

# 1.15.6 - Wed 23 Sep 2020 (stream-chat-android-client)
- Convert ChatError to plain class. Changes in ChatLogger interface.
- Update events fields related to read status - remove "unread_messages" field and add "unread_channels" to NewMessageEvent, NotificationMarkReadEvent, and NotificationMessageNewEvent
- Mark ChatEvents containing the user property by the UserEvent interface.
- Simplified the event handling APIs, deprecated `ChatObservable`. See [the migration guide](https://github.com/GetStream/stream-chat-android-client/wiki/Migrating-from-the-old-event-subscription-APIs) for details on how to easily adopt the new APIs.

# Sep 23rd, 2020 - 4.2.11-beta-13 (stream-chat-android)
- Adjust ChatSocketListener to new events(NewMessageEvent, NotificationMarkReadEvent, NotificationMessageNewEvent) properties.
- Fix "load more channels"
- Update client to the latest version. See changes: https://github.com/GetStream/stream-chat-android-client/releases/tag/1.15.6
- Update Stream Livedata to the last version. See changes: https://github.com/GetStream/stream-chat-android-livedata/releases/tag/0.7.7

# Sep 18th, 2020 - 4.2.11-beta-12 (stream-chat-android)
- Implement Giphy actions handler
- Fix .gif preview rendering on message list
- Fix thread shown issue after sending message to a channel
- Remove border related attributes from MessageInputView. Add close button background attribute to MessageInputView.
- Improve setting user in sample app
- Add updating message read state after loading first messages
- Wrap Attachment into AttachmentListItem for use in adapter
- Properly show the message date
- Revamp MessageListView adapter customization, introduce ListenerContainer to handle all ViewHolder listeners
- Fix default filters on `ChannelsViewModelImpl`
- Update client to the latest version. See changes: https://github.com/GetStream/stream-chat-android-client/releases/tag/1.15.5
- Update Stream Livedata to the last version. See changes: https://github.com/GetStream/stream-chat-android-livedata/releases/tag/0.7.6

# Sep 18th, 2020 - 0.7.6 (stream-chat-android-offline)
- Store needed users in DB
- Stop trying to execute background sync in case ChatDomain.offlineEnabled is set to false
- Fix Socket Connection/Reconnection
- Update client to the latest version. See changes: https://github.com/GetStream/stream-chat-android-client/releases/tag/1.15.5

# 1.15.5 - Fri 18 Sep 2020 (stream-chat-android-client)
- Fix Socket Connection/Reconnection

# Sep 15th, 2020 - 0.7.5 (stream-chat-android-offline)
- Fix offline support for adding and removing reactions
- Fix crash when creating a channel while channel.createdBy is not set

# Sep 14th, 2020 - 0.7.4 (stream-chat-android-offline)
- Remove duplicates of new channels
- Improve tests
- Remove some message's properties that are not used anymore GetStream/stream-chat-android-client#69
- Update client to the latest version. See changes: https://github.com/GetStream/stream-chat-android-client/releases/tag/1.15.4

# 1.15.4 - Fri 11 Sep 2020 (stream-chat-android-client)
- Fix Socket Disconnection
- Remove useless message's properties (isStartDay, isYesterday, isToday, date, time and commandInfo)
- Forbid setting new user when previous one wasn't disconnected

# Sep 8th, 2020 - 0.7.3 (stream-chat-android-offline)
- Add usecase to send Giphy command
- Add usecase to shuffle a Gif on Giphy command message
- Add usecase to cancel Giphy Command
- Update client to the latest version. See changes: https://github.com/GetStream/stream-chat-android-client/releases/tag/1.15.3

# 1.15.3 - Tue 7 Sep 2020 (stream-chat-android-client)
- Add send action operation to ChannelController
- Fix serialized file names of SendActionRequest
- Fix `ConnectedEvent` parse process

# Sep 4th, 2020 - 4.2.11-beta-11 (stream-chat-android)
- Fix uploading files and capturing images on Android >= 10
- Fix `AvatarView`: Render lastActiveUsers avatars when channel image is not present

# 1.15.2 - Tue 1 Sep 2020 (stream-chat-android-client)
- `ChannelResponse.watchers` is an array of User now
- `Watcher` model has been removed, `User` model should be used instead
- `QueryChannelsRequet` has a new field called `memberLimit` to limit the number of members received per channel

# Aug 28th, 2020 - 4.2.11-beta-9 (stream-chat-android)
- Update event structure
- Update client to the latest version. See changes: https://github.com/GetStream/stream-chat-android-client/releases/tag/1.15.1
- Update Stream Livedata to the last version. See changes: https://github.com/GetStream/stream-chat-android-livedata/releases/tag/0.7.2

# 1.15.1 - Thu 28 Aug 2020 (stream-chat-android-client)
- New MapAdapter that omit key that contains null values or emptyMaps
- Null-Check over Watchers response

## Aug 23th, 2020 - 4.2.11-beta-8 (stream-chat-android)
- Fix Upload Files
- Update RecyclerView Lib
- Update Notification Customization

# Aug 28th, 2020 - 0.7.2 (stream-chat-android-offline)
- Update client to the latest version. See changes: https://github.com/GetStream/stream-chat-android-client/releases/tag/1.15.1

# Aug 28th, 2020 - 0.7.1 (stream-chat-android-offline)
- Keep order when retry to send a message
- Fix message sync logic and message sending success event emitting
- Update client to the latest version. See changes: https://github.com/GetStream/stream-chat-android-client/releases/tag/1.15.0

# Aug 20th, 2020 - 0.7.0 (stream-chat-android-offline)
- Update to version 0.7.0

# 1.15.0 - Thu 20 Aug 2020 (stream-chat-android-client)
- Refactor ChatEvents Structure

# 1.14.0 - Thu 20 Aug 2020 (stream-chat-android-client)
- Decouple cloud messages handler logic from configuration data
- Fix createChannel methods

# 1.13.3 - Tue 18 Aug 2020 (stream-chat-android-client)
- Set message as optional when updating a channel

# 1.13.2 - Fri 14 Aug 2020 (stream-chat-android-client)
- Reduce TLS Latency

# 1.13.1 - Fri 7 Aug 2020 (stream-chat-android-client)
- Fix DateParser

## Aug 5th, 2020 - 4.2.11-beta-7 (stream-chat-android)
- Update Stream Livedata to the last version. See changes: https://github.com/GetStream/stream-chat-android-livedata/releases/tag/0.6.9
- Fix channel name validation in CreateChannelViewModel
- Add `ChannelsView.setViewHolderFactory(factory: ChannelViewHolderFactory)` function
- Fix Fresco initialization
- Fix method to add/remove reaction

# Aug 3nd, 2020 - 0.6.9 (stream-chat-android-offline)
- Fix `QuerySort`

# 1.13.0 - Tue 28 Jul 2020 (stream-chat-android-client)
- Add `Client.flagUser()` method to flag an User
- Add `Client.flagMessage()` method to flag a Message
- Deprecated method `Client.flag()` because was a bit confusing, you should use `client.flagUser()` instead

# 1.12.3 - Mon 27 Jul 2020 (stream-chat-android-client)
- Fix NPE on TokenManagerImpl
- Upgrade Kotlin to version 1.3.72
- Add Kotlin Proguard Rules

# Jul 20th, 2020 - 0.6.8 (stream-chat-android-offline)
- Fix `NotificationAddedToChannelEvent` event handling

# 1.12.2 - Fri 17 Jul 2020 (stream-chat-android-client)
- Add customer proguard rules

# 1.12.1 - Wed 15 Jul 2020 (stream-chat-android-client)
- Add customer proguard rules

## Jul 13th, 2020 - 4.2.11-beta-6 (stream-chat-android)
- Update client to the latest version. See changes: https://github.com/GetStream/stream-chat-android-client/releases/tag/1.10.0
- Update Stream Livedata to the last version. See changes: https://github.com/GetStream/stream-chat-android-livedata/releases/tag/0.6.7
- Refactor ChannelHeaderView
- Refactor MessageInputView
- Refactor Permission Checker Behavior
- Refactor MessageListVIew
- Fix Send Attachment Behavior
- Fix "Take Picture/Record Video" Behavior
- Add option to show empty view when there are no channels
- Add option to send a message to a thread
- Allow to switch user / logout

# 1.12.0 - Mon 06 Jul 2020 (stream-chat-android-client)
- Add mute and unmute methods to channel controller

# 1.11.0 - Mon 06 Jul 2020 (stream-chat-android-client)
- Fix message mentioned users

# Jul 3nd, 2020 - 0.6.7 (stream-chat-android-offline)
- Update client to the latest version. See changes: https://github.com/GetStream/stream-chat-android-client/releases/tag/1.10.0
- Implement Thread Behavior

# 1.10.0 - Wed 29 June 2020 (stream-chat-android-client)
- Add mute and unmute channels
- Add `notification.channel_mutes_updated` socket even handling
- Add user.channelMutes field
- Improve error logging
- Add invalid date format handling (channel.config dates might be invalid)

# 1.9.3 - Wed 29 June 2020 (stream-chat-android-client)
- Add raw socket events logging. See with tag `Chat:Events`

# Jun 24th, 2020 - 0.6.6 (stream-chat-android-offline)
- Update client to the latest version. See changes: https://github.com/GetStream/stream-chat-android-client/releases/tag/1.9.2

# 1.9.2 - Wed 24 June 2020 (stream-chat-android-client)
- Add `show_in_channel` attribute to `Message` entity

# 1.9.1 - Mue 23 June 2020 (stream-chat-android-client)
- Fix multithreaded date parsing

# 1.9.0 - Mon 22 June 2020 (stream-chat-android-client)
- Fix search message request body
  🚨 Breaking change:
- client.searchMessages signature has been changed: query removed, added channel filter

# 1.8.1 - Thu 18 June 2020 (stream-chat-android-client)
- Fix UTC date for sync endpoint
- Fix inhered events parsing
- Fix custom url setter of ChatClient.Builder

# Jun 16th, 2020 - 0.6.5 (stream-chat-android-offline)
- Fixed crash caused by `NotificationMarkReadEvent.user` value being sent null.
- Solution: using the current user which was set to the ChatDomain instead of relying on event's data.

# 1.8.0 - Thu 12 June 2020 (stream-chat-android-client)
- Add sync api call

# Jun 12th, 2020 - 0.6.4 (stream-chat-android-offline)
- Add attachment.type when upload a file or image

# 1.7.0 - Thu 12 June 2020 (stream-chat-android-client)
- Add query members call

# Jun 11th, 2020 - 0.6.3 (stream-chat-android-offline)
- Create a new UseCase to send messages with attachments

# Jun 11th, 2020 - 0.6.2 (stream-chat-android-offline)
- Update client to the latest version. See changes: https://github.com/GetStream/stream-chat-android-client/releases/tag/1.6.1

# 1.6.1 - Thu 11 June 2020 (stream-chat-android-client)
- Add MimeType on sendFile and sendImage methods

# 1.6.0 - Mon 8 June 2020 (stream-chat-android-client)
- Add translations api call and update message with `i18n` field. Helper `Message` extensions functions are added.

## Jun 4th, 2020 - 4.2.11-beta-5 (stream-chat-android)
- Update livedata dependency to fix crash when NotificationMarkReadEvent received
- Add mavenLocal() repository

## Jun 4th, 2020 - 4.2.11-beta-4 (stream-chat-android)
- Fix crash when command (`/`) is typed.

## Jun 3rd, 2020 - 4.2.11-beta (stream-chat-android)
- Fix `AvatarView` crash when the view is not attached

# 1.5.4 - Wed 3 June 2020 (stream-chat-android-client)
- Add optional `userId` parameter to `Channel.getUnreadMessagesCount` to filter out unread messages for the user

# 1.5.3 - Wed 3 June 2020 (stream-chat-android-client)
- Fix switching users issue: `disconnect` and `setUser` resulted in wrong user connection

# 1.5.2 - Tue 2 June 2020 (stream-chat-android-client)
- Fix `ConcurrentModificationException` on multithread access to socket listeners

# May 30th, 2020 - 0.6.1 (stream-chat-android-offline)
- Use the new low level client syntax for creating a channel with members
- Fallback to a default channel config if the real channel config isn't available yet. This fixes GetStream/stream-chat-android#486

# May 27th, 2020 - 0.6.0 (stream-chat-android-offline)
- Update client to the latest version: https://github.com/GetStream/stream-chat-android-client/releases/tag/1.5.0

# 1.5.1 - Wed 27 May 2020 (stream-chat-android-client)
- Add filter contains with any value

# May 26th, 2020 - 0.5.2 (stream-chat-android-offline)
- Test cases for notification removed from channel had the wrong data structure. This caused a crash when this event was triggered.

# 1.5.0 - Mon 26 May 2020 (stream-chat-android-client)
🚨 Breaking change:
- Add new constructor field to `Channel`: `team`
- Add new constructor field to `User`: `teams`

✅ Other changes:
- Add `Filter.contains`

# 1.4.17 - Mon 26 May 2020 (stream-chat-android-client)
- Fix loop on client.create
- Fix crash when backend sends first event without me

# May 25th, 2020 - 0.5.1 (stream-chat-android-offline)
- Update client to the latest version. See changes: https://github.com/GetStream/stream-chat-android-client/releases/tag/1.4.16

# 1.4.16 - Mon 25 May 2020 (stream-chat-android-client)
Breaking change:
- `Command` fields are mandatory and marked as non-nullable

# May 24th, 2020 - 0.5.0 (stream-chat-android-offline)
Livedata now supports all events exposed by the chat API. The 3 new events are:
- Channel truncated
- Notification channel truncated
- Channel Deleted
  This release also improves how new channels are created.

# May 23rd, 2020 - 0.4.8 (stream-chat-android-offline)
- NotificationMessageNew doesn't specify event.message.cid, this was causing issues with offline storage. The test suite has been updated and the issue is now resolved. Also see: GetStream/stream-chat-android#490

# May 23rd, 2020 - 0.4.7 (stream-chat-android-offline)
- Fixed NPE on MemberRemoved event GetStream/stream-chat-android#476
- Updates low level client to fix GetStream/stream-chat-android#492

# 1.4.15 - Fri 22 May 2020 (stream-chat-android-client)
- Add events: `ChannelTruncated`, `NotificationChannelTruncated`, `NotificationChannelDeleted`

# 1.4.13 - Fri 22 May 2020 (stream-chat-android-client)
🚨 Breaking change:
- Fields `role` and `isInvited` of ``Member` fields optional

# 1.4.12 - Fri 22 May 2020 (stream-chat-android-client)
🚨 Breaking change:
- `Member` model is cleaned up from non existing fields

# May 20th, 2020 - 0.4.6 (stream-chat-android-offline)
- Update client to the latest version. See changes: https://github.com/GetStream/stream-chat-android-client/releases/tag/1.4.11

# 1.4.11 - Tue 19 May 2020 (stream-chat-android-client)
🚨 Breaking change:
- `markRead` of ``ChatClient` and `ChannelController` return `Unit` instead of `ChatEvent`

✅ Other changes:
- Fix null fields which are not marked as nullable

# 1.4.10 - Tue 19 May 2020 (stream-chat-android-client)
- Fix add member invalid api key

# 1.4.9 - Mon 18 May 2020 (stream-chat-android-client)
🚨 Breaking change:
- `markRead` of ``ChatClient` and `ChannelController` return `Unit` instead of `ChatEvent`

✅ Other changes:
- Fix `ChannelController.markRead`: was marking read all channels instead of current one
- `ChatClient.markRead` accepts optional `messageId`

# 1.4.8 - Mon 18 May 2020 (stream-chat-android-client)
- Add handling invalid event payload

# May 16th, 2020 - 0.4.5 (stream-chat-android-offline)
- Improved handling of unread counts. Fixes GetStream/stream-chat-android#475

# May 16th, 2020 - 0.4.4 (stream-chat-android-offline)
- GetStream/stream-chat-android#476

## May 15th, 2020 - 4.2.10-beta (stream-chat-android)
- Update to the latest livedata: 0.6.1

# May 15th, 2020 - 0.4.3 (stream-chat-android-offline)
- Resolves this ticket: GetStream/stream-chat-android#479

## May 29th, 2020 - 4.2.9-beta-3 (stream-chat-android)
- Fix AttachmentViewHolder crash when user sends message with plain/no-media url

## May 15th, 2020 - 4.2.9-beta-2 (stream-chat-android)
- Update to the latest livedata: 0.6.0

## May 15th, 2020 - 4.2.8-beta-1 (stream-chat-android)
- Update to the latest livedata: 0.4.6

## May 15th, 2020 - 4.2.6 (stream-chat-android)
- Fix Avatar crash if channel/user initials are empty

# 1.4.7 - Tue 14 May 2020 (stream-chat-android-client)
- Add more channel creation signatures to `Client` and `ChannelController`

# 1.4.6 - Tue 14 May 2020 (stream-chat-android-client)
- Move channel out of message constructor

## May 13th, 2020 - 4.2.5 (stream-chat-android)
- Create new `AvatarView`
- Glide Redirect issues resolved
- Bugfix release for livedata, updated to 0.4.2

# May 13th, 2020 - 0.4.2 (stream-chat-android-offline)
-NotificationAddedToChannelEvent cid parsing didn't work correctly. This has been fixed in 0.4.2

# May 13th, 2020 - 0.4.1 (stream-chat-android-offline)
- There was an issue with the 0.4.0 and the data structure for NotificationMarkRead

# May 13th, 2020 - 0.4.0 (stream-chat-android-offline)
## Features:
- Massive improvement to javadoc/dokka
- Support for user ban events. Exposed via chatDomain.banned
- Muted users are available via chatDomain.muted
- Support for notificationMarkRead, invite and removed from channel events
- Support for deleting channels
- Support for silent messages
- Creating channels with both members and additional data works now
- User presence is enabled

##Bugfixes:
- No longer denormalizing channelData.lastMessageAt
- Fixed an issue with channel event handling and the usage of channel.id vs channel.cid
- Changed channelData.createdBy from lateinit to a regular field

##Other:
- Moved from Travis to Github actions

# 1.4.5 - Tue 12 May 2020 (stream-chat-android-client)
- add message.silent field
- add extension properties `name` and `image` to `Channel` and `User`

## March 11th, 2020 - 3.6.5 (stream-chat-android)
- Fix reaction score parser casting exception

# May 8th, 2020 - 0.3.4 (stream-chat-android-offline)
- added support for muting users
- store the current user in offline storage
- performance tests
- removed launcher icons from lib
- forward compatibility with new event sync endpoint
- support for reaction scores

# 1.4.3 - Thu 7 May 2020 (stream-chat-android-client)
- fix type erasure of parsed collections: `LinkedTreeMap`, but not `List<Reaction>`

# 1.4.2 - Mon 4 May 2020 (stream-chat-android-client)
- add `reactionScores` to `Message`
- fix null write crash of CustomObject nullable field
- fix extraData duplicated fields

# May 2nd, 2020 - 0.3.1 (stream-chat-android-offline)
- Make the channel unread counts easily accessible via channel.unreadCount
- Support for muting users
- Detection for permanent vs temporary errors (which helps improve retry logic)
- Bugfix: Fixes edge cases where recovery flow runs before the existing API calls complete

# 1.4.0 - Fri 1 May 2020 (stream-chat-android-client)
- fix `QueryChannelRequest` when `withMessages/withMembers` is called, but messages were not returned
- add `unreadMessages` to `ChannelUserRead`. Add extension for channel to count total unread messages: `channel.getUnreadMessagesCount()`

# 1.3.0 - Wed 30 Apr 2020 (stream-chat-android-client)
🚨 Breaking changes:
- `TokenProvider` signature enforces async execution
- make socket related classes internal

✅ Other changes
- fix endlessly hanging request in case setUser is not called
- fix expired token case on socket connection
- fix client crash if TokenProvider throws an exception

# Apr 29th, 2020 - 0.3.0 (stream-chat-android-offline)
- Handle edge cases where events are received out of order
- KTlint, travis and coverage reporting
- Interfaces for use cases and controllers for easier testing
- Channel data to isolate channel data vs rest of channel state
- Java version of code examples
- Handle edge cases for channels with more than 100 members
- Test coverage on mark read
- Bugfix queryChannelsController returning duplicate channels
- Support for hiding and showing channels
- Full offline pagination support (including the difference between GTE and GT filters)

# 1.2.2 - Wed 29 Apr 2020 (stream-chat-android-client)
🚨 Breaking changes:
- fields of models are moved to constructors: `io.getstream.chat.android.client.models`
- field of Device `push_provider` renamed to `pushProvider` and moved to constructor

✅ Other changes
- added local error codes with descriptions: `io.getstream.chat.android.client.errors.ChatErrorCode`
- fix uncaught java.lang.ExceptionInInitializerError while parsing custom object

# Apr 22nd, 2020 - 0.2.1 (stream-chat-android-offline)
- Better handling for missing cids

# Apr 22nd, 2020 - 0.2.0 (stream-chat-android-offline)
- Test suite > 100 tests
- Sample app (stream-chat-android) works
- Full offline sync for channels, messages and reactions
- Easy to use livedata objects for building your own UI

# Apr 22nd, 2020 - 0.1.0 (stream-chat-android-offline)
- First Release

## March 3rd, 2020 - 3.6.5 (stream-chat-android)
- Fix crash on sending Google gif

## March 3rd, 2020 - 3.6.4 (stream-chat-android)
- Update default endpoint: from `chat-us-east-1.stream-io-api.com` to `chat-us-east-staging.stream-io-api.com`
- update target api level to 29
- Fixed media playback error on api 29 devices
- Added score field to reaction model

## January 28th, 2020 - 3.6.3 (stream-chat-android)
- ViewModel & ViewHolder classes now use protected instead of private variables to allow customization via subclassing
- ChannelViewHolderFactory is now easier to customize
- Added ChannelViewHolder.messageInputText for 2 way data binding
- Documentation improvements
- Fix problem with wrong scroll position

## January 10th, 2020 - 3.6.2 (stream-chat-android)
- Enable multiline edit text
- Fix deprecated getColumnIndexOrThrow for 29 Api Level

## January 7th, 2020 - 3.6.1 (stream-chat-android)
- Add navigation components with handler to override default behaviour

## Breaking changes:
###
- `OpenCameraViewListener` is replaced with CameraDestination

## January 6th, 2020 - 3.6.0 (stream-chat-android)
- Add `MessageSendListener` interface for sending Message
- Update `README` about Customizing MessageInputView
- Client support for anonymous and guest users
- Client support initialization with Configurator
- Support auto capitalization for keyboard
- Add `NotificationManager` with customization opportunity
- Update `UpdateChannelRequest` for reserved fields
- renamed `MoreActionDialog` to `MessageMoreActionDialog`
- Add `StreamLoggerHandler` interface for custom logging client data
- Add logging customization ability
- fix markdown for mention if there is no space at prefix @
- fix Edit Attachment behavior
- add support for channel.hide with clear history + events
- Fix crash in AttachmentActivity and AttachmentDocumentActivity crash when app is killed in background
- Add utility method StreamChat.isConnected()

#### Breaking changes:

##### Channel hide request
- `Channel:hide` signature has changed: `HideChannelRequest` must be specified as first parameter
- `Client:hideChannel` signature has changed: `HideChannelRequest` must be specified as second parameter
- `ChannelListViewModel:hideChannel` signature has changed: `HideChannelRequest` must be specified as second parameter

##### How to upgrade
To keep the same behavior pass `new HideChannelRequest()` as request parameter to match with the new signature.

## December 9th, 2019 - 3.5.0 (stream-chat-android)
- Fix set typeFace without custom font
- Fix channel.watch (data payload was not sent)
- Fix API 23 compatibility
- Add Attachment Border Color attrs
- Add Message Link Text Color attrs
- Add custom api endpoint config to sample app and SDK

## November 28th, 2019 - 3.4.1 (stream-chat-android)
- Fix Giphy buttons alignments
- Add Giphy error cases handling
- Update http related issues documentation


## November 28th, 2019 - 3.4.0 (stream-chat-android)
- Custom font fot the whole SDK
- Custom font per TextView
- Ignore sample app release unit tests, keep debug tests
- Added AttachmentBackgroundColorMine/Theirs
- Fix Edit/Delete thread parent message
- Replace fadein/fadeout animation of parent/current thread with default RecyclerView animation

## November 5th, 2019 - 3.3.0 (stream-chat-android)
- Fix Concurrent modification when removing member from channel
- Fix automention input issue
- Fix Sent message progress infinite
- Fix channel delete event handling in ChannelList view model
- Fix attachment duplicated issue when message edit
- Add File Upload 2.0
- Add editMessage function in Channel View Model
- Fix JSON encoding always omits null fields
- Sample app: add version header, release version signing
- Add Message Username and Date attrs


## November 5th, 2019 - 3.2.1 (stream-chat-android)
- Fixed transparency issues with user profile images on older devices
- Better channel header title for channels without a name
- Fixed read count difference between own and other users' messages
- Fixed Video length preview
- Catch error body parsing errors
- Do not show commands list UI when all commands are disabled
- Renamed `MessageInputClient` to `MessageInputController`
- Added Large file(20MB) check for uploading file
- Added streamUserNameShow and streamMessageDateShow in `MessageListViewStyle`
- Fixed channel header title position issue when Last Active is hidden


## October 25th, 2019 - 3.2.0 (stream-chat-android)
- Added event interceptors to `ChannelListViewModel`

## October 24th, 2019 - 3.1.0 (stream-chat-android)
- Add channel to list when the user is added
- Add `onUserDisconnected` event
- Make sure channel list view model is cleared when the user disconnects
- Fix bug with `setUser` when user data is not correctly URI encoded
- Add debug/info logging
- Add Attrs for DateSeparator

## Oct 23th, 2019 - 3.0.2 (stream-chat-android)
- Fix NPE with restore from background and null users

## Oct 22th, 2019 - 3.0.1 (stream-chat-android)
- Fix NPE with empty channel lists

## Oct 21th, 2019 - 3.0.0 (stream-chat-android)
- Added support for message search `client.searchMessages`
- Better support for query user options
- Update channel update signature
- Fix disconnection NPE
- Minor bugfixes
- Remove file/image support
- Expose members and watchers pagination options for query channel

#### Breaking changes
- `Channel.update` signature has changed

## Oct 16th, 2019 - 2.3.0 (stream-chat-android)
- Added support for `getReactions` endpoint
- Calls to `ChannelListViewModel#setChannelFilter` will reload the list of channels if necessary
- Added support for `channel.stopWatching()`
- Improved error message for uploading large files
- Remove error messages after you send a message (similar behaviour to Slack)
- Fixed slash command support on threads
- Improved newline handling
- Improved thread display
- Expose ban information for current user (`User#getBanned`)
- Bugfix on attachment size
- Added support for accepting and rejecting channel invites
- Expose current user LiveData with `StreamChat.getCurrentUser()`

## Oct 14th, 2019 - 2.2.1 (stream-chat-android)
- Renamed `FileSendResponse` to `UploadFileResponse`
- Renamed `SendFileCallback` to `UploadFileCallback`
- Removed `SendMessageRequest`
- Updated `sendMessage` and `updateMessage` from `Client`
- Added devToken function for setUser of Client
- Added a callback as an optional last argument for setUser functions
- Added ClientState which stores users, current user, unreadCount and the current user's mutes
- Added notification.mutes_updated event
- Add support for add/remove channel members
- Expose channel unread messages counts for any user in the channel

## Oct 9, 2019 - 2.2.0 (stream-chat-android)
- Limit message input height to 7 rows
- Fixed thread safety issues on Client.java
- Fixed serialization of custom fields for message/user/channel and attachment types
- Added support for distinct channels
- Added support to Channel hide/show
- Improved client error reporting (we now return a parsed error response when available)
- General improvements to Message Input View
- Added ReactionViewClickListener
- Added support for banning and unbanning users
- Added support for deleting a channel
- Add support for switching users via `client.disconnect` and `client.setUser`
- Add `reload` method to `ChannelListViewModel`
- Bugfix: hides attachment drawer after deny permission
- Add support for update channel endpoint
- Add PermissionRequestListener for Permission Request

## September 28, 2019 - 2.1.0 (stream-chat-android)
- Improved support for regenerating expired tokens

#### Breaking changes:
- `MessageInputView#progressCapturedMedia(int requestCode, int resultCode, Intent data)` renamed into `captureMedia(int requestCode, int resultCode, Intent data)`
- `binding.messageInput.permissionResult(requestCode, permissions, grantResults)` in `onRequestPermissionsResult(requestCode, permissions, grantResults) of `ChannelActivity`

## September 28, 2019 - 2.0.1 (stream-chat-android)
- Fix channel list ordering when a channel is added directly from Android
- Better Proguard support

## September 26, 2019 - 2.0.0 (stream-chat-android)
- Simplify random access to channels
- Channel query and watch methods now work the same as they do on all other SDKs

#### Breaking changes:
- `channel.query` does not watch the channel anymore, to retrieve channel state and watch use `channel.watch`
- `client.getChannelByCID` is now private, use one of the `client.channel` methods to get the same (no null checks needed)<|MERGE_RESOLUTION|>--- conflicted
+++ resolved
@@ -52,11 +52,7 @@
 ### ⬆️ Improved
 
 ### ✅ Added
-<<<<<<< HEAD
-Added support for file upload configuration that let's you specify what types of files and images you want to allow or block from being uploaded. [3280](https://github.com/GetStream/stream-chat-android/pull/3280)
-=======
 Added support for file upload configuration that lets you specify what types of files and images you want to allow or block from being uploaded. [3280](https://github.com/GetStream/stream-chat-android/pull/3280)
->>>>>>> ad3acf47
 
 ### ⚠️ Changed
 
