--- conflicted
+++ resolved
@@ -66,12 +66,8 @@
 ## stream-chat-android-ui-components
 ### 🐞 Fixed
 - Fixed crash related with creation of MessageOptionsDialogFragment
-<<<<<<< HEAD
 - Fixed behaviour related to search messages, when message was not already loaded from database MessageListView could not scroll to searched message.
-=======
 - Fixed `GiphyViewHolderStyle#cardBackgroundColor` not getting applied
-
->>>>>>> abebea18
 ### ⬆️ Improved
 
 ### ✅ Added
