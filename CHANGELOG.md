--- conflicted
+++ resolved
@@ -1,4 +1,3 @@
-<<<<<<< HEAD
 # UNRELEASED CHANGELOG
 ## Common changes for all artifacts
 ### 🐞 Fixed
@@ -25,30 +24,104 @@
 
 ### ❌ Removed
 
-=======
+## stream-chat-android-client
+### 🐞 Fixed
+- Fixed `ArrayIndexOutOfBoundsException` in `ApiRequestsDumper`. [#5187](https://github.com/GetStream/stream-chat-android/pull/5187)
+
+### ⬆️ Improved
+- Ensure fresh token is used to establish WS connection. [#5185](https://github.com/GetStream/stream-chat-android/pull/5185)
+
+### ✅ Added
+- Added `ChatClient.enrichUrl` to enrich the URL with the preview data. [#5184](https://github.com/GetStream/stream-chat-android/pull/5184)
+
+### ⚠️ Changed
+
+### ❌ Removed
+
+## stream-chat-android-offline
+### 🐞 Fixed
+
+### ⬆️ Improved
+
+### ✅ Added
+
+### ⚠️ Changed
+
+### ❌ Removed
+
+## stream-chat-android-state
+### 🐞 Fixed
+
+### ⬆️ Improved
+
+### ✅ Added
+
+### ⚠️ Changed
+
+### ❌ Removed
+
+## stream-chat-android-ui-common
+### 🐞 Fixed
+
+### ⬆️ Improved
+
+### ✅ Added
+
+### ⚠️ Changed
+- Deprecated `AttachmentSelectionListener` class, use `AttachmentsSelectionListener` instead. [#5178](https://github.com/GetStream/stream-chat-android/pull/5178)
+
+### ❌ Removed
+
+## stream-chat-android-ui-components
+### 🐞 Fixed
+
+### ⬆️ Improved
+
+### ✅ Added
+- Added `MessageComposerView.attachmentsPickerDialogBuilder` lambda that allow you to create your own Picker Dialog. [#5178](https://github.com/GetStream/stream-chat-android/pull/5178)
+
+### ⚠️ Changed
+
+### ❌ Removed
+
+## stream-chat-android-compose
+### 🐞 Fixed
+
+### ⬆️ Improved
+
+### ✅ Added
+- Added `MessageComposerTheme` to customize the message composer. [#5183](https://github.com/GetStream/stream-chat-android/pull/5183)
+- Added `ComposerLinkPreview` to show link previews in the message composer. [#5184](https://github.com/GetStream/stream-chat-android/pull/5184)
+
+### ⚠️ Changed
+
+### ❌ Removed
+
+## stream-chat-android-markdown-transformer
+### 🐞 Fixed
+
+### ⬆️ Improved
+
+### ✅ Added
+
+### ⚠️ Changed
+
+### ❌ Removed
+
 # February 13th, 2024 - 6.0.14
->>>>>>> a39507ea
 ## stream-chat-android-client
 ### 🐞 Fixed
 - Prevent inserting reaction which violates `ForeignKey` constraint in local DB. [#5164](https://github.com/GetStream/stream-chat-android/pull/5164)
 - Fixed crash in `ChatEventsObservable.onNext`. [#5165](https://github.com/GetStream/stream-chat-android/pull/5165)
-- Fixed `ArrayIndexOutOfBoundsException` in `ApiRequestsDumper`. [#5187](https://github.com/GetStream/stream-chat-android/pull/5187)
-
-<<<<<<< HEAD
-### ⬆️ Improved
-- Ensure fresh token is used to establish WS connection. [#5185](https://github.com/GetStream/stream-chat-android/pull/5185)
-
-=======
->>>>>>> a39507ea
+
 ### ✅ Added
 - Added `DeleteChannelListener`. [#5164](https://github.com/GetStream/stream-chat-android/pull/5164)
-- Added `ChatClient.enrichUrl` to enrich the URL with the preview data. [#5184](https://github.com/GetStream/stream-chat-android/pull/5184)
 
 ## stream-chat-android-offline
 ### 🐞 Fixed
 - Prevent sending reaction for non-existing message. [#5164](https://github.com/GetStream/stream-chat-android/pull/5164)
   * `SendReactionListener.onSendReactionPrecondition` is now suspendable function.
-- Remove the deleted `Message` from cached `Channel.messages` collection. [#5170](https://github.com/GetStream/stream-chat-android/pull/5170) 
+- Remove the deleted `Message` from cached `Channel.messages` collection. [#5170](https://github.com/GetStream/stream-chat-android/pull/5170)
 
 ## stream-chat-android-state
 ### 🐞 Fixed
@@ -59,7 +132,6 @@
 ### ⚠️ Changed
 - 🚨Breaking change: Changed `MessagePositionHandler.handleMessagePosition` signature. [#5168](https://github.com/GetStream/stream-chat-android/pull/5168)
   * Added `isInThread: Boolean` parameter.
-- Deprecated `AttachmentSelectionListener` class, use `AttachmentsSelectionListener` instead. [#5178](https://github.com/GetStream/stream-chat-android/pull/5178)
 
 ## stream-chat-android-ui-components
 ### ✅ Added
@@ -79,36 +151,11 @@
   * `OnReactionViewClickListener` and `MessageListView.setOnReactionViewClickListener`
   * `OnUserReactionClickListener` and `MessageListView.setOnUserReactionClickListener`
 - Added `messageBuilder` parameter to `MessageComposerViewModel.bindView` to allow customizing the message builder. [#5169](https://github.com/GetStream/stream-chat-android/pull/5169)
-- Added `MessageComposerView.attachmentsPickerDialogBuilder` lambda that allow you to create your own Picker Dialog. [#5178](https://github.com/GetStream/stream-chat-android/pull/5178)
 
 ## stream-chat-android-compose
 ### 🐞 Fixed
 - Fix annotated messages not being building proper links. [#5163](https://github.com/GetStream/stream-chat-android/pull/5163)
 
-<<<<<<< HEAD
-### ⬆️ Improved
-
-### ✅ Added
-- Added `MessageComposerTheme` to customize the message composer. [#5183](https://github.com/GetStream/stream-chat-android/pull/5183)
-- Added `ComposerLinkPreview` to show link previews in the message composer. [#5184](https://github.com/GetStream/stream-chat-android/pull/5184)
-
-### ⚠️ Changed
-
-### ❌ Removed
-
-## stream-chat-android-markdown-transformer
-### 🐞 Fixed
-
-### ⬆️ Improved
-
-### ✅ Added
-
-### ⚠️ Changed
-
-### ❌ Removed
-
-=======
->>>>>>> a39507ea
 # January 24th, 2024 - 6.0.13
 ## stream-chat-android-client
 ### 🐞 Fixed
