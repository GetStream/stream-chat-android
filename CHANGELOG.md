# UNRELEASED CHANGELOG
## Common changes for all artifacts
### 🐞 Fixed

### ⬆️ Improved

### ✅ Added
- Added Indonesian :indonesia: translations.
- Added `onErrorSuspend` extension for `Result` to allow executing suspending lambda function for handing error response.

### ⚠️ Changed

### ❌ Removed

## stream-chat-android
### 🐞 Fixed

### ⬆️ Improved

### ✅ Added

### ⚠️ Changed

### ❌ Removed

## stream-chat-android-client
### 🐞 Fixed

### ⬆️ Improved

### ✅ Added

### ⚠️ Changed

### ❌ Removed

## stream-chat-android-offline
### 🐞 Fixed

### ⬆️ Improved

### ✅ Added
<<<<<<< HEAD
- Added new extension function `ChatCliet::searchUsersByName`.
=======
- Added new extension function `ChatCliet::requestMembers` to query members without `ChatDomain`.
>>>>>>> eb452464

### ⚠️ Changed

### ❌ Removed

## stream-chat-android-ui-common
### 🐞 Fixed

### ⬆️ Improved

### ✅ Added

### ⚠️ Changed

### ❌ Removed

## stream-chat-android-ui-components
### 🐞 Fixed
- Fixed bug when showing messages with pending attachements that cause loading state to be not shown in some cases.
- Fixed clearing `MessageInputView` after dismissing message to edit

### ⬆️ Improved
- Improved Korean 🇰🇷 translation related to the flagging.
- 🚨 Breaking change: Now the button for sending message in MessageInputView sizes itself accordingly with the drawable used, instead of having a predefined size (32dp)

### ✅ Added
- You can now use MessageListView.backgroundDrawable to have more flexibility to customize your message items background. Be aware that setting backgroundDrawable will override the background configurations of xml.
- Added `streamUiEditInputModeIcon` and `streamUiReplyInputModeIcon` attributes to `MessageInputView`.
  Use them to customize icon in the `MessageInputView's` top left corner displayed when user edits or replies to the message.
- Added `setMessageInputModeListener`, `setSendMessageButtonEnabledDrawable` and `setSendMessageButtonDisabledDrawable` method to `MessageInputView`.
  They can be used together for changing send button icon based on current input mode. See [docs](https://getstream.io/chat/docs/sdk/android/ui/components/message-input#changing-send-message-button) for more details.

### ⚠️ Changed

### ❌ Removed

## stream-chat-android-compose
### 🐞 Fixed
- Fixed channel options that are displayed in the `ChannelInfo` component.

### ⬆️ Improved
- Improved the icon set and polished the UI for various Messages features
- Improved the set of customization options for the `DefaultChannelItem`
- Updated documentation for Channels set of features
- Now it is possible to search for distinct channels by member names using `ChannelListViewModel`.

### ✅ Added
- Added a new parameter to the `AttachmentFactory` called `previewContent` that represents attachments within the MessageInput
- Added the `leadingContent`, `detailsContent`, `trailingContent` and `divider` Slot APIs for the `DefaultChannelItem`
- Added `StreamDimens` option to the `ChatTheme`, to allow for dimension customization across the app.
- Added localization support for the components related the channel list.
- Added the `emptySearchContent` parameter to `ChannelList` component that allows to customize the empty placeholder, when there are no channels matching the search query.
- Added support for the muted channel indicator in the message list.
- Added `ChannelNameFormatter` option to the `ChatTheme`, to allow for channel name format customization across the app.

### ⚠️ Changed
- The `AttachmentFactory` now requires an additional parameter - `previewContent` that's used to preview the attachment within the MessageInput, so please be aware of this!

### ❌ Removed

## stream-chat-android-pushprovider-firebase
### 🐞 Fixed

### ⬆️ Improved

### ✅ Added

### ⚠️ Changed

### ❌ Removed

## stream-chat-android-pushprovider-huawei
### 🐞 Fixed

### ⬆️ Improved

### ✅ Added

### ⚠️ Changed

### ❌ Removed


# October 27th, 2021 - 4.21.0
## Common changes for all artifacts
### ⬆️ Improved
- Improved Korean 🇰🇷 translations.

### ✅ Added
- Added `ChatDomain.connectionState` that exposes 3 states: `CONNECTED`, `CONNECTING` and `OFFLINE`.
  `ChannelListHeaderView` and `MessageListHeaderView` show different title based on newly introduced connection state.
  `ChatDomain.online` is now deprecated - use `ChatDomain.connectionState` instead.

## stream-chat-android-client
### ⬆️ Improved
- Added KDocs for `Result` properties and methods.

### ✅ Added
- The `UserCredentialStorage` interface was added to `ChatClient`. You can set your own implementation via `ChatClient.Builder::credentialStorage`

### ⚠️ Changed
- 🚨 Breaking change: Config property `isRepliesEnabled` is renamed to `isThreadEnabled` to avoid misleading. Now it toggles only thread feature.

### ❌ Removed
- `androidx-security-crypto` dependency was removed. Now, the user's token storage uses private shared preferences by default.

## stream-chat-android-offline
### 🐞 Fixed
- Fix bug when ChannelEventsHandler was not used even if it was set in QueryChannelsController

### ⬆️ Improved
- Channel gets removed from `QueryChannelsController` when receive `ChannelHiddenEvent`

## stream-chat-android-ui-components
### 🐞 Fixed
- Fixed position of reactions. Now the reactions adapts its starting position to fit entirely in the screen. 
- 🚨 Breaking change: Fixing positions of reactions in edit reactions dialog. Using a GridLayoutManager instead of LinearLayoutManager, so now there's box with all reactions instead of a scrollable list. The way to customize the box is a bit different, then a breaking change was inserted in this feature. 
- Made it impossible to send a message during the cooldown interval in slow mode.

### ⬆️ Improved
- Better position for icon of failed message
- Small improvment for information update in messages. The ViewHolders only update the information that had a change.

### ✅ Added
- Added `streamUiMaxAttachmentsCount` attribute to `MessageInputView` to allow customizing the maximum number of attachments in the single message.
The maximum attachments count cannot be greater than 10. Default value: 10.
- Added `streamUiMessageMaxWidthFactorMine` and `streamUiMessageMaxWidthFactorTheirs` `MessageListView` attributes. You can adjust messages width by passing values in [75% - 100%] range.
- Added `MessageInputView::setAttachmentButtonClickListener` that helps you to override click listener for the attachment button.
- Added `MessageInputView::submitAttachments` method to set attachments in `MessageInputView` to be sent with a message.

### ⚠️ Changed
- Feature of replied messages can be enabled/disabled only locally via SDK. `Thread` dashboard flag toggles only thread feature.

## stream-chat-android-compose
### ⬆️ Improved
- Added a way to customize the app font family, by passing in a parameter to `StreamTypography.defaultTypography()`
- Improved permission handling for the `AttachmentsPicker` to handle only the required permissions
- `ThreadParticipants` is now public and can be used for your custom UI.

### ✅ Added
- `ThreadParticipants` component now has a `text: String` parameter allowing customizing the thread label.
- Added unread message count indicators to ChannelItems to show users more info about their channels

### ⚠️ Changed
- `CAMERA` permission is no longer required to be declared in the App Manifest, because we don't use it

### ❌ Removed
- Removed `CAMERA` permission requirement, because we don't use internal camera preview, we request a 3rd party app
- Removed `CAMERA` permission checks if the user doesn't require the permission in their app


# October 18th, 2021 - 4.20.0
## Common changes for all artifacts
### ⬆️ Improved
- Upgraded Kotlin version to 1.5.30
- Make our SDK compile-friendly with TargetSDK 31
- Upgraded Coil version to [1.4.0](https://github.com/coil-kt/coil/releases/tag/1.4.0)

### ⚠️ Changed
- 🚨 Breaking change: `ProgressCallback` is not invoked on main thread anymore. So make sure to handle it if you were previously using this callback to update the UI directly.
- Attachment#uploadState is now updated in real-time during uploads.

### ❌ Removed
- Removed `ProgressTrackerFactory` and `ProgressTracker` in favour of new progress tracking implementation.

## stream-chat-android
### ✅ Added
- Push Notification uses `MessagingStyle` on devices with API Version 23+
- Push Notification configuration has been simplified, check our [docs](https://getstream.io/chat/docs/sdk/android/client/guides/push-notifications/#customizing-push-notifications) to see how it works
- `NotificationHandler` interface allows you to implement your own Push Notification logic show/remove notifications. It is the new interface you need to use if you were using `ChatNotificationHandler` previously
- `NotificationHandlerFactory` help you to use our default `NotificationHandler` implementations

### ⚠️ Changed
- Some properties of `NotificationConfig` has been deprecated, check our [DEPRECATIONS](https://github.com/GetStream/stream-chat-android/blob/main/DEPRECATIONS.md) section
- `ChatNotificationhandler` class has been deprecated, you need to use `NotificationHandler` now. Check our [DEPRECATIONS](https://github.com/GetStream/stream-chat-android/blob/main/DEPRECATIONS.md) section.

## stream-chat-android-client
### 🐞 Fixed
- Fixed issues with Proguard stripping response classes incorrectly

### ⬆️ Improved
- Added KDocs for `ChatClient.Builder` methods.
- `ChatClient` now defaults to using the `https://chat.stream-io-api.com` base URL, using [Stream's Edge API Infrastructure](https://getstream.io/blog/chat-edge-infrastructure/) instead of connecting to a region-specific API. If you're not on a dedicated chat infrastructure, remove any region-specific base URL settings from the `ChatClient.Builder` to use Edge instead.

### ✅ Added
- 🚨 Breaking change: A new `Idle` state is added to `Attachment.UploadState`.
- Added a new callback function `onProgress(bytesUploaded: Long, totalLength: Long)` in `ProgressCallback`.
- Added the possibility to add your own instance of OkHttpClient with `ChatClient.okHttpClient`.

### ⚠️ Changed
- 🚨 Breaking change: `Attachment.UploadState.InProgress` now is data class having two fields, `bytesUploaded: Long` and `totalBytes: Long` instead of object.
- Deprecated the `ChatClient.Builder#cdnUrl` method. To customize file uploads, set a custom `FileUploader` implementation instead. More info in the documentation: [Using Your Own CDN](https://getstream.io/chat/docs/android/file_uploads/?language=kotlin#using-your-own-cdn).

## stream-chat-android-offline
### 🐞 Fixed
- Fixed infinite loading of message if any of its attachments uploading was failed

### ✅ Added
- `ChannelEventsHandler` is added to `QueryChannelsController` to handle updating channel list logic after receiving events. You can provide custom `ChannelEventsHandler` through `ChannelListViewModel` or using `QueryChannelsController` directly.

### ⚠️ Changed
- `QueryChannelsController::newChannelEventFilter` and `QueryChannelsController#checkFilterOnChannelUpdatedEvent` are now deprecated. See the deprecation log for more details.

## stream-chat-android-ui-common
### 🐞 Fixed
- Fixed PDF attachments previews

## stream-chat-android-ui-components
### 🐞 Fixed
- Fixed bug related to scroll of messages.
- Updating attachments view holder only when attachments have changed. This fixes a problem with reloading gifs when reactions are added or removed.
- Fixing ViewReactionsView being cropped if more than 7 reactions are added
- Fix bug using custom attributes into views inflated into our SDK Views

### ⬆️ Improved
- Now it is possible to set a custom `LinearLayoutManager` to `MessageListView`, this can be used to change stack of messages or revert the layout.
- Removed full screen loading view when loading more message items on the `SearchResultListView`.

### ✅ Added
- Added `MessageListView::getRecyclerView` method which exposes the inner `RecyclerView` with message list items.
- Added `MessageListView::setUserReactionClickListener` method to set a listener used when a reaction left by a user is clicked on the message options overlay.
- Added attr `streamUiScrollButtonElevation` to set the elevation of scroll button ot `MessageListView` 
### ⚠️ Changed
- `ChatUI.uiMode` has been deprecated. If you want to force Dark/Light theme, you need to use `AppCompatDelegate.setDefaultNightMode(AppCompatDelegate.MODE_NIGHT_NO|AppCompatDelegate.MODE_NIGHT_YES)`

### ❌ Removed
- `android.permission.CAMERA` from our Manifest. This permission is not required anymore.

## stream-chat-android-compose
### 🐞 Fixed
- Fixed a bug where attachments weren't properly stored when editing a message

### ⬆️ Improved
- Updated the Compose framework version (1.0.3)
- Updated the Accompanist libraries version (0.19.0)
- Improved overlays in all components, to match the same design and opacity
- Added smaller animations to the AttachmentPicker in the MessagesScreen
- General improvements in the Attachments API and the way we build different attachments
- Allowed for better long clicks on attachments
- Improved the experience of creating the MessagesViewModelFactory with default arguments
- Updated and cleaned up Channel screen design
- Improved logic for updating the `lastSeenMessage` for fewer calculations

### ✅ Added
- Added DateSeparator items to Messages to group up messages by their creation date
- Added an `overlayDark` color for date separators and similar UI components

### ⚠️ Changed
- Removed AttachmentPicker option when editing messages
- Removed Attachment previews when editing messages with attachments
- Improved the ease of use of the AttachmentState API by keeping it state & actions only
- Moved the `modifier` parameter outside of the AttachmentState to the AttachmentFactory
- Updated Attachments to hold `Message` items instead of `MessageItem`s
- Changed the type of the `onLastVisibleMessageChanged` parameter to `Message` for ease of use
- Changed the parameter type of `itemContent` in `MessageList` and `Messages` to `MessageListItem`
- Renamed `onScrollToBottom` to `onScrolledToBottom` in `MessageList` and `Messages`
- Made the ChannelListHeader Slot APIs non-nullable so they're always provided, also made them an extension of the RowScope for ease of use


# September 15th, 2021 - 4.19.0
## Common changes for all artifacts
### ✅ Added
- Create new artifact to integrate Huawei Push Kit with Stream. You will need to add  `stream-chat-android-pushprovider-huawei` artifact to your App. Check our [docs](https://getstream.io/chat/docs/sdk/android/client/guides/push-notifications/huawei) for further details.

## stream-chat-android
### ✅ Added
- Added a method to dismiss all notifications from a channel. It is handled internally from the SDK but you are able to dismiss channel notification at whatever time calling `ChatClient::dismissChannelNotifications`
- Notifications are dismissed after the user logout the SDK

## stream-chat-android-client
### 🐞 Fixed
- Fixed sending messages using `ChatClient::sendMessage` without explicitly specifying the sender user id.
- Fixed sending custom attachments without files to upload
- Fixed deserialization issues when parsing `ChannelTruncatedEvent` and `MessageDeletedEvent` events with an absent user.

### ⬆️ Improved
- Custom attachment types are now preserved after file uploads

### ✅ Added
- Added `hardDelete` field to `MessageDeletedEvent`.

### ⚠️ Changed
- Now it is possible to hard delete messages. Insert a flag `hard = true` in the `ChatClient.deleteMessage` and it will be deleted in the backend. **This action can't be undone!**

## stream-chat-android-ui-common
### 🐞 Fixed
- Fixed bug with light mode.
- Removed `streamUiValidTheme`, as we don't support extending our base theme any longer. Please don't extend our base theme and set the `streamUiTheme` in your applcation theme instead.

## stream-chat-android-ui-components
### ✅ Added
- Notifications are dismissed after the user go into the channel conversation when you are using `MessageListView`
- Added `bubbleBorderColorMine`, `bubbleBorderColorTheirs`, `bubbleBorderWidthMine`, `bubbleBorderWidthTheirs` to `ViewReactionsViewStyle` for customizing reactions` border

## stream-chat-android-compose
### ⬆️ Improved
- Updated the Compose framework version (1.0.2)
- Updated the Accompanist library version (0.18.0)

### ✅ Added
- Added an uploading indicator to files and images
- Images being uploaded are now preloaded from the system
- Upload indicators show the upload progress and how much data is left to send
- Added more image options to the ImagePreviewActivity such as download, delete, reply to message...
- Added an Image Gallery feature to the ImagePreviewActivity where users can browse all the images
- Notifications are dismissed after the user go into the channel conversation when you are using `MessageList`

### ⚠️ Changed
- `StreamAttachment.defaultFactories()` is a function now, instead of a property.
- Updated all default value factories to functions (e.g. StreamTypography)
- Re-organized all attachment factories and split up code in multiple packages
- Changed the `AttachmentState` `message` property name to `messageItem`
- Added an `isFocused` property to `MessageItem`
- Added an `onImagePreviewResult` callback/parameter to various Messages screen components

### ❌ Removed

## stream-chat-android-pushprovider-firebase
### ✅ Added
- Added a `FirebaseMessagingDelegate` class to simplify custom implementations of `FirebaseMessagingService` that forward messages to the SDK. See [Using a Custom Firebase Messaging Service](https://getstream.io/chat/docs/sdk/android/client/guides/push-notifications/firebase/#using-a-custom-firebase-messaging-service) for more details.

## stream-chat-android-pushprovider-huawei
### ✅ Added
- Added a `HuaweiMessagingDelegate` class to simplify custom implementations of `HmsMessageService` that forward messages to the SDK. See [Using a Custom Huawei Messaging Service](https://getstream.io/chat/docs/sdk/android/client/guides/push-notifications/huawei#using-a-custom-huawei-messaging-service) for more details.

# September 15th, 2021 - 4.18.0
## stream-chat-android-client
### 🐞 Fixed
- Fixed setting notification's `contentTitle` when a Channel doesn't have the name. It will now show members names instead

### ✅ Added
- Added a new way to paginate through search message results using limit and next/previous values.

### ⚠️ Changed
- Deprecated `Channel#name`, `Channel#image`, `User#name`, `Ues#image` extension properties. Use class members instead.

### ❌ Removed
- Completely removed the old serialization implementation. You can no longer opt-out of using the new serialization implementation.
- Removed the `UpdateUsersRequest` class.

## stream-chat-android-offline
### ⬆️ Improved
- Improving logs for Message deletion error.

## stream-chat-android-ui-common
### 🐞 Fixed
- Fixed theme for `AttachmentDocumentActivity`. Now it is applied: `Theme.AppCompat.DayNight.NoActionBar`

## stream-chat-android-ui-components
### 🐞 Fixed
- Fixed the bug when MessageInputView let send a message with large attachments. Such message is never sent.
- Fixed bug related to `ScrollHelper` when `MessageListView` is initialised more than once.

### ⬆️ Improved
- The search for mentions now includes transliteration, diacritics removal, and ignore typos. To use transliteration, pass the id of the desired alphabets to `DefaultStreamTransliterator`, add it to DefaultUserLookupHandler and set it using `MessageInputView.setUserLookupHandler`. Transliteration works only for android API 29. If you like to add your own transliteration use https://unicode-org.github.io/icu/userguide/icu4j/.
- Improved scroll of message when many gif images are present in `MessageListView`

### ✅ Added
- Added scroll behaviour to `MessageListViewStyle`.

## stream-chat-android-compose
### 🐞 Fixed
- Fixed a bug where the Message list flickered when sending new messages
- Fixed a few bugs where some attachments had upload state and weren't file/image uploads

### ⬆️ Improved
- Improved the Message list scrolling behavior and scroll to bottom actions
- Added an unread count on the Message list's scroll to bottom CTA
- Improved the way we build items in the Message list
- Added line limit to link attachment descriptions
- Added a way to customize the default line limit for link descriptions
- Improved the `MessageListHeader` with more customization options

### ✅ Added
- Added an uploading indicator to files and images
- Images being uploaded are now preloaded from the system
- Upload indicators show the upload progress and how much data is left to send
- Added UploadAttachmentFactory that handles attachment uploads

### ⚠️ Changed
- `StreamAttachment.defaultFactories()` is a function now, instead of a property.
- Updated all default value factories to functions (e.g. StreamTypography)
- Re-organized all attachment factories and split up code in multiple packages
- Changed the `AttachmentState` `message` property name to `messageItem`
- Added a `Channel` parameter to the `MessagesScreen`'s `onHeaderActionClick` lambda
- Changed the way the `MessageListHeader` is structured by adding slot components

# August 30th, 2021 - 4.17.2
## stream-chat-android-ui-client
### 🐞 Fixed
- Fixed bug which can lead to crash when immediate logout after login

# August 30th, 2021 - 4.17.2
## stream-chat-android-ui-components
### 🐞 Fixed
- Fixes a bug related to incorrect theme of AttachmentActivity.

# August 30th, 2021 - 4.17.1
## Common changes for all artifacts
### ⬆️ Improved
- Now we provide SNAPSHOT versions of our SDK for every commit arrives to the `develop` branch.
  They shouldn't be used for a production release because they could contains some known bugs or breaking changes that will be fixed before a normal version is released, but you can use them to fetch last changes from our SDK
  To use them you need add a new maven repository to your `build.gradle` file and use the SNAPSHOT.
```
 maven { url 'https://oss.sonatype.org/content/repositories/snapshots/' }
```
Giving that our last SDK version is `X.Y.Z`, the SNAPSHOT version would be `X.Y.(Z+1)-SNAPSHOT`

## stream-chat-android-client
### 🐞 Fixed
- `TooManyRequestsException` caused to be subscribed multiple times to the `ConnectivityManager`

### ⬆️ Improved
- Reconnection process

## stream-chat-android-offline
### ✅ Added
- Added `ChatDomain#Builder#uploadAttachmentsWorkerNetworkType` for customizing `UploadAttachmentsWorker` network type constraint

## stream-chat-android-ui-common
### 🐞 Fixed
- Fixed a bug in state handling for anonymous users.

## stream-chat-android-ui-components
### 🐞 Fixed
- Fix for position of deleted messages for other users
- Fix glitch in selectors of file

### ✅ Added
- Added style attributes for `AttachmentGalleryActivity` to control menu options like enabling/disabling reply button etc.
- Now it is possible to customize when the avatar appears in the conversation. It is possible to use an avatar in messages from other users and for messages of the current user. You can check it here:  https://getstream.io/chat/docs/sdk/android/ui/components/message-list/#configure-when-avatar-appears
- Added support for slow mode. Users are no longer able to send messages during cooldown interval.
- Added possibility to customize the appearance of cooldown timer in the `MessageInputView` using the following attributes:
  - `streamUiCooldownTimerTextSize`, `streamUiCooldownTimerTextColor`, `streamUiCooldownTimerFontAssets`, `streamUiCooldownTimerFont`, `streamUiCooldownTimerTextStyle` attributes to customize cooldown timer text
  - `cooldownTimerBackgroundDrawable`- the background drawable for cooldown timer

# August 24th, 2021 - 4.17.0
## Common changes for all artifacts
### ⬆️ Improved
- Updated Target API Level to 30
- Updated dependency versions
  - Coil 1.3.2
  - AndroidX Activity 1.3.1
  - AndroidX Startup 1.1.0
  - AndroidX ConstraintLayout 2.1.0
  - Lottie 4.0.0

## stream-chat-android-client
### 🐞 Fixed
- Fixed a serialization error when editing messages that are replies

### ✅ Added
- Added the `expiration` parameter to `ChatClient::muteChannel`, `ChannelClient:mute` methods
- Added the `timeout` parameter to `ChatClient::muteUser`, `ChannelClient:mute::muteUser` methods

### ⚠️ Changed
- Allow specifying multiple attachment's type when getting messages with attachments:
  - Deprecated `ChatClient::getMessagesWithAttachments` with `type` parameter. Use `ChatClient::getMessagesWithAttachments` function with types list instead
  - Deprecated `ChannelClient::getMessagesWithAttachments` with `type` parameter. Use `ChannelClient::getMessagesWithAttachments` function with types list instead

## stream-chat-android-ui-common
### 🐞 Fixed
- Fixed a bug in state handling for anonymous users.

## stream-chat-android-ui-components
### ✅ Added
- Added self-contained higher-level UI components:
  - `ChannelListFragment` - channel list screen which internally contains `ChannelListHeaderView`, `ChannelListView`, `SearchInputView`, `SearchResultListView`.
  - `ChannelListActivity` - thin wrapper around `ChannelListFragment`
  - `MessageListFragment` - message list screen which internally contains `MessageListHeaderView`, `MessageListView`, `MessageInputView`.
  - `MessageListActivity` - thin wrapper around `MessageListFragment`
    Check [ChannelListScreen](https://getstream.io/chat/docs/sdk/android/ui/components/channel-list-screen/) and [MessageListScreen](https://getstream.io/chat/docs/sdk/android/ui/components/message-list-screen/) docs for further details.

## stream-chat-android-compose
### 🐞 Fixed
- Added missing `emptyContent` and `loadingContent` parameters to `MessageList` inner components.
- Fixed a bug where selected File attachment icons were clipped.
- Fixed a bug where image file attachments weren't shown as thumbnails.
- Added an overlay to the `ChannelInfo` that blocks outside clicks.
- Updated the `ChannelInfoUserItem` to use the `UserAvatar`.

### ⬆️ Improved
- Added default date and time formatting to Channel and Message items.
- Improved attachments API by providing cleaner examples of attachment factories.
- Updated documentation & examples.
- Decoupled attachment content to specific attachment files.
- Decoupled message attachment content to a `MessageAttachmentsContent` component.
- Re-structured SDK module to accommodate a new `attachment` package.

### ✅ Added
- Added `DateFormatter` option to the `ChatTheme`, to allow for date format customization across the app.
- Added a `Timestamp` component that encapsulates date formatting.
- Added a way to customize and override if messages use unique reactions.
- Added a `GiphyAttachmentFactory` for GIF specific attachments.
- Added support for loading GIFs using a custom `ImageLoader` for Coil.


# August 12th, 2021 - 4.16.0
## Common changes for all artifacts
### ✅ Added
- Added support for several languages:
  - French
  - Hindi
  - Italian
  - Japanese
  - Korean
  - Spanish
    You can disable them by explicitly setting `resConfigs` inside `build.gradle` file. Check our [docs](https://getstream.io/chat/docs/sdk/android/ui/guides/custom-translations/) for further details.
### ⚠️ Changed
- 🚨 Breaking change: Firebase dependencies have been extracted from our SDK. If you want to continue working with Firebase Push Notification you need to add `stream-chat-android-pushprovider-firebase` artifact to your App
  Check our [docs](https://getstream.io/chat/docs/sdk/android/client/guides/push-notifications/) for further details.
- Updated the Kotlin version to latest supported - `1.5.21`.

## stream-chat-android
### 🐞 Fixed
- Fixed markdown links rendering using custom linkify implementation.

## stream-chat-android-client
### ✅ Added
- `PushMessage` class created to store Push Notification data
- `PushDeviceGenerator` interface to obtain the Push Token and create the `Device`

### ⚠️ Changed
- `Device` class has an extra attribute with the `PushProvider` used on this device
- Breaking change: `ChatClient.setDevice()` and `ChatClient.addDevice()` now receive a `device` instance, instead of only receive the push provider token
- `RemoteMessage` from Firebase is not used anymore inside of our SDK, now it needs to be used with `PushMessage` class
- `NotificationConfig` has a new list of `PushDeviceGenerator` instance to be used for generating the Push Notification Token. If you were using `Firebase` as your Push Notification Provider, you need to add `FirebasePushDeviceGenerator` to your `NotificationConfig` object to continue working as before. `FirebasePushDeviceGenerator` receive by constructor the default `FirebaseMessaging` instance to be used, if you would like to use your own instance and no the default one, you can inject it by constructor. Unneeded Firebase properties have been removed from this class.

### ❌ Removed
- 🚨 Breaking change: Remove `ChatClient.isValidRemoteMessage()` method. It needs to be handled outside
- 🚨 Breaking change: Remove `ChatClient.handleRemoteMessage(RemoteMessage)`. Now it needs to be used `ChatClient.handlePushMessage(PushMessage)`

## stream-chat-android-offline
### 🐞 Fixed
- Fixed the event sync process when connection is recovered

## stream-chat-android-ui-common
### ❌ Removed
- Removed unnecessary "draft" filter from the default channel list filter as it is only relevant to the sample app

## stream-chat-android-ui-components
### 🐞 Fixed
- Fixed attachments of camera. Now multiple videos and pictures can be taken from the camera.
- Added the possibility to force light and dark theme. Set it in inside ChatUI to make all views, fragments and activity of the SDK light.
- Fixed applying style to `SuggestionListView` when using it as a standalone component. You can modify the style using `suggestionListViewTheme` or `TransformStyle::suggestionListStyleTransformer`
- Fixed markdown links rendering using custom linkify implementation.

### ✅ Added
- Added `MessageListView::setDeletedMessageListItemPredicate` function. It's responsible for adjusting visibility of the deleted `MessageListItem.MessageItem` elements.
- Added `streamUiAttachmentSelectionBackgroundColor` for configuring attachment's icon background in `AttachmentSelectionDialogFragment`
- Added `streamUiAttachmentSelectionAttachIcon` for configuring attach icon in `AttachmentSelectionDialogFragment`
- Added support for pinned messages:
  - Added a button to pin/unpin a message to the message options overlay
  - Added `MessageListView::setMessagePinHandler` and `MessageListView::setMessageUnpinHandler` methods to provide custom handlers for aforementioned button
  - Added `PinnedMessageListView` to display a list of pinned messages. The view is supposed to be used with `PinnedMessageListViewModel` and `PinnedMessageListViewModelFactory`
- Possibility to transform MessageItems before the are displayed in the screen.
  Use the `MessageListView.setMessageItemTransformer` for make the necessary transformation. This example makes groups of messages if they were created less than one hour apart:
```
binding.messageListView.setMessageItemTransformer { list ->
  list.mapIndexed { i, messageItem ->
        var newMessageItem = messageItem

        if (i < list.lastIndex) {
            val nextMessageItem = list[i + 1]

            if (messageItem is MessageListItem.MessageItem &&
                nextMessageItem is MessageListItem.MessageItem
            ) {
                val thisInstant = messageItem.message.createdAt?.time?.let(Instant::ofEpochMilli)
                val nextInstant = nextMessageItem.message.createdAt?.time?.let(Instant::ofEpochMilli)

                if (nextInstant?.isAfter(thisInstant?.plus(1, ChronoUnit.HOURS)) == true) {
                    newMessageItem = messageItem.copy(positions = listOf(MessageListItem.Position.BOTTOM))
                } else {
                    newMessageItem =
                        messageItem.copy(positions = messageItem.positions - MessageListItem.Position.BOTTOM)
                }
            }
        }

        newMessageItem
    }
}
```
- Added possibility to customize the appearance of pinned message in the`MessageListView` using the following attributes:
  - `streamUiPinMessageEnabled` - attribute to enable/disable "pin message" feature
  - `streamUiPinOptionIcon` - icon for pin message option
  - `streamUiUnpinOptionIcon` - icon for unpin message option
  - `streamUiPinnedMessageIndicatorTextSize`, `streamUiPinnedMessageIndicatorTextColor`, `streamUiPinnedMessageIndicatorTextFontAssets`, `streamUiPinnedMessageIndicatorTextFont`, `streamUiPinnedMessageIndicatorTextStyle` attributes to customize "pinned by" text
  - `streamUiPinnedMessageIndicatorIcon` - icon in the message list indicating that a message was pinned
  - `streamUiPinnedMessageBackgroundColor` - the background color of a pinned message in the message list
- Added possibility to customize `PinnedMessageListView` style using `streamUiPinnedMessageListStyle` theme attribute or `TransformStyle.pinnedMessageListViewStyleTransformer`. The list of available style attributes can be found in `attrs_pinned_message_list_view.xml`. The default style for `PinnedMessageListView` is `StreamUi.PinnedMessageList`.

### ⚠️ Changed
- 🚨 Breaking change: the deleted `MessageListItem.MessageItem` elements are now displayed by default to all the users. This default behavior can be customized using `MessageListView::setDeletedMessageListItemPredicate` function. This function takes an instance of `MessageListItemPredicate`. You can pass one of the following objects:
  * `DeletedMessageListItemPredicate.VisibleToEveryone`
  * `DeletedMessageListItemPredicate.NotVisibleToAnyone`
  * or `DeletedMessageListItemPredicate.VisibleToAuthorOnly`
    Alternatively you can pass your custom implementation by implementing the `MessageListItemPredicate` interface if you need to customize it more deeply.

## stream-chat-android-compose
### 🐞 Fixed
- Fixed a bug where we didn't use the `Channel.getDisplayName()` logic for the `MessageListHeader`.
- Fixed a bug where lazy loading for `Channel`s wasn't working consistently

### ⬆️ Improved
- Updated Jetpack Compose to `1.0.1`
- Updated Accompanist libraries to `0.16.1`
- Updated KTX Activity to `1.3.1`
- Exposed functionality for getting the `displayName` of `Channel`s.
- Added updated logic to Link preview attachments, which chooses either the `titleLink` or the `ogUrl` when loading the data, depending on which exists .

### ✅ Added
- Added the `emptyContent` and `loadingContent` parameters to `ChannelList` and `MessageList` components. Now you can customize the UI of those two states.
- Added lots of improvements to Avatars - added a `UserAvatar`, `ChannelAvatar` and an `InitialsAvatar` to load different types of data.
- We now show a matrix of user images in case we're in a group DM.
- We also show initials in case the user doesn't have an image.
- Added a way to customize the leading content in the `ChannelListHeader`.

### ⚠️ Changed
- `ViewModel`s now initialize automatically, so you no longer have to call `start()` on them. This is aimed to improve the consistency between our SDKs.
- Added a `Shape` parameter to `Avatar` to customize the shape.
- The `User` parameter in the `ChannelListHeader` is nullable and used to display the default leading content.

## stream-chat-android-pushprovider-firebase
### ✅ Added
- Create this new artifact. To use Firebase Push Notification you need do the following steps:
  1. Add the artifact to your `build.gradle` file -> `implementation "io.getstream:stream-chat-android-pushprovider-firebase:$streamVersion"`
  2. Add `FirebaseDeviceGenerator` to your `NotificationConfig`
        ```
            val notificationConfig = NotificationConfig(
                [...]
                pushDeviceGenerators = listOf(FirebasePushDeviceGenerator())
                )
        ```


# August 5th, 2021 - 4.15.1
## stream-chat-android-client
### ⬆️ Improved
- Improved `ChatClient::pinMessage` and `ChatClient::unpinMessage`. Now the methods use partial message updates and the data in other `Message` fields is not lost.

### ✅ Added
- Added `Channel::isMutedFor` extension function which might be used to check if the Channel is muted for User
- Added `ChatClient::partialUpdateMessage` method to update specific `Message` fields retaining the other fields

## stream-chat-android-offline
### 🐞 Fixed
- Fixed updating `ChannelController::muted` value

### ⬆️ Improved
- The following `Message` fields are now persisted to the database: `pinned`, `pinnedAt`, `pinExpires`, `pinnedBy`, `channelInfo`, `replyMessageId`.

## stream-chat-android-ui-components
### 🐞 Fixed
- Added a fix for default view for empty state of ChannelListView.
- Fixed memory leaks for FileAttachmentsView.

### ✅ Added
- Added `MessageListItem.ThreadPlaceholderItem` and corresponding `THREAD_PLACEHOLDER` view type which can be used to implement an empty thread placeholder.
- Added `authorLink` to `Attachment` - the link to the website

### ❌ Removed
- Removed `UrlSigner` class

## stream-chat-android-compose
### ⬆️ Improved
- Exposed `DefaultMessageContainer` as a public component so users can use it as a fallback
- Exposed an `isMine` property on `MessageItem`s, for ease of use.
- Allowed for customization of `MessageList` (specifically `Messages`) component background, through a `modifier.background()` parameter.
- Allowed for better message customization before sending the message.

### ⚠️ Changed
- Moved permissions and queries from the compose sample app `AndroidManifest.xml` to the SDK `AndroidManifest.xml` so users don't have to add permissions themselves.
- Changed the exposed type of the `MessageComposer`'s `onSendMessage` handler. This way people can customize messages before we send them to the API.

### ❌ Removed
- Removed `currentUser` parameter from `DefaultMessageContainer` and some other components that relied on ID comparison to know which message is ours/theirs.
- Removed default background color on `Messages` component, so that users can customize it by passing in a `modifier`.


# July 29th, 2021 - 4.15.0
## New Jetpack Compose UI Components 🎉

Starting from this release, we have a new `stream-chat-android-compose` artifact that contains a UI implementation for Chat built in Jetpack Compose.

The new artifact is available as a beta for now (note the postfix in the version number):

```groovy
implementation "io.getstream:stream-chat-android-compose:4.15.0-beta"
```

Learn more in the [announcement blog post](https://getstream.io/blog/jetpack-compose-sdk/), check out the [documentation of the Compose UI Components](https://getstream.io/chat/docs/sdk/android/compose/overview/), and try them today with the [Compose Chat tutorial](https://getstream.io/chat/compose/tutorial/)!

## Common changes for all artifacts

### 🐞 Fixed
- Fixed adding `MessageListItem.TypingItem` to message list

### ⬆️ Improved
- ⚠ Downgraded Kotlin version to 1.5.10 to support Jetpack Compose
- Removed AndroidX Media dependency
- Updated dependency versions
  - Coil 1.3.0
  - AndroidX Activity 1.3.0
  - AndroidX AppCompat 1.3.1
  - Android Ktx 1.6.0
  - AndroidX RecyclerView 1.2.1
  - Kotlin Coroutines 1.5.1
  - Dexter 6.2.3
  - Lottie 3.7.2

## stream-chat-android-client
### ⬆️ Improved
- Improved the names of properties in the `Config` class

## stream-chat-android-ui-common
### ✅ Added
Now it is possible to style the AttachmentActivity. Just replace the activity's theme
in your Manifest file:

```
<activity
    android:name="io.getstream.chat.android.ui.gallery.AttachmentActivity"
    android:theme="@style/yourTheme"
    tools:replace="android:theme"
    />
```

## stream-chat-android-ui-components
### 🐞 Fixed
- Fixed "operator $ne is not supported for custom fields" error when querying channels

### ✅ Added
- Now you can configure the style of `MessageListItem`. Added:
  - streamUiMessageTextColorThreadSeparator
  - streamUiMessageTextFontThreadSeparator
  - streamUiMessageTextFontAssetsThreadSeparator
  - streamUiMessageTextStyleThreadSeparator
  - streamUiMessageTextSizeLinkLabel
  - streamUiMessageTextColorLinkLabel
  - streamUiMessageTextFontLinkLabel
  - streamUiMessageTextFontAssetsLinkLabel
  - streamUiMessageTextStyleLinkLabel
  - streamUiMessageListLoadingView
  - streamUiEmptyStateTextSize
  - streamUiEmptyStateTextColor
  - streamUiEmptyStateTextFont
  - streamUiEmptyStateTextFontAssets
  - streamUiEmptyStateTextStyle

- Now you can configure the style of `AttachmentMediaActivity`
- Added `streamUiLoadingView`, `streamUiEmptyStateView` and `streamUiLoadingMoreView` attributes to `ChannelListView` and `ChannelListViewStyle`
- Added possibility to customize `ChannelListView` using `streamUiChannelListViewStyle`. Check `StreamUi.ChannelListView` style
- Added `edgeEffectColor` attribute to `ChannelListView` and `ChannelListViewStyle` to allow configuring edge effect color
- Added possibility to customize `MentionListView` style via `TransformStyle.mentionListViewStyleTransformer`
- Added `streamUiSearchResultListViewStyle` attribute to application to customize `SearchResultListView`. The attribute references a style with the following attributes:
  - `streamUiSearchResultListSearchInfoBarBackground` - background for search info bar
  - `streamUiSearchResultListSearchInfoBarTextSize`, `streamUiSearchResultListSearchInfoBarTextColor`, `streamUiSearchResultListSearchInfoBarTextFont`, `streamUiSearchResultListSearchInfoBarTextFontAssets`, `streamUiSearchResultListSearchInfoBarTextStyle` attributes to customize text displayed in search info bar
  - `streamUiSearchResultListEmptyStateIcon` - icon for empty state view
  - `streamUiSearchResultListEmptyStateTextSize`, `streamUiSearchResultListEmptyStateTextColor`, `streamUiSearchResultListEmptyStateTextFont`, `streamUiSearchResultListEmptyStateTextFontAssets`, `streamUiSearchResultListEmptyStateTextStyle` attributes to customize empty state text
  - `streamUiSearchResultListProgressBarIcon` - animated progress drawable
  - `streamUiSearchResultListSenderNameTextSize`, `streamUiSearchResultListSenderNameTextColor`, `streamUiSearchResultListSenderNameTextFont`, `streamUiSearchResultListSenderNameTextFontAssets`, `streamUiSearchResultListSenderNameTextStyle` attributes to customize message sender text
  - `streamUiSearchResultListMessageTextSize`, `streamUiSearchResultListMessageTextColor`, `streamUiSearchResultListMessageTextFont`, `streamUiSearchResultListMessageTextFontAssets`, `streamUiSearchResultListMessageTextStyle` attributes to customize message text
  - `streamUiSearchResultListMessageTimeTextSize`, `streamUiSearchResultListMessageTimeTextColor`, `streamUiSearchResultListMessageTimeTextFont`, `streamUiSearchResultListMessageTimeTextFontAssets`, `streamUiSearchResultListMessageTimeTextStyle` attributes to customize message time text
- Added possibility to customize `SearchResultListView` style via `TransformStyle.searchResultListViewStyleTransformer`
- Added `streamUiTypingIndicatorViewStyle` attribute to application to customize `TypingIndicatorView`. The attribute references a style with the following attributes:
  - `streamUiTypingIndicatorAnimationView` - typing view
  - `streamUiTypingIndicatorUsersTextSize`, `streamUiTypingIndicatorUsersTextColor`, `streamUiTypingIndicatorUsersTextFont`, `streamUiTypingIndicatorUsersTextFontAssets`, `streamUiTypingIndicatorUsersTextStyle` attributes to customize typing users text
- Added possibility to customize `TypingIndicatorView` style via `TransformStyle.typingIndicatorViewStyleTransformer`
- Added new properties allowing customizing `MessageInputView` using `MessageInputViewStyle` and `AttachmentSelectionDialogStyle`:
  - `MessageInputViewStyle.fileNameTextStyle`
  - `MessageInputViewStyle.fileSizeTextStyle`
  - `MessageInputViewStyle.fileCheckboxSelectorDrawable`
  - `MessageInputViewStyle.fileCheckboxTextColor`
  - `MessageInputViewStyle.fileAttachmentEmptyStateTextStyle`
  - `MessageInputViewStyle.mediaAttachmentEmptyStateTextStyle`
  - `MessageInputViewStyle.fileAttachmentEmptyStateText`
  - `MessageInputViewStyle.mediaAttachmentEmptyStateText`
  - `MessageInputViewStyle.dismissIconDrawable`
  - `AttachmentSelectionDialogStyle.allowAccessToGalleryText`
  - `AttachmentSelectionDialogStyle.allowAccessToFilesText`
  - `AttachmentSelectionDialogStyle.allowAccessToCameraText`
  - `AttachmentSelectionDialogStyle.allowAccessToGalleryIcon`
  - `AttachmentSelectionDialogStyle.allowAccessToFilesIcon`
  - `AttachmentSelectionDialogStyle.allowAccessToCameraIcon`
  - `AttachmentSelectionDialogStyle.grantPermissionsTextStyle`
  - `AttachmentSelectionDialogStyle.recentFilesTextStyle`
  - `AttachmentSelectionDialogStyle.recentFilesText`
  - `AttachmentSelectionDialogStyle.fileManagerIcon`
  - `AttachmentSelectionDialogStyle.videoDurationTextStyle`
  - `AttachmentSelectionDialogStyle.videoIconDrawable`
  - `AttachmentSelectionDialogStyle.videoIconVisible`
  - `AttachmentSelectionDialogStyle.videoLengthLabelVisible`
- Added `StreamUi.MessageInputView` theme allowing to customize all of the `MessageInputViewStyle` properties:
  - streamUiAttachButtonEnabled
  - streamUiAttachButtonIcon
  - streamUiLightningButtonEnabled
  - streamUiLightningButtonIcon
  - streamUiMessageInputTextSize
  - streamUiMessageInputTextColor
  - streamUiMessageInputHintTextColor
  - streamUiMessageInputScrollbarEnabled
  - streamUiMessageInputScrollbarFadingEnabled
  - streamUiSendButtonEnabled
  - streamUiSendButtonEnabledIcon
  - streamUiSendButtonDisabledIcon
  - streamUiShowSendAlsoToChannelCheckbox
  - streamUiSendAlsoToChannelCheckboxGroupChatText
  - streamUiSendAlsoToChannelCheckboxDirectChatText
  - streamUiSendAlsoToChannelCheckboxTextSize
  - streamUiSendAlsoToChannelCheckboxTextColor
  - streamUiSendAlsoToChannelCheckboxTextStyle
  - streamUiMentionsEnabled
  - streamUiMessageInputTextStyle
  - streamUiMessageInputHintText
  - streamUiCommandsEnabled
  - streamUiMessageInputEditTextBackgroundDrawable
  - streamUiMessageInputDividerBackgroundDrawable
  - streamUiPictureAttachmentIcon
  - streamUiFileAttachmentIcon
  - streamUiCameraAttachmentIcon
  - streamUiAllowAccessToCameraIcon
  - streamUiAllowAccessToFilesIcon
  - streamUiAllowAccessToGalleryIcon
  - streamUiAllowAccessToGalleryText
  - streamUiAllowAccessToFilesText
  - streamUiAllowAccessToCameraText
  - streamUiGrantPermissionsTextSize
  - streamUiGrantPermissionsTextColor
  - streamUiGrantPermissionsTextStyle
  - streamUiAttachmentsRecentFilesTextSize
  - streamUiAttachmentsRecentFilesTextColor
  - streamUiAttachmentsRecentFilesTextStyle
  - streamUiAttachmentsRecentFilesText
  - streamUiAttachmentsFileManagerIcon
  - streamUiAttachmentVideoLogoIcon
  - streamUiAttachmentVideoLengthVisible
  - streamUiAttachmentVideoIconVisible
  - streamUiCommandInputCancelIcon
  - streamUiCommandInputBadgeBackgroundDrawable
  - streamUiCommandInputBadgeIcon
  - streamUiCommandInputBadgeTextSize
  - streamUiCommandInputBadgeTextColor
  - streamUiCommandInputBadgeStyle
  - streamUiAttachmentsFileNameTextSize
  - streamUiAttachmentsFileNameTextColor
  - streamUiAttachmentsFileNameTextStyle
  - streamUiAttachmentsFileSizeTextSize
  - streamUiAttachmentsFileSizeTextColor
  - streamUiAttachmentsFileSizeTextStyle
  - streamUiFileCheckBoxSelectorTextColor
  - streamUiFileCheckBoxSelectorDrawable
  - streamUiAttachmentsFilesEmptyStateTextSize
  - streamUiAttachmentsFilesEmptyStateTextColor
  - streamUiAttachmentsFilesEmptyStateStyle
  - streamUiAttachmentsMediaEmptyStateTextSize
  - streamUiAttachmentsMediaEmptyStateTextColor
  - streamUiAttachmentsMediaEmptyStateStyle
  - streamUiAttachmentsFilesEmptyStateText
  - streamUiAttachmentsMediaEmptyStateText
  - streamUiMessageInputCloseButtonIconDrawable
- Added `streamUiMessageListFileAttachmentStyle` theme attribute to customize the appearance of file attachments within messages.

### ⚠️ Changed
- Made `Channel::getLastMessage` function public
- `AttachmentSelectionDialogFragment::newInstance` requires instance of `MessageInputViewStyle` as a parameter. You can obtain a default implementation of `MessageInputViewStyle` with `MessageInputViewStyle::createDefault` method.
- Renamed `FileAttachmentsViewStyle` class to `FileAttachmentViewStyle`

### ❌ Removed
- 🚨 Breaking change: `MessageListItemStyle::reactionsEnabled` was deleted as doubling of the same flag from `MessageListViewStyle`


# July 19th, 2021 - 4.14.2
## stream-chat-android-client
### ❌ Removed
- Removed `Channel::isMuted` extension. Use `User::channelMutes` or subscribe for `NotificationChannelMutesUpdatedEvent` to get information about muted channels.

## stream-chat-android-ui-components
### 🐞 Fixed
- Fixed crash caused by missing `streamUiReplyAvatarStyle` and `streamUiMessageOptionsAvatarStyle`

### ⬆️ Improved
- "Copy Message" option is now hidden when the message contains no text to copy.

### ✅ Added
- Now you can configure the style of `AttachmentMediaActivity`.

# July 14th, 2021 - 4.14.1
## stream-chat-android-ui-components
### ✅ Added
- Added `MessageListView::requireStyle` which expose `MessageListViewStyle`. Be sure to invoke it when view is initialized already.

# July 13th, 2021 - 4.14.0
## Common changes for all artifacts
### 🐞 Fixed
- Fix scroll bug in the `MessageListView` that produces an exception related to index out of bounds.

## stream-chat-android-client
### ⬆️ Improved
- Improved `ChatClient::enableSlowMode`, `ChatClient::disableSlowMode`, `ChannelClient::enableSlowMode`, `ChannelClient::disableSlowMode` methods. Now the methods do partial channel updates so that other channel fields are not affected.

### ✅ Added
- Added `ChatClient::partialUpdateUser` method for user partial updates.

## stream-chat-android-offline
### 🐞 Fixed
- Fixed bug related to editing message in offline mode. The bug was causing message to reset to the previous one after connection was recovered.
- Fixed violation of comparison contract for nullable fields in `QuerySort::comparator`

## stream-chat-android-ui-components
### 🐞 Fixed
- Fixed the alignment of the titles in `MessageListHeaderView` when the avatar is hidden.

### ✅ Added
- Added `streamUiMessagesStart` that allows to controll if the stack of messages starts at the bottom or the top.
- Added `streamUiThreadMessagesStart` that allows to controll if the stack of thread messages starts at the bottom or the top.
- Added `streamUiSuggestionListViewStyle` that allows to customize `SuggestionListView` with a theme
- Added `streamUiChannelListHeaderStyle` that allows to customize ChannelListHeaderView.
- `MentionListView` can be customisable with XML parameters and with a theme.
- Added possibility to customize all avatar using themes. Create
  ```
  <style name="StreamTheme" parent="@style/StreamUiTheme">
  ```
  and customize all the avatars that you would like. All options are available here:
  https://github.com/GetStream/stream-chat-android/blob/main/stream-chat-android-ui-components/src/main/res/values/attrs.xml
- Now you can use the style `streamUiChannelListHeaderStyle` to customize ChannelListHeaderView.

### ⚠️ Changed
- 🚨 Breaking change: removed `MessageListItemStyle.threadsEnabled` property. You should use only the `MessageListViewStyle.threadsEnabled` instead. E.g. The following code will disable both _Thread reply_ message option and _Thread reply_ footnote view visible below the message list item:
```kotlin
        TransformStyle.messageListStyleTransformer = StyleTransformer {
  it.copy(threadsEnabled = false)
}
```

# July 1st, 2021 - 4.13.0
## Common changes for all artifacts
### ⬆️ Improved
- Updated to Kotlin 1.5.20

## stream-chat-android
### ✅ Added
- Added `ChatUi.Builder#withImageHeadersProvider` to allow adding custom headers to image requests

## stream-chat-android-client
### ⚠️ Changed
- Using the `useNewSerialization` option on the `ChatClient.Builder` to opt out from using the new serialization implementation is now an error. Please start using the new serialization implementation, or report any issues keeping you from doing so. The old implementation will be removed soon.

## stream-chat-android-offline
### 🐞 Fixed
- By default we use backend request to define is new message event related to our query channels specs or not. Now filtering by BE only fields works for channels

## stream-chat-android-ui-components
### ✅ Added
- Added new attributes to `MessageInputView` allowing to customize the style of input field during command input:
  - `streamUiCommandInputBadgeTextSize`, `streamUiCommandInputBadgeTextColor`, `streamUiCommandInputBadgeFontAssets`, `streamUiCommandInputBadgeFont`, `streamUiCommandInputBadgeStyle` attributes to customize the text appearance of command name inside command badge
  - `streamUiCommandInputCancelIcon` attribute to customize the icon for cancel button
  - `streamUiCommandInputBadgeIcon` attribute to customize the icon inside command badge
  - `streamUiCommandInputBadgeBackgroundDrawable` attribute to customize the background shape of command badge
- Added possibility to customize `MessageListHeaderView` style via `streamUiMessageListHeaderStyle` theme attribute and via `TransformStyle.messageListHeaderStyleTransformer`.
- Added new attributes to `MessageInputView`:
  - `streamUiCommandIcon` attribute to customize the command icon displayed for each command item in the suggestion list popup
  - `streamUiLightningIcon` attribute to customize the lightning icon displayed in the top left corner of the suggestion list popup
- Added support for customizing `SearchInputView`
  - Added `SearchInputViewStyle` class allowing customization using `TransformStyle` API
  - Added XML attrs for `SearchInputView`:
    - `streamUiSearchInputViewHintText`
    - `streamUiSearchInputViewSearchIcon`
    - `streamUiSearchInputViewClearInputIcon`
    - `streamUiSearchInputViewBackground`
    - `streamUiSearchInputViewTextColor`
    - `streamUiSearchInputViewHintColor`
    - `streamUiSearchInputViewTextSize`
- Added `ChatUi#imageHeadersProvider` to allow adding custom headers to image requests

### ⚠️ Changed
- 🚨 Breaking change: moved `commandsTitleTextStyle`, `commandsNameTextStyle`, `commandsDescriptionTextStyle`, `mentionsUsernameTextStyle`, `mentionsNameTextStyle`, `mentionsIcon`, `suggestionsBackground` fields from `MessageInputViewStyle` to `SuggestionListViewStyle`. Their values can be customized via `TransformStyle.suggestionListStyleTransformer`.
- Made `SuggestionListController` and `SuggestionListUi` public. Note that both of these are _experimental_, which means that the API might change at any time in the future (even without a deprecation cycle).
- Made `AttachmentSelectionDialogFragment` _experimental_ which means that the API might change at any time in the future (even without a deprecation cycle).


# June 23th, 2021 - 4.12.1
## stream-chat-android-client
### ✅ Added
- Added `ChannelClient::sendEvent` method which allows to send custom events.
- Added nullable `User` field to `UnknownEvent`.

### ❌ Removed
- Removed the `Message::attachmentsSyncStatus` field


## stream-chat-android-offline
### 🐞 Fixed
- Fixed `in` and `nin` filters when filtering by extra data field that is an array.
- Fixed crash when adding a reaction to a thread message.

### ⬆️ Improved
- Now attachments can be sent while being in offline


## stream-chat-android-ui-common
### ✅ Added
- Made `AttachmentSelectionDialogFragment` public. Use `newInstance` to create instances of this Fragment.


## stream-chat-android-ui-components
### ⬆️ Improved
- Hide suggestion list popup when keyboard is hidden.

### ✅ Added
- Added the `MessageInputView::hideSuggestionList` method to hide the suggestion list popup.


# June 15th, 2021 - 4.12.0
## stream-chat-android-client
### 🐞 Fixed
- Fixed thrown exception type while checking if `ChatClient` is initialized

## stream-chat-android-offline
### 🐞 Fixed
- Fixed bug where reactions of other users were sometimes displayed as reactions of the current user.
- Fixed bug where deleted user reactions were sometimes displayed on the message options overlay.

## stream-chat-android-ui-common
### 🐞 Fixed
- Fixed bug where files without extension in their name lost the mime type.
- Using offline.ChatDomain instead of livedata.ChatDomain in ChannelListViewModel.

## stream-chat-android-ui-components
### 🐞 Fixed
- Fixing the save of pictures from AttachmentGalleryActivity. When external storage
  permission is not granted, now it asks for it.
### ⬆️ Improved
- Added default implementation of "Leave channel" click listener to `ChannelListViewModelBinding`

### ✅ Added
- Added `streamUiChannelActionsDialogStyle` attribute to application theme and `ChannelListView` to customize channel actions dialog appearance. The attribute references a style with the following attributes:
  - `streamUiChannelActionsMemberNamesTextSize`, `streamUiChannelActionsMemberNamesTextColor`, `streamUiChannelActionsMemberNamesTextFont`, `streamUiChannelActionsMemberNamesTextFontAssets`, `streamUiChannelActionsMemberNamesTextStyle` attributes to customize dialog title with member names
  - `streamUiChannelActionsMemberInfoTextSize`, `streamUiChannelActionsMemberInfoTextColor`, `streamUiChannelActionsMemberInfoTextFont`, `streamUiChannelActionsMemberInfoTextFontAssets`, `streamUiChannelActionsMemberInfoTextStyle` attributes to customize dialog subtitle with member info
  - `streamUiChannelActionsItemTextSize`, `streamUiChannelActionsItemTextColor`, `streamUiChannelActionsItemTextFont`, `streamUiChannelActionsItemTextFontAssets`, `streamUiChannelActionsItemTextStyle` attributes to customize action item text style
  - `streamUiChannelActionsWarningItemTextSize`, `streamUiChannelActionsWarningItemTextColor`, `streamUiChannelActionsWarningItemTextFont`, `streamUiChannelActionsWarningItemTextFontAssets`, `streamUiChannelActionsWarningItemTextStyle` attributes to customize warning action item text style
  - `streamUiChannelActionsViewInfoIcon` attribute to customize "View Info" action icon
  - `streamUiChannelActionsViewInfoEnabled` attribute to hide/show "View Info" action item
  - `streamUiChannelActionsLeaveGroupIcon` attribute to customize "Leave Group" action icon
  - `streamUiChannelActionsLeaveGroupEnabled` attribute to hide/show "Leave Group" action item
  - `streamUiChannelActionsDeleteConversationIcon` attribute to customize "Delete Conversation" action icon
  - `streamUiChannelActionsDeleteConversationEnabled` attribute to hide/show "Delete Conversation" action item
  - `streamUiChannelActionsCancelIcon` attribute to customize "Cancel" action icon
  - `streamUiChannelActionsCancelEnabled` attribute to hide/show "Cancel" action item
  - `streamUiChannelActionsBackground` attribute for dialog's background
- Added `streamUiIconOnlyVisibleToYou` attribute to `MessageListView` to allow customizing "Only visible to you" icon placed in messages footer
- Added `GiphyViewHolderStyle` to `MessageListViewStyle` to allow customizing `GiphyViewHolder`. The new style comes together with following `MessageListView` attributes:
  - `streamUiGiphyCardBackgroundColor` attribute to customize card's background color
  - `streamUiGiphyCardElevation` attribute to customize card's elevation
  - `streamUiGiphyCardButtonDividerColor` attribute to customize dividers' colors
  - `streamUiGiphyIcon` attribute to customize Giphy icon
  - `streamUiGiphyLabelTextSize`, `streamUiGiphyLabelTextColor`, `streamUiGiphyLabelTextFont`, `streamUiGiphyLabelTextFontAssets`, `streamUiGiphyLabelTextStyle` attributes to customize label
  - `streamUiGiphyQueryTextSize`, `streamUiGiphyQueryTextColor`, `streamUiGiphyQueryTextFont`, `streamUiGiphyQueryTextFontAssets`, `streamUiGiphyQueryTextStyle` attributes to customize query text
  - `streamUiGiphyCancelButtonTextSize`, `streamUiGiphyCancelButtonTextColor`, `streamUiGiphyCancelButtonTextFont`, `streamUiGiphyCancelButtonTextFontAssets`, `streamUiGiphyCancelButtonTextStyle` attributes to customize cancel button text
  - `streamUiGiphyShuffleButtonTextSize`, `streamUiGiphyShuffleButtonTextColor`, `streamUiGiphyShuffleButtonTextFont`, `streamUiGiphyShuffleButtonTextFontAssets`, `streamUiGiphyShuffleButtonTextStyle` attributes to customize shuffle button text
  - `streamUiGiphySendButtonTextSize`, `streamUiGiphySendButtonTextColor`, `streamUiGiphySendButtonTextFont`, `streamUiGiphySendButtonTextFontAssets`, `streamUiGiphySendButtonTextStyle` attributes to customize send button text
- Adding extra XML attrs allowing to customize "Send also to channel" CheckBox at `MessageInputView` component:
  - `MessageInputView.streamUiSendAlsoToChannelCheckboxDrawable`
  - `MessageInputView.streamUiSendAlsoToChannelCheckboxDirectChatText`
  - `MessageInputView.streamUiSendAlsoToChannelCheckboxGroupChatText`
  - `MessageInputView.streamUiSendAlsoToChannelCheckboxTextStyle`
  - `MessageInputView.streamUiSendAlsoToChannelCheckboxTextColor`
  - `MessageInputView.streamUiSendAlsoToChannelCheckboxTextSize`
- Added `streamUiWarningMessageOptionsTextSize`, `streamUiWarningMessageOptionsTextColor`, `streamUiWarningMessageOptionsTextFont`, `streamUiWarningMessageOptionsFontAssets`, `streamUiWarningMessageOptionsTextStyle` attributes to `MessageListView` for customizing warning actions text appearance
- Deprecated multiple views' tint properties and attributes. Use custom drawables instead.
- Added `MediaAttachmentViewStyle` to allow customizing the appearance of media attachments in the message list. The new style comes together with following `MediaAttachmentView` attributes:
  - `progressIcon` - attribute to customize animated progress drawable when image is loading
  - `giphyIcon` - attribute to customize Giphy icon
  - `imageBackgroundColor` - attribute to customize image background color
  - `moreCountOverlayColor` - attribute to customize the color of "more count" semi-transparent overlay
  - `moreCountTextStyle` - attribute to customize text appearance of more count text
- Added `MessageReplyStyle` class allowing to customize MessageReply item view on MessageListView.
  Customization can be done using `TransformStyle` API or XML attributes of `MessageListView`:
  - `streamUiMessageReplyBackgroundColorMine`
  - `streamUiMessageReplyBackgroundColorTheirs`
  - `streamUiMessageReplyTextSizeMine`
  - `streamUiMessageReplyTextColorMine`
  - `streamUiMessageReplyTextFontMine`
  - `streamUiMessageReplyTextFontAssetsMine`
  - `streamUiMessageReplyTextStyleMine`
  - `streamUiMessageReplyTextSizeTheirs`
  - `streamUiMessageReplyTextColorTheirs`
  - `streamUiMessageReplyTextFontTheirs`
  - `streamUiMessageReplyTextFontAssetsTheirs`
  - `streamUiMessageReplyTextStyleTheirs`
  - `streamUiMessageReplyLinkColorMine`
  - `streamUiMessageReplyLinkColorTheirs`
  - `streamUiMessageReplyLinkBackgroundColorMine`
  - `streamUiMessageReplyLinkBackgroundColorTheirs`
  - `streamUiMessageReplyStrokeColorMine`
  - `streamUiMessageReplyStrokeWidthMine`
  - `streamUiMessageReplyStrokeColorTheirs`
  - `streamUiMessageReplyStrokeWidthTheirs`
- Added `FileAttachmentsViewStyle` class allowing to customize FileAttachmentsView item view on MessageListView.
- Added `MessageInputView::setSuggestionListViewHolderFactory` method which allows to provide custom views from suggestion list popup.

### ⚠️ Changed
- Changed the naming of string resources. The updated names can be reviewed in:
  - `strings_common.xml`
  - `strings_attachment_gallery.xml`
  - `strings_channel_list.xml`
  - `strings_channel_list_header.xml`
  - `strings_mention_list.xml`
  - `strings_message_input.xml`
  - `strings_message_list.xml`
  - `strings_message_list_header.xml`
  - `strings_search.xml`

# May 2nd, 2021 - 4.11.0
## Common changes for all artifacts
### 🐞 Fixed
- Fixed channel list sorting
### ⬆️ Improved
- Updated to Kotlin 1.5.10, coroutines 1.5.0
- Updated to Android Gradle Plugin 4.2.1
- Updated Room version to 2.3.0
- Updated Firebase, AndroidX, and other dependency versions to latest, [see here](https://github.com/GetStream/stream-chat-android/pull/1895) for more details
- Marked many library interfaces that should not be implemented by clients as [sealed](https://kotlinlang.org/docs/sealed-classes.html)
- Removed Fresco, PhotoDraweeView, and FrescoImageViewer dependencies (replaced by StfalconImageViewer)

## stream-chat-android
### 🐞 Fixed
- Fixing filter for draft channels. Those channels were not showing in the results, even when the user asked for them. Now this is fixed and the draft channels can be included in the `ChannelsView`.
- Fixed link preview UI issues in old-ui package
- Fixed crashes when opening the image gallery.

## stream-chat-android-client
### 🐞 Fixed
- Fixed querying banned users using new serialization.
- Fixed the bug when wrong credentials lead to inability to login
- Fixed issues with Proguard stripping response classes in new serialization implementation incorrectly

### ⬆️ Improved
- Improved handling push notifications:
  - Added `ChatClient.handleRemoteMessage` for remote message handling
  - Added `ChatClient.setFirebaseToken` for setting Firebase token
  - Added `NotificationConfig::pushNotificationsEnabled` for disabling push notifications
  - Deprecated `ChatClient.onMessageReceived`
  - Deprecated `ChatClient.onNewTokenReceived`
  - Changed `ChatNotificationHandler::buildNotification` signature - it now receives `Channel` and `Message` and returns `NotificationCompat.Builder` for better customization
  - Deprecated `ChatNotificationHandler.getSmallIcon`
  - Deprecated `ChatNotificationHandler.getFirebaseMessageIdKey`
  - Deprecated `ChatNotificationHandler.getFirebaseChannelIdKey`
  - Deprecated `ChatNotificationHandler.getFirebaseChannelTypeKey`
  - Changed `ChatNotificationHandler::onChatEvent` - it now doesn't handle events by default and receives `NewMessageEvent` instead of generic `ChatEvent`
- Improved error description provided by `ChatClient::sendImage`, `ChatClient::sendFile`, `ChannelClient::sendImage` and `ChannelClient::sendFile` methods if upload fails.

### ✅ Added
- Added `ChatClient::truncateChannel` and `ChannelClient::truncate` methods to remove messages from a channel.
- Added `DisconnectCause` to `DisconnectedEvent`
- Added method `SocketListener::onDisconnected(cause: DisconnectCause)`
- Added possibility to group notifications:
  - Notifications grouping is disabled by default and can be enabled using `NotificationConfig::shouldGroupNotifications`
  - If enabled, by default notifications are grouped by Channel's cid
  - Notifications grouping can be configured using `ChatNotificationHandler` and `NotificationConfig`
- Added `ChatNotificationHandler::getFirebaseMessaging()` method in place of `ChatNotificationHandler::getFirebaseInstanceId()`.
  It should be used now to fetch Firebase token in the following way: `handler.getFirebaseMessaging()?.token?.addOnCompleteListener {...}`.
- Added `Message.attachmentsSyncStatus: SyncStatus` property.

### ⚠️ Changed
- Changed the return type of `FileUploader` methods from nullable string to `Result<String>`.
- Updated `firebase-messaging` library to the version `22.0.0`. Removed deprecated `FirebaseInstanceId` invocations from the project.

### ❌ Removed
- `ChatNotificationHandler::getFirebaseInstanceId()` due to `FirebaseInstanceId` being deprecated. It's replaced now with `ChatNotificationHandler::getFirebaseMessaging()`.

## stream-chat-android-ui-components
### 🐞 Fixed
Fixing filter for draft channels. Those channels were not showing in the results, even when the user asked for them. Now this is fixed and the draft channels can be included in the `ChannelListView`.
Fixed bug when for some video attachments activity with media player wasn't shown.

### ✅ Added
- Added `topLeft`, `topRight`, `bottomLeft`, `bottomRight` options to the `streamUiAvatarOnlineIndicatorPosition` attribute of `AvatarView` and corresponding constants to `AvatarView.OnlineIndicatorPosition` enum.

### ⚠️ Changed
- Swipe options of `ChannelListView` component:
  - "Channel more" option is now not shown by default because we are not able to provide generic, default implementation for it.
    If you want to make this option visible, you need to set `app:streamUiChannelOptionsEnabled="true"` explicitly to `io.getstream.chat.android.ui.channel.list.ChannelListView` component.
  - "Channel delete" option has now default implementation. Clicking on the "delete" icon shows AlertDialog asking to confirm Channel deletion operation.

# May 11th, 2021 - 4.10.0
## stream-chat-android-client
### 🐞 Fixed
- Fixed the usage of `ProgressCallback` in `ChannelClient::sendFile` and `ChannelClient::sendImage` methods.

### ✅ Added
- Added `ChannelClient::deleteFile` and `ChannelClient::deleteImage` methods.
- Added `NotificationInviteRejectedEvent`
- Added `member` field to the `NotificationRemovedFromChannel` event
- Added `totalUnreadCount` and `unreadChannels` fields to the following events:
- `notification.channel_truncated`
- `notification.added_to_channel`
- `notification.channel_deleted`
- Added `channel` field to the `NotificationInviteAcceptedEvent` event
- Added `channel` field to the `NotificationInviteRejectedEvent` event

### ⚠️ Changed
- **The client now uses a new serialization implementation by default**, which was [previously](https://github.com/GetStream/stream-chat-android/releases/tag/4.8.0) available as an opt-in API.
  - This new implementation is more performant and greatly improves type safety in the networking code of the SDK.
  - If you experience any issues after upgrading to this version of the SDK, you can call `useNewSerialization(false)` when building your `ChatClient` to revert to using the old implementation. Note however that we'll be removing the old implementation soon, so please report any issues found.
  - To check if the new implementation is causing any failures in your app, enable error logging on `ChatClient` with the `logLevel` method, and look for the `NEW_SERIALIZATION_ERROR` tag in your logs while using the SDK.
- Made the `user` field in `channel.hidden` and `notification.invite_accepter` events non nullable.
- Updated channels state after `NotificationInviteRejectedEvent` or `NotificationInviteAcceptedEvent` is received

### ❌ Removed
- Removed redundant events which can only be received by using webhooks:
  - `channel.created`
  - `channel.muted`
  - `channel.unmuted`
  - `channel.muted`
  - `channel.unmuted`
- Removed `watcherCount` field from the following events as they are not returned with the server response:
  - `message.deleted`
  - `message.read`
  - `message.updated`
  - `notification.mark_read`
- Removed `user` field from the following events as they are not returned with the server response:
  - `notification.channel_deleted`
  - `notification.channel_truncated`
## stream-chat-android-offline
### 🐞 Fixed
- Fixed an issue when CustomFilter was configured with an int value but the value from the API was a double value
### ⚠️ Changed

- Changed the upload logic in `ChannelController` for the images unsupported by the Stream CDN. Now such images are uploaded as files via `ChannelClient::sendFile` method.
### ❌ Removed

## stream-chat-android-ui-common
### ⬆️ Improved
- Updated ExoPlayer version to 2.13.3

### ⚠️ Changed
- Deprecated `MessageInputViewModel::editMessage`. Use `MessageInputViewModel::messageToEdit` and `MessageInputViewModel::postMessageToEdit` instead.
- Changed `MessageInputViewModel::repliedMessage` type to `LiveData`. Use `ChatDomain::setMessageForReply` for setting message for reply.
- Changed `MessageListViewModel::mode` type to `LiveData`. Mode is handled internally and shouldn't be modified outside the SDK.

## stream-chat-android-ui-components
### 🐞 Fixed
- Removed empty badge for selected media attachments.

### ✅ Added
- Added `messageLimit` argument to `ChannelListViewModel` and `ChannelListViewModelFactory` constructors to allow changing the number of fetched messages for each channel in the channel list.

# April 30th, 2021 - 4.9.2
## stream-chat-android-offline
### ✅ Added
- Added `ChatDomain::user`, a new property that provide the current user into a LiveData/StateFlow container

### ⚠️ Changed
- `ChatDomain::currentUser` has been warning-deprecated because it is an unsafe property that could be null, you should subscribe to `ChatDomain::user` instead

## stream-chat-android-ui-components
### 🐞 Fixed
- Fixed NPE on MessageInputViewModel when the it was initialized before the user was set

# April 29th, 2021 - 4.9.1
## stream-chat-android
### ⬆️ Improved
* Updated coil dependency to the latest version. This fixes problem with .heic, and .heif attachment metadata parsing.

## stream-chat-android-client
### 🐞 Fixed
- Optimized the number of `ChatClient::addDevice` API calls

### ⬆️ Improved
- Events received after the client closes the connection are rejected

## stream-chat-android-offline
### 🐞 Fixed
- Fixed offline reactions sync

### ✅ Added
- Added new versions with API based on kotlin `StateFlow` for the following classes:
  * `io.getstream.chat.android.offline.ChatDomain`
  * `io.getstream.chat.android.offline.channel.ChannelController`
  * `io.getstream.chat.android.offline.thread.ThreadController`
  * `io.getstream.chat.android.offline.querychannels.QueryChannelsController`

## stream-chat-android-ui-common
### 🐞 Fixed
- Fixed crash related to accessing `ChatDomain::currentUser` in `MessageListViewModel` before user is connected

## stream-chat-android-ui-components
### ⬆️ Improved
* Updated coil dependency to the latest version. This fixes problem with .heic, and .heif attachment metadata parsing.

### ✅ Added
Customization of icons in Attachment selection dialog
you can use:
- app:streamUiPictureAttachmentIcon
  Change the icon for the first item in the list of icons
- app:streamUiPictureAttachmentIconTint
  Change the tint color for icon of picture selection
- app:streamUiFileAttachmentIcon
  Change the icon for the second item in the list of icons
- app:streamUiFileAttachmentIconTint
  Change the tint color for icon of file selection
- app:streamUiCameraAttachmentIcon
  Change the icon for the third item in the list of icons
- app:streamUiCameraAttachmentIconTint
  Change the tint color for icon of camera selection
- Added support for error messages
- Added attrs to `MessageListView` that allow to customize error message text style:
  * `streamUiErrorMessageTextSize`
  * `streamUiErrorMessageTextColor`
  * `streamUiErrorMessageTextFont`
  * `streamUiErrorMessageTextFontAssets`
  * `streamUiErrorMessageTextStyle`

# April 21th, 2021 - 4.9.0
## Common changes for all artifacts
### ✅ Added
Added icon to show when channel is muted in ChannelListView.
It is possible to customize the color and the drawable of the icon.

## stream-chat-android
### 🐞 Fixed
- Fixed multiline messages which were displayed in a single line

### ❌ Removed
- Removed deprecated `MessageListView::setViewHolderFactory` method
- Removed deprecated `Chat` interface

## stream-chat-android-client
### 🐞 Fixed
- Fixed: local cached hidden channels stay hidden even though new message is received.
- Make `Flag::approvedAt` nullable
- Fixed error event parsing with new serialization implementation

### ✅ Added
- Added `ChatClient::updateChannelPartial` and `ChannelClient::updatePartial` methods for partial updates of channel data.

### ⚠️ Changed
- Deprecated `ChannelClient::unBanUser` method
- Deprecated `ChatClient::unBanUser` method
- Deprecated `ChatClient::unMuteChannel` method

### ❌ Removed
- Removed deprecated `ChatObservable` class and all its uses
- Removed deprecated `ChannelControler` interface

## stream-chat-android-offline
### ✅ Added
- Added the following use case functions to `ChatDomain` which are supposed to replace `ChatDomain.useCases` property:
  * `ChatDomain::replayEventsForActiveChannels` Adds the provided channel to the active channels and replays events for all active channels.
  * `ChatDomain::getChannelController` Returns a `ChannelController` for given cid.
  * `ChatDomain::watchChannel` Watches the given channel and returns a `ChannelController`.
  * `ChatDomain::queryChannels` Queries offline storage and the API for channels matching the filter. Returns a queryChannelsController.
  * `ChatDomain::getThread` Returns a thread controller for the given channel and message id.
  * `ChatDomain::loadOlderMessages` Loads older messages for the channel.
  * `ChatDomain::loadNewerMessages` Loads newer messages for the channel.
  * `ChatDomain::loadMessageById` Loads message for a given message id and channel id.
  * `ChatDomain::queryChannelsLoadMore` Load more channels for query.
  * `ChatDomain::threadLoadMore` Loads more messages for the specified thread.
  * `ChatDomain::createChannel` Creates a new channel.
  * `ChatDomain::sendMessage` Sends the message.
  * `ChatDomain::cancelMessage` Cancels the message of "ephemeral" type.
  * `ChatDomain::shuffleGiphy` Performs giphy shuffle operation.
  * `ChatDomain::sendGiphy` Sends selected giphy message to the channel.
  * `ChatDomain::editMessage` Edits the specified message.
  * `ChatDomain::deleteMessage` Deletes the specified message.
  * `ChatDomain::sendReaction` Sends the reaction.
  * `ChatDomain::deleteReaction` Deletes the specified reaction.
  * `ChatDomain::keystroke` It should be called whenever a user enters text into the message input.
  * `ChatDomain::stopTyping` It should be called when the user submits the text and finishes typing.
  * `ChatDomain::markRead` Marks all messages of the specified channel as read.
  * `ChatDomain::markAllRead` Marks all messages as read.
  * `ChatDomain::hideChannel` Hides the channel with the specified id.
  * `ChatDomain::showChannel` Shows a channel that was previously hidden.
  * `ChatDomain::leaveChannel` Leaves the channel with the specified id.
  * `ChatDomain::deleteChannel` Deletes the channel with the specified id.
  * `ChatDomain::setMessageForReply` Set the reply state for the channel.
  * `ChatDomain::downloadAttachment` Downloads the selected attachment to the "Download" folder in the public external storage directory.
  * `ChatDomain::searchUsersByName` Perform api request with a search string as autocomplete if in online state. Otherwise performs search by name in local database.
  * `ChatDomain::queryMembers` Query members of a channel.
- Added `ChatDomain::removeMembers` method
- Added `ChatDomain::createDistinctChannel` A use-case for creating a channel based on its members.
- Added `ChatDomain::removeMembers` method

### ⚠️ Changed
- Deprecated `ChatDomain.useCases`. It has `DeprecationLevel.Warning` and still can be used. However, it will be not available in the future, so please consider migrating to use `ChatDomain` use case functions instead.
- Deprecated `GetUnreadChannelCount`
- Deprecated `GetTotalUnreadCount`

## stream-chat-android-ui-common
### 🐞 Fixed
- Fixed compatibility with latest Dagger Hilt versions

## stream-chat-android-ui-components
### 🐞 Fixed
- Fixed not perfectly rounded avatars
- `MessageInputView::UserLookupHandler` is not overrided everytime that members livedata is updated
- Fixed doubled command prefix when the command contains user mention
- Fixed handling user mute state in default `MessageListViewOptions` dialog
- Fixed incorrect "last seen" text
- Fixed multiline messages which were displayed in a single line

### ⬆️ Improved
- Setting external SuggestionListView is no longer necessary to display suggestions popup
### ✅ Added
- Added `ChatUI.supportedReactions: SupportedReactions` property, also introduced `SupportedReactions`, and `ReactionDrawable` class.
  It allows defining a set of supported reactions by passing a `Map<String, ReactionDrawable>` in constructor. `ReactionDrawable` is a wrapping class holding two `Drawable` instances - for active and inactive reaction states.
- Added methods and attrs to `MessageListView` that allow to customize visibility of message options:
  * `MessageListView::setDeleteMessageConfirmationEnabled`
  * `MessageListView::setCopyMessageEnabled`
  * `MessageListView::setBlockUserEnabled`
  * `MessageListView::setMuteUserEnabled`
  * `MessageListView::setMessageFlagEnabled`
  * `MessageListView::setReactionsEnabled`
  * `MessageListView::setRepliesEnabled`
  * `MessageListView::setThreadsEnabled`
  * `MessageListView.streamUiFlagMessageOptionEnabled`
  * `MessageListView.streamUiMuteUserOptionEnabled`
  * `MessageListView.streamUiBlockUserOptionEnabled`
  * `MessageListView.streamUiCopyMessageActionEnabled`
- Added confirmation dialog for flagging message option:
  * Added `MessageListView::flagMessageConfirmationEnabled` attribute
- Added `MessageListView::setFlagMessageResultHandler` which allows to handle flag message result
- Added support for system messages
- Added attrs to `MessageListView` that allow to customize system message text style:
  * `streamUiSystemMessageTextSize`
  * `streamUiSystemMessageTextColor`
  * `streamUiSystemMessageTextFont`
  * `streamUiSystemMessageTextFontAssets`
  * `streamUiSystemMessageTextStyle`
- Added attrs to `MessageListView` that allow to customize message option text style:
  * `streamUiMessageOptionsTextSize`
  * `streamUiMessageOptionsTextColor`
  * `streamUiMessageOptionsTextFont`
  * `streamUiMessageOptionsTextFontAssets`
  * `streamUiMessageOptionsTextStyle`
- Added attrs to `MessageListView` that allow to customize user reactions title text style:
  * `streamUiUserReactionsTitleTextSize`
  * `streamUiUserReactionsTitleTextColor`
  * `streamUiUserReactionsTitleTextFont`
  * `streamUiUserReactionsTitleTextFontAssets`
  * `streamUiUserReactionsTitleTextStyle`
- Added attrs to `MessageListView` that allow to customize colors of message options background, user reactions card background, overlay dim color and warning actions color:
  * `streamUiMessageOptionBackgroundColor`
  * `streamUiUserReactionsBackgroundColor`
  * `streamUiOptionsOverlayDimColor`
  * `streamUiWarningActionsTintColor`
- Added `ChatUI.mimeTypeIconProvider: MimeTypeIconProvider` property which allows to customize file attachment icons.

### ⚠️ Changed
- Now the "block user" feature is disabled. We're planning to improve the feature later. Stay tuned!
- Changed gallery background to black in dark mode

# April 8th, 2021 - 4.8.1
## Common changes for all artifacts
### ⚠️ Changed
- We've cleaned up the transitive dependencies that our library exposes to its clients. If you were using other libraries implicitly through our SDK, you'll now have to depend on those libraries directly instead.

## stream-chat-android
### 🐞 Fixed
- Fix Attachment Gravity

### ✅ Added
- Provide AvatarView class

## stream-chat-android-offline
### 🐞 Fixed
- Fix Crash on some devices that are not able to create an Encrypted SharedPreferences
- Fixed the message read indicator in the message list
- Added missing `team` field to `ChannelEntity` and `ChannelData`

### ✅ Added
- Add `ChatDomain::removeMembers` method

## stream-chat-android-ui-common
### 🐞 Fixed
- Fixed getting files provided by content resolver.

### ⚠️ Changed
- Added theme to all activities all the SDK. You can override then in your project by redefining the styles:
- StreamUiAttachmentGalleryActivityStyle
- StreamUiAttachmentMediaActivityStyle
- StreamUiAttachmentActivityStyle

## stream-chat-android-ui-components
### 🐞 Fixed
- Fixed attr streamUiCopyMessageActionEnabled. From color to boolean.
- Now it is possible to change the color of `MessageListHeaderView` from the XML.
- Fixed the `MessageListView::setUserClickListener` method.
- Fixed bugs in handling empty states for `ChannelListView`. Deprecated manual methods for showing/hiding empty state changes.
- Fix `ChannelListHeaderView`'s title position when user avatar or action button is invisible
- Fix UI behaviour for in-progress file uploads
- Fix extension problems with file uploads when attachment names contain spaces
- Fix reaction bubbles which were shown behind message attachment views

### ✅ Added
- Now it is possible to change the back button of MessageListHeaderView using `app:streamUiMessageListHeaderBackButtonIcon`
- Now it is possible to inject `UserLookupHandler` into `MessageInputView` in order to implement custom users' mention lookup algorithm

# March 31th, 2021 - 4.8.0
## Common changes for all artifacts
### 🐞 Fixed
Group channels with 1<>1 behaviour the same way as group channels with many users
It is not possible to remove users from distinct channels anymore.
### ⬆️ Improved
it is now possible to configure the max lines of a link description. Just use
`app:streamUiLinkDescriptionMaxLines` when defining MessageListView

It is now possible to configure the max size of files and an alert is shown when
a files bigger than this is selected.
### ✅ Added
Configure enable/disable of replies using XML in `MessageListView`
Option `app:streamUiReactionsEnabled` in `MessageListView` to enable or disable reactions
It is possible now to configure the max size of the file upload using
`app:streamUiAttachmentMaxFileSizeMb`

## stream-chat-android
### 🐞 Fixed
- Fixed crash when sending GIF from Samsung keyboard

## stream-chat-android-client
### 🐞 Fixed
- Fixed parsing of `createdAt` property in `MessageDeletedEvent`

### ⬆️ Improved
- Postponed queries as run as non-blocking

### ✅ Added
- **Added a brand new serialization implementation, available as an opt-in API for now.** This can be enabled by making a `useNewSerialization(true)` call on the `ChatClient.Builder`.
  - This new implementation will be more performant and greatly improve type safety in the networking code of the SDK.
  - The old implementation remains the default for now, while we're making sure the new one is bug-free.
  - We recommend that you opt-in to the new implementation and test your app with it, so that you can report any issues early and we can get them fixed before a general rollout.
- Added `unflagMessage(messageId)` and `unflagUser(userId)` methods to `ChatClient`
- Added support for querying banned users - added `ChatClient::queryBannedUsers` and `ChannelClient::queryBannedUsers`
- Added `uploadsEnabled`, `urlEnrichmentEnabled`, `customEventsEnabled`, `pushNotificationsEnabled`, `messageRetention`, `automodBehavior` and `blocklistBehavior` fields to channel config

### ⚠️ Changed
- Renamed `ChannelId` property to `channelId` in both `ChannelDeletedEvent` and `NotificationChannelDeletedEvent`
- Deprecated `ChatClient::unMuteChannel`, the `ChatClient::unmuteChannel` method should be used instead
- Deprecated `ChatClient::unBanUser`, the `ChatClient::unbanUser` method should be used instead
- Deprecated `ChannelClient::unBanUser`, the `ChannelClient::unbanUser` method should be used instead
- Deprecated `ChannelController::unBanUser`, the `ChannelController::unbanUser` method should be used instead

## stream-chat-android-offline
### 🐞 Fixed
- Fixed an issue that didn't find the user when obtaining the list of messages
- Fix refreshing not messaging channels which don't contain current user as a member

## stream-chat-android-ui-common
### ⬆️ Improved
- Show AttachmentMediaActivity for video attachments

### ✅ Added
- `AvatarView.streamUiAvatarOnlineIndicatorColor` and `AvatarView.streamUiAvatarOnlineIndicatorBorderColor` attrs

## stream-chat-android-ui-components
### 🐞 Fixed
- Now replied messages are shown correctly with the replied part in message options
- `MessageListView::enterThreadListener` is properly notified when entering into a thread
- Fix initial controls state in `MessageInputView`
- Fix crashing when open attachments destination

### ⬆️ Improved
- Add support of non-image attachment types to the default attachment click listener.

### ✅ Added
- `MessageInputView` now uses the cursor `stream_ui_message_input_cursor.xml` instead of accent color. To change the cursor, override `stream_ui_message_input_cursor.xml`.
- Replacing `ChatUI` with new `io.getstream.chat.android.ui.ChatUI` implementation
- Added possibility to configure delete message option visibility using `streamUiDeleteMessageEnabled` attribute, and `MessageListView::setDeleteMessageEnabled` method
- Add `streamUiEditMessageEnabled` attribute to `MessageListView` and `MessageListView::setEditMessageEnabled` method to enable/disable the message editing feature
- Add `streamUiMentionsEnabled` attribute to `MessageInputView` and `MessageInputView::setMentionsEnabled` method to enable/disable mentions
- Add `streamUiThreadsEnabled` attribute to `MessageListView` and `MessageListView::setThreadsEnabled` method to enable/disable the thread replies feature
- Add `streamUiCommandsEnabled` attribute to `MessageInputView` and `MessageInputView::setCommandsEnabled` method to enable/disable commands
- Add `ChannelListItemPredicate` to our `channelListView` to allow filter `ChannelListItem` before they are rendered
- Open `AvatarBitmapFactory` class
- Add `ChatUI::avatarBitmapFactory` property to allow custom implementation of `AvatarBitmapFactory`
- Add `AvatarBitmapFactory::userBitmapKey` method to generate cache key for a given User
- Add `AvatarBitmapFactory::channelBitmapKey` method to generate cache key for a given Channel
- Add `StyleTransformer` class to allow application-wide style customizations
- Add the default font field to `TextStyle`
- Add new method `ChatFonts::setFont(textStyle: TextStyle, textView: TextView, defaultTypeface: Typeface)`
- Add attributes for `MessageListView` in order to customize styles of:
  - Mine message text
  - Theirs message text
  - User name text in footer of Message
  - Message date in footer of Message
  - Thread replies counter in footer of Message
  - Link title text
  - Link description text
  - Date separator text
  - Deleted message text and background
  - Reactions style in list view and in options view
  - Indicator icons in footer of Message
  - Unread count badge on scroll to bottom button
  - Message stroke width and color for mine and theirs types
    It is now possible to customize the following attributes for `ChannelListView`:
- `streamUiChannelOptionsIcon` - customize options icon
- `streamUiChannelDeleteIcon` - customize delete icon
- `streamUiChannelOptionsEnabled` - hide/show options icon
- `streamUiChannelDeleteEnabled` - hide/show delete button
- `streamUiSwipeEnabled` - enable/disable swipe action
- `streamUiBackgroundLayoutColor` - customize the color of "background layout"
- `streamUiChannelTitleTextSize` - customize channel name text size
- `streamUiChannelTitleTextColor` - customize channel name text color
- `streamUiChannelTitleTextFont` - customize channel name text font
- `streamUiChannelTitleFontAssets` - customize channel name font asset
- `streamUiChannelTitleTextStyle` - customize channel name text style (normal / bold / italic)
- `streamUiLastMessageTextSize` - customize last message text size
- `streamUiLastMessageTextColor` - customize last message text color
- `streamUiLastMessageTextFont` - customize last message text font
- `streamUiLastMessageFontAssets` - customize last message font asset
- `streamUiLastMessageTextStyle` - customize last message text style (normal / bold / italic)
- `streamUiLastMessageDateTextSize` - customize last message date text size
- `streamUiLastMessageDateTextColor` - customize last message date text color
- `streamUiLastMessageDateTextFont` - customize last message date text font
- `streamUiLastMessageDateFontAssets` - customize last message date font asset
- `streamUiLastMessageDateTextStyle` - customize last message date text style (normal / bold / italic)
- `streamUiIndicatorSentIcon` - customize drawable indicator for sent
- `streamUiIndicatorReadIcon` - customize drawable indicator for read
- `streamUiIndicatorPendingSyncIcon` - customize drawable indicator for pending sync
- `streamUiForegroundLayoutColor` - customize the color of "foreground layout"
- `streamUiUnreadMessageCounterBackgroundColor` - customize the color of message counter badge
- `streamUiUnreadMessageCounterTextSize` - customize message counter text size
- `streamUiUnreadMessageCounterTextColor` - customize message counter text color
- `streamUiUnreadMessageCounterTextFont` - customize message counter text font
- `streamUiUnreadMessageCounterFontAssets` - customize message counter font asset
- `streamUiUnreadMessageCounterTextStyle` - customize message counter text style (normal / bold / italic)
- Option `app:streamUiReactionsEnabled` in `MessageListView` to enable or disable reactions
- It is now possible to configure new fields in MessageInputView:
- `streamUiMessageInputTextStyle` - customize message input text style.
- `streamUiMessageInputFont` - customize message input text font.
- `streamUiMessageInputFontAssets` - customize message input text font assets.
- `streamUiMessageInputEditTextBackgroundDrawable` - customize message input EditText drawable.
- `streamUiMessageInputCustomCursorDrawable` - customize message input EditText cursor drawable.
- `streamUiCommandsTitleTextSize` - customize command title text size
- `streamUiCommandsTitleTextColor` - customize command title text color
- `streamUiCommandsTitleFontAssets` - customize command title text color
- `streamUiCommandsTitleTextColor` - customize command title font asset
- `streamUiCommandsTitleFont` - customize command title text font
- `streamUiCommandsTitleStyle` - customize command title text style
- `streamUiCommandsNameTextSize` - customize command name text size
- `streamUiCommandsNameTextColor` - customize command name text color
- `streamUiCommandsNameFontAssets` - customize command name text color
- `streamUiCommandsNameTextColor` - customize command name font asset
- `streamUiCommandsNameFont` - customize command name text font
- `streamUiCommandsNameStyle` - customize command name text style
- `streamUiCommandsDescriptionTextSize` - customize command description text size
- `streamUiCommandsDescriptionTextColor` - customize command description text color
- `streamUiCommandsDescriptionFontAssets` - customize command description text color
- `streamUiCommandsDescriptionTextColor` - customize command description font asset
- `streamUiCommandsDescriptionFont` - customize command description text font
- `streamUiCommandsDescriptionStyle` - customize command description text style
- `streamUiSuggestionBackgroundColor` - customize suggestion view background
- `streamUiMessageInputDividerBackgroundDrawable` - customize the background of divider of MessageInputView

### ⚠️ Changed
- Deprecated `ChatUI` class

# March 8th, 2021 - 4.7.0
## stream-chat-android-client
### ⚠️ Changed
- Refactored `FilterObject` class  - see the [migration guide](https://github.com/GetStream/stream-chat-android/wiki/Migration-guide:-FilterObject) for more info

## stream-chat-android-offline
### 🐞 Fixed
- Fixed refreshing channel list after removing member
- Fixed an issue that didn't find the user when obtaining the list of messages

### ⚠️ Changed
- Deprecated `ChatDomain::disconnect`, use disconnect on ChatClient instead, it will make the disconnection on ChatDomain too.
- Deprecated constructors for `ChatDomain.Builder` with the `User` type parameter, use constructor with `Context` and `ChatClient` instead.

## stream-chat-android-ui-common
### ⚠️ Changed
- Message options list changed colour for dark version. The colour is a little lighters
  now, what makes it easier to see.

## stream-chat-android-ui-components
### 🐞 Fixed
- Fixed some rare crashes when `MessageListView` was created without any attribute info present

### ⬆️ Improved
- Updated PhotoView to version 2.3.0

### ✅ Added
- Introduced `AttachmentViewFactory` as a factory for custom attachment views/custom link view
- Introduced `TextAndAttachmentsViewHolder` for any combination of attachment content and text

### ❌ Removed
- Deleted `OnlyFileAttachmentsViewHolder`, `OnlyMediaAttachmentsViewHolder`,
  `PlainTextWithMediaAttachmentsViewHolder` and `PlainTextWithFileAttachmentsViewHolder`

# Feb 22th, 2021 - 4.6.0
# New UI-Components Artifact
A new UI-Components artifact has been created with a new design of all our components.
This new artifact is available on MavenCentral and can imported by adding the following dependency:
```
implementation "io.getstream:stream-chat-android-ui-components:4.6.0"
```

## stream-chat-android
- Add `streamMessageActionButtonsTextSize`, `streamMessageActionButtonsTextColor`, `streamMessageActionButtonsTextFont`,
  `streamMessageActionButtonsTextFontAssets`, `streamMessageActionButtonsTextStyle`, `streamMessageActionButtonsIconTint`
  attributes to `MessageListView`
- Add `ChannelHeaderViewModel::resetThread` method and make `ChannelHeaderViewModel::setActiveThread` message parameter non-nullable
- Fix ReadIndicator state
- Using `MessageListView#setViewHolderFactory` is now an error - use `setMessageViewHolderFactory` instead
- Removed `MessageListItemAdapter#replaceEntities` - use `submitList` method instead
- Use proper color values on Dialog Theme
- Increase touchable area on the button to remove an attachment

## stream-chat-android-client
- Introduce ChatClient::setUserWithoutConnecting function
- Handle disconnect event during pending token state
- Remove unneeded user data when creating WS Connection
- Using `User#unreadCount` is now an error - use `totalUnreadCount` instead
- Using `ChannelController` is now an error - use `ChannelClient` instead
- Using `Pagination#get` is now an error - use `toString` instead
- Using the old event APIs is now an error - see the [migration guide](https://github.com/GetStream/stream-chat-android/wiki/Migration-guide:-ChatObserver-and-events()-APIs) for more info
- Using `ChatClient#flag` is now an error - use `flagUser` instead

## stream-chat-android-offline
- Introduce `PushMessageSyncHandler` class

- Add UseCase for querying members (`chatDomain.useCases.queryMembers(..., ...).execute()`).
  - If we're online, it executes a remote call through the ChatClient
  - If we're offline, it pulls members from the database for the given channel
- Mark the `SendMessageWithAttachmentsImpl` use case an error

## stream-chat-android-ui-common
- Fix `CaptureMediaContract` chooser on Android API 21
- Using `ChatUI(client, domain, context)` now an error - use simpler constructor instead
- Using the `Chat` interface now an error - use `ChatUI` instead

# Feb 15th, 2021 - 4.5.5
## Common changes for all artifacts
- Updated project dependencies
  - Kotlin 1.4.30
  - Stable AndroidX releases: LiveData 2.3.0, Activity 1.2.0, Fragment 1.3.0
  - For the full list of dependency version changes, see [this PR](https://github.com/GetStream/stream-chat-android/pull/1383)

## stream-chat-android
- Add `streamInputAttachmentsMenuBackground` and `streamInputSuggestionsBackground` attributes to `MessageInputView`
- Add `streamMessageActionButtonsBackground` attributes to `MessageListView`

## stream-chat-android-client
- Remove unused `reason` and `timeout` parameters from `ChannelClient::unBanUser` method

# Feb 11th, 2021 - 4.5.4
## stream-chat-android
- Fix `streamLastMessageDateUnreadTextColor` attribute not being used in ChannelListView
- Fix `streamChannelsItemSeparatorDrawable` attribute not being parsed

## stream-chat-android-client
- Fix `ConcurrentModificationException` on our `NetworkStateProvider`

# Feb 5th, 2021 - 4.5.3
## stream-chat-android
-. `ChatUtils::devToken` is not accessible anymore, it has been moved to `ChatClient::devToken`

## stream-chat-android-client
- **setUser deprecation**
  - The `setUser`, `setGuestUser`, and `setAnonymousUser` methods on `ChatClient` are now deprecated.
  - Prefer to use the `connectUser` (`connectGuestUser`, `connectAnonymousUser`) methods instead, which return `Call` objects.
  - If you want the same async behaviour as with the old methods, use `client.setUser(user, token).enqueue { /* Handle result */ }`.
- Add support for typing events in threads:
  - Add `parentId` to `TypingStartEvent` and `TypingStopEvent`
  - Add `parentId` to ``ChannelClient::keystroke` and `ChannelClient::stopTyping`
- `ChatClient::sendFile` and `ChatClient::sendImage` each now have just one definition with `ProgressCallback` as an optional parameter. These methods both return `Call<String>`, allowing for sync/async execution, and error handling. The old overloads that were asynchronous and returned no value/error have been removed.
- `FileUploader::sendFile` and `FileUploader::sendImages` variations with `ProgressCallback` are no longer async with no return type. Now they are synchronous with `String?` as return type

## stream-chat-android-offline
- Add support for typing events in threads:
  - Add `parentId` to `Keystroke` and `StopTyping` use cases

## stream-chat-android-ui-common
- Add a new `isMessageRead` flag to the `MessageListItem.MessageItem` class, which indicates
  that a particular message is read by other members in this channel.
- Add handling threads typing in `MessageInputViewModel`

# Jan 31th, 2021 - 4.5.2
## stream-chat-android-client
- Use proper data on `ChatClient::reconnectSocket` to reconnect normal/anonymous user
- Add `enforceUnique` parameter to `ChatClient::sendReaction` and `ChannelClient::sendReaction` methods .
  If reaction is sent with `enforceUnique` set to true, new reaction will replace all reactions the user has on this message.
- Add suspending `setUserAndAwait` extension for `ChatClient`
- Replace chat event listener Kotlin functions with ChatEventListener functional interface in order to promote
  a better integration experience for Java clients. Old methods that use the Kotlin function have been deprecated.
  Deprecated interfaces, such as ChannelController, have not been updated. ChannelClient, which inherits from ChannelController
  for the sake of backwards compatibility, has been updated.

## stream-chat-android-offline
- Add `enforceUnique` parameter to `SendReaction` use case. If reaction is sent with `enforceUnique` set to true,
  new reaction will replace all reactions the user has on this message.
- Fix updating `Message::ownReactions` and `Message:latestReactions` after sending or deleting reaction - add missing `userId` to `Reaction`
- Fix Load Thread Replies process

## stream-chat-android-ui-common
- Add a new `isThreadMode` flag to the `MessageListItem.MessageItem` class.
  It shows is a message item should be shown as part of thread mode in chat.
- Add possibility to set `DateSeparatorHandler` via `MessageListViewModel::setDateSeparatorHandler`
  and `MessageListViewModel::setThreadDateSeparatorHandler` which determines when to add date separator between messages
- Add `MessageListViewModel.Event.ReplyAttachment`, `MessageListViewModel.Event.DownloadAttachment`, `MessageListViewModel.Event.ShowMessage`,
  and `MessageListViewModel.Event.RemoveAttachment` classes.
- Deprecate `MessageListViewModel.Event.AttachmentDownload`

# Jan 18th, 2021 - 4.5.1
## stream-chat-android
- Fix `MessageListItemViewHolder::bind` behavior
- Improve connection/reconnection with normal/anonymous user

## stream-chat-android-client
- Create `ChatClient::getMessagesWithAttachments` to filter message with attachments
- Create `ChannelClient::getMessagesWithAttachments` to filter message with attachments
- Add support for pinned messages:
  - Add `pinMessage` and `unpinMessage` methods `ChatClient` and `ChannelClient`
  - Add `Channel::pinnedMessages` property
  - Add `Message:pinned`, `Message::pinnedAt`, `Message::pinExpires`, and `Message:pinnedBy` properties

# Jan 7th, 2021 - 4.5.0
## stream-chat-android
- Now depends explicitly on AndroidX Fragment (fixes a potential crash with result handling)
- Update AndroidX dependencies: Activity 1.2.0-rc01 and Fragment 1.3.0-rc01

## stream-chat-android-client
- Add filtering non image attachments in ChatClient::getImageAttachments
- Add a `channel` property to `notification.message_new` events
- Fix deleting channel error
- 🚨 Breaking change: ChatClient::unmuteUser, ChatClient::unmuteCurrentUser,
  ChannelClient::unmuteUser, and ChannelClient::unmuteCurrentUser now return Unit instead of Mute

## stream-chat-android-offline
- Add LeaveChannel use case
- Add ChannelData::memberCount
- Add DeleteChannel use case
- Improve loading state querying channels
- Improve loading state querying messages

# Dec 18th, 2020 - 4.4.9

## stream-chat-android-client
- improved event recovery behaviour

## stream-chat-android-offline
- improved event recovery behaviour
- fixed the chatDomain.Builder boolean usage between userPresence and recoveryEnabled

# Dec 18th, 2020 - 4.4.8
## stream-chat-android
- Add filtering `shadowed` messages when computing last channel message
- Add filtering `draft` channels
- Add `DateFormatter::formatTime` method to format only time of a date
- Fix `ChatUtils::devToken` method

## stream-chat-android-client
- Improve `banUser` and `unBanUser` methods - make `reason` and `timeout` parameter nullable
- Add support for shadow ban - add `shadowBanUser` and `removeShadowBan` methods to `ChatClient` and `ChannelClient`
- Add `shadowBanned` property to `Member` class
- Add `ChatClient::getImageAttachments` method to obtain image attachments from a channel
- Add `ChatClient::getFileAttachments` method to obtain file attachments from a channel
- Add `ChannelClient::getImageAttachments` method to obtain image attachments from a channel
- Add `ChannelClient::getFileAttachments` method to obtain file attachments from a channel

## stream-chat-android-offline
- Add filtering `shadowed` messages
- Add new usecase `LoadMessageById` to fetch message by id with offset older and newer messages
- Watch Channel if there was previous error

## stream-chat-android-ui-common
- Add `messageId` arg to `MessageListViewModel`'s constructor allowing to load message by id and messages around it

# Dec 14th, 2020 - 4.4.7
## Common changes for all artifacts
- Updated to Kotlin 1.4.21
- For Java clients only: deprecated the `Call.enqueue(Function1)` method, please use `Call.enqueue(Callback)` instead

## stream-chat-android
- Add new attrs to `MessageListView`: `streamDeleteMessageActionEnabled`, `streamEditMessageActionEnabled`
- Improve Channel List Diff
- Add new attrs to `MessageInputView`: `streamInputScrollbarEnabled`, `streamInputScrollbarFadingEnabled`
- Add API for setting custom message date formatter in MessageListView via `setMessageDateFormatter(DateFormatter)`
  - 24 vs 12 hr controlled by user's System settings.

## stream-chat-android-client
- Add `ChatClient::isValidRemoteMessage` method to know if a RemoteMessage is valid for Stream

## stream-chat-android-offline
- Add updating `channelData` after receiving `ChannelUpdatedByUserEvent`
- Fix crash when a push notification arrives from other provider different than Stream

# Dic 4th, 2020 - 4.4.6

## stream-chat-android
- Use custom `StreamFileProvider` instead of androidx `FileProvider` to avoid conflicts
- Add `ChatClient::setGuestUser` method to login as a guest user
- Make `MessageListItemViewHolder` public and open, to allow customization by overriding the `bind` method

## stream-chat-android-offline
- Centralize how channels are stored locally

# Nov 24th, 2020 - 4.4.5
## Common changes for all artifacts
- Stream SDks has been uploaded to MavenCentral and the GroupID has changed to `io.getstream`.

## stream-chat-android
- New artifact name: `io.getstream:stream-chat-android:STREAM_VERSION`

## stream-chat-android-client
- It's no longer required to wait for `setUser` to finish before querying channels
- `ChatClient::setUser` method allows be called without network connection and will retry to connect when network connection is available
- New artifact name: `io.getstream:stream-chat-android-client:STREAM_VERSION`
- Show date of the last message into channels list when data comes from offline storage
- Show text of the last message into channels list when data comes from offline storage
- Accept Invite Message is now optional, if null value is sent, no message will be sent to the rest of members about this action

## stream-chat-android-offline
- Fix bug when channels with newer messages don't go to the first position in the list
- Fix Offline usage of `ChatDomain`
- New artifact name: `io.getstream:stream-chat-android-offline:STREAM_VERSION`
- Provide the last message when data is load from offline storage

# Nov 24th, 2020 - 4.4.4
This version is a rollback to 4.4.2, The previous release (4.4.3) was not valid due to a problem with the build flow.
We are going to release 4.4.5 with the features introduced by 4.4.3 as soon as the build is back working

# Nov 20th, 2020 - 4.4.3
## stream-chat-android-client
- It's no longer required to wait for `setUser` to finish before querying channels
- `ChatClient::setUser` method allows be called without network connection and will retry to connect when network connection is available

## stream-chat-android-offline
- Fix bug when channels with newer messages don't go to the first position in the list
- Fix Offline usage of `ChatDomain`

# Nov 13th, 2020 - 4.4.2

## stream-chat-android
- Remove `ChatClient` and `ChatDomain` as `ChatUI`'s dependencies
- Replace Glide with Coil - SDK doesn't depend on Glide anymore.
- Remove `BaseStyle` class and extract its properties into `AvatarStyle` and `ReadStateStyle`.
  - Use composition with `AvatarStyle` and `ReadStateStyle` instead of inheriting from `BaseStyle`.
  - Convert to kotlin: `ReadStateView`, `MessageListViewStyle`
- Add `streamShowSendAlsoToChannelCheckbox` attr to `MessageInputView` controlling visibility of "send also to channel" checkbox
- The sample app no longer uses Koin for dependency injection
- Add `streamCopyMessageActionEnabled`, `streamFlagMessageActionEnabled`, and `streamStartThreadMessageActionEnabled` attrs to `MessageListView`
- Validate message text length in MessageInputView.
  - Add property `MessageInputView.maxMessageLength: Int` and show warning once the char limit is exceeded
  - Expose `MessageInputViewModel.maxMessageLength: Int` informing about text length limit of the Channel

## stream-chat-android-client
- Deprecate `User::unreadCount` property, replace with `User::totalUnreadCount`
- Added MarkAllReadEvent
- Fix UpdateUsers call

## stream-chat-android-offline
- Update `totalUnreadCount` when user is connected
- Update `channelUnreadCount` when user is connected
- Fix bug when channels could be shown without names
- Added support for marking all channels as read for the current user.
  - Can be accessed via `ChatDomain`'s use cases (`chatDomain.useCases.markAllRead()...`).
- Fix bug when local channels could be sorted not properly
- Typing events can be all tracked with `ChatDomain.typingUpdates`

# Nov 4th, 2020 - 4.4.1
## Common changes for all artifacts
- Updated dependencies to latest versions (AGP 4.1, OkHttp 4.9, Coroutines 1.3.9, ExoPlayer 2.12.1, etc.)
  - See [PR #757](https://github.com/GetStream/stream-chat-android/pull/757) for full list of version updates
- Revamped `Call` implementations
  - The `Call2` type has been removed, the libraries now all use the same `Call` instead for all APIs
  - `Call` now guarantees callbacks to happen on the main thread
  - Coroutine users can now `await()` a `Call` easily with a provided extension

## stream-chat-android
- Add empty state views to channel list view and message list view components
- Allow setting custom empty state views
- Add loading view to message list view
- Allow setting custom loading view
- Add load more threshold for `MessageListView` and `streamLoadMoreThreshold` attribute
- Fix handling of the `streamShowReadState` attribute on `MessageListView`
- Add `streamShowDeliveredState` XML attribute to `MessageListView`
- Add "loading more" indicator to the `MessageListView`
- Messages in ChannelController were split in messages - New messages and oldMessages for messages coming from the history.

## stream-chat-android-client
- Fix guest user authentication
- Changed API of QuerySort class. You have to specify for what model it is being used.
- Rename `ChannelController` to `ChannelClient`. Deprecate `ChannelController`.
- Replace `ChannelController` subscribe related extension functions with corresponding `ChannelClient` functions
- Move `ChannelClient` extension functions to `io.getstream.chat.android.client.channel` package

## stream-chat-android-offline
- Add GetChannelController use cases which allows to get ChannelController for Channel
- Fix not storing channels when run channels fetching after connection recovery.
- Fix read state getting stuck in unread state

# Oct 26th, 2020 - 4.4.0
## stream-chat-android
- Create custom login screen in sample app
- Bump Coil to 1.0.0
- Add message sending/sent indicators in `MessageListView`
- Add possibility to replace default FileUploader
- Fixes a race condition where client.getCurrentUser() was set too late
- Support for hiding channels
- Makes the number of channels return configurable by adding the limit param to ChannelsViewModelFactory
- Add message sending/sent indicators in `MessageListView`
- Provide ChannelViewModelFactory and ChannelsViewModelFactory by the library to simplify setup
- Fixes for https://github.com/GetStream/stream-chat-android/issues/698 and https://github.com/GetStream/stream-chat-android/issues/723
- Don't show read state for the current user

## stream-chat-android-client
- Fix ConcurrentModificationException in `ChatEventsObservable`
- Add possibility to replace default FileUploader
- Fix anonymous user authentication
- Fix fetching color value from TypedArray

## stream-chat-android-offline
- Channel list now correctly updates when you send a new message while offline. This fixes https://github.com/GetStream/stream-chat-android/issues/698
- Channels now stay sorted based on the QuerySort order (previous behaviour was to sort them once)
- New messages now default to type "regular" or type "ephemeral" if they start with a /
- Improved error logging on sendMessage & sendReaction
- Fixed a race condition that in rare circumstances could cause the channel list to show stale (offline) data
- Fixed a bug with channel.hidden not working correctly
- Fixed crash with absence of user in the UserMap

# Oct 19th, 2020 - 4.3.1-beta-2 (stream-chat-android)
- Allow setting custom `NotificationHandler` in `Chat.Builder`
- Fix unresponsive attachment upload buttons
- Removed many internal implementation classes and methods from the SDK's public API
- Fix sending GIFs from keyboard
- Fix unresponsive attachment upload buttons
- Fix method to obtain initials from user to be shown into the avatar
- Fix method to obtain initials from channel to be shown into the avatar
- Allow setting `ChatLoggerHandler` and `ChatLogLevel` in `Chat.Builder`

# Oct 16th, 2020 - 4.3.1-beta-1 (stream-chat-android)
- Significant performance improvements
- Fix a crash related to behaviour changes in 1.3.0-alpha08 of the AndroidX Fragment library
- Replace Glide with Coil in AttachmentViewHolderMedia (Fix GIFs loading issues)
- `MessageListView.BubbleHelper`'s methods now have nullability annotations, and use primitive `boolean` values as parameters
- Update Offline Support to the [last version](https://github.com/GetStream/stream-chat-android-livedata/releases/tag/0.8.6)

# Oct 16th, 2020 - 0.8.6 (stream-chat-android-offline)
- Improve sync data validation in ChatDomain.Builder
- Removed many internal implementation classes and methods from the SDK's public API
- Significant performance improvements to offline storage
- Default message limit for the queryChannels use case changed from 10 to 1. This is a more sensible default for the channel list view of most chat apps
- Fix QuerySort
- Update client to 1.16.8: See changes: https://github.com/GetStream/stream-chat-android-client/releases/tag/1.16.8

# 1.16.8 - Fri 16th of Oct 2020 (stream-chat-android-client)
- Add `lastUpdated` property to `Channel`

# Oct 14th, 2020 - 4.3.0-beta-6 (stream-chat-android)
- Update to Kotlin 1.4.10
- Fix Typing view behavior
- Fix NPE asking for `Attachment::type`
- Fix ChatDomain initialization issue
- Limit max lines displayed in link previews (5 lines by default, customizable via `streamAttachmentPreviewMaxLines` attribute on `MessageListView`)
- Update Offline Support to the [last version](. See changes: )https://github.com/GetStream/stream-chat-android-livedata/releases/tag/0.8.5)

# 1.16.7 - Wed 14th of Oct 2020 (stream-chat-android-client)
- Removed many internal implementation classes and methods from the SDK's public API
- Improved nullability, restricted many generic type parameters to be non-nullable (set `Any` as their upper bound)
- Use AttachmentsHelper to validate imageUrl instead of just url.

# Oct 14th, 2020 - 0.8.5 (stream-chat-android-offline)
- Use `createdLocallyAt` and `updatedLocallyAt` properties in ChannelController and ThreadController
- Update attachments of message with an old image url, if it's still valid.
- Set attachment fields even if the file upload fails
- Fix NPE while ChatEvent was handled
- Improved nullability, restricted some generic type parameters to be non-nullable (set `Any` as their upper bound)
- Fix method to store date of the last message received into a channel
- Update client to 1.16.7: See changes: https://github.com/GetStream/stream-chat-android-client/releases/tag/1.16.7

# Oct 9th, 2020 - 4.3.0-beta-5 (stream-chat-android)
- Improve selecting non-media attachments
- Fix showing attachments captured with camera
- Add setting type and file size when creating AttachmentMetaData from file
- Remove FileAttachmentListAdapter and methods related to opening files chooser
- Replace isMedia flag with getting type from attachment if possible
- Update ExoPlayer dependency to version [2.12.0](https://github.com/google/ExoPlayer/blob/release-v2/RELEASENOTES.md#2120-2020-09-11)

# 1.16.6 - Fri 9th of Oct 2020 (stream-chat-android-client)
- Add `createdLocallyAt` and `updatedLocallyAt` properties to `Message` type
- Add AttachmentsHelper with hasValidUrl method

# Oct 7th, 2020 - 4.3.0-beta-4 (stream-chat-android)
- For Java clients, the `bindView` methods used to bind a ViewModel and its UI component together are now available with friendlier syntax.
- Calls such as `MessageListViewModelBindingKt.bindView(...);` should be replaced with calls like `MessageListViewModelBinding.bind(...);`
- The `ChannelListViewModelBindingKt` class has been renamed to `ChannelsViewModelBinding`, to match the name of the ViewModel it's associated with.
- Update client to the latest version. See changes: https://github.com/GetStream/stream-chat-android-client/releases/tag/1.16.5
- Update Stream Livedata to the last version. See changes: https://github.com/GetStream/stream-chat-android-livedata/releases/tag/0.8.4

# Oct 7th, 2020 - 0.8.4 (stream-chat-android-offline)
- Update client to 1.16.5: See changes: https://github.com/GetStream/stream-chat-android-client/releases/tag/1.16.5

# 1.16.5 - Wed 7th of Oct 2020 (stream-chat-android-client)
- Add autocomplete filter
- Add @JvmOverloads to QueryUsersRequest constructor
- Improve java interop of `TokenManager`

# Oct 5th, 2020 - 0.8.3 (stream-chat-android-offline)
- Improved message attachment handling. Message is now first added to local storage and the attachment is uploaded afterwards.
- Editing messages now works while offline
- Deprecate SendMessageWithAttachments in favor of SendMessage while specifying attachment.upload
- Fix a bug that caused messages not to load if member limit wasn't specified
- Fix a crash related to reaction data structure
- Fix a bug where network errors (temporary ones) are detected as permanent errors

# 1.16.4 - Mon 5th of Oct 2020 (stream-chat-android-client)
- Add `attachment.upload` and `attachment.uploadState` fields for livedata upload status. These fields are currently unused if you only use the low level client.

# Oct 2nd, 2020 - 4.3.0-beta-3 (stream-chat-android)
- Removed several parameters of `BaseAttachmentViewHolder#bind`, `Context` is now available as a property instead, others should be passed in through the `AttachmentViewHolderFactory` as constructor parameters
- Moved `BaseAttachmentViewHolder` to a new package
- Fix setting read state when user's last read equals message created date
- Skip setting user's read status if last read message is his own
- Make MessageListItem properties abstract
- Change default query sort to "last_updated"
- Fixed attachments logic. Save previously attached files when add more.
- Fixed the bug when it was unable to select new files when you have already attached something.
- Moved `MessageInputView` class to a new package.
- Update Stream Livedata to the last version. See changes: https://github.com/GetStream/stream-chat-android-livedata/releases/tag/0.8.2

# Oct 2nd, 2020 - 0.8.2 (stream-chat-android-offline)
- Request members by default when querying channels

# Sep 30th, 2020 - 4.3.0-beta-2 (stream-chat-android)
- Removed several parameters of `BaseMessageListItemViewHolder#bind`, `Context` is now available as a property instead, others should be passed in through the `MessageViewHolderFactory` as constructor parameters
- Attachment customization methods moved from `MessageViewHolderFactory` to a separate `AttachmentViewHolderFactory` class
- Removed `position` parameter from `MessageClickListener`
- Moved `BaseMessageListItemViewHolder` to a new package
- Update client to the latest version. See changes: https://github.com/GetStream/stream-chat-android-client/releases/tag/1.16.1
- Update Stream Livedata to the last version. See changes: https://github.com/GetStream/stream-chat-android-livedata/releases/tag/0.8.1

# Sep 30th, 2020 - 0.8.1 (stream-chat-android-offline)
- Handle the new `ChannelUpdatedByUserEvent`
- Update client to 1.16.1: See changes: https://github.com/GetStream/stream-chat-android-client/releases/tag/1.16.1
- Improve online status handling
- Replace posting an empty channels map when the channels query wasn't run online and offline storage is empty with error

# 1.16.2 - Wed 30 Sep 2020 (stream-chat-android-client)
- Add `ChatClient::enableSlowMode` method to enable slow mode
- Add `ChatClient::disableSlowMode` method to disable slow mode
- Add `ChannelController::enableSlowMode` method to enable slow mode
- Add `ChannelController::disableSlowMode` method to disable slow mode
- Add `Channel::cooldown` property to know how configured `cooldown` time for the channel
- Fix FirebaseMessageParserImpl.verifyPayload() logic
- Fix notification display condition
- Fix Socket connection issues

# 1.16.1 - Wed 25 Sep 2020 (stream-chat-android-client)
- Remove `User` field on `ChannelUpdatedEvent`
- Add new chat event type -> `ChannelUpdatedByUserEvent`
- Add `ChatNotificationHandler::getFirebaseInstanceId` method to provide a custom `FirebaseInstanceId`
- Add `NotificationConfig::useProvidedFirebaseInstance` conf

# Sep 23rd, 2020 - 4.3.0-beta-1 (stream-chat-android)
- Update livedata/client to latest version. See changes: https://github.com/GetStream/stream-chat-android-client/releases/tag/1.16.0

# 1.16.0 - Wed 23 Sep 2020 (stream-chat-android-client)
- Removed message.channel, this is a backwards incompatible change
- Ensure that message.cid is always available

The SDK was providing message.cid and message.channel in some cases, but not always.
Code that relied on those fields being populated caused bugs in production.

If you were relying on message.channel it's likely that you were running into bugs.
We recommend using one of these alternatives:

- message.cid if you just need a reference to the channel
- the channel object provided by client.queryChannel(s) if you need the full channel data
- channelController.channelData livedata object provided by the livedata package (automatically updated if channel data changes)
- channelController.toChannel() function provided by the livedata package

# Sep 23rd, 2020 - 0.8.0 (stream-chat-android-offline)
- Update client to 1.16.0: See changes: https://github.com/GetStream/stream-chat-android-client/releases/tag/1.16.0

# Sep 23rd, 2020 - 0.7.7 (stream-chat-android-offline)
- Fix crash when map channels DB entity to Channel
- Add posting empty channels map when queryChannels fails either offline and online which prevents infinite loader

# 1.15.6 - Wed 23 Sep 2020 (stream-chat-android-client)
- Convert ChatError to plain class. Changes in ChatLogger interface.
- Update events fields related to read status - remove "unread_messages" field and add "unread_channels" to NewMessageEvent, NotificationMarkReadEvent, and NotificationMessageNewEvent
- Mark ChatEvents containing the user property by the UserEvent interface.
- Simplified the event handling APIs, deprecated `ChatObservable`. See [the migration guide](https://github.com/GetStream/stream-chat-android-client/wiki/Migrating-from-the-old-event-subscription-APIs) for details on how to easily adopt the new APIs.

# Sep 23rd, 2020 - 4.2.11-beta-13 (stream-chat-android)
- Adjust ChatSocketListener to new events(NewMessageEvent, NotificationMarkReadEvent, NotificationMessageNewEvent) properties.
- Fix "load more channels"
- Update client to the latest version. See changes: https://github.com/GetStream/stream-chat-android-client/releases/tag/1.15.6
- Update Stream Livedata to the last version. See changes: https://github.com/GetStream/stream-chat-android-livedata/releases/tag/0.7.7

# Sep 18th, 2020 - 4.2.11-beta-12 (stream-chat-android)
- Implement Giphy actions handler
- Fix .gif preview rendering on message list
- Fix thread shown issue after sending message to a channel
- Remove border related attributes from MessageInputView. Add close button background attribute to MessageInputView.
- Improve setting user in sample app
- Add updating message read state after loading first messages
- Wrap Attachment into AttachmentListItem for use in adapter
- Properly show the message date
- Revamp MessageListView adapter customization, introduce ListenerContainer to handle all ViewHolder listeners
- Fix default filters on `ChannelsViewModelImpl`
- Update client to the latest version. See changes: https://github.com/GetStream/stream-chat-android-client/releases/tag/1.15.5
- Update Stream Livedata to the last version. See changes: https://github.com/GetStream/stream-chat-android-livedata/releases/tag/0.7.6

# Sep 18th, 2020 - 0.7.6 (stream-chat-android-offline)
- Store needed users in DB
- Stop trying to execute background sync in case ChatDomain.offlineEnabled is set to false
- Fix Socket Connection/Reconnection
- Update client to the latest version. See changes: https://github.com/GetStream/stream-chat-android-client/releases/tag/1.15.5

# 1.15.5 - Fri 18 Sep 2020 (stream-chat-android-client)
- Fix Socket Connection/Reconnection

# Sep 15th, 2020 - 0.7.5 (stream-chat-android-offline)
- Fix offline support for adding and removing reactions
- Fix crash when creating a channel while channel.createdBy is not set

# Sep 14th, 2020 - 0.7.4 (stream-chat-android-offline)
- Remove duplicates of new channels
- Improve tests
- Remove some message's properties that are not used anymore GetStream/stream-chat-android-client#69
- Update client to the latest version. See changes: https://github.com/GetStream/stream-chat-android-client/releases/tag/1.15.4

# 1.15.4 - Fri 11 Sep 2020 (stream-chat-android-client)
- Fix Socket Disconnection
- Remove useless message's properties (isStartDay, isYesterday, isToday, date, time and commandInfo)
- Forbid setting new user when previous one wasn't disconnected

# Sep 8th, 2020 - 0.7.3 (stream-chat-android-offline)
- Add usecase to send Giphy command
- Add usecase to shuffle a Gif on Giphy command message
- Add usecase to cancel Giphy Command
- Update client to the latest version. See changes: https://github.com/GetStream/stream-chat-android-client/releases/tag/1.15.3

# 1.15.3 - Tue 7 Sep 2020 (stream-chat-android-client)
- Add send action operation to ChannelController
- Fix serialized file names of SendActionRequest
- Fix `ConnectedEvent` parse process

# Sep 4th, 2020 - 4.2.11-beta-11 (stream-chat-android)
- Fix uploading files and capturing images on Android >= 10
- Fix `AvatarView`: Render lastActiveUsers avatars when channel image is not present

# 1.15.2 - Tue 1 Sep 2020 (stream-chat-android-client)
- `ChannelResponse.watchers` is an array of User now
- `Watcher` model has been removed, `User` model should be used instead
- `QueryChannelsRequet` has a new field called `memberLimit` to limit the number of members received per channel

# Aug 28th, 2020 - 4.2.11-beta-9 (stream-chat-android)
- Update event structure
- Update client to the latest version. See changes: https://github.com/GetStream/stream-chat-android-client/releases/tag/1.15.1
- Update Stream Livedata to the last version. See changes: https://github.com/GetStream/stream-chat-android-livedata/releases/tag/0.7.2

# 1.15.1 - Thu 28 Aug 2020 (stream-chat-android-client)
- New MapAdapter that omit key that contains null values or emptyMaps
- Null-Check over Watchers response

## Aug 23th, 2020 - 4.2.11-beta-8 (stream-chat-android)
- Fix Upload Files
- Update RecyclerView Lib
- Update Notification Customization

# Aug 28th, 2020 - 0.7.2 (stream-chat-android-offline)
- Update client to the latest version. See changes: https://github.com/GetStream/stream-chat-android-client/releases/tag/1.15.1

# Aug 28th, 2020 - 0.7.1 (stream-chat-android-offline)
- Keep order when retry to send a message
- Fix message sync logic and message sending success event emitting
- Update client to the latest version. See changes: https://github.com/GetStream/stream-chat-android-client/releases/tag/1.15.0

# Aug 20th, 2020 - 0.7.0 (stream-chat-android-offline)
- Update to version 0.7.0

# 1.15.0 - Thu 20 Aug 2020 (stream-chat-android-client)
- Refactor ChatEvents Structure

# 1.14.0 - Thu 20 Aug 2020 (stream-chat-android-client)
- Decouple cloud messages handler logic from configuration data
- Fix createChannel methods

# 1.13.3 - Tue 18 Aug 2020 (stream-chat-android-client)
- Set message as optional when updating a channel

# 1.13.2 - Fri 14 Aug 2020 (stream-chat-android-client)
- Reduce TLS Latency

# 1.13.1 - Fri 7 Aug 2020 (stream-chat-android-client)
- Fix DateParser

## Aug 5th, 2020 - 4.2.11-beta-7 (stream-chat-android)
- Update Stream Livedata to the last version. See changes: https://github.com/GetStream/stream-chat-android-livedata/releases/tag/0.6.9
- Fix channel name validation in CreateChannelViewModel
- Add `ChannelsView.setViewHolderFactory(factory: ChannelViewHolderFactory)` function
- Fix Fresco initialization
- Fix method to add/remove reaction

# Aug 3nd, 2020 - 0.6.9 (stream-chat-android-offline)
- Fix `QuerySort`

# 1.13.0 - Tue 28 Jul 2020 (stream-chat-android-client)
- Add `Client.flagUser()` method to flag an User
- Add `Client.flagMessage()` method to flag a Message
- Deprecated method `Client.flag()` because was a bit confusing, you should use `client.flagUser()` instead

# 1.12.3 - Mon 27 Jul 2020 (stream-chat-android-client)
- Fix NPE on TokenManagerImpl
- Upgrade Kotlin to version 1.3.72
- Add Kotlin Proguard Rules

# Jul 20th, 2020 - 0.6.8 (stream-chat-android-offline)
- Fix `NotificationAddedToChannelEvent` event handling

# 1.12.2 - Fri 17 Jul 2020 (stream-chat-android-client)
- Add customer proguard rules

# 1.12.1 - Wed 15 Jul 2020 (stream-chat-android-client)
- Add customer proguard rules

## Jul 13th, 2020 - 4.2.11-beta-6 (stream-chat-android)
- Update client to the latest version. See changes: https://github.com/GetStream/stream-chat-android-client/releases/tag/1.10.0
- Update Stream Livedata to the last version. See changes: https://github.com/GetStream/stream-chat-android-livedata/releases/tag/0.6.7
- Refactor ChannelHeaderView
- Refactor MesageInputView
- Refactor Permission Checker Behavior
- Refactor MessageListVIew
- Fix Send Attachment Behavior
- Fix "Take Picture/Record Video" Behavior
- Add option to show empty view when there are no channels
- Add option to send a message to a thread
- Allow to switch user / logout

# 1.12.0 - Mon 06 Jul 2020 (stream-chat-android-client)
- Add mute and unmute methods to channel controller

# 1.11.0 - Mon 06 Jul 2020 (stream-chat-android-client)
- Fix message mentioned users

# Jul 3nd, 2020 - 0.6.7 (stream-chat-android-offline)
- Update client to the latest version. See changes: https://github.com/GetStream/stream-chat-android-client/releases/tag/1.10.0
- Implement Thread Behavior

# 1.10.0 - Wed 29 June 2020 (stream-chat-android-client)
- Add mute and unmute channels
- Add `notification.channel_mutes_updated` socket even handling
- Add user.channelMutes field
- Improve error logging
- Add invalid date format handling (channel.config dates might be invalid)

# 1.9.3 - Wed 29 June 2020 (stream-chat-android-client)
- Add raw socket events logging. See with tag `Chat:Events`

# Jun 24th, 2020 - 0.6.6 (stream-chat-android-offline)
- Update client to the latest version. See changes: https://github.com/GetStream/stream-chat-android-client/releases/tag/1.9.2

# 1.9.2 - Wed 24 June 2020 (stream-chat-android-client)
- Add `show_in_channel` attribute to `Message` entity

# 1.9.1 - Mue 23 June 2020 (stream-chat-android-client)
- Fix multithreaded date parsing

# 1.9.0 - Mon 22 June 2020 (stream-chat-android-client)
- Fix search message request body
  🚨 Breaking change:
- client.searchMessages signature has been changed: query removed, added channel filter

# 1.8.1 - Thu 18 June 2020 (stream-chat-android-client)
- Fix UTC date for sync endpoint
- Fix inhered events parsing
- Fix custom url setter of ChatClient.Builder

# Jun 16th, 2020 - 0.6.5 (stream-chat-android-offline)
- Fixed crash caused by `NotificationMarkReadEvent.user` value being sent null.
- Solution: using the current user which was set to the ChatDomain instead of relying on event's data.

# 1.8.0 - Thu 12 June 2020 (stream-chat-android-client)
- Add sync api call

# Jun 12th, 2020 - 0.6.4 (stream-chat-android-offline)
- Add attachment.type when upload a file or image

# 1.7.0 - Thu 12 June 2020 (stream-chat-android-client)
- Add query members call

# Jun 11th, 2020 - 0.6.3 (stream-chat-android-offline)
- Create a new UseCase to send messages with attachments

# Jun 11th, 2020 - 0.6.2 (stream-chat-android-offline)
- Update client to the latest version. See changes: https://github.com/GetStream/stream-chat-android-client/releases/tag/1.6.1

# 1.6.1 - Thu 11 June 2020 (stream-chat-android-client)
- Add MimeType on sendFile and sendImage methods

# 1.6.0 - Mon 8 June 2020 (stream-chat-android-client)
- Add translations api call and update message with `i18n` field. Helper `Message` extensions functions are added.

## Jun 4th, 2020 - 4.2.11-beta-5 (stream-chat-android)
- Update livedata dependency to fix crash when NotificationMarkReadEvent received
- Add mavenLocal() repository

## Jun 4th, 2020 - 4.2.11-beta-4 (stream-chat-android)
- Fix crash when command (`/`) is typed.

## Jun 3rd, 2020 - 4.2.11-beta (stream-chat-android)
- Fix `AvatarView` crash when the view is not attached

# 1.5.4 - Wed 3 June 2020 (stream-chat-android-client)
- Add optional `userId` parameter to `Channel.getUnreadMessagesCount` to filter out unread messages for the user

# 1.5.3 - Wed 3 June 2020 (stream-chat-android-client)
- Fix switching users issue: `disconnect` and `setUser` resulted in wrong user connection

# 1.5.2 - Tue 2 June 2020 (stream-chat-android-client)
- Fix `ConcurrentModificationException` on multithread access to socket listeners

# May 30th, 2020 - 0.6.1 (stream-chat-android-offline)
- Use the new low level client syntax for creating a channel with members
- Fallback to a default channel config if the real channel config isn't available yet. This fixes GetStream/stream-chat-android#486

# May 27th, 2020 - 0.6.0 (stream-chat-android-offline)
- Update client to the latest version: https://github.com/GetStream/stream-chat-android-client/releases/tag/1.5.0

# 1.5.1 - Wed 27 May 2020 (stream-chat-android-client)
- Add filter contains with any value

# May 26th, 2020 - 0.5.2 (stream-chat-android-offline)
- Test cases for notification removed from channel had the wrong data structure. This caused a crash when this event was triggered.

# 1.5.0 - Mon 26 May 2020 (stream-chat-android-client)
🚨 Breaking change:
- Add new constructor field to `Channel`: `team`
- Add new constructor field to `User`: `teams`

✅ Other changes:
- Add `Filter.contains`

# 1.4.17 - Mon 26 May 2020 (stream-chat-android-client)
- Fix loop on client.create
- Fix crash when backend sends first event without me

# May 25th, 2020 - 0.5.1 (stream-chat-android-offline)
- Update client to the latest version. See changes: https://github.com/GetStream/stream-chat-android-client/releases/tag/1.4.16

# 1.4.16 - Mon 25 May 2020 (stream-chat-android-client)
Breaking change:
- `Command` fields are mandatory and marked as non-nullable

# May 24th, 2020 - 0.5.0 (stream-chat-android-offline)
Livedata now supports all events exposed by the chat API. The 3 new events are:
- Channel truncated
- Notification channel truncated
- Channel Deleted
  This release also improves how new channels are created.

# May 23rd, 2020 - 0.4.8 (stream-chat-android-offline)
- NotificationMessageNew doesn't specify event.message.cid, this was causing issues with offline storage. The test suite has been updated and the issue is now resolved. Also see: GetStream/stream-chat-android#490

# May 23rd, 2020 - 0.4.7 (stream-chat-android-offline)
- Fixed NPE on MemberRemoved event GetStream/stream-chat-android#476
- Updates low level client to fix GetStream/stream-chat-android#492

# 1.4.15 - Fri 22 May 2020 (stream-chat-android-client)
- Add events: `ChannelTruncated`, `NotificationChannelTruncated`, `NotificationChannelDeleted`

# 1.4.13 - Fri 22 May 2020 (stream-chat-android-client)
🚨 Breaking change:
- Fields `role` and `isInvited` of ``Member` fields optional

# 1.4.12 - Fri 22 May 2020 (stream-chat-android-client)
🚨 Breaking change:
- `Member` model is cleaned up from non existing fields

# May 20th, 2020 - 0.4.6 (stream-chat-android-offline)
- Update client to the latest version. See changes: https://github.com/GetStream/stream-chat-android-client/releases/tag/1.4.11

# 1.4.11 - Tue 19 May 2020 (stream-chat-android-client)
🚨 Breaking change:
- `markRead` of ``ChatClient` and `ChannelController` return `Unit` instead of `ChatEvent`

✅ Other changes:
- Fix null fields which are not marked as nullable

# 1.4.10 - Tue 19 May 2020 (stream-chat-android-client)
- Fix add member invalid api key

# 1.4.9 - Mon 18 May 2020 (stream-chat-android-client)
🚨 Breaking change:
- `markRead` of ``ChatClient` and `ChannelController` return `Unit` instead of `ChatEvent`

✅ Other changes:
- Fix `ChannelController.markRead`: was marking read all channels instead of current one
- `ChatClient.markRead` accepts optional `messageId`

# 1.4.8 - Mon 18 May 2020 (stream-chat-android-client)
- Add handling invalid event payload

# May 16th, 2020 - 0.4.5 (stream-chat-android-offline)
- Improved handling of unread counts. Fixes GetStream/stream-chat-android#475

# May 16th, 2020 - 0.4.4 (stream-chat-android-offline)
- GetStream/stream-chat-android#476

## May 15th, 2020 - 4.2.10-beta (stream-chat-android)
- Update to the latest livedata: 0.6.1

# May 15th, 2020 - 0.4.3 (stream-chat-android-offline)
- Resolves this ticket: GetStream/stream-chat-android#479

## May 29th, 2020 - 4.2.9-beta-3 (stream-chat-android)
- Fix AttachmentViewHolder crash when user sends message with plain/no-media url

## May 15th, 2020 - 4.2.9-beta-2 (stream-chat-android)
- Update to the latest livedata: 0.6.0

## May 15th, 2020 - 4.2.8-beta-1 (stream-chat-android)
- Update to the latest livedata: 0.4.6

## May 15th, 2020 - 4.2.6 (stream-chat-android)
- Fix Avatar crash if channel/user initials are empty

# 1.4.7 - Tue 14 May 2020 (stream-chat-android-client)
- Add more channel creation signatures to `Client` and `ChannelController`

# 1.4.6 - Tue 14 May 2020 (stream-chat-android-client)
- Move channel out of message constructor

## May 13th, 2020 - 4.2.5 (stream-chat-android)
- Create new `AvatarView`
- Glide Redirect issues resolved
- Bugfix release for livedata, updated to 0.4.2

# May 13th, 2020 - 0.4.2 (stream-chat-android-offline)
-NotificationAddedToChannelEvent cid parsing didn't work correctly. This has been fixed in 0.4.2

# May 13th, 2020 - 0.4.1 (stream-chat-android-offline)
- There was an issue with the 0.4.0 and the data structure for NotificationMarkRead

# May 13th, 2020 - 0.4.0 (stream-chat-android-offline)
## Features:
- Massive improvement to javadoc/dokka
- Support for user ban events. Exposed via chatDomain.banned
- Muted users are available via chatDomain.muted
- Support for notificationMarkRead, invite and removed from channel events
- Support for deleting channels
- Support for silent messages
- Creating channels with both members and additional data works now
- User presence is enabled

##Bugfixes:
- No longer denormalizing channelData.lastMessageAt
- Fixed an issue with channel event handling and the usage of channel.id vs channel.cid
- Changed channelData.createdBy from lateinit to a regular field

##Other:
- Moved from Travis to Github actions

# 1.4.5 - Tue 12 May 2020 (stream-chat-android-client)
- add message.silent field
- add extension properties `name` and `image` to `Channel` and `User`

## March 11th, 2020 - 3.6.5 (stream-chat-android)
- Fix reaction score parser casting exception

# May 8th, 2020 - 0.3.4 (stream-chat-android-offline)
- added support for muting users
- store the current user in offline storage
- performance tests
- removed launcher icons from lib
- forward compatibility with new event sync endpoint
- support for reaction scores

# 1.4.3 - Thu 7 May 2020 (stream-chat-android-client)
- fix type erasure of parsed collections: `LinkedTreeMap`, but not `List<Reaction>`

# 1.4.2 - Mon 4 May 2020 (stream-chat-android-client)
- add `reactionScores` to `Message`
- fix null write crash of CustomObject nullable field
- fix extraData duplicated fields

# May 2nd, 2020 - 0.3.1 (stream-chat-android-offline)
- Make the channel unread counts easily accessible via channel.unreadCount
- Support for muting users
- Detection for permanent vs temporary errors (which helps improve retry logic)
- Bugfix: Fixes edge cases where recovery flow runs before the existing API calls complete

# 1.4.0 - Fri 1 May 2020 (stream-chat-android-client)
- fix `QueryChannelRequest` when `withMessages/withMembers` is called, but messages were not returned
- add `unreadMessages` to `ChannelUserRead`. Add extension for channel to count total unread messages: `channel.getUnreadMessagesCount()`

# 1.3.0 - Wed 30 Apr 2020 (stream-chat-android-client)
🚨 Breaking changes:
- `TokenProvider` signature enforces async execution
- make socket related classes internal

✅ Other changes
- fix endlessly hanging request in case setUser is not called
- fix expired token case on socket connection
- fix client crash if TokenProvider throws an exception

# Apr 29th, 2020 - 0.3.0 (stream-chat-android-offline)
- Handle edge cases where events are received out of order
- KTlint, travis and coverage reporting
- Interfaces for use cases and controllers for easier testing
- Channel data to isolate channel data vs rest of channel state
- Java version of code examples
- Handle edge cases for channels with more than 100 members
- Test coverage on mark read
- Bugfix queryChannelsController returning duplicate channels
- Support for hiding and showing channels
- Full offline pagination support (including the difference between GTE and GT filters)

# 1.2.2 - Wed 29 Apr 2020 (stream-chat-android-client)
🚨 Breaking changes:
- fields of models are moved to constructors: `io.getstream.chat.android.client.models`
- field of Device `push_provider` renamed to `pushProvider` and moved to constructor

✅ Other changes
- added local error codes with descriptions: `io.getstream.chat.android.client.errors.ChatErrorCode`
- fix uncaught java.lang.ExceptionInInitializerError while parsing custom object

# Apr 22nd, 2020 - 0.2.1 (stream-chat-android-offline)
- Better handling for missing cids

# Apr 22nd, 2020 - 0.2.0 (stream-chat-android-offline)
- Test suite > 100 tests
- Sample app (stream-chat-android) works
- Full offline sync for channels, messages and reactions
- Easy to use livedata objects for building your own UI

# Apr 22nd, 2020 - 0.1.0 (stream-chat-android-offline)
- First Release

## March 3rd, 2020 - 3.6.5 (stream-chat-android)
- Fix crash on sending Google gif

## March 3rd, 2020 - 3.6.4 (stream-chat-android)
- Update default endpoint: from `chat-us-east-1.stream-io-api.com` to `chat-us-east-staging.stream-io-api.com`
- update target api level to 29
- Fixed media playback error on api 29 devices
- Added score field to reaction model

## January 28th, 2020 - 3.6.3 (stream-chat-android)
- ViewModel & ViewHolder classes now use protected instead of private variables to allow customization via subclassing
- ChannelViewHolderFactory is now easier to customize
- Added ChannelViewHolder.messageInputText for 2 way data binding
- Documentation improvements
- Fix problem with wrong scroll position

## January 10th, 2020 - 3.6.2 (stream-chat-android)
- Enable multiline edit text
- Fix deprecated getColumnIndexOrThrow for 29 Api Level

## January 7th, 2020 - 3.6.1 (stream-chat-android)
- Add navigation components with handler to override default behaviour

## Breaking changes:
###
- `OpenCameraViewListener` is replaced with CameraDestination

## January 6th, 2020 - 3.6.0 (stream-chat-android)
- Add `MessageSendListener` interface for sending Message
- Update `README` about Customizing MessageInputView
- Client support for anonymous and guest users
- Client support initialization with Configurator
- Support auto capitalization for keyboard
- Add `NotificationManager` with customization opportunity
- Update `UpdateChannelRequest` for reserved fields
- renamed `MoreActionDialog` to `MessageMoreActionDialog`
- Add `StreamLoggerHandler` interface for custom logging client data
- Add logging customization ability
- fix markdown for mention if there is no space at prefix @
- fix Edit Attachment behavior
- add support for channel.hide with clear history + events
- Fix crash in AttachmentActivity and AttachmentDocumentActivity crash when app is killed in background
- Add utility method StreamChat.isConnected()

#### Breaking changes:

##### Channel hide request
- `Channel:hide` signature has changed: `HideChannelRequest` must be specified as first parameter
- `Client:hideChannel` signature has changed: `HideChannelRequest` must be specified as second parameter
- `ChannelListViewModel:hideChannel` signature has changed: `HideChannelRequest` must be specified as second parameter

##### How to upgrade
To keep the same behavior pass `new HideChannelRequest()` as request parameter to match with the new signature.

## December 9th, 2019 - 3.5.0 (stream-chat-android)
- Fix set typeFace without custom font
- Fix channel.watch (data payload was not sent)
- Fix API 23 compatiblity
- Add Attachment Border Color attrs
- Add Message Link Text Color attrs
- Add custom api endpoint config to sample app and SDK

## November 28th, 2019 - 3.4.1 (stream-chat-android)
- Fix Giphy buttons alignments
- Add Giphy error cases handling
- Update http related issues documentation


## November 28th, 2019 - 3.4.0 (stream-chat-android)
- Custom font fot the whole SDK
- Custom font per TextView
- Ignore sample app release unit tests, keep debug tests
- Added AttachmentBackgroundColorMine/Theirs
- Fix Edit/Delete thread parent message
- Replace fadein/fadeout animation of parent/current thread with default RecyclerView animation

## November 5th, 2019 - 3.3.0 (stream-chat-android)
- Fix Concurrent modification when removing member from channel
- Fix automention input issue
- Fix Sent message progress infinite
- Fix channel delete event handling in ChannelList view model
- Fix attachment duplicated issue when message edit
- Add File Upload 2.0
- Add editMessage function in Channel View Model
- Fix JSON encoding always omits null fields
- Sample app: add version header, release version signing
- Add Message Username and Date attrs


## November 5th, 2019 - 3.2.1 (stream-chat-android)
- Fixed transparency issues with user profile images on older devices
- Better channel header title for channels without a name
- Fixed read count difference between own and other users' messages
- Fixed Video length preview
- Catch error body parsing errors
- Do not show commands list UI when all commands are disabled
- Renamed `MessageInputClient` to `MessageInputController`
- Added Large file(20MB) check for uploading file
- Added streamUserNameShow and streamMessageDateShow in `MessageListViewStyle`
- Fixed channel header title position issue when Last Active is hidden


## October 25th, 2019 - 3.2.0 (stream-chat-android)
- Added event interceptors to `ChannelListViewModel`

## October 24th, 2019 - 3.1.0 (stream-chat-android)
- Add channel to list when the user is added
- Add `onUserDisconnected` event
- Make sure channel list view model is cleared when the user disconnects
- Fix bug with `setUser` when user data is not correctly URI encoded
- Add debug/info logging
- Add Attrs for DateSeparator

## Oct 23th, 2019 - 3.0.2 (stream-chat-android)
- Fix NPE with restore from background and null users

## Oct 22th, 2019 - 3.0.1 (stream-chat-android)
- Fix NPE with empty channel lists

## Oct 21th, 2019 - 3.0.0 (stream-chat-android)
- Added support for message search `client.searchMessages`
- Better support for query user options
- Update channel update signature
- Fix disconnection NPE
- Minor bugfixes
- Remove file/image support
- Expose members and watchers pagination options for query channel

#### Breaking changes
- `Channel.update` signature has changed

## Oct 16th, 2019 - 2.3.0 (stream-chat-android)
- Added support for `getReactions` endpoint
- Calls to `ChannelListViewModel#setChannelFilter` will reload the list of channels if necessary
- Added support for `channel.stopWatching()`
- Improved error message for uploading large files
- Remove error messages after you send a message (similar behaviour to Slack)
- Fixed slash command support on threads
- Improved newline handling
- Improved thread display
- Expose ban information for current user (`User#getBanned`)
- Bugfix on attachment size
- Added support for accepting and rejecting channel invites
- Expose current user LiveData with `StreamChat.getCurrentUser()`

## Oct 14th, 2019 - 2.2.1 (stream-chat-android)
- Renamed `FileSendResponse` to `UploadFileResponse`
- Renamed `SendFileCallback` to `UploadFileCallback`
- Removed `SendMessageRequest`
- Updated `sendMessage` and `updateMessage` from `Client`
- Added devToken function for setUser of Client
- Added a callback as an optional last argument for setUser functions
- Added ClientState which stores users, current user, unreadCount and the current user's mutes
- Added notification.mutes_updated event
- Add support for add/remove channel members
- Expose channel unread messages counts for any user in the channel

## Oct 9, 2019 - 2.2.0 (stream-chat-android)
- Limit message input height to 7 rows
- Fixed thread safety issues on Client.java
- Fixed serialization of custom fields for message/user/channel and attachment types
- Added support for distinct channels
- Added support to Channel hide/show
- Improved client error reporting (we now return a parsed error response when available)
- General improvements to Message Input View
- Added ReactionViewClickListener
- Added support for banning and unbanning users
- Added support for deleting a channel
- Add support for switching users via `client.disconnect` and `client.setUser`
- Add `reload` method to `ChannelListViewModel`
- Bugfix: hides attachment drawer after deny permission
- Add support for update channel endpoint
- Add PermissionRequestListener for Permission Request

## September 28, 2019 - 2.1.0 (stream-chat-android)
- Improved support for regenerating expired tokens

#### Breaking changes:
- `MessageInputView#progressCapturedMedia(int requestCode, int resultCode, Intent data)` renamed into `captureMedia(int requestCode, int resultCode, Intent data)`
- `binding.messageInput.permissionResult(requestCode, permissions, grantResults)` in `onRequestPermissionsResult(requestCode, permissions, grantResults) of `ChannelActivity`

## September 28, 2019 - 2.0.1 (stream-chat-android)
- Fix channel list ordering when a channel is added directly from Android
- Better Proguard support

## September 26, 2019 - 2.0.0 (stream-chat-android)
- Simplify random access to channels
- Channel query and watch methods now work the same as they do on all other SDKs

#### Breaking changes:
- `channel.query` does not watch the channel anymore, to retrieve channel state and watch use `channel.watch`
- `client.getChannelByCID` is now private, use one of the `client.channel` methods to get the same (no null checks needed)<|MERGE_RESOLUTION|>--- conflicted
+++ resolved
@@ -40,11 +40,8 @@
 ### ⬆️ Improved
 
 ### ✅ Added
-<<<<<<< HEAD
+- Added new extension function `ChatCliet::requestMembers` to query members without `ChatDomain`.
 - Added new extension function `ChatCliet::searchUsersByName`.
-=======
-- Added new extension function `ChatCliet::requestMembers` to query members without `ChatDomain`.
->>>>>>> eb452464
 
 ### ⚠️ Changed
 
