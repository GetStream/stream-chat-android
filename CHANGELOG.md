--- conflicted
+++ resolved
@@ -71,11 +71,8 @@
 ### ❌ Removed
 
 ## stream-chat-android-compose
-<<<<<<< HEAD
+- Added `StreamDimens` option to the `ChatTheme`, to allow for dimension customization across the app.
 - Added localization support for the components related the channel list.
-=======
-- Added `StreamDimens` option to the `ChatTheme`, to allow for dimension customization across the app.
->>>>>>> f4b5a975
 
 ### 🐞 Fixed
 
