## Upcoming

- Added support for `getReactions` endpoint
- Calls to `ChannelListViewModel#setChannelFilter` will reload the list of channels if necessary
- Added support for `channel.stopWatching()` 
- Improved error message for uploading large files
- Remove error messages after you send a message (similar behaviour to Slack)
- Fixed slash command support on threads
- Improved newline handling
- Improved thread display
- Expose ban information for current user (`User#getBanned`)
- Bugfix on attachment size
<<<<<<< HEAD
- Add `editMessage` functions to `ChannelViewModel` (Adrian)
=======
- Added support for accepting and rejecting channel invites
>>>>>>> f8b101d4

## Oct 14th, 2019 - 2.2.1

- Renamed `FileSendResponse` to `UploadFileResponse`
- Renamed `SendFileCallback` to `UploadFileCallback`
- Removed `SendMessageRequest`
- Updated `sendMessage` and `updateMessage` from `Client`
- Added devToken function for setUser of Client

## Oct 10th, 2019 - 2.2.1

- Added a callback as an optional last argument for setUser functions
- Added ClientState which stores users, current user, unreadCount and the current user's mutes
- Added notification.mutes_updated event
- Add support for add/remove channel members
- Expose channel unread messages counts for any user in the channel

## Oct 9, 2019 - 2.2.0

- Limit message input height to 7 rows
- Fixed thread safety issues on Client.java
- Fixed serialization of custom fields for message/user/channel and attachment types
- Added support for distinct channels
- Added support to Channel hide/show 
- Improved client error reporting (we now return a parsed error response when available)
- General improvements to Message Input View
- Added ReactionViewClickListener
- Added support for banning and unbanning users
- Added support for deleting a channel
- Add support for switching users via `client.disconnect` and `client.setUser`
- Add `reload` method to `ChannelListViewModel`
- Bugfix: hides attachment drawer after deny permission
- Add support for update channel endpoint
- Add PermissionRequestListener for Permission Request


## September 28, 2019 - 2.1.0

- Improved support for regenerating expired tokens

#### Breaking changes:

- `MessageInputView#progressCapturedMedia(int requestCode, int resultCode, Intent data)` renamed into `captureMedia(int requestCode, int resultCode, Intent data)`
- `binding.messageInput.permissionResult(requestCode, permissions, grantResults)` in `onRequestPermissionsResult(requestCode, permissions, grantResults) of `ChannelActivity`

## September 28, 2019 - 2.0.1

- Fix channel list ordering when a channel is added directly from Android
- Better Proguard support

## September 26, 2019 - 2.0.0

- Simplify random access to channels
- Channel query and watch methods now work the same as they do on all other SDKs

#### Breaking changes:

- `channel.query` does not watch the channel anymore, to retrieve channel state and watch use `channel.watch`
- `client.getChannelByCID` is now private, use one of the `client.channel` methods to get the same (no null checks needed)<|MERGE_RESOLUTION|>--- conflicted
+++ resolved
@@ -10,14 +10,13 @@
 - Improved thread display
 - Expose ban information for current user (`User#getBanned`)
 - Bugfix on attachment size
-<<<<<<< HEAD
-- Add `editMessage` functions to `ChannelViewModel` (Adrian)
-=======
 - Added support for accepting and rejecting channel invites
->>>>>>> f8b101d4
+
+## Oct 16th, 2019 - 2.2.1-alpha2
+- Removed `MessageStatus` and `MessageStatusConverter`
 
 ## Oct 14th, 2019 - 2.2.1
-
+- Add `editMessage` functions to `ChannelViewModel` (Adrian)
 - Renamed `FileSendResponse` to `UploadFileResponse`
 - Renamed `SendFileCallback` to `UploadFileCallback`
 - Removed `SendMessageRequest`
