## Upcoming

- Fix Concurrent modification when removing member from channel
<<<<<<< HEAD
- Fix Edit/Delete thread parent message
=======
- Fix automention input issue
>>>>>>> f1b7314f
- Fix Sent message progress infinite
- Fix channel delete event handling in ChannelList view model
- Fix attachment duplicated issue when message edit


## November 5th, 2019 - 3.2.1

- Fixed transparency issues with user profile images on older devices
- Better channel header title for channels without a name
- Fixed read count difference between own and other users' messages
- Fixed Video length preview
- Catch error body parsing errors
- Do not show commands list UI when all commands are disabled
- Renamed `MessageInputClient` to `MessageInputController`

## October 25th, 2019 - 3.2.0

- Added event interceptors to `ChannelListViewModel`

## October 24th, 2019 - 3.1.0

- Add channel to list when the user is added
- Add `onUserDisconnected` event
- Make sure channel list view model is cleared when the user disconnects
- Fix bug with `setUser` when user data is not correctly URI encoded
- Add debug/info logging

## Oct 23th, 2019 - 3.0.2

- Fix NPE with restore from background and null users

## Oct 22th, 2019 - 3.0.1

- Fix NPE with empty channel lists

## Oct 21th, 2019 - 3.0.0

- Added support for message search `client.searchMessages`
- Better support for query user options
- Update channel update signature
- Fix disconnection NPE
- Minor bugfixes
- Remove file/image support
- Expose members and watchers pagination options for query channel 

#### Breaking changes

- `Channel.update` signature has changed

## Oct 16th, 2019 - 2.3.0

- Added support for `getReactions` endpoint
- Calls to `ChannelListViewModel#setChannelFilter` will reload the list of channels if necessary
- Added support for `channel.stopWatching()` 
- Improved error message for uploading large files
- Remove error messages after you send a message (similar behaviour to Slack)
- Fixed slash command support on threads
- Improved newline handling
- Improved thread display
- Expose ban information for current user (`User#getBanned`)
- Bugfix on attachment size
- Added support for accepting and rejecting channel invites
- Expose current user LiveData with `StreamChat.getCurrentUser()`

## Oct 14th, 2019 - 2.2.1

- Renamed `FileSendResponse` to `UploadFileResponse`
- Renamed `SendFileCallback` to `UploadFileCallback`
- Removed `SendMessageRequest`
- Updated `sendMessage` and `updateMessage` from `Client`
- Added devToken function for setUser of Client
- Added a callback as an optional last argument for setUser functions
- Added ClientState which stores users, current user, unreadCount and the current user's mutes
- Added notification.mutes_updated event
- Add support for add/remove channel members
- Expose channel unread messages counts for any user in the channel

## Oct 9, 2019 - 2.2.0

- Limit message input height to 7 rows
- Fixed thread safety issues on Client.java
- Fixed serialization of custom fields for message/user/channel and attachment types
- Added support for distinct channels
- Added support to Channel hide/show 
- Improved client error reporting (we now return a parsed error response when available)
- General improvements to Message Input View
- Added ReactionViewClickListener
- Added support for banning and unbanning users
- Added support for deleting a channel
- Add support for switching users via `client.disconnect` and `client.setUser`
- Add `reload` method to `ChannelListViewModel`
- Bugfix: hides attachment drawer after deny permission
- Add support for update channel endpoint
- Add PermissionRequestListener for Permission Request

## September 28, 2019 - 2.1.0

- Improved support for regenerating expired tokens

#### Breaking changes:

- `MessageInputView#progressCapturedMedia(int requestCode, int resultCode, Intent data)` renamed into `captureMedia(int requestCode, int resultCode, Intent data)`
- `binding.messageInput.permissionResult(requestCode, permissions, grantResults)` in `onRequestPermissionsResult(requestCode, permissions, grantResults) of `ChannelActivity`

## September 28, 2019 - 2.0.1

- Fix channel list ordering when a channel is added directly from Android
- Better Proguard support

## September 26, 2019 - 2.0.0

- Simplify random access to channels
- Channel query and watch methods now work the same as they do on all other SDKs

#### Breaking changes:

- `channel.query` does not watch the channel anymore, to retrieve channel state and watch use `channel.watch`
- `client.getChannelByCID` is now private, use one of the `client.channel` methods to get the same (no null checks needed)<|MERGE_RESOLUTION|>--- conflicted
+++ resolved
@@ -1,11 +1,8 @@
 ## Upcoming
 
 - Fix Concurrent modification when removing member from channel
-<<<<<<< HEAD
 - Fix Edit/Delete thread parent message
-=======
 - Fix automention input issue
->>>>>>> f1b7314f
 - Fix Sent message progress infinite
 - Fix channel delete event handling in ChannelList view model
 - Fix attachment duplicated issue when message edit
