# UNRELEASED CHANGELOG
## Common changes for all artifacts
### 🐞 Fixed

### ⬆️ Improved

### ✅ Added

### ⚠️ Changed

### ❌ Removed

## stream-chat-android-client
### 🐞 Fixed

### ⬆️ Improved

### ✅ Added
- Added `ChatClient.getNewerReplies` to fetch newer replies for a message in a thread. [#5256](https://github.com/GetStream/stream-chat-android/pull/5256)
- Added `ChatClient.getThreads` to fetch threads for the current users. [#5264](https://github.com/GetStream/stream-chat-android/pull/5264)
- Added `ChatClient.sendPoll`, `ChatClient.castVotePoll`, `ChatClient.closePoll` and `ChatClient.removePollVote` methods to interact with Polls. [#5273](https://github.com/GetStream/stream-chat-android/pull/5273)
- Added new `ChatEvents` related with Polls.  [#5273](https://github.com/GetStream/stream-chat-android/pull/5273)

### ⚠️ Changed

### ❌ Removed

## stream-chat-android-offline
### 🐞 Fixed
- Fixed messages from hidden channels being shown up. [#5281](https://github.com/GetStream/stream-chat-android/pull/5281)

### ⬆️ Improved

### ✅ Added

### ⚠️ Changed

### ❌ Removed

## stream-chat-android-state
### 🐞 Fixed
- Fixed member.role being missing when updating other members' roles in a channel. [#5290](https://github.com/GetStream/stream-chat-android/pull/5290)

### ⬆️ Improved

### ✅ Added

### ⚠️ Changed

### ❌ Removed

## stream-chat-android-ui-common
### 🐞 Fixed
- Fixed the message list to scroll to the bottom when a message reaction is added. [#5280](https://github.com/GetStream/stream-chat-android/pull/5280)

### ⬆️ Improved

### ✅ Added

### ⚠️ Changed

### ❌ Removed

## stream-chat-android-ui-components
### 🐞 Fixed
- Fixed crash on `AttachmentGalleryActivity`. [#5284](https://github.com/GetStream/stream-chat-android/pull/5284)
- Fixed quoted message styling to be consistent with `isMine` property. [#5287](https://github.com/GetStream/stream-chat-android/pull/5287)
  * 🚨If you are overriding `TransformStyle.messageReplyStyleTransformer`, please ensure you validate your UI after this change.
- Fixed video being displayed in voice recording attachment. [#5296](https://github.com/GetStream/stream-chat-android/pull/5296)

### ⬆️ Improved
- Extended search result list styling. [#5286](https://github.com/GetStream/stream-chat-android/pull/5286)

### ✅ Added
- Added additional message option for user blocking. [#5289](https://github.com/GetStream/stream-chat-android/pull/5289)

### ⚠️ Changed

### ❌ Removed

## stream-chat-android-compose
### 🐞 Fixed

### ⬆️ Improved

### ✅ Added
- Added `MessageOptionItemVisibility` class that controls menu item visibility in the selected message options menu.
- Added new `ChatTheme.messageOptionItemVisibility` property of type `MessageOptionItemVisibility`.
- Added docs sections that describe these changes.
<<<<<<< HEAD
- Added `AttachmentPickerTheme` to customize the `AttachmentsPicker` component. [#5297](https://github.com/GetStream/stream-chat-android/pull/5297)
=======
- Added `StreamImage` Composable functions to load internal images, such as profile images, attatchments, and other media files.
>>>>>>> 283f277e

### ⚠️ Changed
- Used the new `ChatTheme.messageOptionItemVisibility` property in `defaultMessageOptionsState()` in combination with own capabilities to control menu option item visibility.
- Now, Compose components use `StreamImage`, which delegates [Landscapist-Coil](https://github.com/skydoves/landscapist) for loading internal images.

### ❌ Removed

## stream-chat-android-markdown-transformer
### 🐞 Fixed

### ⬆️ Improved

### ✅ Added

### ⚠️ Changed

### ❌ Removed

# May 24th, 2024 - 6.4.0
## stream-chat-android-client
### 🐞 Fixed
- Fix crash when parsing users from query user endpoint. [#5257](https://github.com/GetStream/stream-chat-android/pull/5257)
- Fix `ChatClient.sendMessage()` method to be able to send multiple message in parallel. [#5266](https://github.com/GetStream/stream-chat-android/pull/5266)

### ✅ Added
- Added `ChatClient.getNewerReplies` to fetch newer replies for a message in a thread. [#5256](https://github.com/GetStream/stream-chat-android/pull/5256)

## stream-chat-android-state
### ✅ Added
- Added an option to fetch thread from older to newer messages. [#5258](https://github.com/GetStream/stream-chat-android/pull/5258)

## stream-chat-android-ui-common
### ✅ Added
- Created `VideoHeadersProvider` interface to provide headers for video requests. [#5265](https://github.com/GetStream/stream-chat-android/pull/5265)

### ⚠️ Changed
- The `ImageHeadersProvider.getImageRequestHeaders()` method use the url as a parameter. [#5265](https://github.com/GetStream/stream-chat-android/pull/5265)

## stream-chat-android-ui-components
### ✅ Added
- Added an option to fetch thread from older to newer messages. [#5258](https://github.com/GetStream/stream-chat-android/pull/5258)

## stream-chat-android-compose
### 🐞 Fixed
- Fixed infinite progress bar on channel list screen. [#5259](https://github.com/GetStream/stream-chat-android/pull/5259)
- Fixed thread replies are being scrolled to bottom. [#5261](https://github.com/GetStream/stream-chat-android/pull/5261)
### ✅ Added
- Added an option to fetch thread from older to newer messages. [#5258](https://github.com/GetStream/stream-chat-android/pull/5258)

# May 01th, 2024 - 6.3.2
## Common changes for all artifacts
### 🐞 Fixed
- Shadowed messages are filtered. [#5234](https://github.com/GetStream/stream-chat-android/pull/5234)

### ⬆️ Improved
- `Channel.lastMessageAt` is not updated when there is a new message within a thread. [#5245](https://github.com/GetStream/stream-chat-android/pull/5245)

### ✅ Added
- Added `reason` and `custom` fields to flag message endpoint.[#5242](https://github.com/GetStream/stream-chat-android/pull/5242)
- Added `reason` and `custom` fields to flag user endpoint.[#5242](https://github.com/GetStream/stream-chat-android/pull/5242)
- Added `reactionGroups` field to `Message` entity. [#5247](https://github.com/GetStream/stream-chat-android/pull/5247)
- Added `ReactionSorting` interface to allow custom sorting of reactions. [#5248](https://github.com/GetStream/stream-chat-android/pull/5248)
- Added `privacySettings` field to `User` entity. [#5249](https://github.com/GetStream/stream-chat-android/pull/5249)

## stream-chat-android-ui-components
### ⬆️ Improved
- Channel List is not updated with new messages within a thread. [#5245](https://github.com/GetStream/stream-chat-android/pull/5245)

### ✅ Added
- Added a Button to jump to the first unread message in the channel. [#5236](https://github.com/GetStream/stream-chat-android/pull/5236)
- Added `ViewReactionsViewStyle.reactionSorting` field to customize the sorting of reactions. [#5248](https://github.com/GetStream/stream-chat-android/pull/5248)

## stream-chat-android-compose
### 🐞 Fixed
- Fixed `ChannelsState.isLoadingMore` being stuck. [#5239](https://github.com/GetStream/stream-chat-android/pull/5239)

### ⬆️ Improved
- Channel List is not updated with new messages within a thread. [#5245](https://github.com/GetStream/stream-chat-android/pull/5245)
- MessageList accept `reactionSorting` parameter to customize the sorting of reactions. [#5248](https://github.com/GetStream/stream-chat-android/pull/5248)

# April 19th, 2024 - 6.3.1
## stream-chat-android-compose
### 🐞 Fixed
- Fix issue with the keyboard gets stuck when typing a message. [#5235](https://github.com/GetStream/stream-chat-android/pull/5235)

# April 05th, 2024 - 6.3.0
## Common changes for all artifacts
### 🐞 Fixed
- Shadowed messages are not increasing the unread count. [#5229](https://github.com/GetStream/stream-chat-android/pull/5229)

## stream-chat-android-client
### ✅ Added
- Added `ChatClient.getChannel` to fetch a channel with no side effects. [#5227](https://github.com/GetStream/stream-chat-android/pull/5227)
  * Added `ChannelClient.get` to fetch a channel with no side effects.
- Added `UploadedFile.extraData` map field to include custom data to updated file attachments. [#5230](https://github.com/GetStream/stream-chat-android/pull/5230)

### ❌ Removed
- Removed `UploadedImage` class, replace with `UploadedFile` class. [#5230](https://github.com/GetStream/stream-chat-android/pull/5230)

## stream-chat-android-ui-components
### 🐞 Fixed
- Fixed crash when providing a custom message view holder. [#5232](https://github.com/GetStream/stream-chat-android/pull/5232)

### ⚠️ Changed
- 🚨Breaking change: Exposed `MessageListItemViewHolderFactory.getItemViewType` which returns the view type for the given view holder. [#5232](https://github.com/GetStream/stream-chat-android/pull/5232)
  * You have to implement this method in your custom `MessageListItemViewHolderFactory` implementation along with another `getItemViewType` method, which returns the view type for the given message item.

# March 26th, 2024 - 6.2.3
## stream-chat-android-compose
### 🐞 Fixed
- Fixed `TextStyle` mismatch in `MessageTextFormmater` and `QuotedMessageTextFormatter`. [#5221](https://github.com/GetStream/stream-chat-android/pull/5221)

# March 22th, 2024 - 6.2.2
## stream-chat-android-core
### ✅ Added
- Added `Member.notificationsMuted` property support. [#5217](https://github.com/GetStream/stream-chat-android/pull/5217)

## stream-chat-android-ui-components
### 🐞 Fixed
- Fixed the crash happening while editing a message with a recording attachment. [#5220](https://github.com/GetStream/stream-chat-android/pull/5220)
- Fixed intermittent crash when opening a channel. [#5219](https://github.com/GetStream/stream-chat-android/pull/5219)

## stream-chat-android-compose
### 🐞 Fixed
- Fixed `MessageListViewModel.selectExtendedReactions` not calling the proper function in `MessageListController`. [#5218](https://github.com/GetStream/stream-chat-android/pull/5218)

### ✅ Added
- Added `MessageTextFormatter` to format the message text. [#5214](https://github.com/GetStream/stream-chat-android/pull/5214)
  * Can be overridden by `ChatTheme.messageTextFormatter`
- Added `QuotedMessageTextFormatter` to format the quoted message text. [#5214](https://github.com/GetStream/stream-chat-android/pull/5214)
  * Can be overridden by `ChatTheme.quotedMessageTextFormatter` 
- Added `itemModifier` parameter into both `MessageList` and `Messages` components to allow customizing the message item. [#5209](https://github.com/GetStream/stream-chat-android/pull/5209)

# March 20th, 2024 - 6.2.1
## stream-chat-android-ui-components
### ⬆️ Improved
- Added `flag-message` capability support. [#5211](https://github.com/GetStream/stream-chat-android/pull/5211)

## stream-chat-android-compose
### ✅ Added
- Added `flag-message` capability support. [#5211](https://github.com/GetStream/stream-chat-android/pull/5211)

# March 15th, 2024 - 6.2.0
## Common changes for all artifacts
### ✅ Added
- `Message` entity has a new `messageTextUpdatedAt` property to represent the last time the message text was updated. [#5200](https://github.com/GetStream/stream-chat-android/pull/5200)
- `FileUploadConfig` entity has a new `sizeLimitInBytes:` property to represent the size limit for attachments. [#5205](https://github.com/GetStream/stream-chat-android/pull/5205)

## stream-chat-android-ui-common
### ⚠️ Changed
- Attachment size limit is not configured client-side anymore, you should configure it on the dashboard. [#5205](https://github.com/GetStream/stream-chat-android/pull/5205)

### ❌ Removed
- Removed `MessagesViewModelFactory.maxAttachmentSize` property. [#5205](https://github.com/GetStream/stream-chat-android/pull/5205)

## stream-chat-android-ui-components
### ✅ Added
- Edited message will show info about when they were edited. [#5200](https://github.com/GetStream/stream-chat-android/pull/5200)

### ❌ Removed
- Removed `MessagesViewModelFactory.maxAttachmentSize` property. [#5205](https://github.com/GetStream/stream-chat-android/pull/5205)

## stream-chat-android-compose
### ✅ Added
- Edited message will show info about when they were edited. [#5200](https://github.com/GetStream/stream-chat-android/pull/5200)
- Added `SearchMode` to `ChannelsScreen` to allow searching for channels or messages. [#5203](https://github.com/GetStream/stream-chat-android/pull/5203)
- Added `ChannelsList.searchResultContent` comoposable lambda to render the search result content. [#5203](https://github.com/GetStream/stream-chat-android/pull/5203)

### ❌ Removed
- Removed `MessagesViewModelFactory.maxAttachmentSize` property. [#5205](https://github.com/GetStream/stream-chat-android/pull/5205)

# March 05th, 2024 - 6.1.1
## stream-chat-android-ui-common
### ✅ Added
- Restored user mention customization which was removed during v5-v6 migration. [#5193](https://github.com/GetStream/stream-chat-android/pull/5193)  

# March 01th, 2024 - 6.1.0
## Common changes for all artifacts
### ⬆️ Improved
- Migrated the internal PhotoView library into the [photoview-android](https://github.com/GetStream/photoview-android), and now the `stream-chat-android-ui-components` doesn't need to depend on Jitpack.

### ⚠️ Changed
- Bump Compose UI to 1.6.2 and Compose compiler to 1.5.10.

## stream-chat-android-core
### ✅ Added
- Added `LinkPreview` model to represent the link preview data. [#5184](https://github.com/GetStream/stream-chat-android/pull/5184)

## stream-chat-android-client
### 🐞 Fixed
- Fixed `ArrayIndexOutOfBoundsException` in `ApiRequestsDumper`. [#5187](https://github.com/GetStream/stream-chat-android/pull/5187)

### ⬆️ Improved
- Ensure fresh token is used to establish WS connection. [#5185](https://github.com/GetStream/stream-chat-android/pull/5185)

### ✅ Added
- Added `ChatClient.enrichUrl` to enrich the URL with the preview data. [#5184](https://github.com/GetStream/stream-chat-android/pull/5184)

## stream-chat-android-ui-common
### ⚠️ Changed
- Deprecated `AttachmentSelectionListener` class, use `AttachmentsSelectionListener` instead. [#5178](https://github.com/GetStream/stream-chat-android/pull/5178)

## stream-chat-android-ui-components
### ✅ Added
- Added `MessageComposerView.attachmentsPickerDialogBuilder` lambda that allow you to create your own Picker Dialog. [#5178](https://github.com/GetStream/stream-chat-android/pull/5178)

## stream-chat-android-compose
### ✅ Added
- Added `MessageComposerTheme` to customize the message composer. [#5183](https://github.com/GetStream/stream-chat-android/pull/5183)
- Added `ComposerLinkPreview` to show link previews in the message composer. [#5184](https://github.com/GetStream/stream-chat-android/pull/5184)

# February 13th, 2024 - 6.0.14
## stream-chat-android-client
### 🐞 Fixed
- Prevent inserting reaction which violates `ForeignKey` constraint in local DB. [#5164](https://github.com/GetStream/stream-chat-android/pull/5164)
- Fixed crash in `ChatEventsObservable.onNext`. [#5165](https://github.com/GetStream/stream-chat-android/pull/5165)

### ✅ Added
- Added `DeleteChannelListener`. [#5164](https://github.com/GetStream/stream-chat-android/pull/5164)

## stream-chat-android-offline
### 🐞 Fixed
- Prevent sending reaction for non-existing message. [#5164](https://github.com/GetStream/stream-chat-android/pull/5164)
  * `SendReactionListener.onSendReactionPrecondition` is now suspendable function.
- Remove the deleted `Message` from cached `Channel.messages` collection. [#5170](https://github.com/GetStream/stream-chat-android/pull/5170)

## stream-chat-android-state
### 🐞 Fixed
- Clear stale cache inside `StateRegistry`. [#5164](https://github.com/GetStream/stream-chat-android/pull/5164)
- Unread messages count is now updated properly. [#5175](https://github.com/GetStream/stream-chat-android/pull/5175)

## stream-chat-android-ui-common
### ⚠️ Changed
- 🚨Breaking change: Changed `MessagePositionHandler.handleMessagePosition` signature. [#5168](https://github.com/GetStream/stream-chat-android/pull/5168)
  * Added `isInThread: Boolean` parameter.

## stream-chat-android-ui-components
### ✅ Added
- Added new listeners and corresponding setters to `MessageListView` to allow better behaviour customization. [#5161](https://github.com/GetStream/stream-chat-android/pull/5161)
  * `OnEnterThreadListener` and `MessageListView.setOnEnterThreadListener`
  * `OnMessageClickListener` and `MessageListView.setOnMessageClickListener`
  * `OnReplyMessageClickListener` and `MessageListView.setOnReplyMessageClickListener`
  * `OnMessageRetryListener` and `MessageListView.setOnMessageRetryListener`
  * `OnMessageLongClickListener` and `MessageListView.setOnMessageLongClickListener`
  * `OnModeratedMessageLongClickListener` and `MessageListView.setOnModeratedMessageLongClickListener`
  * `OnThreadClickListener` and `MessageListView.setOnThreadClickListener`
  * `OnAttachmentClickListener` and `MessageListView.setOnAttachmentClickListener`
  * `OnAttachmentDownloadClickListener` and `MessageListView.setOnAttachmentDownloadClickListener`
  * `OnGiphySendListener` and `MessageListView.setOnGiphySendListener`
  * `OnLinkClickListener` and `MessageListView.setOnLinkClickListener`
  * `OnUserClickListener` and `MessageListView.setOnUserClickListener`
  * `OnReactionViewClickListener` and `MessageListView.setOnReactionViewClickListener`
  * `OnUserReactionClickListener` and `MessageListView.setOnUserReactionClickListener`
- Added `messageBuilder` parameter to `MessageComposerViewModel.bindView` to allow customizing the message builder. [#5169](https://github.com/GetStream/stream-chat-android/pull/5169)

## stream-chat-android-compose
### 🐞 Fixed
- Fix annotated messages not being building proper links. [#5163](https://github.com/GetStream/stream-chat-android/pull/5163)

# January 24th, 2024 - 6.0.13
## stream-chat-android-client
### 🐞 Fixed
- Ensure PushNotification Permissions are only requested on the case `NotificationConfig.requestPermissionOnAppLaunch` lambda returns `true`.[#5158](https://github.com/GetStream/stream-chat-android/pull/5158)

### ⚠️ Changed
- Exposed `Decorator` and related classes for the better `MessageListView` customization. [#5144](https://github.com/GetStream/stream-chat-android/pull/5144) 

## stream-chat-android-state
### ✅ Added
- Open `ChatClient.getMessageUsingCache()` extension method. [#5153](https://github.com/GetStream/stream-chat-android/pull/5153

## stream-chat-android-ui-common
### 🐞 Fixed
- Fixed unread count not being cleared while user is inside a channel. [#5146](https://github.com/GetStream/stream-chat-android/pull/5146)

### ✅ Added
- Added `StartOfTheChannelItemState`, a new `MessageListItemState` that represent the start of the channel inside a message list. [#5145](https://github.com/GetStream/stream-chat-android/pull/5145)

### ⚠️ Changed
- Changed `AttachmentConstants.MAX_ATTACHMENTS_COUNT` to align with the API limits. [#5159](https://github.com/GetStream/stream-chat-android/pull/5159)

## stream-chat-android-ui-components
### 🐞 Fixed
- Fixed blinking of the message list. [#5150](https://github.com/GetStream/stream-chat-android/pull/5150)

### ✅ Added
- Added `StartOfTheChannelItem`, a new `MessageListItem` that represent the start of the channel inside a message list. [#5145](https://github.com/GetStream/stream-chat-android/pull/5145)

## stream-chat-android-compose
### ✅ Added
- Added `startOfTheChannelItemState` composable function to `MessageContainer` to be able to render the start of the channel. [#5145](https://github.com/GetStream/stream-chat-android/pull/5145)

# January 09th, 2024 - 6.0.12
## stream-chat-android-core
### ❌ Removed
- Removed field name notation transformation from `QuerySortByField`. Now `QuerySortByField` does not transform field name from snake case to camel case. [#5140](https://github.com/GetStream/stream-chat-android/pull/5140)

## stream-chat-android-client
### 🐞 Fixed
- Fixed crash when playing completed voice message. [#5135](https://github.com/GetStream/stream-chat-android/pull/5135)
- Fixed send attachment without the offline plugin. [#5142](https://github.com/GetStream/stream-chat-android/pull/5142)

## stream-chat-android-ui-components
### ✅ Added
- Added `UserAvatarRenderer` and `ChannelAvatarRenderer` to customize avatars. [#5141](https://github.com/GetStream/stream-chat-android/pull/5141)

# December 22th, 2023 - 6.0.11
## Common changes for all artifacts
### ⬆️ Improved
- Improved unread count behavior, it relies on `read` property. [#5117](https://github.com/GetStream/stream-chat-android/pull/5117)

### ✅ Added
- Added `Channel.currentUserUnreadCount` extension property to get the unread count for the current user. [#5117](https://github.com/GetStream/stream-chat-android/pull/5117)

### ⚠️ Changed
- Deprecated `Channel.unreadCount` property, use `Channel.currentUserUnreadCount` instead. [#5117](https://github.com/GetStream/stream-chat-android/pull/5117)

## stream-chat-android-client
### 🐞 Fixed
- Fixed crash in `StreamMediaPlayer` when playing audio after re-login. [#5120](https://github.com/GetStream/stream-chat-android/pull/5120)

### ⬆️ Improved
- Protected PN related requests from repeated usage. [#5130](https://github.com/GetStream/stream-chat-android/pull/5130)
  * Prevented `ChatClient.getDevices` from duplicate requests.
  * Prevented `ChatClient.addDevice` from duplicate requests.
  * Prevented `ChatClient.deleteDevice` from duplicate requests.
  * Added debouncing logic into `PushTokenUpdateHandler`

### ✅ Added
- Create new feature to mark a channel as unread. [#5103](https://github.com/GetStream/stream-chat-android/pull/5103)
- Added a new `NotificationMarkUnreadEvent` event type. [#5103](https://github.com/GetStream/stream-chat-android/pull/5103)

## stream-chat-android-state
### ⬆️ Improved
- `SyncManager` handles "Too many events to sync" error properly. [#5126](https://github.com/GetStream/stream-chat-android/pull/5126) 

## stream-chat-android-ui-components
### ✅ Added
- Added a new menu option to mark a channel as unread. [#5103](https://github.com/GetStream/stream-chat-android/pull/5103)
- Added a new Unread Separator component. [#5122](https://github.com/GetStream/stream-chat-android/pull/5122)
- Added `AudioRecordPlayerViewStyle` to customize the audio record player view. [#5119](https://github.com/GetStream/stream-chat-android/pull/5119)
- Added support for automatic translations [#5123](https://github.com/GetStream/stream-chat-android/pull/5123)
  * Enabled by `ChatUI.autoTranslationEnabled`
- Added `MessageListItemStyle.textStyleReadCounter` to customize the read counter text style. [#5131](https://github.com/GetStream/stream-chat-android/pull/5131)

## stream-chat-android-compose
### 🐞 Fixed
- Fixed unread count not being cleared. [#5115](https://github.com/GetStream/stream-chat-android/pull/5115)

### ✅ Added
- Added a new menu option to mark a channel as unread. [#5129](https://github.com/GetStream/stream-chat-android/pull/5129)
- Added a new Unread Separator component. [#5122](https://github.com/GetStream/stream-chat-android/pull/5122)

# December 11th, 2023 - 6.0.10
## stream-chat-android-core
### ⚠️ Changed
- 🚨Breaking change: The following properties in `User` class are now **nullable**: `banned`, `invisible`. [#5107](https://github.com/GetStream/stream-chat-android/pull/5107)
  * Please use `User.isBanned` as non-nullable version.
  * Please use `User.isInvisible` as non-nullable version.
  * Properties such as `invisible`, `banned`, `teams` and `role` are not being used to establish WS connection flow if not specified.

## stream-chat-android-state
### 🐞 Fixed
- Fix wrong Message.ownReactions. [#5106](https://github.com/GetStream/stream-chat-android/pull/5106)

## stream-chat-android-ui-common
### 🐞 Fixed
- Fixed broken date formatting. [#5101](https://github.com/GetStream/stream-chat-android/pull/5101)
- Fixed thread separator ui order. [#5098](https://github.com/GetStream/stream-chat-android/pull/5098)
  * `MessageListController.showThreadSeparatorInEmptyThread` was added to control the visibility of the thread separator in empty threads.
- Fixed `MessageList` scrolling behaviour while receiving a new message. [#5112](https://github.com/GetStream/stream-chat-android/pull/5112)
  * `NewMessageState.MyOwn` and `NewMessageState.Other` are now data classes.
- Fixed old messages being marked as read by freshly added members. [#5132](https://github.com/GetStream/stream-chat-android/pull/5132)

## stream-chat-android-ui-components
### 🐞 Fixed
- Fixed `MessageClickListener` never being called. [#5096](https://github.com/GetStream/stream-chat-android/pull/5096)
- Fixed thread separator ui order. [#5098](https://github.com/GetStream/stream-chat-android/pull/5098)
  * `MessageListViewModelFactory.showThreadSeparatorInEmptyThread` was added to control the visibility of the thread separator in empty threads.
- Fixed: Regex was not correctly escaped in getOccurrenceRanges [#5109](https://github.com/GetStream/stream-chat-android/pull/5109)

## stream-chat-android-compose
### 🐞 Fixed
- Fixed thread separator ui order. [#5098](https://github.com/GetStream/stream-chat-android/pull/5098)
  * `MessagesViewModelFactory.showThreadSeparatorInEmptyThread` was added to control the visibility of the thread separator in empty threads.

### ⬆️ Improved
- Removed attachment picker customization limitation for `AttachmentsPickerTabFactory` non-file implementations. [#5104](https://github.com/GetStream/stream-chat-android/pull/5104)

# November 24th, 2023 - 6.0.9
## stream-chat-android-client
### 🐞 Fixed
- Fixed audio recording not being uploaded [#5066](https://github.com/GetStream/stream-chat-android/pull/5066)
- All sent messages are initialized with a non-null `createdLocallyAt` property. [#5086](https://github.com/GetStream/stream-chat-android/pull/5086)
- Fix GZIP compression not working [5068](https://github.com/GetStream/stream-chat-android/pull/5068)

### ⬆️ Improved
- Performance fixes:
  - Faster ISO Date parser (5070)[https://github.com/GetStream/stream-chat-android/pull/5070]
  - Preload KClass classes for parsing [5074](https://github.com/GetStream/stream-chat-android/pull/5074)
  - Faster asynchronous `ChannelMutableState` creation [5076](https://github.com/GetStream/stream-chat-android/pull/5076)
  - Delay reflection in `NotificationHandlerFactory` (5078)[https://github.com/GetStream/stream-chat-android/pull/5078]
  - Faster `SocketListener` callback delivery (5082)[https://github.com/GetStream/stream-chat-android/pull/5082]
  - Use `DerivedStateFlow` instead of `stateIn` (5083[https://github.com/GetStream/stream-chat-android/pull/5083]

### ✅ Added
- Added `SocketListener.deliverOnMainthread`. This allows you to disabled the default delivery on Main thread in case you are already handling it asynchronously in your code. `SocketListener` with `deliverOnMainthread` set to `false` will deliver the events a bit faster because there is no overhead of thread switching.

## stream-chat-android-offline
### ✅ Added
- Support for `skip_slow_mode` in the `ChannelCapabilities`. This allows the server to completely disable slow mode in messaging for specific users.

## stream-chat-android-state
### 🐞 Fixed
- Fix unread count, muted channel list and banned user list being incorrect in some cases [5084](https://github.com/GetStream/stream-chat-android/pull/5084)

### ⬆️ Improved
- Fix issue on the pagination process when querying a channel by filling the messages list gap. [#5086](https://github.com/GetStream/stream-chat-android/pull/5086)

## stream-chat-android-ui-components
### 🐞 Fixed
- Fix channel title position when typing. [#5073](https://github.com/GetStream/stream-chat-android/pull/5073)

### ✅ Added
- Added `MessageComposerViewModel.bindViewDefaults` which preserves the default view bindings. [#5060](https://github.com/GetStream/stream-chat-android/pull/5060)
- Added UI customizations for message composer. [#5064](https://github.com/GetStream/stream-chat-android/pull/5064)
  * `MessageComposerViewStyle.commandSuggestionsTitleIconDrawableTintColor`
  * `MessageComposerViewStyle.mentionSuggestionItemIconDrawableTintColor`
  * `MessageComposerViewStyle.attachmentsButtonIconTintList`
  * `MessageComposerViewStyle.commandsButtonIconTintList`
  * `MessageComposerViewStyle.sendMessageButtonIconTintList`
  * `MessageComposerViewStyle.audioRecordingButtonIconTintList`

### ⚠️ Changed
- Made `MessageReplyView` publicly available. [#5058](https://github.com/GetStream/stream-chat-android/pull/5058)
- Deprecated `MessageListItemStyle.textStyleMessageDeleted`. Use `MessageListItemStyle.textStyleMessageDeletedMine` and `MessageListItemStyle.textStyleMessageDeletedTheirs` instead.  [#5050](https://github.com/GetStream/stream-chat-android/pull/5050)
- Deprecated `MessageListItemStyle.messageDeletedBackground`. Use `MessageListItemStyle.messageDeletedBackgroundMine` and `MessageListItemStyle.messageDeletedBackgroundTheirs` instead.  [#5050](https://github.com/GetStream/stream-chat-android/pull/5050)
- Deprecated `MessageListItemStyle.buttonIconDrawableTintColor`. Use one of the params listed below instead. [#5064](https://github.com/GetStream/stream-chat-android/pull/5064)
  * `MessageComposerViewStyle.commandSuggestionsTitleIconDrawableTintColor`
  * `MessageComposerViewStyle.mentionSuggestionItemIconDrawableTintColor`
  * `MessageComposerViewStyle.attachmentsButtonIconTintList`
  * `MessageComposerViewStyle.commandsButtonIconTintList`
  * `MessageComposerViewStyle.sendMessageButtonIconTintList`
  * `MessageComposerViewStyle.audioRecordingButtonIconTintList`
- Made `MessageComposerContent` descendants extensible/reusable. [#5065](https://github.com/GetStream/stream-chat-android/pull/5065)

# November 09th, 2023 - 6.0.8
## Common changes for all artifacts
### ✅ Added
- Added `Message.moderationDetails` due to support of the new moderation API. [#5035](https://github.com/GetStream/stream-chat-android/pull/5035)
- Added `MessageModerationDetails` class.

### ❌ Removed
- Removed `Message.syncDescription` due to removal of the old moderation API. [#5035](https://github.com/GetStream/stream-chat-android/pull/5035)
- Removed `MessageSyncContent` class and its subclasses.
- Removed `MessageSyncType` class.

## stream-chat-android-client
### 🐞 Fixed
- Fixed duplicate send message requests. [5039](https://github.com/GetStream/stream-chat-android/pull/5039)

### ⬆️ Improved
- Pass `message` with `result` in `SendMessageDebugger`. [#5037](https://github.com/GetStream/stream-chat-android/pull/5037)
- Use shortService instead of dataSync for our workmanager job. [#5041](https://github.com/GetStream/stream-chat-android/pull/5041)

## stream-chat-android-ui-common
### ✅ Added
- Added `callback` param to `MessageComposerController.sendMessage` method. [#5038](https://github.com/GetStream/stream-chat-android/pull/5038)

## stream-chat-android-ui-components
### 🐞 Fixed
- Fixed channel title not being centered vertically when mo last message exists. [#5043](https://github.com/GetStream/stream-chat-android/pull/5043)

### ✅ Added
- Added `callback` param to `MessageComposerViewModel.sendMessage` method. [#5038](https://github.com/GetStream/stream-chat-android/pull/5038)
- Added UI customizations for deleted message. [#5050](https://github.com/GetStream/stream-chat-android/pull/5050)
  * `MessageListItemStyle.textStyleMessageDeletedMine`
  * `MessageListItemStyle.messageDeletedBackgroundMine`
  * `MessageListItemStyle.textStyleMessageDeletedTheirs`
  * `MessageListItemStyle.messageDeletedBackgroundTheirs`

### ⚠️ Changed
- Supported new moderation API. [#5035](https://github.com/GetStream/stream-chat-android/pull/5035)

## stream-chat-android-compose
### ✅ Added
- Added `callback` param to `MessageComposerViewModel.sendMessage` method. [#5038](https://github.com/GetStream/stream-chat-android/pull/5038)

### ⚠️ Changed
- Supported new moderation API. [#5035](https://github.com/GetStream/stream-chat-android/pull/5035)

# October 31th, 2023 - 6.0.6
## stream-chat-android-client
### ✅ Added
- Display translated text in push notifications. [#5028](https://github.com/GetStream/stream-chat-android/pull/5028)

### 🐞 Fixed
- Encode filename before uploading. [#5026](https://github.com/GetStream/stream-chat-android/pull/5026)

### ⚠️ Changed
- Make `ChatClient.addDevice` and `ChatClient.deleteDevice` public. [#5024](https://github.com/GetStream/stream-chat-android/pull/5024)

## stream-chat-android-ui-common
### 🐞 Fixed
- Fixed channel update emissions in `MessageListController`. [#5029](https://github.com/GetStream/stream-chat-android/pull/5029)

## stream-chat-android-compose
### ✅ Added
- Added `MessageDateSeparatorTheme` to customize the date separator component. [#5013](https://github.com/GetStream/stream-chat-android/pull/5013)
- Added support for automatic translations [#5028](https://github.com/GetStream/stream-chat-android/pull/5028)
  * Enabled by `ChatTheme.autoTranslationEnabled`

# October 23th, 2023 - 6.0.5
## Common changes for all artifacts
### ✅ Added
- Added `User.language` property. [#5003](https://github.com/GetStream/stream-chat-android/pull/5003)

## stream-chat-android-client
### 🐞 Fixed
- Fix background service used to sync data when a Push Notification is received on Android 14. [#4997](https://github.com/GetStream/stream-chat-android/pull/4997)
- Fix `Message.addOwnReaction()` process. [#5000](https://github.com/GetStream/stream-chat-android/pull/5000)

### ✅ Added
- Supported user's `language` property in `ChatClient.connectUser`. [#5003](https://github.com/GetStream/stream-chat-android/pull/5003)

### ⚠️ Changed
- Disconnect user on `UnrecoverableError`. [#5000](https://github.com/GetStream/stream-chat-android/pull/5004)

## stream-chat-android-state
### ⬆️ Improved
- Improved `SyncManger`, which now does not retry outdated messages/reactions [#4991](https://github.com/GetStream/stream-chat-android/pull/4991)

## stream-chat-android-ui-components
### 🐞 Fixed
- Fixed the message list gap. [#4998](https://github.com/GetStream/stream-chat-android/pull/4998)

## stream-chat-android-compose
### 🐞 Fixed
- Fixed the message list gap. [#4998](https://github.com/GetStream/stream-chat-android/pull/4998)

# October 03th, 2023 - 6.0.4
## stream-chat-android-client
### ⬆️ Improved
- Create Throttling mechanism for `MarkRead` Events [#4975](https://github.com/GetStream/stream-chat-android/pull/4975)
- Ignore push messages if WS is connected. [#4979](https://github.com/GetStream/stream-chat-android/pull/4979)
- Added caching mechanism to date parsing. [#4981](https://github.com/GetStream/stream-chat-android/pull/4981)

## stream-chat-android-offline
### ⬆️ Improved
- Improved database caching, which resulted in reduced IO operations. [#4983](https://github.com/GetStream/stream-chat-android/pull/4983) 

## stream-chat-android-state
### ⬆️ Improved
- Expanded/Enhanced event batching to speed up the event processing. [#4982](https://github.com/GetStream/stream-chat-android/pull/4982)

## stream-chat-android-ui-common
### 🐞 Fixed
- Fixed thread loading. [#4971](https://github.com/GetStream/stream-chat-android/pull/4971)

# September 18th, 2023 - 6.0.3
## stream-chat-android-client
### 🐞 Fixed
- Fixed Push Notifications for not working with R8 enabled. [#4961](https://github.com/GetStream/stream-chat-android/pull/4961)

### ✅ Added
- Added `ChatClientDebugger.onNonFatalErrorOccurred` to handle non-fatal errors. [#4959](https://github.com/GetStream/stream-chat-android/pull/4959)
- Added `Message.deletedReplyCount` property. [#4950](https://github.com/GetStream/stream-chat-android/pull/4950)

## stream-chat-android-state
### 🐞 Fixed
- Fixed `ChatClient.watchChannelAsState` to be called without connecting a user. [#4962](https://github.com/GetStream/stream-chat-android/pull/4962)

## stream-chat-android-ui-components
### 🐞 Fixed
- Fixed user avatar click on channel list view. [#4957](https://github.com/GetStream/stream-chat-android/pull/4957)

# September 11th, 2023 - 6.0.2
## stream-chat-android-client
### 🐞 Fixed
- Fixed a crash when replaying the same voice message after scrolling out and in. [4948](https://github.com/GetStream/stream-chat-android/pull/4948)

### ⬆️ Improved
- `ChatClient.markRead` returns ongoing `Call` instance if exists to avoid firing duplicate requests. [#4949](https://github.com/GetStream/stream-chat-android/pull/4949)

## stream-chat-android-ui-common
### 🐞 Fixed
- `MessageListController.markLastMessageRead` does debounce its' calls and checks last seen messageId to avoid duplicate `read` requests. [#4949](https://github.com/GetStream/stream-chat-android/pull/4949)

## stream-chat-android-ui-components
### 🐞 Fixed
- Fixed UI not being updated after replaying the same voice message after scrolling out and in. [4948](https://github.com/GetStream/stream-chat-android/pull/4948)
- Fixed crash when trying to play a failed voice message. [4951](https://github.com/GetStream/stream-chat-android/pull/4951)

### ⬆️ Improved
- `MessageListScrollHelper.isAtBottom` now triggers `callback.onLastMessageRead()` when it changes from `false` to `true` only. [#4949](https://github.com/GetStream/stream-chat-android/pull/4949)

# September 05th, 2023 - 6.0.1
## stream-chat-android-client
### 🐞 Fixed
- Fixed NPE in `StreamWebSocket.onFailure`. [#4942](https://github.com/GetStream/stream-chat-android/pull/4942)

### ⬆️ Improved
- Extended `PushMessage` to access extra data [#4945](https://github.com/GetStream/stream-chat-android/pull/4945)

## stream-chat-android-ui-components
### ⬆️ Improved
- Extended channel list screen styling. [#4944](https://github.com/GetStream/stream-chat-android/pull/4944)

# August 29th, 2023 - 6.0.0

🚨🚨 **v6.0.0** release brings a lot of different enhancements. Please, make sure to check our [migration guides](https://getstream.io/chat/docs/sdk/android/migration-guides/client/push-notifications/)! 🚨🚨

If you want to learn more about these changes and our decisions, check out our [Android Chat v6 Blog Post](https://getstream.io/blog/announcement-android-sdk-6-beta/).

# August 25th, 2023 - 6.0.0-beta5

I hope you're interested in our latest major release - v6.0.0-beta5! We're currently in the process of preparing migration guides and updating all of our
documentation, but in the meantime, you can look into what we plan to release in v6 of Android Chat.

If you want to learn more about these changes and our decisions, check out our [Android Chat v6 Blog Post](https://getstream.io/blog/announcement-android-sdk-6-beta/).

## stream-chat-android-ui-components
### 🐞 Fixed
- Fixed `LinkAttachmentView` to open the correct link when the attachment is clicked. [#4930](https://github.com/GetStream/stream-chat-android/pull/4930)

### ✅ Added
- Added `MessageComposerViewModelBinder` for Java parity with Kotlin's `MessageComposerViewModel.bindView` extension function. [#4931](https://github.com/GetStream/stream-chat-android/pull/4931)

### ⚠️ Changed
- Changed `MessageListView.setCustomItemAnimator` signature to allow passing `null` to reset the item animator. [#4933](https://github.com/GetStream/stream-chat-android/pull/4933)

# August 18th, 2023 - 6.0.0-beta4

I hope you're interested in our latest major release - v6.0.0-beta4! We're currently in the process of preparing migration guides and updating all of our
documentation, but in the meantime, you can look into what we plan to release in v6 of Android Chat.

If you want to learn more about these changes and our decisions, check out our [Android Chat v6 Blog Post](https://getstream.io/blog/announcement-android-sdk-6-beta/).

## Common changes for all artifacts
### ⚠️ Changed
- Business models are immutable now. [#4893](https://github.com/GetStream/stream-chat-android/pull/4893)

## stream-chat-android-client
### ✅ Added
- Added `R.color.stream_ic_notification` to the list of resources that can be overridden. [#4921](https://github.com/GetStream/stream-chat-android/pull/4921)

## stream-chat-android-ui-components
### 🐞 Fixed
- Fixed send button being hidden with non-empty input when `audioRecordingButtonPreferred` is enabled. [#4925](https://github.com/GetStream/stream-chat-android/pull/4925)

### ⬆️ Improved
- Improved UI customization for Audio Recording feature. [#4906](https://github.com/GetStream/stream-chat-android/pull/4906)
- Improved trailing buttons customization for `MessageComposerView`. [#4915](https://github.com/GetStream/stream-chat-android/pull/4915)

### ✅ Added
- Added `MessageListView.setCustomItemAnimator` to allow customizing the item animator used by the `MessageListView`. [#4922](https://github.com/GetStream/stream-chat-android/pull/4922)
- Added `ChannelListView.setMoreOptionsIconProvider` and `ChannelListView.setDeleteOptionIconProvider` to allow customizing the options icons used by the `ChannelListView`. [#4927](https://github.com/GetStream/stream-chat-android/pull/4927)

# July 27th, 2023 - 6.0.0-beta3

I hope you're interested in our latest major release - v6.0.0-beta3! We're currently in the process of preparing migration guides and updating all of our
documentation, but in the meantime, you can look into what we plan to release in v6 of Android Chat.

If you want to learn more about these changes and our decisions, check out our [Android Chat v6 Blog Post](https://getstream.io/blog/announcement-android-sdk-6-beta/).

## Common changes for all artifacts
### ⬆️ Improved
- Added baseline profiles to compose and clients modules for improving performance [#4610](https://github.com/GetStream/stream-chat-android/pull/4610)

### ✅ Added
- Count for read messages. [#4678](https://github.com/GetStream/stream-chat-android/pull/4678)

## stream-chat-android-client
### 🐞 Fixed
- Fixing unread messages count for channels. [#4499](https://github.com/GetStream/stream-chat-android/pull/4499)
- Fix reconnection socket behavior. [#4821](https://github.com/GetStream/stream-chat-android/pull/4821)
- Fixed `QueryChannelRequest.withWatchers` to make `watchers` accessible in response. [#4848](https://github.com/GetStream/stream-chat-android/pull/4848)

### ⬆️ Improved
- Changes in messages that are quoted now reflect in all messages, not only the original message.[#4646](https://github.com/GetStream/stream-chat-android/pull/4646)

### ✅ Added
- Added the string extension function `createResizedStreamCdnImageUrl()` which resizes images hosted on Stream's CDN by adding the necessary query parameters to the URL. [#4600](https://github.com/GetStream/stream-chat-android/pull/4600)
- Added the string extension function `getStreamCdnHostedImageDimensions()` used to extract original image dimensions from URLs of images hosted on Stream's CDN which contain the original width and height parameters. Added a new class called `StreamCdnOriginalImageDimensions` which stores the original height and width data. [#4600](https://github.com/GetStream/stream-chat-android/pull/4600)
- Added classes `StreamCdnCropImageMode` and `StreamCdnResizeImageMode` used for modifying Stream CDN image resize requests. [#4600](https://github.com/GetStream/stream-chat-android/pull/4600)
- Added `ChatClient.clearPersistence()` to be able to clear local data even if the user is not connected. [#4796](https://github.com/GetStream/stream-chat-android/pull/4796)
- Added new `hideHistory` flag into `ChatClient.addMembers` function. This flag can be used to hide the channel's history from the added member. [#4817](https://github.com/GetStream/stream-chat-android/pull/4817)
- Added new `hideHistory` flag into `ChannelClient.addMembers` function. This flag can be used to hide the channel's history from the added member. [#4817](https://github.com/GetStream/stream-chat-android/pull/4817)
- Added `ChatClient.inviteMembers` to invite members to an existing channel. [#4816](https://github.com/GetStream/stream-chat-android/pull/4816)
- Added `ChannelClient.inviteMembers` to invite members to an existing channel. [#4816](https://github.com/GetStream/stream-chat-android/pull/4816)
- Added `ChannelUserBannedEvent.shadow` property to know if the user is shadow-banned or standard banned. [#4836](https://github.com/GetStream/stream-chat-android/pull/4836)
- Added `AttachmentsVerifier` to verify if the uploaded attachments are valid. [#4852](https://github.com/GetStream/stream-chat-android/pull/4852)
- Added `ChannelClient.fetchCurrentUser` to fetch current user from backend. [#4860](https://github.com/GetStream/stream-chat-android/pull/4860)
- Added `FetchCurrentUserListener` interface used to perform actions as side effects when the `ChatCliet.fetchCurrentUser()` method is used to fetch the current user from the backend. [#4860](https://github.com/GetStream/stream-chat-android/pull/4860)
- Added `AudioPlayer` as a part of `async-voice-messaging` feature. [#4828](https://github.com/GetStream/stream-chat-android/pull/4828)

### ⚠️ Changed
- Changed `newMessageIntent` lambda's signature of `NotificationHandlerFactory.createNotificationHandler()`. It receives the whole `Message`/`Channel` entity to help you  create a more complex navigation intent.
- Moved `ChatClient.dismissChannelNotifications()` into `ChatClient` class. [#4692](https://github.com/GetStream/stream-chat-android/pull/4692)
- Changed `ConnectionState` from interface to Sealed Class. The new `ConnectionState.Connected` class contains the `user` that open the WebSocket connection. [#4808](https://github.com/GetStream/stream-chat-android/pull/4808)
- Renamed `InitializationState.RUNNING` to `InitializationState.INITIALIZING`. [#4827](https://github.com/GetStream/stream-chat-android/pull/4827)
- Changed return type of `ChatClient.disconnectSocket()` to `Call<Unit>`. [#4829](https://github.com/GetStream/stream-chat-android/pull/4829)
- Changed return type of `ChatClient.reconnectSocket()` to `Call<Unit>`. [#4829](https://github.com/GetStream/stream-chat-android/pull/4829)

### ❌ Removed
- Removed `ChatClient.setDevice()` method. [#4692](https://github.com/GetStream/stream-chat-android/pull/4692)

## stream-chat-android-offline
### 🐞 Fixed
- Fixed pagination problems related for quoted messages [#4638](https://github.com/GetStream/stream-chat-android/issues/4638)
- Fixed message gaps in message list view when using offline support. [#4633](https://github.com/GetStream/stream-chat-android/pull/4633)

## stream-chat-android-state
### 🐞 Fixed
- Fixed `SyncManager` not emitting missed events after getting online. [#4862](https://github.com/GetStream/stream-chat-android/pull/4862)

### ⬆️ Improved
- The `ChannelStateLogic` keeps members updated after ban/unban events are received. [#4836](https://github.com/GetStream/stream-chat-android/pull/4836)

## stream-chat-android-ui-common
### ⬆️ Improved
- Send `TypingStopEvent` whenever the message is sent or the messageComposer contains an empty text message. [#4904](https://github.com/GetStream/stream-chat-android/pull/4904)

### ✅ Added
- Added `showDateSeparatorInEmptyThread: Boolean` to `MessageListController`. It is used to regulate whether date separators appear in empty threads. [#4742](https://github.com/GetStream/stream-chat-android/pull/4742)
- Added `StreamMediaRecorder` as a part of `async-voice-messaging` feature. [#4828](https://github.com/GetStream/stream-chat-android/pull/4828)
- Added `AudioRecordingController` as a part of `async-voice-messaging` feature. [#4828](https://github.com/GetStream/stream-chat-android/pull/4828)

## stream-chat-android-ui-components
### 🐞 Fixed
- Fixed edit messages and reply messages with unsupported attachments. [#4757](https://github.com/GetStream/stream-chat-android/pull/4757)
- Fixed `ChannelViewHolder` to show proper last message value. [#4901](https://github.com/GetStream/stream-chat-android/pull/4901)
- Fixed `CnahnelViewHolder` to handle TypingIndicator visibility properly. [#4904](https://github.com/GetStream/stream-chat-android/pull/4904)

### ⬆️ Improved
- Emails are highlighted and clickable in the message text. [#4833](https://github.com/GetStream/stream-chat-android/pull/4833)
- `ChannelListPayloadDiff` is calculated using the list of members instead of the list of users. [#4840](https://github.com/GetStream/stream-chat-android/pull/4840)

### ✅ Added
- Added `ChatUI.streamCdnImageResizing` which allows resizing images where they appear as previews, such as the message list, attachment gallery overview or user and channel avatars. Only images hosted by Stream's CDN which contain original width and height query parameters can be resized. Image resizing is a paid feature and is disabled by default, you can enable it by overriding the aforementioned `ChatUI.streamCdnImageResizing` property with with an instance that has `StreamCdnImageResizing.imageResizingEnabled` set to true. Pricing can be found [here](https://getstream.io/chat/pricing/). [#4600](https://github.com/GetStream/stream-chat-android/pull/4600)
- Added `showDateSeparatorInEmptyThread: Boolean` to `MessageListViewModelFactory`. It is used to regulate whether date separators appear in empty threads. [#4742](https://github.com/GetStream/stream-chat-android/pull/4742)
- Added the ability to choose `PickerMediaMode` that allows control if the camera recorder and/or take picture feature is allowed or not in `MessageComposerView` via xml attributes. [#4812](https://github.com/GetStream/stream-chat-android/pull/4812)
  * `streamUiMessageComposerAttachmentsPickerMediaMode`
- Added Typing Users list to `ChannelItem`. [#4868](https://github.com/GetStream/stream-chat-android/pull/4868)
- Added typing indicator on `ChannelLitsView`. [#4868](https://github.com/GetStream/stream-chat-android/pull/4868)
- Added options visibility customization for each channel in a list. [#4870](https://github.com/GetStream/stream-chat-android/pull/4870)
- Added `AudioRecordAttachmentPreviewFactory` as a part of `async-voice-messaging` feature. [#4828](https://github.com/GetStream/stream-chat-android/pull/4828)
- Added `DefaultMessageComposerOverlappingContent` as a part of `async-voice-messaging` feature. [#4828](https://github.com/GetStream/stream-chat-android/pull/4828)
- Added new custom views (`AudioRecordPlayerView`, `AudioWavesSeekBar`, `WaveformView`) as a part of `async-voice-messaging` feature. [#4828](https://github.com/GetStream/stream-chat-android/pull/4828)
- Added `AudioRecordingAttachmentsGroupView` in addition to `MediaAttachmentsGroupView` as a part of `async-voice-messaging` feature. [#4828](https://github.com/GetStream/stream-chat-android/pull/4828)

### ⚠️ Changed
- Replaced the method parameter `replyMessageId: String` with `replyTo: Message` inside `ReplyMessageClickListener.onReplyClick()`. The new parameter now contains the complete message to which the reply was made. [#4639](https://github.com/GetStream/stream-chat-android/pull/4639)
- Added the parameter `parentId: String?` to `AttachmentGalleryResultItem`. It is used to indicate when a message is belongs to a thread. Same has been added to the extension function `Attachment.toAttachmentGalleryResultItem()`. [#4639](https://github.com/GetStream/stream-chat-android/pull/4639)
- Added the parameter `parentMessageId: String?` to the class `MessageListViewModel.ShowMessage`. If the message you want to scroll to is a thread message, pass in its parent message ID, otherwise you can pass in `null`. [#4639](https://github.com/GetStream/stream-chat-android/pull/4639)
- 🚨 Breaking change: Removed `ChatUI.showThreadSeparatorInEmptyThread`. It has been replaced by `MessageListController.showDateSeparatorInEmptyThread`. If you are using our `ViewModel` factory, `MessageListViewModelFactory.showDateSeparatorInEmptyThread` will pass the parameter through to the `MessageListController` contained by `MessageListViewMode`. [#4742](https://github.com/GetStream/stream-chat-android/pull/4742)
- Create new `bind()` method on `BaseChannelListItemViewHolder` that takes as parameter `ChannelItem`. [#4868](https://github.com/GetStream/stream-chat-android/pull/4868)
- Added `MessageComposerView.setCenterOverlapContent` as a part of `async-voice-messaging` feature. [#4828](https://github.com/GetStream/stream-chat-android/pull/4828)
- `FileAttachmentsView` supports new audio recording view type as a part of `async-voice-messaging` feature. [#4828](https://github.com/GetStream/stream-chat-android/pull/4828)
- Added audio recording style customization into `MessageComposerViewStyle` as a part of `async-voice-messaging` feature. [#4828](https://github.com/GetStream/stream-chat-android/pull/4828)
  * `audioRecordingButtonVisible`
  * `audioRecordingHoldToRecordText`
  * `audioRecordingHoldToRecordTextColor`
  * `audioRecordingHoldToRecordBackgroundDrawable`
  * `audioRecordingHoldToRecordBackgroundDrawableTint`
  * `audioRecordingSlideToCancelText`
  * `audioRecordingMicIconDrawable`
  * `audioRecordingMicIconDrawableTint`
  * `audioRecordingLockIconDrawable`
  * `audioRecordingLockIconDrawableTint`
  * `audioRecordingLockedIconDrawable`
  * `audioRecordingLockedIconDrawableTint`
- Added audio recording xml attrs for `MessageComposerView` as a part of `async-voice-messaging` feature. [#4828](https://github.com/GetStream/stream-chat-android/pull/4828)
  * `streamUiMessageComposerAudioRecordingButtonVisible`
  * `streamUiMessageComposerAudioRecordingHoldToRecordText`
  * `streamUiMessageComposerAudioRecordingHoldToRecordTextColor`
  * `streamUiMessageComposerAudioRecordingHoldToRecordBackgroundDrawable`
  * `streamUiMessageComposerAudioRecordingHoldToRecordBackgroundDrawableTint`
  * `streamUiMessageComposerAudioRecordingSlideToCancelText`
  * `streamUiMessageComposerAudioRecordingMicIconDrawable`
  * `streamUiMessageComposerAudioRecordingMicIconDrawableTint`
  * `streamUiMessageComposerAudioRecordingLockIconDrawable`
  * `streamUiMessageComposerAudioRecordingLockIconDrawableTint`
  * `streamUiMessageComposerAudioRecordingLockedIconDrawable`
  * `streamUiMessageComposerAudioRecordingLockedIconDrawableTint`

## stream-chat-android-compose
### ⬆️ Improved
- Updated Compose compiler version to `1.4.3`. [#4697](https://github.com/GetStream/stream-chat-android/pull/4697)
- Added `ChatClient.clearPersistence()` to be able to clear local data even if the user is not connected. [#4797](https://github.com/GetStream/stream-chat-android/pull/4797)
- Emails are highlighted and clickable in the message text. [#4833](https://github.com/GetStream/stream-chat-android/pull/4833)

### ✅ Added
- Added `onChannelAvatarClick` handler to `MessageListHeader`. [#4545](https://github.com/GetStream/stream-chat-android/pull/4545)
- Added `ChatTheme.streamCdnImageResizing` which allows resizing images where they appear as previews, such as the message list, attachment gallery overview or user and channel avatars. Only images hosted by Stream's CDN which contain original width and height query parameters can be resized. Image resizing is a paid feature and is disabled by default, you can enable it by overriding the aforementioned `ChatTheme.streamCdnImageResizing` property with an instance that has `StreamCdnImageResizing.imageResizingEnabled` set to true.. Pricing can be found [here](https://getstream.io/chat/pricing/). [#4600](https://github.com/GetStream/stream-chat-android/pull/4600)
- Added the composable content slot `emptyThreadPlaceholderItemContent` to `MessageContainer`. It is used to display placeholders inside empty threads if the feature was enabled by the `MessageListController` of the `MessageListViewModel` instance you have created.  [#4742](https://github.com/GetStream/stream-chat-android/pull/4742)
- Added `showDateSeparatorInEmptyThread: Boolean` to `MessagesViewModelFactory`. It is used to regulate whether date separators appear in empty threads. [#4742](https://github.com/GetStream/stream-chat-android/pull/4742)
- Add `ThreadMessagesStart` that allows to control if the stack of thread messages starts at the bottom or the top. [#4807](https://github.com/GetStream/stream-chat-android/pull/4807)
- Add `PickerMediaMode` that allows control if the camera recorder and/or take picture feature is allowed or not. [#4812](https://github.com/GetStream/stream-chat-android/pull/4812)
- Added `MessageTheme` to customize the message components into `ChatTheme`. [#4856](https://github.com/GetStream/stream-chat-android/pull/4856)
- Added `StatefulStreamMediaRecorder` as a part of `async-voice-messaging` feature. [#4828](https://github.com/GetStream/stream-chat-android/pull/4828)
- Added `AudioRecordAttachmentFactory` as a part of `async-voice-messaging` feature. [#4828](https://github.com/GetStream/stream-chat-android/pull/4828)
- Added new components (`RunningWaveForm`, `AudioWaveVSeekbar`, `AudioRecordAttachmentContent`, `AudioRecordGroupContent`) as a part of `async-voice-messaging` feature. [#4828](https://github.com/GetStream/stream-chat-android/pull/4828)

### ⚠️ Changed
- 🚨 Breaking change: Renamed `onHeaderActionClick` to `onHeaderTitleClick` in `MessagesScreen`. Change made in order to better reflect the handler's behavior. [#4535](https://github.com/GetStream/stream-chat-android/pull/4535)
- 🚨 Breaking change: Renamed `onHeaderActionClick` to `onHeaderTitleClick` in `MessageListHeader`. Change made in order to better reflect the handler's behavior. [#4535](https://github.com/GetStream/stream-chat-android/pull/4535)
- Added `onChannelAvatarClick` handler to `MessageListHeader`. [#4545](https://github.com/GetStream/stream-chat-android/pull/4545)
- Added `parentMessageId` to `MediaGalleryPreviewResult`. It is used when we need to return a result upon which we navigate to a thread message. If the message we need to navigate to is not a thread message the `parentMessageId` value will be null. [#4639](https://github.com/GetStream/stream-chat-android/pull/4639)
- Added argument `parentMessageId: String?` to `MessageListViewModel.scrollToMessage()`. If the message you want to scroll to is a thread message, pass in its parent message ID, otherwise you can pass in `null`. [#4639](https://github.com/GetStream/stream-chat-android/pull/4639)
- Added parameter `parentMessageId: String?` to `MessageListViewModelFactory`. If you want to scroll to a thread message upon opening the messaging screen, pass in the thread message's parent message ID, otherwise you can pass in `null`. [#4639](https://github.com/GetStream/stream-chat-android/pull/4639)

### ❌ Removed
- Removed `ImagePreviewAction`, `ImagePreviewOption`, `ImagePreviewResult`, `ImagePreviewResultType`, `ImagePreviewViewModel` and `ImagePreviewViewModelFactory`. These were removed in favor of using the newer `MediaGalleryPreviewActivity` along with it's accompanying classes. The removed classes have their media gallery counterparts, for instance `ImagePreviewAction` becomes `MediaGalleryPreviewAction`, and so on. [#4766](https://github.com/GetStream/stream-chat-android/pull/4766)

# December 1st, 2022 - 6.0.0-beta2

I hope you're interested in our latest major release - v6.0.0-beta2! We're currently in the process of preparing migration guides and updating all of our
documentation, but in the meantime, you can look into what we plan to release in v6 of Android Chat.

If you want to learn more about these changes and our decisions, check out our [Android Chat v6 Blog Post](https://getstream.io/blog/announcement-android-sdk-6-beta/).

## Common changes for all artifacts
### ✅ Added
- Added `Result::getOrNull`, `Result::getOrThrow` and `Result.chatErrorOrNull` to simplify getting `value` for Java users. [#4415](https://github.com/GetStream/stream-chat-android/pull/4415)

## stream-chat-android-client
### 🐞 Fixed
- Fixing erase of offline messages when entering a channel. [#4457](https://github.com/GetStream/stream-chat-android/pull/4457)

## stream-chat-android-state
### ❌ Removed
- Removed `StateAwarePlugin` interface.[4435](https://github.com/GetStream/stream-chat-android/pull/4435)

## stream-chat-android-ui-common
### ✅ Added
- Added constructor overloads for the `MessageMode.MessageThread` class to simplify usage for Java users. [#4427](https://github.com/GetStream/stream-chat-android/pull/4427)

## stream-chat-android-ui-components
### ✅ Added
- Added the default value for the `message` parameter passed to the `MessageComposerViewModel:sendMessage` function. [#4427](https://github.com/GetStream/stream-chat-android/pull/4427)

## stream-chat-android-pushprovider-firebase
### ❌ Removed
- Artifact removed, use `io.getstream:stream-android-push-firebase:VERSION` instead. [#4512](https://github.com/GetStream/stream-chat-android/pull/4512)

## stream-chat-android-pushprovider-huawei
### ❌ Removed
- Artifact removed, use `io.getstream:stream-android-push-huawei:VERSION` instead. [#4512](https://github.com/GetStream/stream-chat-android/pull/4512)

## stream-chat-android-pushprovider-xiaomi
### ❌ Removed
- Artifact removed, use `io.getstream:stream-android-push-xiaomi:VERSION` instead. [#4512](https://github.com/GetStream/stream-chat-android/pull/4512)

# November 11th, 2022 - 6.0.0-beta1

I hope you're interested in our latest major release - v6.0.0-beta1! We're currently in the process of preparing migration guides and updating all of our
documentation, but in the meantime, you can look into what we plan to release in v6 of Android Chat.

If you want to learn more about these changes and our decisions, check out our [Android Chat v6 Blog Post](https://getstream.io/blog/announcement-android-sdk-6-beta/).

## Common changes for all artifacts
### ⬆️ Improved
- Updated Kotlin version to `1.7.20`. (#4247)[https://github.com/GetStream/stream-chat-android/pull/4247]

### ⚠️ Changed
- Separated `state` and `offline` modules. (#4214)[https://github.com/GetStream/stream-chat-android/pull/4214]
- Moved `ClientState.user` to `GlobalState.user` because the state module is the one that correctly updates the user in the SDK. [#4333](https://github.com/GetStream/stream-chat-android/pull/4333)
- 🚨 Breaking change: Converted `Result` class into sealed class with two implementations: `Result.Success` and `Result.Failure`. [#4356](https://github.com/GetStream/stream-chat-android/pull/4356)
- 🚨 Breaking change: Converted `ChatError` class into sealed class with three implementations: `Error.Generic`, `Error.Throwable` and `Error.Network`. [#4368](https://github.com/GetStream/stream-chat-android/pull/4368)

## stream-chat-android-client
### ⬆️ Improved
- Removing unnecessary configuration fields for `OfflinePluginConfig`. [#4376](https://github.com/GetStream/stream-chat-android/pull/4376)

### ✅ Added
- Added `isFilteringMessages` check on `QueryChannelRequest` request. [#3948](https://github.com/GetStream/stream-chat-android/pull/3948)
- Exposed `MessageType`, `AttachmentType` and `ChannelType` classes containing useful constants. [#4285](https://github.com/GetStream/stream-chat-android/pull/4285)

### ⚠️ Changed
- Removed `Channel::cid` from constructor. It's now an immutable property calculated based on `type` and `id`. [#4322](https://github.com/GetStream/stream-chat-android/pull/4322)

### ❌ Removed
- ClientMutableState is now an internal interface, intead of a public interface. [#4374](https://github.com/GetStream/stream-chat-android/pull/4374)
- Remove ClientState.clearState() [#4372](https://github.com/GetStream/stream-chat-android/pull/4372)

## stream-chat-android-offline
### ✅ Added
- Added `loadNewestMessages` method to `ChatClient` that loads newest messages in the channel and clears the rest. [#3948](https://github.com/GetStream/stream-chat-android/pull/3948)

### ⚠️ Changed
- Changed the logic how the end of pages is determined inside `ChannelLogic.onQueryChannelResult`. Added loadNewestMessages in `ChannelLogic`. Added check to prevent upserting new messages if newest page isn't loaded to avoid breaking pagination. [#3948](https://github.com/GetStream/stream-chat-android/pull/3948)

## stream-chat-android-state
### 🐞 Fixed
- Stop showing a blink of empty state screen when loading channel without loading from database first. [#4261](https://github.com/GetStream/stream-chat-android/pull/4261)
- Fixing hard coded user presence of watchChannel method. [#4375](https://github.com/GetStream/stream-chat-android/pull/4375)

### ✅ Added
- Adding ChannelState.getMessageById to fetch messages from the state of the SDK. [#4292](https://github.com/GetStream/stream-chat-android/pull/4292)
- Added `loadNewestMessages` method to `ChatClient` that loads newest messages in the channel and clears the rest. [#3948](https://github.com/GetStream/stream-chat-android/pull/3948)

### ⚠️ Changed
- Separated `QueryChannelListenerState` into state and databased focused classes. [#4188](https://github.com/GetStream/stream-chat-android/pull/4188)
- Separated `ThreadQueryListener` into state and databased focused classes. [#4208](https://github.com/GetStream/stream-chat-android/pull/4208)
- Rename of `QueryChannelsListenerImpl` to `QueryChannelsListenerState` [#4170](https://github.com/GetStream/stream-chat-android/pull/4170)
- Renamed `ChannelData::channelId` to `ChannelData::id`. [#4322](https://github.com/GetStream/stream-chat-android/pull/4322)
- Removed `ChannelData::cid` from constructor. It's now an immutable property calculated based on `type` and `id`. [#4322](https://github.com/GetStream/stream-chat-android/pull/4322)
- Moved the send attachment logic to the LLC (Low Level Client) module [#4244](https://github.com/GetStream/stream-chat-android/pull/4244)

### ❌ Removed
- Removed `EventHandlerImpl` from the codebase. [#4207](https://github.com/GetStream/stream-chat-android/pull/4207)

## stream-chat-android-ui-common
### ⬆️ Improved
- Updated Compose compiler version to `1.3.2`. (#4247)[https://github.com/GetStream/stream-chat-android/pull/4247]

### ✅ Added
- Added `MessageListController` which generalizes message list state and actions, exposing them to each SDK's ViewModel. [#4157](https://github.com/GetStream/stream-chat-android/pull/4157/files)
- Added `MessageListState`, `MessageListItemState`, `MessageItemState`, `DateSeparatorItemState`, `ThreadSeparatorItemState`, `SystemMessageItemState`, `TypingItemState`, `MessagePosition`, `NewMessageState`, `SelectedMessageState` and `MessageFocusState` to keep track of the message list states. [#4157](https://github.com/GetStream/stream-chat-android/pull/4157/files)
- Added `ClipboardHandler` that handles copy/pasting. [#4157](https://github.com/GetStream/stream-chat-android/pull/4157/files)
- Added `DateSeparatorHandler` that handles when date separators should be shown. [#4157](https://github.com/GetStream/stream-chat-android/pull/4157/files)
- Added `MessagePositionHandler` that determines the message group position inside the list. [#4157](https://github.com/GetStream/stream-chat-android/pull/4157/files)
- Added `GiphyAction` to control giphies. [#4157](https://github.com/GetStream/stream-chat-android/pull/4157/files)

### ⚠️ Changed
- `DateFormatter::formatDate` and `DateFormatter::formatTime` methods now accept Dates instead of classes from ThreeTenABP API. [#4320](https://github.com/GetStream/stream-chat-android/pull/4320)

### ❌ Removed
- Removed ThreeTenABP dependency. [#4320](https://github.com/GetStream/stream-chat-android/pull/4320)

## stream-chat-android-ui-components
### 🐞 Fixed
- Fixed scroll to bottom. [#3849](https://github.com/GetStream/stream-chat-android/pull/3849)
- Fixed search for messages. [#3861](https://github.com/GetStream/stream-chat-android/pull/3861)
- Fixed thread list initials scroll state. [#4157](https://github.com/GetStream/stream-chat-android/pull/4157/files)

### ⬆️ Improved
- Improved asking for `WRITE_EXTERNAL_STORAGE` permission. The permission won't be requested starting from Android Q unless legacy external storage is requested. [#4219](https://github.com/GetStream/stream-chat-android/pull/4219)
- Improved the stability of cooldown timer in slow mode. [#4251](https://github.com/GetStream/stream-chat-android/pull/4251)
- Improved how system bar colors are handled on the attachment gallery screen. [#4269](https://github.com/GetStream/stream-chat-android/pull/4269)
- The default attachment gallery is now able to handle videos as well as images. [#4283](https://github.com/GetStream/stream-chat-android/pull/4283)
- Improved the way video length information is displayed over video previews inside the attachment picker. [#4299](https://github.com/GetStream/stream-chat-android/pull/4299)
- Renamed `ImageAttachmentPreviewFactory` to `MediaAttachmentPreviewFactory` and gave it the ability to preview video attachments as well as image attachments. [#4386](https://github.com/GetStream/stream-chat-android/pull/4386)

### ✅ Added
- Added `UserAvatarView` and `ChannelAvatarView` to replace `AvatarView` to keep consistency with the Compose UI SDK. [#4165](https://github.com/GetStream/stream-chat-android/pull/4165)
- Added the ability to turn off video previews (thumbnails) via `ChatUI.videoThumbnailsEnabled`. Video previews are a paid feature and as such you can turn them off. They are on by default and the pricing can be found [here](https://getstream.io/chat/pricing/). [#4158](https://github.com/GetStream/stream-chat-android/pull/4158)
- Added a new function `MessageListItemViewHolderFactory.createMediaAttachmentsViewHolder()` which returns a `ViewHolder` capable of previewing both images and videos. [#4158](https://github.com/GetStream/stream-chat-android/pull/4158)
- Added a style class called `MediaAttachmentViewStyle`. The new style controls how previews of both image and video attachments are displayed inside the message list. [#4158](https://github.com/GetStream/stream-chat-android/pull/4158)
- Added `UnsupportedAttachmentFactory` for unsupported attachments. [#4271](https://github.com/GetStream/stream-chat-android/pull/4271)
- Added attrs to `UnsupportedAttachmentsView` that allow to customize the UI of unsupported attachments in [#4271](https://github.com/GetStream/stream-chat-android/pull/4271):
 * `streamUiUnsupportedAttachmentBackgroundColor`
 * `streamUiUnsupportedAttachmentStrokeColor`
 * `streamUiUnsupportedAttachmentStrokeWidth`
 * `streamUiUnsupportedAttachmentCornerRadius`
 * `streamUiUnsupportedAttachmentTitleTextSize`
 * `streamUiUnsupportedAttachmentTitleTextColor`
 * `streamUiUnsupportedAttachmentTitleTextFont`
 * `streamUiUnsupportedAttachmentTitleFontAssets`
 * `streamUiUnsupportedAttachmentTitleTextStyle`
- Added a page about [Sample Apps](https://getstream.io/chat/docs/sdk/android/resources/sample-apps/) to the docs. [#4282](https://github.com/GetStream/stream-chat-android/pull/4282)
- Added the ability to turn off video previews (thumbnails) via `ChatUI.videoThumbnailsEnabled`. Video previews are a paid feature and as such you can turn them off. They are on by default and the pricing can be found [here](https://getstream.io/chat/pricing/). [#4158](https://github.com/GetStream/stream-chat-android/pull/4158)
- Added a new function `MessageListItemViewHolderFactory.createMediaAttachmentsViewHolder()` which returns a `ViewHolder` capable of previewing both images and videos. [#4158](https://github.com/GetStream/stream-chat-android/pull/4158)
- Added a style class called `MediaAttachmentViewStyle`. The new style controls how previews of both image and video attachments are displayed inside the message list. [#4158](https://github.com/GetStream/stream-chat-android/pull/4158)
- Added `OnScrollToBottomHandler` to `MessageListView`. [#3849](https://github.com/GetStream/stream-chat-android/pull/3849)
- Added the ability to style the play button inside the attachment gallery. The necessary attributes along with their description can be found [here](https://github.com/GetStream/stream-chat-android/blob/main/stream-chat-android-ui-components/src/main/res/values/attrs_attachment_gallery_activity.xml). These attributes can be parsed using the newly created `AttachmentGalleryViewMediaStyle` class. [#4283](https://github.com/GetStream/stream-chat-android/pull/4283)
- Added new styled attributes for `MediaAttachmentGridView`. The new attributes along with their description can be found [here](https://github.com/GetStream/stream-chat-android/blob/main/src/main/res/values/attrs_media_attachment_grid_view.xml). These attributes can be parsed using the newly created `MediaAttachmentGridViewStyle` class. [#4283](https://github.com/GetStream/stream-chat-android/pull/4283)
- Added the attribute `streamUiAttachmentsPickerVideoIconDrawableTint` to the `AttachmentsPickerDialog` styleable. You can use this attribute to change to tint of the video drawable displayed in the attachment picker video previews. [#4299](https://github.com/GetStream/stream-chat-android/pull/4299)
- Added the attribute `streamUiAttachmentVideoLogoIconTint` to the `MessageInputView` styleable. You can use this attribute to change to tint of the video drawable displayed in the attachment picker video previews. [#4299](https://github.com/GetStream/stream-chat-android/pull/4299)
- Added the property `videoIconDrawableTint` to `AttachmentSelectionDialogStyle`. You can use this property to change to tint of the video drawable displayed in the attachment picker video previews. [#4299](https://github.com/GetStream/stream-chat-android/pull/4299)
- Added a guide that demonstrates how use events to close the chat screen when the current user has been removed from the channel. [#4078](https://github.com/GetStream/stream-chat-android/issues/4078)
- Added loading more indicator to `MessageListView`. [#4309](https://github.com/GetStream/stream-chat-android/pull/4309)
- Added the `streamUiMessageListLoadingMoreView` attribute to customize the layout of loading more indicator in `MessageListView`. [#4309](https://github.com/GetStream/stream-chat-android/pull/4309)
- Added the ability to preview video attachments as thumbnails inside `MessageComposerView` using `MediaAttachmentPreviewFactory`.  [#4386](https://github.com/GetStream/stream-chat-android/pull/4386)
- Added new attributes used by `MessageComposerView` that customize the way video attachments are rendered [#4386](https://github.com/GetStream/stream-chat-android/pull/4386)
  * `streamUiMessageComposerMessageInputVideoAttachmentIconDrawable`
  * `streamUiMessageComposerMessageInputVideoAttachmentIconDrawableTint`
  * `streamUiMessageComposerMessageInputVideoAttachmentIconBackgroundColor`
  * `streamUiMessageComposerMessageInputVideoAttachmentIconElevation`
  * `streamUiMessageComposerMessageInputVideoAttachmentIconDrawablePaddingTop`
  * `streamUiMessageComposerMessageInputVideoAttachmentIconDrawablePaddingBottom`
  * `streamUiMessageComposerMessageInputVideoAttachmentIconDrawablePaddingStart`
  * `streamUiMessageComposerMessageInputVideoAttachmentIconDrawablePaddingEnd`

### ⚠️ Changed
- 🚨 Breaking change: The function `MessageListItemViewHolderFactory.createImageAttachmentsViewHolder()` has been removed in favor of the function `MessageListItemViewHolderFactory.createMediaAttachmentsViewHolder()` which returns a `ViewHolder` capable of previewing both images and videos. [#4158](https://github.com/GetStream/stream-chat-android/pull/4158)
- 🚨 Breaking change: `ImageAttachmentViewStyle` has been removed and replaced by `MediaAttachmentViewStyle`. The new style controls how previews of both image and video attachments are displayed inside the message list. [#4158](https://github.com/GetStream/stream-chat-android/pull/4158)
- 🚨 Breaking change: Attribute `streamUiSaveImageEnabled` has been renamed to `streamUiSaveMediaEnabled`. [#4283](https://github.com/GetStream/stream-chat-android/pull/4283)
- 🚨 Breaking change: Attribute `streamUiSaveImageIcon` has been renamed to `streamUiSaveMediaIcon`. [#4283](https://github.com/GetStream/stream-chat-android/pull/4283)
- 🚨 Breaking change: String resource `stream_ui_attachment_gallery_save_image` has been renamed to `stream_ui_attachment_gallery_save_media`. [#4283](https://github.com/GetStream/stream-chat-android/pull/4283)
- Aligned the information displayed in the title and subtitle of `ChannelActionsDialogFragment` with the information in `MessageListHeaderView`. [#4306](https://github.com/GetStream/stream-chat-android/pull/4306)
- 🚨 Breaking change: `MessageListViewModel` now uses `MessageListController` for state and action handling. Updated `MessageListViewModelFactory` with new parameters to be able to build `MessageListController`. [#4157](https://github.com/GetStream/stream-chat-android/pull/4157/files)
- 🚨 Breaking change: `MessageListViewModel.Event.MessageReaction` no longer takes `enforceUnique` as a parameter, instead it is handled as part of `enforceUniqueReaction` inside `MessageListViewModelFactory` and `MessageListController`. [#4157](https://github.com/GetStream/stream-chat-android/pull/4157/files)
- 🚨 Breaking change: `ui-common` module `GiphyAction`s are now used instead of removed `GiphyAction` enum inside `ui-components` module. [#4157](https://github.com/GetStream/stream-chat-android/pull/4157/files)
- 🚨 Breaking change: `MessageListItem` now uses `MessagePosition` from `ui-common`. [#4157](https://github.com/GetStream/stream-chat-android/pull/4157/files)
- Replaced the Dexter library for checking runtime permissions with the PermissionX library. [#4338](https://github.com/GetStream/stream-chat-android/pull/4338)
- Renamed `ImageAttachmentPreviewFactory` to `MediaAttachmentPreviewFactory`. [#4386](https://github.com/GetStream/stream-chat-android/pull/4386)

### ❌ Removed
- Removed `AvatarView` in favor of `UserAvatarView` and `ChannelAvatarView` to keep consistency with the Compose UI SDK. [#4165](https://github.com/GetStream/stream-chat-android/pull/4165)
- The function `MessageListItemViewHolderFactory.createImageAttachmentsViewHolder()` has been removed in favor of the function `MessageListItemViewHolderFactory.createMediaAttachmentsViewHolder()` which returns a `ViewHolder` capable of previewing both images and videos. [#4158](https://github.com/GetStream/stream-chat-android/pull/4158)
- `ImageAttachmentViewStyle` has been removed and replaced by `MediaAttachmentViewStyle`. The new style controls how previews of both image and video attachments are displayed inside the message list. [#4158](https://github.com/GetStream/stream-chat-android/pull/4158)
- 🚨 Breaking change: Removed the old `MessageInputView`. Use `MessageComposerView` instead. [#4289](https://github.com/GetStream/stream-chat-android/pull/4289)
- Removed `GiphyAction` enum. [#4157](https://github.com/GetStream/stream-chat-android/pull/4157/files)
- Removed `MessageListItem.Position` enum. [#4157](https://github.com/GetStream/stream-chat-android/pull/4157/files)

## stream-chat-android-compose
### 🐞 Fixed
- Fixed pagination when the newest messages aren't loaded and we are paginating newer messages pagination. Fixed scroll to bottom if the newest messages aren't loaded. [#3948](https://github.com/GetStream/stream-chat-android/pull/3948)
- Fixed thread list initials scroll state. [#4157](https://github.com/GetStream/stream-chat-android/pull/4157/files)
- Added a guide showing how to customize image and video previews. You can find it [here](https://getstream.io/chat/docs/sdk/android/compose/message-components/message-list/#image-and-video) [#4373](https://github.com/GetStream/stream-chat-android/pull/4373)

### ⬆️ Improved
- Improved the way the [ChannelsScreen](https://getstream.io/chat/docs/sdk/android/compose/channel-components/channels-screen/) is built. [#4183](https://github.com/GetStream/stream-chat-android/pull/4183)
- Improved the way the [MessagesScreen](https://getstream.io/chat/docs/sdk/android/compose/message-components/messages-screen/) is built. [#4183](https://github.com/GetStream/stream-chat-android/pull/4183)
- Improved automatic reloading of non-cached images when regaining network connection. The improvements are visible in the messages list and the new media gallery called `MediaGalleryPreviewActivity`. [#4096](https://github.com/GetStream/stream-chat-android/pull/4096)
- Improved requesting `WRITE_EXTERNAL_STORAGE` permission when legacy storage is requested. [#4219](https://github.com/GetStream/stream-chat-android/pull/4219)
- Improved the stability of cooldown timer in slow mode. [#4251](https://github.com/GetStream/stream-chat-android/pull/4251)
- Improved how system bar colors are handled on the gallery screen. [#4267](https://github.com/GetStream/stream-chat-android/pull/4267)
- Improved the way video length information is displayed over video previews inside the attachment picker. [#4299](https://github.com/GetStream/stream-chat-android/pull/4299)
- The default factory for previewing video and image attachment now is `MediaAttachmentFactory`. It holds numerous improvements, the biggest of which are the ability to reload the image intelligently if the image wasn't loaded and network connection is re-established and the access to the new and improved media gallery. [#4096](https://github.com/GetStream/stream-chat-android/pull/4096)

### ✅ Added
- Added a new gallery called `MediaGalleryPreviewActivity`. This gallery is an upgrade over `ImagePreviewActivity` as it has the capability to reproduce videos as well as images, automatically reloads non-cached images upon regaining network connection and works in offline mode. [#4096](https://github.com/GetStream/stream-chat-android/pull/4096)
- Added `MediaAttachmentContent`. The new composable is an improvement over `ImageAttachmentContent` as it has the ability to preview both videos and images and has access to the new and improved media gallery and the ability to tile more than 4 previews by modifying the parameter `maximumNumberOfPreviewedItems`. [#4096](https://github.com/GetStream/stream-chat-android/pull/4096)
- Added `MediaAttachmentFactory`. The new factory is an improvement over `ImageAttachmentFactory`. The new factory hs the ability to preview videos and the ability to tile more than 4 previews in a group by changing the value of the parameter `maximumNumberOfPreviewedItems`. [#4096](https://github.com/GetStream/stream-chat-android/pull/4096)
- Added parameters `attachmentsContentVideoMaxHeight`, `attachmentsContentMediaGridSpacing`, `attachmentsContentVideoWidth`, `attachmentsContentGroupPreviewWidth` and `attachmentsContentGroupPreviewHeight` to `StreamDimens`. These parameters are meant for more finer grained control over how media previews are displayed in the message list. For the best aesthetic outcome, the width of these should be equal to the value in `StreamDimens.messageItemMaxWidth`. [#4096](https://github.com/GetStream/stream-chat-android/pull/4096)
- Added the ability to turn off video previews (thumbnails) via `ChatTheme.videoThumbnailsEnabled`. Video previews are a paid feature and as such you can turn them off. They are on by default and the pricing can be found [here](https://getstream.io/chat/pricing/). [#4096](https://github.com/GetStream/stream-chat-android/pull/4096)
- Added fallback factory for unsupported attachments. [#4270](https://github.com/GetStream/stream-chat-android/pull/4270)
- Added a page about [Sample Apps](https://getstream.io/chat/docs/sdk/android/resources/sample-apps/) to the docs. [#4282](https://github.com/GetStream/stream-chat-android/pull/4282)
- Added end pagination handler to `MessageList` and support for bidirectional pagination. Added scroll to bottom handler to `MessagesList` to load the newest messages before scrolling if they are not loaded already. [#3948](https://github.com/GetStream/stream-chat-android/pull/3948)
- Added `MessageLazyListState` to replace the default `LazyListState`. `MessageLazyListState` is used to track the scroll position of the message list as well as the focused message offset. [#3948](https://github.com/GetStream/stream-chat-android/pull/3948)
- Added properties `showMoreOverlay` and `showMoreCountText` to `ChatTheme`. These properties are designed to change the appearance of the show more count that appears when a message contains more media attachments than are able to be displayed in the message list media content preview. [#4293](https://github.com/GetStream/stream-chat-android/pull/4293)
- Added `TypingItemState` as a type of `MessageistItemState`. To show the typing item custom composable needs to be provided.

### ⚠️ Changed
- Changed the way ChannelsScreen and MessagesScreen components are built. Instead of exposing a ton of parameters for customization, we now expose a ViewModelFactory that accepts them. [#4183](https://github.com/GetStream/stream-chat-android/pull/4183)
- Using this new approach you can reuse and connect to ViewModels from the outside, if you want to power custom behavior. Make sure to check out our documentation regarding these components. [#4183](https://github.com/GetStream/stream-chat-android/pull/4183)
- 🚨 Breaking change: `MessageAttachmentsContent` function parameter `onImagePreviewResult: (ImagePreviewResult?) -> Unit` has been replaced with `onMediaGalleryPreviewResult: (MediaGalleryPreviewResult?) -> Unit`. Functionally `ImagePreviewResult` and `MediaGalleryPreviewResult` are the same, the only difference is the activity they are returned from so changes should be minimal.
- 🚨 Breaking change: `QuotedMessageAttachmentContent` function parameter `onImagePreviewResult: (ImagePreviewResult?) -> Unit` has been replaced with `onMediaGalleryPreviewResult: (MediaGalleryPreviewResult?) -> Unit`. Functionally `ImagePreviewResult` and `MediaGalleryPreviewResult` are the same, the only difference is the activity they are returned from so changes should be minimal.
- 🚨 Breaking change: `MessageContent` function parameter `onImagePreviewResult: (ImagePreviewResult?) -> Unit` has been replaced with `onMediaGalleryPreviewResult: (MediaGalleryPreviewResult?) -> Unit`. Functionally `ImagePreviewResult` and `MediaGalleryPreviewResult` are the same, the only difference is the activity they are returned from so changes should be minimal.
- 🚨 Breaking change: `MessageContainer` function parameter `onImagePreviewResult: (ImagePreviewResult?) -> Unit` has been replaced with `onMediaGalleryPreviewResult: (MediaGalleryPreviewResult?) -> Unit`. Functionally `ImagePreviewResult` and `MediaGalleryPreviewResult` are the same, the only difference is the activity they are returned from so changes should be minimal.
- 🚨 Breaking change: Both bound (with `MessageListViewModel` as a parameter) and unbound `MessageList` Composable functions have had parameter `onImagePreviewResult: (ImagePreviewResult?) -> Unit` replaced with `onMediaGalleryPreviewResult: (MediaGalleryPreviewResult?) -> Unit`. Functionally `ImagePreviewResult` and `MediaGalleryPreviewResult` are the same, the only difference is the activity they are returned from so changes should be minimal.
- Video previews are now automatically displayed. These are a paid feature and can be turned off via `ChatTheme.videoThumbnailsEnabled`. If you are interested in the pricing before making a decision, you can find it [here](https://getstream.io/chat/pricing/). [#4096](https://github.com/GetStream/stream-chat-android/pull/4096)
- Started the deprecation process for `ImagePreviewActivity`, please use `MediaGalleryPreviewActivity` as it has all the functionality of the previous gallery while adding additional features such as video playback and offline capabilities. [#4096](https://github.com/GetStream/stream-chat-android/pull/4096)
- Started the deprecation process for `ImageAttachmentFactory`, please use `MediaAttachmentFactory` as it has all the functionality of the previous factory while adding additional features such as displaying video previews modifiable number of tiles in a group preview. [#4096](https://github.com/GetStream/stream-chat-android/pull/4096)
- Started the deprecation process for `ImageAttachmentContent`, please use `MediaAttachmentContent` as it has all the functionality of the previous component while adding additional features such as displaying video previous and modifiable number of tiles in a group preview. [#4096](https://github.com/GetStream/stream-chat-android/pull/4096)
- Started the deprecation process for `ImageAttachmentQuotedContent`, please use `MediaAttachmentQuotedContent` as it retains all of the previous functionality while adding the ability to preview video attachments. [#4096](https://github.com/GetStream/stream-chat-android/pull/4096)
- 🚨 Breaking change: Compose now uses `MessageListState`, `MessageListItemState`, `MessageItemState`, `DateSeparatorItemState`, `ThreadSeparatorItemState`, `SystemMessageItemState`, `TypingItemState`, `MessagePosition`, `NewMessageState`, `SelectedMessageState` and `MessageFocusState` found in `ui-common` package. [#4157](https://github.com/GetStream/stream-chat-android/pull/4157/files)
- 🚨 Breaking change: `MessageListViewModel` now uses `MessageListController` for state and action handling. Updated `MessagesViewModelFactory` with new parameters to be able to build `MessageListController`. [#4157](https://github.com/GetStream/stream-chat-android/pull/4157/files)

### ❌ Removed
- 🚨 Breaking change: Removed compose `MessageMode` indicating whether the list is in thread mode or normal mode in favor of ui-common `MessageMode`. [#4157](https://github.com/GetStream/stream-chat-android/pull/4157/files)
- 🚨 Breaking change: Removed compose models in favor of `ui-common` models: `MessageListState`, `MessageListItemState`, `MessageItemState`, `DateSeparatorState`, `ThreadSeparatorState`, `SystemMessageState`, `MessagePosition`, `NewMessageState`, `SelectedMessageState` and `MessageFocusState`. [#4157](https://github.com/GetStream/stream-chat-android/pull/4157/files)
- 🚨 Breaking change: Removed `MessageListViewModel.focusMessage()`. To achieve the same effect use `MessageListViewModel.scrollToMessage(messageId: String)`. [#4157](https://github.com/GetStream/stream-chat-android/pull/4157/files)

# March 17th, 2023 - 5.15.0
## Common changes for all artifacts
### ⚠️ Changed
- Upgrade ThreeTenBP and ThreeTenABP to support new added timezones. [#4734](https://github.com/GetStream/stream-chat-android/pull/4734)

# March 7th, 2023 - 5.14.0
## stream-chat-android-client

### ✅ Added
- Added the following parameters to `Message`. [#4701](https://github.com/GetStream/stream-chat-android/pull/4701)
  * `skipPushNotification`: when set to `true` a newly sent message will not trigger a push notification.
  * `skipEnrichUrl`: when set to `true` the URL contained inside the message will not be enriched as a link

## stream-chat-android-compose

### ✅ Added
- Added the property `skipEnrichUrl` to `ImagePreviewViewModelFactory`, `ImagePreviewViewModel` and `ImagePreviewContract.Input` constructors and the functions `StreamAttachmentFactories.defaultFactories()`, `ImageAttachmentFactory()`, `ImageAttachmentContent()`. When set to false, updating a message by deleting an attachment inside the message will skip the URL enrichment process, meaning the links will not be transformed to link attachments. Any existing link attachments will be preserved. [#4701](https://github.com/GetStream/stream-chat-android/pull/4701)
- Added the following parameters to `MessagesScreen`. [#4701](https://github.com/GetStream/stream-chat-android/pull/4701)
  * `skipPushNotification`: when set to `true` a newly sent message will not trigger a push notification.
  * `skipEnrichUrl`: when set to `true` the URL contained inside the message will not be enriched as a link.

# February 23rd, 2023 - 5.13.0
## stream-chat-android-ui-components
### 🐞 Fixed
- Fixed image scaling when width is bigger than height. [#4659](https://github.com/GetStream/stream-chat-android/pull/4659)
- Fixed date separator handlers not being applied when calling `MessageListViewModel.setDateSeparatorHandler()` and  `MessageListViewModel.()`. [#4681](https://github.com/GetStream/stream-chat-android/pull/4681)

### ⬆️ Improved
- When creating message previews, `Attachment.fallback` is now included as a fallback option after `Attachment.title` and `Attachment.name`. [#4667](https://github.com/GetStream/stream-chat-android/pull/4667)

### ✅ Added
- Added a feature flag to `ChatUI` called `showThreadSeparatorInEmptyThread`. You can use this to enable a thread separator if the thread is empty. [#4629](https://github.com/GetStream/stream-chat-android/pull/4629)
- Added the `messageLimit` parameter to MessageListViewModel and MessageListViewModelFactory. [#4634](https://github.com/GetStream/stream-chat-android/pull/4634)
- Added the method `showModeratedMessageDialog()` to `MessageListView`. It is used to display a dialog when long clicking on a message that has failed a moderation check. [#4645](https://github.com/GetStream/stream-chat-android/pull/4645)
- Added the ability to style the way message reply bubbles are displayed in `MessageComposerView` via xml attributes. The styling applies both when replying to messages sent by the currently logged-in user, and those sent by other users. [#4679](https://github.com/GetStream/stream-chat-android/pull/4679)
  * `streamUiMessageComposerMessageReplyBackgroundColor`
  * `streamUiMessageComposerMessageReplyTextSizeMine`
  * `streamUiMessageComposerMessageReplyTextColorMine`
  * `streamUiMessageComposerMessageReplyTextFontMine`
  * `streamUiMessageComposerMessageReplyTextFontAssetsMine`
  * `streamUiMessageComposerMessageReplyTextStyleMine`
  * `streamUiMessageComposerMessageReplyStrokeColorMine`
  * `streamUiMessageComposerMessageReplyStrokeWidthMine`
  * `streamUiMessageComposerMessageReplyTextSizeTheirs`
  * `streamUiMessageComposerMessageReplyTextColorTheirs`
  * `streamUiMessageComposerMessageReplyTextFontTheirs`
  * `streamUiMessageComposerMessageReplyTextFontAssetsTheirs`
  * `streamUiMessageComposerMessageReplyTextStyleTheirs`
  * `streamUiMessageComposerMessageReplyStrokeColorTheirs`
  * `streamUiMessageComposerMessageReplyStrokeWidthTheirs`
- Added new properties to `MessageComposerViewStyle` which allow styling the way message reply bubbles are displayed in `MessageComposerView`. The styling applies both when replying to messages sent by the currently logged-in user, and those sent by other users. [#4679](https://github.com/GetStream/stream-chat-android/pull/4679)
  * `messageReplyBackgroundColor`
  * `messageReplyTextStyleMine`
  * `messageReplyMessageBackgroundStrokeColorMine`
  * `messageReplyMessageBackgroundStrokeWidthMine`
  * `messageReplyTextStyleTheirs`
  * `messageReplyMessageBackgroundStrokeColorTheirs`
  * `messageReplyMessageBackgroundStrokeWidthTheirs`
- Added the ability to style the way message reply bubbles are displayed in `MessageInputView` via xml attributes. The styling applies both when replying to messages sent by the currently logged-in user, and those sent by other users. [#4679](https://github.com/GetStream/stream-chat-android/pull/4679)
  * `streamUiMessageInputMessageReplyBackgroundColor`
  * `streamUiMessageInputMessageReplyTextSizeMine`
  * `streamUiMessageInputMessageReplyTextColorMine`
  * `streamUiMessageInputMessageReplyTextFontMine`
  * `streamUiMessageInputMessageReplyTextFontAssetsMine`
  * `streamUiMessageInputMessageReplyTextStyleMine`
  * `streamUiMessageInputMessageReplyStrokeColorMine`
  * `streamUiMessageInputMessageReplyStrokeWidthMine`
  * `streamUiMessageInputMessageReplyTextSizeTheirs`
  * `streamUiMessageInputMessageReplyTextColorTheirs`
  * `streamUiMessageInputMessageReplyTextFontTheirs`
  * `streamUiMessageInputMessageReplyTextFontAssetsTheirs`
  * `streamUiMessageInputMessageReplyTextStyleTheirs`
  * `streamUiMessageInputMessageReplyStrokeColorTheirs`
  * `streamUiMessageInputMessageReplyStrokeWidthTheirs`
- Added new properties to `MessageComposerViewStyle` which allow styling the way message reply bubbles are displayed in `MessageInputView`. The styling applies both when replying to messages sent by the currently logged-in user, and those sent by other users. [#4679](https://github.com/GetStream/stream-chat-android/pull/4679)
  * `messageReplyBackgroundColor`
  * `messageReplyTextStyleMine`
  * `messageReplyMessageBackgroundStrokeColorMine`
  * `messageReplyMessageBackgroundStrokeWidthMine`
  * `messageReplyTextStyleTheirs`
  * `messageReplyMessageBackgroundStrokeColorTheirs`
  * `messageReplyMessageBackgroundStrokeWidthTheirs`

### ⚠️ Changed
- The styling for the reply message bubbles visible inside `MessageInputView` and `MessageComposerView` when replying to messages has changed slightly and is now the same for both messages sent by the currently logged-in user and those sent by other users. However, you are now able to style the bubbles. For more information check the added section for `stream-chat-android-ui-components`. [#4679](https://github.com/GetStream/stream-chat-android/pull/4679)

## stream-chat-android-compose
### 🐞 Fixed
- Fixed Compose Previews for ChatTheme and other minor components like `MessageText`. [#4672](https://github.com/GetStream/stream-chat-android/pull/4672)

### ⬆️ Improved
- When creating message previews, `Attachment.fallback` is now included as a fallback option after `Attachment.title` and `Attachment.name`. [#4667](https://github.com/GetStream/stream-chat-android/pull/4667)

### ✅ Added
- Added the parameter `channelOptions: List<ChannelOptionState>` to `SelectedChannelMenu` allowing users to override the default channel options more easily. The parameter comes with a default argument of `buildDefaultChannelOptionsState()`. [#4671](https://github.com/GetStream/stream-chat-android/pull/4671)

### ⚠️ Changed
- Added the parameter `channelOptions: List<ChannelOptionState>` to `SelectedChannelMenu` allowing users to override the default channel options more easily. The parameter comes with a default argument of `buildDefaultChannelOptionsState()`. [#4671](https://github.com/GetStream/stream-chat-android/pull/4671)
- Added `currentUser` as a parameter to `MessageContent` and `MessageText`. These are non-optional, but nullable, parameters that define the behavior and looks of these components. [#4672](https://github.com/GetStream/stream-chat-android/pull/4672)
- Similarly, added `currentUser` as a parameter to `QuotedMessage`, `QuotedMessageContent` and `QuotedMessageText`.

### ❌ Removed
The following items are breaking changes, since it was very important to improve/fix the behavior. The items described were used to expose customizable permission handlers which can be reused. However, this API is experimental and breaking for Previews, so we chose to go down a different path.
- Removed PermissionHandler and its API. [#4672](https://github.com/GetStream/stream-chat-android/pull/4672)
- Removed DownloadPermissionHandler. [#4672](https://github.com/GetStream/stream-chat-android/pull/4672)
- Removed StreamPermissionHandlers. [#4672](https://github.com/GetStream/stream-chat-android/pull/4672)
- Removed `permissionHandlers` parameter from `ChatTheme`, this should make it easier to preview components within Android Studio. [#4672](https://github.com/GetStream/stream-chat-android/pull/4672)

# January 31st, 2023 - 5.12.0
## stream-chat-android-client
### ⬆️ Improved
- Added offline plugin integration to the `ChatCliet.getMessage()` method. If you use the offline plugin, any message fetched using this method will be stored inside the database upon successful completion of the API call. [#4623](https://github.com/GetStream/stream-chat-android/pull/4623)

## stream-chat-android-offline
### ✅ Added
- Added the `GetMessageListener` interface used to perform actions as side effects when the `ChatCliet.getMessage()` method is used to fetch a single message from the backend. [#4623](https://github.com/GetStream/stream-chat-android/pull/4623)

## stream-chat-android-ui-common
### ⬆️ Improved
- `MessageComposerController` will now query the server for a list of channel members if the input contains a mention symbol (@) and no user name matching the expression after the symbol @ was found in the local state containing a list of channel members. [#4647](https://github.com/GetStream/stream-chat-android/pull/4647)

## stream-chat-android-ui-components
### ⬆️ Improved
- The default implementation of `MessageInputView` will now query channel members from the server if a mention lookup fails to find the matching channel member using the data available in the local state. [#4647](https://github.com/GetStream/stream-chat-android/pull/4647)

### ✅ Added
- Added a feature flag to `ChatUI` called `showThreadSeparatorInEmptyThread`. You can use this to enable a thread separator if the thread is empty. [#4629](https://github.com/GetStream/stream-chat-android/pull/4629)
- Added the `messageLimit` parameter to MessageListViewModel and MessageListViewModelFactory. [#4634](https://github.com/GetStream/stream-chat-android/pull/4634)
- Added lambda parameter `queryMembersOnline` to `DefaultUserLookupHandler`. The lambda parameter is used internally by `DefaultUserLookupHandler.handleUserLookup()` when no matches could be found inside the list of users contained by `DefaultUserLookupHandler.users`. It should be used to query members from the server and return the results. [#4647](https://github.com/GetStream/stream-chat-android/pull/4647)
- Added the feature flag boolean `navigateToThreadViaNotification` to `MessageListViewModel` and `MessageListViewModelFactory`. If it is set to true and a thread message has been received via push notification, clicking on the notification will make the SDK automatically navigate to the thread. If set to false, the SDK will always navigate to the channel containing the thread without navigating to the thread itself. [#4612](https://github.com/GetStream/stream-chat-android/pull/4612)

## stream-chat-android-compose
### ✅ Added
- Added the parameter `messageId: String?` to `MessageListViewModel` and `MessageListViewModelFactory`. If `navigateToThreadViaNotification` is set to true (see the changelog entry below), it will enable navigating to threads upon clicking a push notification triggered by a thread message. [#4612](https://github.com/GetStream/stream-chat-android/pull/4612)
- Added the feature flag boolean `navigateToThreadViaNotification: Boolean` to `MessageListViewModel` and `MessageListViewModelFactory`. If it is set to true and a thread message has been received via push notification, clicking on the notification will make the SDK automatically navigate to the thread. If set to false, the SDK will always navigate to the channel containing the thread without navigating to the thread itself. [#4612](https://github.com/GetStream/stream-chat-android/pull/4612)

# December 22nd, 2022 - 5.11.10
## stream-chat-android-offline
### 🐞 Fixed
- Allowed downloading `Attachment`s with missing `title` and `name` properties by ensuring a fallback name is present. Please note that the properties should be populated, this is only used to guard against edge cases. [#4599](https://github.com/GetStream/stream-chat-android/pull/4599)

# December 5th, 2022 - 5.11.9
## stream-chat-android-ui-common
### ✅ Added
- Exposed a way to allow you to include the current user avatar in the Channel avatar [#4561](https://github.com/GetStream/stream-chat-android/pull/4561)

# November 23th, 2022 - 5.11.8
## stream-chat-android-client
### ⬆️ Improved
- Return an error when invoking `ChatClient::disconnect` without a connected user. [#4494](https://github.com/GetStream/stream-chat-android/pull/4494)

## stream-chat-android-offline
### 🐞 Fixed
- Fixed `IllegalArgumentException` when uploading attachments fails. [#4487](https://github.com/GetStream/stream-chat-android/pull/4487)
- Fixed returning `ChannelsStateData.OfflineNoResults` from `QueryChannelsState::channelsStateData` when API call is still in progress. [#4496](https://github.com/GetStream/stream-chat-android/pull/4496)
- Fixed returning an empty map from `QueryChannelsState::channels` when API call is still in progress. [#4496](https://github.com/GetStream/stream-chat-android/pull/4496)

## stream-chat-android-ui-components
### ✅ Added
- Added the `streamUiShowReactionsForUnsentMessages` attribute to `MessageListView` that allows to show/hide the edit reactions bubble for unsent messages on the options overlay. [#4449](https://github.com/GetStream/stream-chat-android/pull/4449)

### 🐞 Fixed
- Fixed empty placeholder blinking on `ChannelListView` when loading channels. [#4496](https://github.com/GetStream/stream-chat-android/pull/4496)

## stream-chat-android-compose
### 🐞 Fixed
- Fixed empty placeholder blinking on `ChannelList` when loading channels. [#4496](https://github.com/GetStream/stream-chat-android/pull/4496)

# November 18th, 2022 - 5.11.7
## stream-chat-android-client
### ⬆️ Improved
- Improved logs for sending message with attachments. [#4448](https://github.com/GetStream/stream-chat-android/pull/4448)

### ⚠️ Changed
- Changed default worker's constraints from `NetworkType.NOT_ROAMING` to `NetworkType.CONNECTED`. [#4448](https://github.com/GetStream/stream-chat-android/pull/4448)

# November 16th, 2022 - 5.11.6
## stream-chat-android-client
### 🐞 Fixed
- Fixed the race condition when connecting the user just after receiving a push notification when the application is killed. [#4429](https://github.com/GetStream/stream-chat-android/pull/4429)

# November 15th, 2022 - 5.11.5
## stream-chat-android-client
### 🐞 Fixed
- Fixing postponing api calls to avoid showing empty screen in the wrong moment. [#4344](https://github.com/GetStream/stream-chat-android/pull/4344)

### ✅ Added
- Added `thumbUrl` field to the return type of the `FileUploader::sendImage` method, so that clients are able to return image thumb URL when implementing their custom `FileUploader`. [#4423](https://github.com/GetStream/stream-chat-android/pull/4423)

## stream-chat-android-ui-components
### 🐞 Fixed
- Fixed an edge case in which deleting an attachment using the attachment gallery would not delete it given the message was freshly uploaded.  [#4349](https://github.com/GetStream/stream-chat-android/pull/4349)
- When a user uploads image attachments in a message that contains links, the link attachments are no longer displayed inside the attachment gallery along with the image attachments. [#4399](https://github.com/GetStream/stream-chat-android/pull/4399)

## stream-chat-android-compose
### ⬆️ Improved
- When a user uploads image attachments in a message that contains links, the link attachments are no longer displayed inside the attachment gallery along with the image attachments. [#4399](https://github.com/GetStream/stream-chat-android/pull/4399)

# November 3th, 2022 - 5.11.4
## stream-chat-android-compose
### ✅ Added
- Added `ownMessageQuotedBackground`, `otherMessageQuotedBackground`, `ownMessageQuotedText` and `otherMessageQuotedText` options to `StreamColors`, to make it possible to customize the appearance of quoted messages via `ChatTheme`. [#4335](https://github.com/GetStream/stream-chat-android/pull/4335)

## stream-chat-android-pushprovider-firebase
### 🐞 Fixed
- Fix multi-bundle feature when using Firebase as Push Provider. [#4341](https://github.com/GetStream/stream-chat-android/pull/4341)

# October 31th, 2022 - 5.11.3
## stream-chat-android-client
### 🐞 Fixed
- Fixed `OutOfMemoryException` in `HttpLoggingInterceptor` when sending big attachments. [#4314](https://github.com/GetStream/stream-chat-android/pull/4314)

# October 17th, 2022 - 5.11.2
## stream-chat-android-ui-components
### 🐞 Fixed
- Fixed displaying messages with failed image attachments. [#4234](https://github.com/GetStream/stream-chat-android/pull/4234)
- Fixes problem when alligning reactions ballon for custom ViewHolders in message options dialog. [#4248](https://github.com/GetStream/stream-chat-android/pull/4248)

### ⬆️ Improved
- Improved asking for `WRITE_EXTERNAL_STORAGE` permission. The permission won't be requested starting from Android Q unless legacy external storage is requested. [#4219](https://github.com/GetStream/stream-chat-android/pull/4219)
- When `ChatClient.disconnect` is called, only remove the device on backend side if `flushPersistence` is `true` [#4280](https://github.com/GetStream/stream-chat-android/pull/4280)

## stream-chat-android-compose
### ⬆️ Improved
- Improved requesting `WRITE_EXTERNAL_STORAGE` permission when legacy storage is requested. [#4219](https://github.com/GetStream/stream-chat-android/pull/4219)

# September 30th, 2022 - 5.11.1
## stream-chat-android-ui-common
### 🐞 Fixed
- Fixed giphy size parsing. [#4222](https://github.com/GetStream/stream-chat-android/pull/4222)

# September 21th, 2022 - 5.11.0
## stream-chat-android-client
### ⬆️ Improved
- Reviewed requests parameters. `connectionId` is now sent only if necessary. [#4138](https://github.com/GetStream/stream-chat-android/pull/4138)

### ❌ Removed
- 🚨 Breaking change: Removed `connectionId` parameter from `FileUploader` methods. [#4138](https://github.com/GetStream/stream-chat-android/pull/4138)

## stream-chat-android-state
### ⚠️ Changed
- Divided QueryChannelLogic into state and database. [#4156](https://github.com/GetStream/stream-chat-android/pull/4156)

## stream-chat-android-compose
### ✅ Added
- Added `ownMessageText` and `otherMessageText` to `StreamColors` to enable message text customization. If you have been using `StreamColors.textHighEmphasis` to customize the color of the message texts, we recommend switching to the new attributes instead. [#4175](https://github.com/GetStream/stream-chat-android/pull/4175)

# September 13th, 2022 - 5.10.0
## stream-chat-android-client
### ⬆️ Improved
- Improving precision in time in the endpoint that syncs information between SDK and Stream's backend to make sure that undesired events are not coming due to a incorrect round down in time or desired events are not being ignored due to a incorrect round up of time when serializing/desirializing time in the SDK. [#4102](https://github.com/GetStream/stream-chat-android/pull/4102)

### ✅ Added
- Added `ChatEvent.rawDate` to access the time of an event as it was sent by the backend. This class includes microseconds precision and can be used when a higher precision than miliseconds is desired. [#4102](https://github.com/GetStream/stream-chat-android/pull/4102)
- Added [Handling User Connection](https://getstream.io/chat/docs/sdk/android/client/guides/handling-user-connection/) guide. [#4131](https://github.com/GetStream/stream-chat-android/pull/4131)
- Supported Android 13 behaviour changes. [#4039](https://github.com/GetStream/stream-chat-android/pull/4039)

## stream-chat-android-state
### 🐞 Fixed
- Fixed incrementing unread count if the message is already in the state. [#4135](https://github.com/GetStream/stream-chat-android/pull/4135)

## stream-chat-android-ui-common
### ⬆️ Improved
- Improved slow mode countdown which is now started only after the message is sent to the server. [#4120](https://github.com/GetStream/stream-chat-android/pull/4120)

## stream-chat-android-ui-components
### ⬆️ Improved
- Clicking or long clicking on the white spaces next to messages will no longer trigger listeners, from now on, only clicking on the actual message containers will. [#4151](https://github.com/GetStream/stream-chat-android/pull/4151)

### ✅ Added
- Added the `MessageListView::showMessageOptionsDialog` method to show message options dialog. [#4127](https://github.com/GetStream/stream-chat-android/pull/4127)
- Added styled attribute `streamUiGiphyMediaAttachmentSizingMode` and it's programmatic counterpart `GiphyMediaAttachmentViewStyle.sizingMode`. This parameters controls the way Giphy containers resize themselves. For a care free experience use adaptive resizing which will intelligently adapt its size while respecting the gif's aspect ratio. We recommend using adaptive resizing, however if you require more control use manual mode. [#4134](https://github.com/GetStream/stream-chat-android/pull/4134)
- Added styled attributes `streamUiGiphyMediaAttachmentWidth`, `streamUiGiphyMediaAttachmentHeight`, `streamUiGiphyMediaAttachmentDimensionRatio` and their programmatic counterparts contained within `GiphyMediaAttachmentViewStyle` that are `width`, `height` and `dimensionRatio`. These values are used to exert more control over Giphys. They are ignored if sizing mode is set to adaptive and respected if it is set to manual. [#4134](https://github.com/GetStream/stream-chat-android/pull/4134)

### ⚠️ Changed
- Exposed `MessageOptionsDialogFragment` so that clients are able to create and show the dialog manually. [#4127](https://github.com/GetStream/stream-chat-android/pull/4127)
- 🚨 Breaking change: `streamUiGiphyMediaAttachmentGiphyType` and its programmatic counterpart `GiphyMediaAttachmentViewStyle.giphyType` no longer change the container size. Container sizing has been decoupled from giphy scale type which now only controls the quality of the gif itself. If you need fixed sizes, set the sizing mode to manual and manipulate the container by setting custom width, height and if needed dimension ratio and scale type. Please check the added section for the full names of the new attributes. [#4134](https://github.com/GetStream/stream-chat-android/pull/4134)

## stream-chat-android-compose
### ⬆️ Improved
- Improved the way Giphy attachments are displayed. Instead of being cropped they can now be set to either respect the Giphy attachment's aspect ratio and adaptively resize themselves automatically or be manually sized in a fixed way by the user. [#4027](https://github.com/GetStream/stream-chat-android/pull/4027)
- Added the ability to control Giphy quality, sizing mode and content scaling by adding the parameters `GiphyInfoType` (controls quality), `GiphySizingMode` (controls sizing) and `contentScale` (controls scaling) to the functions `StreamAttachmentFactories.defaultFactories()`, `GiphyAttachmentFactory()` and `GiphyAttachmentContent()`. [#4027](https://github.com/GetStream/stream-chat-android/pull/4027)

### ✅ Added
- Added `GiphySizingMode`, an enum class used to control the way Giphys are displayed. When `GiphySizingMode.ADAPTIVE` is passed in as an argument it will make Giphy automatically resize themselves to fill available space while respecting their original aspect ratios, while `GiphySizingMode.FIXED_SIZE` will allow you to manually control the dimensions of the Giphy container in a fixed size manner. You can clip the maximum height and width in both cases by modifying `ChatTheme.attachmentsContentGiphyMaxWidth` and `attachmentsContentGiphyMaxHeight`. `GiphySizingMode` can be passed in as an argument to the following functions: `StreamAttachmentFactories.defaultFactories()`, `GiphyAttachmentFactory()` and `GiphyAttachmentContent()`. [#4027](https://github.com/GetStream/stream-chat-android/pull/4027)
- Added parameters `attachmentsContentGiphyMaxWidth` and `attachmentsContentGiphyMaxHeight` to `StreamDimens`. These parameters can be used to control the maximum dimensions of Giphys in either sizing mode. [#4027](https://github.com/GetStream/stream-chat-android/pull/4027)

# August 30th, 2022 - 5.9.0
## stream-chat-android-client
### ⬆️ Improved
- Show rounded avatars on Push Notification when `MessagingStyleNotificationHandler` is used. [#4059](https://github.com/GetStream/stream-chat-android/pull/4059)
- Add an option to use a custom implementation when showing avatars on Push Notifications when `MessagingStyleNotificationHandler` is used. [#4069](https://github.com/GetStream/stream-chat-android/pull/4069)

### ✅ Added
- Method to switch between users `ChatClient.switchUser`. Can be used for switching between users to simplify code for disconnecting and connecting to the SDK. [#4018](https://github.com/GetStream/stream-chat-android/pull/4018)
- Added `UploadedFile` which represents an uploaded file. It contains the url to the file under the property `file`, and a thumbnail of the file under the property `thumbUrl`. Thumbnails are usually returned when uploading a video file. [#4058](https://github.com/GetStream/stream-chat-android/pull/4058)

### ⚠️ Changed
- 🚨 Breaking change: `ChatClient.sendFile` now returns `UploadedFile` instead of `String`. `UploadedFile.file` is the equivalent of the previous return value. If you do not need the other parts of `UploadedFile`, you can use `.map { it.file }` to mitigate the breaking change. [#4058](https://github.com/GetStream/stream-chat-android/pull/4058)
- 🚨 Breaking change: `ChannelClient.sendFile` now returns `UploadedFile` instead of `String`. `UploadedFile.file` is the equivalent of the previous return value. If you do not need the other parts of `UploadedFile`, you can use `.map { it.file }` to mitigate the breaking change. [#4058](https://github.com/GetStream/stream-chat-android/pull/4058)
- 🚨 Breaking change: Overloaded functions `FileUploader.sendFile()` have had their signatures changed. Instead of returning `String`, they are now supposed to return `UploadedFile`. If you have extended this interface and only need the previous return functionality, you can assign a value to `UploadedFile.file` while keeping `UploadedFile.thumbUrl` `null`. [#4058](https://github.com/GetStream/stream-chat-android/pull/4058)
- 🚨 Breaking change: Overloaded functions `StreamFileUploader.sendFile()` have had their signatures changed. Instead of returning `String`, they now return `UploadedFile`. If you do not need the other parts of `UploadedFile`, you can use `.map { it.file }` to mitigate the breaking change. [#4058](https://github.com/GetStream/stream-chat-android/pull/4058)
- 🚨 Breaking change: `ChatClient.sendImage` now returns `UploadedImage` instead of `String`. `UploadedImage.file` is the equivalent of the previous return value, you can use `.map { it.file }` to mitigate the breaking change. [#4058](https://github.com/GetStream/stream-chat-android/pull/4058)
- 🚨 Breaking change: `ChannelClient.sendImage` now returns `UploadedImage` instead of `String`. `UploadedImage.file` is the equivalent of the previous return value, you can use `.map { it.file }` to mitigate the breaking change. [#4058](https://github.com/GetStream/stream-chat-android/pull/4058)
- 🚨 Breaking change: Overloaded functions `FileUploader.sendImage()` have had their signatures changed. Instead of returning `String`, they are now supposed to return `UploadedImage`. To mitigate these changes, you can wrap your previously returned file URL inside `UploadedImage`. [#4058](https://github.com/GetStream/stream-chat-android/pull/4058)
- 🚨 Breaking change: Overloaded functions `StreamFileUploader.sendImage()` have had their signatures changed. Instead of returning `String`, they now return `UploadedImage`, you can use `.map { it.file }` to mitigate the breaking change. [#4058](https://github.com/GetStream/stream-chat-android/pull/4058)

## stream-chat-android-state
### ⚠️ Changed
- `EventHandlerSequential` is now in use by default.

## stream-chat-android-offline
### 🐞 Fixed
- Removed calls to Kotlin Collection's `getOrDefault()` inside `TypingEventPruner`. The function is not available below Android API 24 and was causing exceptions. [#4100](https://github.com/GetStream/stream-chat-android/pull/4100)

## stream-chat-android-ui-common
### ✅ Added
- Added `hasCommands` field to `MessageComposerState` to set commands button visibility. [#4057](https://github.com/GetStream/stream-chat-android/pull/4057)
- Add an implementation of `UserIconBuilder` which uses Coil to load the avatar picture. [#4069](https://github.com/GetStream/stream-chat-android/pull/4069)

## stream-chat-android-ui-components
### 🐞 Fixed
- Fixed user avatar in navigation drawer of the sample app. [#4050](https://github.com/GetStream/stream-chat-android/pull/4050)
- The commands button in `MessageComposerView` can now be used to hide the command suggestion popup. [#4041](https://github.com/GetStream/stream-chat-android/pull/4041)
- Now "Quotes" toggle in the dashboard controls the "Reply" option in the message list. [#4074](https://github.com/GetStream/stream-chat-android/pull/4074)
- Now "Threads & Replies" toggle in the dashboard controls the "Thread Reply" option in the message list. [#4074](https://github.com/GetStream/stream-chat-android/pull/4074)
- Fixed a bug that made `MessageInputView` not adhere to integration visibility attributes (`streamUiAttachButtonEnabled` and `streamUiLightningButtonEnabled`). [#4107](https://github.com/GetStream/stream-chat-android/pull/4107)
- Fixed scroll state on filter change. [#4105](https://github.com/GetStream/stream-chat-android/pull/4105/files)

### ⬆️ Improved
- Added check to hide command button if no commands are available in `MessageInputView` and `MessageComposerView`. [#4057](https://github.com/GetStream/stream-chat-android/pull/4057)
- Revert workaround for setting `ChatUI::imageHeadersProvider` introduced in [#3237](https://github.com/GetStream/stream-chat-android/pull/3237). [#4065](https://github.com/GetStream/stream-chat-android/pull/4065)
- Integration button visibility inside `MessageComposerView` dictated by attributes `streamUiMessageComposerCommandsButtonVisible` and `streamUiMessageComposerAttachmentsButtonVisible` is now set prior to binding the ViewModel, improving compliance and possible flickering issues. [#4107](https://github.com/GetStream/stream-chat-android/pull/4107)

### ✅ Added
- Added the `stream-chat-android-ui-guides` application that showcases different customizations of the SDK. [#4024](https://github.com/GetStream/stream-chat-android/pull/4024)

### ⚠️ Changed
- 🚨 Breaking change: `ChannelListUpdateListener` is now tasked with scrolling the list to the bottom once the `ChannelListItem.LoadingMoreItem` is inserted after requesting a new page of `Channel`s. If `ChannelListUpdateListener` inside `ChannelListView` is overridden in order to keep the scroll to bottom when loading a new page please copy the default implementation to the custom implementation of the listener. [#4105](https://github.com/GetStream/stream-chat-android/pull/4105/files)

## stream-chat-android-compose
### 🐞 Fixed
- Fixed the online member count indicator in the message list header. Previously it did not properly track members going offline. [#4043](https://github.com/GetStream/stream-chat-android/pull/4043)
- Now "Quotes" toggle in the dashboard controls the "Reply" option in the message list. [#4074](https://github.com/GetStream/stream-chat-android/pull/4074)
- Now "Threads & Replies" toggle in the dashboard controls the "Thread Reply" option in the message list. [#4074](https://github.com/GetStream/stream-chat-android/pull/4074)

### ⬆️ Improved
- Added check to hide command button if no commands are available in `MessageComposer`. [#4057](https://github.com/GetStream/stream-chat-android/pull/4057)

### ✅ Added
- Added the `stream-chat-android-ui-guides` application that showcases different customizations of the SDK. [#4024](https://github.com/GetStream/stream-chat-android/pull/4024)

# August 24th, 2022 - 5.8.2
## stream-chat-android-offline
### 🐞 Fixed
- Fixed `useSequentialEventHandler` config parameter that was passed to `StreamOfflinePluginFactory` but had no effect. [#4089](https://github.com/GetStream/stream-chat-android/pull/4089)

## stream-chat-android-ui-components
### 🐞 Fixed
- Fixed stale online member count in `MessageListHeaderView` when a member leaves the channel. [#4072](https://github.com/GetStream/stream-chat-android/pull/4072)

## stream-chat-android-compose
### 🐞 Fixed
- Fixed stale online member count in `MessageListHeader` when a member leaves the channel. [#4072](https://github.com/GetStream/stream-chat-android/pull/4072)

# August 22nd, 2022 - 5.8.1
## stream-chat-android-ui-components
### 🐞 Fixed
- Fixed loading of image attachments with null values of `Attachment.originalWidth` and `Attachment.originalHeight`. A bug was introduced in the previous release that made these image attachments not load as their container height would remain set to 0. [#4067](https://github.com/GetStream/stream-chat-android/pull/4067)

# August 16th, 2022 - 5.8.0
## Common changes for all artifacts
### ⚠️ Changed
- Updated external libraries version. Check the PR to get more details.[#3976](https://github.com/GetStream/stream-chat-android/pull/3976)
- Updated Compose Compiler version to `1.3.0`, Compose UI version to `1.2.1`,  and Kotlin version to `1.7.10`. [#4019](https://github.com/GetStream/stream-chat-android/pull/4019)

## stream-chat-android-client
### 🐞 Fixed
- Rename of field for optional multi bundle push provider. Now projects with multiple push providers will correct correctly. [#4008](https://github.com/GetStream/stream-chat-android/pull/4008)
- Fixed blinking unread count indicator. [#4030](https://github.com/GetStream/stream-chat-android/pull/4030)
- Fixed push notification reply action. [#4046](https://github.com/GetStream/stream-chat-android/pull/4046)

### ✅ Added
- Added properties `originalHeight` and `originalWidth` to `Attachment`. These represent the original dimensions of an image attachment. [#4011](https://github.com/GetStream/stream-chat-android/pull/4011)

## stream-chat-android-offline
### ⬆️ Improved
- Improved updating channels after receiving `NotificationMessageNew` event. [#3991](https://github.com/GetStream/stream-chat-android/pull/3991)
- Improved updating channels after receiving `NewMessageEvent`. The channel will be added to the list if the message is not a system message. [#3999](https://github.com/GetStream/stream-chat-android/pull/3999)
- `ThreadState` is now independent from `ChannelState`. [#3959]

### ✅ Added
- `loading` is added to `ThreadState`. [#3959]

### ⚠️ Changed
- Deprecated `NonMemberChatEventHandler`. Use `BaseChatEventHandler` or `DefaultChatEventHandler` for custom implementation. [#3991](https://github.com/GetStream/stream-chat-android/pull/3991)
- Deprecated multiple event specific `BaseChatEventHandler` methods . Use `handleChatEvent()` or `handleCidEvent()` instead. [#3991](https://github.com/GetStream/stream-chat-android/pull/3991)
- Made `DefaultChatEventHandler` open. You can extend it to change default member-based events handling. [#3991](https://github.com/GetStream/stream-chat-android/pull/3991)
- 🚨 Breaking change: `ChatEventHandlerFactory::chatEventHandler` signature was changed. It now requires `StateFlow<Map<String, Channel>?>` instead of `StateFlow<List<Channel>?>` [#3992](https://github.com/GetStream/stream-chat-android/pull/3992)
- Added additional `chatEventHandlerFactory` parameter to `ChatClient.queryChannelsAsState` which allows you to customize `chatEventHandler` associated with the query. [#3992](https://github.com/GetStream/stream-chat-android/pull/3992)

## stream-chat-android-ui-components
### 🐞 Fixed
- Fixed a crash when passing content URIs without duration metadata to the `StorageHelper::.getAttachmentsFromUriList` method. [4002](https://github.com/GetStream/stream-chat-android/pull/4002)
- Image attachment containers now posses the correct fixed size prior to loading, avoiding message items around messages containing images from "jumping". This is applicable only to image attachments which contain non-null values`Attachment.originalWidth` and `Attachment.originalHeight` properties. [#4011](https://github.com/GetStream/stream-chat-android/pull/4011)
- Fixed a bug when a reaction left by the current user appears as a reaction left by some other user. [4035#](https://github.com/GetStream/stream-chat-android/pull/4035)

### ✅ Added
- Add `streamUiAttachmentsPickerMediaAttachmentsTabEnabled`, `streamUiAttachmentsPickerFileAttachmentsTabEnabled` and `streamUiAttachmentsPickerCameraAttachmentsTabEnabled` attributes to `MessageComposerView` that allow to show/hide particular tabs in the attachment picker. [#3977](https://github.com/GetStream/stream-chat-android/pull/3977)
- Add `streamUiMediaAttachmentsTabEnabled`, `streamUiFileAttachmentsTabEnabled` and `streamUiCameraAttachmentsTabEnabled` attributes to `MessageInputView` that allow to show/hide particular tabs in the attachment picker.. [#3977](https://github.com/GetStream/stream-chat-android/pull/3977)
- Add the `attachmentsPickerTabFactories` parameter to `AttachmentSelectionDialogFragment` that allows to create a custom tab for the attachment picker. [#3977](https://github.com/GetStream/stream-chat-android/pull/3977)

### ⚠️ Changed
- Link attachment previews now feature a more compact image preview container. [#4011](https://github.com/GetStream/stream-chat-android/pull/4011)

## stream-chat-android-compose
### 🐞 Fixed
- Fixed a crash when passing content URIs without duration metadata to the `StorageHelperWrapper::.getAttachmentsFromUris` method. [4002](https://github.com/GetStream/stream-chat-android/pull/4002)
- Fixed a bug when a reaction left by the current user appears as a reaction left by some other user. [4035#](https://github.com/GetStream/stream-chat-android/pull/4035)

### ⬆️ Improved
- `ImageAttachmentContent` is no longer statically sized. It now auto-sizes itself according to the image attachment dimension ratio. If you wish to limit the maximum height of image attachments, please use `StreamDimens.attachmentsContentImageMaxHeight`.  [#4013](https://github.com/GetStream/stream-chat-android/pull/4013)

### ✅ Added
- Added additional `chatEventHandlerFactory` parameter to `ChannelListViewModel` and `ChannelListViewModelFactory` that allows customizing `ChatEventHandler`. [#3997](https://github.com/GetStream/stream-chat-android/pull/3997)
- Added the `tabFactories` parameter to `AttachmentsPicker` that allows to control the list of tabs displayed in the picker. [#3994](https://github.com/GetStream/stream-chat-android/pull/3994)
- Added parameter `attachmentsContentImageMaxHeight` to `StreamDimens`. [#4013](https://github.com/GetStream/stream-chat-android/pull/4013)

### ⚠️ Changed
- `StreamDimens` constructor containing parameter `attachmentsContentImageHeight` has been deprecated. Please use the one without it. This has been done because images displayed by `ImageAttachmentContent` inside the message list now auto-size themselves intelligently according to their aspect ratio. If you wish to limit the maximum vertical height of such images, use `StreamDimens.attachmentsContentImageMaxHeight`.  [#4013](https://github.com/GetStream/stream-chat-android/pull/4013)

# August 02th, 2022 - 5.7.0
## Common changes for all artifacts
### ⚠️ Changed
- Updated compile & target SDK to **32**. [#3965](https://github.com/GetStream/stream-chat-android/pull/3965)
- Updated Kotlin version to **1.7.0**.[#3965](https://github.com/GetStream/stream-chat-android/pull/3965)

## stream-chat-android-client
### 🐞 Fixed
- Fixed the missing disconnected state in `ClientState.connectionState`. [#3943](https://github.com/GetStream/stream-chat-android/pull/3943)

### ⬆️ Improved
- Offline data is clear after the user is disconnect by calling `ChatClient.disconnect(true)`. [#3917](https://github.com/GetStream/stream-chat-android/pull/3917)
- Adding logs to understand more about unrecoverable errors in socket connection. [#3946](https://github.com/GetStream/stream-chat-android/pull/3946)
- Added the ClientState.initializationState. Now you can check when the current state of the initialization progress. [#3962](https://github.com/GetStream/stream-chat-android/pull/3962)

### ✅ Added
- Added a check if `lastSyncedAt` is no later than 30 days when calling `ChatClient::getSyncHistory`. [#3934](https://github.com/GetStream/stream-chat-android/pull/3934)
- Added `ClientState::isNetworkAvailable` which gives you information about device's internet connection status.[#3880](https://github.com/GetStream/stream-chat-android/pull/3880)

### ⚠️ Changed
- Queries that require active socket connection will be postponed until connection is established: [#3952](https://github.com/GetStream/stream-chat-android/pull/3952)

## stream-chat-android-offline
### 🐞 Fixed
- Fixed preview for channels when sending messages offline. [3933](https://github.com/GetStream/stream-chat-android/pull/3933)
- Fixed marking the channel as read when opening it from a push notification. Previously the SDK would fail to make the call. [#3985](https://github.com/GetStream/stream-chat-android/pull/3985)

## stream-chat-android-ui-common
### ✅ Added
- Added more file sources to the file provider used when sending file attachments. [3958](https://github.com/GetStream/stream-chat-android/pull/3958)

### ⚠️ Changed
- Deprecated `MessageAction.MuteUser`. The option to mute users via a message options has been deprecated and will be removed. [#3953](https://github.com/GetStream/stream-chat-android/pull/3953)

## stream-chat-android-ui-components
### 🐞 Fixed
- Fixed the display of disconnected state in channel list and message list headers. [#3943](https://github.com/GetStream/stream-chat-android/pull/3943)
- Fixed list state race condition while switching filters in channel list. [#3939](https://github.com/GetStream/stream-chat-android/pull/3939/files)

### ✅ Added
- Added `android:inputType` customization option to `MessageComposerView` and `MessageInputView`. [#3942](https://github.com/GetStream/stream-chat-android/pull/3924)
- Added `streamUiOptionsOverlayEditReactionsMargin`, `streamUiOptionsOverlayUserReactionsMargin` and `streamUiOptionsOverlayMessageOptionsMargin` attributes to `MessageInputView` to customize the spacing between the elements on the message options overlay. [#3950](https://github.com/GetStream/stream-chat-android/pull/3950)
- Added `MessageListViewModel.Event.BanUser`. This event is used to ban a user by using calling `MessageListViewModel.onEvent(Event)` and providing it as an argument. For the difference between banning and shadow banning, you can read the documentation [here](https://getstream.io/blog/feature-announcement-shadow-ban/). [#3953](https://github.com/GetStream/stream-chat-android/pull/3953)
- Added `MessageListViewModel.Event.UnbanUser`. This event is used to unban a user by using calling `MessageListViewModel.onEvent(Event)` and providing it as an argument. For the difference between banning and shadow banning, you can read the documentation [here](https://getstream.io/blog/feature-announcement-shadow-ban/). [#3953](https://github.com/GetStream/stream-chat-android/pull/3953)
- Added `MessageListViewModel.Event.ShadowBanUser`. This event is used to shadow ban a user by using calling `MessageListViewModel.onEvent(Event)` and providing it as an argument. For the difference between banning and shadow banning, you can read the documentation [here](https://getstream.io/blog/feature-announcement-shadow-ban/). [#3953](https://github.com/GetStream/stream-chat-android/pull/3953)
- Added `MessageListViewModel.Event.RemoveShadowBanFromUser`. This event is used to remove a shadow ban from a user by using calling `MessageListViewModel.onEvent(Event)` and providing it as an argument. For the difference between banning and shadow banning, you can read the documentation [here](https://getstream.io/blog/feature-announcement-shadow-ban/). [#3953](https://github.com/GetStream/stream-chat-android/pull/3953)

### ⚠️ Changed
- Deprecated `LegacyDateFormatter`, `PorterImageView` and `PorterShapeImageView` classes as they are unused. [3923](https://github.com/GetStream/stream-chat-android/pull/3923)
- Deprecated `DefaultTypingUpdatesBuffer`. Should you wish to create your own implementation of a typing buffer, you can create a custom implementation of `TypingUpdatesBuffer`. [#3968](https://github.com/GetStream/stream-chat-android/pull/3968)
- Deprecated `MessageListViewModel.BlockUser`. Use `MessageListViewModel.ShadowBanUser` if you want to retain the same functionality, or `MessageListViewModel.BanUser` if you want to outright ban the user. For the difference between banning and shadow banning, you can read the documentation [here](https://getstream.io/blog/feature-announcement-shadow-ban/). [#3953](https://github.com/GetStream/stream-chat-android/pull/3953)
- Deprecated `MessageListView::setUserMuteHandler`. The option to mute users via message option has been deprecated and will be removed. [#3953](https://github.com/GetStream/stream-chat-android/pull/3953)
- Deprecated `MessageListView::setUserUnmuteHandler`. The option to unmute users via message option has been deprecated and will be removed. [#3953](https://github.com/GetStream/stream-chat-android/pull/3953)
- Deprecated `MessageListView::setMuteUserEnabled`. The option to mute users via message option has been deprecated and will be removed. [#3953](https://github.com/GetStream/stream-chat-android/pull/3953)
- Deprecated `MessageListView.UserMuteHandler`. The option to mute users via message option has been deprecated and will be removed. [#3953](https://github.com/GetStream/stream-chat-android/pull/3953)
- Deprecated `MessageListView.UserUnmuteHandler`. The option to unmute users via message option has been deprecated and will be removed. [#3953](https://github.com/GetStream/stream-chat-android/pull/3953)
- Deprecated `MessageListView::setBlockUserEnabled`. The option to block users via message option has been deprecated and will be removed. [#3953](https://github.com/GetStream/stream-chat-android/pull/3953)
- Deprecated `MessageListView.UserBlockHandler`. The option to block users via message option has been deprecated and will be removed. [#3953](https://github.com/GetStream/stream-chat-android/pull/3953)
- Deprecated the following `MessageListViewAttributes`: `streamUiMuteOptionIcon`, `streamUiUnmuteOptionIcon`, `streamUiMuteUserEnabled`, `streamUiBlockOptionIcon` and `streamUiBlockUserEnabled`. The options to block and mute user using `MessageListView` message options have been deprecated and will be removed. [#3953](https://github.com/GetStream/stream-chat-android/pull/3953)
- Deprecated the `MessageListViewStyle` constructor containing params `muteIcon`, `unmuteIcon`, `muteEnabled`, `blockIcon` and `blockEnabled`. Use the constructor which does not contain these parameters. [#3953](https://github.com/GetStream/stream-chat-android/pull/3953)

## stream-chat-android-compose
### 🐞 Fixed
- Fixed the display of disconnected state in channel list and message list headers. [#3943](https://github.com/GetStream/stream-chat-android/pull/3943)

### ✅ Added
- Added `KeyboardOptions` customization option to `MessageInput` composable. [#3942](https://github.com/GetStream/stream-chat-android/pull/3924)
- Added `MessageListViewModel::banUser`. You can use it to ban a user belonging to the current channel. For the difference between banning and shadow banning, you can read the documentation [here](https://getstream.io/blog/feature-announcement-shadow-ban/). [#3953](https://github.com/GetStream/stream-chat-android/pull/3953)
- Added `MessageListViewModel::unbanUser`. You can use it to unban a user belonging to the current channel. For the difference between banning and shadow banning, you can read the documentation [here](https://getstream.io/blog/feature-announcement-shadow-ban/). [#3953](https://github.com/GetStream/stream-chat-android/pull/3953)
- Added `MessageListViewModel::shadowBanUser`. You can use it to shadow ban a user belonging to the current channel. For the difference between banning and shadow banning, you can read the documentation [here](https://getstream.io/blog/feature-announcement-shadow-ban/). [#3953](https://github.com/GetStream/stream-chat-android/pull/3953)
- Added `MessageListViewModel::removeShadowBanFromUser`. You can use it to remove a shadow ban from a user belonging to the current channel. For the difference between banning and shadow banning, you can read the documentation [here](https://getstream.io/blog/feature-announcement-shadow-ban/). [#3953](https://github.com/GetStream/stream-chat-android/pull/3953)
- Added `MessageListViewModel::muteUser`. You can use it to mute a user belonging to the current channel. [#3953](https://github.com/GetStream/stream-chat-android/pull/3953)
- Added `MessageListViewModel::unmuteUser`. You can use it to mute a user belonging to the current channel. [#3953](https://github.com/GetStream/stream-chat-android/pull/3953)

### ⚠️ Changed
- Deprecated `RowScope.DefaultComposerInputContent` to be marked internal. Use `MessageInput` directly instead. [#3942](https://github.com/GetStream/stream-chat-android/pull/3924)
- Updated Compose compiler and UI version to **1.2.0**.[#3965](https://github.com/GetStream/stream-chat-android/pull/3965)

# July 20th, 2022 - 5.6.1
## stream-chat-android-client
### ⚠️ Changed
- Functions inside `ThreadQueryListener` have been turned into `suspend` functions. [#3926](https://github.com/GetStream/stream-chat-android/pull/3926)

## stream-chat-android-offline
### 🐞 Fixed
- Fixed a crash when reacting to a message in a thread. [#3926](https://github.com/GetStream/stream-chat-android/pull/3926)

## stream-chat-android-compose
### 🐞 Fixed
- Fixed thread not scrolling to new message. [#3930](https://github.com/GetStream/stream-chat-android/pull/3930)

# July 20th, 2022 - 5.6.0
## Common changes for all artifacts
### ⚠️ Changed
- 🚨 Breaking change: The class `io.getstream.chat.android.offline.model.connection.ConnectionState` was moved to `io.getstream.chat.android.client.models.ConnectionState`. Please update your imports to be able to compile code using this class. [#3852](https://github.com/GetStream/stream-chat-android/pull/3852).

## stream-chat-android-client
### ✅ Added
- Added a way to convert `Flow` into `LiveData` for Java users.
- Base state of the SDK can be check using `io.getstream.chat.android.client.setup.state.ClientState` interface. Use this interface to receive the state of the SDK as StateFlows. [#3852](https://github.com/GetStream/stream-chat-android/pull/3852)

### ⚠️ Changed
-. `Call` interface provides an `await()` suspend function implemented on every subclass and is not needed to use the extension function anymore. [#3807](https://github.com/GetStream/stream-chat-android/pull/3807)
- `ChatLoggerHandler` has a new function named `logV`. [#3869](https://github.com/GetStream/stream-chat-android/pull/3869)
- `ChatClient.disconnect()` is deprecated and a new `ChatClient.disconnect(Boolean)` method with a boolean argument is created. This method return a `Call` to be invoked for disconnection. [#3817](https://github.com/GetStream/stream-chat-android/pull/3817)

### ❌ Removed
- 🚨 Breaking change: Removed the `Member.role` field. [3851](https://github.com/GetStream/stream-chat-android/pull/3851)

## stream-chat-android-offline
### 🐞 Fixed
- Fixed initializing channels state when DB is empty and API requests fails. [3870](https://github.com/GetStream/stream-chat-android/pull/3870)
- Fixed that causes a crash while reconnecting to the SDK multiple times. [#3888](https://github.com/GetStream/stream-chat-android/pull/3888)

## stream-chat-android-ui-components
### 🐞 Fixed
- The reply option on the gallery screen and moderation options now work with `MessageComposerView`. [#3864](https://github.com/GetStream/stream-chat-android/pull/3864)
- Fixed potential crashes when showing dialogs after process recreation. [#3857](https://github.com/GetStream/stream-chat-android/pull/3857)
- Fixed potential unnecessary channel query on the channel list screen. [#3895](https://github.com/GetStream/stream-chat-android/pull/3895)

### ⬆️ Improved
- `MessageListView` now allows multiple re-bindings of `MessageListViewModel` provided that `MessageListViewModel.deletedMessageVisibility` has not been changed since `MessageListView` was first initialized. [#3843](https://github.com/GetStream/stream-chat-android/pull/3843)

### ✅ Added
- Added the ability to align system messages via a `MessageListView` attribute called `streamUiSystemMessageAlignment`. [#3840](https://github.com/GetStream/stream-chat-android/pull/3840)
- Added the `MessageListViewModel::setMessagePositionHandler` method to customize message position within a group. [#3882](https://github.com/GetStream/stream-chat-android/pull/3882)
- Added documentation for [MessageComposerView](https://getstream.io/chat/docs/sdk/android/ui/message-components/message-composer). [#3845](https://github.com/GetStream/stream-chat-android/pull/3845)
- Added a new version of the [Adding Custom Attachments](https://getstream.io/chat/docs/sdk/android/ui/guides/adding-custom-attachments-message-composer/) guide that uses the new `MessageComposerView`. [#3877](https://github.com/GetStream/stream-chat-android/pull/3877)

## stream-chat-android-compose
### 🐞 Fixed
- Fixed potential unnecessary channel query on the channel list screen. [#3895](https://github.com/GetStream/stream-chat-android/pull/3895)

### ⬆️ Improved
- Improved recomposition in `MessagesScreen` by deferring state reads to the latest possible point. [#3667](https://github.com/GetStream/stream-chat-android/pull/3667)

### ⚠️ Changed
- Show snackbar instead of toast when file exceeds the size limit. [#3858](https://github.com/GetStream/stream-chat-android/pull/3858)

# July 05th, 2022 - 5.5.0
## Common changes for all artifacts
### 🐞 Fixed
- Add ordered substitution arguments in `ja` and `ko` translated strings files [#3778](https://github.com/GetStream/stream-chat-android/pull/3778)

## stream-chat-android-client
### 🐞 Fixed
- Fix the channel screen being stuck with an infinite loading [3791](https://github.com/GetStream/stream-chat-android/pull/3791)

## stream-chat-android-offline
### 🐞 Fixed
- Fixed bug of empty channels while sending messages. [3776](https://github.com/GetStream/stream-chat-android/pull/3776)
- Fixed populating mentions when sending a message with attachments. [3801](https://github.com/GetStream/stream-chat-android/pull/3801)
- Fixed crash at ExtraDataConverter.stringToMap. [3816](https://github.com/GetStream/stream-chat-android/pull/3816)

### ⚠️ Changed
- Deprecated `GlobalState::typingUpdates` in favor of `GlobalState::typingChannels`.

## stream-chat-android-ui-components
### 🐞 Fixed
- Fixed reply messages inside notification. [#3756](https://github.com/GetStream/stream-chat-android/pull/3756)
- Fixed the display of avatars before system messages. [#3799](https://github.com/GetStream/stream-chat-android/pull/3799)
- Fixed a bug which made the unread count disappear on certain devices when it went over double digits. [#3798](https://github.com/GetStream/stream-chat-android/pull/3798)
- Fixed a bug where typing items in MessageList weren't properly set on all data changes. [#3790](https://github.com/GetStream/stream-chat-android/pull/3790)

### ⬆️ Improved
- `ChannelListView` can now restore the previously saved scroll state. [3804](https://github.com/GetStream/stream-chat-android/pull/3804)

### ✅ Added
- Added `MessagePreviewFormatter` field to the `ChatUI` class, to allow for message preview text format customization across the app. [3788](https://github.com/GetStream/stream-chat-android/pull/3788).
- Added `streamUiDisableScrollWhenShowingDialog` attribute to `MessageListView` that allows to enable/disable message list scroll while a dialog is shown over the message list. [#3809](https://github.com/GetStream/stream-chat-android/pull/3809)
- Added the preview of moderation bounced messages and the ability to take actions upon those messages like edit, delete and send anyway. [#3625](https://github.com/GetStream/stream-chat-android/pull/3625)
- Added experimental implementation of `MessageComposerView` and `MessageComposerViewModel` which are supposed to replace `MessageInputView` in the future. [3019](https://github.com/GetStream/stream-chat-android/pull/3019)
- Added `MessageListView::setMessageOptionItemsFactory` and `MessageListView::setCustomActionHandler` methods to add and handle custom actions in `MessageListView`. [3768](https://github.com/GetStream/stream-chat-android/pull/3768)

### ⚠️ Changed
- The layout width of the unread count view is now set to `wrap_content` instead of being a fixed size dictated by the dimen `stream_ui_scroll_button_unread_badge_size`. [#3798](https://github.com/GetStream/stream-chat-android/pull/3798)

### ❌ Removed
- 🚨 Breaking change: The block action has been removed from message options. [3768](https://github.com/GetStream/stream-chat-android/pull/3768)

## stream-chat-android-compose
### 🐞 Fixed
- Channels will now be marked as read only when the latest message is reached. Previously they were marked read whenever an unread message was read, regardless of its position in the list. [#3772](https://github.com/GetStream/stream-chat-android/pull/3772)

### ⬆️ Improved
- Improved `Messages` recomposition when marking messages as read. It will now avoid going into a recomposition loop in certain situations such as when you have two or more failed messages visible in the list. [#3772](https://github.com/GetStream/stream-chat-android/pull/3772)
- Covered an edge case inside `DefaultTypingUpdatesBuffer`. It will now always call `onTypingStopped()` when you call `DefaultTypingUpdatesBuffer.clear()`. [#3782](https://github.com/GetStream/stream-chat-android/pull/3782)

### ✅ Added
- Added the preview of moderation bounced messages and the ability to take actions upon those messages like edit, delete and send anyway. [#3625](https://github.com/GetStream/stream-chat-android/pull/3625)

# June 27th, 2022 - 5.4.0
## Common changes for all artifacts
### ⬆️ Improved
- Now the SDK can be used if R8 full mode. New rules were added to the library to support the aggressive optimizations [3663](https://github.com/GetStream/stream-chat-android/pull/3663).

### ⚠️ Changed
- Migrated to Coil version 2.1.0 [#3538](https://github.com/GetStream/stream-chat-android/pull/3538)

## stream-chat-android-client
### ⬆️ Improved
-  Avoid multiple calls to `/app` endpoint. [3686](https://github.com/GetStream/stream-chat-android/pull/3686)

### ✅ Added
-. `ChatClient::connectUser` as a new optional argument to configure a timeout to be waiting until the connection is established, in another case an error will be returned [#3605](https://github.com/GetStream/stream-chat-android/pull/3605)
-. `ChatClient::connectAnonymousUser` as a new optional argument to configure a timeout to be waiting until the connection is established, in another case an error will be returned [#3605](https://github.com/GetStream/stream-chat-android/pull/3605)
-. `ChatClient::connectGuestUser` as a new optional argument to configure a timeout to be waiting until the connection is established, in another case an error will be returned [#3605](https://github.com/GetStream/stream-chat-android/pull/3605)
-. `ChatClient::connectUser` doesn't return an error in the case there is a previous connection with the same user. [#3653](https://github.com/GetStream/stream-chat-android/pull/3653)
- Added `ChatClient::countUnreadMentions` extension function which counts messages in which the user is mentioned.

### ⚠️ Changed
- 🚨 Changed `ChatClient::connectUser` - the method shouldn't be called when the user is already set and will automatically disconnect if this happens.

## stream-chat-android-offline
### 🐞 Fixed
- Fix the stale Channel data being stored into database. [3650](https://github.com/GetStream/stream-chat-android/pull/3650)
- Fix race condition problem that allowed multiple threads to increment unread count, which could cause a mistake in the number of unread messages. [3656](https://github.com/GetStream/stream-chat-android/pull/3656)
- A new optional argument `useSequentialEventHandler` has been added to `Config` class of offline plugin to enable a sequential event handling mechanism. [3659](https://github.com/GetStream/stream-chat-android/pull/3659)
- Fix channel mutes being dropped on user updates [3728](https://github.com/GetStream/stream-chat-android/pull/3728)
- Bug fix when deleting reactions without internet connection. [#3753](https://github.com/GetStream/stream-chat-android/pull/3753)

### ⬆️ Improved
- Added logs of all properties available in a class and which one was searched for then QuerySort fails to find a field. [3597](https://github.com/GetStream/stream-chat-android/pull/3597)

### ✅ Added
- Added `EventHandlerSequential` to support a sequential event processing. [3604](https://github.com/GetStream/stream-chat-android/pull/3604)
- Logging when unread count is updated. [3642](https://github.com/GetStream/stream-chat-android/pull/3642)

### ⚠️ Changed
-  Added interface `QuerySorter` and new implementation of query sort `QuerySortByField` so users can choose between implementations that use reflection or not. [3624](https://github.com/GetStream/stream-chat-android/pull/3624)

## stream-chat-android-ui-components
### 🐞 Fixed
- Fixed potential NPE when disconnecting the user. [#3612](https://github.com/GetStream/stream-chat-android/pull/3612)
- The channel will now be marked as read once the latest message inside `MessagesListView` is reached. Previously scrolling down to it would not trigger this action. [#3620](https://github.com/GetStream/stream-chat-android/pull/3620)
- Now the options button is not displayed on the gallery screen if there are no options available. [#3696](https://github.com/GetStream/stream-chat-android/pull/3696)
- Fixed `app:streamUiMessageInputHintText` not getting applied properly in `MessageInputView`. [#3749](https://github.com/GetStream/stream-chat-android/pull/3749)
- Fixed backwards compatibility of the `ChannelListView` attribute `streamUiIndicatorPendingSyncIcon` and the `MessageListView` attribute `streamUiIconIndicatorPendingSync`. These are now backwards compatible down to API 21 [#3766](https://github.com/GetStream/stream-chat-android/pull/3766)

### ⬆️ Improved
- Improved displaying the upload progress of files being uploaded. Now the upload progress text is less likely to get ellipsized. [#3618](https://github.com/GetStream/stream-chat-android/pull/3618)

### ✅ Added
- Added way to customize quoted attachments through `QuotedAttachmentFactory` and updated custom attachments guide for the new feature. [#3592](https://github.com/GetStream/stream-chat-android/pull/3592)
- Added `ChannelListViewModelFactory.Builder` for Java users. [#3617](https://github.com/GetStream/stream-chat-android/pull/3617)
- Added `MessageListViewModelFactory.Builder` for Java users. [#3617](https://github.com/GetStream/stream-chat-android/pull/3617)
- Added `PinnedMessageListViewModelFactory.Builder` for Java users. [#3617](https://github.com/GetStream/stream-chat-android/pull/3617)
- Added `TypingIndicatorViewModelFactory.Builder` for Java users. [#3617](https://github.com/GetStream/stream-chat-android/pull/3617)
- Added new attributes to `MessageListView` that are designed to customize the scroll to bottom button. They are listed in the linked PR. [3634](https://github.com/GetStream/stream-chat-android/pull/3634)
- Added a way to change runtime filters for Channels in `ChannelListViewModel`, using `setFilters(FilterObject)`. [#3687](https://github.com/GetStream/stream-chat-android/pull/3687) 
- Added support for bottom infinite scrolling when searching for messages or navigating to messages in a non-linear way inside MessageListView. [3654](https://github.com/GetStream/stream-chat-android/pull/3654)
- A new interface `TypingUpdatesBuffer` and its implementation `DefaultTypingUpdatesBuffer` used for buffering typing updates in order to save API calls. [3633](https://github.com/GetStream/stream-chat-android/pull/3633)
- A new method `MessageInputView.setTypingUpdatesBuffer(TypingUpdatesBuffer)` used for setting the typing updates buffer. [3633](https://github.com/GetStream/stream-chat-android/pull/3633)
- Added possibility to customize gallery options style via `TransformStyle.attachmentGalleryOptionsStyleTransformer`. [3696](https://github.com/GetStream/stream-chat-android/pull/3696)

### ⚠️ Changed
- Dimens `stream_ui_spacing_small` no longer has an effect on the internal margins of `ScrollButtonView`, instead use the `MessageListView` attribute `streamUIScrollButtonInternalMargin` to set internal margins. [3634](https://github.com/GetStream/stream-chat-android/pull/3634)
- The default elevation of the unread count badge inside `ScrollButtonView` was changed from `10dp` to `3dp`. [3634](https://github.com/GetStream/stream-chat-android/pull/3634)
- Deprecated `MessageInputView.TypingListener` in favor of `TypingUpdatesBuffer` and `MessageInputView.setTypingListener(TypingListener)` in favor of `MessageInputView.setTypingUpdatesBuffer(TypingUpdatesBuffer)`. [3633](https://github.com/GetStream/stream-chat-android/pull/3633)
- Added `WRITE_EXTERNAL_STORAGE` permission check on the default implementation of the download handler when using `MessageListViewModel.bindView`. [#3719](https://github.com/GetStream/stream-chat-android/pull/3719)
- Removed the default filter from `ChannelListFragment` so that it can rely on the default filter from `ChannelListViewModel`. [3762](https://github.com/GetStream/stream-chat-android/pull/3762)

## stream-chat-android-compose
### 🐞 Fixed
- Fixed the display of `ChannelAvatar` for a channel with two members and neither of them is the current user. [3598](https://github.com/GetStream/stream-chat-android/pull/3598)

### ⬆️ Improved
- Improved padding customization options of `InputField`. [#3596](https://github.com/GetStream/stream-chat-android/pull/3596)

### ✅ Added
- Added `Modifier` as an argument to `FileUploadItem` and `FileAttachmentItem`. [#3603](https://github.com/GetStream/stream-chat-android/pull/3603)
- Added option to customise `InitialsAvatar` offset passing it custom offset and through `groupAvatarInitialsXOffset` and `groupAvatarInitialsYOffset` dimens. [#3609](https://github.com/GetStream/stream-chat-android/pull/3609)
- A new interface `TypingUpdatesBuffer` and its implementation `DefaultTypingUpdatesBuffer` used for buffering typing updates in order to save API calls. [3633](https://github.com/GetStream/stream-chat-android/pull/3633)
- A new method `MessageComposerViewModel.setTypingUpdatesBuffer(TypingUpdatesBuffer)` used for setting the typing updates buffer. [3633](https://github.com/GetStream/stream-chat-android/pull/3633)
- Added `PermissionHandler` and `DownloadPermissionHandler` to automatically request storage permission if needed and download the attachments. [#3676](https://github.com/GetStream/stream-chat-android/pull/3676)

### ⚠️ Changed
- Since Coil 2.0, the `LocalImageLoader` has been deprecated. So now we support our own image loader, `StreamImageLoader` for providing composition local. [#3538](https://github.com/GetStream/stream-chat-android/pull/3538)
- Changed how the emoji only message size and how they are laid out depending on emoji count. [#3665](https://github.com/GetStream/stream-chat-android/pull/3665)

### ❌ Removed
- Removed the default gray background from `LoadingIndicator`. [#3599](https://github.com/GetStream/stream-chat-android/pull/3599)

## stream-chat-android-pushprovider-xiaomi
### 🐞 Fixed
- Fix crash when used on Android API 31+ [#3678](https://github.com/GetStream/stream-chat-android/pull/3678)

### ✅ Added
- Upgrade MiPush SDK to version 5.0.6 [#3678](https://github.com/GetStream/stream-chat-android/pull/3678)

# Jun 1st, 2022 - 5.3.1
## stream-chat-android-client
### 🐞 Fixed
- Added getters to members search in `QuerySort` as some compilers may generate getters and setter instead of public properties,
 making our current search for property to fail. [#3608](https://github.com/GetStream/stream-chat-android/pull/3608)

# May 25th, 2022 - 5.3.0
## stream-chat-android-client
### 🐞 Fixed
- Fixed `ChatParser` failing to parse errors because it was trying to fetch the raw response from a converted body. [#3534](https://github.com/GetStream/stream-chat-android/pull/3534)

### ⬆️ Improved
- CurrentUser is not initialized when a PN is received. [#3520](https://github.com/GetStream/stream-chat-android/pull/3520)

### ✅ Added
- 🚨 Breaking change: Added `DistinctChatApi` to prevent multiple query requests being fired. [#3521](https://github.com/GetStream/stream-chat-android/pull/3521)
- 🚨 Breaking change: Added new property `ChatClientConfig.disableDistinctApiCalls` to disable `DistinctChatApi`, which is enabled by default. 

### ⚠️ Changed
- 🚨 Breaking change: `Plugin`, `PluginFactory` and plugin side-effect listeners (`CreatChannelListener`, `SendMessageListener` etc.) are moved out of `experimental` package. [#3583](https://github.com/GetStream/stream-chat-android/pull/3583/)

## stream-chat-android-offline
### 🐞 Fixed
- Fixed process sync offline message when a push is received. [#3518](https://github.com/GetStream/stream-chat-android/pull/3518)
- Fixed syncing the channel after bringing the app from background. [#3548](https://github.com/GetStream/stream-chat-android/pull/3548)
- Fixed initializing `OfflinePlugin` when connecting anonymous user. It fixes the issue when after connecting headers stay in `Disconnected` state. [#3553](https://github.com/GetStream/stream-chat-android/pull/3553)

### ⬆️ Improved
- Change the order of offline message so it matches the order of online messages. Now the reshuffling of messages when switching from offline to online doesn't happen anymore. [3524](https://github.com/GetStream/stream-chat-android/pull/3524)
- 🚨 Breaking change: `QueryChannelsState::channels` can now return a null as an initial value. 
- Adding logs for QuerySort: [3570](https://github.com/GetStream/stream-chat-android/pull/3570)
- Adding logs for plugin usage, state calls usage and ChannelListView. [3572](https://github.com/GetStream/stream-chat-android/pull/3572)

### ✅ Added
- Added `EventHandlingResult.WatchAndAdd` to results returned from `ChatEventHandler`.
- Added handling `ChannelVisibleEvent`. Default `ChatEventHandler` will return `EventHandlingResult.WatchAndAdd`.

## stream-chat-android-ui-common
### ✅ Added
- Added `MessageOptionsUserReactionAlignemnt` used to define the user reaction alignment inside message options. [#3541](https://github.com/GetStream/stream-chat-android/pull/3541)

## stream-chat-android-ui-components
### 🐞 Fixed
- Fixed the way pagination scrolling worked for various non-core components (e.g. search, gallery/media/pinned message lists) [#3507](https://github.com/GetStream/stream-chat-android/pull/3507)
- Added loading more indicator to PinnedMessageListView [#3507](https://github.com/GetStream/stream-chat-android/pull/3507)
- Fix video scaling issue on the media preview screen. [#3560](https://github.com/GetStream/stream-chat-android/pull/3560)
- Fixed refreshing `ChannelListView` after unhiding the channel. [#3569](https://github.com/GetStream/stream-chat-android/pull/3569)

### ✅ Added
- Added the public method `switchToCommandMode(command: Command)` inside `MessageInputView`. This method allows switching the input to command mode using the desired command directly, instead of having to select it from the dialog. An example of its usage is provided inside the patch within the linked PR. [#3515](https://github.com/GetStream/stream-chat-android/pull/3515)
- Added loading indicator to the media preview screen. [#3549](https://github.com/GetStream/stream-chat-android/pull/3549)
- Added `streamUiMediaActivityProgressBarStyle` theme attribute to customize the appearance of loading indicator on the media preview screen. [#3549](https://github.com/GetStream/stream-chat-android/pull/3549)
- Added the ability to customize user reaction alignment and orientation inside message options through `ViewReactionsViewStyle` or `SingleReactionViewStyle`. [#3541](https://github.com/GetStream/stream-chat-android/pull/3541)
- Added `horizontalPadding` customization options to `ViewReactionsViewStyle` and `EditReactionsViewStyle`. [#3541](https://github.com/GetStream/stream-chat-android/pull/3541)

### ⚠️ Changed
- Deprecated `Member.isOwnerOrAdmin` and `List<Member>?.isCurrentUserOwnerOrAdmin()`. Use `Channel::ownCapabilities` instead. [#3576](https://github.com/GetStream/stream-chat-android/pull/3576)
- Changed how padding is applied to `ViewReactionsView`. [#3541](https://github.com/GetStream/stream-chat-android/pull/3541)

## stream-chat-android-compose
### 🐞 Fixed
- Fix video scaling issue on the media preview screen. [#3560](https://github.com/GetStream/stream-chat-android/pull/3560)
- Fixed refreshing `ChannelListView` after unhiding the channel. [#3569](https://github.com/GetStream/stream-chat-android/pull/3569)

### ✅ Added
- Added scroll to quoted message on click. [#3472](https://github.com/GetStream/stream-chat-android/pull/3472)
- Added guides for `QuotedAttachmentFactory`. [You can read about it here](https://getstream.io/chat/docs/sdk/android/compose/guides/adding-custom-attachments/#quoted-messages)
- Added loading indicator to the media preview screen. [#3549](https://github.com/GetStream/stream-chat-android/pull/3549)
- Added the ability to customize user reaction alignment inside message options through `ChatTheme`. [#3541](https://github.com/GetStream/stream-chat-android/pull/3541)

### ⚠️ Changed
- Changed `QuotedMessage` design by adding `QuotedAttachmentFactory`, `ImageAttachmentQuotedContent` and `FileAttachmentQuotedContent`. [#3472](https://github.com/GetStream/stream-chat-android/pull/3472)

# May 11th, 2022 - 5.2.0
## stream-chat-android-client
### ✅ Added
- Added `Channel.membership` property. [#3367](https://github.com/GetStream/stream-chat-android/pull/3367)
- Added `ChannelData.membership` property. [#3367](https://github.com/GetStream/stream-chat-android/pull/3367)
- Added `NotificationAddedToChannelEvent.member` property. [#3367](https://github.com/GetStream/stream-chat-android/pull/3367)
- Add `provideName` property to `Device` entity to support Multi-Bundle [#3396](https://github.com/GetStream/stream-chat-android/pull/3396)

## stream-chat-android-offline
### 🐞 Fixed
- Fixed sorting channels by `Channel::lastMessageAt` when the channel contains not synced messages. [#3470](https://github.com/GetStream/stream-chat-android/pull/3470)
- Fixed bug that made impossible to retry attachments that were not fully sent. [3485](https://github.com/GetStream/stream-chat-android/pull/3485)
- Fixed refreshing channels list when syncing the channel. [#3492](https://github.com/GetStream/stream-chat-android/pull/3492)
- Fixed deleting reactions while offline. [3486](https://github.com/GetStream/stream-chat-android/pull/3486)

## stream-chat-android-ui-common
### ⬆️ Improved
- Updated the attachment upload size limit to 100MB from 20MB. [#3490](https://github.com/GetStream/stream-chat-android/pull/3490)

## stream-chat-android-ui-components
### 🐞 Fixed
- Fixed Xiaomi crash when long clicking on links inside messages. [#3491](https://github.com/GetStream/stream-chat-android/pull/3491)

## stream-chat-android-compose
### ⬆️ Improved
- Improved the behavior of `DeletedMessageVisibility` and `MessageFooterVisibility` when used in pair. Now the `DeletedMessageVisibility` and its "only visible to you" mode respects the `MessageFooterVisibility` and vice-versa. [#3467](https://github.com/GetStream/stream-chat-android/pull/3467)

## stream-chat-android-pushprovider-firebase
### ✅ Added
- Support Multi-Bundle [#3396](https://github.com/GetStream/stream-chat-android/pull/3396)

### ⚠️ Changed
- Upgrade Firebase Messaging dependency to version `23.0.4`. [#3484](https://github.com/GetStream/stream-chat-android/pull/3484)

## stream-chat-android-pushprovider-huawei
### ✅ Added
- Support Multi-Bundle [#3396](https://github.com/GetStream/stream-chat-android/pull/3396)

## stream-chat-android-pushprovider-xiaomi
### ✅ Added
- Support Multi-Bundle [#3396](https://github.com/GetStream/stream-chat-android/pull/3396)

# May 3rd, 2022 - 5.1.0
## stream-chat-android-client
### 🐞 Fixed
- Fixed ANR happening on a token request. [#3342](https://github.com/GetStream/stream-chat-android/pull/3342)
- Fixed overriding User's `image` and `name` properties with empty values when connecting the user. [#3430](https://github.com/GetStream/stream-chat-android/pull/3430)
- Fixed serialization problem when flagging message. [#3437](https://github.com/GetStream/stream-chat-android/pull/3437)

### ✅ Added
- Added `ChannelRepository.selectChannelByCid` method. [#3434](https://github.com/GetStream/stream-chat-android/pull/3434)
- Added `ChannelRepository.selectChannelsByCids` method. [#3434](https://github.com/GetStream/stream-chat-android/pull/3434)
- Added `ChannelRepository.selectChannelCidsSyncNeeded` method. [#3434](https://github.com/GetStream/stream-chat-android/pull/3434)
- Added `MessageRepository.selectMessageIdsBySyncState` method. [#3434](https://github.com/GetStream/stream-chat-android/pull/3434)
- Added `ReactionRepository.selectReactionById` method. [#3434](https://github.com/GetStream/stream-chat-android/pull/3434)
- Added `ReactionRepository.selectReactionsByIds` method. [#3434](https://github.com/GetStream/stream-chat-android/pull/3434)
- Added `ReactionRepository.selectReactionIdsBySyncStatus` method. [#3434](https://github.com/GetStream/stream-chat-android/pull/3434)
- Added `ChatLogger.logV` method. [#3434](https://github.com/GetStream/stream-chat-android/pull/3434)
- Added `TaggedLogger.logV` method. [#3434](https://github.com/GetStream/stream-chat-android/pull/3434)

### ⚠️ Changed
- Changed visibility of the `retry` extension to internal. [#3353](https://github.com/GetStream/stream-chat-android/pull/3353)

## stream-chat-android-offline
### 🐞 Fixed
- Fixed a crash when attachment upload is in progress or about to start and user is disconnected at the same moment. [#3377](https://github.com/GetStream/stream-chat-android/pull/3377)
- Fixed updating `Channel::ownCapabilities` after receiving events. [#3420](https://github.com/GetStream/stream-chat-android/pull/3420)
- Fixed reaction sync issue because `SyncState::lastSyncedAt` was never updated. [#3421](https://github.com/GetStream/stream-chat-android/pull/3421)

### ⬆️ Improved
- Adding the possibility to change the repositories of `OfflinePlugin`. You can change `RepositoryFactory` in `OfflinePlugin` and use custom implementations of repositories.

## stream-chat-android-ui-common
### ⚠️ Changed
- Deprecated `DeletedMessageListItemPredicate` in favor of `DeletedMessageVisibility`. This is a followup on [#3272](https://github.com/GetStream/stream-chat-android/pull/3272/files) which deprecated filtering messages inside `MessageListView` in favor of filtering messages inside `MessageListViewModel`. [#3409](https://github.com/GetStream/stream-chat-android/pull/3409)

## stream-chat-android-ui-components
### 🐞 Fixed
- Fixed a bug where command suggestion popup was displayed even though all the commands were disabled. [#3334](https://github.com/GetStream/stream-chat-android/pull/3334)
- Fixed a bug on Nougat where the reaction colors were not displayed properly. [#3347](https://github.com/GetStream/stream-chat-android/pull/3347)
- Fixed a bug where custom `MessageListItemViewHolderFactory` was ignore on the message options overlay. [#3343](https://github.com/GetStream/stream-chat-android/pull/3343)
- Fixed `MessageListViewModel` initialization when channel's data is not available immediately, for example when the view model is created after connecting the user. [#3379](https://github.com/GetStream/stream-chat-android/pull/3379)
- Fixed configuration for flag message confirmation dialog. [3411](https://github.com/GetStream/stream-chat-android/pull/3411)
- Fixed a potential crash with conflicting font names. [#3445](https://github.com/GetStream/stream-chat-android/pull/3445)

### ⬆️ Improved
- Added a way to customize reactions behavior to allow multiple reactions. [#3341](https://github.com/GetStream/stream-chat-android/pull/3341)
- Added a way to customize `messageInputField` padding inside `MessageInputFiledView`. [#3392](https://github.com/GetStream/stream-chat-android/pull/3392)
- Added a way to change the `MessageListHeaderView` separator color. [#3395](https://github.com/GetStream/stream-chat-android/pull/3395)
- Added a way to change the `ChannelListHeaderView` separator color. [#3395](https://github.com/GetStream/stream-chat-android/pull/3395)
- Now single membered channels display the name of member instead of "Channel without name" [3423](https://github.com/GetStream/stream-chat-android/pull/3423)
- Channels with only one member now show the member's image in avatar. [3425](https://github.com/GetStream/stream-chat-android/pull/3425)
- Added a way to change the `attachmentsButton` and `commandsButton` ripple color inside `MessageInputView`. [#3412](https://github.com/GetStream/stream-chat-android/pull/3412)

### ✅ Added
- Added support for own capabilities. You can read more about own capabilities [here](https://getstream.io/chat/docs/sdk/android/ui/guides/implementing-own-capabilities/). [#3389](https://github.com/GetStream/stream-chat-android/pull/3389)
- Added the possibility to customize the message footer visibility through `MessageFooterVisibility` inside `MessageListViewModel`. [#3343](https://github.com/GetStream/stream-chat-android/pull/3433)

### ⚠️ Changed
- Deprecated `DeletedMessageListItemPredicate` in favor of `DeletedMessageVisibility`. This is a followup on [#3272](https://github.com/GetStream/stream-chat-android/pull/3272/files) which deprecated filtering messages inside `MessageListView` in favor of filtering messages inside `MessageListViewModel`. [#3409](https://github.com/GetStream/stream-chat-android/pull/3409)
- Added own capabilities. If you are using our UI components separately from our `ViewModel`s, this has the possibility of introducing a change in functionality. You can find the guide on implementing own capabilities [here](https://getstream.io/chat/docs/sdk/android/ui/guides/implementing-own-capabilities/). [#3389](https://github.com/GetStream/stream-chat-android/pull/3389)

## stream-chat-android-compose
### 🐞 Fixed
- Fixed the message input handling when typing quickly or holding down the delete (backspace) button. [#3355](https://github.com/GetStream/stream-chat-android/pull/3355)

### ⬆️ Improved
- Now single membered channels display the name of member instead of "Channel without name" [3423](https://github.com/GetStream/stream-chat-android/pull/3423)
- Channels with only one member now show the member's image in avatar. [3425](https://github.com/GetStream/stream-chat-android/pull/3425)
- Improved the way filters work in `ChannelList`, `ChannelsScreen` and `ChannelListViewModel`. Now the filters are nullable and if you want the default behavior, just pass in null. [#3422](https://github.com/GetStream/stream-chat-android/pull/3422)
- You can now completely override the filters by using `ChannelListViewModel.setFilters()` in the runtime, or by passing in custom `FilterObject` to the `ViewModelFactory` or the `ViewModel` constructor. [#3422](https://github.com/GetStream/stream-chat-android/pull/3422)


### ✅ Added
- Added pan to ImagePreviewActivity. [#3335](https://github.com/GetStream/stream-chat-android/pull/3335)
- Added `imageLoader` parameter to `ChatTheme` that allows providing a custom Coil `ImageLoader`. [#3336](https://github.com/GetStream/stream-chat-android/pull/3336)
- Added the "Copy Message" option to link messages [#3354](https://github.com/GetStream/stream-chat-android/pull/3354)
- Added padding customisation option to `ChannelList` and `MessageList` components. [#3350](https://github.com/GetStream/stream-chat-android/pull/3350)
- Added emoji sticker support. [3359](https://github.com/GetStream/stream-chat-android/pull/3359)
- Added support for own capabilities. You can read more about own capabilities [here](https://getstream.io/chat/docs/sdk/android/compose/guides/implementing-own-capabilities/). [#3389](https://github.com/GetStream/stream-chat-android/pull/3389)
- Added better handling for Compose ChannelListHeader and MessageListHeader states. We now cover Connected, Connecting and Disconnected states (added Connecting). [#3428](https://github.com/GetStream/stream-chat-android/pull/3428)
- Added the possibility to customize the message footer visibility through `MessageFooterVisibility` inside `MessageListViewModel`. [#3343](https://github.com/GetStream/stream-chat-android/pull/3433)

### ⚠️ Changed
- `loadMore` calls inside `MessageListViewModel` and `ChannelListViewModel` should no longer load data if there is no network connection. [3362](https://github.com/GetStream/stream-chat-android/pull/3362)
- Added own capabilities. If you are using our components individually this has the possibility of introducing a change in functionality. You can find the guide on implementing own capabilities [here](https://getstream.io/chat/docs/sdk/android/compose/guides/implementing-own-capabilities/). [#3389](https://github.com/GetStream/stream-chat-android/pull/3389)
- Replaced the `imageLoader` parameter in `ChatTheme` with the new `imageLoaderFactory` parameter that can used to provide a custom Coil `ImageLoader` factory.  [#3441](https://github.com/GetStream/stream-chat-android/pull/3441)

# April 12th, 2022 - 5.0.3
## Common changes for all artifacts

### ⚠️ Changed
- Updated Gradle version to [7.4.2](https://docs.gradle.org/7.4.2/release-notes.html). [#3281](https://github.com/GetStream/stream-chat-android/pull/3281)
- Update Coroutines to 1.6.1 and migrate to runTest. [#3327](https://github.com/GetStream/stream-chat-android/pull/3327)

## stream-chat-android-client

### 🐞 Fixed
- Fixed `User` model deserialization error when `User.image` or `User.name` is null. [#3283](https://github.com/GetStream/stream-chat-android/pull/3283)
- Fixed `Channel` model deserialization error when `Channel.image` or `Channel.name` is null. [#3306](https://github.com/GetStream/stream-chat-android/pull/3306)

### ✅ Added
- Added an `ExtraDataValidator` to intercept `ChatApi` calls and validate `CustomObject.extraData` does not contain the reserved keywords. [#3279](https://github.com/GetStream/stream-chat-android/pull/3279)

### ⚠️ Changed
- Migrate androidx-lifecycle version to [2.4.1](https://developer.android.com/jetpack/androidx/releases/lifecycle#2.4.1). [#3282](https://github.com/GetStream/stream-chat-android/pull/3282)

## stream-chat-android-offline

### 🐞 Fixed
- Fixed crash related with logging out while running a request to update channels. [3286](https://github.com/GetStream/stream-chat-android/pull/3286)
- Fixed bug where user was not able to send and edit a message while offline. [3318](https://github.com/GetStream/stream-chat-android/pull/3324)

### ✅ Added
- Added `ChannelState::membersCount` property that can be used to observe total members of the channel. [#3297](https://github.com/GetStream/stream-chat-android/pull/3297)

## stream-chat-android-ui-common

### 🐞 Fixed
- Fixed avatar disappearing from a message group when `MessageListView.deletedMessageListItemPredicate = DeletedMessageListItemPredicate.VisibleToEveryone` or `MessageListView.deletedMessageListItemPredicate = DeletedMessageListItemPredicate.VisibleToAuthorOnly` and the last message in a group of messages posted by someone other than the currently logged in user was deleted. [#3272](https://github.com/GetStream/stream-chat-android/pull/3272)

## stream-chat-android-ui-components

### 🐞 Fixed
- Adding ShowAvatarPredicate for MessageOptions overlay making it possible to hide the avatar picture when in the message options. [#3302](https://github.com/GetStream/stream-chat-android/pull/3302)
- Users now able to open `MessageOptionsDialogFragment` by clicking on a reaction left on a Giphy message. [#3620](https://github.com/GetStream/stream-chat-android/pull/3260)
- inside `MessageOptionsDialogFragment` now properly displays all of the reactions to a message. Previously it erroneously displayed a blank state. [#3620](https://github.com/GetStream/stream-chat-android/pull/3260)
- Fixed the links in UI Components code snippets. [#3261](https://github.com/GetStream/stream-chat-android/pull/3261)
- Messages containing links are now properly aligned with other types of messages. They use `@dimen/stream_ui_spacing_small` for their root layout start and end padding. [#3264](https://github.com/GetStream/stream-chat-android/pull/3264)
- Fixed avatar disappearing from a message group when `MessageListView.deletedMessageListItemPredicate = DeletedMessageListItemPredicate.VisibleToEveryone` or `MessageListView.deletedMessageListItemPredicate = DeletedMessageListItemPredicate.VisibleToAuthorOnly` and the last message in a group of messages posted by someone other than the currently logged in user was deleted. [#3272](https://github.com/GetStream/stream-chat-android/pull/3272)
- Fixed bug in which member counter shown in the `MessageListHeaderViewModel` is incorrect and limited to 30 only. [#3297](https://github.com/GetStream/stream-chat-android/pull/3297)

### ✅ Added
- Added `membersCount` livedata in `MessageListHeaderViewModel` to observe number of all members of channel. [#3297](https://github.com/GetStream/stream-chat-android/pull/3297)

## stream-chat-android-compose

### 🐞 Fixed
- Added thumbnails for video attachments in the attachment picker. [#3300](https://github.com/GetStream/stream-chat-android/pull/3300)
- Fixed a crash occurring when the user would click on a preview of a link that contained no scheme. [#3331](https://github.com/GetStream/stream-chat-android/pull/3331)

### ⬆️ Improved
- Improved the way typing updates work in the MessageComposerController. [#3313](https://github.com/GetStream/stream-chat-android/pull/3313)

### ✅ Added
- Added a way to customize the visibility of deleted messages. [#3298](https://github.com/GetStream/stream-chat-android/pull/3298)
- Added support for file upload configuration that lets you specify what types of files and images you want to allow or block from being uploaded. [3288](https://github.com/GetStream/stream-chat-android/pull/3288)
- Added Compose SDK Guidelines for internal and external contributors. [#3315](https://github.com/GetStream/stream-chat-android/pull/3315)

### ⚠️ Changed
- Switched from vertical to horizontal scrolling for files in the preview section of the message composer. [#3289](https://github.com/GetStream/stream-chat-android/pull/3289)

# March 30th, 2022 - 5.0.2
## stream-chat-android-client
### ✅ Added
- Added a `systemMessage: Message` parameter to  `ChatClient::addMembers`, `ChatClient::removeMembers`, `ChannelClient::addMembers` and `ChannelClient::removeMembers` to send a system message to that channel. [#3254](https://github.com/GetStream/stream-chat-android/pull/3254)

## stream-chat-android-offline
### 🐞 Fixed
- Fixed a bug which occurs when we reinitialize `OfflinePlugin` because it uses old instance of `StateRegistry` and `LogicRegistry`. [#3267](https://github.com/GetStream/stream-chat-android/pull/3267)

## stream-chat-android-ui-components
### 🐞 Fixed
- Users now able to open `MessageOptionsDialogFragment` by clicking on a reaction left on a Giphy message. [#3620](https://github.com/GetStream/stream-chat-android/pull/3260)
- inside `MessageOptionsDialogFragment` now properly displays all of the reactions to a message. Previously it erroneously displayed a blank state. [#3620](https://github.com/GetStream/stream-chat-android/pull/3260)
- Fixed the links in UI Components code snippets. [#3261](https://github.com/GetStream/stream-chat-android/pull/3261)
- Messages containing links are now properly aligned with other types of messages. They use `@dimen/stream_ui_spacing_small` for their root layout start and end padding. [#3264](https://github.com/GetStream/stream-chat-android/pull/3264)
- Made it impossible to send blank or empty messages. [#3269](https://github.com/GetStream/stream-chat-android/pull/3269)

## stream-chat-android-compose
### 🐞 Fixed
- Made it impossible to send blank or empty messages. [#3269](https://github.com/GetStream/stream-chat-android/pull/3269)

### ✅ Added
- Added support for failed messages and an option to resend them. [#3263](https://github.com/GetStream/stream-chat-android/pull/3263)

# March 24th, 2022 - 5.0.1
## stream-chat-android-ui-components
### 🐞 Fixed
- Fixed a bug where the missing implementation of the `MessageTextTransformer` caused message text not to show up. [#3248](https://github.com/GetStream/stream-chat-android/pull/3248)

# March 24th, 2022 - 5.0.0
**5.0.0** is a major release! You can read more about the motivation behind the effort and featured changes in the [announcement blog post](https://getstream.io/blog/android-v5-sdk-release/).
## Common changes for all artifacts
### 🐞 Fixed
- Fixed memory leaks related to image loading. [#2979](https://github.com/GetStream/stream-chat-android/pull/2979)

### ⬆️ Improved
- Replaced KAPT with KSP. [#3113](https://github.com/GetStream/stream-chat-android/pull/3113)

### ⚠️ Changed
- Updated AGP version to 7.1.2 and Gradle version to 7.4. [#3159](https://github.com/GetStream/stream-chat-android/pull/3159)

## stream-chat-android-client
### ✅ Added
- Added possibility to configure `RetryPolicy` using `ChaClient.Builder()`. [#3069](https://github.com/GetStream/stream-chat-android/pull/3069)

### ⚠️ Changed
- Add `Channel::image`, `Channel:name`, `User::image`, `User::name` properties. [#3139](https://github.com/GetStream/stream-chat-android/pull/3139)
- Deprecated `Member:role` in favor of `Member:channelRole` [#3189](https://github.com/GetStream/stream-chat-android/pull/3189)

## stream-chat-android-offline
🚨🚨 **v5.0.0** release brings a big change to the offline support library - it replaces `ChatDomain` with the `OfflinePlugin`. Make sure to check our [migration guide](https://getstream.io/chat/docs/sdk/android/client/guides/chatdomain-migration/)! 🚨🚨

### 🐞 Fixed
- Unread count for muted channels no longer increments when the channel is muted and new messages are received. [#3112](https://github.com/GetStream/stream-chat-android/pull/3112)
- Fixed marking the channel as read if it was opened offline previously. [#3162](https://github.com/GetStream/stream-chat-android/pull/3162)

### ❌ Removed
- Moved `RetryPolicy` related logic to `ChatClient`. [#3069](https://github.com/GetStream/stream-chat-android/pull/3069)

## stream-chat-android-ui-common
### ❌ Removed
- Removed ChatMarkdown in favor of ChatMessageTextTransformer [#3189](https://github.com/GetStream/stream-chat-android/pull/3189)

## stream-chat-android-ui-components
### 🐞 Fixed
- Fixed an issue with message flickering when sending a message with file attachments. [#3209](https://github.com/GetStream/stream-chat-android/pull/3209)
- Fixed a crash when overriding `ChatUI::imageHeadersProvider` caused by compiler [issue](https://youtrack.jetbrains.com/issue/KT-49793). [#3237](https://github.com/GetStream/stream-chat-android/pull/3237)

### ✅ Added
- Added a separate `LinkAttachmentsViewHolder` for handling messages containing link attachments and no other types of attachments. [#3070](https://github.com/GetStream/stream-chat-android/pull/3070)
- Added a separate `FileAttachmentsViewHolder` for handling messages containing file attachments of different types or file attachments not handled by one of the other `ViewHolder`s. [#3091](https://github.com/GetStream/stream-chat-android/pull/3091)
- Introduced `InnerAttachmentViewHolder` as an inner ViewHolder for custom attachments. [#3183](https://github.com/GetStream/stream-chat-android/pull/3183)
- Introduced `AttachmentFactory` as a factory for custom attachment ViewHolders. [#3116](https://github.com/GetStream/stream-chat-android/pull/3116)
- Introduced `AttachmentFactoryManager` as a manager for the list of registered attachment factories. The class is exposed via `ChatUI`. [#3116](https://github.com/GetStream/stream-chat-android/pull/3116)
- Added an attribute to customize the color state list of the AttachmentsDialog buttons called `streamUiAttachmentTabButtonColorStateList`. [#3242](https://github.com/GetStream/stream-chat-android/pull/3242)

### ⚠️ Changed
- Separated the Giphy attachments and content to a GiphyAttachmentViewHolder. [#2932](https://github.com/GetStream/stream-chat-android/pull/2932)
- Created a GiphyMediaAttachmentView and its respective style to customize giphies. [#2932](https://github.com/GetStream/stream-chat-android/pull/2932)
- You can now use `original` sized giphies that apply resizing based on the GIF size. [#2932](https://github.com/GetStream/stream-chat-android/pull/2932)
- Use `fixedHeight` or `fixedHeightDownsampled` giphies to use a fixed height that keeps the aspect ratio and takes up less memory. [#2932](https://github.com/GetStream/stream-chat-android/pull/2932)
- Make sure to check out our giphy attachment styles (GiphyMediaAttachmentView) for customization.
- Created an ImageAttachmentViewHolder that represents images in the message list. [#3067](https://github.com/GetStream/stream-chat-android/pull/3067)
- Renamed MediaAttachmentViewStyle and its attributes to ImageAttachmentViewStyle. [#3067](https://github.com/GetStream/stream-chat-android/pull/3067)
- Messages containing link attachments and no other types of attachments are no longer handled by `TextAndAttachmentsViewHolder`, instead they are handled by `LinkAttachmentsViewHolder`. [#3070](https://github.com/GetStream/stream-chat-android/pull/3070)
- Messages containing file attachments of different file types or types not handled by one of the other `ViewHolders` are no longer handled by `TextAndAttachmentsViewHolder`, instead they are handled by `FileAttachmentsViewHolder`. [#3091](https://github.com/GetStream/stream-chat-android/pull/3091)
- Updated the structure of UI components documentation. [UI Components documentation](https://getstream.io/chat/docs/sdk/android/ui/overview/). [#3186](https://github.com/GetStream/stream-chat-android/pull/3186)
- Updated the code snippets from the UI Components documentation in the `stream-chat-android-docs` module. [3205](https://github.com/GetStream/stream-chat-android/pull/3205)

### ❌ Removed
- All usage of `ChatDomain`. [#3190](https://github.com/GetStream/stream-chat-android/pull/3190)
- Removed "Pin message", "Reply", "Thread reply" message actions for messages that are not synced. [#3226](https://github.com/GetStream/stream-chat-android/pull/3226)

## stream-chat-android-compose
### 🐞 Fixed
- Mitigated the effects of `ClickableText` consuming all pointer events when messages contain links by passing long press handlers to `MessageText`. [#3137](https://github.com/GetStream/stream-chat-android/pull/3137)
- Fixed an issue with message flickering when sending a message with file attachments. [#3209](https://github.com/GetStream/stream-chat-android/pull/3209)
- Fixed ripple color in dark mode. [#3211](https://github.com/GetStream/stream-chat-android/pull/3211)
- Long user names no longer break layout in the message list. [#3219](https://github.com/GetStream/stream-chat-android/pull/3219)
- Fixed the click handler on the last item in the image attachments content. [#3221](https://github.com/GetStream/stream-chat-android/pull/3221)

### ⬆️ Improved
- Allowed passing long press handlers to `MessageText`. [#3137](https://github.com/GetStream/stream-chat-android/pull/3137)

### ✅ Added
- Added code snippets from the Compose documentation to the `stream-chat-android-docs` module. [3197](https://github.com/GetStream/stream-chat-android/pull/3197)
- Added support for delivery indicator in the message list. [#3218](https://github.com/GetStream/stream-chat-android/pull/3218)

### ⚠️ Changed
- Replaced the `reactionTypes` field in `ChatTheme` with the new `reactionIconFactory` field that allows customizing reaction icons. [#3046](https://github.com/GetStream/stream-chat-android/pull/3046)
- `MessageText` now requires the parameter `onLongItemClick: (Message) -> Unit`. This was done in order to mitigate `ClickableText` consuming all pointer events. [#3137](https://github.com/GetStream/stream-chat-android/pull/3137)
- Renamed the `state.channel` package to `state.channels` for consistency. [#3143](https://github.com/GetStream/stream-chat-android/pull/3143)
- Renamed the `viewmodel.channel` package to `viewmodel.channels` for consistency. [#3143](https://github.com/GetStream/stream-chat-android/pull/3143)
- Moved the contents of the `ui.imagepreview` and `ui.mediapreview` packages to `ui.attachments.preview`. [#3143](https://github.com/GetStream/stream-chat-android/pull/3143)
- Moved the preview handlers from the `ui.filepreview` package to `ui.attachments.preview.handler` [#3143](https://github.com/GetStream/stream-chat-android/pull/3143)

### ❌ Removed
- Removed "Pin message", "Reply", "Thread reply" message actions for messages that are not synced. [#3226](https://github.com/GetStream/stream-chat-android/pull/3226)

# March 9th, 2022 - 4.30.1
## stream-chat-android-client
### ✅ Added
- Added `notificationChannel` lambda parameter to `NotificationHandlerFactory::createNotificationHandler` which is being used to create a `NotificationChannel`.
  You can use it to customize notifications priority, channel name, etc. [#3167](https://github.com/GetStream/stream-chat-android/pull/3167)

### ⚠️ Changed
- `LoadNotificationDataWorker` is now using a separate `NotificationChannel` with `NotificationCompat.PRIORITY_LOW`.
  You can customize its name by overriding `stream_chat_other_notifications_channel_name` string. [#3167](https://github.com/GetStream/stream-chat-android/pull/3167)

## stream-chat-android-offline
### 🐞 Fixed
- Fixed updating typing users. [#3154](https://github.com/GetStream/stream-chat-android/pull/3154)

## stream-chat-android-ui-components
### 🐞 Fixed
- Fixed displaying long usernames in message's footnote within `MessageListView`. [#3149](https://github.com/GetStream/stream-chat-android/pull/3149)
- A bug that made `ScrollButtonView` in `MessageListView` permanently visible. [#3170](https://github.com/GetStream/stream-chat-android/pull/3170)
- Fixed display of read status indicators [#3181](https://github.com/GetStream/stream-chat-android/pull/3181)

### ✅ Added
- Added a way to check if the adapters and message/channel lists have been initialized or not. [#3182](https://github.com/GetStream/stream-chat-android/pull/3182)
- Added `streamUiRetryMessageEnabled` attribute to `MessageListView` that allows to show/hide retry action in message's overlay. [#3185](https://github.com/GetStream/stream-chat-android/pull/3185)

## stream-chat-android-compose
### 🐞 Fixed
- Fixed display of read status indicators [#3181](https://github.com/GetStream/stream-chat-android/pull/3181)

# March 2nd, 2022 - 4.30.0
## Common changes for all artifacts
### ⬆️ Improved
- We upgraded our Kotlin version to 1.6, Moshi to 1.13 and Compose to 1.1.1. [#3104](https://github.com/GetStream/stream-chat-android/pull/3104)[#3123](https://github.com/GetStream/stream-chat-android/pull/3123)
- Updated Google's Accompanist version. [#3104](https://github.com/GetStream/stream-chat-android/pull/3104)

### ⚠️ Changed
- These version updates mean our SDK now expects the minimum of AGP 7.x.x. We recommend using 7.1+. [#3104](https://github.com/GetStream/stream-chat-android/pull/3104)

## stream-chat-android-compose
### ⚠️ Changed
- Since we're using Compose 1.1.1 for our SDK, we recommend upgrading to avoid conflicts. [#3104](https://github.com/GetStream/stream-chat-android/pull/3104)

# February 24th, 2022 - 4.29.0
## stream-chat-android-offline
### 🐞 Fixed
- Fixed updating `ChatDomain::totalUnreadCount` and `ChatDomain::channelUnreadCount` after restoring app from the background and
  when sending a message to a channel without read enabled. [#3121](https://github.com/GetStream/stream-chat-android/pull/3121)

## stream-chat-android-ui-components
### 🐞 Fixed
- Fixed setting custom empty and loading views for `MessageListView`. [#3082](https://github.com/GetStream/stream-chat-android/pull/3082)

### ⬆️ Improved
- Disabled command popups when attachments are present. [#3051](https://github.com/GetStream/stream-chat-android/pull/3051)
- Disabled the attachments button when popups are present. [#3051](https://github.com/GetStream/stream-chat-android/pull/3051)

### ✅ Added
- Added `ChatUI.channelNameFormatter` to allow customizing the channel's name format. [#3068](https://github.com/GetStream/stream-chat-android/pull/3068)
- Added a customizable height attribute to SearchInputView [#3081](https://github.com/GetStream/stream-chat-android/pull/3081)
- Added `ChatUI.dateFormatter` to allow customizing the way the dates are formatted. [#3085](https://github.com/GetStream/stream-chat-android/pull/3085)
- Added ways to show/hide the delivery status indicators for channels and messages. [#3102](https://github.com/GetStream/stream-chat-android/pull/3102)

### ⚠️ Changed
- Disabled editing on Giphy messages given that it's breaking the UX and can override the GIF that was previously put in. [#3071](https://github.com/GetStream/stream-chat-android/pull/3071)

### ❌ Removed
- Removed ExoMedia dependency in favor of standard Android `VideoView`. [#3098](https://github.com/GetStream/stream-chat-android/pull/3098)

## stream-chat-android-compose
### 🐞 Fixed
- Fixed back press handling. [#3120](https://github.com/GetStream/stream-chat-android/pull/3120)

### ✅ Added
- Exposed a way to clear the message composer externally, e.g. when using custom sendMessage handlers. [#3100](https://github.com/GetStream/stream-chat-android/pull/3100)
- Exposed `loadingMoreContent` for the `ChannelList` and `Channels` components that allows you to override the default loading more content. [#3103](https://github.com/GetStream/stream-chat-android/pull/3103)
- Exposed `loadingMoreContent` for the `MessageList` and `Messages` components that allows you to override the default loading more content. [#3103](https://github.com/GetStream/stream-chat-android/pull/3103)
- Added the `attachmentsContentImageGridSpacing` option to `StreamDimens`, to make it possible to customize the spacing between image attachment tiles via `ChatTheme`. [#3105](https://github.com/GetStream/stream-chat-android/pull/3105)

### ⚠️ Changed
- Replaced the `reactionTypes` field in `ChatTheme` with the new `reactionIconFactory` field that allows customizing reaction icons. [#3046](https://github.com/GetStream/stream-chat-android/pull/3046)
- Disabled editing on Giphy messages given that it's breaking the UX and can override the GIF that was previously put in. [#3071](https://github.com/GetStream/stream-chat-android/pull/3071)

### ❌ Removed
- Removed ExoMedia dependency in favor of standard Android `VideoView`. [#3092](https://github.com/GetStream/stream-chat-android/pull/3092)
- Removed `SystemBackPressHandler` in favor of `BackHandler` from the Compose framework. [#3120](https://github.com/GetStream/stream-chat-android/pull/3120)

# February 17th, 2022 - 4.28.4
## stream-chat-android-client
### ✅ Added
- Added the `member` field to the `MemberRemovedEvent`. [#3090](https://github.com/GetStream/stream-chat-android/pull/3090)

## stream-chat-android-offline
### 🐞 Fixed
- Fixed how member removal is handled in `DefaultChatEventHandler`. [#3090](https://github.com/GetStream/stream-chat-android/pull/3090)

# February 16th, 2022 - 4.28.3
## stream-chat-android-ui-components
### ⬆️ Improved
- Improved the logic around mentions and users that can be mentioned within the input. [#3088](https://github.com/GetStream/stream-chat-android/pull/3088)

## stream-chat-android-compose
### ⬆️ Improved
- Improved the logic around mentions and users that can be mentioned within the input. [#3088](https://github.com/GetStream/stream-chat-android/pull/3088)

# February 9th, 2022 - 4.28.2
## Common changes for all artifacts
- Fix crash with offline support. [#3063](https://github.com/GetStream/stream-chat-android/pull/3063)

# February 9th, 2022 - 4.28.1
## Common changes for all artifacts
- Fix crash when events were received. [#3058](https://github.com/GetStream/stream-chat-android/pull/3058)

# February 8th, 2022 - 4.28.0
## 🚨 Old UI Module removed
`stream-chat-android` is deprecated and won't be maintained anymore. The module will continue working, but we won't be releasing new versions.
The source code has been moved to this [archived repository](https://github.com/GetStream/stream-chat-android-old-ui)
Consider migrating to `stream-chat-android-ui-components` or `stream-chat-android-compose`. Here you can find a set of useful resources for migration:
- [UI Components Documentation](https://getstream.io/chat/docs/sdk/android/ui/overview/)
- [Android Chat Messaging Tutorial](https://getstream.io/tutorials/android-chat/)
- [Compose UI Components Documentation](https://getstream.io/chat/docs/sdk/android/compose/overview/)
- [Compose Chat Messaging Tutorial](https://getstream.io/chat/compose/tutorial/)
- [Old Sample App Migration PR](https://github.com/GetStream/stream-chat-android/pull/2467)

## Common changes for all artifacts
### ✅ Added
- Create new artifact to integrate Xiaomi Mi Push with Stream. You will need to add  `stream-chat-android-pushprovider-xiaomi` artifact to your App. Check our [docs](https://getstream.io/chat/docs/sdk/android/client/guides/push-notifications/xiaomi) for further details. [#2444](https://github.com/GetStream/stream-chat-android/pull/2444)

### ⚠️ Changed
- Update Android Gradle Plugin version to 7.1.0 and Gradle version to 7.3.3. [#2989](https://github.com/GetStream/stream-chat-android/pull/2989)

## stream-chat-android-client
### ⬆️ Improved
- Internal implementation only asks to the provided `TokenProvider` a new token when it is really needed. [#2995](https://github.com/GetStream/stream-chat-android/pull/2995)

### ⚠️ Changed
- UnknownHostException is no longer considered a permanent network error. [#3054](https://github.com/GetStream/stream-chat-android/pull/3054)

## stream-chat-android-offline
### 🐞 Fixed
- Fixed memory leak related to database initialization.[#2974](https://github.com/GetStream/stream-chat-android/pull/2974)

### ✅ Added
- Added new extension function `ChatClient::deleteChannel`. [#3007](https://github.com/GetStream/stream-chat-android/pull/3007)

### ⚠️ Changed
- Deprecated `ChatDomain::deleteChannel` in favour of `ChatClient::deleteChannel`. [#3007](https://github.com/GetStream/stream-chat-android/pull/3007)

## stream-chat-android-ui-common
### ✅ Added
- Added new extension function `ChatClient::loadMessageById`. [#2929](https://github.com/GetStream/stream-chat-android/pull/2929)

## stream-chat-android-ui-components
### 🐞 Fixed
- Fixed the logic for fetching encoding for URLs when opening PDFs and similar documents in the MessageList. [#3017](https://github.com/GetStream/stream-chat-android/pull/3017)

### ⬆️ Improved
- Replaced Lottie typing indicator with a custom view. [#3004](https://github.com/GetStream/stream-chat-android/pull/3004)

## stream-chat-android-compose
### 🐞 Fixed
- Fixed the way our attachments work and are represented in Compose to support more attachment types. [#2955](https://github.com/GetStream/stream-chat-android/pull/2955)
- Fixed the logic for fetching encoding for URLs when opening PDFs and similar documents in the MessageList. [#3017](https://github.com/GetStream/stream-chat-android/pull/3017)

### ⬆️ Improved
- Improved RTL support in Compose [#2987](https://github.com/GetStream/stream-chat-android/pull/2987)
- Made the SDK smaller by removing Materials Icons dependency [#2987](https://github.com/GetStream/stream-chat-android/pull/2987)
- Removed unnecessary experimental flags, opted in into APIs we're using from Compose. [#2983](https://github.com/GetStream/stream-chat-android/pull/2983)

### ✅ Added
- Added [`Custom Attachments guide`](https://getstream.io/chat/docs/sdk/android/composee/guides/adding-custom-attachments/). [#2967](https://github.com/GetStream/stream-chat-android/pull/2967)
- Added `onHeaderAvatarClick` parameter to the `ChannelsScreen` component. [#3016](https://github.com/GetStream/stream-chat-android/pull/3016)
- Exposed `lazyListState` for the `ChannelList` and `Channels` components that allows you to control the scrolling behavior and state. [#3049](https://github.com/GetStream/stream-chat-android/pull/3049)
- Exposed `helperContent` for the `ChannelList` and `Channels` components that allows you to implement a helper UI such as scroll to top button for the channel list. [#3049](https://github.com/GetStream/stream-chat-android/pull/3049)
- Exposed `lazyListState` for the `MessageList` and `Messages` components that allows you to control the scrolling behavior and state. [#3044](https://github.com/GetStream/stream-chat-android/pull/3044)
- Exposed `helperContent` for the `MessageList` and `Messages` components that allows you to override the default scrolling behavior UI.  [#3044](https://github.com/GetStream/stream-chat-android/pull/3044)

### ⚠️ Changed
- Renamed `onHeaderClickAction` parameter to `onHeaderActionClick` for the `ChannelsScreen` component. [#3016](https://github.com/GetStream/stream-chat-android/pull/3016)
- `MessageList` and `Messages` now have two new parameters that have default values. Please make sure that you check out the changes and that everything still works for you. [#3044](https://github.com/GetStream/stream-chat-android/pull/3044)

## stream-chat-android-pushprovider-xiaomi
### ✅ Added
- Added a `XiaomiMessagingDelegate` class to simplify custom implementations of `PushMessageReceiver` that forward messages to the SDK. See [Using a Custom PushMessageReceiver](https://getstream.io/chat/docs/sdk/android/client/guides/push-notifications/xiaomi#using-a-custom-pushmessagereceiver) for more details. [#2444](https://github.com/GetStream/stream-chat-android/pull/2444)

# February 2nd, 2022 - 4.27.2
## stream-chat-android-offline
### 🐞 Fixed
- Fixed refreshing cached channels after setting the user. [#3010](https://github.com/GetStream/stream-chat-android/pull/3010)

# January 31th, 2022 - 4.27.1
## stream-chat-android-offline
### 🐞 Fixed
- Fixed clearing cache after receiving channel truncated event. [#3001](https://github.com/GetStream/stream-chat-android/pull/3001)

# January 25th, 2022 - 4.27.0
## stream-chat-android-client
### 🐞 Fixed
- Fixed bug related to the wrong unread messages count when a socket connection is not available. [#2927](https://github.com/GetStream/stream-chat-android/pull/2927)
- Fixed deserialization issue when parsing the `Message` object while searching for a message from a channel with 0 members. [#2947](https://github.com/GetStream/stream-chat-android/pull/2947)

### ✅ Added
- Added the `systemMessage` parameter to `ChatClient::truncateChannel` and `ChannelClient:truncate` methods that represents a system message that will be displayed after the channel was truncated. [#2949](https://github.com/GetStream/stream-chat-android/pull/2949)
- Added the `message` parameter to the `ChannelTruncatedEvent` that represents a system message that will be displayed after the channel was truncated. [#2949](https://github.com/GetStream/stream-chat-android/pull/2949)
- Added method to consult the settings of the app. Use `ChatClient.instance().appSettings()` to request the settings of your app. [#2960](https://github.com/GetStream/stream-chat-android/pull/2960)
- Added `ChatClient.shuffleGiphy` extension function and removing ShuffleGiphy use case. [#2962](https://github.com/GetStream/stream-chat-android/pull/2962)
- Added `ChatClient.sendGiphy` extension function and removing SendGiphy use case. [#2963](https://github.com/GetStream/stream-chat-android/pull/2963)
- Added `Channel::ownCapabilities` and `ChannelCapabilities` object.
  Channel capabilities provide you information on which features are available for the current user. [#2971](https://github.com/GetStream/stream-chat-android/pull/2971)

### ⚠️ Changed
- Deprecated `ChatDomain.leaveChannel`. Use ChatClient.removeMembers instead. [#2926](https://github.com/GetStream/stream-chat-android/pull/2926)

## stream-chat-android-offline
### ⬆️ Improved
- Utilized the `message` parameter of the `ChannelTruncatedEvent` to show a system message instantly after the channel was truncated. [#2949](https://github.com/GetStream/stream-chat-android/pull/2949)

### ✅ Added
- Added new extension function `ChatClient::cancelMessage`. [#2928](https://github.com/GetStream/stream-chat-android/pull/2928)
- Added `ChatClient::needsMarkRead` extension function to check if a channel can be marked as read. [#2920](https://github.com/GetStream/stream-chat-android/pull/2920)

### ⚠️ Changed
- Deprecated `ChatDomain::cancelMessage` in favour of `ChatClient::cancelMessage`. [#2928](https://github.com/GetStream/stream-chat-android/pull/2928)

## stream-chat-android-ui-components
### 🐞 Fixed
- Handling video attachments that's don't have mime-type, but have type. [2919](https://github.com/GetStream/stream-chat-android/pull/2919)
- Intercepted and blocked attachment preview for attachments which are not fully uploaded. [#2950](https://github.com/GetStream/stream-chat-android/pull/2950)
- Fixed a bug when changes to the mentioned users in a message were not propagated to the UI. [2951](https://github.com/GetStream/stream-chat-android/pull/2951)

### ⬆️ Improved
- Improve Korean 🇰🇷 translations. [#2953](https://github.com/GetStream/stream-chat-android/pull/2953)

## stream-chat-android-compose
### 🐞 Fixed
- Fixed crashes caused by deleting channels [#2942](https://github.com/GetStream/stream-chat-android/pull/2942)

### ⬆️ Improved
- `ReactionOptions` now displays the option to show more reactions if there are more than 5 available [#2918](https://github.com/GetStream/stream-chat-android/pull/2918)
- Improve Korean 🇰🇷 translations. [#2953](https://github.com/GetStream/stream-chat-android/pull/2953)
- Improved `MessageComposer` UX by disabling commands when attachments or text are present. [#2961](https://github.com/GetStream/stream-chat-android/pull/2961)
- Improved `MessageComposer` UX by disabling attachment integration button when popups with suggestions are present. [#2961](https://github.com/GetStream/stream-chat-android/pull/2961)

### ✅ Added
- Added `ExtendedReactionsOptions` and `ReactionsPicker` in order to improve reaction picking UX [#2918](https://github.com/GetStream/stream-chat-android/pull/2918)
- Added documentation for [`ReactionsPicker`](https://getstream.io/chat/docs/sdk/android/compose/message-components/reactions-picker/) [#2918](https://github.com/GetStream/stream-chat-android/pull/2918)
- Added ways to customize the channel, message and member query limit when building a ChannelListViewModel [#2948](https://github.com/GetStream/stream-chat-android/pull/2948)

# January 12th, 2022 - 4.26.0
## Common changes for all artifacts
### ⬆️ Improved
- 🚨 Breaking change: Markdown support is moved into a standalone module `stream-chat-android-markdown-transformer` which is not included by default. You can use it with `ChatUI.messageTextTransformer` to add Markdown support to your app. You can find more information [here](https://getstream.io/chat/docs/sdk/android/ui/chatui/#markdown). [#2786](https://github.com/GetStream/stream-chat-android/pull/2786)

## stream-chat-android-client
### ✅ Added
- Added `Member::banned` property that represents, if the channel member is banned. [#2915](https://github.com/GetStream/stream-chat-android/pull/2915)
- Added `Member::channelRole` property that represents the user's channel-level role. [#2915](https://github.com/GetStream/stream-chat-android/pull/2915)

## stream-chat-android-offline
### 🐞 Fixed
- Fixed populating mentions after editing the message. `Message::mentionedUsers` shouldn't be empty if edited message contains mentioned users. [#2852](https://github.com/GetStream/stream-chat-android/pull/2852)

### ✅ Added
- Added `memberLimit` to `ChatDomain::queryChannels` and `ChatDomain::queryChannelsLoadMore` that allows modifying the number of members to fetch per channel. [#2826](https://github.com/GetStream/stream-chat-android/pull/2826)

### ❌ Removed
- Removed `QueryChannelsLoadMore` usecase. [#2790](https://github.com/GetStream/stream-chat-android/pull/2790)
- `QueryChannelsController::loadMore` is removed and logic is moved into `ChatDomain`. [#2790](https://github.com/GetStream/stream-chat-android/pull/2790)

## stream-chat-android-ui-components
### 🐞 Fixed
- Fixed displaying mentions popup when text contains multiple lines. [#2851](https://github.com/GetStream/stream-chat-android/pull/2851)
- Fixed the loading/playback speed of GIFs. [#2914](https://github.com/GetStream/stream-chat-android/pull/2914)
- Fixed scroll persisting after long tapping on an item in the message list. [#2916](https://github.com/GetStream/stream-chat-android/pull/2916)
- Fixed footnote of messages showing "Only Visible to You". This message was visible even when deleted messages were visible to everyone. [#2923](https://github.com/GetStream/stream-chat-android/pull/2923)

### ⬆️ Improved
- Improved the way thread pagination works. [#2845](https://github.com/GetStream/stream-chat-android/pull/2845)

### ✅ Added
- Added `memberLimit` parameter to `ChannelListViewModel` and `ChannelListViewModelFactory` that allows modifying the number of members to fetch per channel. [#2826](https://github.com/GetStream/stream-chat-android/pull/2826)
- Added `ChatMessageTextTransformer` to transform messages and set them to `TextView`. [#2786](https://github.com/GetStream/stream-chat-android/pull/2786)
- Added `AutoLinkableTextTransformer` which is an implementation of `ChatMessageTextTransformer`. After applying the transformer, it also makes links clickable in TextView. [#2786](https://github.com/GetStream/stream-chat-android/pull/2786)

### ⚠️ Changed
- `ChatUI.markdown` is deprecated in favour of `ChatUI.messageTextTransformer`. [#2786](https://github.com/GetStream/stream-chat-android/pull/2786)
- In the sample app the new behaviour for new messages is to count unread messages, instead of always scroll to bottom [#2865](https://github.com/GetStream/stream-chat-android/pull/)

## stream-chat-android-compose
### 🐞 Fixed
- Fixed a small issue with user avatars flickering [#2822](https://github.com/GetStream/stream-chat-android/pull/2822)
- Fixed faulty scrolling behavior in `Messages` by adding an autoscroll. [#2857](https://github.com/GetStream/stream-chat-android/pull/2857)
- Fixed the font size of avatar initials in the message list. [2862](https://github.com/GetStream/stream-chat-android/pull/2862)
- Fixed faulty scrolling behavior in `Channels` by adding an autoscroll. [#2887](  https://github.com/GetStream/stream-chat-android/pull/2887)
- Fixed the loading/playback speed of GIFs. [#2914](https://github.com/GetStream/stream-chat-android/pull/2914)

### ⬆️ Improved
- Added an animation to the `SelectedChannelMenu` component.
- Added an animation to the `ChannelInfo` component.
- Avatars now show fallback initials in case there was an error while loading images from the network. [#2830](https://github.com/GetStream/stream-chat-android/pull/2830)
- Added more parameters to the stateless version of the MessageComposer for consistency [#2809](https://github.com/GetStream/stream-chat-android/pull/2809)
- Updated primary accent colors in order to achieve a better contrast ratio for accessibility [#2857](https://github.com/GetStream/stream-chat-android/pull/2857)
- Removed default background color from `MessageItem` [#2857](https://github.com/GetStream/stream-chat-android/pull/2857)
- Added multiline mentions support [#2859](https://github.com/GetStream/stream-chat-android/pull/2859)
- Improved the way thread pagination works. [#2845](https://github.com/GetStream/stream-chat-android/pull/2845)

### ✅ Added
- Added the `headerContent` and `centerContent` Slot APIs for the `SelectedChannelMenu` component. [#2823](https://github.com/GetStream/stream-chat-android/pull/2823)
- Added the `headerContent` and `centerContent` Slot APIs for the `ChannelInfo` component. [#2823](https://github.com/GetStream/stream-chat-android/pull/2823)
- You can now define a `placeholderPainter` for the `Avatar` that is shown while the image is loading. [#2830](https://github.com/GetStream/stream-chat-android/pull/2830)
- Added more Slot APIs to the`MessageComposer` and `MessageInput` components [#2809](https://github.com/GetStream/stream-chat-android/pull/2809)
- Added [SelectedReactionsMenu documentation](https://getstream.io/chat/docs/sdk/android/compose/channel-components/selected-reactions-menu/). [#2868](https://github.com/GetStream/stream-chat-android/pull/2868)

### ⚠️ Changed
- Updated [ChatTheme documentation](https://getstream.io/chat/docs/sdk/android/compose/general-customization/chat-theme/). [#2833](https://github.com/GetStream/stream-chat-android/pull/2833)
- Updated [ChannelsScreen documentation](https://getstream.io/chat/docs/sdk/android/compose/channel-components/channels-screen/). [#2839](https://github.com/GetStream/stream-chat-android/pull/2839)
- Updated [ChannelItem documentation](https://getstream.io/chat/docs/sdk/android/compose/channel-components/channel-item/). [#2832](https://github.com/GetStream/stream-chat-android/pull/2832)
- Updated [ChannelListHeader documentation](https://getstream.io/chat/docs/sdk/android/compose/channel-components/channel-list-header/). [#2828](https://github.com/GetStream/stream-chat-android/pull/2828)
- Updated [Component Architecture documentation](https://getstream.io/chat/docs/sdk/android/compose/component-architecture/). [#2834](https://github.com/GetStream/stream-chat-android/pull/2834)
- Updated [SelectedChannelMenu documentation](https://getstream.io/chat/docs/sdk/android/compose/channel-components/selected-channel-menu/). [#2838](https://github.com/GetStream/stream-chat-android/pull/2838)
- Updated [ChannelList documentation](https://getstream.io/chat/docs/sdk/android/compose/channel-components/channel-list/). [#2847](https://github.com/GetStream/stream-chat-android/pull/2847)
- Updated [AttachmentsPicker documentation](https://getstream.io/chat/docs/sdk/android/compose/message-components/attachments-picker/) [#2860](https://github.com/GetStream/stream-chat-android/pull/2860)
- Renamed the `ChannelInfo` component to `SelectedChannelMenu`. [#2838](https://github.com/GetStream/stream-chat-android/pull/2838)
- Updated [Overview documentation](https://getstream.io/chat/docs/sdk/android/compose/overview/). [#2836](https://github.com/GetStream/stream-chat-android/pull/2836)
- Updated [Custom Attachments documentation](https://getstream.io/chat/docs/sdk/android/compose/general-customization/attachment-factory/) with minor sentence formatting changes [#2878](https://github.com/GetStream/stream-chat-android/pull/2878)
- Updated [MessagesScreen documentation](https://getstream.io/chat/docs/sdk/android/compose/message-components/messages-screen/) [#2866](https://github.com/GetStream/stream-chat-android/pull/2866)
- Updated [MessageList documentation](https://getstream.io/chat/docs/sdk/android/compose/message-components/message-list/). [#2869](https://github.com/GetStream/stream-chat-android/pull/2869)

# December 30th, 2021 - 4.25.1
## stream-chat-android-client
### ✅ Added
- Added support to paginate messages pinned in a channel. [#2848](https://github.com/GetStream/stream-chat-android/pull/2848).


# December 23th, 2021 - 4.25.0
## Common changes for all artifacts
### ⬆️ Improved
- Updated dependency versions
  - Kotlin 1.5.31
  - Compose framework 1.0.5
  - AndroidX
  - Lottie 4.2.2
  - OkHttp 4.9.3
  - Room 2.4.0
  - and other, see [#2771](https://github.com/GetStream/stream-chat-android/pull/2771) for more details

## stream-chat-android-offline
### 🐞 Fixed
- Fixed a bug when hard deleted messages still remain in the UI.
- Stabilized behavior of users' updates propagation across values of the channels and the messages. [#2803](https://github.com/GetStream/stream-chat-android/pull/2803)

### ⚠️ Changed
- 🚨 Breaking change: Added `cachedChannel` parameter to `ChatEventHandler::handleChatEvent` [#2807](https://github.com/GetStream/stream-chat-android/pull/2807)

## stream-chat-android-ui-components
### 🐞 Fixed
- Users' updates done in runtime are now propagated to the `MessageListView` component. [#2769](https://github.com/GetStream/stream-chat-android/pull/2769)
- Fixed the display of image attachments on the pinned message list screen. [#2792](https://github.com/GetStream/stream-chat-android/pull/2792)
-  Button for commands is now disabled in edit mode. [#2812](https://github.com/GetStream/stream-chat-android/pull/2812)
- Small bug fix for borders of attachments

### ⬆️ Improved
- Improved Korean 🇰🇷 and Japanese 🇯🇵 translation.
- Improved KDocs of UI components such as `ChannelListHeaderView` and `AvatarView`.

### ✅ Added
- Added header with back button and attachment's title to `AttachmentMediaActivity` which displays playable attachments.
  You can customize its appearance using `streamUiMediaActivityHeader`, `streamUiMediaActivityHeaderLeftActionButtonStyle` and `streamUiMediaActivityHeaderTitleStyle` attributes.
- Added `hard` flag to `MessageListViewModel.Event.DeleteMessage`.
  You can use `MessageListView::setMessageDeleteHandler` and pass `MessageListViewModel.Event.DeleteMessage(MESSAGE, hard = true)` to hard delete messages using `MessageListViewModel`.
  Check [MessageListViewModelBinding](https://github.com/GetStream/stream-chat-android/blob/main/stream-chat-android-ui-components/src/main/kotlin/io/getstream/chat/android/ui/message/list/viewmodel/MessageListViewModelBinding.kt#L37) for further details. [#2772](https://github.com/GetStream/stream-chat-android/pull/2772)
- Rtl support was added. If the app has `android:supportsRtl="true"` and the locale of the device needs Rtl support, the SDK will draw the components from the right-to-left instead the default way (left-to-right) [#2799](https://github.com/GetStream/stream-chat-android/pull/2799)

### ⚠️ Changed
- Constructor of `ChannelListViewModel` and `ChannelListViewModelFactory` changed. Now they ask for `ChatEventHandlerFactory` instead `ChatEventHandler`, so users can use `StateFlow<List<Channel>>` in their implementations of `ChatEventHandler`, which can make implementation smarter with resources (don't try to add a channel that is already there, for example) [#2747](https://github.com/GetStream/stream-chat-android/pull/2747)

### ❌ Removed

## stream-chat-android-compose
### 🐞 Fixed
- Fixed the message grouping logic to now include date separators when splitting message groups [#2770](https://github.com/GetStream/stream-chat-android/pull/2770)

### ⬆️ Improved
- Improved the UI for message footers to be more respective of thread replies [#2765](https://github.com/GetStream/stream-chat-android/pull/2765)
- Fixed the orientation and UI of ThreadParticipants [#2765](https://github.com/GetStream/stream-chat-android/pull/2765)
- Improved the API structure more, made the components package more clear [#2795](https://github.com/GetStream/stream-chat-android/pull/2795)
- Improved the way to customize the message item types and containers [#2791](https://github.com/GetStream/stream-chat-android/pull/2791)
- Added more parameters to the stateless version of the MessageComposer for consistency [#2809](https://github.com/GetStream/stream-chat-android/pull/2809)
- Added color and shape parameters to `MessageListHeader` and `ChannelListHeader` components [#2855](https://github.com/GetStream/stream-chat-android/pull/2855)

### ✅ Added
- Added site name labels to link attachments for websites using the Open Graph protocol [#2785](https://github.com/GetStream/stream-chat-android/pull/2785)
- Added preview screens for file attachments [#2764](https://github.com/GetStream/stream-chat-android/pull/2764)
- Added a way to disable date separator and system message items in the message list [#2770](https://github.com/GetStream/stream-chat-android/pull/2770)
- Added an option to the message options menu to unmute a user that sent the message. [#2787](https://github.com/GetStream/stream-chat-android/pull/2787)
- Added a `DefaultMessageContainer` component that encapsulates all default message types [#2791](https://github.com/GetStream/stream-chat-android/pull/2791)
- Added the `SelectedReactionsMenu` component that represents a list of user reactions left for a particular message [#2782](https://github.com/GetStream/stream-chat-android/pull/2782)

### ⚠️ Changed
- Removed SelectedMessageOverlay and replaced it with SelectedMessageMenu - [#2768](https://github.com/GetStream/stream-chat-android/pull/2768)
- Big changes to the structure of the project, making it easier to find all the components and building blocks - [#2752](https://github.com/GetStream/stream-chat-android/pull/2752)
- Renamed the `common` package to `components` and added a logical structure to the components there
- Decoupled many smaller components to the `components` package and their individual files, for ease of use
- Improved the API of several smaller components
- Added a few missing previews
- Changed various component names, removed unused/redundant component blocks and moved to Default components [#2795](https://github.com/GetStream/stream-chat-android/pull/2795)
- Changed some of the component types regarding the message item [#2791](https://github.com/GetStream/stream-chat-android/pull/2791)
- Moved message item components to `components.messages` [#2791](https://github.com/GetStream/stream-chat-android/pull/2791)
- When querying for more channels, `ChannelListViewModel` now uses `OfflinePlugin` based approach if it is enabled. [#2790](https://github.com/GetStream/stream-chat-android/pull/2790)
- Updated [MessageListHeader Documentation](https://getstream.io/chat/docs/sdk/android/compose/message-components/message-list-header/) [#2855](https://github.com/GetStream/stream-chat-android/pull/2855)

### ❌ Removed
- Removed some redundant components from separate files and the `components` package [#2795](https://github.com/GetStream/stream-chat-android/pull/2795)

# December 9th, 2021 - 4.24.0
## stream-chat-android-offline
### 🐞 Fixed
- Fix the issue when users' data can be outdated until restart SDK.

### ✅ Added
- Added new extension function `ChatClient::keystroke`.
- Added new extension function `ChatClient::stopTyping`.

## stream-chat-android-ui-common
### 🐞 Fixed
- Fixed `MessageInputFieldView#mode` not being reset after custom attachments were cleared

## stream-chat-android-ui-components
### 🐞 Fixed
- Fixed crash related with creation of MessageOptionsDialogFragment
- Fixed behaviour related to search messages, when message was not already loaded from database MessageListView could not scroll to searched message.
- Removed cut from text when text end with Italic
- Fixed `GiphyViewHolderStyle#cardBackgroundColor` not getting applied
- Fixed bug related of not removing channels when filter selects channels where the the current user is not a member

### ⬆️ Improved
- Replied messages now have a limit for size. The text will get cut if there's too many characters or too many line breaks.
- Improved Korean 🇰🇷 translations.

### ✅ Added
- Added scroll to original message when clicking in a reply message. Use `ReplyMessageClickListener` to change the behaviour of click in reply messages.

## stream-chat-android-compose
### 🐞 Fixed
- Removed preemptive attachment loading that was resulting in crashes on certain Android API versions
- Fixed incorrect message shape for theirs messages in threads.

### ⬆️ Improved
- Minor UI improvements to the message overlay
- Enabled scrolling behavior in SelectedMessageOverlay

### ✅ Added
- Added the mention suggestion popup to the `MessageComposer` component, that allows to autocomplete a mention from a list of users.
- Added support for slowdown mode. Users are no longer able to send messages during the cooldown interval.
- Added support for system messages.
- Added support for Giphy command.
- Added message pinning to the list of message options
- Added pinned message UI
- Added a checkbox to the `MessageComposer` component, that allows to display a thread message in the parent channel.
- Added an option to flag a message to the message options overlay.

### ⚠️ Changed
- Changed the way focus state works for focused messages.
- Added the Pin type to the MessageAction sealed class
- Renamed a bunch of state classes for Compose component, to have the `State` prefix, general renaming, imports and other quality of life improvements
- Renamed `ReactionOption` state wrapper to `ReactionOptionItemState`
- Renamed `MessageListItem` state wrapper to `MessageListItemState` and its children now have a `State` suffix
- Renamed `AttachmentItem` state wrapper to `AttachmentPickerItemState`
- Renamed `MessageInputState` to `MessageComposerState`
- Renamed `MessageOption` to `MessageOptionState`
- Renamed `defaultMessageOptions()` to `defaultMessageOptionsState()`


# November 25th, 2021 - 4.23.0
## Common changes for all artifacts
### ⬆️ Improved
- Improved logs for errors in the SDK.

## stream-chat-android-offline
### 🐞 Fixed
- Deprecated `QueryChannelsController::mutedChannelsIds`. Use `ChatDomain.mutedChannels` instead
- Fix issue when sent attachments from Android SDK don't show title in iOS.

### ✅ Added
- Added new extension function `ChatClient::replayEventsForActiveChannels`.
- Added new extension function `ChatClient::setMessageForReply`.
- Added new extension function `ChatClient::downloadAttachment` to download attachments without `ChatDomain`.

## stream-chat-android-ui-common
### ✅ Added
- Made `ThreeTenInitializer` public to allow manual invocations of it. See the new [documentation](https://getstream.io/chat/docs/sdk/android/ui/guides/app-startup-initializers/) for more details.

## stream-chat-android-ui-components
### 🐞 Fixed
- Removed ripple effect for attachments in message options.
### ⬆️ Improved
- More customization for AvatarView. Now it is possible to choose between Square and Circle. Use new fields in AvatarStyle to customize AvatarView the way you prefer. 
### ✅ Added
- Added setter `MessageListView.setMessageBackgroundFactory` to set a factory to provide a background for messages. 
- Added `MessageInputViewModel::sendMessageWithCustomAttachments` function allowing to send message with custom attachments list.
- Added `MessageInputView::submitCustomAttachments` function allowing setting custom attachments in `MessageInputView`.
- Added `SelectedCustomAttachmentViewHolderFactory` interface and `BaseSelectedCustomAttachmentViewHolder`class allowing defining how previews of custom attachments in `MessageInputView` should be rendered.

### ⚠️ Changed
- Added `MessageSendHandler::sendMessageWithCustomAttachments` and `MessageSendHandler::sendToThreadWithCustomAttachments` allowing to intercept sending custom attachments actions.

## stream-chat-android-compose
### 🐞 Fixed
- Fixed the information about channel members shown in the `MessageListHeader` subtitle.
- Fixed the bug where the channel icon did not appear because of a lengthy title.

### ⬆️ Improved
- Updated a lot of documentation around the Messages features
- Improved the subtitle text in the `MessageListHeader` component.
- Now, the `MessageComposer` component supports sending `typing.start` and `typing.stop` events when a user starts or stops typing.
- Made the `ChannelNameFormatter`, `ClipboardHandler` and `MessagePreviewFormatter` interfaces functional for ease of use.
- Now, an error Toast is shown when the input in the `MessageComposer` does not pass validation.

### ✅ Added
- Added the "mute" option to the `ChannelInfo` action dialog.
- Added a wrapper for the message input state in the form of `MessageInputState`
- Added `attachmentsContentImageWidth`, `attachmentsContentImageHeight`, `attachmentsContentGiphyWidth`, `attachmentsContentGiphyHeight`, `attachmentsContentLinkWidth`, `attachmentsContentFileWidth` and `attachmentsContentFileUploadWidth` options to `StreamDimens`, to make it possible to customize the dimensions of attachments content via `ChatTheme`.
- Added a thread separator between a parent message and thread replies.
- Added the `threadSeparatorGradientStart` and `threadSeparatorGradientEnd` options to `StreamColors`, to make it possible to customize the thread separator background gradient colors via `ChatTheme`.
- Added the `threadSeparatorVerticalPadding` and `threadSeparatorTextVerticalPadding` options to `StreamDimens`, to make it possible to customize the dimensions of thread separator via `ChatTheme`.
- Added a typing indicator to the `MessageListHeader` component. 
- Added the `messageOverlayActionItemHeight` option to `StreamDimens`, to make it possible to customize the height of an action item on the selected message overlay via `ChatTheme`.
- Added the `messageAlignmentProvider` field to the `ChatTheme` that allows to customize message horizontal alignment. 
- Added the `maxAttachmentCount` and `maxAttachmentSize` parameters to the `MessagesViewModelFactory`, to make it possible to customize the allowed number and size of attachments that can be sent via the `MessageComposer` component.
- Added the `textStyle` and `textColor` parameters to the `NetworkLoadingView` component, to make it possible to customize the text appearance of the inner text.

### ⚠️ Changed
- Made the MessageMode subtypes to the parent class, to make it easier to understand when importing
- Renamed the MessageMode.Thread to MessageMode.MessageThread for clarity
- Changed the signature of the MessageComposer to accommodate for the `MessageInputState`
- Moved common state to the `io.getstream.chat.android.common` package
- Made the `AttachmentFactory.previewContent` field nullable.
- Exposed `MessageReactions` as a public component so users can use it to display a message reactions bubble in their custom UI.
- Changed the type of the inner channel items in the `ChannelsState` class from `Channel` to `ChannelItem`.


# November 11th, 2021 - 4.22.0
## Common changes for all artifacts
### ⬆️ Improved
- Bumped the SDKs target API to 31
- Updated WorkManager to version 2.7.0, which fixes compatibility issues with SDK 31

### ✅ Added
- Added Indonesian :indonesia: translations.
- Added `onErrorSuspend` extension for `Result` to allow executing suspending lambda function for handing error response.

## stream-chat-android
### ✅ Added
- Added `ChannelListItemAdapter::getChannels()` for getting a list of channels

## stream-chat-android-client
### ✅ Added
- Added `NotificationConfig::shouldShowNotificationOnPush` that allows enabling/disabling showing notification after receiving a push message

### ⚠️ Changed
- `NotificationConfig::pushNotificationsEnabled` is now disabled by default if you don't provide custom `NotificationConfig` - our SDK won't create a `NotificationChannel` if push notifications are not configured

## stream-chat-android-offline
### 🐞 Fixed
- Fixed inserting messages with empty `Message::cid`

### ✅ Added
- Added new extension function `ChatCliet::requestMembers` to query members without `ChatDomain`.
- Added new extension function `ChatCliet::searchUsersByName`.

### ⚠️ Changed
- 🚨 Breaking change: `RetryPolicy` in `ChatDomain` is now immutable and can only be set with Builder before creating an instance of it.
- 🚨 Breaking change: `ChannelEventsHandler` is renamed to `ChatEventHandler`, it's function is renamed from `onChannelEvent` to `handleChatEvent`, EventHandlingResult is sealed class now. To get more details read [our docs](https://getstream.io/chat/docs/sdk/android/ui/channel-components/channel-list/#chateventhandler)

## stream-chat-android-ui-components
### 🐞 Fixed
- Fixed bug when showing messages with pending attachments that cause loading state to be not shown in some cases.
- Fixed clearing `MessageInputView` after dismissing message to edit
- Fixed support for videos from other SDKs
- Fixed downloading attachments with some special characters in their names

### ⬆️ Improved
- Improved Korean 🇰🇷 translation related to the flagging.
- 🚨 Breaking change: Now the button for sending message in MessageInputView sizes itself accordingly with the drawable used, instead of having a predefined size (32dp)
- Improved KDocs for `MessageListFragment`.

### ✅ Added
- You can now use MessageListView.backgroundDrawable to have more flexibility to customize your message items background. Be aware that setting backgroundDrawable will override the background configurations of xml.
- Added `streamUiEditInputModeIcon` and `streamUiReplyInputModeIcon` attributes to `MessageInputView`.
  Use them to customize icon in the `MessageInputView's` top left corner displayed when user edits or replies to the message.
- Added `setMessageInputModeListener`, `setSendMessageButtonEnabledDrawable` and `setSendMessageButtonDisabledDrawable` method to `MessageInputView`.
  They can be used together for changing send button icon based on current input mode. See [docs](https://getstream.io/chat/docs/sdk/android/ui/components/message-input#changing-send-message-button) for more details.
- Added static methods `createIntent` and `newInstance` those doesn't have default parameters on `MessageListActivity` and `MessageListFragment` for supporting Java side.

## stream-chat-android-compose
### 🐞 Fixed
- Fixed channel options that are displayed in the `ChannelInfo` component.

### ⬆️ Improved
- Improved the icon set and polished the UI for various Messages features
- Improved the set of customization options for the `DefaultChannelItem`
- Updated documentation for Channels set of features
- Now it is possible to search for distinct channels by member names using `ChannelListViewModel`.
- Improved the design of `ChannelInfo` bottom sheet dialog.

### ✅ Added
- Added a new parameter to the `AttachmentFactory` called `previewContent` that represents attachments within the MessageInput
- Added the `leadingContent`, `detailsContent`, `trailingContent` and `divider` Slot APIs for the `DefaultChannelItem`
- Added `StreamDimens` option to the `ChatTheme`, to allow for dimension customization across the app.
- Added localization support for the components related the channel list.
- Added the `emptySearchContent` parameter to `ChannelList` component that allows to customize the empty placeholder, when there are no channels matching the search query.
- Added support for the muted channel indicator in the message list.
- Added `ChannelNameFormatter` option to the `ChatTheme`, to allow for channel name format customization across the app.
- Added the `textFormatter` field to `AttachmentFactory`, to allow for attachment text format customization.
- Added `MessagePreviewFormatter` option to the `ChatTheme`, to allow for message preview text format customization across the app.
- Added the `leadingContent`, `headerContent`, `footerContent`, `trailingContent` and `content` Slot APIs for the `DefaultMessageItem`
- Added `channelInfoUserItemWidth`, `channelInfoUserItemHorizontalPadding` and `channelInfoUserItemAvatarSize` options to `StreamDimens`, to make it possible to customize the dimensions inside the `ChannelInfo` component via `ChatTheme`.
- Added `ownMessagesBackground`, `otherMessagesBackground` and `deletedMessagesBackgroundColor` options to `StreamColors`, to make it possible to customize the message bubble color via `ChatTheme`.

### ⚠️ Changed
- The `AttachmentFactory` now requires an additional parameter - `previewContent` that's used to preview the attachment within the MessageInput, so please be aware of this!
- Renamed `ChannelOption.icon` property to `ChannelOption.iconPainter` and changed the property type from `ImageVector` to `Painter`.
- Changed the type of the `ChannelListViewModel.selectedChannel` field to `MutableState<Channel?>`.

# October 27th, 2021 - 4.21.0
## Common changes for all artifacts
### ⬆️ Improved
- Improved Korean 🇰🇷 translations.

### ✅ Added
- Added `ChatDomain.connectionState` that exposes 3 states: `CONNECTED`, `CONNECTING` and `OFFLINE`.
  `ChannelListHeaderView` and `MessageListHeaderView` show different title based on newly introduced connection state.
  `ChatDomain.online` is now deprecated - use `ChatDomain.connectionState` instead.

## stream-chat-android-client
### ⬆️ Improved
- Added KDocs for `Result` properties and methods.

### ✅ Added
- The `UserCredentialStorage` interface was added to `ChatClient`. You can set your own implementation via `ChatClient.Builder::credentialStorage`

### ⚠️ Changed
- 🚨 Breaking change: Config property `isRepliesEnabled` is renamed to `isThreadEnabled` to avoid misleading. Now it toggles only thread feature.

### ❌ Removed
- `androidx-security-crypto` dependency was removed. Now, the user's token storage uses private shared preferences by default.

## stream-chat-android-offline
### 🐞 Fixed
- Fix bug when ChannelEventsHandler was not used even if it was set in QueryChannelsController

### ⬆️ Improved
- Channel gets removed from `QueryChannelsController` when receive `ChannelHiddenEvent`

## stream-chat-android-ui-components
### 🐞 Fixed
- Fixed position of reactions. Now the reactions adapts its starting position to fit entirely in the screen. 
- 🚨 Breaking change: Fixing positions of reactions in edit reactions dialog. Using a GridLayoutManager instead of LinearLayoutManager, so now there's box with all reactions instead of a scrollable list. The way to customize the box is a bit different, then a breaking change was inserted in this feature. 
- Made it impossible to send a message during the cooldown interval in slow mode.

### ⬆️ Improved
- Better position for icon of failed message
- Small improvement for information update in messages. The ViewHolders only update the information that had a change.

### ✅ Added
- Added `streamUiMaxAttachmentsCount` attribute to `MessageInputView` to allow customizing the maximum number of attachments in the single message.
The maximum attachments count cannot be greater than 10. Default value: 10.
- Added `streamUiMessageMaxWidthFactorMine` and `streamUiMessageMaxWidthFactorTheirs` `MessageListView` attributes. You can adjust messages width by passing values in [75% - 100%] range.
- Added `MessageInputView::setAttachmentButtonClickListener` that helps you to override click listener for the attachment button.
- Added `MessageInputView::submitAttachments` method to set attachments in `MessageInputView` to be sent with a message.

### ⚠️ Changed
- Feature of replied messages can be enabled/disabled only locally via SDK. `Thread` dashboard flag toggles only thread feature.

## stream-chat-android-compose
### ⬆️ Improved
- Added a way to customize the app font family, by passing in a parameter to `StreamTypography.defaultTypography()`
- Improved permission handling for the `AttachmentsPicker` to handle only the required permissions
- `ThreadParticipants` is now public and can be used for your custom UI.

### ✅ Added
- `ThreadParticipants` component now has a `text: String` parameter allowing customizing the thread label.
- Added unread message count indicators to ChannelItems to show users more info about their channels

### ⚠️ Changed
- `CAMERA` permission is no longer required to be declared in the App Manifest, because we don't use it

### ❌ Removed
- Removed `CAMERA` permission requirement, because we don't use internal camera preview, we request a 3rd party app
- Removed `CAMERA` permission checks if the user doesn't require the permission in their app


# October 18th, 2021 - 4.20.0
## Common changes for all artifacts
### ⬆️ Improved
- Upgraded Kotlin version to 1.5.30
- Make our SDK compile-friendly with TargetSDK 31
- Upgraded Coil version to [1.4.0](https://github.com/coil-kt/coil/releases/tag/1.4.0)

### ⚠️ Changed
- 🚨 Breaking change: `ProgressCallback` is not invoked on main thread anymore. So make sure to handle it if you were previously using this callback to update the UI directly.
- Attachment#uploadState is now updated in real-time during uploads.

### ❌ Removed
- Removed `ProgressTrackerFactory` and `ProgressTracker` in favour of new progress tracking implementation.

## stream-chat-android
### ✅ Added
- Push Notification uses `MessagingStyle` on devices with API Version 23+
- Push Notification configuration has been simplified, check our [docs](https://getstream.io/chat/docs/sdk/android/client/guides/push-notifications/#customizing-push-notifications) to see how it works
- `NotificationHandler` interface allows you to implement your own Push Notification logic show/remove notifications. It is the new interface you need to use if you were using `ChatNotificationHandler` previously
- `NotificationHandlerFactory` help you to use our default `NotificationHandler` implementations

### ⚠️ Changed
- Some properties of `NotificationConfig` has been deprecated, check our [DEPRECATIONS](https://github.com/GetStream/stream-chat-android/blob/main/DEPRECATIONS.md) section
- `ChatNotificationhandler` class has been deprecated, you need to use `NotificationHandler` now. Check our [DEPRECATIONS](https://github.com/GetStream/stream-chat-android/blob/main/DEPRECATIONS.md) section.

## stream-chat-android-client
### 🐞 Fixed
- Fixed issues with Proguard stripping response classes incorrectly

### ⬆️ Improved
- Added KDocs for `ChatClient.Builder` methods.
- `ChatClient` now defaults to using the `https://chat.stream-io-api.com` base URL, using [Stream's Edge API Infrastructure](https://getstream.io/blog/chat-edge-infrastructure/) instead of connecting to a region-specific API. If you're not on a dedicated chat infrastructure, remove any region-specific base URL settings from the `ChatClient.Builder` to use Edge instead.

### ✅ Added
- 🚨 Breaking change: A new `Idle` state is added to `Attachment.UploadState`.
- Added a new callback function `onProgress(bytesUploaded: Long, totalLength: Long)` in `ProgressCallback`.
- Added the possibility to add your own instance of OkHttpClient with `ChatClient.okHttpClient`.

### ⚠️ Changed
- 🚨 Breaking change: `Attachment.UploadState.InProgress` now is data class having two fields, `bytesUploaded: Long` and `totalBytes: Long` instead of object.
- Deprecated the `ChatClient.Builder#cdnUrl` method. To customize file uploads, set a custom `FileUploader` implementation instead. More info in the documentation: [Using Your Own CDN](https://getstream.io/chat/docs/android/file_uploads/?language=kotlin#using-your-own-cdn).

## stream-chat-android-offline
### 🐞 Fixed
- Fixed infinite loading of message if any of its attachments uploading was failed

### ✅ Added
- `ChannelEventsHandler` is added to `QueryChannelsController` to handle updating channel list logic after receiving events. You can provide custom `ChannelEventsHandler` through `ChannelListViewModel` or using `QueryChannelsController` directly.

### ⚠️ Changed
- `QueryChannelsController::newChannelEventFilter` and `QueryChannelsController#checkFilterOnChannelUpdatedEvent` are now deprecated. See the deprecation log for more details.

## stream-chat-android-ui-common
### 🐞 Fixed
- Fixed PDF attachments previews

## stream-chat-android-ui-components
### 🐞 Fixed
- Fixed bug related to scroll of messages.
- Updating attachments view holder only when attachments have changed. This fixes a problem with reloading gifs when reactions are added or removed.
- Fixing ViewReactionsView being cropped if more than 7 reactions are added
- Fix bug using custom attributes into views inflated into our SDK Views

### ⬆️ Improved
- Now it is possible to set a custom `LinearLayoutManager` to `MessageListView`, this can be used to change stack of messages or revert the layout.
- Removed full screen loading view when loading more message items on the `SearchResultListView`.

### ✅ Added
- Added `MessageListView::getRecyclerView` method which exposes the inner `RecyclerView` with message list items.
- Added `MessageListView::setUserReactionClickListener` method to set a listener used when a reaction left by a user is clicked on the message options overlay.
- Added attr `streamUiScrollButtonElevation` to set the elevation of scroll button ot `MessageListView` 
### ⚠️ Changed
- `ChatUI.uiMode` has been deprecated. If you want to force Dark/Light theme, you need to use `AppCompatDelegate.setDefaultNightMode(AppCompatDelegate.MODE_NIGHT_NO|AppCompatDelegate.MODE_NIGHT_YES)`

### ❌ Removed
- `android.permission.CAMERA` from our Manifest. This permission is not required anymore.

## stream-chat-android-compose
### 🐞 Fixed
- Fixed a bug where attachments weren't properly stored when editing a message

### ⬆️ Improved
- Updated the Compose framework version (1.0.3)
- Updated the Accompanist libraries version (0.19.0)
- Improved overlays in all components, to match the same design and opacity
- Added smaller animations to the AttachmentPicker in the MessagesScreen
- General improvements in the Attachments API and the way we build different attachments
- Allowed for better long clicks on attachments
- Improved the experience of creating the MessagesViewModelFactory with default arguments
- Updated and cleaned up Channel screen design
- Improved logic for updating the `lastSeenMessage` for fewer calculations

### ✅ Added
- Added DateSeparator items to Messages to group up messages by their creation date
- Added an `overlayDark` color for date separators and similar UI components

### ⚠️ Changed
- Removed AttachmentPicker option when editing messages
- Removed Attachment previews when editing messages with attachments
- Improved the ease of use of the AttachmentState API by keeping it state & actions only
- Moved the `modifier` parameter outside of the AttachmentState to the AttachmentFactory
- Updated Attachments to hold `Message` items instead of `MessageItem`s
- Changed the type of the `onLastVisibleMessageChanged` parameter to `Message` for ease of use
- Changed the parameter type of `itemContent` in `MessageList` and `Messages` to `MessageListItem`
- Renamed `onScrollToBottom` to `onScrolledToBottom` in `MessageList` and `Messages`
- Made the ChannelListHeader Slot APIs non-nullable so they're always provided, also made them an extension of the RowScope for ease of use

# September 15th, 2021 - 4.19.0
## Common changes for all artifacts
### ✅ Added
- Create new artifact to integrate Huawei Push Kit with Stream. You will need to add  `stream-chat-android-pushprovider-huawei` artifact to your App. Check our [docs](https://getstream.io/chat/docs/sdk/android/client/guides/push-notifications/huawei) for further details.

## stream-chat-android
### ✅ Added
- Added a method to dismiss all notifications from a channel. It is handled internally from the SDK but you are able to dismiss channel notification at whatever time calling `ChatClient::dismissChannelNotifications`
- Notifications are dismissed after the user logout the SDK

## stream-chat-android-client
### 🐞 Fixed
- Fixed sending messages using `ChatClient::sendMessage` without explicitly specifying the sender user id.
- Fixed sending custom attachments without files to upload
- Fixed deserialization issues when parsing `ChannelTruncatedEvent` and `MessageDeletedEvent` events with an absent user.

### ⬆️ Improved
- Custom attachment types are now preserved after file uploads

### ✅ Added
- Added `hardDelete` field to `MessageDeletedEvent`.

### ⚠️ Changed
- Now it is possible to hard delete messages. Insert a flag `hard = true` in the `ChatClient.deleteMessage` and it will be deleted in the backend. **This action can't be undone!**

## stream-chat-android-ui-common
### 🐞 Fixed
- Fixed bug with light mode.
- Removed `streamUiValidTheme`, as we don't support extending our base theme any longer. Please don't extend our base theme and set the `streamUiTheme` in your application theme instead.

## stream-chat-android-ui-components
### ✅ Added
- Notifications are dismissed after the user go into the channel conversation when you are using `MessageListView`
- Added `bubbleBorderColorMine`, `bubbleBorderColorTheirs`, `bubbleBorderWidthMine`, `bubbleBorderWidthTheirs` to `ViewReactionsViewStyle` for customizing reactions` border

## stream-chat-android-compose
### ⬆️ Improved
- Updated the Compose framework version (1.0.2)
- Updated the Accompanist library version (0.18.0)

### ✅ Added
- Added an uploading indicator to files and images
- Images being uploaded are now preloaded from the system
- Upload indicators show the upload progress and how much data is left to send
- Added more image options to the ImagePreviewActivity such as download, delete, reply to message...
- Added an Image Gallery feature to the ImagePreviewActivity where users can browse all the images
- Notifications are dismissed after the user go into the channel conversation when you are using `MessageList`

### ⚠️ Changed
- `StreamAttachment.defaultFactories()` is a function now, instead of a property.
- Updated all default value factories to functions (e.g. StreamTypography)
- Re-organized all attachment factories and split up code in multiple packages
- Changed the `AttachmentState` `message` property name to `messageItem`
- Added an `isFocused` property to `MessageItem`
- Added an `onImagePreviewResult` callback/parameter to various Messages screen components

### ❌ Removed

## stream-chat-android-pushprovider-firebase
### ✅ Added
- Added a `FirebaseMessagingDelegate` class to simplify custom implementations of `FirebaseMessagingService` that forward messages to the SDK. See [Using a Custom Firebase Messaging Service](https://getstream.io/chat/docs/sdk/android/client/guides/push-notifications/firebase/#using-a-custom-firebase-messaging-service) for more details.

## stream-chat-android-pushprovider-huawei
### ✅ Added
- Added a `HuaweiMessagingDelegate` class to simplify custom implementations of `HmsMessageService` that forward messages to the SDK. See [Using a Custom Huawei Messaging Service](https://getstream.io/chat/docs/sdk/android/client/guides/push-notifications/huawei#using-a-custom-huawei-messaging-service) for more details.

# September 15th, 2021 - 4.18.0
## stream-chat-android-client
### 🐞 Fixed
- Fixed setting notification's `contentTitle` when a Channel doesn't have the name. It will now show members names instead

### ✅ Added
- Added a new way to paginate through search message results using limit and next/previous values.

### ⚠️ Changed
- Deprecated `Channel#name`, `Channel#image`, `User#name`, `Ues#image` extension properties. Use class members instead.

### ❌ Removed
- Completely removed the old serialization implementation. You can no longer opt-out of using the new serialization implementation.
- Removed the `UpdateUsersRequest` class.

## stream-chat-android-offline
### ⬆️ Improved
- Improving logs for Message deletion error.

## stream-chat-android-ui-common
### 🐞 Fixed
- Fixed theme for `AttachmentDocumentActivity`. Now it is applied: `Theme.AppCompat.DayNight.NoActionBar`

## stream-chat-android-ui-components
### 🐞 Fixed
- Fixed the bug when MessageInputView let send a message with large attachments. Such message is never sent.
- Fixed bug related to `ScrollHelper` when `MessageListView` is initialised more than once.

### ⬆️ Improved
- The search for mentions now includes transliteration, diacritics removal, and ignore typos. To use transliteration, pass the id of the desired alphabets to `DefaultStreamTransliterator`, add it to DefaultUserLookupHandler and set it using `MessageInputView.setUserLookupHandler`. Transliteration works only for android API 29. If you like to add your own transliteration use https://unicode-org.github.io/icu/userguide/icu4j/.
- Improved scroll of message when many gif images are present in `MessageListView`

### ✅ Added
- Added scroll behaviour to `MessageListViewStyle`.

## stream-chat-android-compose
### 🐞 Fixed
- Fixed a bug where the Message list flickered when sending new messages
- Fixed a few bugs where some attachments had upload state and weren't file/image uploads

### ⬆️ Improved
- Improved the Message list scrolling behavior and scroll to bottom actions
- Added an unread count on the Message list's scroll to bottom CTA
- Improved the way we build items in the Message list
- Added line limit to link attachment descriptions
- Added a way to customize the default line limit for link descriptions
- Improved the `MessageListHeader` with more customization options

### ✅ Added
- Added an uploading indicator to files and images
- Images being uploaded are now preloaded from the system
- Upload indicators show the upload progress and how much data is left to send
- Added UploadAttachmentFactory that handles attachment uploads

### ⚠️ Changed
- `StreamAttachment.defaultFactories()` is a function now, instead of a property.
- Updated all default value factories to functions (e.g. StreamTypography)
- Re-organized all attachment factories and split up code in multiple packages
- Changed the `AttachmentState` `message` property name to `messageItem`
- Added a `Channel` parameter to the `MessagesScreen`'s `onHeaderActionClick` lambda
- Changed the way the `MessageListHeader` is structured by adding slot components

# August 30th, 2021 - 4.17.2
## stream-chat-android-ui-client
### 🐞 Fixed
- Fixed bug which can lead to crash when immediate logout after login

# August 30th, 2021 - 4.17.2
## stream-chat-android-ui-components
### 🐞 Fixed
- Fixes a bug related to incorrect theme of AttachmentActivity.

# August 30th, 2021 - 4.17.1
## Common changes for all artifacts
### ⬆️ Improved
- Now we provide SNAPSHOT versions of our SDK for every commit arrives to the `develop` branch.
  They shouldn't be used for a production release because they could contains some known bugs or breaking changes that will be fixed before a normal version is released, but you can use them to fetch last changes from our SDK
  To use them you need add a new maven repository to your `build.gradle` file and use the SNAPSHOT.
```
 maven { url 'https://oss.sonatype.org/content/repositories/snapshots/' }
```
Giving that our last SDK version is `X.Y.Z`, the SNAPSHOT version would be `X.Y.(Z+1)-SNAPSHOT`

## stream-chat-android-client
### 🐞 Fixed
- `TooManyRequestsException` caused to be subscribed multiple times to the `ConnectivityManager`

### ⬆️ Improved
- Reconnection process

## stream-chat-android-offline
### ✅ Added
- Added `ChatDomain#Builder#uploadAttachmentsWorkerNetworkType` for customizing `UploadAttachmentsWorker` network type constraint

## stream-chat-android-ui-common
### 🐞 Fixed
- Fixed a bug in state handling for anonymous users.

## stream-chat-android-ui-components
### 🐞 Fixed
- Fix for position of deleted messages for other users
- Fix glitch in selectors of file

### ✅ Added
- Added style attributes for `AttachmentGalleryActivity` to control menu options like enabling/disabling reply button etc.
- Now it is possible to customize when the avatar appears in the conversation. It is possible to use an avatar in messages from other users and for messages of the current user. You can check it here:  https://getstream.io/chat/docs/sdk/android/ui/components/message-list/#configure-when-avatar-appears
- Added support for slow mode. Users are no longer able to send messages during cooldown interval.
- Added possibility to customize the appearance of cooldown timer in the `MessageInputView` using the following attributes:
  - `streamUiCooldownTimerTextSize`, `streamUiCooldownTimerTextColor`, `streamUiCooldownTimerFontAssets`, `streamUiCooldownTimerFont`, `streamUiCooldownTimerTextStyle` attributes to customize cooldown timer text
  - `cooldownTimerBackgroundDrawable`- the background drawable for cooldown timer

# August 24th, 2021 - 4.17.0
## Common changes for all artifacts
### ⬆️ Improved
- Updated Target API Level to 30
- Updated dependency versions
  - Coil 1.3.2
  - AndroidX Activity 1.3.1
  - AndroidX Startup 1.1.0
  - AndroidX ConstraintLayout 2.1.0
  - Lottie 4.0.0

## stream-chat-android-client
### 🐞 Fixed
- Fixed a serialization error when editing messages that are replies

### ✅ Added
- Added the `expiration` parameter to `ChatClient::muteChannel`, `ChannelClient:mute` methods
- Added the `timeout` parameter to `ChatClient::muteUser`, `ChannelClient:mute::muteUser` methods

### ⚠️ Changed
- Allow specifying multiple attachment's type when getting messages with attachments:
  - Deprecated `ChatClient::getMessagesWithAttachments` with `type` parameter. Use `ChatClient::getMessagesWithAttachments` function with types list instead
  - Deprecated `ChannelClient::getMessagesWithAttachments` with `type` parameter. Use `ChannelClient::getMessagesWithAttachments` function with types list instead

## stream-chat-android-ui-common
### 🐞 Fixed
- Fixed a bug in state handling for anonymous users.

## stream-chat-android-ui-components
### ✅ Added
- Added self-contained higher-level UI components:
  - `ChannelListFragment` - channel list screen which internally contains `ChannelListHeaderView`, `ChannelListView`, `SearchInputView`, `SearchResultListView`.
  - `ChannelListActivity` - thin wrapper around `ChannelListFragment`
  - `MessageListFragment` - message list screen which internally contains `MessageListHeaderView`, `MessageListView`, `MessageInputView`.
  - `MessageListActivity` - thin wrapper around `MessageListFragment`
    Check [ChannelListScreen](https://getstream.io/chat/docs/sdk/android/ui/components/channel-list-screen/) and [MessageListScreen](https://getstream.io/chat/docs/sdk/android/ui/components/message-list-screen/) docs for further details.

## stream-chat-android-compose
### 🐞 Fixed
- Added missing `emptyContent` and `loadingContent` parameters to `MessageList` inner components.
- Fixed a bug where selected File attachment icons were clipped.
- Fixed a bug where image file attachments weren't shown as thumbnails.
- Added an overlay to the `ChannelInfo` that blocks outside clicks.
- Updated the `ChannelInfoUserItem` to use the `UserAvatar`.

### ⬆️ Improved
- Added default date and time formatting to Channel and Message items.
- Improved attachments API by providing cleaner examples of attachment factories.
- Updated documentation & examples.
- Decoupled attachment content to specific attachment files.
- Decoupled message attachment content to a `MessageAttachmentsContent` component.
- Re-structured SDK module to accommodate a new `attachment` package.

### ✅ Added
- Added `DateFormatter` option to the `ChatTheme`, to allow for date format customization across the app.
- Added a `Timestamp` component that encapsulates date formatting.
- Added a way to customize and override if messages use unique reactions.
- Added a `GiphyAttachmentFactory` for GIF specific attachments.
- Added support for loading GIFs using a custom `ImageLoader` for Coil.


# August 12th, 2021 - 4.16.0
## Common changes for all artifacts
### ✅ Added
- Added support for several languages:
  - French
  - Hindi
  - Italian
  - Japanese
  - Korean
  - Spanish
    You can disable them by explicitly setting `resConfigs` inside `build.gradle` file. Check our [docs](https://getstream.io/chat/docs/sdk/android/ui/guides/custom-translations/) for further details.
### ⚠️ Changed
- 🚨 Breaking change: Firebase dependencies have been extracted from our SDK. If you want to continue working with Firebase Push Notification you need to add `stream-chat-android-pushprovider-firebase` artifact to your App
  Check our [docs](https://getstream.io/chat/docs/sdk/android/client/guides/push-notifications/) for further details.
- Updated the Kotlin version to latest supported - `1.5.21`.

## stream-chat-android
### 🐞 Fixed
- Fixed markdown links rendering using custom linkify implementation.

## stream-chat-android-client
### ✅ Added
- `PushMessage` class created to store Push Notification data
- `PushDeviceGenerator` interface to obtain the Push Token and create the `Device`

### ⚠️ Changed
- `Device` class has an extra attribute with the `PushProvider` used on this device
- Breaking change: `ChatClient.setDevice()` and `ChatClient.addDevice()` now receive a `device` instance, instead of only receive the push provider token
- `RemoteMessage` from Firebase is not used anymore inside of our SDK, now it needs to be used with `PushMessage` class
- `NotificationConfig` has a new list of `PushDeviceGenerator` instance to be used for generating the Push Notification Token. If you were using `Firebase` as your Push Notification Provider, you need to add `FirebasePushDeviceGenerator` to your `NotificationConfig` object to continue working as before. `FirebasePushDeviceGenerator` receive by constructor the default `FirebaseMessaging` instance to be used, if you would like to use your own instance and no the default one, you can inject it by constructor. Unneeded Firebase properties have been removed from this class.

### ❌ Removed
- 🚨 Breaking change: Remove `ChatClient.isValidRemoteMessage()` method. It needs to be handled outside
- 🚨 Breaking change: Remove `ChatClient.handleRemoteMessage(RemoteMessage)`. Now it needs to be used `ChatClient.handlePushMessage(PushMessage)`

## stream-chat-android-offline
### 🐞 Fixed
- Fixed the event sync process when connection is recovered

## stream-chat-android-ui-common
### ❌ Removed
- Removed unnecessary "draft" filter from the default channel list filter as it is only relevant to the sample app

## stream-chat-android-ui-components
### 🐞 Fixed
- Fixed attachments of camera. Now multiple videos and pictures can be taken from the camera.
- Added the possibility to force light and dark theme. Set it in inside ChatUI to make all views, fragments and activity of the SDK light.
- Fixed applying style to `SuggestionListView` when using it as a standalone component. You can modify the style using `suggestionListViewTheme` or `TransformStyle::suggestionListStyleTransformer`
- Fixed markdown links rendering using custom linkify implementation.

### ✅ Added
- Added `MessageListView::setDeletedMessageListItemPredicate` function. It's responsible for adjusting visibility of the deleted `MessageListItem.MessageItem` elements.
- Added `streamUiAttachmentSelectionBackgroundColor` for configuring attachment's icon background in `AttachmentSelectionDialogFragment`
- Added `streamUiAttachmentSelectionAttachIcon` for configuring attach icon in `AttachmentSelectionDialogFragment`
- Added support for pinned messages:
  - Added a button to pin/unpin a message to the message options overlay
  - Added `MessageListView::setMessagePinHandler` and `MessageListView::setMessageUnpinHandler` methods to provide custom handlers for aforementioned button
  - Added `PinnedMessageListView` to display a list of pinned messages. The view is supposed to be used with `PinnedMessageListViewModel` and `PinnedMessageListViewModelFactory`
- Possibility to transform MessageItems before the are displayed in the screen.
  Use the `MessageListView.setMessageItemTransformer` for make the necessary transformation. This example makes groups of messages if they were created less than one hour apart:
```
binding.messageListView.setMessageItemTransformer { list ->
  list.mapIndexed { i, messageItem ->
        var newMessageItem = messageItem

        if (i < list.lastIndex) {
            val nextMessageItem = list[i + 1]

            if (messageItem is MessageListItem.MessageItem &&
                nextMessageItem is MessageListItem.MessageItem
            ) {
                val thisInstant = messageItem.message.createdAt?.time?.let(Instant::ofEpochMilli)
                val nextInstant = nextMessageItem.message.createdAt?.time?.let(Instant::ofEpochMilli)

                if (nextInstant?.isAfter(thisInstant?.plus(1, ChronoUnit.HOURS)) == true) {
                    newMessageItem = messageItem.copy(positions = listOf(MessageListItem.Position.BOTTOM))
                } else {
                    newMessageItem =
                        messageItem.copy(positions = messageItem.positions - MessageListItem.Position.BOTTOM)
                }
            }
        }

        newMessageItem
    }
}
```
- Added possibility to customize the appearance of pinned message in the`MessageListView` using the following attributes:
  - `streamUiPinMessageEnabled` - attribute to enable/disable "pin message" feature
  - `streamUiPinOptionIcon` - icon for pin message option
  - `streamUiUnpinOptionIcon` - icon for unpin message option
  - `streamUiPinnedMessageIndicatorTextSize`, `streamUiPinnedMessageIndicatorTextColor`, `streamUiPinnedMessageIndicatorTextFontAssets`, `streamUiPinnedMessageIndicatorTextFont`, `streamUiPinnedMessageIndicatorTextStyle` attributes to customize "pinned by" text
  - `streamUiPinnedMessageIndicatorIcon` - icon in the message list indicating that a message was pinned
  - `streamUiPinnedMessageBackgroundColor` - the background color of a pinned message in the message list
- Added possibility to customize `PinnedMessageListView` style using `streamUiPinnedMessageListStyle` theme attribute or `TransformStyle.pinnedMessageListViewStyleTransformer`. The list of available style attributes can be found in `attrs_pinned_message_list_view.xml`. The default style for `PinnedMessageListView` is `StreamUi.PinnedMessageList`.

### ⚠️ Changed
- 🚨 Breaking change: the deleted `MessageListItem.MessageItem` elements are now displayed by default to all the users. This default behavior can be customized using `MessageListView::setDeletedMessageListItemPredicate` function. This function takes an instance of `MessageListItemPredicate`. You can pass one of the following objects:
  * `DeletedMessageListItemPredicate.VisibleToEveryone`
  * `DeletedMessageListItemPredicate.NotVisibleToAnyone`
  * or `DeletedMessageListItemPredicate.VisibleToAuthorOnly`
    Alternatively you can pass your custom implementation by implementing the `MessageListItemPredicate` interface if you need to customize it more deeply.

## stream-chat-android-compose
### 🐞 Fixed
- Fixed a bug where we didn't use the `Channel.getDisplayName()` logic for the `MessageListHeader`.
- Fixed a bug where lazy loading for `Channel`s wasn't working consistently

### ⬆️ Improved
- Updated Jetpack Compose to `1.0.1`
- Updated Accompanist libraries to `0.16.1`
- Updated KTX Activity to `1.3.1`
- Exposed functionality for getting the `displayName` of `Channel`s.
- Added updated logic to Link preview attachments, which chooses either the `titleLink` or the `ogUrl` when loading the data, depending on which exists .

### ✅ Added
- Added the `emptyContent` and `loadingContent` parameters to `ChannelList` and `MessageList` components. Now you can customize the UI of those two states.
- Added lots of improvements to Avatars - added a `UserAvatar`, `ChannelAvatar` and an `InitialsAvatar` to load different types of data.
- We now show a matrix of user images in case we're in a group DM.
- We also show initials in case the user doesn't have an image.
- Added a way to customize the leading content in the `ChannelListHeader`.

### ⚠️ Changed
- `ViewModel`s now initialize automatically, so you no longer have to call `start()` on them. This is aimed to improve the consistency between our SDKs.
- Added a `Shape` parameter to `Avatar` to customize the shape.
- The `User` parameter in the `ChannelListHeader` is nullable and used to display the default leading content.

## stream-chat-android-pushprovider-firebase
### ✅ Added
- Create this new artifact. To use Firebase Push Notification you need do the following steps:
  1. Add the artifact to your `build.gradle` file -> `implementation "io.getstream:stream-chat-android-pushprovider-firebase:$streamVersion"`
  2. Add `FirebaseDeviceGenerator` to your `NotificationConfig`
        ```
            val notificationConfig = NotificationConfig(
                [...]
                pushDeviceGenerators = listOf(FirebasePushDeviceGenerator())
                )
        ```


# August 5th, 2021 - 4.15.1
## stream-chat-android-client
### ⬆️ Improved
- Improved `ChatClient::pinMessage` and `ChatClient::unpinMessage`. Now the methods use partial message updates and the data in other `Message` fields is not lost.

### ✅ Added
- Added `Channel::isMutedFor` extension function which might be used to check if the Channel is muted for User
- Added `ChatClient::partialUpdateMessage` method to update specific `Message` fields retaining the other fields

## stream-chat-android-offline
### 🐞 Fixed
- Fixed updating `ChannelController::muted` value

### ⬆️ Improved
- The following `Message` fields are now persisted to the database: `pinned`, `pinnedAt`, `pinExpires`, `pinnedBy`, `channelInfo`, `replyMessageId`.

## stream-chat-android-ui-components
### 🐞 Fixed
- Added a fix for default view for empty state of ChannelListView.
- Fixed memory leaks for FileAttachmentsView.

### ✅ Added
- Added `MessageListItem.ThreadPlaceholderItem` and corresponding `THREAD_PLACEHOLDER` view type which can be used to implement an empty thread placeholder.
- Added `authorLink` to `Attachment` - the link to the website

### ❌ Removed
- Removed `UrlSigner` class

## stream-chat-android-compose
### ⬆️ Improved
- Exposed `DefaultMessageContainer` as a public component so users can use it as a fallback
- Exposed an `isMine` property on `MessageItem`s, for ease of use.
- Allowed for customization of `MessageList` (specifically `Messages`) component background, through a `modifier.background()` parameter.
- Allowed for better message customization before sending the message.

### ⚠️ Changed
- Moved permissions and queries from the compose sample app `AndroidManifest.xml` to the SDK `AndroidManifest.xml` so users don't have to add permissions themselves.
- Changed the exposed type of the `MessageComposer`'s `onSendMessage` handler. This way people can customize messages before we send them to the API.

### ❌ Removed
- Removed `currentUser` parameter from `DefaultMessageContainer` and some other components that relied on ID comparison to know which message is ours/theirs.
- Removed default background color on `Messages` component, so that users can customize it by passing in a `modifier`.


# July 29th, 2021 - 4.15.0
## New Jetpack Compose UI Components 🎉

Starting from this release, we have a new `stream-chat-android-compose` artifact that contains a UI implementation for Chat built in Jetpack Compose.

The new artifact is available as a beta for now (note the postfix in the version number):

```groovy
implementation "io.getstream:stream-chat-android-compose:4.15.0-beta"
```

Learn more in the [announcement blog post](https://getstream.io/blog/jetpack-compose-sdk/), check out the [documentation of the Compose UI Components](https://getstream.io/chat/docs/sdk/android/compose/overview/), and try them today with the [Compose Chat tutorial](https://getstream.io/chat/compose/tutorial/)!

## Common changes for all artifacts

### 🐞 Fixed
- Fixed adding `MessageListItem.TypingItem` to message list

### ⬆️ Improved
- ⚠ Downgraded Kotlin version to 1.5.10 to support Jetpack Compose
- Removed AndroidX Media dependency
- Updated dependency versions
  - Coil 1.3.0
  - AndroidX Activity 1.3.0
  - AndroidX AppCompat 1.3.1
  - Android Ktx 1.6.0
  - AndroidX RecyclerView 1.2.1
  - Kotlin Coroutines 1.5.1
  - Dexter 6.2.3
  - Lottie 3.7.2

## stream-chat-android-client
### ⬆️ Improved
- Improved the names of properties in the `Config` class

## stream-chat-android-ui-common
### ✅ Added
Now it is possible to style the AttachmentActivity. Just replace the activity's theme
in your Manifest file:

```
<activity
    android:name="io.getstream.chat.android.ui.gallery.AttachmentActivity"
    android:theme="@style/yourTheme"
    tools:replace="android:theme"
    />
```

## stream-chat-android-ui-components
### 🐞 Fixed
- Fixed "operator $ne is not supported for custom fields" error when querying channels

### ✅ Added
- Now you can configure the style of `MessageListItem`. Added:
  - streamUiMessageTextColorThreadSeparator
  - streamUiMessageTextFontThreadSeparator
  - streamUiMessageTextFontAssetsThreadSeparator
  - streamUiMessageTextStyleThreadSeparator
  - streamUiMessageTextSizeLinkLabel
  - streamUiMessageTextColorLinkLabel
  - streamUiMessageTextFontLinkLabel
  - streamUiMessageTextFontAssetsLinkLabel
  - streamUiMessageTextStyleLinkLabel
  - streamUiMessageListLoadingView
  - streamUiEmptyStateTextSize
  - streamUiEmptyStateTextColor
  - streamUiEmptyStateTextFont
  - streamUiEmptyStateTextFontAssets
  - streamUiEmptyStateTextStyle

- Now you can configure the style of `AttachmentMediaActivity`
- Added `streamUiLoadingView`, `streamUiEmptyStateView` and `streamUiLoadingMoreView` attributes to `ChannelListView` and `ChannelListViewStyle`
- Added possibility to customize `ChannelListView` using `streamUiChannelListViewStyle`. Check `StreamUi.ChannelListView` style
- Added `edgeEffectColor` attribute to `ChannelListView` and `ChannelListViewStyle` to allow configuring edge effect color
- Added possibility to customize `MentionListView` style via `TransformStyle.mentionListViewStyleTransformer`
- Added `streamUiSearchResultListViewStyle` attribute to application to customize `SearchResultListView`. The attribute references a style with the following attributes:
  - `streamUiSearchResultListSearchInfoBarBackground` - background for search info bar
  - `streamUiSearchResultListSearchInfoBarTextSize`, `streamUiSearchResultListSearchInfoBarTextColor`, `streamUiSearchResultListSearchInfoBarTextFont`, `streamUiSearchResultListSearchInfoBarTextFontAssets`, `streamUiSearchResultListSearchInfoBarTextStyle` attributes to customize text displayed in search info bar
  - `streamUiSearchResultListEmptyStateIcon` - icon for empty state view
  - `streamUiSearchResultListEmptyStateTextSize`, `streamUiSearchResultListEmptyStateTextColor`, `streamUiSearchResultListEmptyStateTextFont`, `streamUiSearchResultListEmptyStateTextFontAssets`, `streamUiSearchResultListEmptyStateTextStyle` attributes to customize empty state text
  - `streamUiSearchResultListProgressBarIcon` - animated progress drawable
  - `streamUiSearchResultListSenderNameTextSize`, `streamUiSearchResultListSenderNameTextColor`, `streamUiSearchResultListSenderNameTextFont`, `streamUiSearchResultListSenderNameTextFontAssets`, `streamUiSearchResultListSenderNameTextStyle` attributes to customize message sender text
  - `streamUiSearchResultListMessageTextSize`, `streamUiSearchResultListMessageTextColor`, `streamUiSearchResultListMessageTextFont`, `streamUiSearchResultListMessageTextFontAssets`, `streamUiSearchResultListMessageTextStyle` attributes to customize message text
  - `streamUiSearchResultListMessageTimeTextSize`, `streamUiSearchResultListMessageTimeTextColor`, `streamUiSearchResultListMessageTimeTextFont`, `streamUiSearchResultListMessageTimeTextFontAssets`, `streamUiSearchResultListMessageTimeTextStyle` attributes to customize message time text
- Added possibility to customize `SearchResultListView` style via `TransformStyle.searchResultListViewStyleTransformer`
- Added `streamUiTypingIndicatorViewStyle` attribute to application to customize `TypingIndicatorView`. The attribute references a style with the following attributes:
  - `streamUiTypingIndicatorAnimationView` - typing view
  - `streamUiTypingIndicatorUsersTextSize`, `streamUiTypingIndicatorUsersTextColor`, `streamUiTypingIndicatorUsersTextFont`, `streamUiTypingIndicatorUsersTextFontAssets`, `streamUiTypingIndicatorUsersTextStyle` attributes to customize typing users text
- Added possibility to customize `TypingIndicatorView` style via `TransformStyle.typingIndicatorViewStyleTransformer`
- Added new properties allowing customizing `MessageInputView` using `MessageInputViewStyle` and `AttachmentSelectionDialogStyle`:
  - `MessageInputViewStyle.fileNameTextStyle`
  - `MessageInputViewStyle.fileSizeTextStyle`
  - `MessageInputViewStyle.fileCheckboxSelectorDrawable`
  - `MessageInputViewStyle.fileCheckboxTextColor`
  - `MessageInputViewStyle.fileAttachmentEmptyStateTextStyle`
  - `MessageInputViewStyle.mediaAttachmentEmptyStateTextStyle`
  - `MessageInputViewStyle.fileAttachmentEmptyStateText`
  - `MessageInputViewStyle.mediaAttachmentEmptyStateText`
  - `MessageInputViewStyle.dismissIconDrawable`
  - `AttachmentSelectionDialogStyle.allowAccessToGalleryText`
  - `AttachmentSelectionDialogStyle.allowAccessToFilesText`
  - `AttachmentSelectionDialogStyle.allowAccessToCameraText`
  - `AttachmentSelectionDialogStyle.allowAccessToGalleryIcon`
  - `AttachmentSelectionDialogStyle.allowAccessToFilesIcon`
  - `AttachmentSelectionDialogStyle.allowAccessToCameraIcon`
  - `AttachmentSelectionDialogStyle.grantPermissionsTextStyle`
  - `AttachmentSelectionDialogStyle.recentFilesTextStyle`
  - `AttachmentSelectionDialogStyle.recentFilesText`
  - `AttachmentSelectionDialogStyle.fileManagerIcon`
  - `AttachmentSelectionDialogStyle.videoDurationTextStyle`
  - `AttachmentSelectionDialogStyle.videoIconDrawable`
  - `AttachmentSelectionDialogStyle.videoIconVisible`
  - `AttachmentSelectionDialogStyle.videoLengthLabelVisible`
- Added `StreamUi.MessageInputView` theme allowing to customize all of the `MessageInputViewStyle` properties:
  - streamUiAttachButtonEnabled
  - streamUiAttachButtonIcon
  - streamUiLightningButtonEnabled
  - streamUiLightningButtonIcon
  - streamUiMessageInputTextSize
  - streamUiMessageInputTextColor
  - streamUiMessageInputHintTextColor
  - streamUiMessageInputScrollbarEnabled
  - streamUiMessageInputScrollbarFadingEnabled
  - streamUiSendButtonEnabled
  - streamUiSendButtonEnabledIcon
  - streamUiSendButtonDisabledIcon
  - streamUiShowSendAlsoToChannelCheckbox
  - streamUiSendAlsoToChannelCheckboxGroupChatText
  - streamUiSendAlsoToChannelCheckboxDirectChatText
  - streamUiSendAlsoToChannelCheckboxTextSize
  - streamUiSendAlsoToChannelCheckboxTextColor
  - streamUiSendAlsoToChannelCheckboxTextStyle
  - streamUiMentionsEnabled
  - streamUiMessageInputTextStyle
  - streamUiMessageInputHintText
  - streamUiCommandsEnabled
  - streamUiMessageInputEditTextBackgroundDrawable
  - streamUiMessageInputDividerBackgroundDrawable
  - streamUiPictureAttachmentIcon
  - streamUiFileAttachmentIcon
  - streamUiCameraAttachmentIcon
  - streamUiAllowAccessToCameraIcon
  - streamUiAllowAccessToFilesIcon
  - streamUiAllowAccessToGalleryIcon
  - streamUiAllowAccessToGalleryText
  - streamUiAllowAccessToFilesText
  - streamUiAllowAccessToCameraText
  - streamUiGrantPermissionsTextSize
  - streamUiGrantPermissionsTextColor
  - streamUiGrantPermissionsTextStyle
  - streamUiAttachmentsRecentFilesTextSize
  - streamUiAttachmentsRecentFilesTextColor
  - streamUiAttachmentsRecentFilesTextStyle
  - streamUiAttachmentsRecentFilesText
  - streamUiAttachmentsFileManagerIcon
  - streamUiAttachmentVideoLogoIcon
  - streamUiAttachmentVideoLengthVisible
  - streamUiAttachmentVideoIconVisible
  - streamUiCommandInputCancelIcon
  - streamUiCommandInputBadgeBackgroundDrawable
  - streamUiCommandInputBadgeIcon
  - streamUiCommandInputBadgeTextSize
  - streamUiCommandInputBadgeTextColor
  - streamUiCommandInputBadgeStyle
  - streamUiAttachmentsFileNameTextSize
  - streamUiAttachmentsFileNameTextColor
  - streamUiAttachmentsFileNameTextStyle
  - streamUiAttachmentsFileSizeTextSize
  - streamUiAttachmentsFileSizeTextColor
  - streamUiAttachmentsFileSizeTextStyle
  - streamUiFileCheckBoxSelectorTextColor
  - streamUiFileCheckBoxSelectorDrawable
  - streamUiAttachmentsFilesEmptyStateTextSize
  - streamUiAttachmentsFilesEmptyStateTextColor
  - streamUiAttachmentsFilesEmptyStateStyle
  - streamUiAttachmentsMediaEmptyStateTextSize
  - streamUiAttachmentsMediaEmptyStateTextColor
  - streamUiAttachmentsMediaEmptyStateStyle
  - streamUiAttachmentsFilesEmptyStateText
  - streamUiAttachmentsMediaEmptyStateText
  - streamUiMessageInputCloseButtonIconDrawable
- Added `streamUiMessageListFileAttachmentStyle` theme attribute to customize the appearance of file attachments within messages.

### ⚠️ Changed
- Made `Channel::getLastMessage` function public
- `AttachmentSelectionDialogFragment::newInstance` requires instance of `MessageInputViewStyle` as a parameter. You can obtain a default implementation of `MessageInputViewStyle` with `MessageInputViewStyle::createDefault` method.
- Renamed `FileAttachmentsViewStyle` class to `FileAttachmentViewStyle`

### ❌ Removed
- 🚨 Breaking change: `MessageListItemStyle::reactionsEnabled` was deleted as doubling of the same flag from `MessageListViewStyle`


# July 19th, 2021 - 4.14.2
## stream-chat-android-client
### ❌ Removed
- Removed `Channel::isMuted` extension. Use `User::channelMutes` or subscribe for `NotificationChannelMutesUpdatedEvent` to get information about muted channels.

## stream-chat-android-ui-components
### 🐞 Fixed
- Fixed crash caused by missing `streamUiReplyAvatarStyle` and `streamUiMessageOptionsAvatarStyle`

### ⬆️ Improved
- "Copy Message" option is now hidden when the message contains no text to copy.

### ✅ Added
- Now you can configure the style of `AttachmentMediaActivity`.

# July 14th, 2021 - 4.14.1
## stream-chat-android-ui-components
### ✅ Added
- Added `MessageListView::requireStyle` which expose `MessageListViewStyle`. Be sure to invoke it when view is initialized already.

# July 13th, 2021 - 4.14.0
## Common changes for all artifacts
### 🐞 Fixed
- Fix scroll bug in the `MessageListView` that produces an exception related to index out of bounds.

## stream-chat-android-client
### ⬆️ Improved
- Improved `ChatClient::enableSlowMode`, `ChatClient::disableSlowMode`, `ChannelClient::enableSlowMode`, `ChannelClient::disableSlowMode` methods. Now the methods do partial channel updates so that other channel fields are not affected.

### ✅ Added
- Added `ChatClient::partialUpdateUser` method for user partial updates.

## stream-chat-android-offline
### 🐞 Fixed
- Fixed bug related to editing message in offline mode. The bug was causing message to reset to the previous one after connection was recovered.
- Fixed violation of comparison contract for nullable fields in `QuerySort::comparator`

## stream-chat-android-ui-components
### 🐞 Fixed
- Fixed the alignment of the titles in `MessageListHeaderView` when the avatar is hidden.

### ✅ Added
- Added `streamUiMessagesStart` that allows to control if the stack of messages starts at the bottom or the top.
- Added `streamUiThreadMessagesStart` that allows to control if the stack of thread messages starts at the bottom or the top.
- Added `streamUiSuggestionListViewStyle` that allows to customize `SuggestionListView` with a theme
- Added `streamUiChannelListHeaderStyle` that allows to customize ChannelListHeaderView.
- `MentionListView` can be customisable with XML parameters and with a theme.
- Added possibility to customize all avatar using themes. Create
  ```
  <style name="StreamTheme" parent="@style/StreamUiTheme">
  ```
  and customize all the avatars that you would like. All options are available here:
  https://github.com/GetStream/stream-chat-android/blob/main/stream-chat-android-ui-components/src/main/res/values/attrs.xml
- Now you can use the style `streamUiChannelListHeaderStyle` to customize ChannelListHeaderView.

### ⚠️ Changed
- 🚨 Breaking change: removed `MessageListItemStyle.threadsEnabled` property. You should use only the `MessageListViewStyle.threadsEnabled` instead. E.g. The following code will disable both _Thread reply_ message option and _Thread reply_ footnote view visible below the message list item:
```kotlin
        TransformStyle.messageListStyleTransformer = StyleTransformer {
  it.copy(threadsEnabled = false)
}
```

# July 1st, 2021 - 4.13.0
## Common changes for all artifacts
### ⬆️ Improved
- Updated to Kotlin 1.5.20

## stream-chat-android
### ✅ Added
- Added `ChatUi.Builder#withImageHeadersProvider` to allow adding custom headers to image requests

## stream-chat-android-client
### ⚠️ Changed
- Using the `useNewSerialization` option on the `ChatClient.Builder` to opt out from using the new serialization implementation is now an error. Please start using the new serialization implementation, or report any issues keeping you from doing so. The old implementation will be removed soon.

## stream-chat-android-offline
### 🐞 Fixed
- By default we use backend request to define is new message event related to our query channels specs or not. Now filtering by BE only fields works for channels

## stream-chat-android-ui-components
### ✅ Added
- Added new attributes to `MessageInputView` allowing to customize the style of input field during command input:
  - `streamUiCommandInputBadgeTextSize`, `streamUiCommandInputBadgeTextColor`, `streamUiCommandInputBadgeFontAssets`, `streamUiCommandInputBadgeFont`, `streamUiCommandInputBadgeStyle` attributes to customize the text appearance of command name inside command badge
  - `streamUiCommandInputCancelIcon` attribute to customize the icon for cancel button
  - `streamUiCommandInputBadgeIcon` attribute to customize the icon inside command badge
  - `streamUiCommandInputBadgeBackgroundDrawable` attribute to customize the background shape of command badge
- Added possibility to customize `MessageListHeaderView` style via `streamUiMessageListHeaderStyle` theme attribute and via `TransformStyle.messageListHeaderStyleTransformer`.
- Added new attributes to `MessageInputView`:
  - `streamUiCommandIcon` attribute to customize the command icon displayed for each command item in the suggestion list popup
  - `streamUiLightningIcon` attribute to customize the lightning icon displayed in the top left corner of the suggestion list popup
- Added support for customizing `SearchInputView`
  - Added `SearchInputViewStyle` class allowing customization using `TransformStyle` API
  - Added XML attrs for `SearchInputView`:
    - `streamUiSearchInputViewHintText`
    - `streamUiSearchInputViewSearchIcon`
    - `streamUiSearchInputViewClearInputIcon`
    - `streamUiSearchInputViewBackground`
    - `streamUiSearchInputViewTextColor`
    - `streamUiSearchInputViewHintColor`
    - `streamUiSearchInputViewTextSize`
- Added `ChatUi#imageHeadersProvider` to allow adding custom headers to image requests

### ⚠️ Changed
- 🚨 Breaking change: moved `commandsTitleTextStyle`, `commandsNameTextStyle`, `commandsDescriptionTextStyle`, `mentionsUsernameTextStyle`, `mentionsNameTextStyle`, `mentionsIcon`, `suggestionsBackground` fields from `MessageInputViewStyle` to `SuggestionListViewStyle`. Their values can be customized via `TransformStyle.suggestionListStyleTransformer`.
- Made `SuggestionListController` and `SuggestionListUi` public. Note that both of these are _experimental_, which means that the API might change at any time in the future (even without a deprecation cycle).
- Made `AttachmentSelectionDialogFragment` _experimental_ which means that the API might change at any time in the future (even without a deprecation cycle).


# June 23th, 2021 - 4.12.1
## stream-chat-android-client
### ✅ Added
- Added `ChannelClient::sendEvent` method which allows to send custom events.
- Added nullable `User` field to `UnknownEvent`.

### ❌ Removed
- Removed the `Message::attachmentsSyncStatus` field


## stream-chat-android-offline
### 🐞 Fixed
- Fixed `in` and `nin` filters when filtering by extra data field that is an array.
- Fixed crash when adding a reaction to a thread message.

### ⬆️ Improved
- Now attachments can be sent while being in offline


## stream-chat-android-ui-common
### ✅ Added
- Made `AttachmentSelectionDialogFragment` public. Use `newInstance` to create instances of this Fragment.


## stream-chat-android-ui-components
### ⬆️ Improved
- Hide suggestion list popup when keyboard is hidden.

### ✅ Added
- Added the `MessageInputView::hideSuggestionList` method to hide the suggestion list popup.


# June 15th, 2021 - 4.12.0
## stream-chat-android-client
### 🐞 Fixed
- Fixed thrown exception type while checking if `ChatClient` is initialized

## stream-chat-android-offline
### 🐞 Fixed
- Fixed bug where reactions of other users were sometimes displayed as reactions of the current user.
- Fixed bug where deleted user reactions were sometimes displayed on the message options overlay.

## stream-chat-android-ui-common
### 🐞 Fixed
- Fixed bug where files without extension in their name lost the mime type.
- Using offline.ChatDomain instead of livedata.ChatDomain in ChannelListViewModel.

## stream-chat-android-ui-components
### 🐞 Fixed
- Fixing the save of pictures from AttachmentGalleryActivity. When external storage
  permission is not granted, now it asks for it.
### ⬆️ Improved
- Added default implementation of "Leave channel" click listener to `ChannelListViewModelBinding`

### ✅ Added
- Added `streamUiChannelActionsDialogStyle` attribute to application theme and `ChannelListView` to customize channel actions dialog appearance. The attribute references a style with the following attributes:
  - `streamUiChannelActionsMemberNamesTextSize`, `streamUiChannelActionsMemberNamesTextColor`, `streamUiChannelActionsMemberNamesTextFont`, `streamUiChannelActionsMemberNamesTextFontAssets`, `streamUiChannelActionsMemberNamesTextStyle` attributes to customize dialog title with member names
  - `streamUiChannelActionsMemberInfoTextSize`, `streamUiChannelActionsMemberInfoTextColor`, `streamUiChannelActionsMemberInfoTextFont`, `streamUiChannelActionsMemberInfoTextFontAssets`, `streamUiChannelActionsMemberInfoTextStyle` attributes to customize dialog subtitle with member info
  - `streamUiChannelActionsItemTextSize`, `streamUiChannelActionsItemTextColor`, `streamUiChannelActionsItemTextFont`, `streamUiChannelActionsItemTextFontAssets`, `streamUiChannelActionsItemTextStyle` attributes to customize action item text style
  - `streamUiChannelActionsWarningItemTextSize`, `streamUiChannelActionsWarningItemTextColor`, `streamUiChannelActionsWarningItemTextFont`, `streamUiChannelActionsWarningItemTextFontAssets`, `streamUiChannelActionsWarningItemTextStyle` attributes to customize warning action item text style
  - `streamUiChannelActionsViewInfoIcon` attribute to customize "View Info" action icon
  - `streamUiChannelActionsViewInfoEnabled` attribute to hide/show "View Info" action item
  - `streamUiChannelActionsLeaveGroupIcon` attribute to customize "Leave Group" action icon
  - `streamUiChannelActionsLeaveGroupEnabled` attribute to hide/show "Leave Group" action item
  - `streamUiChannelActionsDeleteConversationIcon` attribute to customize "Delete Conversation" action icon
  - `streamUiChannelActionsDeleteConversationEnabled` attribute to hide/show "Delete Conversation" action item
  - `streamUiChannelActionsCancelIcon` attribute to customize "Cancel" action icon
  - `streamUiChannelActionsCancelEnabled` attribute to hide/show "Cancel" action item
  - `streamUiChannelActionsBackground` attribute for dialog's background
- Added `streamUiIconOnlyVisibleToYou` attribute to `MessageListView` to allow customizing "Only visible to you" icon placed in messages footer
- Added `GiphyViewHolderStyle` to `MessageListViewStyle` to allow customizing `GiphyViewHolder`. The new style comes together with following `MessageListView` attributes:
  - `streamUiGiphyCardBackgroundColor` attribute to customize card's background color
  - `streamUiGiphyCardElevation` attribute to customize card's elevation
  - `streamUiGiphyCardButtonDividerColor` attribute to customize dividers' colors
  - `streamUiGiphyIcon` attribute to customize Giphy icon
  - `streamUiGiphyLabelTextSize`, `streamUiGiphyLabelTextColor`, `streamUiGiphyLabelTextFont`, `streamUiGiphyLabelTextFontAssets`, `streamUiGiphyLabelTextStyle` attributes to customize label
  - `streamUiGiphyQueryTextSize`, `streamUiGiphyQueryTextColor`, `streamUiGiphyQueryTextFont`, `streamUiGiphyQueryTextFontAssets`, `streamUiGiphyQueryTextStyle` attributes to customize query text
  - `streamUiGiphyCancelButtonTextSize`, `streamUiGiphyCancelButtonTextColor`, `streamUiGiphyCancelButtonTextFont`, `streamUiGiphyCancelButtonTextFontAssets`, `streamUiGiphyCancelButtonTextStyle` attributes to customize cancel button text
  - `streamUiGiphyShuffleButtonTextSize`, `streamUiGiphyShuffleButtonTextColor`, `streamUiGiphyShuffleButtonTextFont`, `streamUiGiphyShuffleButtonTextFontAssets`, `streamUiGiphyShuffleButtonTextStyle` attributes to customize shuffle button text
  - `streamUiGiphySendButtonTextSize`, `streamUiGiphySendButtonTextColor`, `streamUiGiphySendButtonTextFont`, `streamUiGiphySendButtonTextFontAssets`, `streamUiGiphySendButtonTextStyle` attributes to customize send button text
- Adding extra XML attrs allowing to customize "Send also to channel" CheckBox at `MessageInputView` component:
  - `MessageInputView.streamUiSendAlsoToChannelCheckboxDrawable`
  - `MessageInputView.streamUiSendAlsoToChannelCheckboxDirectChatText`
  - `MessageInputView.streamUiSendAlsoToChannelCheckboxGroupChatText`
  - `MessageInputView.streamUiSendAlsoToChannelCheckboxTextStyle`
  - `MessageInputView.streamUiSendAlsoToChannelCheckboxTextColor`
  - `MessageInputView.streamUiSendAlsoToChannelCheckboxTextSize`
- Added `streamUiWarningMessageOptionsTextSize`, `streamUiWarningMessageOptionsTextColor`, `streamUiWarningMessageOptionsTextFont`, `streamUiWarningMessageOptionsFontAssets`, `streamUiWarningMessageOptionsTextStyle` attributes to `MessageListView` for customizing warning actions text appearance
- Deprecated multiple views' tint properties and attributes. Use custom drawables instead.
- Added `MediaAttachmentViewStyle` to allow customizing the appearance of media attachments in the message list. The new style comes together with following `MediaAttachmentView` attributes:
  - `progressIcon` - attribute to customize animated progress drawable when image is loading
  - `giphyIcon` - attribute to customize Giphy icon
  - `imageBackgroundColor` - attribute to customize image background color
  - `moreCountOverlayColor` - attribute to customize the color of "more count" semi-transparent overlay
  - `moreCountTextStyle` - attribute to customize text appearance of more count text
- Added `MessageReplyStyle` class allowing to customize MessageReply item view on MessageListView.
  Customization can be done using `TransformStyle` API or XML attributes of `MessageListView`:
  - `streamUiMessageReplyBackgroundColorMine`
  - `streamUiMessageReplyBackgroundColorTheirs`
  - `streamUiMessageReplyTextSizeMine`
  - `streamUiMessageReplyTextColorMine`
  - `streamUiMessageReplyTextFontMine`
  - `streamUiMessageReplyTextFontAssetsMine`
  - `streamUiMessageReplyTextStyleMine`
  - `streamUiMessageReplyTextSizeTheirs`
  - `streamUiMessageReplyTextColorTheirs`
  - `streamUiMessageReplyTextFontTheirs`
  - `streamUiMessageReplyTextFontAssetsTheirs`
  - `streamUiMessageReplyTextStyleTheirs`
  - `streamUiMessageReplyLinkColorMine`
  - `streamUiMessageReplyLinkColorTheirs`
  - `streamUiMessageReplyLinkBackgroundColorMine`
  - `streamUiMessageReplyLinkBackgroundColorTheirs`
  - `streamUiMessageReplyStrokeColorMine`
  - `streamUiMessageReplyStrokeWidthMine`
  - `streamUiMessageReplyStrokeColorTheirs`
  - `streamUiMessageReplyStrokeWidthTheirs`
- Added `FileAttachmentsViewStyle` class allowing to customize FileAttachmentsView item view on MessageListView.
- Added `MessageInputView::setSuggestionListViewHolderFactory` method which allows to provide custom views from suggestion list popup.

### ⚠️ Changed
- Changed the naming of string resources. The updated names can be reviewed in:
  - `strings_common.xml`
  - `strings_attachment_gallery.xml`
  - `strings_channel_list.xml`
  - `strings_channel_list_header.xml`
  - `strings_mention_list.xml`
  - `strings_message_input.xml`
  - `strings_message_list.xml`
  - `strings_message_list_header.xml`
  - `strings_search.xml`

# May 2nd, 2021 - 4.11.0
## Common changes for all artifacts
### 🐞 Fixed
- Fixed channel list sorting
### ⬆️ Improved
- Updated to Kotlin 1.5.10, coroutines 1.5.0
- Updated to Android Gradle Plugin 4.2.1
- Updated Room version to 2.3.0
- Updated Firebase, AndroidX, and other dependency versions to latest, [see here](https://github.com/GetStream/stream-chat-android/pull/1895) for more details
- Marked many library interfaces that should not be implemented by clients as [sealed](https://kotlinlang.org/docs/sealed-classes.html)
- Removed Fresco, PhotoDraweeView, and FrescoImageViewer dependencies (replaced by StfalconImageViewer)

## stream-chat-android
### 🐞 Fixed
- Fixing filter for draft channels. Those channels were not showing in the results, even when the user asked for them. Now this is fixed and the draft channels can be included in the `ChannelsView`.
- Fixed link preview UI issues in old-ui package
- Fixed crashes when opening the image gallery.

## stream-chat-android-client
### 🐞 Fixed
- Fixed querying banned users using new serialization.
- Fixed the bug when wrong credentials lead to inability to login
- Fixed issues with Proguard stripping response classes in new serialization implementation incorrectly

### ⬆️ Improved
- Improved handling push notifications:
  - Added `ChatClient.handleRemoteMessage` for remote message handling
  - Added `ChatClient.setFirebaseToken` for setting Firebase token
  - Added `NotificationConfig::pushNotificationsEnabled` for disabling push notifications
  - Deprecated `ChatClient.onMessageReceived`
  - Deprecated `ChatClient.onNewTokenReceived`
  - Changed `ChatNotificationHandler::buildNotification` signature - it now receives `Channel` and `Message` and returns `NotificationCompat.Builder` for better customization
  - Deprecated `ChatNotificationHandler.getSmallIcon`
  - Deprecated `ChatNotificationHandler.getFirebaseMessageIdKey`
  - Deprecated `ChatNotificationHandler.getFirebaseChannelIdKey`
  - Deprecated `ChatNotificationHandler.getFirebaseChannelTypeKey`
  - Changed `ChatNotificationHandler::onChatEvent` - it now doesn't handle events by default and receives `NewMessageEvent` instead of generic `ChatEvent`
- Improved error description provided by `ChatClient::sendImage`, `ChatClient::sendFile`, `ChannelClient::sendImage` and `ChannelClient::sendFile` methods if upload fails.

### ✅ Added
- Added `ChatClient::truncateChannel` and `ChannelClient::truncate` methods to remove messages from a channel.
- Added `DisconnectCause` to `DisconnectedEvent`
- Added method `SocketListener::onDisconnected(cause: DisconnectCause)`
- Added possibility to group notifications:
  - Notifications grouping is disabled by default and can be enabled using `NotificationConfig::shouldGroupNotifications`
  - If enabled, by default notifications are grouped by Channel's cid
  - Notifications grouping can be configured using `ChatNotificationHandler` and `NotificationConfig`
- Added `ChatNotificationHandler::getFirebaseMessaging()` method in place of `ChatNotificationHandler::getFirebaseInstanceId()`.
  It should be used now to fetch Firebase token in the following way: `handler.getFirebaseMessaging()?.token?.addOnCompleteListener {...}`.
- Added `Message.attachmentsSyncStatus: SyncStatus` property.

### ⚠️ Changed
- Changed the return type of `FileUploader` methods from nullable string to `Result<String>`.
- Updated `firebase-messaging` library to the version `22.0.0`. Removed deprecated `FirebaseInstanceId` invocations from the project.

### ❌ Removed
- `ChatNotificationHandler::getFirebaseInstanceId()` due to `FirebaseInstanceId` being deprecated. It's replaced now with `ChatNotificationHandler::getFirebaseMessaging()`.

## stream-chat-android-ui-components
### 🐞 Fixed
Fixing filter for draft channels. Those channels were not showing in the results, even when the user asked for them. Now this is fixed and the draft channels can be included in the `ChannelListView`.
Fixed bug when for some video attachments activity with media player wasn't shown.

### ✅ Added
- Added `topLeft`, `topRight`, `bottomLeft`, `bottomRight` options to the `streamUiAvatarOnlineIndicatorPosition` attribute of `AvatarView` and corresponding constants to `AvatarView.OnlineIndicatorPosition` enum.

### ⚠️ Changed
- Swipe options of `ChannelListView` component:
  - "Channel more" option is now not shown by default because we are not able to provide generic, default implementation for it.
    If you want to make this option visible, you need to set `app:streamUiChannelOptionsEnabled="true"` explicitly to `io.getstream.chat.android.ui.channel.list.ChannelListView` component.
  - "Channel delete" option has now default implementation. Clicking on the "delete" icon shows AlertDialog asking to confirm Channel deletion operation.

# May 11th, 2021 - 4.10.0
## stream-chat-android-client
### 🐞 Fixed
- Fixed the usage of `ProgressCallback` in `ChannelClient::sendFile` and `ChannelClient::sendImage` methods.

### ✅ Added
- Added `ChannelClient::deleteFile` and `ChannelClient::deleteImage` methods.
- Added `NotificationInviteRejectedEvent`
- Added `member` field to the `NotificationRemovedFromChannel` event
- Added `totalUnreadCount` and `unreadChannels` fields to the following events:
- `notification.channel_truncated`
- `notification.added_to_channel`
- `notification.channel_deleted`
- Added `channel` field to the `NotificationInviteAcceptedEvent` event
- Added `channel` field to the `NotificationInviteRejectedEvent` event

### ⚠️ Changed
- **The client now uses a new serialization implementation by default**, which was [previously](https://github.com/GetStream/stream-chat-android/releases/tag/4.8.0) available as an opt-in API.
  - This new implementation is more performant and greatly improves type safety in the networking code of the SDK.
  - If you experience any issues after upgrading to this version of the SDK, you can call `useNewSerialization(false)` when building your `ChatClient` to revert to using the old implementation. Note however that we'll be removing the old implementation soon, so please report any issues found.
  - To check if the new implementation is causing any failures in your app, enable error logging on `ChatClient` with the `logLevel` method, and look for the `NEW_SERIALIZATION_ERROR` tag in your logs while using the SDK.
- Made the `user` field in `channel.hidden` and `notification.invite_accepter` events non nullable.
- Updated channels state after `NotificationInviteRejectedEvent` or `NotificationInviteAcceptedEvent` is received

### ❌ Removed
- Removed redundant events which can only be received by using webhooks:
  - `channel.created`
  - `channel.muted`
  - `channel.unmuted`
  - `channel.muted`
  - `channel.unmuted`
- Removed `watcherCount` field from the following events as they are not returned with the server response:
  - `message.deleted`
  - `message.read`
  - `message.updated`
  - `notification.mark_read`
- Removed `user` field from the following events as they are not returned with the server response:
  - `notification.channel_deleted`
  - `notification.channel_truncated`
## stream-chat-android-offline
### 🐞 Fixed
- Fixed an issue when CustomFilter was configured with an int value but the value from the API was a double value
### ⚠️ Changed

- Changed the upload logic in `ChannelController` for the images unsupported by the Stream CDN. Now such images are uploaded as files via `ChannelClient::sendFile` method.
### ❌ Removed

## stream-chat-android-ui-common
### ⬆️ Improved
- Updated ExoPlayer version to 2.13.3

### ⚠️ Changed
- Deprecated `MessageInputViewModel::editMessage`. Use `MessageInputViewModel::messageToEdit` and `MessageInputViewModel::postMessageToEdit` instead.
- Changed `MessageInputViewModel::repliedMessage` type to `LiveData`. Use `ChatDomain::setMessageForReply` for setting message for reply.
- Changed `MessageListViewModel::mode` type to `LiveData`. Mode is handled internally and shouldn't be modified outside the SDK.

## stream-chat-android-ui-components
### 🐞 Fixed
- Removed empty badge for selected media attachments.

### ✅ Added
- Added `messageLimit` argument to `ChannelListViewModel` and `ChannelListViewModelFactory` constructors to allow changing the number of fetched messages for each channel in the channel list.

# April 30th, 2021 - 4.9.2
## stream-chat-android-offline
### ✅ Added
- Added `ChatDomain::user`, a new property that provide the current user into a LiveData/StateFlow container

### ⚠️ Changed
- `ChatDomain::currentUser` has been warning-deprecated because it is an unsafe property that could be null, you should subscribe to `ChatDomain::user` instead

## stream-chat-android-ui-components
### 🐞 Fixed
- Fixed NPE on MessageInputViewModel when the it was initialized before the user was set

# April 29th, 2021 - 4.9.1
## stream-chat-android
### ⬆️ Improved
* Updated coil dependency to the latest version. This fixes problem with .heic, and .heif attachment metadata parsing.

## stream-chat-android-client
### 🐞 Fixed
- Optimized the number of `ChatClient::addDevice` API calls

### ⬆️ Improved
- Events received after the client closes the connection are rejected

## stream-chat-android-offline
### 🐞 Fixed
- Fixed offline reactions sync

### ✅ Added
- Added new versions with API based on kotlin `StateFlow` for the following classes:
  * `io.getstream.chat.android.offline.ChatDomain`
  * `io.getstream.chat.android.offline.channel.ChannelController`
  * `io.getstream.chat.android.offline.thread.ThreadController`
  * `io.getstream.chat.android.offline.querychannels.QueryChannelsController`

## stream-chat-android-ui-common
### 🐞 Fixed
- Fixed crash related to accessing `ChatDomain::currentUser` in `MessageListViewModel` before user is connected

## stream-chat-android-ui-components
### ⬆️ Improved
* Updated coil dependency to the latest version. This fixes problem with .heic, and .heif attachment metadata parsing.

### ✅ Added
Customization of icons in Attachment selection dialog
you can use:
- app:streamUiPictureAttachmentIcon
  Change the icon for the first item in the list of icons
- app:streamUiPictureAttachmentIconTint
  Change the tint color for icon of picture selection
- app:streamUiFileAttachmentIcon
  Change the icon for the second item in the list of icons
- app:streamUiFileAttachmentIconTint
  Change the tint color for icon of file selection
- app:streamUiCameraAttachmentIcon
  Change the icon for the third item in the list of icons
- app:streamUiCameraAttachmentIconTint
  Change the tint color for icon of camera selection
- Added support for error messages
- Added attrs to `MessageListView` that allow to customize error message text style:
  * `streamUiErrorMessageTextSize`
  * `streamUiErrorMessageTextColor`
  * `streamUiErrorMessageTextFont`
  * `streamUiErrorMessageTextFontAssets`
  * `streamUiErrorMessageTextStyle`

# April 21th, 2021 - 4.9.0
## Common changes for all artifacts
### ✅ Added
Added icon to show when channel is muted in ChannelListView.
It is possible to customize the color and the drawable of the icon.

## stream-chat-android
### 🐞 Fixed
- Fixed multiline messages which were displayed in a single line

### ❌ Removed
- Removed deprecated `MessageListView::setViewHolderFactory` method
- Removed deprecated `Chat` interface

## stream-chat-android-client
### 🐞 Fixed
- Fixed: local cached hidden channels stay hidden even though new message is received.
- Make `Flag::approvedAt` nullable
- Fixed error event parsing with new serialization implementation

### ✅ Added
- Added `ChatClient::updateChannelPartial` and `ChannelClient::updatePartial` methods for partial updates of channel data.

### ⚠️ Changed
- Deprecated `ChannelClient::unBanUser` method
- Deprecated `ChatClient::unBanUser` method
- Deprecated `ChatClient::unMuteChannel` method

### ❌ Removed
- Removed deprecated `ChatObservable` class and all its uses
- Removed deprecated `ChannelControler` interface

## stream-chat-android-offline
### ✅ Added
- Added the following use case functions to `ChatDomain` which are supposed to replace `ChatDomain.useCases` property:
  * `ChatDomain::replayEventsForActiveChannels` Adds the provided channel to the active channels and replays events for all active channels.
  * `ChatDomain::getChannelController` Returns a `ChannelController` for given cid.
  * `ChatDomain::watchChannel` Watches the given channel and returns a `ChannelController`.
  * `ChatDomain::queryChannels` Queries offline storage and the API for channels matching the filter. Returns a queryChannelsController.
  * `ChatDomain::getThread` Returns a thread controller for the given channel and message id.
  * `ChatDomain::loadOlderMessages` Loads older messages for the channel.
  * `ChatDomain::loadNewerMessages` Loads newer messages for the channel.
  * `ChatDomain::loadMessageById` Loads message for a given message id and channel id.
  * `ChatDomain::queryChannelsLoadMore` Load more channels for query.
  * `ChatDomain::threadLoadMore` Loads more messages for the specified thread.
  * `ChatDomain::createChannel` Creates a new channel.
  * `ChatDomain::sendMessage` Sends the message.
  * `ChatDomain::cancelMessage` Cancels the message of "ephemeral" type.
  * `ChatDomain::shuffleGiphy` Performs giphy shuffle operation.
  * `ChatDomain::sendGiphy` Sends selected giphy message to the channel.
  * `ChatDomain::editMessage` Edits the specified message.
  * `ChatDomain::deleteMessage` Deletes the specified message.
  * `ChatDomain::sendReaction` Sends the reaction.
  * `ChatDomain::deleteReaction` Deletes the specified reaction.
  * `ChatDomain::keystroke` It should be called whenever a user enters text into the message input.
  * `ChatDomain::stopTyping` It should be called when the user submits the text and finishes typing.
  * `ChatDomain::markRead` Marks all messages of the specified channel as read.
  * `ChatDomain::markAllRead` Marks all messages as read.
  * `ChatDomain::hideChannel` Hides the channel with the specified id.
  * `ChatDomain::showChannel` Shows a channel that was previously hidden.
  * `ChatDomain::leaveChannel` Leaves the channel with the specified id.
  * `ChatDomain::deleteChannel` Deletes the channel with the specified id.
  * `ChatDomain::setMessageForReply` Set the reply state for the channel.
  * `ChatDomain::downloadAttachment` Downloads the selected attachment to the "Download" folder in the public external storage directory.
  * `ChatDomain::searchUsersByName` Perform api request with a search string as autocomplete if in online state. Otherwise performs search by name in local database.
  * `ChatDomain::queryMembers` Query members of a channel.
- Added `ChatDomain::removeMembers` method
- Added `ChatDomain::createDistinctChannel` A use-case for creating a channel based on its members.
- Added `ChatDomain::removeMembers` method

### ⚠️ Changed
- Deprecated `ChatDomain.useCases`. It has `DeprecationLevel.Warning` and still can be used. However, it will be not available in the future, so please consider migrating to use `ChatDomain` use case functions instead.
- Deprecated `GetUnreadChannelCount`
- Deprecated `GetTotalUnreadCount`

## stream-chat-android-ui-common
### 🐞 Fixed
- Fixed compatibility with latest Dagger Hilt versions

## stream-chat-android-ui-components
### 🐞 Fixed
- Fixed not perfectly rounded avatars
- `MessageInputView::UserLookupHandler` is not overridden everytime that members livedata is updated
- Fixed doubled command prefix when the command contains user mention
- Fixed handling user mute state in default `MessageListViewOptions` dialog
- Fixed incorrect "last seen" text
- Fixed multiline messages which were displayed in a single line

### ⬆️ Improved
- Setting external SuggestionListView is no longer necessary to display suggestions popup
### ✅ Added
- Added `ChatUI.supportedReactions: SupportedReactions` property, also introduced `SupportedReactions`, and `ReactionDrawable` class.
  It allows defining a set of supported reactions by passing a `Map<String, ReactionDrawable>` in constructor. `ReactionDrawable` is a wrapping class holding two `Drawable` instances - for active and inactive reaction states.
- Added methods and attrs to `MessageListView` that allow to customize visibility of message options:
  * `MessageListView::setDeleteMessageConfirmationEnabled`
  * `MessageListView::setCopyMessageEnabled`
  * `MessageListView::setBlockUserEnabled`
  * `MessageListView::setMuteUserEnabled`
  * `MessageListView::setMessageFlagEnabled`
  * `MessageListView::setReactionsEnabled`
  * `MessageListView::setRepliesEnabled`
  * `MessageListView::setThreadsEnabled`
  * `MessageListView.streamUiFlagMessageOptionEnabled`
  * `MessageListView.streamUiMuteUserOptionEnabled`
  * `MessageListView.streamUiBlockUserOptionEnabled`
  * `MessageListView.streamUiCopyMessageActionEnabled`
- Added confirmation dialog for flagging message option:
  * Added `MessageListView::flagMessageConfirmationEnabled` attribute
- Added `MessageListView::setFlagMessageResultHandler` which allows to handle flag message result
- Added support for system messages
- Added attrs to `MessageListView` that allow to customize system message text style:
  * `streamUiSystemMessageTextSize`
  * `streamUiSystemMessageTextColor`
  * `streamUiSystemMessageTextFont`
  * `streamUiSystemMessageTextFontAssets`
  * `streamUiSystemMessageTextStyle`
- Added attrs to `MessageListView` that allow to customize message option text style:
  * `streamUiMessageOptionsTextSize`
  * `streamUiMessageOptionsTextColor`
  * `streamUiMessageOptionsTextFont`
  * `streamUiMessageOptionsTextFontAssets`
  * `streamUiMessageOptionsTextStyle`
- Added attrs to `MessageListView` that allow to customize user reactions title text style:
  * `streamUiUserReactionsTitleTextSize`
  * `streamUiUserReactionsTitleTextColor`
  * `streamUiUserReactionsTitleTextFont`
  * `streamUiUserReactionsTitleTextFontAssets`
  * `streamUiUserReactionsTitleTextStyle`
- Added attrs to `MessageListView` that allow to customize colors of message options background, user reactions card background, overlay dim color and warning actions color:
  * `streamUiMessageOptionBackgroundColor`
  * `streamUiUserReactionsBackgroundColor`
  * `streamUiOptionsOverlayDimColor`
  * `streamUiWarningActionsTintColor`
- Added `ChatUI.mimeTypeIconProvider: MimeTypeIconProvider` property which allows to customize file attachment icons.

### ⚠️ Changed
- Now the "block user" feature is disabled. We're planning to improve the feature later. Stay tuned!
- Changed gallery background to black in dark mode

# April 8th, 2021 - 4.8.1
## Common changes for all artifacts
### ⚠️ Changed
- We've cleaned up the transitive dependencies that our library exposes to its clients. If you were using other libraries implicitly through our SDK, you'll now have to depend on those libraries directly instead.

## stream-chat-android
### 🐞 Fixed
- Fix Attachment Gravity

### ✅ Added
- Provide AvatarView class

## stream-chat-android-offline
### 🐞 Fixed
- Fix Crash on some devices that are not able to create an Encrypted SharedPreferences
- Fixed the message read indicator in the message list
- Added missing `team` field to `ChannelEntity` and `ChannelData`

### ✅ Added
- Add `ChatDomain::removeMembers` method

## stream-chat-android-ui-common
### 🐞 Fixed
- Fixed getting files provided by content resolver.

### ⚠️ Changed
- Added theme to all activities all the SDK. You can override then in your project by redefining the styles:
- StreamUiAttachmentGalleryActivityStyle
- StreamUiAttachmentMediaActivityStyle
- StreamUiAttachmentActivityStyle

## stream-chat-android-ui-components
### 🐞 Fixed
- Fixed attr streamUiCopyMessageActionEnabled. From color to boolean.
- Now it is possible to change the color of `MessageListHeaderView` from the XML.
- Fixed the `MessageListView::setUserClickListener` method.
- Fixed bugs in handling empty states for `ChannelListView`. Deprecated manual methods for showing/hiding empty state changes.
- Fix `ChannelListHeaderView`'s title position when user avatar or action button is invisible
- Fix UI behaviour for in-progress file uploads
- Fix extension problems with file uploads when attachment names contain spaces
- Fix reaction bubbles which were shown behind message attachment views

### ✅ Added
- Now it is possible to change the back button of MessageListHeaderView using `app:streamUiMessageListHeaderBackButtonIcon`
- Now it is possible to inject `UserLookupHandler` into `MessageInputView` in order to implement custom users' mention lookup algorithm

# March 31th, 2021 - 4.8.0
## Common changes for all artifacts
### 🐞 Fixed
Group channels with 1<>1 behaviour the same way as group channels with many users
It is not possible to remove users from distinct channels anymore.
### ⬆️ Improved
it is now possible to configure the max lines of a link description. Just use
`app:streamUiLinkDescriptionMaxLines` when defining MessageListView

It is now possible to configure the max size of files and an alert is shown when
a files bigger than this is selected.
### ✅ Added
Configure enable/disable of replies using XML in `MessageListView`
Option `app:streamUiReactionsEnabled` in `MessageListView` to enable or disable reactions
It is possible now to configure the max size of the file upload using
`app:streamUiAttachmentMaxFileSizeMb`

## stream-chat-android
### 🐞 Fixed
- Fixed crash when sending GIF from Samsung keyboard

## stream-chat-android-client
### 🐞 Fixed
- Fixed parsing of `createdAt` property in `MessageDeletedEvent`

### ⬆️ Improved
- Postponed queries as run as non-blocking

### ✅ Added
- **Added a brand new serialization implementation, available as an opt-in API for now.** This can be enabled by making a `useNewSerialization(true)` call on the `ChatClient.Builder`.
  - This new implementation will be more performant and greatly improve type safety in the networking code of the SDK.
  - The old implementation remains the default for now, while we're making sure the new one is bug-free.
  - We recommend that you opt-in to the new implementation and test your app with it, so that you can report any issues early and we can get them fixed before a general rollout.
- Added `unflagMessage(messageId)` and `unflagUser(userId)` methods to `ChatClient`
- Added support for querying banned users - added `ChatClient::queryBannedUsers` and `ChannelClient::queryBannedUsers`
- Added `uploadsEnabled`, `urlEnrichmentEnabled`, `customEventsEnabled`, `pushNotificationsEnabled`, `messageRetention`, `automodBehavior` and `blocklistBehavior` fields to channel config

### ⚠️ Changed
- Renamed `ChannelId` property to `channelId` in both `ChannelDeletedEvent` and `NotificationChannelDeletedEvent`
- Deprecated `ChatClient::unMuteChannel`, the `ChatClient::unmuteChannel` method should be used instead
- Deprecated `ChatClient::unBanUser`, the `ChatClient::unbanUser` method should be used instead
- Deprecated `ChannelClient::unBanUser`, the `ChannelClient::unbanUser` method should be used instead
- Deprecated `ChannelController::unBanUser`, the `ChannelController::unbanUser` method should be used instead

## stream-chat-android-offline
### 🐞 Fixed
- Fixed an issue that didn't find the user when obtaining the list of messages
- Fix refreshing not messaging channels which don't contain current user as a member

## stream-chat-android-ui-common
### ⬆️ Improved
- Show AttachmentMediaActivity for video attachments

### ✅ Added
- `AvatarView.streamUiAvatarOnlineIndicatorColor` and `AvatarView.streamUiAvatarOnlineIndicatorBorderColor` attrs

## stream-chat-android-ui-components
### 🐞 Fixed
- Now replied messages are shown correctly with the replied part in message options
- `MessageListView::enterThreadListener` is properly notified when entering into a thread
- Fix initial controls state in `MessageInputView`
- Fix crashing when open attachments destination

### ⬆️ Improved
- Add support of non-image attachment types to the default attachment click listener.

### ✅ Added
- `MessageInputView` now uses the cursor `stream_ui_message_input_cursor.xml` instead of accent color. To change the cursor, override `stream_ui_message_input_cursor.xml`.
- Replacing `ChatUI` with new `io.getstream.chat.android.ui.ChatUI` implementation
- Added possibility to configure delete message option visibility using `streamUiDeleteMessageEnabled` attribute, and `MessageListView::setDeleteMessageEnabled` method
- Add `streamUiEditMessageEnabled` attribute to `MessageListView` and `MessageListView::setEditMessageEnabled` method to enable/disable the message editing feature
- Add `streamUiMentionsEnabled` attribute to `MessageInputView` and `MessageInputView::setMentionsEnabled` method to enable/disable mentions
- Add `streamUiThreadsEnabled` attribute to `MessageListView` and `MessageListView::setThreadsEnabled` method to enable/disable the thread replies feature
- Add `streamUiCommandsEnabled` attribute to `MessageInputView` and `MessageInputView::setCommandsEnabled` method to enable/disable commands
- Add `ChannelListItemPredicate` to our `channelListView` to allow filter `ChannelListItem` before they are rendered
- Open `AvatarBitmapFactory` class
- Add `ChatUI::avatarBitmapFactory` property to allow custom implementation of `AvatarBitmapFactory`
- Add `AvatarBitmapFactory::userBitmapKey` method to generate cache key for a given User
- Add `AvatarBitmapFactory::channelBitmapKey` method to generate cache key for a given Channel
- Add `StyleTransformer` class to allow application-wide style customizations
- Add the default font field to `TextStyle`
- Add new method `ChatFonts::setFont(textStyle: TextStyle, textView: TextView, defaultTypeface: Typeface)`
- Add attributes for `MessageListView` in order to customize styles of:
  - Mine message text
  - Theirs message text
  - User name text in footer of Message
  - Message date in footer of Message
  - Thread replies counter in footer of Message
  - Link title text
  - Link description text
  - Date separator text
  - Deleted message text and background
  - Reactions style in list view and in options view
  - Indicator icons in footer of Message
  - Unread count badge on scroll to bottom button
  - Message stroke width and color for mine and theirs types
    It is now possible to customize the following attributes for `ChannelListView`:
- `streamUiChannelOptionsIcon` - customize options icon
- `streamUiChannelDeleteIcon` - customize delete icon
- `streamUiChannelOptionsEnabled` - hide/show options icon
- `streamUiChannelDeleteEnabled` - hide/show delete button
- `streamUiSwipeEnabled` - enable/disable swipe action
- `streamUiBackgroundLayoutColor` - customize the color of "background layout"
- `streamUiChannelTitleTextSize` - customize channel name text size
- `streamUiChannelTitleTextColor` - customize channel name text color
- `streamUiChannelTitleTextFont` - customize channel name text font
- `streamUiChannelTitleFontAssets` - customize channel name font asset
- `streamUiChannelTitleTextStyle` - customize channel name text style (normal / bold / italic)
- `streamUiLastMessageTextSize` - customize last message text size
- `streamUiLastMessageTextColor` - customize last message text color
- `streamUiLastMessageTextFont` - customize last message text font
- `streamUiLastMessageFontAssets` - customize last message font asset
- `streamUiLastMessageTextStyle` - customize last message text style (normal / bold / italic)
- `streamUiLastMessageDateTextSize` - customize last message date text size
- `streamUiLastMessageDateTextColor` - customize last message date text color
- `streamUiLastMessageDateTextFont` - customize last message date text font
- `streamUiLastMessageDateFontAssets` - customize last message date font asset
- `streamUiLastMessageDateTextStyle` - customize last message date text style (normal / bold / italic)
- `streamUiIndicatorSentIcon` - customize drawable indicator for sent
- `streamUiIndicatorReadIcon` - customize drawable indicator for read
- `streamUiIndicatorPendingSyncIcon` - customize drawable indicator for pending sync
- `streamUiForegroundLayoutColor` - customize the color of "foreground layout"
- `streamUiUnreadMessageCounterBackgroundColor` - customize the color of message counter badge
- `streamUiUnreadMessageCounterTextSize` - customize message counter text size
- `streamUiUnreadMessageCounterTextColor` - customize message counter text color
- `streamUiUnreadMessageCounterTextFont` - customize message counter text font
- `streamUiUnreadMessageCounterFontAssets` - customize message counter font asset
- `streamUiUnreadMessageCounterTextStyle` - customize message counter text style (normal / bold / italic)
- Option `app:streamUiReactionsEnabled` in `MessageListView` to enable or disable reactions
- It is now possible to configure new fields in MessageInputView:
- `streamUiMessageInputTextStyle` - customize message input text style.
- `streamUiMessageInputFont` - customize message input text font.
- `streamUiMessageInputFontAssets` - customize message input text font assets.
- `streamUiMessageInputEditTextBackgroundDrawable` - customize message input EditText drawable.
- `streamUiMessageInputCustomCursorDrawable` - customize message input EditText cursor drawable.
- `streamUiCommandsTitleTextSize` - customize command title text size
- `streamUiCommandsTitleTextColor` - customize command title text color
- `streamUiCommandsTitleFontAssets` - customize command title text color
- `streamUiCommandsTitleTextColor` - customize command title font asset
- `streamUiCommandsTitleFont` - customize command title text font
- `streamUiCommandsTitleStyle` - customize command title text style
- `streamUiCommandsNameTextSize` - customize command name text size
- `streamUiCommandsNameTextColor` - customize command name text color
- `streamUiCommandsNameFontAssets` - customize command name text color
- `streamUiCommandsNameTextColor` - customize command name font asset
- `streamUiCommandsNameFont` - customize command name text font
- `streamUiCommandsNameStyle` - customize command name text style
- `streamUiCommandsDescriptionTextSize` - customize command description text size
- `streamUiCommandsDescriptionTextColor` - customize command description text color
- `streamUiCommandsDescriptionFontAssets` - customize command description text color
- `streamUiCommandsDescriptionTextColor` - customize command description font asset
- `streamUiCommandsDescriptionFont` - customize command description text font
- `streamUiCommandsDescriptionStyle` - customize command description text style
- `streamUiSuggestionBackgroundColor` - customize suggestion view background
- `streamUiMessageInputDividerBackgroundDrawable` - customize the background of divider of MessageInputView

### ⚠️ Changed
- Deprecated `ChatUI` class

# March 8th, 2021 - 4.7.0
## stream-chat-android-client
### ⚠️ Changed
- Refactored `FilterObject` class  - see the [migration guide](https://github.com/GetStream/stream-chat-android/wiki/Migration-guide:-FilterObject) for more info

## stream-chat-android-offline
### 🐞 Fixed
- Fixed refreshing channel list after removing member
- Fixed an issue that didn't find the user when obtaining the list of messages

### ⚠️ Changed
- Deprecated `ChatDomain::disconnect`, use disconnect on ChatClient instead, it will make the disconnection on ChatDomain too.
- Deprecated constructors for `ChatDomain.Builder` with the `User` type parameter, use constructor with `Context` and `ChatClient` instead.

## stream-chat-android-ui-common
### ⚠️ Changed
- Message options list changed colour for dark version. The colour is a little lighters
  now, what makes it easier to see.

## stream-chat-android-ui-components
### 🐞 Fixed
- Fixed some rare crashes when `MessageListView` was created without any attribute info present

### ⬆️ Improved
- Updated PhotoView to version 2.3.0

### ✅ Added
- Introduced `AttachmentViewFactory` as a factory for custom attachment views/custom link view
- Introduced `TextAndAttachmentsViewHolder` for any combination of attachment content and text

### ❌ Removed
- Deleted `OnlyFileAttachmentsViewHolder`, `OnlyMediaAttachmentsViewHolder`,
  `PlainTextWithMediaAttachmentsViewHolder` and `PlainTextWithFileAttachmentsViewHolder`

# Feb 22th, 2021 - 4.6.0
# New UI-Components Artifact
A new UI-Components artifact has been created with a new design of all our components.
This new artifact is available on MavenCentral and can imported by adding the following dependency:
```
implementation "io.getstream:stream-chat-android-ui-components:4.6.0"
```

## stream-chat-android
- Add `streamMessageActionButtonsTextSize`, `streamMessageActionButtonsTextColor`, `streamMessageActionButtonsTextFont`,
  `streamMessageActionButtonsTextFontAssets`, `streamMessageActionButtonsTextStyle`, `streamMessageActionButtonsIconTint`
  attributes to `MessageListView`
- Add `ChannelHeaderViewModel::resetThread` method and make `ChannelHeaderViewModel::setActiveThread` message parameter non-nullable
- Fix ReadIndicator state
- Using `MessageListView#setViewHolderFactory` is now an error - use `setMessageViewHolderFactory` instead
- Removed `MessageListItemAdapter#replaceEntities` - use `submitList` method instead
- Use proper color values on Dialog Theme
- Increase touchable area on the button to remove an attachment

## stream-chat-android-client
- Introduce ChatClient::setUserWithoutConnecting function
- Handle disconnect event during pending token state
- Remove unneeded user data when creating WS Connection
- Using `User#unreadCount` is now an error - use `totalUnreadCount` instead
- Using `ChannelController` is now an error - use `ChannelClient` instead
- Using `Pagination#get` is now an error - use `toString` instead
- Using the old event APIs is now an error - see the [migration guide](https://github.com/GetStream/stream-chat-android/wiki/Migration-guide:-ChatObserver-and-events()-APIs) for more info
- Using `ChatClient#flag` is now an error - use `flagUser` instead

## stream-chat-android-offline
- Introduce `PushMessageSyncHandler` class

- Add UseCase for querying members (`chatDomain.useCases.queryMembers(..., ...).execute()`).
  - If we're online, it executes a remote call through the ChatClient
  - If we're offline, it pulls members from the database for the given channel
- Mark the `SendMessageWithAttachmentsImpl` use case an error

## stream-chat-android-ui-common
- Fix `CaptureMediaContract` chooser on Android API 21
- Using `ChatUI(client, domain, context)` now an error - use simpler constructor instead
- Using the `Chat` interface now an error - use `ChatUI` instead

# Feb 15th, 2021 - 4.5.5
## Common changes for all artifacts
- Updated project dependencies
  - Kotlin 1.4.30
  - Stable AndroidX releases: LiveData 2.3.0, Activity 1.2.0, Fragment 1.3.0
  - For the full list of dependency version changes, see [this PR](https://github.com/GetStream/stream-chat-android/pull/1383)

## stream-chat-android
- Add `streamInputAttachmentsMenuBackground` and `streamInputSuggestionsBackground` attributes to `MessageInputView`
- Add `streamMessageActionButtonsBackground` attributes to `MessageListView`

## stream-chat-android-client
- Remove unused `reason` and `timeout` parameters from `ChannelClient::unBanUser` method

# Feb 11th, 2021 - 4.5.4
## stream-chat-android
- Fix `streamLastMessageDateUnreadTextColor` attribute not being used in ChannelListView
- Fix `streamChannelsItemSeparatorDrawable` attribute not being parsed

## stream-chat-android-client
- Fix `ConcurrentModificationException` on our `NetworkStateProvider`

# Feb 5th, 2021 - 4.5.3
## stream-chat-android
-. `ChatUtils::devToken` is not accessible anymore, it has been moved to `ChatClient::devToken`

## stream-chat-android-client
- **setUser deprecation**
  - The `setUser`, `setGuestUser`, and `setAnonymousUser` methods on `ChatClient` are now deprecated.
  - Prefer to use the `connectUser` (`connectGuestUser`, `connectAnonymousUser`) methods instead, which return `Call` objects.
  - If you want the same async behaviour as with the old methods, use `client.setUser(user, token).enqueue { /* Handle result */ }`.
- Add support for typing events in threads:
  - Add `parentId` to `TypingStartEvent` and `TypingStopEvent`
  - Add `parentId` to ``ChannelClient::keystroke` and `ChannelClient::stopTyping`
- `ChatClient::sendFile` and `ChatClient::sendImage` each now have just one definition with `ProgressCallback` as an optional parameter. These methods both return `Call<String>`, allowing for sync/async execution, and error handling. The old overloads that were asynchronous and returned no value/error have been removed.
- `FileUploader::sendFile` and `FileUploader::sendImages` variations with `ProgressCallback` are no longer async with no return type. Now they are synchronous with `String?` as return type

## stream-chat-android-offline
- Add support for typing events in threads:
  - Add `parentId` to `Keystroke` and `StopTyping` use cases

## stream-chat-android-ui-common
- Add a new `isMessageRead` flag to the `MessageListItem.MessageItem` class, which indicates
  that a particular message is read by other members in this channel.
- Add handling threads typing in `MessageInputViewModel`

# Jan 31th, 2021 - 4.5.2
## stream-chat-android-client
- Use proper data on `ChatClient::reconnectSocket` to reconnect normal/anonymous user
- Add `enforceUnique` parameter to `ChatClient::sendReaction` and `ChannelClient::sendReaction` methods .
  If reaction is sent with `enforceUnique` set to true, new reaction will replace all reactions the user has on this message.
- Add suspending `setUserAndAwait` extension for `ChatClient`
- Replace chat event listener Kotlin functions with ChatEventListener functional interface in order to promote
  a better integration experience for Java clients. Old methods that use the Kotlin function have been deprecated.
  Deprecated interfaces, such as ChannelController, have not been updated. ChannelClient, which inherits from ChannelController
  for the sake of backwards compatibility, has been updated.

## stream-chat-android-offline
- Add `enforceUnique` parameter to `SendReaction` use case. If reaction is sent with `enforceUnique` set to true,
  new reaction will replace all reactions the user has on this message.
- Fix updating `Message::ownReactions` and `Message:latestReactions` after sending or deleting reaction - add missing `userId` to `Reaction`
- Fix Load Thread Replies process

## stream-chat-android-ui-common
- Add a new `isThreadMode` flag to the `MessageListItem.MessageItem` class.
  It shows is a message item should be shown as part of thread mode in chat.
- Add possibility to set `DateSeparatorHandler` via `MessageListViewModel::setDateSeparatorHandler`
  and `MessageListViewModel::setThreadDateSeparatorHandler` which determines when to add date separator between messages
- Add `MessageListViewModel.Event.ReplyAttachment`, `MessageListViewModel.Event.DownloadAttachment`, `MessageListViewModel.Event.ShowMessage`,
  and `MessageListViewModel.Event.RemoveAttachment` classes.
- Deprecate `MessageListViewModel.Event.AttachmentDownload`

# Jan 18th, 2021 - 4.5.1
## stream-chat-android
- Fix `MessageListItemViewHolder::bind` behavior
- Improve connection/reconnection with normal/anonymous user

## stream-chat-android-client
- Create `ChatClient::getMessagesWithAttachments` to filter message with attachments
- Create `ChannelClient::getMessagesWithAttachments` to filter message with attachments
- Add support for pinned messages:
  - Add `pinMessage` and `unpinMessage` methods `ChatClient` and `ChannelClient`
  - Add `Channel::pinnedMessages` property
  - Add `Message:pinned`, `Message::pinnedAt`, `Message::pinExpires`, and `Message:pinnedBy` properties

# Jan 7th, 2021 - 4.5.0
## stream-chat-android
- Now depends explicitly on AndroidX Fragment (fixes a potential crash with result handling)
- Update AndroidX dependencies: Activity 1.2.0-rc01 and Fragment 1.3.0-rc01

## stream-chat-android-client
- Add filtering non image attachments in ChatClient::getImageAttachments
- Add a `channel` property to `notification.message_new` events
- Fix deleting channel error
- 🚨 Breaking change: ChatClient::unmuteUser, ChatClient::unmuteCurrentUser,
  ChannelClient::unmuteUser, and ChannelClient::unmuteCurrentUser now return Unit instead of Mute

## stream-chat-android-offline
- Add LeaveChannel use case
- Add ChannelData::memberCount
- Add DeleteChannel use case
- Improve loading state querying channels
- Improve loading state querying messages

# Dec 18th, 2020 - 4.4.9

## stream-chat-android-client
- improved event recovery behaviour

## stream-chat-android-offline
- improved event recovery behaviour
- fixed the chatDomain.Builder boolean usage between userPresence and recoveryEnabled

# Dec 18th, 2020 - 4.4.8
## stream-chat-android
- Add filtering `shadowed` messages when computing last channel message
- Add filtering `draft` channels
- Add `DateFormatter::formatTime` method to format only time of a date
- Fix `ChatUtils::devToken` method

## stream-chat-android-client
- Improve `banUser` and `unBanUser` methods - make `reason` and `timeout` parameter nullable
- Add support for shadow ban - add `shadowBanUser` and `removeShadowBan` methods to `ChatClient` and `ChannelClient`
- Add `shadowBanned` property to `Member` class
- Add `ChatClient::getImageAttachments` method to obtain image attachments from a channel
- Add `ChatClient::getFileAttachments` method to obtain file attachments from a channel
- Add `ChannelClient::getImageAttachments` method to obtain image attachments from a channel
- Add `ChannelClient::getFileAttachments` method to obtain file attachments from a channel

## stream-chat-android-offline
- Add filtering `shadowed` messages
- Add new usecase `LoadMessageById` to fetch message by id with offset older and newer messages
- Watch Channel if there was previous error

## stream-chat-android-ui-common
- Add `messageId` arg to `MessageListViewModel`'s constructor allowing to load message by id and messages around it

# Dec 14th, 2020 - 4.4.7
## Common changes for all artifacts
- Updated to Kotlin 1.4.21
- For Java clients only: deprecated the `Call.enqueue(Function1)` method, please use `Call.enqueue(Callback)` instead

## stream-chat-android
- Add new attrs to `MessageListView`: `streamDeleteMessageActionEnabled`, `streamEditMessageActionEnabled`
- Improve Channel List Diff
- Add new attrs to `MessageInputView`: `streamInputScrollbarEnabled`, `streamInputScrollbarFadingEnabled`
- Add API for setting custom message date formatter in MessageListView via `setMessageDateFormatter(DateFormatter)`
  - 24 vs 12 hr controlled by user's System settings.

## stream-chat-android-client
- Add `ChatClient::isValidRemoteMessage` method to know if a RemoteMessage is valid for Stream

## stream-chat-android-offline
- Add updating `channelData` after receiving `ChannelUpdatedByUserEvent`
- Fix crash when a push notification arrives from other provider different than Stream

# Dic 4th, 2020 - 4.4.6

## stream-chat-android
- Use custom `StreamFileProvider` instead of androidx `FileProvider` to avoid conflicts
- Add `ChatClient::setGuestUser` method to login as a guest user
- Make `MessageListItemViewHolder` public and open, to allow customization by overriding the `bind` method

## stream-chat-android-offline
- Centralize how channels are stored locally

# Nov 24th, 2020 - 4.4.5
## Common changes for all artifacts
- Stream SDks has been uploaded to MavenCentral and the GroupID has changed to `io.getstream`.

## stream-chat-android
- New artifact name: `io.getstream:stream-chat-android:STREAM_VERSION`

## stream-chat-android-client
- It's no longer required to wait for `setUser` to finish before querying channels
- `ChatClient::setUser` method allows be called without network connection and will retry to connect when network connection is available
- New artifact name: `io.getstream:stream-chat-android-client:STREAM_VERSION`
- Show date of the last message into channels list when data comes from offline storage
- Show text of the last message into channels list when data comes from offline storage
- Accept Invite Message is now optional, if null value is sent, no message will be sent to the rest of members about this action

## stream-chat-android-offline
- Fix bug when channels with newer messages don't go to the first position in the list
- Fix Offline usage of `ChatDomain`
- New artifact name: `io.getstream:stream-chat-android-offline:STREAM_VERSION`
- Provide the last message when data is load from offline storage

# Nov 24th, 2020 - 4.4.4
This version is a rollback to 4.4.2, The previous release (4.4.3) was not valid due to a problem with the build flow.
We are going to release 4.4.5 with the features introduced by 4.4.3 as soon as the build is back working

# Nov 20th, 2020 - 4.4.3
## stream-chat-android-client
- It's no longer required to wait for `setUser` to finish before querying channels
- `ChatClient::setUser` method allows be called without network connection and will retry to connect when network connection is available

## stream-chat-android-offline
- Fix bug when channels with newer messages don't go to the first position in the list
- Fix Offline usage of `ChatDomain`

# Nov 13th, 2020 - 4.4.2

## stream-chat-android
- Remove `ChatClient` and `ChatDomain` as `ChatUI`'s dependencies
- Replace Glide with Coil - SDK doesn't depend on Glide anymore.
- Remove `BaseStyle` class and extract its properties into `AvatarStyle` and `ReadStateStyle`.
  - Use composition with `AvatarStyle` and `ReadStateStyle` instead of inheriting from `BaseStyle`.
  - Convert to kotlin: `ReadStateView`, `MessageListViewStyle`
- Add `streamShowSendAlsoToChannelCheckbox` attr to `MessageInputView` controlling visibility of "send also to channel" checkbox
- The sample app no longer uses Koin for dependency injection
- Add `streamCopyMessageActionEnabled`, `streamFlagMessageActionEnabled`, and `streamStartThreadMessageActionEnabled` attrs to `MessageListView`
- Validate message text length in MessageInputView.
  - Add property `MessageInputView.maxMessageLength: Int` and show warning once the char limit is exceeded
  - Expose `MessageInputViewModel.maxMessageLength: Int` informing about text length limit of the Channel

## stream-chat-android-client
- Deprecate `User::unreadCount` property, replace with `User::totalUnreadCount`
- Added MarkAllReadEvent
- Fix UpdateUsers call

## stream-chat-android-offline
- Update `totalUnreadCount` when user is connected
- Update `channelUnreadCount` when user is connected
- Fix bug when channels could be shown without names
- Added support for marking all channels as read for the current user.
  - Can be accessed via `ChatDomain`'s use cases (`chatDomain.useCases.markAllRead()...`).
- Fix bug when local channels could be sorted not properly
- Typing events can be all tracked with `ChatDomain.typingUpdates`

# Nov 4th, 2020 - 4.4.1
## Common changes for all artifacts
- Updated dependencies to latest versions (AGP 4.1, OkHttp 4.9, Coroutines 1.3.9, ExoPlayer 2.12.1, etc.)
  - See [PR #757](https://github.com/GetStream/stream-chat-android/pull/757) for full list of version updates
- Revamped `Call` implementations
  - The `Call2` type has been removed, the libraries now all use the same `Call` instead for all APIs
  - `Call` now guarantees callbacks to happen on the main thread
  - Coroutine users can now `await()` a `Call` easily with a provided extension

## stream-chat-android
- Add empty state views to channel list view and message list view components
- Allow setting custom empty state views
- Add loading view to message list view
- Allow setting custom loading view
- Add load more threshold for `MessageListView` and `streamLoadMoreThreshold` attribute
- Fix handling of the `streamShowReadState` attribute on `MessageListView`
- Add `streamShowDeliveredState` XML attribute to `MessageListView`
- Add "loading more" indicator to the `MessageListView`
- Messages in ChannelController were split in messages - New messages and oldMessages for messages coming from the history.

## stream-chat-android-client
- Fix guest user authentication
- Changed API of QuerySort class. You have to specify for what model it is being used.
- Rename `ChannelController` to `ChannelClient`. Deprecate `ChannelController`.
- Replace `ChannelController` subscribe related extension functions with corresponding `ChannelClient` functions
- Move `ChannelClient` extension functions to `io.getstream.chat.android.client.channel` package

## stream-chat-android-offline
- Add GetChannelController use cases which allows to get ChannelController for Channel
- Fix not storing channels when run channels fetching after connection recovery.
- Fix read state getting stuck in unread state

# Oct 26th, 2020 - 4.4.0
## stream-chat-android
- Create custom login screen in sample app
- Bump Coil to 1.0.0
- Add message sending/sent indicators in `MessageListView`
- Add possibility to replace default FileUploader
- Fixes a race condition where client.getCurrentUser() was set too late
- Support for hiding channels
- Makes the number of channels return configurable by adding the limit param to ChannelsViewModelFactory
- Add message sending/sent indicators in `MessageListView`
- Provide ChannelViewModelFactory and ChannelsViewModelFactory by the library to simplify setup
- Fixes for https://github.com/GetStream/stream-chat-android/issues/698 and https://github.com/GetStream/stream-chat-android/issues/723
- Don't show read state for the current user

## stream-chat-android-client
- Fix ConcurrentModificationException in `ChatEventsObservable`
- Add possibility to replace default FileUploader
- Fix anonymous user authentication
- Fix fetching color value from TypedArray

## stream-chat-android-offline
- Channel list now correctly updates when you send a new message while offline. This fixes https://github.com/GetStream/stream-chat-android/issues/698
- Channels now stay sorted based on the QuerySort order (previous behaviour was to sort them once)
- New messages now default to type "regular" or type "ephemeral" if they start with a /
- Improved error logging on sendMessage & sendReaction
- Fixed a race condition that in rare circumstances could cause the channel list to show stale (offline) data
- Fixed a bug with channel.hidden not working correctly
- Fixed crash with absence of user in the UserMap

# Oct 19th, 2020 - 4.3.1-beta-2 (stream-chat-android)
- Allow setting custom `NotificationHandler` in `Chat.Builder`
- Fix unresponsive attachment upload buttons
- Removed many internal implementation classes and methods from the SDK's public API
- Fix sending GIFs from keyboard
- Fix unresponsive attachment upload buttons
- Fix method to obtain initials from user to be shown into the avatar
- Fix method to obtain initials from channel to be shown into the avatar
- Allow setting `ChatLoggerHandler` and `ChatLogLevel` in `Chat.Builder`

# Oct 16th, 2020 - 4.3.1-beta-1 (stream-chat-android)
- Significant performance improvements
- Fix a crash related to behaviour changes in 1.3.0-alpha08 of the AndroidX Fragment library
- Replace Glide with Coil in AttachmentViewHolderMedia (Fix GIFs loading issues)
- `MessageListView.BubbleHelper`'s methods now have nullability annotations, and use primitive `boolean` values as parameters
- Update Offline Support to the [last version](https://github.com/GetStream/stream-chat-android-livedata/releases/tag/0.8.6)

# Oct 16th, 2020 - 0.8.6 (stream-chat-android-offline)
- Improve sync data validation in ChatDomain.Builder
- Removed many internal implementation classes and methods from the SDK's public API
- Significant performance improvements to offline storage
- Default message limit for the queryChannels use case changed from 10 to 1. This is a more sensible default for the channel list view of most chat apps
- Fix QuerySort
- Update client to 1.16.8: See changes: https://github.com/GetStream/stream-chat-android-client/releases/tag/1.16.8

# 1.16.8 - Fri 16th of Oct 2020 (stream-chat-android-client)
- Add `lastUpdated` property to `Channel`

# Oct 14th, 2020 - 4.3.0-beta-6 (stream-chat-android)
- Update to Kotlin 1.4.10
- Fix Typing view behavior
- Fix NPE asking for `Attachment::type`
- Fix ChatDomain initialization issue
- Limit max lines displayed in link previews (5 lines by default, customizable via `streamAttachmentPreviewMaxLines` attribute on `MessageListView`)
- Update Offline Support to the [last version](. See changes: )https://github.com/GetStream/stream-chat-android-livedata/releases/tag/0.8.5)

# 1.16.7 - Wed 14th of Oct 2020 (stream-chat-android-client)
- Removed many internal implementation classes and methods from the SDK's public API
- Improved nullability, restricted many generic type parameters to be non-nullable (set `Any` as their upper bound)
- Use AttachmentsHelper to validate imageUrl instead of just url.

# Oct 14th, 2020 - 0.8.5 (stream-chat-android-offline)
- Use `createdLocallyAt` and `updatedLocallyAt` properties in ChannelController and ThreadController
- Update attachments of message with an old image url, if it's still valid.
- Set attachment fields even if the file upload fails
- Fix NPE while ChatEvent was handled
- Improved nullability, restricted some generic type parameters to be non-nullable (set `Any` as their upper bound)
- Fix method to store date of the last message received into a channel
- Update client to 1.16.7: See changes: https://github.com/GetStream/stream-chat-android-client/releases/tag/1.16.7

# Oct 9th, 2020 - 4.3.0-beta-5 (stream-chat-android)
- Improve selecting non-media attachments
- Fix showing attachments captured with camera
- Add setting type and file size when creating AttachmentMetaData from file
- Remove FileAttachmentListAdapter and methods related to opening files chooser
- Replace isMedia flag with getting type from attachment if possible
- Update ExoPlayer dependency to version [2.12.0](https://github.com/google/ExoPlayer/blob/release-v2/RELEASENOTES.md#2120-2020-09-11)

# 1.16.6 - Fri 9th of Oct 2020 (stream-chat-android-client)
- Add `createdLocallyAt` and `updatedLocallyAt` properties to `Message` type
- Add AttachmentsHelper with hasValidUrl method

# Oct 7th, 2020 - 4.3.0-beta-4 (stream-chat-android)
- For Java clients, the `bindView` methods used to bind a ViewModel and its UI component together are now available with friendlier syntax.
- Calls such as `MessageListViewModelBindingKt.bindView(...);` should be replaced with calls like `MessageListViewModelBinding.bind(...);`
- The `ChannelListViewModelBindingKt` class has been renamed to `ChannelsViewModelBinding`, to match the name of the ViewModel it's associated with.
- Update client to the latest version. See changes: https://github.com/GetStream/stream-chat-android-client/releases/tag/1.16.5
- Update Stream Livedata to the last version. See changes: https://github.com/GetStream/stream-chat-android-livedata/releases/tag/0.8.4

# Oct 7th, 2020 - 0.8.4 (stream-chat-android-offline)
- Update client to 1.16.5: See changes: https://github.com/GetStream/stream-chat-android-client/releases/tag/1.16.5

# 1.16.5 - Wed 7th of Oct 2020 (stream-chat-android-client)
- Add autocomplete filter
- Add @JvmOverloads to QueryUsersRequest constructor
- Improve java interop of `TokenManager`

# Oct 5th, 2020 - 0.8.3 (stream-chat-android-offline)
- Improved message attachment handling. Message is now first added to local storage and the attachment is uploaded afterwards.
- Editing messages now works while offline
- Deprecate SendMessageWithAttachments in favor of SendMessage while specifying attachment.upload
- Fix a bug that caused messages not to load if member limit wasn't specified
- Fix a crash related to reaction data structure
- Fix a bug where network errors (temporary ones) are detected as permanent errors

# 1.16.4 - Mon 5th of Oct 2020 (stream-chat-android-client)
- Add `attachment.upload` and `attachment.uploadState` fields for livedata upload status. These fields are currently unused if you only use the low level client.

# Oct 2nd, 2020 - 4.3.0-beta-3 (stream-chat-android)
- Removed several parameters of `BaseAttachmentViewHolder#bind`, `Context` is now available as a property instead, others should be passed in through the `AttachmentViewHolderFactory` as constructor parameters
- Moved `BaseAttachmentViewHolder` to a new package
- Fix setting read state when user's last read equals message created date
- Skip setting user's read status if last read message is his own
- Make MessageListItem properties abstract
- Change default query sort to "last_updated"
- Fixed attachments logic. Save previously attached files when add more.
- Fixed the bug when it was unable to select new files when you have already attached something.
- Moved `MessageInputView` class to a new package.
- Update Stream Livedata to the last version. See changes: https://github.com/GetStream/stream-chat-android-livedata/releases/tag/0.8.2

# Oct 2nd, 2020 - 0.8.2 (stream-chat-android-offline)
- Request members by default when querying channels

# Sep 30th, 2020 - 4.3.0-beta-2 (stream-chat-android)
- Removed several parameters of `BaseMessageListItemViewHolder#bind`, `Context` is now available as a property instead, others should be passed in through the `MessageViewHolderFactory` as constructor parameters
- Attachment customization methods moved from `MessageViewHolderFactory` to a separate `AttachmentViewHolderFactory` class
- Removed `position` parameter from `MessageClickListener`
- Moved `BaseMessageListItemViewHolder` to a new package
- Update client to the latest version. See changes: https://github.com/GetStream/stream-chat-android-client/releases/tag/1.16.1
- Update Stream Livedata to the last version. See changes: https://github.com/GetStream/stream-chat-android-livedata/releases/tag/0.8.1

# Sep 30th, 2020 - 0.8.1 (stream-chat-android-offline)
- Handle the new `ChannelUpdatedByUserEvent`
- Update client to 1.16.1: See changes: https://github.com/GetStream/stream-chat-android-client/releases/tag/1.16.1
- Improve online status handling
- Replace posting an empty channels map when the channels query wasn't run online and offline storage is empty with error

# 1.16.2 - Wed 30 Sep 2020 (stream-chat-android-client)
- Add `ChatClient::enableSlowMode` method to enable slow mode
- Add `ChatClient::disableSlowMode` method to disable slow mode
- Add `ChannelController::enableSlowMode` method to enable slow mode
- Add `ChannelController::disableSlowMode` method to disable slow mode
- Add `Channel::cooldown` property to know how configured `cooldown` time for the channel
- Fix FirebaseMessageParserImpl.verifyPayload() logic
- Fix notification display condition
- Fix Socket connection issues

# 1.16.1 - Wed 25 Sep 2020 (stream-chat-android-client)
- Remove `User` field on `ChannelUpdatedEvent`
- Add new chat event type -> `ChannelUpdatedByUserEvent`
- Add `ChatNotificationHandler::getFirebaseInstanceId` method to provide a custom `FirebaseInstanceId`
- Add `NotificationConfig::useProvidedFirebaseInstance` conf

# Sep 23rd, 2020 - 4.3.0-beta-1 (stream-chat-android)
- Update livedata/client to latest version. See changes: https://github.com/GetStream/stream-chat-android-client/releases/tag/1.16.0

# 1.16.0 - Wed 23 Sep 2020 (stream-chat-android-client)
- Removed message.channel, this is a backwards incompatible change
- Ensure that message.cid is always available

The SDK was providing message.cid and message.channel in some cases, but not always.
Code that relied on those fields being populated caused bugs in production.

If you were relying on message.channel it's likely that you were running into bugs.
We recommend using one of these alternatives:

- message.cid if you just need a reference to the channel
- the channel object provided by client.queryChannel(s) if you need the full channel data
- channelController.channelData livedata object provided by the livedata package (automatically updated if channel data changes)
- channelController.toChannel() function provided by the livedata package

# Sep 23rd, 2020 - 0.8.0 (stream-chat-android-offline)
- Update client to 1.16.0: See changes: https://github.com/GetStream/stream-chat-android-client/releases/tag/1.16.0

# Sep 23rd, 2020 - 0.7.7 (stream-chat-android-offline)
- Fix crash when map channels DB entity to Channel
- Add posting empty channels map when queryChannels fails either offline and online which prevents infinite loader

# 1.15.6 - Wed 23 Sep 2020 (stream-chat-android-client)
- Convert ChatError to plain class. Changes in ChatLogger interface.
- Update events fields related to read status - remove "unread_messages" field and add "unread_channels" to NewMessageEvent, NotificationMarkReadEvent, and NotificationMessageNewEvent
- Mark ChatEvents containing the user property by the UserEvent interface.
- Simplified the event handling APIs, deprecated `ChatObservable`. See [the migration guide](https://github.com/GetStream/stream-chat-android-client/wiki/Migrating-from-the-old-event-subscription-APIs) for details on how to easily adopt the new APIs.

# Sep 23rd, 2020 - 4.2.11-beta-13 (stream-chat-android)
- Adjust ChatSocketListener to new events(NewMessageEvent, NotificationMarkReadEvent, NotificationMessageNewEvent) properties.
- Fix "load more channels"
- Update client to the latest version. See changes: https://github.com/GetStream/stream-chat-android-client/releases/tag/1.15.6
- Update Stream Livedata to the last version. See changes: https://github.com/GetStream/stream-chat-android-livedata/releases/tag/0.7.7

# Sep 18th, 2020 - 4.2.11-beta-12 (stream-chat-android)
- Implement Giphy actions handler
- Fix .gif preview rendering on message list
- Fix thread shown issue after sending message to a channel
- Remove border related attributes from MessageInputView. Add close button background attribute to MessageInputView.
- Improve setting user in sample app
- Add updating message read state after loading first messages
- Wrap Attachment into AttachmentListItem for use in adapter
- Properly show the message date
- Revamp MessageListView adapter customization, introduce ListenerContainer to handle all ViewHolder listeners
- Fix default filters on `ChannelsViewModelImpl`
- Update client to the latest version. See changes: https://github.com/GetStream/stream-chat-android-client/releases/tag/1.15.5
- Update Stream Livedata to the last version. See changes: https://github.com/GetStream/stream-chat-android-livedata/releases/tag/0.7.6

# Sep 18th, 2020 - 0.7.6 (stream-chat-android-offline)
- Store needed users in DB
- Stop trying to execute background sync in case ChatDomain.offlineEnabled is set to false
- Fix Socket Connection/Reconnection
- Update client to the latest version. See changes: https://github.com/GetStream/stream-chat-android-client/releases/tag/1.15.5

# 1.15.5 - Fri 18 Sep 2020 (stream-chat-android-client)
- Fix Socket Connection/Reconnection

# Sep 15th, 2020 - 0.7.5 (stream-chat-android-offline)
- Fix offline support for adding and removing reactions
- Fix crash when creating a channel while channel.createdBy is not set

# Sep 14th, 2020 - 0.7.4 (stream-chat-android-offline)
- Remove duplicates of new channels
- Improve tests
- Remove some message's properties that are not used anymore GetStream/stream-chat-android-client#69
- Update client to the latest version. See changes: https://github.com/GetStream/stream-chat-android-client/releases/tag/1.15.4

# 1.15.4 - Fri 11 Sep 2020 (stream-chat-android-client)
- Fix Socket Disconnection
- Remove useless message's properties (isStartDay, isYesterday, isToday, date, time and commandInfo)
- Forbid setting new user when previous one wasn't disconnected

# Sep 8th, 2020 - 0.7.3 (stream-chat-android-offline)
- Add usecase to send Giphy command
- Add usecase to shuffle a Gif on Giphy command message
- Add usecase to cancel Giphy Command
- Update client to the latest version. See changes: https://github.com/GetStream/stream-chat-android-client/releases/tag/1.15.3

# 1.15.3 - Tue 7 Sep 2020 (stream-chat-android-client)
- Add send action operation to ChannelController
- Fix serialized file names of SendActionRequest
- Fix `ConnectedEvent` parse process

# Sep 4th, 2020 - 4.2.11-beta-11 (stream-chat-android)
- Fix uploading files and capturing images on Android >= 10
- Fix `AvatarView`: Render lastActiveUsers avatars when channel image is not present

# 1.15.2 - Tue 1 Sep 2020 (stream-chat-android-client)
- `ChannelResponse.watchers` is an array of User now
- `Watcher` model has been removed, `User` model should be used instead
- `QueryChannelsRequet` has a new field called `memberLimit` to limit the number of members received per channel

# Aug 28th, 2020 - 4.2.11-beta-9 (stream-chat-android)
- Update event structure
- Update client to the latest version. See changes: https://github.com/GetStream/stream-chat-android-client/releases/tag/1.15.1
- Update Stream Livedata to the last version. See changes: https://github.com/GetStream/stream-chat-android-livedata/releases/tag/0.7.2

# 1.15.1 - Thu 28 Aug 2020 (stream-chat-android-client)
- New MapAdapter that omit key that contains null values or emptyMaps
- Null-Check over Watchers response

## Aug 23th, 2020 - 4.2.11-beta-8 (stream-chat-android)
- Fix Upload Files
- Update RecyclerView Lib
- Update Notification Customization

# Aug 28th, 2020 - 0.7.2 (stream-chat-android-offline)
- Update client to the latest version. See changes: https://github.com/GetStream/stream-chat-android-client/releases/tag/1.15.1

# Aug 28th, 2020 - 0.7.1 (stream-chat-android-offline)
- Keep order when retry to send a message
- Fix message sync logic and message sending success event emitting
- Update client to the latest version. See changes: https://github.com/GetStream/stream-chat-android-client/releases/tag/1.15.0

# Aug 20th, 2020 - 0.7.0 (stream-chat-android-offline)
- Update to version 0.7.0

# 1.15.0 - Thu 20 Aug 2020 (stream-chat-android-client)
- Refactor ChatEvents Structure

# 1.14.0 - Thu 20 Aug 2020 (stream-chat-android-client)
- Decouple cloud messages handler logic from configuration data
- Fix createChannel methods

# 1.13.3 - Tue 18 Aug 2020 (stream-chat-android-client)
- Set message as optional when updating a channel

# 1.13.2 - Fri 14 Aug 2020 (stream-chat-android-client)
- Reduce TLS Latency

# 1.13.1 - Fri 7 Aug 2020 (stream-chat-android-client)
- Fix DateParser

## Aug 5th, 2020 - 4.2.11-beta-7 (stream-chat-android)
- Update Stream Livedata to the last version. See changes: https://github.com/GetStream/stream-chat-android-livedata/releases/tag/0.6.9
- Fix channel name validation in CreateChannelViewModel
- Add `ChannelsView.setViewHolderFactory(factory: ChannelViewHolderFactory)` function
- Fix Fresco initialization
- Fix method to add/remove reaction

# Aug 3nd, 2020 - 0.6.9 (stream-chat-android-offline)
- Fix `QuerySort`

# 1.13.0 - Tue 28 Jul 2020 (stream-chat-android-client)
- Add `Client.flagUser()` method to flag an User
- Add `Client.flagMessage()` method to flag a Message
- Deprecated method `Client.flag()` because was a bit confusing, you should use `client.flagUser()` instead

# 1.12.3 - Mon 27 Jul 2020 (stream-chat-android-client)
- Fix NPE on TokenManagerImpl
- Upgrade Kotlin to version 1.3.72
- Add Kotlin Proguard Rules

# Jul 20th, 2020 - 0.6.8 (stream-chat-android-offline)
- Fix `NotificationAddedToChannelEvent` event handling

# 1.12.2 - Fri 17 Jul 2020 (stream-chat-android-client)
- Add customer proguard rules

# 1.12.1 - Wed 15 Jul 2020 (stream-chat-android-client)
- Add customer proguard rules

## Jul 13th, 2020 - 4.2.11-beta-6 (stream-chat-android)
- Update client to the latest version. See changes: https://github.com/GetStream/stream-chat-android-client/releases/tag/1.10.0
- Update Stream Livedata to the last version. See changes: https://github.com/GetStream/stream-chat-android-livedata/releases/tag/0.6.7
- Refactor ChannelHeaderView
- Refactor MessageInputView
- Refactor Permission Checker Behavior
- Refactor MessageListVIew
- Fix Send Attachment Behavior
- Fix "Take Picture/Record Video" Behavior
- Add option to show empty view when there are no channels
- Add option to send a message to a thread
- Allow to switch user / logout

# 1.12.0 - Mon 06 Jul 2020 (stream-chat-android-client)
- Add mute and unmute methods to channel controller

# 1.11.0 - Mon 06 Jul 2020 (stream-chat-android-client)
- Fix message mentioned users

# Jul 3nd, 2020 - 0.6.7 (stream-chat-android-offline)
- Update client to the latest version. See changes: https://github.com/GetStream/stream-chat-android-client/releases/tag/1.10.0
- Implement Thread Behavior

# 1.10.0 - Wed 29 June 2020 (stream-chat-android-client)
- Add mute and unmute channels
- Add `notification.channel_mutes_updated` socket even handling
- Add user.channelMutes field
- Improve error logging
- Add invalid date format handling (channel.config dates might be invalid)

# 1.9.3 - Wed 29 June 2020 (stream-chat-android-client)
- Add raw socket events logging. See with tag `Chat:Events`

# Jun 24th, 2020 - 0.6.6 (stream-chat-android-offline)
- Update client to the latest version. See changes: https://github.com/GetStream/stream-chat-android-client/releases/tag/1.9.2

# 1.9.2 - Wed 24 June 2020 (stream-chat-android-client)
- Add `show_in_channel` attribute to `Message` entity

# 1.9.1 - Mue 23 June 2020 (stream-chat-android-client)
- Fix multithreaded date parsing

# 1.9.0 - Mon 22 June 2020 (stream-chat-android-client)
- Fix search message request body
  🚨 Breaking change:
- client.searchMessages signature has been changed: query removed, added channel filter

# 1.8.1 - Thu 18 June 2020 (stream-chat-android-client)
- Fix UTC date for sync endpoint
- Fix inhered events parsing
- Fix custom url setter of ChatClient.Builder

# Jun 16th, 2020 - 0.6.5 (stream-chat-android-offline)
- Fixed crash caused by `NotificationMarkReadEvent.user` value being sent null.
- Solution: using the current user which was set to the ChatDomain instead of relying on event's data.

# 1.8.0 - Thu 12 June 2020 (stream-chat-android-client)
- Add sync api call

# Jun 12th, 2020 - 0.6.4 (stream-chat-android-offline)
- Add attachment.type when upload a file or image

# 1.7.0 - Thu 12 June 2020 (stream-chat-android-client)
- Add query members call

# Jun 11th, 2020 - 0.6.3 (stream-chat-android-offline)
- Create a new UseCase to send messages with attachments

# Jun 11th, 2020 - 0.6.2 (stream-chat-android-offline)
- Update client to the latest version. See changes: https://github.com/GetStream/stream-chat-android-client/releases/tag/1.6.1

# 1.6.1 - Thu 11 June 2020 (stream-chat-android-client)
- Add MimeType on sendFile and sendImage methods

# 1.6.0 - Mon 8 June 2020 (stream-chat-android-client)
- Add translations api call and update message with `i18n` field. Helper `Message` extensions functions are added.

## Jun 4th, 2020 - 4.2.11-beta-5 (stream-chat-android)
- Update livedata dependency to fix crash when NotificationMarkReadEvent received
- Add mavenLocal() repository

## Jun 4th, 2020 - 4.2.11-beta-4 (stream-chat-android)
- Fix crash when command (`/`) is typed.

## Jun 3rd, 2020 - 4.2.11-beta (stream-chat-android)
- Fix `AvatarView` crash when the view is not attached

# 1.5.4 - Wed 3 June 2020 (stream-chat-android-client)
- Add optional `userId` parameter to `Channel.getUnreadMessagesCount` to filter out unread messages for the user

# 1.5.3 - Wed 3 June 2020 (stream-chat-android-client)
- Fix switching users issue: `disconnect` and `setUser` resulted in wrong user connection

# 1.5.2 - Tue 2 June 2020 (stream-chat-android-client)
- Fix `ConcurrentModificationException` on multithread access to socket listeners

# May 30th, 2020 - 0.6.1 (stream-chat-android-offline)
- Use the new low level client syntax for creating a channel with members
- Fallback to a default channel config if the real channel config isn't available yet. This fixes GetStream/stream-chat-android#486

# May 27th, 2020 - 0.6.0 (stream-chat-android-offline)
- Update client to the latest version: https://github.com/GetStream/stream-chat-android-client/releases/tag/1.5.0

# 1.5.1 - Wed 27 May 2020 (stream-chat-android-client)
- Add filter contains with any value

# May 26th, 2020 - 0.5.2 (stream-chat-android-offline)
- Test cases for notification removed from channel had the wrong data structure. This caused a crash when this event was triggered.

# 1.5.0 - Mon 26 May 2020 (stream-chat-android-client)
🚨 Breaking change:
- Add new constructor field to `Channel`: `team`
- Add new constructor field to `User`: `teams`

✅ Other changes:
- Add `Filter.contains`

# 1.4.17 - Mon 26 May 2020 (stream-chat-android-client)
- Fix loop on client.create
- Fix crash when backend sends first event without me

# May 25th, 2020 - 0.5.1 (stream-chat-android-offline)
- Update client to the latest version. See changes: https://github.com/GetStream/stream-chat-android-client/releases/tag/1.4.16

# 1.4.16 - Mon 25 May 2020 (stream-chat-android-client)
Breaking change:
- `Command` fields are mandatory and marked as non-nullable

# May 24th, 2020 - 0.5.0 (stream-chat-android-offline)
Livedata now supports all events exposed by the chat API. The 3 new events are:
- Channel truncated
- Notification channel truncated
- Channel Deleted
  This release also improves how new channels are created.

# May 23rd, 2020 - 0.4.8 (stream-chat-android-offline)
- NotificationMessageNew doesn't specify event.message.cid, this was causing issues with offline storage. The test suite has been updated and the issue is now resolved. Also see: GetStream/stream-chat-android#490

# May 23rd, 2020 - 0.4.7 (stream-chat-android-offline)
- Fixed NPE on MemberRemoved event GetStream/stream-chat-android#476
- Updates low level client to fix GetStream/stream-chat-android#492

# 1.4.15 - Fri 22 May 2020 (stream-chat-android-client)
- Add events: `ChannelTruncated`, `NotificationChannelTruncated`, `NotificationChannelDeleted`

# 1.4.13 - Fri 22 May 2020 (stream-chat-android-client)
🚨 Breaking change:
- Fields `role` and `isInvited` of ``Member` fields optional

# 1.4.12 - Fri 22 May 2020 (stream-chat-android-client)
🚨 Breaking change:
- `Member` model is cleaned up from non existing fields

# May 20th, 2020 - 0.4.6 (stream-chat-android-offline)
- Update client to the latest version. See changes: https://github.com/GetStream/stream-chat-android-client/releases/tag/1.4.11

# 1.4.11 - Tue 19 May 2020 (stream-chat-android-client)
🚨 Breaking change:
- `markRead` of ``ChatClient` and `ChannelController` return `Unit` instead of `ChatEvent`

✅ Other changes:
- Fix null fields which are not marked as nullable

# 1.4.10 - Tue 19 May 2020 (stream-chat-android-client)
- Fix add member invalid api key

# 1.4.9 - Mon 18 May 2020 (stream-chat-android-client)
🚨 Breaking change:
- `markRead` of ``ChatClient` and `ChannelController` return `Unit` instead of `ChatEvent`

✅ Other changes:
- Fix `ChannelController.markRead`: was marking read all channels instead of current one
- `ChatClient.markRead` accepts optional `messageId`

# 1.4.8 - Mon 18 May 2020 (stream-chat-android-client)
- Add handling invalid event payload

# May 16th, 2020 - 0.4.5 (stream-chat-android-offline)
- Improved handling of unread counts. Fixes GetStream/stream-chat-android#475

# May 16th, 2020 - 0.4.4 (stream-chat-android-offline)
- GetStream/stream-chat-android#476

## May 15th, 2020 - 4.2.10-beta (stream-chat-android)
- Update to the latest livedata: 0.6.1

# May 15th, 2020 - 0.4.3 (stream-chat-android-offline)
- Resolves this ticket: GetStream/stream-chat-android#479

## May 29th, 2020 - 4.2.9-beta-3 (stream-chat-android)
- Fix AttachmentViewHolder crash when user sends message with plain/no-media url

## May 15th, 2020 - 4.2.9-beta-2 (stream-chat-android)
- Update to the latest livedata: 0.6.0

## May 15th, 2020 - 4.2.8-beta-1 (stream-chat-android)
- Update to the latest livedata: 0.4.6

## May 15th, 2020 - 4.2.6 (stream-chat-android)
- Fix Avatar crash if channel/user initials are empty

# 1.4.7 - Tue 14 May 2020 (stream-chat-android-client)
- Add more channel creation signatures to `Client` and `ChannelController`

# 1.4.6 - Tue 14 May 2020 (stream-chat-android-client)
- Move channel out of message constructor

## May 13th, 2020 - 4.2.5 (stream-chat-android)
- Create new `AvatarView`
- Glide Redirect issues resolved
- Bugfix release for livedata, updated to 0.4.2

# May 13th, 2020 - 0.4.2 (stream-chat-android-offline)
-NotificationAddedToChannelEvent cid parsing didn't work correctly. This has been fixed in 0.4.2

# May 13th, 2020 - 0.4.1 (stream-chat-android-offline)
- There was an issue with the 0.4.0 and the data structure for NotificationMarkRead

# May 13th, 2020 - 0.4.0 (stream-chat-android-offline)
## Features:
- Massive improvement to javadoc/dokka
- Support for user ban events. Exposed via chatDomain.banned
- Muted users are available via chatDomain.muted
- Support for notificationMarkRead, invite and removed from channel events
- Support for deleting channels
- Support for silent messages
- Creating channels with both members and additional data works now
- User presence is enabled

##Bugfixes:
- No longer denormalizing channelData.lastMessageAt
- Fixed an issue with channel event handling and the usage of channel.id vs channel.cid
- Changed channelData.createdBy from lateinit to a regular field

##Other:
- Moved from Travis to Github actions

# 1.4.5 - Tue 12 May 2020 (stream-chat-android-client)
- add message.silent field
- add extension properties `name` and `image` to `Channel` and `User`

## March 11th, 2020 - 3.6.5 (stream-chat-android)
- Fix reaction score parser casting exception

# May 8th, 2020 - 0.3.4 (stream-chat-android-offline)
- added support for muting users
- store the current user in offline storage
- performance tests
- removed launcher icons from lib
- forward compatibility with new event sync endpoint
- support for reaction scores

# 1.4.3 - Thu 7 May 2020 (stream-chat-android-client)
- fix type erasure of parsed collections: `LinkedTreeMap`, but not `List<Reaction>`

# 1.4.2 - Mon 4 May 2020 (stream-chat-android-client)
- add `reactionScores` to `Message`
- fix null write crash of CustomObject nullable field
- fix extraData duplicated fields

# May 2nd, 2020 - 0.3.1 (stream-chat-android-offline)
- Make the channel unread counts easily accessible via channel.unreadCount
- Support for muting users
- Detection for permanent vs temporary errors (which helps improve retry logic)
- Bugfix: Fixes edge cases where recovery flow runs before the existing API calls complete

# 1.4.0 - Fri 1 May 2020 (stream-chat-android-client)
- fix `QueryChannelRequest` when `withMessages/withMembers` is called, but messages were not returned
- add `unreadMessages` to `ChannelUserRead`. Add extension for channel to count total unread messages: `channel.getUnreadMessagesCount()`

# 1.3.0 - Wed 30 Apr 2020 (stream-chat-android-client)
🚨 Breaking changes:
- `TokenProvider` signature enforces async execution
- make socket related classes internal

✅ Other changes
- fix endlessly hanging request in case setUser is not called
- fix expired token case on socket connection
- fix client crash if TokenProvider throws an exception

# Apr 29th, 2020 - 0.3.0 (stream-chat-android-offline)
- Handle edge cases where events are received out of order
- KTlint, travis and coverage reporting
- Interfaces for use cases and controllers for easier testing
- Channel data to isolate channel data vs rest of channel state
- Java version of code examples
- Handle edge cases for channels with more than 100 members
- Test coverage on mark read
- Bugfix queryChannelsController returning duplicate channels
- Support for hiding and showing channels
- Full offline pagination support (including the difference between GTE and GT filters)

# 1.2.2 - Wed 29 Apr 2020 (stream-chat-android-client)
🚨 Breaking changes:
- fields of models are moved to constructors: `io.getstream.chat.android.client.models`
- field of Device `push_provider` renamed to `pushProvider` and moved to constructor

✅ Other changes
- added local error codes with descriptions: `io.getstream.chat.android.client.errors.ChatErrorCode`
- fix uncaught java.lang.ExceptionInInitializerError while parsing custom object

# Apr 22nd, 2020 - 0.2.1 (stream-chat-android-offline)
- Better handling for missing cids

# Apr 22nd, 2020 - 0.2.0 (stream-chat-android-offline)
- Test suite > 100 tests
- Sample app (stream-chat-android) works
- Full offline sync for channels, messages and reactions
- Easy to use livedata objects for building your own UI

# Apr 22nd, 2020 - 0.1.0 (stream-chat-android-offline)
- First Release

## March 3rd, 2020 - 3.6.5 (stream-chat-android)
- Fix crash on sending Google gif

## March 3rd, 2020 - 3.6.4 (stream-chat-android)
- Update default endpoint: from `chat-us-east-1.stream-io-api.com` to `chat-us-east-staging.stream-io-api.com`
- update target api level to 29
- Fixed media playback error on api 29 devices
- Added score field to reaction model

## January 28th, 2020 - 3.6.3 (stream-chat-android)
- ViewModel & ViewHolder classes now use protected instead of private variables to allow customization via subclassing
- ChannelViewHolderFactory is now easier to customize
- Added ChannelViewHolder.messageInputText for 2 way data binding
- Documentation improvements
- Fix problem with wrong scroll position

## January 10th, 2020 - 3.6.2 (stream-chat-android)
- Enable multiline edit text
- Fix deprecated getColumnIndexOrThrow for 29 Api Level

## January 7th, 2020 - 3.6.1 (stream-chat-android)
- Add navigation components with handler to override default behaviour

## Breaking changes:
###
- `OpenCameraViewListener` is replaced with CameraDestination

## January 6th, 2020 - 3.6.0 (stream-chat-android)
- Add `MessageSendListener` interface for sending Message
- Update `README` about Customizing MessageInputView
- Client support for anonymous and guest users
- Client support initialization with Configurator
- Support auto capitalization for keyboard
- Add `NotificationManager` with customization opportunity
- Update `UpdateChannelRequest` for reserved fields
- renamed `MoreActionDialog` to `MessageMoreActionDialog`
- Add `StreamLoggerHandler` interface for custom logging client data
- Add logging customization ability
- fix markdown for mention if there is no space at prefix @
- fix Edit Attachment behavior
- add support for channel.hide with clear history + events
- Fix crash in AttachmentActivity and AttachmentDocumentActivity crash when app is killed in background
- Add utility method StreamChat.isConnected()

#### Breaking changes:

##### Channel hide request
- `Channel:hide` signature has changed: `HideChannelRequest` must be specified as first parameter
- `Client:hideChannel` signature has changed: `HideChannelRequest` must be specified as second parameter
- `ChannelListViewModel:hideChannel` signature has changed: `HideChannelRequest` must be specified as second parameter

##### How to upgrade
To keep the same behavior pass `new HideChannelRequest()` as request parameter to match with the new signature.

## December 9th, 2019 - 3.5.0 (stream-chat-android)
- Fix set typeFace without custom font
- Fix channel.watch (data payload was not sent)
- Fix API 23 compatibility
- Add Attachment Border Color attrs
- Add Message Link Text Color attrs
- Add custom api endpoint config to sample app and SDK

## November 28th, 2019 - 3.4.1 (stream-chat-android)
- Fix Giphy buttons alignments
- Add Giphy error cases handling
- Update http related issues documentation


## November 28th, 2019 - 3.4.0 (stream-chat-android)
- Custom font fot the whole SDK
- Custom font per TextView
- Ignore sample app release unit tests, keep debug tests
- Added AttachmentBackgroundColorMine/Theirs
- Fix Edit/Delete thread parent message
- Replace fadein/fadeout animation of parent/current thread with default RecyclerView animation

## November 5th, 2019 - 3.3.0 (stream-chat-android)
- Fix Concurrent modification when removing member from channel
- Fix automention input issue
- Fix Sent message progress infinite
- Fix channel delete event handling in ChannelList view model
- Fix attachment duplicated issue when message edit
- Add File Upload 2.0
- Add editMessage function in Channel View Model
- Fix JSON encoding always omits null fields
- Sample app: add version header, release version signing
- Add Message Username and Date attrs


## November 5th, 2019 - 3.2.1 (stream-chat-android)
- Fixed transparency issues with user profile images on older devices
- Better channel header title for channels without a name
- Fixed read count difference between own and other users' messages
- Fixed Video length preview
- Catch error body parsing errors
- Do not show commands list UI when all commands are disabled
- Renamed `MessageInputClient` to `MessageInputController`
- Added Large file(20MB) check for uploading file
- Added streamUserNameShow and streamMessageDateShow in `MessageListViewStyle`
- Fixed channel header title position issue when Last Active is hidden


## October 25th, 2019 - 3.2.0 (stream-chat-android)
- Added event interceptors to `ChannelListViewModel`

## October 24th, 2019 - 3.1.0 (stream-chat-android)
- Add channel to list when the user is added
- Add `onUserDisconnected` event
- Make sure channel list view model is cleared when the user disconnects
- Fix bug with `setUser` when user data is not correctly URI encoded
- Add debug/info logging
- Add Attrs for DateSeparator

## Oct 23th, 2019 - 3.0.2 (stream-chat-android)
- Fix NPE with restore from background and null users

## Oct 22th, 2019 - 3.0.1 (stream-chat-android)
- Fix NPE with empty channel lists

## Oct 21th, 2019 - 3.0.0 (stream-chat-android)
- Added support for message search `client.searchMessages`
- Better support for query user options
- Update channel update signature
- Fix disconnection NPE
- Minor bugfixes
- Remove file/image support
- Expose members and watchers pagination options for query channel

#### Breaking changes
- `Channel.update` signature has changed

## Oct 16th, 2019 - 2.3.0 (stream-chat-android)
- Added support for `getReactions` endpoint
- Calls to `ChannelListViewModel#setChannelFilter` will reload the list of channels if necessary
- Added support for `channel.stopWatching()`
- Improved error message for uploading large files
- Remove error messages after you send a message (similar behaviour to Slack)
- Fixed slash command support on threads
- Improved newline handling
- Improved thread display
- Expose ban information for current user (`User#getBanned`)
- Bugfix on attachment size
- Added support for accepting and rejecting channel invites
- Expose current user LiveData with `StreamChat.getCurrentUser()`

## Oct 14th, 2019 - 2.2.1 (stream-chat-android)
- Renamed `FileSendResponse` to `UploadFileResponse`
- Renamed `SendFileCallback` to `UploadFileCallback`
- Removed `SendMessageRequest`
- Updated `sendMessage` and `updateMessage` from `Client`
- Added devToken function for setUser of Client
- Added a callback as an optional last argument for setUser functions
- Added ClientState which stores users, current user, unreadCount and the current user's mutes
- Added notification.mutes_updated event
- Add support for add/remove channel members
- Expose channel unread messages counts for any user in the channel

## Oct 9, 2019 - 2.2.0 (stream-chat-android)
- Limit message input height to 7 rows
- Fixed thread safety issues on Client.java
- Fixed serialization of custom fields for message/user/channel and attachment types
- Added support for distinct channels
- Added support to Channel hide/show
- Improved client error reporting (we now return a parsed error response when available)
- General improvements to Message Input View
- Added ReactionViewClickListener
- Added support for banning and unbanning users
- Added support for deleting a channel
- Add support for switching users via `client.disconnect` and `client.setUser`
- Add `reload` method to `ChannelListViewModel`
- Bugfix: hides attachment drawer after deny permission
- Add support for update channel endpoint
- Add PermissionRequestListener for Permission Request

## September 28, 2019 - 2.1.0 (stream-chat-android)
- Improved support for regenerating expired tokens

#### Breaking changes:
- `MessageInputView#progressCapturedMedia(int requestCode, int resultCode, Intent data)` renamed into `captureMedia(int requestCode, int resultCode, Intent data)`
- `binding.messageInput.permissionResult(requestCode, permissions, grantResults)` in `onRequestPermissionsResult(requestCode, permissions, grantResults) of `ChannelActivity`

## September 28, 2019 - 2.0.1 (stream-chat-android)
- Fix channel list ordering when a channel is added directly from Android
- Better Proguard support

## September 26, 2019 - 2.0.0 (stream-chat-android)
- Simplify random access to channels
- Channel query and watch methods now work the same as they do on all other SDKs

#### Breaking changes:
- `channel.query` does not watch the channel anymore, to retrieve channel state and watch use `channel.watch`
- `client.getChannelByCID` is now private, use one of the `client.channel` methods to get the same (no null checks needed)<|MERGE_RESOLUTION|>--- conflicted
+++ resolved
@@ -87,11 +87,8 @@
 - Added `MessageOptionItemVisibility` class that controls menu item visibility in the selected message options menu.
 - Added new `ChatTheme.messageOptionItemVisibility` property of type `MessageOptionItemVisibility`.
 - Added docs sections that describe these changes.
-<<<<<<< HEAD
+- Added `StreamImage` Composable functions to load internal images, such as profile images, attachments, and other media files.
 - Added `AttachmentPickerTheme` to customize the `AttachmentsPicker` component. [#5297](https://github.com/GetStream/stream-chat-android/pull/5297)
-=======
-- Added `StreamImage` Composable functions to load internal images, such as profile images, attatchments, and other media files.
->>>>>>> 283f277e
 
 ### ⚠️ Changed
 - Used the new `ChatTheme.messageOptionItemVisibility` property in `defaultMessageOptionsState()` in combination with own capabilities to control menu option item visibility.
