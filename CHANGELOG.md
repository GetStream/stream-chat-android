# UNRELEASED CHANGELOG
## Common changes for all artifacts
### 🐞 Fixed

### ⬆️ Improved

### ✅ Added

### ⚠️ Changed

### ❌ Removed

## stream-chat-android-client
### 🐞 Fixed

### ⬆️ Improved
- Added offline plugin integration to the `ChatCliet.getCall()` method. If you use the offline plugin, any message fetched using this method will be stored inside the database upon successful completion of the API call. [#4623](https://github.com/GetStream/stream-chat-android/pull/4623)

### ✅ Added

### ⚠️ Changed

### ❌ Removed

## stream-chat-android-offline
### 🐞 Fixed

### ⬆️ Improved

### ✅ Added
- Added the `GetMessageListener` interface used to perform actions as side effects when the `ChatCliet.getCall()` method is used to fetch a single message from the backend. [#4623](https://github.com/GetStream/stream-chat-android/pull/4623)

### ⚠️ Changed

### ❌ Removed

## stream-chat-android-state
### 🐞 Fixed

### ⬆️ Improved

### ✅ Added

### ⚠️ Changed

### ❌ Removed

## stream-chat-android-ui-common
### 🐞 Fixed

### ⬆️ Improved

### ✅ Added

### ⚠️ Changed

### ❌ Removed

## stream-chat-android-ui-components
### 🐞 Fixed

### ⬆️ Improved

### ✅ Added
<<<<<<< HEAD
- Added the feature flag boolean `navigateToThreadViaNotification` to `MessageListViewModel` and `MessageListViewModelFactory`. If it is set to true and a thread message has been received via push notification, clicking on the notification will make the SDK automatically navigate to the thread. If set to false, the SDK will always navigate to the channel containing the thread without navigating to the thread itself. [#4612](https://github.com/GetStream/stream-chat-android/pull/4612)
=======
- Added a feature flag to `ChatUI` called `showThreadSeparatorInEmptyThread`. You can use this to enable a thread separator if the thread is empty. [#4629](https://github.com/GetStream/stream-chat-android/pull/4629)
- Added the `messageLimit` parameter to MessageListViewModel and MessageListViewModelFactory. [#4634](https://github.com/GetStream/stream-chat-android/pull/4634)
>>>>>>> 74dac8ad

### ⚠️ Changed

### ❌ Removed

## stream-chat-android-compose
### 🐞 Fixed

### ⬆️ Improved

### ✅ Added

### ⚠️ Changed

### ❌ Removed

## stream-chat-android-markdown-transformer
### 🐞 Fixed

### ⬆️ Improved

### ✅ Added

### ⚠️ Changed

### ❌ Removed

## stream-chat-android-pushprovider-firebase
### 🐞 Fixed

### ⬆️ Improved

### ✅ Added

### ⚠️ Changed

### ❌ Removed

## stream-chat-android-pushprovider-huawei
### 🐞 Fixed

### ⬆️ Improved

### ✅ Added

### ⚠️ Changed

### ❌ Removed

## stream-chat-android-pushprovider-xiaomi
### 🐞 Fixed

### ⬆️ Improved

### ✅ Added

### ⚠️ Changed

### ❌ Removed

# December 22nd, 2022 - 5.11.10
## stream-chat-android-offline
### 🐞 Fixed
- Allowed downloading `Attachment`s with missing `title` and `name` properties by ensuring a fallback name is present. Please note that the properties should be populated, this is only used to guard against edge cases. [#4599](https://github.com/GetStream/stream-chat-android/pull/4599)

# December 5th, 2022 - 5.11.9
## stream-chat-android-ui-common
### ✅ Added
- Exposed a way to allow you to include the current user avatar in the Channel avatar [#4561](https://github.com/GetStream/stream-chat-android/pull/4561)

# November 23th, 2022 - 5.11.8
## stream-chat-android-client
### ⬆️ Improved
- Return an error when invoking `ChatClient::disconnect` without a connected user. [#4494](https://github.com/GetStream/stream-chat-android/pull/4494)

## stream-chat-android-offline
### 🐞 Fixed
- Fixed `IllegalArgumentException` when uploading attachments fails. [#4487](https://github.com/GetStream/stream-chat-android/pull/4487)
- Fixed returning `ChannelsStateData.OfflineNoResults` from `QueryChannelsState::channelsStateData` when API call is still in progress. [#4496](https://github.com/GetStream/stream-chat-android/pull/4496)
- Fixed returning an empty map from `QueryChannelsState::channels` when API call is still in progress. [#4496](https://github.com/GetStream/stream-chat-android/pull/4496)

## stream-chat-android-ui-components
### ✅ Added
- Added the `streamUiShowReactionsForUnsentMessages` attribute to `MessageListView` that allows to show/hide the edit reactions bubble for unsent messages on the options overlay. [#4449](https://github.com/GetStream/stream-chat-android/pull/4449)

### 🐞 Fixed
- Fixed empty placeholder blinking on `ChannelListView` when loading channels. [#4496](https://github.com/GetStream/stream-chat-android/pull/4496)

## stream-chat-android-compose
### 🐞 Fixed
- Fixed empty placeholder blinking on `ChannelList` when loading channels. [#4496](https://github.com/GetStream/stream-chat-android/pull/4496)

# November 18th, 2022 - 5.11.7
## stream-chat-android-client
### ⬆️ Improved
- Improved logs for sending message with attachments. [#4448](https://github.com/GetStream/stream-chat-android/pull/4448)

### ⚠️ Changed
- Changed default worker's constraints from `NetworkType.NOT_ROAMING` to `NetworkType.CONNECTED`. [#4448](https://github.com/GetStream/stream-chat-android/pull/4448)

# November 16th, 2022 - 5.11.6
## stream-chat-android-client
### 🐞 Fixed
- Fixed the race condition when connecting the user just after receiving a push notification when the application is killed. [#4429](https://github.com/GetStream/stream-chat-android/pull/4429)

# November 15th, 2022 - 5.11.5
## stream-chat-android-client
### 🐞 Fixed
- Fixing postponing api calls to avoid showing empty screen in the wrong moment. [#4344](https://github.com/GetStream/stream-chat-android/pull/4344)

### ✅ Added
- Added `thumbUrl` field to the return type of the `FileUploader::sendImage` method, so that clients are able to return image thumb URL when implementing their custom `FileUploader`. [#4423](https://github.com/GetStream/stream-chat-android/pull/4423)

## stream-chat-android-ui-components
### 🐞 Fixed
- Fixed an edge case in which deleting an attachment using the attachment gallery would not delete it given the message was freshly uploaded.  [#4349](https://github.com/GetStream/stream-chat-android/pull/4349)
- When a user uploads image attachments in a message that contains links, the link attachments are no longer displayed inside the attachment gallery along with the image attachments. [#4399](https://github.com/GetStream/stream-chat-android/pull/4399)

## stream-chat-android-compose
### ⬆️ Improved
- When a user uploads image attachments in a message that contains links, the link attachments are no longer displayed inside the attachment gallery along with the image attachments. [#4399](https://github.com/GetStream/stream-chat-android/pull/4399)

# November 3th, 2022 - 5.11.4
## stream-chat-android-compose
### ✅ Added
- Added `ownMessageQuotedBackground`, `otherMessageQuotedBackground`, `ownMessageQuotedText` and `otherMessageQuotedText` options to `StreamColors`, to make it possible to customize the appearance of quoted messages via `ChatTheme`. [#4335](https://github.com/GetStream/stream-chat-android/pull/4335)

## stream-chat-android-pushprovider-firebase
### 🐞 Fixed
- Fix multi-bundle feature when using Firebase as Push Provider. [#4341](https://github.com/GetStream/stream-chat-android/pull/4341)

# October 31th, 2022 - 5.11.3
## stream-chat-android-client
### 🐞 Fixed
- Fixed `OutOfMemoryException` in `HttpLoggingInterceptor` when sending big attachments. [#4314](https://github.com/GetStream/stream-chat-android/pull/4314)

# October 17th, 2022 - 5.11.2
## stream-chat-android-ui-components
### 🐞 Fixed
- Fixed displaying messages with failed image attachments. [#4234](https://github.com/GetStream/stream-chat-android/pull/4234)
- Fixes problem when alligning reactions ballon for custom ViewHolders in message options dialog. [#4248](https://github.com/GetStream/stream-chat-android/pull/4248)

### ⬆️ Improved
- Improved asking for `WRITE_EXTERNAL_STORAGE` permission. The permission won't be requested starting from Android Q unless legacy external storage is requested. [#4219](https://github.com/GetStream/stream-chat-android/pull/4219)
- When `ChatClient.disconnect` is called, only remove the device on backend side if `flushPersistence` is `true` [#4280](https://github.com/GetStream/stream-chat-android/pull/4280)

## stream-chat-android-compose
### ⬆️ Improved
- Improved requesting `WRITE_EXTERNAL_STORAGE` permission when legacy storage is requested. [#4219](https://github.com/GetStream/stream-chat-android/pull/4219)

# September 30th, 2022 - 5.11.1
## stream-chat-android-ui-common
### 🐞 Fixed
- Fixed giphy size parsing. [#4222](https://github.com/GetStream/stream-chat-android/pull/4222)

# September 21th, 2022 - 5.11.0
## stream-chat-android-client
### ⬆️ Improved
- Reviewed requests parameters. `connectionId` is now sent only if necessary. [#4138](https://github.com/GetStream/stream-chat-android/pull/4138)

### ❌ Removed
- 🚨 Breaking change: Removed `connectionId` parameter from `FileUploader` methods. [#4138](https://github.com/GetStream/stream-chat-android/pull/4138)

## stream-chat-android-state
### ⚠️ Changed
- Divided QueryChannelLogic into state and database. [#4156](https://github.com/GetStream/stream-chat-android/pull/4156)

## stream-chat-android-compose
### ✅ Added
- Added `ownMessageText` and `otherMessageText` to `StreamColors` to enable message text customization. If you have been using `StreamColors.textHighEmphasis` to customize the color of the message texts, we recommend switching to the new attributes instead. [#4175](https://github.com/GetStream/stream-chat-android/pull/4175)

# September 13th, 2022 - 5.10.0
## stream-chat-android-client
### ⬆️ Improved
- Improving precision in time in the endpoint that syncs information between SDK and Stream's backend to make sure that undesired events are not coming due to a incorrect round down in time or desired events are not being ignored due to a incorrect round up of time when serializing/desirializing time in the SDK. [#4102](https://github.com/GetStream/stream-chat-android/pull/4102)

### ✅ Added
- Added `ChatEvent.rawDate` to access the time of an event as it was sent by the backend. This class includes microseconds precision and can be used when a higher precision than miliseconds is desired. [#4102](https://github.com/GetStream/stream-chat-android/pull/4102)
- Added [Handling User Connection](https://getstream.io/chat/docs/sdk/android/client/guides/handling-user-connection/) guide. [#4131](https://github.com/GetStream/stream-chat-android/pull/4131)
- Supported Android 13 behaviour changes. [#4039](https://github.com/GetStream/stream-chat-android/pull/4039)

## stream-chat-android-state
### 🐞 Fixed
- Fixed incrementing unread count if the message is already in the state. [#4135](https://github.com/GetStream/stream-chat-android/pull/4135)

## stream-chat-android-ui-common
### ⬆️ Improved
- Improved slow mode countdown which is now started only after the message is sent to the server. [#4120](https://github.com/GetStream/stream-chat-android/pull/4120)

## stream-chat-android-ui-components
### ⬆️ Improved
- Clicking or long clicking on the white spaces next to messages will no longer trigger listeners, from now on, only clicking on the actual message containers will. [#4151](https://github.com/GetStream/stream-chat-android/pull/4151)

### ✅ Added
- Added the `MessageListView::showMessageOptionsDialog` method to show message options dialog. [#4127](https://github.com/GetStream/stream-chat-android/pull/4127)
- Added styled attribute `streamUiGiphyMediaAttachmentSizingMode` and it's programmatic counterpart `GiphyMediaAttachmentViewStyle.sizingMode`. This parameters controls the way Giphy containers resize themselves. For a care free experience use adaptive resizing which will intelligently adapt its size while respecting the gif's aspect ratio. We recommend using adaptive resizing, however if you require more control use manual mode. [#4134](https://github.com/GetStream/stream-chat-android/pull/4134)
- Added styled attributes `streamUiGiphyMediaAttachmentWidth`, `streamUiGiphyMediaAttachmentHeight`, `streamUiGiphyMediaAttachmentDimensionRatio` and their programmatic counterparts contained within `GiphyMediaAttachmentViewStyle` that are `width`, `height` and `dimensionRatio`. These values are used to exert more control over Giphys. They are ignored if sizing mode is set to adaptive and respected if it is set to manual. [#4134](https://github.com/GetStream/stream-chat-android/pull/4134)

### ⚠️ Changed
- Exposed `MessageOptionsDialogFragment` so that clients are able to create and show the dialog manually. [#4127](https://github.com/GetStream/stream-chat-android/pull/4127)
- 🚨 Breaking change: `streamUiGiphyMediaAttachmentGiphyType` and its programmatic counterpart `GiphyMediaAttachmentViewStyle.giphyType` no longer change the container size. Container sizing has been decoupled from giphy scale type which now only controls the quality of the gif itself. If you need fixed sizes, set the sizing mode to manual and manipulate the container by setting custom width, height and if needed dimension ratio and scale type. Please check the added section for the full names of the new attributes. [#4134](https://github.com/GetStream/stream-chat-android/pull/4134)

## stream-chat-android-compose
### ⬆️ Improved
- Improved the way Giphy attachments are displayed. Instead of being cropped they can now be set to either respect the Giphy attachment's aspect ratio and adaptively resize themselves automatically or be manually sized in a fixed way by the user. [#4027](https://github.com/GetStream/stream-chat-android/pull/4027)
- Added the ability to control Giphy quality, sizing mode and content scaling by adding the parameters `GiphyInfoType` (controls quality), `GiphySizingMode` (controls sizing) and `contentScale` (controls scaling) to the functions `StreamAttachmentFactories.defaultFactories()`, `GiphyAttachmentFactory()` and `GiphyAttachmentContent()`. [#4027](https://github.com/GetStream/stream-chat-android/pull/4027)

### ✅ Added
- Added `GiphySizingMode`, an enum class used to control the way Giphys are displayed. When `GiphySizingMode.ADAPTIVE` is passed in as an argument it will make Giphy automatically resize themselves to fill available space while respecting their original aspect ratios, while `GiphySizingMode.FIXED_SIZE` will allow you to manually control the dimensions of the Giphy container in a fixed size manner. You can clip the maximum height and width in both cases by modifying `ChatTheme.attachmentsContentGiphyMaxWidth` and `attachmentsContentGiphyMaxHeight`. `GiphySizingMode` can be passed in as an argument to the following functions: `StreamAttachmentFactories.defaultFactories()`, `GiphyAttachmentFactory()` and `GiphyAttachmentContent()`. [#4027](https://github.com/GetStream/stream-chat-android/pull/4027)
- Added parameters `attachmentsContentGiphyMaxWidth` and `attachmentsContentGiphyMaxHeight` to `StreamDimens`. These parameters can be used to control the maximum dimensions of Giphys in either sizing mode. [#4027](https://github.com/GetStream/stream-chat-android/pull/4027)

# August 30th, 2022 - 5.9.0
## stream-chat-android-client
### ⬆️ Improved
- Show rounded avatars on Push Notification when `MessagingStyleNotificationHandler` is used. [#4059](https://github.com/GetStream/stream-chat-android/pull/4059)
- Add an option to use a custom implementation when showing avatars on Push Notifications when `MessagingStyleNotificationHandler` is used. [#4069](https://github.com/GetStream/stream-chat-android/pull/4069)

### ✅ Added
- Method to switch between users `ChatClient.switchUser`. Can be used for switching between users to simplify code for disconnecting and connecting to the SDK. [#4018](https://github.com/GetStream/stream-chat-android/pull/4018)
- Added `UploadedFile` which represents an uploaded file. It contains the url to the file under the property `file`, and a thumbnail of the file under the property `thumbUrl`. Thumbnails are usually returned when uploading a video file. [#4058](https://github.com/GetStream/stream-chat-android/pull/4058)

### ⚠️ Changed
- 🚨 Breaking change: `ChatClient.sendFile` now returns `UploadedFile` instead of `String`. `UploadedFile.file` is the equivalent of the previous return value. If you do not need the other parts of `UploadedFile`, you can use `.map { it.file }` to mitigate the breaking change. [#4058](https://github.com/GetStream/stream-chat-android/pull/4058)
- 🚨 Breaking change: `ChannelClient.sendFile` now returns `UploadedFile` instead of `String`. `UploadedFile.file` is the equivalent of the previous return value. If you do not need the other parts of `UploadedFile`, you can use `.map { it.file }` to mitigate the breaking change. [#4058](https://github.com/GetStream/stream-chat-android/pull/4058)
- 🚨 Breaking change: Overloaded functions `FileUploader.sendFile()` have had their signatures changed. Instead of returning `String`, they are now supposed to return `UploadedFile`. If you have extended this interface and only need the previous return functionality, you can assign a value to `UploadedFile.file` while keeping `UploadedFile.thumbUrl` `null`. [#4058](https://github.com/GetStream/stream-chat-android/pull/4058)
- 🚨 Breaking change: Overloaded functions `StreamFileUploader.sendFile()` have had their signatures changed. Instead of returning `String`, they now return `UploadedFile`. If you do not need the other parts of `UploadedFile`, you can use `.map { it.file }` to mitigate the breaking change. [#4058](https://github.com/GetStream/stream-chat-android/pull/4058)
- 🚨 Breaking change: `ChatClient.sendImage` now returns `UploadedImage` instead of `String`. `UploadedImage.file` is the equivalent of the previous return value, you can use `.map { it.file }` to mitigate the breaking change. [#4058](https://github.com/GetStream/stream-chat-android/pull/4058)
- 🚨 Breaking change: `ChannelClient.sendImage` now returns `UploadedImage` instead of `String`. `UploadedImage.file` is the equivalent of the previous return value, you can use `.map { it.file }` to mitigate the breaking change. [#4058](https://github.com/GetStream/stream-chat-android/pull/4058)
- 🚨 Breaking change: Overloaded functions `FileUploader.sendImage()` have had their signatures changed. Instead of returning `String`, they are now supposed to return `UploadedImage`. To mitigate these changes, you can wrap your previously returned file URL inside `UploadedImage`. [#4058](https://github.com/GetStream/stream-chat-android/pull/4058)
- 🚨 Breaking change: Overloaded functions `StreamFileUploader.sendImage()` have had their signatures changed. Instead of returning `String`, they now return `UploadedImage`, you can use `.map { it.file }` to mitigate the breaking change. [#4058](https://github.com/GetStream/stream-chat-android/pull/4058)

## stream-chat-android-state
### ⚠️ Changed
- `EventHandlerSequential` is now in use by default.

## stream-chat-android-offline
### 🐞 Fixed
- Removed calls to Kotlin Collection's `getOrDefault()` inside `TypingEventPruner`. The function is not available below Android API 24 and was causing exceptions. [#4100](https://github.com/GetStream/stream-chat-android/pull/4100)

## stream-chat-android-ui-common
### ✅ Added
- Added `hasCommands` field to `MessageComposerState` to set commands button visibility. [#4057](https://github.com/GetStream/stream-chat-android/pull/4057)
- Add an implementation of `UserIconBuilder` which uses Coil to load the avatar picture. [#4069](https://github.com/GetStream/stream-chat-android/pull/4069)

## stream-chat-android-ui-components
### 🐞 Fixed
- Fixed user avatar in navigation drawer of the sample app. [#4050](https://github.com/GetStream/stream-chat-android/pull/4050)
- The commands button in `MessageComposerView` can now be used to hide the command suggestion popup. [#4041](https://github.com/GetStream/stream-chat-android/pull/4041)
- Now "Quotes" toggle in the dashboard controls the "Reply" option in the message list. [#4074](https://github.com/GetStream/stream-chat-android/pull/4074)
- Now "Threads & Replies" toggle in the dashboard controls the "Thread Reply" option in the message list. [#4074](https://github.com/GetStream/stream-chat-android/pull/4074)
- Fixed a bug that made `MessageInputView` not adhere to integration visibility attributes (`streamUiAttachButtonEnabled` and `streamUiLightningButtonEnabled`). [#4107](https://github.com/GetStream/stream-chat-android/pull/4107)
- Fixed scroll state on filter change. [#4105](https://github.com/GetStream/stream-chat-android/pull/4105/files)

### ⬆️ Improved
- Added check to hide command button if no commands are available in `MessageInputView` and `MessageComposerView`. [#4057](https://github.com/GetStream/stream-chat-android/pull/4057)
- Revert workaround for setting `ChatUI::imageHeadersProvider` introduced in [#3237](https://github.com/GetStream/stream-chat-android/pull/3237). [#4065](https://github.com/GetStream/stream-chat-android/pull/4065)
- Integration button visibility inside `MessageComposerView` dictated by attributes `streamUiMessageComposerCommandsButtonVisible` and `streamUiMessageComposerAttachmentsButtonVisible` is now set prior to binding the ViewModel, improving compliance and possible flickering issues. [#4107](https://github.com/GetStream/stream-chat-android/pull/4107)

### ✅ Added
- Added the `stream-chat-android-ui-guides` application that showcases different customizations of the SDK. [#4024](https://github.com/GetStream/stream-chat-android/pull/4024)

### ⚠️ Changed
- 🚨 Breaking change: `ChannelListUpdateListener` is now tasked with scrolling the list to the bottom once the `ChannelListItem.LoadingMoreItem` is inserted after requesting a new page of `Channel`s. If `ChannelListUpdateListener` inside `ChannelListView` is overridden in order to keep the scroll to bottom when loading a new page please copy the default implementation to the custom implementation of the listener. [#4105](https://github.com/GetStream/stream-chat-android/pull/4105/files)

## stream-chat-android-compose
### 🐞 Fixed
- Fixed the online member count indicator in the message list header. Previously it did not properly track members going offline. [#4043](https://github.com/GetStream/stream-chat-android/pull/4043)
- Now "Quotes" toggle in the dashboard controls the "Reply" option in the message list. [#4074](https://github.com/GetStream/stream-chat-android/pull/4074)
- Now "Threads & Replies" toggle in the dashboard controls the "Thread Reply" option in the message list. [#4074](https://github.com/GetStream/stream-chat-android/pull/4074)

### ⬆️ Improved
- Added check to hide command button if no commands are available in `MessageComposer`. [#4057](https://github.com/GetStream/stream-chat-android/pull/4057)

### ✅ Added
- Added the `stream-chat-android-ui-guides` application that showcases different customizations of the SDK. [#4024](https://github.com/GetStream/stream-chat-android/pull/4024)

# August 24th, 2022 - 5.8.2
## stream-chat-android-offline
### 🐞 Fixed
- Fixed `useSequentialEventHandler` config parameter that was passed to `StreamOfflinePluginFactory` but had no effect. [#4089](https://github.com/GetStream/stream-chat-android/pull/4089)

## stream-chat-android-ui-components
### 🐞 Fixed
- Fixed stale online member count in `MessageListHeaderView` when a member leaves the channel. [#4072](https://github.com/GetStream/stream-chat-android/pull/4072)

## stream-chat-android-compose
### 🐞 Fixed
- Fixed stale online member count in `MessageListHeader` when a member leaves the channel. [#4072](https://github.com/GetStream/stream-chat-android/pull/4072)

# August 22nd, 2022 - 5.8.1
## stream-chat-android-ui-components
### 🐞 Fixed
- Fixed loading of image attachments with null values of `Attachment.originalWidth` and `Attachment.originalHeight`. A bug was introduced in the previous release that made these image attachments not load as their container height would remain set to 0. [#4067](https://github.com/GetStream/stream-chat-android/pull/4067)

# August 16th, 2022 - 5.8.0
## Common changes for all artifacts
### ⚠️ Changed
- Updated external libraries version. Check the PR to get more details.[#3976](https://github.com/GetStream/stream-chat-android/pull/3976)
- Updated Compose Compiler version to `1.3.0`, Compose UI version to `1.2.1`,  and Kotlin version to `1.7.10`. [#4019](https://github.com/GetStream/stream-chat-android/pull/4019)

## stream-chat-android-client
### 🐞 Fixed
- Rename of field for optional multi bundle push provider. Now projects with multiple push providers will correct correctly. [#4008](https://github.com/GetStream/stream-chat-android/pull/4008)
- Fixed blinking unread count indicator. [#4030](https://github.com/GetStream/stream-chat-android/pull/4030)
- Fixed push notification reply action. [#4046](https://github.com/GetStream/stream-chat-android/pull/4046)

### ✅ Added
- Added properties `originalHeight` and `originalWidth` to `Attachment`. These represent the original dimensions of an image attachment. [#4011](https://github.com/GetStream/stream-chat-android/pull/4011)

## stream-chat-android-offline
### ⬆️ Improved
- Improved updating channels after receiving `NotificationMessageNew` event. [#3991](https://github.com/GetStream/stream-chat-android/pull/3991)
- Improved updating channels after receiving `NewMessageEvent`. The channel will be added to the list if the message is not a system message. [#3999](https://github.com/GetStream/stream-chat-android/pull/3999)
- `ThreadState` is now independent from `ChannelState`. [#3959]

### ✅ Added
- `loading` is added to `ThreadState`. [#3959]

### ⚠️ Changed
- Deprecated `NonMemberChatEventHandler`. Use `BaseChatEventHandler` or `DefaultChatEventHandler` for custom implementation. [#3991](https://github.com/GetStream/stream-chat-android/pull/3991)
- Deprecated multiple event specific `BaseChatEventHandler` methods . Use `handleChatEvent()` or `handleCidEvent()` instead. [#3991](https://github.com/GetStream/stream-chat-android/pull/3991)
- Made `DefaultChatEventHandler` open. You can extend it to change default member-based events handling. [#3991](https://github.com/GetStream/stream-chat-android/pull/3991)
- 🚨 Breaking change: `ChatEventHandlerFactory::chatEventHandler` signature was changed. It now requires `StateFlow<Map<String, Channel>?>` instead of `StateFlow<List<Channel>?>` [#3992](https://github.com/GetStream/stream-chat-android/pull/3992)
- Added additional `chatEventHandlerFactory` parameter to `ChatClient.queryChannelsAsState` which allows you to customize `chatEventHandler` associated with the query. [#3992](https://github.com/GetStream/stream-chat-android/pull/3992)

## stream-chat-android-ui-components
### 🐞 Fixed
- Fixed a crash when passing content URIs without duration metadata to the `StorageHelper::.getAttachmentsFromUriList` method. [4002](https://github.com/GetStream/stream-chat-android/pull/4002)
- Image attachment containers now posses the correct fixed size prior to loading, avoiding message items around messages containing images from "jumping". This is applicable only to image attachments which contain non-null values`Attachment.originalWidth` and `Attachment.originalHeight` properties. [#4011](https://github.com/GetStream/stream-chat-android/pull/4011)
- Fixed a bug when a reaction left by the current user appears as a reaction left by some other user. [4035#](https://github.com/GetStream/stream-chat-android/pull/4035)

### ✅ Added
- Add `streamUiAttachmentsPickerMediaAttachmentsTabEnabled`, `streamUiAttachmentsPickerFileAttachmentsTabEnabled` and `streamUiAttachmentsPickerCameraAttachmentsTabEnabled` attributes to `MessageComposerView` that allow to show/hide particular tabs in the attachment picker. [#3977](https://github.com/GetStream/stream-chat-android/pull/3977)
- Add `streamUiMediaAttachmentsTabEnabled`, `streamUiFileAttachmentsTabEnabled` and `streamUiCameraAttachmentsTabEnabled` attributes to `MessageInputView` that allow to show/hide particular tabs in the attachment picker.. [#3977](https://github.com/GetStream/stream-chat-android/pull/3977)
- Add the `attachmentsPickerTabFactories` parameter to `AttachmentSelectionDialogFragment` that allows to create a custom tab for the attachment picker. [#3977](https://github.com/GetStream/stream-chat-android/pull/3977)

### ⚠️ Changed
- Link attachment previews now feature a more compact image preview container. [#4011](https://github.com/GetStream/stream-chat-android/pull/4011)

## stream-chat-android-compose
### 🐞 Fixed
- Fixed a crash when passing content URIs without duration metadata to the `StorageHelperWrapper::.getAttachmentsFromUris` method. [4002](https://github.com/GetStream/stream-chat-android/pull/4002)
- Fixed a bug when a reaction left by the current user appears as a reaction left by some other user. [4035#](https://github.com/GetStream/stream-chat-android/pull/4035)

### ⬆️ Improved
- `ImageAttachmentContent` is no longer statically sized. It now auto-sizes itself according to the image attachment dimension ratio. If you wish to limit the maximum height of image attachments, please use `StreamDimens.attachmentsContentImageMaxHeight`.  [#4013](https://github.com/GetStream/stream-chat-android/pull/4013)

### ✅ Added
- Added additional `chatEventHandlerFactory` parameter to `ChannelListViewModel` and `ChannelListViewModelFactory` that allows customizing `ChatEventHandler`. [#3997](https://github.com/GetStream/stream-chat-android/pull/3997)
- Added the `tabFactories` parameter to `AttachmentsPicker` that allows to control the list of tabs displayed in the picker. [#3994](https://github.com/GetStream/stream-chat-android/pull/3994)
- Added parameter `attachmentsContentImageMaxHeight` to `StreamDimens`. [#4013](https://github.com/GetStream/stream-chat-android/pull/4013)

### ⚠️ Changed
- `StreamDimens` constructor containing parameter `attachmentsContentImageHeight` has been deprecated. Please use the one without it. This has been done because images displayed by `ImageAttachmentContent` inside the message list now auto-size themselves intelligently according to their aspect ratio. If you wish to limit the maximum vertical height of such images, use `StreamDimens.attachmentsContentImageMaxHeight`.  [#4013](https://github.com/GetStream/stream-chat-android/pull/4013)

# August 02th, 2022 - 5.7.0
## Common changes for all artifacts
### ⚠️ Changed
- Updated compile & target SDK to **32**. [#3965](https://github.com/GetStream/stream-chat-android/pull/3965)
- Updated Kotlin version to **1.7.0**.[#3965](https://github.com/GetStream/stream-chat-android/pull/3965)

## stream-chat-android-client
### 🐞 Fixed
- Fixed the missing disconnected state in `ClientState.connectionState`. [#3943](https://github.com/GetStream/stream-chat-android/pull/3943)

### ⬆️ Improved
- Offline data is clear after the user is disconnect by calling `ChatClient.disconnect(true)`. [#3917](https://github.com/GetStream/stream-chat-android/pull/3917)
- Adding logs to understand more about unrecoverable errors in socket connection. [#3946](https://github.com/GetStream/stream-chat-android/pull/3946)
- Added the ClientState.initializationState. Now you can check when the current state of the initialization progress. [#3962](https://github.com/GetStream/stream-chat-android/pull/3962)

### ✅ Added
- Added a check if `lastSyncedAt` is no later than 30 days when calling `ChatClient::getSyncHistory`. [#3934](https://github.com/GetStream/stream-chat-android/pull/3934)
- Added `ClientState::isNetworkAvailable` which gives you information about device's internet connection status.[#3880](https://github.com/GetStream/stream-chat-android/pull/3880)

### ⚠️ Changed
- Queries that require active socket connection will be postponed until connection is established: [#3952](https://github.com/GetStream/stream-chat-android/pull/3952)

## stream-chat-android-offline
### 🐞 Fixed
- Fixed preview for channels when sending messages offline. [3933](https://github.com/GetStream/stream-chat-android/pull/3933)
- Fixed marking the channel as read when opening it from a push notification. Previously the SDK would fail to make the call. [#3985](https://github.com/GetStream/stream-chat-android/pull/3985)

## stream-chat-android-ui-common
### ✅ Added
- Added more file sources to the file provider used when sending file attachments. [3958](https://github.com/GetStream/stream-chat-android/pull/3958)

### ⚠️ Changed
- Deprecated `MessageAction.MuteUser`. The option to mute users via a message options has been deprecated and will be removed. [#3953](https://github.com/GetStream/stream-chat-android/pull/3953)

## stream-chat-android-ui-components
### 🐞 Fixed
- Fixed the display of disconnected state in channel list and message list headers. [#3943](https://github.com/GetStream/stream-chat-android/pull/3943)
- Fixed list state race condition while switching filters in channel list. [#3939](https://github.com/GetStream/stream-chat-android/pull/3939/files)

### ✅ Added
- Added `android:inputType` customization option to `MessageComposerView` and `MessageInputView`. [#3942](https://github.com/GetStream/stream-chat-android/pull/3924)
- Added `streamUiOptionsOverlayEditReactionsMargin`, `streamUiOptionsOverlayUserReactionsMargin` and `streamUiOptionsOverlayMessageOptionsMargin` attributes to `MessageInputView` to customize the spacing between the elements on the message options overlay. [#3950](https://github.com/GetStream/stream-chat-android/pull/3950)
- Added `MessageListViewModel.Event.BanUser`. This event is used to ban a user by using calling `MessageListViewModel.onEvent(Event)` and providing it as an argument. For the difference between banning and shadow banning, you can read the documentation [here](https://getstream.io/blog/feature-announcement-shadow-ban/). [#3953](https://github.com/GetStream/stream-chat-android/pull/3953)
- Added `MessageListViewModel.Event.UnbanUser`. This event is used to unban a user by using calling `MessageListViewModel.onEvent(Event)` and providing it as an argument. For the difference between banning and shadow banning, you can read the documentation [here](https://getstream.io/blog/feature-announcement-shadow-ban/). [#3953](https://github.com/GetStream/stream-chat-android/pull/3953)
- Added `MessageListViewModel.Event.ShadowBanUser`. This event is used to shadow ban a user by using calling `MessageListViewModel.onEvent(Event)` and providing it as an argument. For the difference between banning and shadow banning, you can read the documentation [here](https://getstream.io/blog/feature-announcement-shadow-ban/). [#3953](https://github.com/GetStream/stream-chat-android/pull/3953)
- Added `MessageListViewModel.Event.RemoveShadowBanFromUser`. This event is used to remove a shadow ban from a user by using calling `MessageListViewModel.onEvent(Event)` and providing it as an argument. For the difference between banning and shadow banning, you can read the documentation [here](https://getstream.io/blog/feature-announcement-shadow-ban/). [#3953](https://github.com/GetStream/stream-chat-android/pull/3953)

### ⚠️ Changed
- Deprecated `LegacyDateFormatter`, `PorterImageView` and `PorterShapeImageView` classes as they are unused. [3923](https://github.com/GetStream/stream-chat-android/pull/3923)
- Deprecated `DefaultTypingUpdatesBuffer`. Should you wish to create your own implementation of a typing buffer, you can create a custom implementation of `TypingUpdatesBuffer`. [#3968](https://github.com/GetStream/stream-chat-android/pull/3968)
- Deprecated `MessageListViewModel.BlockUser`. Use `MessageListViewModel.ShadowBanUser` if you want to retain the same functionality, or `MessageListViewModel.BanUser` if you want to outright ban the user. For the difference between banning and shadow banning, you can read the documentation [here](https://getstream.io/blog/feature-announcement-shadow-ban/). [#3953](https://github.com/GetStream/stream-chat-android/pull/3953)
- Deprecated `MessageListView::setUserMuteHandler`. The option to mute users via message option has been deprecated and will be removed. [#3953](https://github.com/GetStream/stream-chat-android/pull/3953)
- Deprecated `MessageListView::setUserUnmuteHandler`. The option to unmute users via message option has been deprecated and will be removed. [#3953](https://github.com/GetStream/stream-chat-android/pull/3953)
- Deprecated `MessageListView::setMuteUserEnabled`. The option to mute users via message option has been deprecated and will be removed. [#3953](https://github.com/GetStream/stream-chat-android/pull/3953)
- Deprecated `MessageListView.UserMuteHandler`. The option to mute users via message option has been deprecated and will be removed. [#3953](https://github.com/GetStream/stream-chat-android/pull/3953)
- Deprecated `MessageListView.UserUnmuteHandler`. The option to unmute users via message option has been deprecated and will be removed. [#3953](https://github.com/GetStream/stream-chat-android/pull/3953)
- Deprecated `MessageListView::setBlockUserEnabled`. The option to block users via message option has been deprecated and will be removed. [#3953](https://github.com/GetStream/stream-chat-android/pull/3953)
- Deprecated `MessageListView.UserBlockHandler`. The option to block users via message option has been deprecated and will be removed. [#3953](https://github.com/GetStream/stream-chat-android/pull/3953)
- Deprecated the following `MessageListViewAttributes`: `streamUiMuteOptionIcon`, `streamUiUnmuteOptionIcon`, `streamUiMuteUserEnabled`, `streamUiBlockOptionIcon` and `streamUiBlockUserEnabled`. The options to block and mute user using `MessageListView` message options have been deprecated and will be removed. [#3953](https://github.com/GetStream/stream-chat-android/pull/3953)
- Deprecated the `MessageListViewStyle` constructor containing params `muteIcon`, `unmuteIcon`, `muteEnabled`, `blockIcon` and `blockEnabled`. Use the constructor which does not contain these parameters. [#3953](https://github.com/GetStream/stream-chat-android/pull/3953)

## stream-chat-android-compose
### 🐞 Fixed
- Fixed the display of disconnected state in channel list and message list headers. [#3943](https://github.com/GetStream/stream-chat-android/pull/3943)

### ✅ Added
- Added `KeyboardOptions` customization option to `MessageInput` composable. [#3942](https://github.com/GetStream/stream-chat-android/pull/3924)
- Added `MessageListViewModel::banUser`. You can use it to ban a user belonging to the current channel. For the difference between banning and shadow banning, you can read the documentation [here](https://getstream.io/blog/feature-announcement-shadow-ban/). [#3953](https://github.com/GetStream/stream-chat-android/pull/3953)
- Added `MessageListViewModel::unbanUser`. You can use it to unban a user belonging to the current channel. For the difference between banning and shadow banning, you can read the documentation [here](https://getstream.io/blog/feature-announcement-shadow-ban/). [#3953](https://github.com/GetStream/stream-chat-android/pull/3953)
- Added `MessageListViewModel::shadowBanUser`. You can use it to shadow ban a user belonging to the current channel. For the difference between banning and shadow banning, you can read the documentation [here](https://getstream.io/blog/feature-announcement-shadow-ban/). [#3953](https://github.com/GetStream/stream-chat-android/pull/3953)
- Added `MessageListViewModel::removeShadowBanFromUser`. You can use it to remove a shadow ban from a user belonging to the current channel. For the difference between banning and shadow banning, you can read the documentation [here](https://getstream.io/blog/feature-announcement-shadow-ban/). [#3953](https://github.com/GetStream/stream-chat-android/pull/3953)
- Added `MessageListViewModel::muteUser`. You can use it to mute a user belonging to the current channel. [#3953](https://github.com/GetStream/stream-chat-android/pull/3953)
- Added `MessageListViewModel::unmuteUser`. You can use it to mute a user belonging to the current channel. [#3953](https://github.com/GetStream/stream-chat-android/pull/3953)

### ⚠️ Changed
- Deprecated `RowScope.DefaultComposerInputContent` to be marked internal. Use `MessageInput` directly instead. [#3942](https://github.com/GetStream/stream-chat-android/pull/3924)
- Updated Compose compiler and UI version to **1.2.0**.[#3965](https://github.com/GetStream/stream-chat-android/pull/3965)

# July 20th, 2022 - 5.6.1
## stream-chat-android-client
### ⚠️ Changed
- Functions inside `ThreadQueryListener` have been turned into `suspend` functions. [#3926](https://github.com/GetStream/stream-chat-android/pull/3926)

## stream-chat-android-offline
### 🐞 Fixed
- Fixed a crash when reacting to a message in a thread. [#3926](https://github.com/GetStream/stream-chat-android/pull/3926)

## stream-chat-android-compose
### 🐞 Fixed
- Fixed thread not scrolling to new message. [#3930](https://github.com/GetStream/stream-chat-android/pull/3930)

# July 20th, 2022 - 5.6.0
## Common changes for all artifacts
### ⚠️ Changed
- 🚨 Breaking change: The class `io.getstream.chat.android.offline.model.connection.ConnectionState` was moved to `io.getstream.chat.android.client.models.ConnectionState`. Please update your imports to be able to compile code using this class. [#3852](https://github.com/GetStream/stream-chat-android/pull/3852).

## stream-chat-android-client
### ✅ Added
- Added a way to convert `Flow` into `LiveData` for Java users.
- Base state of the SDK can be check using `io.getstream.chat.android.client.setup.state.ClientState` interface. Use this interface to receive the state of the SDK as StateFlows. [#3852](https://github.com/GetStream/stream-chat-android/pull/3852)

### ⚠️ Changed
-. `Call` interface provides an `await()` suspend function implemented on every subclass and is not needed to use the extension function anymore. [#3807](https://github.com/GetStream/stream-chat-android/pull/3807)
- `ChatLoggerHandler` has a new function named `logV`. [#3869](https://github.com/GetStream/stream-chat-android/pull/3869)
- `ChatClient.disconnect()` is deprecated and a new `ChatClient.disconnect(Boolean)` method with a boolean argument is created. This method return a `Call` to be invoked for disconnection. [#3817](https://github.com/GetStream/stream-chat-android/pull/3817)

### ❌ Removed
- 🚨 Breaking change: Removed the `Member.role` field. [3851](https://github.com/GetStream/stream-chat-android/pull/3851)

## stream-chat-android-offline
### 🐞 Fixed
- Fixed initializing channels state when DB is empty and API requests fails. [3870](https://github.com/GetStream/stream-chat-android/pull/3870)
- Fixed that causes a crash while reconnecting to the SDK multiple times. [#3888](https://github.com/GetStream/stream-chat-android/pull/3888)

## stream-chat-android-ui-components
### 🐞 Fixed
- The reply option on the gallery screen and moderation options now work with `MessageComposerView`. [#3864](https://github.com/GetStream/stream-chat-android/pull/3864)
- Fixed potential crashes when showing dialogs after process recreation. [#3857](https://github.com/GetStream/stream-chat-android/pull/3857)
- Fixed potential unnecessary channel query on the channel list screen. [#3895](https://github.com/GetStream/stream-chat-android/pull/3895)

### ⬆️ Improved
- `MessageListView` now allows multiple re-bindings of `MessageListViewModel` provided that `MessageListViewModel.deletedMessageVisibility` has not been changed since `MessageListView` was first initialized. [#3843](https://github.com/GetStream/stream-chat-android/pull/3843)

### ✅ Added
- Added the ability to align system messages via a `MessageListView` attribute called `streamUiSystemMessageAlignment`. [#3840](https://github.com/GetStream/stream-chat-android/pull/3840)
- Added the `MessageListViewModel::setMessagePositionHandler` method to customize message position within a group. [#3882](https://github.com/GetStream/stream-chat-android/pull/3882)
- Added documentation for [MessageComposerView](https://getstream.io/chat/docs/sdk/android/ui/message-components/message-composer). [#3845](https://github.com/GetStream/stream-chat-android/pull/3845)
- Added a new version of the [Adding Custom Attachments](https://getstream.io/chat/docs/sdk/android/ui/guides/adding-custom-attachments-message-composer/) guide that uses the new `MessageComposerView`. [#3877](https://github.com/GetStream/stream-chat-android/pull/3877)

## stream-chat-android-compose
### 🐞 Fixed
- Fixed potential unnecessary channel query on the channel list screen. [#3895](https://github.com/GetStream/stream-chat-android/pull/3895)

### ⬆️ Improved
- Improved recomposition in `MessagesScreen` by deferring state reads to the latest possible point. [#3667](https://github.com/GetStream/stream-chat-android/pull/3667)

### ⚠️ Changed
- Show snackbar instead of toast when file exceeds the size limit. [#3858](https://github.com/GetStream/stream-chat-android/pull/3858)

# July 05th, 2022 - 5.5.0
## Common changes for all artifacts
### 🐞 Fixed
- Add ordered substitution arguments in `ja` and `ko` translated strings files [#3778](https://github.com/GetStream/stream-chat-android/pull/3778)

## stream-chat-android-client
### 🐞 Fixed
- Fix the channel screen being stuck with an infinite loading [3791](https://github.com/GetStream/stream-chat-android/pull/3791)

## stream-chat-android-offline
### 🐞 Fixed
- Fixed bug of empty channels while sending messages. [3776](https://github.com/GetStream/stream-chat-android/pull/3776)
- Fixed populating mentions when sending a message with attachments. [3801](https://github.com/GetStream/stream-chat-android/pull/3801)
- Fixed crash at ExtraDataConverter.stringToMap. [3816](https://github.com/GetStream/stream-chat-android/pull/3816)

### ⚠️ Changed
- Deprecated `GlobalState::typingUpdates` in favor of `GlobalState::typingChannels`.

## stream-chat-android-ui-components
### 🐞 Fixed
- Fixed reply messages inside notification. [#3756](https://github.com/GetStream/stream-chat-android/pull/3756)
- Fixed the display of avatars before system messages. [#3799](https://github.com/GetStream/stream-chat-android/pull/3799)
- Fixed a bug which made the unread count disappear on certain devices when it went over double digits. [#3798](https://github.com/GetStream/stream-chat-android/pull/3798)
- Fixed a bug where typing items in MessageList weren't properly set on all data changes. [#3790](https://github.com/GetStream/stream-chat-android/pull/3790)

### ⬆️ Improved
- `ChannelListView` can now restore the previously saved scroll state. [3804](https://github.com/GetStream/stream-chat-android/pull/3804)

### ✅ Added
- Added `MessagePreviewFormatter` field to the `ChatUI` class, to allow for message preview text format customization across the app. [3788](https://github.com/GetStream/stream-chat-android/pull/3788).
- Added `streamUiDisableScrollWhenShowingDialog` attribute to `MessageListView` that allows to enable/disable message list scroll while a dialog is shown over the message list. [#3809](https://github.com/GetStream/stream-chat-android/pull/3809)
- Added the preview of moderation bounced messages and the ability to take actions upon those messages like edit, delete and send anyway. [#3625](https://github.com/GetStream/stream-chat-android/pull/3625)
- Added experimental implementation of `MessageComposerView` and `MessageComposerViewModel` which are supposed to replace `MessageInputView` in the future. [3019](https://github.com/GetStream/stream-chat-android/pull/3019)
- Added `MessageListView::setMessageOptionItemsFactory` and `MessageListView::setCustomActionHandler` methods to add and handle custom actions in `MessageListView`. [3768](https://github.com/GetStream/stream-chat-android/pull/3768)

### ⚠️ Changed
- The layout width of the unread count view is now set to `wrap_content` instead of being a fixed size dictated by the dimen `stream_ui_scroll_button_unread_badge_size`. [#3798](https://github.com/GetStream/stream-chat-android/pull/3798)

### ❌ Removed
- 🚨 Breaking change: The block action has been removed from message options. [3768](https://github.com/GetStream/stream-chat-android/pull/3768)

## stream-chat-android-compose
### 🐞 Fixed
- Channels will now be marked as read only when the latest message is reached. Previously they were marked read whenever an unread message was read, regardless of its position in the list. [#3772](https://github.com/GetStream/stream-chat-android/pull/3772)

### ⬆️ Improved
- Improved `Messages` recomposition when marking messages as read. It will now avoid going into a recomposition loop in certain situations such as when you have two or more failed messages visible in the list. [#3772](https://github.com/GetStream/stream-chat-android/pull/3772)
- Covered an edge case inside `DefaultTypingUpdatesBuffer`. It will now always call `onTypingStopped()` when you call `DefaultTypingUpdatesBuffer.clear()`. [#3782](https://github.com/GetStream/stream-chat-android/pull/3782)

### ✅ Added
- Added the preview of moderation bounced messages and the ability to take actions upon those messages like edit, delete and send anyway. [#3625](https://github.com/GetStream/stream-chat-android/pull/3625)

# June 27th, 2022 - 5.4.0
## Common changes for all artifacts
### ⬆️ Improved
- Now the SDK can be used if R8 full mode. New rules were added to the library to support the aggressive optimizations [3663](https://github.com/GetStream/stream-chat-android/pull/3663).

### ⚠️ Changed
- Migrated to Coil version 2.1.0 [#3538](https://github.com/GetStream/stream-chat-android/pull/3538)

## stream-chat-android-client
### ⬆️ Improved
-  Avoid multiple calls to `/app` endpoint. [3686](https://github.com/GetStream/stream-chat-android/pull/3686)

### ✅ Added
-. `ChatClient::connectUser` as a new optional argument to configure a timeout to be waiting until the connection is established, in another case an error will be returned [#3605](https://github.com/GetStream/stream-chat-android/pull/3605)
-. `ChatClient::connectAnonymousUser` as a new optional argument to configure a timeout to be waiting until the connection is established, in another case an error will be returned [#3605](https://github.com/GetStream/stream-chat-android/pull/3605)
-. `ChatClient::connectGuestUser` as a new optional argument to configure a timeout to be waiting until the connection is established, in another case an error will be returned [#3605](https://github.com/GetStream/stream-chat-android/pull/3605)
-. `ChatClient::connectUser` doesn't return an error in the case there is a previous connection with the same user. [#3653](https://github.com/GetStream/stream-chat-android/pull/3653)
- Added `ChatClient::countUnreadMentions` extension function which counts messages in which the user is mentioned.

### ⚠️ Changed
- 🚨 Changed `ChatClient::connectUser` - the method shouldn't be called when the user is already set and will automatically disconnect if this happens.

## stream-chat-android-offline
### 🐞 Fixed
- Fix the stale Channel data being stored into database. [3650](https://github.com/GetStream/stream-chat-android/pull/3650)
- Fix race condition problem that allowed multiple threads to increment unread count, which could cause a mistake in the number of unread messages. [3656](https://github.com/GetStream/stream-chat-android/pull/3656)
- A new optional argument `useSequentialEventHandler` has been added to `Config` class of offline plugin to enable a sequential event handling mechanism. [3659](https://github.com/GetStream/stream-chat-android/pull/3659)
- Fix channel mutes being dropped on user updates [3728](https://github.com/GetStream/stream-chat-android/pull/3728)
- Bug fix when deleting reactions without internet connection. [#3753](https://github.com/GetStream/stream-chat-android/pull/3753)

### ⬆️ Improved
- Added logs of all properties available in a class and which one was searched for then QuerySort fails to find a field. [3597](https://github.com/GetStream/stream-chat-android/pull/3597)

### ✅ Added
- Added `EventHandlerSequential` to support a sequential event processing. [3604](https://github.com/GetStream/stream-chat-android/pull/3604)
- Logging when unread count is updated. [3642](https://github.com/GetStream/stream-chat-android/pull/3642)

### ⚠️ Changed
-  Added interface `QuerySorter` and new implementation of query sort `QuerySortByField` so users can choose between implementations that use reflection or not. [3624](https://github.com/GetStream/stream-chat-android/pull/3624)

## stream-chat-android-ui-components
### 🐞 Fixed
- Fixed potential NPE when disconnecting the user. [#3612](https://github.com/GetStream/stream-chat-android/pull/3612)
- The channel will now be marked as read once the latest message inside `MessagesListView` is reached. Previously scrolling down to it would not trigger this action. [#3620](https://github.com/GetStream/stream-chat-android/pull/3620)
- Now the options button is not displayed on the gallery screen if there are no options available. [#3696](https://github.com/GetStream/stream-chat-android/pull/3696)
- Fixed `app:streamUiMessageInputHintText` not getting applied properly in `MessageInputView`. [#3749](https://github.com/GetStream/stream-chat-android/pull/3749)
- Fixed backwards compatibility of the `ChannelListView` attribute `streamUiIndicatorPendingSyncIcon` and the `MessageListView` attribute `streamUiIconIndicatorPendingSync`. These are now backwards compatible down to API 21 [#3766](https://github.com/GetStream/stream-chat-android/pull/3766)

### ⬆️ Improved
- Improved displaying the upload progress of files being uploaded. Now the upload progress text is less likely to get ellipsized. [#3618](https://github.com/GetStream/stream-chat-android/pull/3618)

### ✅ Added
- Added way to customize quoted attachments through `QuotedAttachmentFactory` and updated custom attachments guide for the new feature. [#3592](https://github.com/GetStream/stream-chat-android/pull/3592)
- Added `ChannelListViewModelFactory.Builder` for Java users. [#3617](https://github.com/GetStream/stream-chat-android/pull/3617)
- Added `MessageListViewModelFactory.Builder` for Java users. [#3617](https://github.com/GetStream/stream-chat-android/pull/3617)
- Added `PinnedMessageListViewModelFactory.Builder` for Java users. [#3617](https://github.com/GetStream/stream-chat-android/pull/3617)
- Added `TypingIndicatorViewModelFactory.Builder` for Java users. [#3617](https://github.com/GetStream/stream-chat-android/pull/3617)
- Added new attributes to `MessageListView` that are designed to customize the scroll to bottom button. They are listed in the linked PR. [3634](https://github.com/GetStream/stream-chat-android/pull/3634)
- Added a way to change runtime filters for Channels in `ChannelListViewModel`, using `setFilters(FilterObject)`. [#3687](https://github.com/GetStream/stream-chat-android/pull/3687) 
- Added support for bottom infinite scrolling when searching for messages or navigating to messages in a non-linear way inside MessageListView. [3654](https://github.com/GetStream/stream-chat-android/pull/3654)
- A new interface `TypingUpdatesBuffer` and its implementation `DefaultTypingUpdatesBuffer` used for buffering typing updates in order to save API calls. [3633](https://github.com/GetStream/stream-chat-android/pull/3633)
- A new method `MessageInputView.setTypingUpdatesBuffer(TypingUpdatesBuffer)` used for setting the typing updates buffer. [3633](https://github.com/GetStream/stream-chat-android/pull/3633)
- Added possibility to customize gallery options style via `TransformStyle.attachmentGalleryOptionsStyleTransformer`. [3696](https://github.com/GetStream/stream-chat-android/pull/3696)

### ⚠️ Changed
- Dimens `stream_ui_spacing_small` no longer has an effect on the internal margins of `ScrollButtonView`, instead use the `MessageListView` attribute `streamUIScrollButtonInternalMargin` to set internal margins. [3634](https://github.com/GetStream/stream-chat-android/pull/3634)
- The default elevation of the unread count badge inside `ScrollButtonView` was changed from `10dp` to `3dp`. [3634](https://github.com/GetStream/stream-chat-android/pull/3634)
- Deprecated `MessageInputView.TypingListener` in favor of `TypingUpdatesBuffer` and `MessageInputView.setTypingListener(TypingListener)` in favor of `MessageInputView.setTypingUpdatesBuffer(TypingUpdatesBuffer)`. [3633](https://github.com/GetStream/stream-chat-android/pull/3633)
- Added `WRITE_EXTERNAL_STORAGE` permission check on the default implementation of the download handler when using `MessageListViewModel.bindView`. [#3719](https://github.com/GetStream/stream-chat-android/pull/3719)
- Removed the default filter from `ChannelListFragment` so that it can rely on the default filter from `ChannelListViewModel`. [3762](https://github.com/GetStream/stream-chat-android/pull/3762)

## stream-chat-android-compose
### 🐞 Fixed
- Fixed the display of `ChannelAvatar` for a channel with two members and neither of them is the current user. [3598](https://github.com/GetStream/stream-chat-android/pull/3598)

### ⬆️ Improved
- Improved padding customization options of `InputField`. [#3596](https://github.com/GetStream/stream-chat-android/pull/3596)

### ✅ Added
- Added `Modifier` as an argument to `FileUploadItem` and `FileAttachmentItem`. [#3603](https://github.com/GetStream/stream-chat-android/pull/3603)
- Added option to customise `InitialsAvatar` offset passing it custom offset and through `groupAvatarInitialsXOffset` and `groupAvatarInitialsYOffset` dimens. [#3609](https://github.com/GetStream/stream-chat-android/pull/3609)
- A new interface `TypingUpdatesBuffer` and its implementation `DefaultTypingUpdatesBuffer` used for buffering typing updates in order to save API calls. [3633](https://github.com/GetStream/stream-chat-android/pull/3633)
- A new method `MessageComposerViewModel.setTypingUpdatesBuffer(TypingUpdatesBuffer)` used for setting the typing updates buffer. [3633](https://github.com/GetStream/stream-chat-android/pull/3633)
- Added `PermissionHandler` and `DownloadPermissionHandler` to automatically request storage permission if needed and download the attachments. [#3676](https://github.com/GetStream/stream-chat-android/pull/3676)

### ⚠️ Changed
- Since Coil 2.0, the `LocalImageLoader` has been deprecated. So now we support our own image loader, `StreamImageLoader` for providing composition local. [#3538](https://github.com/GetStream/stream-chat-android/pull/3538)
- Changed how the emoji only message size and how they are laid out depending on emoji count. [#3665](https://github.com/GetStream/stream-chat-android/pull/3665)

### ❌ Removed
- Removed the default gray background from `LoadingIndicator`. [#3599](https://github.com/GetStream/stream-chat-android/pull/3599)

## stream-chat-android-pushprovider-xiaomi
### 🐞 Fixed
- Fix crash when used on Android API 31+ [#3678](https://github.com/GetStream/stream-chat-android/pull/3678)

### ✅ Added
- Upgrade MiPush SDK to version 5.0.6 [#3678](https://github.com/GetStream/stream-chat-android/pull/3678)

# Jun 1st, 2022 - 5.3.1
## stream-chat-android-client
### 🐞 Fixed
- Added getters to members search in `QuerySort` as some compilers may generate getters and setter instead of public properties,
 making our current search for property to fail. [#3608](https://github.com/GetStream/stream-chat-android/pull/3608)

# May 25th, 2022 - 5.3.0
## stream-chat-android-client
### 🐞 Fixed
- Fixed `ChatParser` failing to parse errors because it was trying to fetch the raw response from a converted body. [#3534](https://github.com/GetStream/stream-chat-android/pull/3534)

### ⬆️ Improved
- CurrentUser is not initialized when a PN is received. [#3520](https://github.com/GetStream/stream-chat-android/pull/3520)

### ✅ Added
- 🚨 Breaking change: Added `DistinctChatApi` to prevent multiple query requests being fired. [#3521](https://github.com/GetStream/stream-chat-android/pull/3521)
- 🚨 Breaking change: Added new property `ChatClientConfig.disableDistinctApiCalls` to disable `DistinctChatApi`, which is enabled by default. 

### ⚠️ Changed
- 🚨 Breaking change: `Plugin`, `PluginFactory` and plugin side-effect listeners (`CreatChannelListener`, `SendMessageListener` etc.) are moved out of `experimental` package. [#3583](https://github.com/GetStream/stream-chat-android/pull/3583/)

## stream-chat-android-offline
### 🐞 Fixed
- Fixed process sync offline message when a push is received. [#3518](https://github.com/GetStream/stream-chat-android/pull/3518)
- Fixed syncing the channel after bringing the app from background. [#3548](https://github.com/GetStream/stream-chat-android/pull/3548)
- Fixed initializing `OfflinePlugin` when connecting anonymous user. It fixes the issue when after connecting headers stay in `Disconnected` state. [#3553](https://github.com/GetStream/stream-chat-android/pull/3553)

### ⬆️ Improved
- Change the order of offline message so it matches the order of online messages. Now the reshuffling of messages when switching from offline to online doesn't happen anymore. [3524](https://github.com/GetStream/stream-chat-android/pull/3524)
- 🚨 Breaking change: `QueryChannelsState::channels` can now return a null as an initial value. 
- Adding logs for QuerySort: [3570](https://github.com/GetStream/stream-chat-android/pull/3570)
- Adding logs for plugin usage, state calls usage and ChannelListView. [3572](https://github.com/GetStream/stream-chat-android/pull/3572)

### ✅ Added
- Added `EventHandlingResult.WatchAndAdd` to results returned from `ChatEventHandler`.
- Added handling `ChannelVisibleEvent`. Default `ChatEventHandler` will return `EventHandlingResult.WatchAndAdd`.

## stream-chat-android-ui-common
### ✅ Added
- Added `MessageOptionsUserReactionAlignemnt` used to define the user reaction alignment inside message options. [#3541](https://github.com/GetStream/stream-chat-android/pull/3541)

## stream-chat-android-ui-components
### 🐞 Fixed
- Fixed the way pagination scrolling worked for various non-core components (e.g. search, gallery/media/pinned message lists) [#3507](https://github.com/GetStream/stream-chat-android/pull/3507)
- Added loading more indicator to PinnedMessageListView [#3507](https://github.com/GetStream/stream-chat-android/pull/3507)
- Fix video scaling issue on the media preview screen. [#3560](https://github.com/GetStream/stream-chat-android/pull/3560)
- Fixed refreshing `ChannelListView` after unhiding the channel. [#3569](https://github.com/GetStream/stream-chat-android/pull/3569)

### ✅ Added
- Added the public method `switchToCommandMode(command: Command)` inside `MessageInputView`. This method allows switching the input to command mode using the desired command directly, instead of having to select it from the dialog. An example of its usage is provided inside the patch within the linked PR. [#3515](https://github.com/GetStream/stream-chat-android/pull/3515)
- Added loading indicator to the media preview screen. [#3549](https://github.com/GetStream/stream-chat-android/pull/3549)
- Added `streamUiMediaActivityProgressBarStyle` theme attribute to customize the appearance of loading indicator on the media preview screen. [#3549](https://github.com/GetStream/stream-chat-android/pull/3549)
- Added the ability to customize user reaction alignment and orientation inside message options through `ViewReactionsViewStyle` or `SingleReactionViewStyle`. [#3541](https://github.com/GetStream/stream-chat-android/pull/3541)
- Added `horizontalPadding` customization options to `ViewReactionsViewStyle` and `EditReactionsViewStyle`. [#3541](https://github.com/GetStream/stream-chat-android/pull/3541)

### ⚠️ Changed
- Deprecated `Member.isOwnerOrAdmin` and `List<Member>?.isCurrentUserOwnerOrAdmin()`. Use `Channel::ownCapabilities` instead. [#3576](https://github.com/GetStream/stream-chat-android/pull/3576)
- Changed how padding is applied to `ViewReactionsView`. [#3541](https://github.com/GetStream/stream-chat-android/pull/3541)

## stream-chat-android-compose
### 🐞 Fixed
- Fix video scaling issue on the media preview screen. [#3560](https://github.com/GetStream/stream-chat-android/pull/3560)
- Fixed refreshing `ChannelListView` after unhiding the channel. [#3569](https://github.com/GetStream/stream-chat-android/pull/3569)

### ✅ Added
- Added scroll to quoted message on click. [#3472](https://github.com/GetStream/stream-chat-android/pull/3472)
- Added guides for `QuotedAttachmentFactory`. [You can read about it here](https://getstream.io/chat/docs/sdk/android/compose/guides/adding-custom-attachments/#quoted-messages)
- Added loading indicator to the media preview screen. [#3549](https://github.com/GetStream/stream-chat-android/pull/3549)
- Added the ability to customize user reaction alignment inside message options through `ChatTheme`. [#3541](https://github.com/GetStream/stream-chat-android/pull/3541)

### ⚠️ Changed
- Changed `QuotedMessage` design by adding `QuotedAttachmentFactory`, `ImageAttachmentQuotedContent` and `FileAttachmentQuotedContent`. [#3472](https://github.com/GetStream/stream-chat-android/pull/3472)

# May 11th, 2022 - 5.2.0
## stream-chat-android-client
### ✅ Added
- Added `Channel.membership` property. [#3367](https://github.com/GetStream/stream-chat-android/pull/3367)
- Added `ChannelData.membership` property. [#3367](https://github.com/GetStream/stream-chat-android/pull/3367)
- Added `NotificationAddedToChannelEvent.member` property. [#3367](https://github.com/GetStream/stream-chat-android/pull/3367)
- Add `provideName` property to `Device` entity to support Multi-Bundle [#3396](https://github.com/GetStream/stream-chat-android/pull/3396)

## stream-chat-android-offline
### 🐞 Fixed
- Fixed sorting channels by `Channel::lastMessageAt` when the channel contains not synced messages. [#3470](https://github.com/GetStream/stream-chat-android/pull/3470)
- Fixed bug that made impossible to retry attachments that were not fully sent. [3485](https://github.com/GetStream/stream-chat-android/pull/3485)
- Fixed refreshing channels list when syncing the channel. [#3492](https://github.com/GetStream/stream-chat-android/pull/3492)
- Fixed deleting reactions while offline. [3486](https://github.com/GetStream/stream-chat-android/pull/3486)

## stream-chat-android-ui-common
### ⬆️ Improved
- Updated the attachment upload size limit to 100MB from 20MB. [#3490](https://github.com/GetStream/stream-chat-android/pull/3490)

## stream-chat-android-ui-components
### 🐞 Fixed
- Fixed Xiaomi crash when long clicking on links inside messages. [#3491](https://github.com/GetStream/stream-chat-android/pull/3491)

## stream-chat-android-compose
### ⬆️ Improved
- Improved the behavior of `DeletedMessageVisibility` and `MessageFooterVisibility` when used in pair. Now the `DeletedMessageVisibility` and its "only visible to you" mode respects the `MessageFooterVisibility` and vice-versa. [#3467](https://github.com/GetStream/stream-chat-android/pull/3467)

## stream-chat-android-pushprovider-firebase
### ✅ Added
- Support Multi-Bundle [#3396](https://github.com/GetStream/stream-chat-android/pull/3396)

### ⚠️ Changed
- Upgrade Firebase Messaging dependency to version `23.0.4`. [#3484](https://github.com/GetStream/stream-chat-android/pull/3484)

## stream-chat-android-pushprovider-huawei
### ✅ Added
- Support Multi-Bundle [#3396](https://github.com/GetStream/stream-chat-android/pull/3396)

## stream-chat-android-pushprovider-xiaomi
### ✅ Added
- Support Multi-Bundle [#3396](https://github.com/GetStream/stream-chat-android/pull/3396)

# May 3rd, 2022 - 5.1.0
## stream-chat-android-client
### 🐞 Fixed
- Fixed ANR happening on a token request. [#3342](https://github.com/GetStream/stream-chat-android/pull/3342)
- Fixed overriding User's `image` and `name` properties with empty values when connecting the user. [#3430](https://github.com/GetStream/stream-chat-android/pull/3430)
- Fixed serialization problem when flagging message. [#3437](https://github.com/GetStream/stream-chat-android/pull/3437)

### ✅ Added
- Added `ChannelRepository.selectChannelByCid` method. [#3434](https://github.com/GetStream/stream-chat-android/pull/3434)
- Added `ChannelRepository.selectChannelsByCids` method. [#3434](https://github.com/GetStream/stream-chat-android/pull/3434)
- Added `ChannelRepository.selectChannelCidsSyncNeeded` method. [#3434](https://github.com/GetStream/stream-chat-android/pull/3434)
- Added `MessageRepository.selectMessageIdsBySyncState` method. [#3434](https://github.com/GetStream/stream-chat-android/pull/3434)
- Added `ReactionRepository.selectReactionById` method. [#3434](https://github.com/GetStream/stream-chat-android/pull/3434)
- Added `ReactionRepository.selectReactionsByIds` method. [#3434](https://github.com/GetStream/stream-chat-android/pull/3434)
- Added `ReactionRepository.selectReactionIdsBySyncStatus` method. [#3434](https://github.com/GetStream/stream-chat-android/pull/3434)
- Added `ChatLogger.logV` method. [#3434](https://github.com/GetStream/stream-chat-android/pull/3434)
- Added `TaggedLogger.logV` method. [#3434](https://github.com/GetStream/stream-chat-android/pull/3434)

### ⚠️ Changed
- Changed visibility of the `retry` extension to internal. [#3353](https://github.com/GetStream/stream-chat-android/pull/3353)

## stream-chat-android-offline
### 🐞 Fixed
- Fixed a crash when attachment upload is in progress or about to start and user is disconnected at the same moment. [#3377](https://github.com/GetStream/stream-chat-android/pull/3377)
- Fixed updating `Channel::ownCapabilities` after receiving events. [#3420](https://github.com/GetStream/stream-chat-android/pull/3420)
- Fixed reaction sync issue because `SyncState::lastSyncedAt` was never updated. [#3421](https://github.com/GetStream/stream-chat-android/pull/3421)

### ⬆️ Improved
- Adding the possibility to change the repositories of `OfflinePlugin`. You can change `RepositoryFactory` in `OfflinePlugin` and use custom implementations of repositories.

## stream-chat-android-ui-common
### ⚠️ Changed
- Deprecated `DeletedMessageListItemPredicate` in favor of `DeletedMessageVisibility`. This is a followup on [#3272](https://github.com/GetStream/stream-chat-android/pull/3272/files) which deprecated filtering messages inside `MessageListView` in favor of filtering messages inside `MessageListViewModel`. [#3409](https://github.com/GetStream/stream-chat-android/pull/3409)

## stream-chat-android-ui-components
### 🐞 Fixed
- Fixed a bug where command suggestion popup was displayed even though all the commands were disabled. [#3334](https://github.com/GetStream/stream-chat-android/pull/3334)
- Fixed a bug on Nougat where the reaction colors were not displayed properly. [#3347](https://github.com/GetStream/stream-chat-android/pull/3347)
- Fixed a bug where custom `MessageListItemViewHolderFactory` was ignore on the message options overlay. [#3343](https://github.com/GetStream/stream-chat-android/pull/3343)
- Fixed `MessageListViewModel` initialization when channel's data is not available immediately, for example when the view model is created after connecting the user. [#3379](https://github.com/GetStream/stream-chat-android/pull/3379)
- Fixed configuration for flag message confirmation dialog. [3411](https://github.com/GetStream/stream-chat-android/pull/3411)
- Fixed a potential crash with conflicting font names. [#3445](https://github.com/GetStream/stream-chat-android/pull/3445)

### ⬆️ Improved
- Added a way to customize reactions behavior to allow multiple reactions. [#3341](https://github.com/GetStream/stream-chat-android/pull/3341)
- Added a way to customize `messageInputField` padding inside `MessageInputFiledView`. [#3392](https://github.com/GetStream/stream-chat-android/pull/3392)
- Added a way to change the `MessageListHeaderView` separator color. [#3395](https://github.com/GetStream/stream-chat-android/pull/3395)
- Added a way to change the `ChannelListHeaderView` separator color. [#3395](https://github.com/GetStream/stream-chat-android/pull/3395)
- Now single membered channels display the name of member instead of "Channel without name" [3423](https://github.com/GetStream/stream-chat-android/pull/3423)
- Channels with only one member now show the member's image in avatar. [3425](https://github.com/GetStream/stream-chat-android/pull/3425)
- Added a way to change the `attachmentsButton` and `commandsButton` ripple color inside `MessageInputView`. [#3412](https://github.com/GetStream/stream-chat-android/pull/3412)

### ✅ Added
- Added support for own capabilities. You can read more about own capabilities [here](https://getstream.io/chat/docs/sdk/android/ui/guides/implementing-own-capabilities/). [#3389](https://github.com/GetStream/stream-chat-android/pull/3389)
- Added the possibility to customize the message footer visibility through `MessageFooterVisibility` inside `MessageListViewModel`. [#3343](https://github.com/GetStream/stream-chat-android/pull/3433)

### ⚠️ Changed
- Deprecated `DeletedMessageListItemPredicate` in favor of `DeletedMessageVisibility`. This is a followup on [#3272](https://github.com/GetStream/stream-chat-android/pull/3272/files) which deprecated filtering messages inside `MessageListView` in favor of filtering messages inside `MessageListViewModel`. [#3409](https://github.com/GetStream/stream-chat-android/pull/3409)
- Added own capabilities. If you are using our UI components separately from our `ViewModel`s, this has the possibility of introducing a change in functionality. You can find the guide on implementing own capabilities [here](https://getstream.io/chat/docs/sdk/android/ui/guides/implementing-own-capabilities/). [#3389](https://github.com/GetStream/stream-chat-android/pull/3389)

## stream-chat-android-compose
### 🐞 Fixed
- Fixed the message input handling when typing quickly or holding down the delete (backspace) button. [#3355](https://github.com/GetStream/stream-chat-android/pull/3355)

### ⬆️ Improved
- Now single membered channels display the name of member instead of "Channel without name" [3423](https://github.com/GetStream/stream-chat-android/pull/3423)
- Channels with only one member now show the member's image in avatar. [3425](https://github.com/GetStream/stream-chat-android/pull/3425)
- Improved the way filters work in `ChannelList`, `ChannelsScreen` and `ChannelListViewModel`. Now the filters are nullable and if you want the default behavior, just pass in null. [#3422](https://github.com/GetStream/stream-chat-android/pull/3422)
- You can now completely override the filters by using `ChannelListViewModel.setFilters()` in the runtime, or by passing in custom `FilterObject` to the `ViewModelFactory` or the `ViewModel` constructor. [#3422](https://github.com/GetStream/stream-chat-android/pull/3422)


### ✅ Added
- Added pan to ImagePreviewActivity. [#3335](https://github.com/GetStream/stream-chat-android/pull/3335)
- Added `imageLoader` parameter to `ChatTheme` that allows providing a custom Coil `ImageLoader`. [#3336](https://github.com/GetStream/stream-chat-android/pull/3336)
- Added the "Copy Message" option to link messages [#3354](https://github.com/GetStream/stream-chat-android/pull/3354)
- Added padding customisation option to `ChannelList` and `MessageList` components. [#3350](https://github.com/GetStream/stream-chat-android/pull/3350)
- Added emoji sticker support. [3359](https://github.com/GetStream/stream-chat-android/pull/3359)
- Added support for own capabilities. You can read more about own capabilities [here](https://getstream.io/chat/docs/sdk/android/compose/guides/implementing-own-capabilities/). [#3389](https://github.com/GetStream/stream-chat-android/pull/3389)
- Added better handling for Compose ChannelListHeader and MessageListHeader states. We now cover Connected, Connecting and Disconnected states (added Connecting). [#3428](https://github.com/GetStream/stream-chat-android/pull/3428)
- Added the possibility to customize the message footer visibility through `MessageFooterVisibility` inside `MessageListViewModel`. [#3343](https://github.com/GetStream/stream-chat-android/pull/3433)

### ⚠️ Changed
- `loadMore` calls inside `MessageListViewModel` and `ChannelListViewModel` should no longer load data if there is no network connection. [3362](https://github.com/GetStream/stream-chat-android/pull/3362)
- Added own capabilities. If you are using our components individually this has the possibility of introducing a change in functionality. You can find the guide on implementing own capabilities [here](https://getstream.io/chat/docs/sdk/android/compose/guides/implementing-own-capabilities/). [#3389](https://github.com/GetStream/stream-chat-android/pull/3389)
- Replaced the `imageLoader` parameter in `ChatTheme` with the new `imageLoaderFactory` parameter that can used to provide a custom Coil `ImageLoader` factory.  [#3441](https://github.com/GetStream/stream-chat-android/pull/3441)

# April 12th, 2022 - 5.0.3
## Common changes for all artifacts

### ⚠️ Changed
- Updated Gradle version to [7.4.2](https://docs.gradle.org/7.4.2/release-notes.html). [#3281](https://github.com/GetStream/stream-chat-android/pull/3281)
- Update Coroutines to 1.6.1 and migrate to runTest. [#3327](https://github.com/GetStream/stream-chat-android/pull/3327)

## stream-chat-android-client

### 🐞 Fixed
- Fixed `User` model deserialization error when `User.image` or `User.name` is null. [#3283](https://github.com/GetStream/stream-chat-android/pull/3283)
- Fixed `Channel` model deserialization error when `Channel.image` or `Channel.name` is null. [#3306](https://github.com/GetStream/stream-chat-android/pull/3306)

### ✅ Added
- Added an `ExtraDataValidator` to intercept `ChatApi` calls and validate `CustomObject.extraData` does not contain the reserved keywords. [#3279](https://github.com/GetStream/stream-chat-android/pull/3279)

### ⚠️ Changed
- Migrate androidx-lifecycle version to [2.4.1](https://developer.android.com/jetpack/androidx/releases/lifecycle#2.4.1). [#3282](https://github.com/GetStream/stream-chat-android/pull/3282)

## stream-chat-android-offline

### 🐞 Fixed
- Fixed crash related with logging out while running a request to update channels. [3286](https://github.com/GetStream/stream-chat-android/pull/3286)
- Fixed bug where user was not able to send and edit a message while offline. [3318](https://github.com/GetStream/stream-chat-android/pull/3324)

### ✅ Added
- Added `ChannelState::membersCount` property that can be used to observe total members of the channel. [#3297](https://github.com/GetStream/stream-chat-android/pull/3297)

## stream-chat-android-ui-common

### 🐞 Fixed
- Fixed avatar disappearing from a message group when `MessageListView.deletedMessageListItemPredicate = DeletedMessageListItemPredicate.VisibleToEveryone` or `MessageListView.deletedMessageListItemPredicate = DeletedMessageListItemPredicate.VisibleToAuthorOnly` and the last message in a group of messages posted by someone other than the currently logged in user was deleted. [#3272](https://github.com/GetStream/stream-chat-android/pull/3272)

## stream-chat-android-ui-components

### 🐞 Fixed
- Adding ShowAvatarPredicate for MessageOptions overlay making it possible to hide the avatar picture when in the message options. [#3302](https://github.com/GetStream/stream-chat-android/pull/3302)
- Users now able to open `MessageOptionsDialogFragment` by clicking on a reaction left on a Giphy message. [#3620](https://github.com/GetStream/stream-chat-android/pull/3260)
- inside `MessageOptionsDialogFragment` now properly displays all of the reactions to a message. Previously it erroneously displayed a blank state. [#3620](https://github.com/GetStream/stream-chat-android/pull/3260)
- Fixed the links in UI Components code snippets. [#3261](https://github.com/GetStream/stream-chat-android/pull/3261)
- Messages containing links are now properly aligned with other types of messages. They use `@dimen/stream_ui_spacing_small` for their root layout start and end padding. [#3264](https://github.com/GetStream/stream-chat-android/pull/3264)
- Fixed avatar disappearing from a message group when `MessageListView.deletedMessageListItemPredicate = DeletedMessageListItemPredicate.VisibleToEveryone` or `MessageListView.deletedMessageListItemPredicate = DeletedMessageListItemPredicate.VisibleToAuthorOnly` and the last message in a group of messages posted by someone other than the currently logged in user was deleted. [#3272](https://github.com/GetStream/stream-chat-android/pull/3272)
- Fixed bug in which member counter shown in the `MessageListHeaderViewModel` is incorrect and limited to 30 only. [#3297](https://github.com/GetStream/stream-chat-android/pull/3297)

### ✅ Added
- Added `membersCount` livedata in `MessageListHeaderViewModel` to observe number of all members of channel. [#3297](https://github.com/GetStream/stream-chat-android/pull/3297)

## stream-chat-android-compose

### 🐞 Fixed
- Added thumbnails for video attachments in the attachment picker. [#3300](https://github.com/GetStream/stream-chat-android/pull/3300)
- Fixed a crash occurring when the user would click on a preview of a link that contained no scheme. [#3331](https://github.com/GetStream/stream-chat-android/pull/3331)

### ⬆️ Improved
- Improved the way typing updates work in the MessageComposerController. [#3313](https://github.com/GetStream/stream-chat-android/pull/3313)

### ✅ Added
- Added a way to customize the visibility of deleted messages. [#3298](https://github.com/GetStream/stream-chat-android/pull/3298)
- Added support for file upload configuration that lets you specify what types of files and images you want to allow or block from being uploaded. [3288](https://github.com/GetStream/stream-chat-android/pull/3288)
- Added Compose SDK Guidelines for internal and external contributors. [#3315](https://github.com/GetStream/stream-chat-android/pull/3315)

### ⚠️ Changed
- Switched from vertical to horizontal scrolling for files in the preview section of the message composer. [#3289](https://github.com/GetStream/stream-chat-android/pull/3289)

# March 30th, 2022 - 5.0.2
## stream-chat-android-client
### ✅ Added
- Added a `systemMessage: Message` parameter to  `ChatClient::addMembers`, `ChatClient::removeMembers`, `ChannelClient::addMembers` and `ChannelClient::removeMembers` to send a system message to that channel. [#3254](https://github.com/GetStream/stream-chat-android/pull/3254)

## stream-chat-android-offline
### 🐞 Fixed
- Fixed a bug which occurs when we reinitialize `OfflinePlugin` because it uses old instance of `StateRegistry` and `LogicRegistry`. [#3267](https://github.com/GetStream/stream-chat-android/pull/3267)

## stream-chat-android-ui-components
### 🐞 Fixed
- Users now able to open `MessageOptionsDialogFragment` by clicking on a reaction left on a Giphy message. [#3620](https://github.com/GetStream/stream-chat-android/pull/3260)
- inside `MessageOptionsDialogFragment` now properly displays all of the reactions to a message. Previously it erroneously displayed a blank state. [#3620](https://github.com/GetStream/stream-chat-android/pull/3260)
- Fixed the links in UI Components code snippets. [#3261](https://github.com/GetStream/stream-chat-android/pull/3261)
- Messages containing links are now properly aligned with other types of messages. They use `@dimen/stream_ui_spacing_small` for their root layout start and end padding. [#3264](https://github.com/GetStream/stream-chat-android/pull/3264)
- Made it impossible to send blank or empty messages. [#3269](https://github.com/GetStream/stream-chat-android/pull/3269)

## stream-chat-android-compose
### 🐞 Fixed
- Made it impossible to send blank or empty messages. [#3269](https://github.com/GetStream/stream-chat-android/pull/3269)

### ✅ Added
- Added support for failed messages and an option to resend them. [#3263](https://github.com/GetStream/stream-chat-android/pull/3263)

# March 24th, 2022 - 5.0.1
## stream-chat-android-ui-components
### 🐞 Fixed
- Fixed a bug where the missing implementation of the `MessageTextTransformer` caused message text not to show up. [#3248](https://github.com/GetStream/stream-chat-android/pull/3248)

# March 24th, 2022 - 5.0.0
**5.0.0** is a major release! You can read more about the motivation behind the effort and featured changes in the [announcement blog post](https://getstream.io/blog/android-v5-sdk-release/).
## Common changes for all artifacts
### 🐞 Fixed
- Fixed memory leaks related to image loading. [#2979](https://github.com/GetStream/stream-chat-android/pull/2979)

### ⬆️ Improved
- Replaced KAPT with KSP. [#3113](https://github.com/GetStream/stream-chat-android/pull/3113)

### ⚠️ Changed
- Updated AGP version to 7.1.2 and Gradle version to 7.4. [#3159](https://github.com/GetStream/stream-chat-android/pull/3159)

## stream-chat-android-client
### ✅ Added
- Added possibility to configure `RetryPolicy` using `ChaClient.Builder()`. [#3069](https://github.com/GetStream/stream-chat-android/pull/3069)

### ⚠️ Changed
- Add `Channel::image`, `Channel:name`, `User::image`, `User::name` properties. [#3139](https://github.com/GetStream/stream-chat-android/pull/3139)
- Deprecated `Member:role` in favor of `Member:channelRole` [#3189](https://github.com/GetStream/stream-chat-android/pull/3189)

## stream-chat-android-offline
🚨🚨 **v5.0.0** release brings a big change to the offline support library - it replaces `ChatDomain` with the `OfflinePlugin`. Make sure to check our [migration guide](https://getstream.io/chat/docs/sdk/android/client/guides/chatdomain-migration/)! 🚨🚨

### 🐞 Fixed
- Unread count for muted channels no longer increments when the channel is muted and new messages are received. [#3112](https://github.com/GetStream/stream-chat-android/pull/3112)
- Fixed marking the channel as read if it was opened offline previously. [#3162](https://github.com/GetStream/stream-chat-android/pull/3162)

### ❌ Removed
- Moved `RetryPolicy` related logic to `ChatClient`. [#3069](https://github.com/GetStream/stream-chat-android/pull/3069)

## stream-chat-android-ui-common
### ❌ Removed
- Removed ChatMarkdown in favor of ChatMessageTextTransformer [#3189](https://github.com/GetStream/stream-chat-android/pull/3189)

## stream-chat-android-ui-components
### 🐞 Fixed
- Fixed an issue with message flickering when sending a message with file attachments. [#3209](https://github.com/GetStream/stream-chat-android/pull/3209)
- Fixed a crash when overriding `ChatUI::imageHeadersProvider` caused by compiler [issue](https://youtrack.jetbrains.com/issue/KT-49793). [#3237](https://github.com/GetStream/stream-chat-android/pull/3237)

### ✅ Added
- Added a separate `LinkAttachmentsViewHolder` for handling messages containing link attachments and no other types of attachments. [#3070](https://github.com/GetStream/stream-chat-android/pull/3070)
- Added a separate `FileAttachmentsViewHolder` for handling messages containing file attachments of different types or file attachments not handled by one of the other `ViewHolder`s. [#3091](https://github.com/GetStream/stream-chat-android/pull/3091)
- Introduced `InnerAttachmentViewHolder` as an inner ViewHolder for custom attachments. [#3183](https://github.com/GetStream/stream-chat-android/pull/3183)
- Introduced `AttachmentFactory` as a factory for custom attachment ViewHolders. [#3116](https://github.com/GetStream/stream-chat-android/pull/3116)
- Introduced `AttachmentFactoryManager` as a manager for the list of registered attachment factories. The class is exposed via `ChatUI`. [#3116](https://github.com/GetStream/stream-chat-android/pull/3116)
- Added an attribute to customize the color state list of the AttachmentsDialog buttons called `streamUiAttachmentTabButtonColorStateList`. [#3242](https://github.com/GetStream/stream-chat-android/pull/3242)

### ⚠️ Changed
- Separated the Giphy attachments and content to a GiphyAttachmentViewHolder. [#2932](https://github.com/GetStream/stream-chat-android/pull/2932)
- Created a GiphyMediaAttachmentView and its respective style to customize giphies. [#2932](https://github.com/GetStream/stream-chat-android/pull/2932)
- You can now use `original` sized giphies that apply resizing based on the GIF size. [#2932](https://github.com/GetStream/stream-chat-android/pull/2932)
- Use `fixedHeight` or `fixedHeightDownsampled` giphies to use a fixed height that keeps the aspect ratio and takes up less memory. [#2932](https://github.com/GetStream/stream-chat-android/pull/2932)
- Make sure to check out our giphy attachment styles (GiphyMediaAttachmentView) for customization.
- Created an ImageAttachmentViewHolder that represents images in the message list. [#3067](https://github.com/GetStream/stream-chat-android/pull/3067)
- Renamed MediaAttachmentViewStyle and its attributes to ImageAttachmentViewStyle. [#3067](https://github.com/GetStream/stream-chat-android/pull/3067)
- Messages containing link attachments and no other types of attachments are no longer handled by `TextAndAttachmentsViewHolder`, instead they are handled by `LinkAttachmentsViewHolder`. [#3070](https://github.com/GetStream/stream-chat-android/pull/3070)
- Messages containing file attachments of different file types or types not handled by one of the other `ViewHolders` are no longer handled by `TextAndAttachmentsViewHolder`, instead they are handled by `FileAttachmentsViewHolder`. [#3091](https://github.com/GetStream/stream-chat-android/pull/3091)
- Updated the structure of UI components documentation. [UI Components documentation](https://getstream.io/chat/docs/sdk/android/ui/overview/). [#3186](https://github.com/GetStream/stream-chat-android/pull/3186)
- Updated the code snippets from the UI Components documentation in the `stream-chat-android-docs` module. [3205](https://github.com/GetStream/stream-chat-android/pull/3205)

### ❌ Removed
- All usage of `ChatDomain`. [#3190](https://github.com/GetStream/stream-chat-android/pull/3190)
- Removed "Pin message", "Reply", "Thread reply" message actions for messages that are not synced. [#3226](https://github.com/GetStream/stream-chat-android/pull/3226)

## stream-chat-android-compose
### 🐞 Fixed
- Mitigated the effects of `ClickableText` consuming all pointer events when messages contain links by passing long press handlers to `MessageText`. [#3137](https://github.com/GetStream/stream-chat-android/pull/3137)
- Fixed an issue with message flickering when sending a message with file attachments. [#3209](https://github.com/GetStream/stream-chat-android/pull/3209)
- Fixed ripple color in dark mode. [#3211](https://github.com/GetStream/stream-chat-android/pull/3211)
- Long user names no longer break layout in the message list. [#3219](https://github.com/GetStream/stream-chat-android/pull/3219)
- Fixed the click handler on the last item in the image attachments content. [#3221](https://github.com/GetStream/stream-chat-android/pull/3221)

### ⬆️ Improved
- Allowed passing long press handlers to `MessageText`. [#3137](https://github.com/GetStream/stream-chat-android/pull/3137)

### ✅ Added
- Added code snippets from the Compose documentation to the `stream-chat-android-docs` module. [3197](https://github.com/GetStream/stream-chat-android/pull/3197)
- Added support for delivery indicator in the message list. [#3218](https://github.com/GetStream/stream-chat-android/pull/3218)

### ⚠️ Changed
- Replaced the `reactionTypes` field in `ChatTheme` with the new `reactionIconFactory` field that allows customizing reaction icons. [#3046](https://github.com/GetStream/stream-chat-android/pull/3046)
- `MessageText` now requires the parameter `onLongItemClick: (Message) -> Unit`. This was done in order to mitigate `ClickableText` consuming all pointer events. [#3137](https://github.com/GetStream/stream-chat-android/pull/3137)
- Renamed the `state.channel` package to `state.channels` for consistency. [#3143](https://github.com/GetStream/stream-chat-android/pull/3143)
- Renamed the `viewmodel.channel` package to `viewmodel.channels` for consistency. [#3143](https://github.com/GetStream/stream-chat-android/pull/3143)
- Moved the contents of the `ui.imagepreview` and `ui.mediapreview` packages to `ui.attachments.preview`. [#3143](https://github.com/GetStream/stream-chat-android/pull/3143)
- Moved the preview handlers from the `ui.filepreview` package to `ui.attachments.preview.handler` [#3143](https://github.com/GetStream/stream-chat-android/pull/3143)

### ❌ Removed
- Removed "Pin message", "Reply", "Thread reply" message actions for messages that are not synced. [#3226](https://github.com/GetStream/stream-chat-android/pull/3226)

# March 9th, 2022 - 4.30.1
## stream-chat-android-client
### ✅ Added
- Added `notificationChannel` lambda parameter to `NotificationHandlerFactory::createNotificationHandler` which is being used to create a `NotificationChannel`.
  You can use it to customize notifications priority, channel name, etc. [#3167](https://github.com/GetStream/stream-chat-android/pull/3167)

### ⚠️ Changed
- `LoadNotificationDataWorker` is now using a separate `NotificationChannel` with `NotificationCompat.PRIORITY_LOW`.
  You can customize its name by overriding `stream_chat_other_notifications_channel_name` string. [#3167](https://github.com/GetStream/stream-chat-android/pull/3167)

## stream-chat-android-offline
### 🐞 Fixed
- Fixed updating typing users. [#3154](https://github.com/GetStream/stream-chat-android/pull/3154)

## stream-chat-android-ui-components
### 🐞 Fixed
- Fixed displaying long usernames in message's footnote within `MessageListView`. [#3149](https://github.com/GetStream/stream-chat-android/pull/3149)
- A bug that made `ScrollButtonView` in `MessageListView` permanently visible. [#3170](https://github.com/GetStream/stream-chat-android/pull/3170)
- Fixed display of read status indicators [#3181](https://github.com/GetStream/stream-chat-android/pull/3181)

### ✅ Added
- Added a way to check if the adapters and message/channel lists have been initialized or not. [#3182](https://github.com/GetStream/stream-chat-android/pull/3182)
- Added `streamUiRetryMessageEnabled` attribute to `MessageListView` that allows to show/hide retry action in message's overlay. [#3185](https://github.com/GetStream/stream-chat-android/pull/3185)

## stream-chat-android-compose
### 🐞 Fixed
- Fixed display of read status indicators [#3181](https://github.com/GetStream/stream-chat-android/pull/3181)

# March 2nd, 2022 - 4.30.0
## Common changes for all artifacts
### ⬆️ Improved
- We upgraded our Kotlin version to 1.6, Moshi to 1.13 and Compose to 1.1.1. [#3104](https://github.com/GetStream/stream-chat-android/pull/3104)[#3123](https://github.com/GetStream/stream-chat-android/pull/3123)
- Updated Google's Accompanist version. [#3104](https://github.com/GetStream/stream-chat-android/pull/3104)

### ⚠️ Changed
- These version updates mean our SDK now expects the minimum of AGP 7.x.x. We recommend using 7.1+. [#3104](https://github.com/GetStream/stream-chat-android/pull/3104)

## stream-chat-android-compose
### ⚠️ Changed
- Since we're using Compose 1.1.1 for our SDK, we recommend upgrading to avoid conflicts. [#3104](https://github.com/GetStream/stream-chat-android/pull/3104)

# February 24th, 2022 - 4.29.0
## stream-chat-android-offline
### 🐞 Fixed
- Fixed updating `ChatDomain::totalUnreadCount` and `ChatDomain::channelUnreadCount` after restoring app from the background and
  when sending a message to a channel without read enabled. [#3121](https://github.com/GetStream/stream-chat-android/pull/3121)

## stream-chat-android-ui-components
### 🐞 Fixed
- Fixed setting custom empty and loading views for `MessageListView`. [#3082](https://github.com/GetStream/stream-chat-android/pull/3082)

### ⬆️ Improved
- Disabled command popups when attachments are present. [#3051](https://github.com/GetStream/stream-chat-android/pull/3051)
- Disabled the attachments button when popups are present. [#3051](https://github.com/GetStream/stream-chat-android/pull/3051)

### ✅ Added
- Added `ChatUI.channelNameFormatter` to allow customizing the channel's name format. [#3068](https://github.com/GetStream/stream-chat-android/pull/3068)
- Added a customizable height attribute to SearchInputView [#3081](https://github.com/GetStream/stream-chat-android/pull/3081)
- Added `ChatUI.dateFormatter` to allow customizing the way the dates are formatted. [#3085](https://github.com/GetStream/stream-chat-android/pull/3085)
- Added ways to show/hide the delivery status indicators for channels and messages. [#3102](https://github.com/GetStream/stream-chat-android/pull/3102)

### ⚠️ Changed
- Disabled editing on Giphy messages given that it's breaking the UX and can override the GIF that was previously put in. [#3071](https://github.com/GetStream/stream-chat-android/pull/3071)

### ❌ Removed
- Removed ExoMedia dependency in favor of standard Android `VideoView`. [#3098](https://github.com/GetStream/stream-chat-android/pull/3098)

## stream-chat-android-compose
### 🐞 Fixed
- Fixed back press handling. [#3120](https://github.com/GetStream/stream-chat-android/pull/3120)

### ✅ Added
- Exposed a way to clear the message composer externally, e.g. when using custom sendMessage handlers. [#3100](https://github.com/GetStream/stream-chat-android/pull/3100)
- Exposed `loadingMoreContent` for the `ChannelList` and `Channels` components that allows you to override the default loading more content. [#3103](https://github.com/GetStream/stream-chat-android/pull/3103)
- Exposed `loadingMoreContent` for the `MessageList` and `Messages` components that allows you to override the default loading more content. [#3103](https://github.com/GetStream/stream-chat-android/pull/3103)
- Added the `attachmentsContentImageGridSpacing` option to `StreamDimens`, to make it possible to customize the spacing between image attachment tiles via `ChatTheme`. [#3105](https://github.com/GetStream/stream-chat-android/pull/3105)

### ⚠️ Changed
- Replaced the `reactionTypes` field in `ChatTheme` with the new `reactionIconFactory` field that allows customizing reaction icons. [#3046](https://github.com/GetStream/stream-chat-android/pull/3046)
- Disabled editing on Giphy messages given that it's breaking the UX and can override the GIF that was previously put in. [#3071](https://github.com/GetStream/stream-chat-android/pull/3071)

### ❌ Removed
- Removed ExoMedia dependency in favor of standard Android `VideoView`. [#3092](https://github.com/GetStream/stream-chat-android/pull/3092)
- Removed `SystemBackPressHandler` in favor of `BackHandler` from the Compose framework. [#3120](https://github.com/GetStream/stream-chat-android/pull/3120)

# February 17th, 2022 - 4.28.4
## stream-chat-android-client
### ✅ Added
- Added the `member` field to the `MemberRemovedEvent`. [#3090](https://github.com/GetStream/stream-chat-android/pull/3090)

## stream-chat-android-offline
### 🐞 Fixed
- Fixed how member removal is handled in `DefaultChatEventHandler`. [#3090](https://github.com/GetStream/stream-chat-android/pull/3090)

# February 16th, 2022 - 4.28.3
## stream-chat-android-ui-components
### ⬆️ Improved
- Improved the logic around mentions and users that can be mentioned within the input. [#3088](https://github.com/GetStream/stream-chat-android/pull/3088)

## stream-chat-android-compose
### ⬆️ Improved
- Improved the logic around mentions and users that can be mentioned within the input. [#3088](https://github.com/GetStream/stream-chat-android/pull/3088)

# February 9th, 2022 - 4.28.2
## Common changes for all artifacts
- Fix crash with offline support. [#3063](https://github.com/GetStream/stream-chat-android/pull/3063)

# February 9th, 2022 - 4.28.1
## Common changes for all artifacts
- Fix crash when events were received. [#3058](https://github.com/GetStream/stream-chat-android/pull/3058)

# February 8th, 2022 - 4.28.0
## 🚨 Old UI Module removed
`stream-chat-android` is deprecated and won't be maintained anymore. The module will continue working, but we won't be releasing new versions.
The source code has been moved to this [archived repository](https://github.com/GetStream/stream-chat-android-old-ui)
Consider migrating to `stream-chat-android-ui-components` or `stream-chat-android-compose`. Here you can find a set of useful resources for migration:
- [UI Components Documentation](https://getstream.io/chat/docs/sdk/android/ui/overview/)
- [Android Chat Messaging Tutorial](https://getstream.io/tutorials/android-chat/)
- [Compose UI Components Documentation](https://getstream.io/chat/docs/sdk/android/compose/overview/)
- [Compose Chat Messaging Tutorial](https://getstream.io/chat/compose/tutorial/)
- [Old Sample App Migration PR](https://github.com/GetStream/stream-chat-android/pull/2467)

## Common changes for all artifacts
### ✅ Added
- Create new artifact to integrate Xiaomi Mi Push with Stream. You will need to add  `stream-chat-android-pushprovider-xiaomi` artifact to your App. Check our [docs](https://getstream.io/chat/docs/sdk/android/client/guides/push-notifications/xiaomi) for further details. [#2444](https://github.com/GetStream/stream-chat-android/pull/2444)

### ⚠️ Changed
- Update Android Gradle Plugin version to 7.1.0 and Gradle version to 7.3.3. [#2989](https://github.com/GetStream/stream-chat-android/pull/2989)

## stream-chat-android-client
### ⬆️ Improved
- Internal implementation only asks to the provided `TokenProvider` a new token when it is really needed. [#2995](https://github.com/GetStream/stream-chat-android/pull/2995)

### ⚠️ Changed
- UnknownHostException is no longer considered a permanent network error. [#3054](https://github.com/GetStream/stream-chat-android/pull/3054)

## stream-chat-android-offline
### 🐞 Fixed
- Fixed memory leak related to database initialization.[#2974](https://github.com/GetStream/stream-chat-android/pull/2974)

### ✅ Added
- Added new extension function `ChatClient::deleteChannel`. [#3007](https://github.com/GetStream/stream-chat-android/pull/3007)

### ⚠️ Changed
- Deprecated `ChatDomain::deleteChannel` in favour of `ChatClient::deleteChannel`. [#3007](https://github.com/GetStream/stream-chat-android/pull/3007)

## stream-chat-android-ui-common
### ✅ Added
- Added new extension function `ChatClient::loadMessageById`. [#2929](https://github.com/GetStream/stream-chat-android/pull/2929)

## stream-chat-android-ui-components
### 🐞 Fixed
- Fixed the logic for fetching encoding for URLs when opening PDFs and similar documents in the MessageList. [#3017](https://github.com/GetStream/stream-chat-android/pull/3017)

### ⬆️ Improved
- Replaced Lottie typing indicator with a custom view. [#3004](https://github.com/GetStream/stream-chat-android/pull/3004)

## stream-chat-android-compose
### 🐞 Fixed
- Fixed the way our attachments work and are represented in Compose to support more attachment types. [#2955](https://github.com/GetStream/stream-chat-android/pull/2955)
- Fixed the logic for fetching encoding for URLs when opening PDFs and similar documents in the MessageList. [#3017](https://github.com/GetStream/stream-chat-android/pull/3017)

### ⬆️ Improved
- Improved RTL support in Compose [#2987](https://github.com/GetStream/stream-chat-android/pull/2987)
- Made the SDK smaller by removing Materials Icons dependency [#2987](https://github.com/GetStream/stream-chat-android/pull/2987)
- Removed unnecessary experimental flags, opted in into APIs we're using from Compose. [#2983](https://github.com/GetStream/stream-chat-android/pull/2983)

### ✅ Added
- Added [`Custom Attachments guide`](https://getstream.io/chat/docs/sdk/android/composee/guides/adding-custom-attachments/). [#2967](https://github.com/GetStream/stream-chat-android/pull/2967)
- Added `onHeaderAvatarClick` parameter to the `ChannelsScreen` component. [#3016](https://github.com/GetStream/stream-chat-android/pull/3016)
- Exposed `lazyListState` for the `ChannelList` and `Channels` components that allows you to control the scrolling behavior and state. [#3049](https://github.com/GetStream/stream-chat-android/pull/3049)
- Exposed `helperContent` for the `ChannelList` and `Channels` components that allows you to implement a helper UI such as scroll to top button for the channel list. [#3049](https://github.com/GetStream/stream-chat-android/pull/3049)
- Exposed `lazyListState` for the `MessageList` and `Messages` components that allows you to control the scrolling behavior and state. [#3044](https://github.com/GetStream/stream-chat-android/pull/3044)
- Exposed `helperContent` for the `MessageList` and `Messages` components that allows you to override the default scrolling behavior UI.  [#3044](https://github.com/GetStream/stream-chat-android/pull/3044)

### ⚠️ Changed
- Renamed `onHeaderClickAction` parameter to `onHeaderActionClick` for the `ChannelsScreen` component. [#3016](https://github.com/GetStream/stream-chat-android/pull/3016)
- `MessageList` and `Messages` now have two new parameters that have default values. Please make sure that you check out the changes and that everything still works for you. [#3044](https://github.com/GetStream/stream-chat-android/pull/3044)

## stream-chat-android-pushprovider-xiaomi
### ✅ Added
- Added a `XiaomiMessagingDelegate` class to simplify custom implementations of `PushMessageReceiver` that forward messages to the SDK. See [Using a Custom PushMessageReceiver](https://getstream.io/chat/docs/sdk/android/client/guides/push-notifications/xiaomi#using-a-custom-pushmessagereceiver) for more details. [#2444](https://github.com/GetStream/stream-chat-android/pull/2444)

# February 2nd, 2022 - 4.27.2
## stream-chat-android-offline
### 🐞 Fixed
- Fixed refreshing cached channels after setting the user. [#3010](https://github.com/GetStream/stream-chat-android/pull/3010)

# January 31th, 2022 - 4.27.1
## stream-chat-android-offline
### 🐞 Fixed
- Fixed clearing cache after receiving channel truncated event. [#3001](https://github.com/GetStream/stream-chat-android/pull/3001)

# January 25th, 2022 - 4.27.0
## stream-chat-android-client
### 🐞 Fixed
- Fixed bug related to the wrong unread messages count when a socket connection is not available. [#2927](https://github.com/GetStream/stream-chat-android/pull/2927)
- Fixed deserialization issue when parsing the `Message` object while searching for a message from a channel with 0 members. [#2947](https://github.com/GetStream/stream-chat-android/pull/2947)

### ✅ Added
- Added the `systemMessage` parameter to `ChatClient::truncateChannel` and `ChannelClient:truncate` methods that represents a system message that will be displayed after the channel was truncated. [#2949](https://github.com/GetStream/stream-chat-android/pull/2949)
- Added the `message` parameter to the `ChannelTruncatedEvent` that represents a system message that will be displayed after the channel was truncated. [#2949](https://github.com/GetStream/stream-chat-android/pull/2949)
- Added method to consult the settings of the app. Use `ChatClient.instance().appSettings()` to request the settings of your app. [#2960](https://github.com/GetStream/stream-chat-android/pull/2960)
- Added `ChatClient.shuffleGiphy` extension function and removing ShuffleGiphy use case. [#2962](https://github.com/GetStream/stream-chat-android/pull/2962)
- Added `ChatClient.sendGiphy` extension function and removing SendGiphy use case. [#2963](https://github.com/GetStream/stream-chat-android/pull/2963)
- Added `Channel::ownCapabilities` and `ChannelCapabilities` object.
  Channel capabilities provide you information on which features are available for the current user. [#2971](https://github.com/GetStream/stream-chat-android/pull/2971)

### ⚠️ Changed
- Deprecated `ChatDomain.leaveChannel`. Use ChatClient.removeMembers instead. [#2926](https://github.com/GetStream/stream-chat-android/pull/2926)

## stream-chat-android-offline
### ⬆️ Improved
- Utilized the `message` parameter of the `ChannelTruncatedEvent` to show a system message instantly after the channel was truncated. [#2949](https://github.com/GetStream/stream-chat-android/pull/2949)

### ✅ Added
- Added new extension function `ChatClient::cancelMessage`. [#2928](https://github.com/GetStream/stream-chat-android/pull/2928)
- Added `ChatClient::needsMarkRead` extension function to check if a channel can be marked as read. [#2920](https://github.com/GetStream/stream-chat-android/pull/2920)

### ⚠️ Changed
- Deprecated `ChatDomain::cancelMessage` in favour of `ChatClient::cancelMessage`. [#2928](https://github.com/GetStream/stream-chat-android/pull/2928)

## stream-chat-android-ui-components
### 🐞 Fixed
- Handling video attachments that's don't have mime-type, but have type. [2919](https://github.com/GetStream/stream-chat-android/pull/2919)
- Intercepted and blocked attachment preview for attachments which are not fully uploaded. [#2950](https://github.com/GetStream/stream-chat-android/pull/2950)
- Fixed a bug when changes to the mentioned users in a message were not propagated to the UI. [2951](https://github.com/GetStream/stream-chat-android/pull/2951)

### ⬆️ Improved
- Improve Korean 🇰🇷 translations. [#2953](https://github.com/GetStream/stream-chat-android/pull/2953)

## stream-chat-android-compose
### 🐞 Fixed
- Fixed crashes caused by deleting channels [#2942](https://github.com/GetStream/stream-chat-android/pull/2942)

### ⬆️ Improved
- `ReactionOptions` now displays the option to show more reactions if there are more than 5 available [#2918](https://github.com/GetStream/stream-chat-android/pull/2918)
- Improve Korean 🇰🇷 translations. [#2953](https://github.com/GetStream/stream-chat-android/pull/2953)
- Improved `MessageComposer` UX by disabling commands when attachments or text are present. [#2961](https://github.com/GetStream/stream-chat-android/pull/2961)
- Improved `MessageComposer` UX by disabling attachment integration button when popups with suggestions are present. [#2961](https://github.com/GetStream/stream-chat-android/pull/2961)

### ✅ Added
- Added `ExtendedReactionsOptions` and `ReactionsPicker` in order to improve reaction picking UX [#2918](https://github.com/GetStream/stream-chat-android/pull/2918)
- Added documentation for [`ReactionsPicker`](https://getstream.io/chat/docs/sdk/android/compose/message-components/reactions-picker/) [#2918](https://github.com/GetStream/stream-chat-android/pull/2918)
- Added ways to customize the channel, message and member query limit when building a ChannelListViewModel [#2948](https://github.com/GetStream/stream-chat-android/pull/2948)

# January 12th, 2022 - 4.26.0
## Common changes for all artifacts
### ⬆️ Improved
- 🚨 Breaking change: Markdown support is moved into a standalone module `stream-chat-android-markdown-transformer` which is not included by default. You can use it with `ChatUI.messageTextTransformer` to add Markdown support to your app. You can find more information [here](https://getstream.io/chat/docs/sdk/android/ui/chatui/#markdown). [#2786](https://github.com/GetStream/stream-chat-android/pull/2786)

## stream-chat-android-client
### ✅ Added
- Added `Member::banned` property that represents, if the channel member is banned. [#2915](https://github.com/GetStream/stream-chat-android/pull/2915)
- Added `Member::channelRole` property that represents the user's channel-level role. [#2915](https://github.com/GetStream/stream-chat-android/pull/2915)

## stream-chat-android-offline
### 🐞 Fixed
- Fixed populating mentions after editing the message. `Message::mentionedUsers` shouldn't be empty if edited message contains mentioned users. [#2852](https://github.com/GetStream/stream-chat-android/pull/2852)

### ✅ Added
- Added `memberLimit` to `ChatDomain::queryChannels` and `ChatDomain::queryChannelsLoadMore` that allows modifying the number of members to fetch per channel. [#2826](https://github.com/GetStream/stream-chat-android/pull/2826)

### ❌ Removed
- Removed `QueryChannelsLoadMore` usecase. [#2790](https://github.com/GetStream/stream-chat-android/pull/2790)
- `QueryChannelsController::loadMore` is removed and logic is moved into `ChatDomain`. [#2790](https://github.com/GetStream/stream-chat-android/pull/2790)

## stream-chat-android-ui-components
### 🐞 Fixed
- Fixed displaying mentions popup when text contains multiple lines. [#2851](https://github.com/GetStream/stream-chat-android/pull/2851)
- Fixed the loading/playback speed of GIFs. [#2914](https://github.com/GetStream/stream-chat-android/pull/2914)
- Fixed scroll persisting after long tapping on an item in the message list. [#2916](https://github.com/GetStream/stream-chat-android/pull/2916)
- Fixed footnote of messages showing "Only Visible to You". This message was visible even when deleted messages were visible to everyone. [#2923](https://github.com/GetStream/stream-chat-android/pull/2923)

### ⬆️ Improved
- Improved the way thread pagination works. [#2845](https://github.com/GetStream/stream-chat-android/pull/2845)

### ✅ Added
- Added `memberLimit` parameter to `ChannelListViewModel` and `ChannelListViewModelFactory` that allows modifying the number of members to fetch per channel. [#2826](https://github.com/GetStream/stream-chat-android/pull/2826)
- Added `ChatMessageTextTransformer` to transform messages and set them to `TextView`. [#2786](https://github.com/GetStream/stream-chat-android/pull/2786)
- Added `AutoLinkableTextTransformer` which is an implementation of `ChatMessageTextTransformer`. After applying the transformer, it also makes links clickable in TextView. [#2786](https://github.com/GetStream/stream-chat-android/pull/2786)

### ⚠️ Changed
- `ChatUI.markdown` is deprecated in favour of `ChatUI.messageTextTransformer`. [#2786](https://github.com/GetStream/stream-chat-android/pull/2786)
- In the sample app the new behaviour for new messages is to count unread messages, instead of always scroll to bottom [#2865](https://github.com/GetStream/stream-chat-android/pull/)

## stream-chat-android-compose
### 🐞 Fixed
- Fixed a small issue with user avatars flickering [#2822](https://github.com/GetStream/stream-chat-android/pull/2822)
- Fixed faulty scrolling behavior in `Messages` by adding an autoscroll. [#2857](https://github.com/GetStream/stream-chat-android/pull/2857)
- Fixed the font size of avatar initials in the message list. [2862](https://github.com/GetStream/stream-chat-android/pull/2862)
- Fixed faulty scrolling behavior in `Channels` by adding an autoscroll. [#2887](  https://github.com/GetStream/stream-chat-android/pull/2887)
- Fixed the loading/playback speed of GIFs. [#2914](https://github.com/GetStream/stream-chat-android/pull/2914)

### ⬆️ Improved
- Added an animation to the `SelectedChannelMenu` component.
- Added an animation to the `ChannelInfo` component.
- Avatars now show fallback initials in case there was an error while loading images from the network. [#2830](https://github.com/GetStream/stream-chat-android/pull/2830)
- Added more parameters to the stateless version of the MessageComposer for consistency [#2809](https://github.com/GetStream/stream-chat-android/pull/2809)
- Updated primary accent colors in order to achieve a better contrast ratio for accessibility [#2857](https://github.com/GetStream/stream-chat-android/pull/2857)
- Removed default background color from `MessageItem` [#2857](https://github.com/GetStream/stream-chat-android/pull/2857)
- Added multiline mentions support [#2859](https://github.com/GetStream/stream-chat-android/pull/2859)
- Improved the way thread pagination works. [#2845](https://github.com/GetStream/stream-chat-android/pull/2845)

### ✅ Added
- Added the `headerContent` and `centerContent` Slot APIs for the `SelectedChannelMenu` component. [#2823](https://github.com/GetStream/stream-chat-android/pull/2823)
- Added the `headerContent` and `centerContent` Slot APIs for the `ChannelInfo` component. [#2823](https://github.com/GetStream/stream-chat-android/pull/2823)
- You can now define a `placeholderPainter` for the `Avatar` that is shown while the image is loading. [#2830](https://github.com/GetStream/stream-chat-android/pull/2830)
- Added more Slot APIs to the`MessageComposer` and `MessageInput` components [#2809](https://github.com/GetStream/stream-chat-android/pull/2809)
- Added [SelectedReactionsMenu documentation](https://getstream.io/chat/docs/sdk/android/compose/channel-components/selected-reactions-menu/). [#2868](https://github.com/GetStream/stream-chat-android/pull/2868)

### ⚠️ Changed
- Updated [ChatTheme documentation](https://getstream.io/chat/docs/sdk/android/compose/general-customization/chat-theme/). [#2833](https://github.com/GetStream/stream-chat-android/pull/2833)
- Updated [ChannelsScreen documentation](https://getstream.io/chat/docs/sdk/android/compose/channel-components/channels-screen/). [#2839](https://github.com/GetStream/stream-chat-android/pull/2839)
- Updated [ChannelItem documentation](https://getstream.io/chat/docs/sdk/android/compose/channel-components/channel-item/). [#2832](https://github.com/GetStream/stream-chat-android/pull/2832)
- Updated [ChannelListHeader documentation](https://getstream.io/chat/docs/sdk/android/compose/channel-components/channel-list-header/). [#2828](https://github.com/GetStream/stream-chat-android/pull/2828)
- Updated [Component Architecture documentation](https://getstream.io/chat/docs/sdk/android/compose/component-architecture/). [#2834](https://github.com/GetStream/stream-chat-android/pull/2834)
- Updated [SelectedChannelMenu documentation](https://getstream.io/chat/docs/sdk/android/compose/channel-components/selected-channel-menu/). [#2838](https://github.com/GetStream/stream-chat-android/pull/2838)
- Updated [ChannelList documentation](https://getstream.io/chat/docs/sdk/android/compose/channel-components/channel-list/). [#2847](https://github.com/GetStream/stream-chat-android/pull/2847)
- Updated [AttachmentsPicker documentation](https://getstream.io/chat/docs/sdk/android/compose/message-components/attachments-picker/) [#2860](https://github.com/GetStream/stream-chat-android/pull/2860)
- Renamed the `ChannelInfo` component to `SelectedChannelMenu`. [#2838](https://github.com/GetStream/stream-chat-android/pull/2838)
- Updated [Overview documentation](https://getstream.io/chat/docs/sdk/android/compose/overview/). [#2836](https://github.com/GetStream/stream-chat-android/pull/2836)
- Updated [Custom Attachments documentation](https://getstream.io/chat/docs/sdk/android/compose/general-customization/attachment-factory/) with minor sentence formatting changes [#2878](https://github.com/GetStream/stream-chat-android/pull/2878)
- Updated [MessagesScreen documentation](https://getstream.io/chat/docs/sdk/android/compose/message-components/messages-screen/) [#2866](https://github.com/GetStream/stream-chat-android/pull/2866)
- Updated [MessageList documentation](https://getstream.io/chat/docs/sdk/android/compose/message-components/message-list/). [#2869](https://github.com/GetStream/stream-chat-android/pull/2869)

# December 30th, 2021 - 4.25.1
## stream-chat-android-client
### ✅ Added
- Added support to paginate messages pinned in a channel. [#2848](https://github.com/GetStream/stream-chat-android/pull/2848).


# December 23th, 2021 - 4.25.0
## Common changes for all artifacts
### ⬆️ Improved
- Updated dependency versions
  - Kotlin 1.5.31
  - Compose framework 1.0.5
  - AndroidX
  - Lottie 4.2.2
  - OkHttp 4.9.3
  - Room 2.4.0
  - and other, see [#2771](https://github.com/GetStream/stream-chat-android/pull/2771) for more details

## stream-chat-android-offline
### 🐞 Fixed
- Fixed a bug when hard deleted messages still remain in the UI.
- Stabilized behavior of users' updates propagation across values of the channels and the messages. [#2803](https://github.com/GetStream/stream-chat-android/pull/2803)

### ⚠️ Changed
- 🚨 Breaking change: Added `cachedChannel` parameter to `ChatEventHandler::handleChatEvent` [#2807](https://github.com/GetStream/stream-chat-android/pull/2807)

## stream-chat-android-ui-components
### 🐞 Fixed
- Users' updates done in runtime are now propagated to the `MessageListView` component. [#2769](https://github.com/GetStream/stream-chat-android/pull/2769)
- Fixed the display of image attachments on the pinned message list screen. [#2792](https://github.com/GetStream/stream-chat-android/pull/2792)
-  Button for commands is now disabled in edit mode. [#2812](https://github.com/GetStream/stream-chat-android/pull/2812)
- Small bug fix for borders of attachments

### ⬆️ Improved
- Improved Korean 🇰🇷 and Japanese 🇯🇵 translation.
- Improved KDocs of UI components such as `ChannelListHeaderView` and `AvatarView`.

### ✅ Added
- Added header with back button and attachment's title to `AttachmentMediaActivity` which displays playable attachments.
  You can customize its appearance using `streamUiMediaActivityHeader`, `streamUiMediaActivityHeaderLeftActionButtonStyle` and `streamUiMediaActivityHeaderTitleStyle` attributes.
- Added `hard` flag to `MessageListViewModel.Event.DeleteMessage`.
  You can use `MessageListView::setMessageDeleteHandler` and pass `MessageListViewModel.Event.DeleteMessage(MESSAGE, hard = true)` to hard delete messages using `MessageListViewModel`.
  Check [MessageListViewModelBinding](https://github.com/GetStream/stream-chat-android/blob/main/stream-chat-android-ui-components/src/main/kotlin/io/getstream/chat/android/ui/message/list/viewmodel/MessageListViewModelBinding.kt#L37) for further details. [#2772](https://github.com/GetStream/stream-chat-android/pull/2772)
- Rtl support was added. If the app has `android:supportsRtl="true"` and the locale of the device needs Rtl support, the SDK will draw the components from the right-to-left instead the default way (left-to-right) [#2799](https://github.com/GetStream/stream-chat-android/pull/2799)

### ⚠️ Changed
- Constructor of `ChannelListViewModel` and `ChannelListViewModelFactory` changed. Now they ask for `ChatEventHandlerFactory` instead `ChatEventHandler`, so users can use `StateFlow<List<Channel>>` in their implementations of `ChatEventHandler`, which can make implementation smarter with resources (don't try to add a channel that is already there, for example) [#2747](https://github.com/GetStream/stream-chat-android/pull/2747)

### ❌ Removed

## stream-chat-android-compose
### 🐞 Fixed
- Fixed the message grouping logic to now include date separators when splitting message groups [#2770](https://github.com/GetStream/stream-chat-android/pull/2770)

### ⬆️ Improved
- Improved the UI for message footers to be more respective of thread replies [#2765](https://github.com/GetStream/stream-chat-android/pull/2765)
- Fixed the orientation and UI of ThreadParticipants [#2765](https://github.com/GetStream/stream-chat-android/pull/2765)
- Improved the API structure more, made the components package more clear [#2795](https://github.com/GetStream/stream-chat-android/pull/2795)
- Improved the way to customize the message item types and containers [#2791](https://github.com/GetStream/stream-chat-android/pull/2791)
- Added more parameters to the stateless version of the MessageComposer for consistency [#2809](https://github.com/GetStream/stream-chat-android/pull/2809)
- Added color and shape parameters to `MessageListHeader` and `ChannelListHeader` components [#2855](https://github.com/GetStream/stream-chat-android/pull/2855)

### ✅ Added
- Added site name labels to link attachments for websites using the Open Graph protocol [#2785](https://github.com/GetStream/stream-chat-android/pull/2785)
- Added preview screens for file attachments [#2764](https://github.com/GetStream/stream-chat-android/pull/2764)
- Added a way to disable date separator and system message items in the message list [#2770](https://github.com/GetStream/stream-chat-android/pull/2770)
- Added an option to the message options menu to unmute a user that sent the message. [#2787](https://github.com/GetStream/stream-chat-android/pull/2787)
- Added a `DefaultMessageContainer` component that encapsulates all default message types [#2791](https://github.com/GetStream/stream-chat-android/pull/2791)
- Added the `SelectedReactionsMenu` component that represents a list of user reactions left for a particular message [#2782](https://github.com/GetStream/stream-chat-android/pull/2782)

### ⚠️ Changed
- Removed SelectedMessageOverlay and replaced it with SelectedMessageMenu - [#2768](https://github.com/GetStream/stream-chat-android/pull/2768)
- Big changes to the structure of the project, making it easier to find all the components and building blocks - [#2752](https://github.com/GetStream/stream-chat-android/pull/2752)
- Renamed the `common` package to `components` and added a logical structure to the components there
- Decoupled many smaller components to the `components` package and their individual files, for ease of use
- Improved the API of several smaller components
- Added a few missing previews
- Changed various component names, removed unused/redundant component blocks and moved to Default components [#2795](https://github.com/GetStream/stream-chat-android/pull/2795)
- Changed some of the component types regarding the message item [#2791](https://github.com/GetStream/stream-chat-android/pull/2791)
- Moved message item components to `components.messages` [#2791](https://github.com/GetStream/stream-chat-android/pull/2791)
- When querying for more channels, `ChannelListViewModel` now uses `OfflinePlugin` based approach if it is enabled. [#2790](https://github.com/GetStream/stream-chat-android/pull/2790)
- Updated [MessageListHeader Documentation](https://getstream.io/chat/docs/sdk/android/compose/message-components/message-list-header/) [#2855](https://github.com/GetStream/stream-chat-android/pull/2855)

### ❌ Removed
- Removed some redundant components from separate files and the `components` package [#2795](https://github.com/GetStream/stream-chat-android/pull/2795)

# December 9th, 2021 - 4.24.0
## stream-chat-android-offline
### 🐞 Fixed
- Fix the issue when users' data can be outdated until restart SDK.

### ✅ Added
- Added new extension function `ChatClient::keystroke`.
- Added new extension function `ChatClient::stopTyping`.

## stream-chat-android-ui-common
### 🐞 Fixed
- Fixed `MessageInputFieldView#mode` not being reset after custom attachments were cleared

## stream-chat-android-ui-components
### 🐞 Fixed
- Fixed crash related with creation of MessageOptionsDialogFragment
- Fixed behaviour related to search messages, when message was not already loaded from database MessageListView could not scroll to searched message.
- Removed cut from text when text end with Italic
- Fixed `GiphyViewHolderStyle#cardBackgroundColor` not getting applied
- Fixed bug related of not removing channels when filter selects channels where the the current user is not a member

### ⬆️ Improved
- Replied messages now have a limit for size. The text will get cut if there's too many characters or too many line breaks.
- Improved Korean 🇰🇷 translations.

### ✅ Added
- Added scroll to original message when clicking in a reply message. Use `ReplyMessageClickListener` to change the behaviour of click in reply messages.

## stream-chat-android-compose
### 🐞 Fixed
- Removed preemptive attachment loading that was resulting in crashes on certain Android API versions
- Fixed incorrect message shape for theirs messages in threads.

### ⬆️ Improved
- Minor UI improvements to the message overlay
- Enabled scrolling behavior in SelectedMessageOverlay

### ✅ Added
- Added the mention suggestion popup to the `MessageComposer` component, that allows to autocomplete a mention from a list of users.
- Added support for slowdown mode. Users are no longer able to send messages during the cooldown interval.
- Added support for system messages.
- Added support for Giphy command.
- Added message pinning to the list of message options
- Added pinned message UI
- Added a checkbox to the `MessageComposer` component, that allows to display a thread message in the parent channel.
- Added an option to flag a message to the message options overlay.

### ⚠️ Changed
- Changed the way focus state works for focused messages.
- Added the Pin type to the MessageAction sealed class
- Renamed a bunch of state classes for Compose component, to have the `State` prefix, general renaming, imports and other quality of life improvements
- Renamed `ReactionOption` state wrapper to `ReactionOptionItemState`
- Renamed `MessageListItem` state wrapper to `MessageListItemState` and its children now have a `State` suffix
- Renamed `AttachmentItem` state wrapper to `AttachmentPickerItemState`
- Renamed `MessageInputState` to `MessageComposerState`
- Renamed `MessageOption` to `MessageOptionState`
- Renamed `defaultMessageOptions()` to `defaultMessageOptionsState()`


# November 25th, 2021 - 4.23.0
## Common changes for all artifacts
### ⬆️ Improved
- Improved logs for errors in the SDK.

## stream-chat-android-offline
### 🐞 Fixed
- Deprecated `QueryChannelsController::mutedChannelsIds`. Use `ChatDomain.mutedChannels` instead
- Fix issue when sent attachments from Android SDK don't show title in iOS.

### ✅ Added
- Added new extension function `ChatClient::replayEventsForActiveChannels`.
- Added new extension function `ChatClient::setMessageForReply`.
- Added new extension function `ChatClient::downloadAttachment` to download attachments without `ChatDomain`.

## stream-chat-android-ui-common
### ✅ Added
- Made `ThreeTenInitializer` public to allow manual invocations of it. See the new [documentation](https://getstream.io/chat/docs/sdk/android/ui/guides/app-startup-initializers/) for more details.

## stream-chat-android-ui-components
### 🐞 Fixed
- Removed ripple effect for attachments in message options.
### ⬆️ Improved
- More customization for AvatarView. Now it is possible to choose between Square and Circle. Use new fields in AvatarStyle to customize AvatarView the way you prefer. 
### ✅ Added
- Added setter `MessageListView.setMessageBackgroundFactory` to set a factory to provide a background for messages. 
- Added `MessageInputViewModel::sendMessageWithCustomAttachments` function allowing to send message with custom attachments list.
- Added `MessageInputView::submitCustomAttachments` function allowing setting custom attachments in `MessageInputView`.
- Added `SelectedCustomAttachmentViewHolderFactory` interface and `BaseSelectedCustomAttachmentViewHolder`class allowing defining how previews of custom attachments in `MessageInputView` should be rendered.

### ⚠️ Changed
- Added `MessageSendHandler::sendMessageWithCustomAttachments` and `MessageSendHandler::sendToThreadWithCustomAttachments` allowing to intercept sending custom attachments actions.

## stream-chat-android-compose
### 🐞 Fixed
- Fixed the information about channel members shown in the `MessageListHeader` subtitle.
- Fixed the bug where the channel icon did not appear because of a lengthy title.

### ⬆️ Improved
- Updated a lot of documentation around the Messages features
- Improved the subtitle text in the `MessageListHeader` component.
- Now, the `MessageComposer` component supports sending `typing.start` and `typing.stop` events when a user starts or stops typing.
- Made the `ChannelNameFormatter`, `ClipboardHandler` and `MessagePreviewFormatter` interfaces functional for ease of use.
- Now, an error Toast is shown when the input in the `MessageComposer` does not pass validation.

### ✅ Added
- Added the "mute" option to the `ChannelInfo` action dialog.
- Added a wrapper for the message input state in the form of `MessageInputState`
- Added `attachmentsContentImageWidth`, `attachmentsContentImageHeight`, `attachmentsContentGiphyWidth`, `attachmentsContentGiphyHeight`, `attachmentsContentLinkWidth`, `attachmentsContentFileWidth` and `attachmentsContentFileUploadWidth` options to `StreamDimens`, to make it possible to customize the dimensions of attachments content via `ChatTheme`.
- Added a thread separator between a parent message and thread replies.
- Added the `threadSeparatorGradientStart` and `threadSeparatorGradientEnd` options to `StreamColors`, to make it possible to customize the thread separator background gradient colors via `ChatTheme`.
- Added the `threadSeparatorVerticalPadding` and `threadSeparatorTextVerticalPadding` options to `StreamDimens`, to make it possible to customize the dimensions of thread separator via `ChatTheme`.
- Added a typing indicator to the `MessageListHeader` component. 
- Added the `messageOverlayActionItemHeight` option to `StreamDimens`, to make it possible to customize the height of an action item on the selected message overlay via `ChatTheme`.
- Added the `messageAlignmentProvider` field to the `ChatTheme` that allows to customize message horizontal alignment. 
- Added the `maxAttachmentCount` and `maxAttachmentSize` parameters to the `MessagesViewModelFactory`, to make it possible to customize the allowed number and size of attachments that can be sent via the `MessageComposer` component.
- Added the `textStyle` and `textColor` parameters to the `NetworkLoadingView` component, to make it possible to customize the text appearance of the inner text.

### ⚠️ Changed
- Made the MessageMode subtypes to the parent class, to make it easier to understand when importing
- Renamed the MessageMode.Thread to MessageMode.MessageThread for clarity
- Changed the signature of the MessageComposer to accommodate for the `MessageInputState`
- Moved common state to the `io.getstream.chat.android.common` package
- Made the `AttachmentFactory.previewContent` field nullable.
- Exposed `MessageReactions` as a public component so users can use it to display a message reactions bubble in their custom UI.
- Changed the type of the inner channel items in the `ChannelsState` class from `Channel` to `ChannelItem`.


# November 11th, 2021 - 4.22.0
## Common changes for all artifacts
### ⬆️ Improved
- Bumped the SDKs target API to 31
- Updated WorkManager to version 2.7.0, which fixes compatibility issues with SDK 31

### ✅ Added
- Added Indonesian :indonesia: translations.
- Added `onErrorSuspend` extension for `Result` to allow executing suspending lambda function for handing error response.

## stream-chat-android
### ✅ Added
- Added `ChannelListItemAdapter::getChannels()` for getting a list of channels

## stream-chat-android-client
### ✅ Added
- Added `NotificationConfig::shouldShowNotificationOnPush` that allows enabling/disabling showing notification after receiving a push message

### ⚠️ Changed
- `NotificationConfig::pushNotificationsEnabled` is now disabled by default if you don't provide custom `NotificationConfig` - our SDK won't create a `NotificationChannel` if push notifications are not configured

## stream-chat-android-offline
### 🐞 Fixed
- Fixed inserting messages with empty `Message::cid`

### ✅ Added
- Added new extension function `ChatCliet::requestMembers` to query members without `ChatDomain`.
- Added new extension function `ChatCliet::searchUsersByName`.

### ⚠️ Changed
- 🚨 Breaking change: `RetryPolicy` in `ChatDomain` is now immutable and can only be set with Builder before creating an instance of it.
- 🚨 Breaking change: `ChannelEventsHandler` is renamed to `ChatEventHandler`, it's function is renamed from `onChannelEvent` to `handleChatEvent`, EventHandlingResult is sealed class now. To get more details read [our docs](https://getstream.io/chat/docs/sdk/android/ui/components/channel-list/#chateventhandler)

## stream-chat-android-ui-components
### 🐞 Fixed
- Fixed bug when showing messages with pending attachments that cause loading state to be not shown in some cases.
- Fixed clearing `MessageInputView` after dismissing message to edit
- Fixed support for videos from other SDKs
- Fixed downloading attachments with some special characters in their names

### ⬆️ Improved
- Improved Korean 🇰🇷 translation related to the flagging.
- 🚨 Breaking change: Now the button for sending message in MessageInputView sizes itself accordingly with the drawable used, instead of having a predefined size (32dp)
- Improved KDocs for `MessageListFragment`.

### ✅ Added
- You can now use MessageListView.backgroundDrawable to have more flexibility to customize your message items background. Be aware that setting backgroundDrawable will override the background configurations of xml.
- Added `streamUiEditInputModeIcon` and `streamUiReplyInputModeIcon` attributes to `MessageInputView`.
  Use them to customize icon in the `MessageInputView's` top left corner displayed when user edits or replies to the message.
- Added `setMessageInputModeListener`, `setSendMessageButtonEnabledDrawable` and `setSendMessageButtonDisabledDrawable` method to `MessageInputView`.
  They can be used together for changing send button icon based on current input mode. See [docs](https://getstream.io/chat/docs/sdk/android/ui/components/message-input#changing-send-message-button) for more details.
- Added static methods `createIntent` and `newInstance` those doesn't have default parameters on `MessageListActivity` and `MessageListFragment` for supporting Java side.

## stream-chat-android-compose
### 🐞 Fixed
- Fixed channel options that are displayed in the `ChannelInfo` component.

### ⬆️ Improved
- Improved the icon set and polished the UI for various Messages features
- Improved the set of customization options for the `DefaultChannelItem`
- Updated documentation for Channels set of features
- Now it is possible to search for distinct channels by member names using `ChannelListViewModel`.
- Improved the design of `ChannelInfo` bottom sheet dialog.

### ✅ Added
- Added a new parameter to the `AttachmentFactory` called `previewContent` that represents attachments within the MessageInput
- Added the `leadingContent`, `detailsContent`, `trailingContent` and `divider` Slot APIs for the `DefaultChannelItem`
- Added `StreamDimens` option to the `ChatTheme`, to allow for dimension customization across the app.
- Added localization support for the components related the channel list.
- Added the `emptySearchContent` parameter to `ChannelList` component that allows to customize the empty placeholder, when there are no channels matching the search query.
- Added support for the muted channel indicator in the message list.
- Added `ChannelNameFormatter` option to the `ChatTheme`, to allow for channel name format customization across the app.
- Added the `textFormatter` field to `AttachmentFactory`, to allow for attachment text format customization.
- Added `MessagePreviewFormatter` option to the `ChatTheme`, to allow for message preview text format customization across the app.
- Added the `leadingContent`, `headerContent`, `footerContent`, `trailingContent` and `content` Slot APIs for the `DefaultMessageItem`
- Added `channelInfoUserItemWidth`, `channelInfoUserItemHorizontalPadding` and `channelInfoUserItemAvatarSize` options to `StreamDimens`, to make it possible to customize the dimensions inside the `ChannelInfo` component via `ChatTheme`.
- Added `ownMessagesBackground`, `otherMessagesBackground` and `deletedMessagesBackgroundColor` options to `StreamColors`, to make it possible to customize the message bubble color via `ChatTheme`.

### ⚠️ Changed
- The `AttachmentFactory` now requires an additional parameter - `previewContent` that's used to preview the attachment within the MessageInput, so please be aware of this!
- Renamed `ChannelOption.icon` property to `ChannelOption.iconPainter` and changed the property type from `ImageVector` to `Painter`.
- Changed the type of the `ChannelListViewModel.selectedChannel` field to `MutableState<Channel?>`.

# October 27th, 2021 - 4.21.0
## Common changes for all artifacts
### ⬆️ Improved
- Improved Korean 🇰🇷 translations.

### ✅ Added
- Added `ChatDomain.connectionState` that exposes 3 states: `CONNECTED`, `CONNECTING` and `OFFLINE`.
  `ChannelListHeaderView` and `MessageListHeaderView` show different title based on newly introduced connection state.
  `ChatDomain.online` is now deprecated - use `ChatDomain.connectionState` instead.

## stream-chat-android-client
### ⬆️ Improved
- Added KDocs for `Result` properties and methods.

### ✅ Added
- The `UserCredentialStorage` interface was added to `ChatClient`. You can set your own implementation via `ChatClient.Builder::credentialStorage`

### ⚠️ Changed
- 🚨 Breaking change: Config property `isRepliesEnabled` is renamed to `isThreadEnabled` to avoid misleading. Now it toggles only thread feature.

### ❌ Removed
- `androidx-security-crypto` dependency was removed. Now, the user's token storage uses private shared preferences by default.

## stream-chat-android-offline
### 🐞 Fixed
- Fix bug when ChannelEventsHandler was not used even if it was set in QueryChannelsController

### ⬆️ Improved
- Channel gets removed from `QueryChannelsController` when receive `ChannelHiddenEvent`

## stream-chat-android-ui-components
### 🐞 Fixed
- Fixed position of reactions. Now the reactions adapts its starting position to fit entirely in the screen. 
- 🚨 Breaking change: Fixing positions of reactions in edit reactions dialog. Using a GridLayoutManager instead of LinearLayoutManager, so now there's box with all reactions instead of a scrollable list. The way to customize the box is a bit different, then a breaking change was inserted in this feature. 
- Made it impossible to send a message during the cooldown interval in slow mode.

### ⬆️ Improved
- Better position for icon of failed message
- Small improvement for information update in messages. The ViewHolders only update the information that had a change.

### ✅ Added
- Added `streamUiMaxAttachmentsCount` attribute to `MessageInputView` to allow customizing the maximum number of attachments in the single message.
The maximum attachments count cannot be greater than 10. Default value: 10.
- Added `streamUiMessageMaxWidthFactorMine` and `streamUiMessageMaxWidthFactorTheirs` `MessageListView` attributes. You can adjust messages width by passing values in [75% - 100%] range.
- Added `MessageInputView::setAttachmentButtonClickListener` that helps you to override click listener for the attachment button.
- Added `MessageInputView::submitAttachments` method to set attachments in `MessageInputView` to be sent with a message.

### ⚠️ Changed
- Feature of replied messages can be enabled/disabled only locally via SDK. `Thread` dashboard flag toggles only thread feature.

## stream-chat-android-compose
### ⬆️ Improved
- Added a way to customize the app font family, by passing in a parameter to `StreamTypography.defaultTypography()`
- Improved permission handling for the `AttachmentsPicker` to handle only the required permissions
- `ThreadParticipants` is now public and can be used for your custom UI.

### ✅ Added
- `ThreadParticipants` component now has a `text: String` parameter allowing customizing the thread label.
- Added unread message count indicators to ChannelItems to show users more info about their channels

### ⚠️ Changed
- `CAMERA` permission is no longer required to be declared in the App Manifest, because we don't use it

### ❌ Removed
- Removed `CAMERA` permission requirement, because we don't use internal camera preview, we request a 3rd party app
- Removed `CAMERA` permission checks if the user doesn't require the permission in their app


# October 18th, 2021 - 4.20.0
## Common changes for all artifacts
### ⬆️ Improved
- Upgraded Kotlin version to 1.5.30
- Make our SDK compile-friendly with TargetSDK 31
- Upgraded Coil version to [1.4.0](https://github.com/coil-kt/coil/releases/tag/1.4.0)

### ⚠️ Changed
- 🚨 Breaking change: `ProgressCallback` is not invoked on main thread anymore. So make sure to handle it if you were previously using this callback to update the UI directly.
- Attachment#uploadState is now updated in real-time during uploads.

### ❌ Removed
- Removed `ProgressTrackerFactory` and `ProgressTracker` in favour of new progress tracking implementation.

## stream-chat-android
### ✅ Added
- Push Notification uses `MessagingStyle` on devices with API Version 23+
- Push Notification configuration has been simplified, check our [docs](https://getstream.io/chat/docs/sdk/android/client/guides/push-notifications/#customizing-push-notifications) to see how it works
- `NotificationHandler` interface allows you to implement your own Push Notification logic show/remove notifications. It is the new interface you need to use if you were using `ChatNotificationHandler` previously
- `NotificationHandlerFactory` help you to use our default `NotificationHandler` implementations

### ⚠️ Changed
- Some properties of `NotificationConfig` has been deprecated, check our [DEPRECATIONS](https://github.com/GetStream/stream-chat-android/blob/main/DEPRECATIONS.md) section
- `ChatNotificationhandler` class has been deprecated, you need to use `NotificationHandler` now. Check our [DEPRECATIONS](https://github.com/GetStream/stream-chat-android/blob/main/DEPRECATIONS.md) section.

## stream-chat-android-client
### 🐞 Fixed
- Fixed issues with Proguard stripping response classes incorrectly

### ⬆️ Improved
- Added KDocs for `ChatClient.Builder` methods.
- `ChatClient` now defaults to using the `https://chat.stream-io-api.com` base URL, using [Stream's Edge API Infrastructure](https://getstream.io/blog/chat-edge-infrastructure/) instead of connecting to a region-specific API. If you're not on a dedicated chat infrastructure, remove any region-specific base URL settings from the `ChatClient.Builder` to use Edge instead.

### ✅ Added
- 🚨 Breaking change: A new `Idle` state is added to `Attachment.UploadState`.
- Added a new callback function `onProgress(bytesUploaded: Long, totalLength: Long)` in `ProgressCallback`.
- Added the possibility to add your own instance of OkHttpClient with `ChatClient.okHttpClient`.

### ⚠️ Changed
- 🚨 Breaking change: `Attachment.UploadState.InProgress` now is data class having two fields, `bytesUploaded: Long` and `totalBytes: Long` instead of object.
- Deprecated the `ChatClient.Builder#cdnUrl` method. To customize file uploads, set a custom `FileUploader` implementation instead. More info in the documentation: [Using Your Own CDN](https://getstream.io/chat/docs/android/file_uploads/?language=kotlin#using-your-own-cdn).

## stream-chat-android-offline
### 🐞 Fixed
- Fixed infinite loading of message if any of its attachments uploading was failed

### ✅ Added
- `ChannelEventsHandler` is added to `QueryChannelsController` to handle updating channel list logic after receiving events. You can provide custom `ChannelEventsHandler` through `ChannelListViewModel` or using `QueryChannelsController` directly.

### ⚠️ Changed
- `QueryChannelsController::newChannelEventFilter` and `QueryChannelsController#checkFilterOnChannelUpdatedEvent` are now deprecated. See the deprecation log for more details.

## stream-chat-android-ui-common
### 🐞 Fixed
- Fixed PDF attachments previews

## stream-chat-android-ui-components
### 🐞 Fixed
- Fixed bug related to scroll of messages.
- Updating attachments view holder only when attachments have changed. This fixes a problem with reloading gifs when reactions are added or removed.
- Fixing ViewReactionsView being cropped if more than 7 reactions are added
- Fix bug using custom attributes into views inflated into our SDK Views

### ⬆️ Improved
- Now it is possible to set a custom `LinearLayoutManager` to `MessageListView`, this can be used to change stack of messages or revert the layout.
- Removed full screen loading view when loading more message items on the `SearchResultListView`.

### ✅ Added
- Added `MessageListView::getRecyclerView` method which exposes the inner `RecyclerView` with message list items.
- Added `MessageListView::setUserReactionClickListener` method to set a listener used when a reaction left by a user is clicked on the message options overlay.
- Added attr `streamUiScrollButtonElevation` to set the elevation of scroll button ot `MessageListView` 
### ⚠️ Changed
- `ChatUI.uiMode` has been deprecated. If you want to force Dark/Light theme, you need to use `AppCompatDelegate.setDefaultNightMode(AppCompatDelegate.MODE_NIGHT_NO|AppCompatDelegate.MODE_NIGHT_YES)`

### ❌ Removed
- `android.permission.CAMERA` from our Manifest. This permission is not required anymore.

## stream-chat-android-compose
### 🐞 Fixed
- Fixed a bug where attachments weren't properly stored when editing a message

### ⬆️ Improved
- Updated the Compose framework version (1.0.3)
- Updated the Accompanist libraries version (0.19.0)
- Improved overlays in all components, to match the same design and opacity
- Added smaller animations to the AttachmentPicker in the MessagesScreen
- General improvements in the Attachments API and the way we build different attachments
- Allowed for better long clicks on attachments
- Improved the experience of creating the MessagesViewModelFactory with default arguments
- Updated and cleaned up Channel screen design
- Improved logic for updating the `lastSeenMessage` for fewer calculations

### ✅ Added
- Added DateSeparator items to Messages to group up messages by their creation date
- Added an `overlayDark` color for date separators and similar UI components

### ⚠️ Changed
- Removed AttachmentPicker option when editing messages
- Removed Attachment previews when editing messages with attachments
- Improved the ease of use of the AttachmentState API by keeping it state & actions only
- Moved the `modifier` parameter outside of the AttachmentState to the AttachmentFactory
- Updated Attachments to hold `Message` items instead of `MessageItem`s
- Changed the type of the `onLastVisibleMessageChanged` parameter to `Message` for ease of use
- Changed the parameter type of `itemContent` in `MessageList` and `Messages` to `MessageListItem`
- Renamed `onScrollToBottom` to `onScrolledToBottom` in `MessageList` and `Messages`
- Made the ChannelListHeader Slot APIs non-nullable so they're always provided, also made them an extension of the RowScope for ease of use

# September 15th, 2021 - 4.19.0
## Common changes for all artifacts
### ✅ Added
- Create new artifact to integrate Huawei Push Kit with Stream. You will need to add  `stream-chat-android-pushprovider-huawei` artifact to your App. Check our [docs](https://getstream.io/chat/docs/sdk/android/client/guides/push-notifications/huawei) for further details.

## stream-chat-android
### ✅ Added
- Added a method to dismiss all notifications from a channel. It is handled internally from the SDK but you are able to dismiss channel notification at whatever time calling `ChatClient::dismissChannelNotifications`
- Notifications are dismissed after the user logout the SDK

## stream-chat-android-client
### 🐞 Fixed
- Fixed sending messages using `ChatClient::sendMessage` without explicitly specifying the sender user id.
- Fixed sending custom attachments without files to upload
- Fixed deserialization issues when parsing `ChannelTruncatedEvent` and `MessageDeletedEvent` events with an absent user.

### ⬆️ Improved
- Custom attachment types are now preserved after file uploads

### ✅ Added
- Added `hardDelete` field to `MessageDeletedEvent`.

### ⚠️ Changed
- Now it is possible to hard delete messages. Insert a flag `hard = true` in the `ChatClient.deleteMessage` and it will be deleted in the backend. **This action can't be undone!**

## stream-chat-android-ui-common
### 🐞 Fixed
- Fixed bug with light mode.
- Removed `streamUiValidTheme`, as we don't support extending our base theme any longer. Please don't extend our base theme and set the `streamUiTheme` in your application theme instead.

## stream-chat-android-ui-components
### ✅ Added
- Notifications are dismissed after the user go into the channel conversation when you are using `MessageListView`
- Added `bubbleBorderColorMine`, `bubbleBorderColorTheirs`, `bubbleBorderWidthMine`, `bubbleBorderWidthTheirs` to `ViewReactionsViewStyle` for customizing reactions` border

## stream-chat-android-compose
### ⬆️ Improved
- Updated the Compose framework version (1.0.2)
- Updated the Accompanist library version (0.18.0)

### ✅ Added
- Added an uploading indicator to files and images
- Images being uploaded are now preloaded from the system
- Upload indicators show the upload progress and how much data is left to send
- Added more image options to the ImagePreviewActivity such as download, delete, reply to message...
- Added an Image Gallery feature to the ImagePreviewActivity where users can browse all the images
- Notifications are dismissed after the user go into the channel conversation when you are using `MessageList`

### ⚠️ Changed
- `StreamAttachment.defaultFactories()` is a function now, instead of a property.
- Updated all default value factories to functions (e.g. StreamTypography)
- Re-organized all attachment factories and split up code in multiple packages
- Changed the `AttachmentState` `message` property name to `messageItem`
- Added an `isFocused` property to `MessageItem`
- Added an `onImagePreviewResult` callback/parameter to various Messages screen components

### ❌ Removed

## stream-chat-android-pushprovider-firebase
### ✅ Added
- Added a `FirebaseMessagingDelegate` class to simplify custom implementations of `FirebaseMessagingService` that forward messages to the SDK. See [Using a Custom Firebase Messaging Service](https://getstream.io/chat/docs/sdk/android/client/guides/push-notifications/firebase/#using-a-custom-firebase-messaging-service) for more details.

## stream-chat-android-pushprovider-huawei
### ✅ Added
- Added a `HuaweiMessagingDelegate` class to simplify custom implementations of `HmsMessageService` that forward messages to the SDK. See [Using a Custom Huawei Messaging Service](https://getstream.io/chat/docs/sdk/android/client/guides/push-notifications/huawei#using-a-custom-huawei-messaging-service) for more details.

# September 15th, 2021 - 4.18.0
## stream-chat-android-client
### 🐞 Fixed
- Fixed setting notification's `contentTitle` when a Channel doesn't have the name. It will now show members names instead

### ✅ Added
- Added a new way to paginate through search message results using limit and next/previous values.

### ⚠️ Changed
- Deprecated `Channel#name`, `Channel#image`, `User#name`, `Ues#image` extension properties. Use class members instead.

### ❌ Removed
- Completely removed the old serialization implementation. You can no longer opt-out of using the new serialization implementation.
- Removed the `UpdateUsersRequest` class.

## stream-chat-android-offline
### ⬆️ Improved
- Improving logs for Message deletion error.

## stream-chat-android-ui-common
### 🐞 Fixed
- Fixed theme for `AttachmentDocumentActivity`. Now it is applied: `Theme.AppCompat.DayNight.NoActionBar`

## stream-chat-android-ui-components
### 🐞 Fixed
- Fixed the bug when MessageInputView let send a message with large attachments. Such message is never sent.
- Fixed bug related to `ScrollHelper` when `MessageListView` is initialised more than once.

### ⬆️ Improved
- The search for mentions now includes transliteration, diacritics removal, and ignore typos. To use transliteration, pass the id of the desired alphabets to `DefaultStreamTransliterator`, add it to DefaultUserLookupHandler and set it using `MessageInputView.setUserLookupHandler`. Transliteration works only for android API 29. If you like to add your own transliteration use https://unicode-org.github.io/icu/userguide/icu4j/.
- Improved scroll of message when many gif images are present in `MessageListView`

### ✅ Added
- Added scroll behaviour to `MessageListViewStyle`.

## stream-chat-android-compose
### 🐞 Fixed
- Fixed a bug where the Message list flickered when sending new messages
- Fixed a few bugs where some attachments had upload state and weren't file/image uploads

### ⬆️ Improved
- Improved the Message list scrolling behavior and scroll to bottom actions
- Added an unread count on the Message list's scroll to bottom CTA
- Improved the way we build items in the Message list
- Added line limit to link attachment descriptions
- Added a way to customize the default line limit for link descriptions
- Improved the `MessageListHeader` with more customization options

### ✅ Added
- Added an uploading indicator to files and images
- Images being uploaded are now preloaded from the system
- Upload indicators show the upload progress and how much data is left to send
- Added UploadAttachmentFactory that handles attachment uploads

### ⚠️ Changed
- `StreamAttachment.defaultFactories()` is a function now, instead of a property.
- Updated all default value factories to functions (e.g. StreamTypography)
- Re-organized all attachment factories and split up code in multiple packages
- Changed the `AttachmentState` `message` property name to `messageItem`
- Added a `Channel` parameter to the `MessagesScreen`'s `onHeaderActionClick` lambda
- Changed the way the `MessageListHeader` is structured by adding slot components

# August 30th, 2021 - 4.17.2
## stream-chat-android-ui-client
### 🐞 Fixed
- Fixed bug which can lead to crash when immediate logout after login

# August 30th, 2021 - 4.17.2
## stream-chat-android-ui-components
### 🐞 Fixed
- Fixes a bug related to incorrect theme of AttachmentActivity.

# August 30th, 2021 - 4.17.1
## Common changes for all artifacts
### ⬆️ Improved
- Now we provide SNAPSHOT versions of our SDK for every commit arrives to the `develop` branch.
  They shouldn't be used for a production release because they could contains some known bugs or breaking changes that will be fixed before a normal version is released, but you can use them to fetch last changes from our SDK
  To use them you need add a new maven repository to your `build.gradle` file and use the SNAPSHOT.
```
 maven { url 'https://oss.sonatype.org/content/repositories/snapshots/' }
```
Giving that our last SDK version is `X.Y.Z`, the SNAPSHOT version would be `X.Y.(Z+1)-SNAPSHOT`

## stream-chat-android-client
### 🐞 Fixed
- `TooManyRequestsException` caused to be subscribed multiple times to the `ConnectivityManager`

### ⬆️ Improved
- Reconnection process

## stream-chat-android-offline
### ✅ Added
- Added `ChatDomain#Builder#uploadAttachmentsWorkerNetworkType` for customizing `UploadAttachmentsWorker` network type constraint

## stream-chat-android-ui-common
### 🐞 Fixed
- Fixed a bug in state handling for anonymous users.

## stream-chat-android-ui-components
### 🐞 Fixed
- Fix for position of deleted messages for other users
- Fix glitch in selectors of file

### ✅ Added
- Added style attributes for `AttachmentGalleryActivity` to control menu options like enabling/disabling reply button etc.
- Now it is possible to customize when the avatar appears in the conversation. It is possible to use an avatar in messages from other users and for messages of the current user. You can check it here:  https://getstream.io/chat/docs/sdk/android/ui/components/message-list/#configure-when-avatar-appears
- Added support for slow mode. Users are no longer able to send messages during cooldown interval.
- Added possibility to customize the appearance of cooldown timer in the `MessageInputView` using the following attributes:
  - `streamUiCooldownTimerTextSize`, `streamUiCooldownTimerTextColor`, `streamUiCooldownTimerFontAssets`, `streamUiCooldownTimerFont`, `streamUiCooldownTimerTextStyle` attributes to customize cooldown timer text
  - `cooldownTimerBackgroundDrawable`- the background drawable for cooldown timer

# August 24th, 2021 - 4.17.0
## Common changes for all artifacts
### ⬆️ Improved
- Updated Target API Level to 30
- Updated dependency versions
  - Coil 1.3.2
  - AndroidX Activity 1.3.1
  - AndroidX Startup 1.1.0
  - AndroidX ConstraintLayout 2.1.0
  - Lottie 4.0.0

## stream-chat-android-client
### 🐞 Fixed
- Fixed a serialization error when editing messages that are replies

### ✅ Added
- Added the `expiration` parameter to `ChatClient::muteChannel`, `ChannelClient:mute` methods
- Added the `timeout` parameter to `ChatClient::muteUser`, `ChannelClient:mute::muteUser` methods

### ⚠️ Changed
- Allow specifying multiple attachment's type when getting messages with attachments:
  - Deprecated `ChatClient::getMessagesWithAttachments` with `type` parameter. Use `ChatClient::getMessagesWithAttachments` function with types list instead
  - Deprecated `ChannelClient::getMessagesWithAttachments` with `type` parameter. Use `ChannelClient::getMessagesWithAttachments` function with types list instead

## stream-chat-android-ui-common
### 🐞 Fixed
- Fixed a bug in state handling for anonymous users.

## stream-chat-android-ui-components
### ✅ Added
- Added self-contained higher-level UI components:
  - `ChannelListFragment` - channel list screen which internally contains `ChannelListHeaderView`, `ChannelListView`, `SearchInputView`, `SearchResultListView`.
  - `ChannelListActivity` - thin wrapper around `ChannelListFragment`
  - `MessageListFragment` - message list screen which internally contains `MessageListHeaderView`, `MessageListView`, `MessageInputView`.
  - `MessageListActivity` - thin wrapper around `MessageListFragment`
    Check [ChannelListScreen](https://getstream.io/chat/docs/sdk/android/ui/components/channel-list-screen/) and [MessageListScreen](https://getstream.io/chat/docs/sdk/android/ui/components/message-list-screen/) docs for further details.

## stream-chat-android-compose
### 🐞 Fixed
- Added missing `emptyContent` and `loadingContent` parameters to `MessageList` inner components.
- Fixed a bug where selected File attachment icons were clipped.
- Fixed a bug where image file attachments weren't shown as thumbnails.
- Added an overlay to the `ChannelInfo` that blocks outside clicks.
- Updated the `ChannelInfoUserItem` to use the `UserAvatar`.

### ⬆️ Improved
- Added default date and time formatting to Channel and Message items.
- Improved attachments API by providing cleaner examples of attachment factories.
- Updated documentation & examples.
- Decoupled attachment content to specific attachment files.
- Decoupled message attachment content to a `MessageAttachmentsContent` component.
- Re-structured SDK module to accommodate a new `attachment` package.

### ✅ Added
- Added `DateFormatter` option to the `ChatTheme`, to allow for date format customization across the app.
- Added a `Timestamp` component that encapsulates date formatting.
- Added a way to customize and override if messages use unique reactions.
- Added a `GiphyAttachmentFactory` for GIF specific attachments.
- Added support for loading GIFs using a custom `ImageLoader` for Coil.


# August 12th, 2021 - 4.16.0
## Common changes for all artifacts
### ✅ Added
- Added support for several languages:
  - French
  - Hindi
  - Italian
  - Japanese
  - Korean
  - Spanish
    You can disable them by explicitly setting `resConfigs` inside `build.gradle` file. Check our [docs](https://getstream.io/chat/docs/sdk/android/ui/guides/custom-translations/) for further details.
### ⚠️ Changed
- 🚨 Breaking change: Firebase dependencies have been extracted from our SDK. If you want to continue working with Firebase Push Notification you need to add `stream-chat-android-pushprovider-firebase` artifact to your App
  Check our [docs](https://getstream.io/chat/docs/sdk/android/client/guides/push-notifications/) for further details.
- Updated the Kotlin version to latest supported - `1.5.21`.

## stream-chat-android
### 🐞 Fixed
- Fixed markdown links rendering using custom linkify implementation.

## stream-chat-android-client
### ✅ Added
- `PushMessage` class created to store Push Notification data
- `PushDeviceGenerator` interface to obtain the Push Token and create the `Device`

### ⚠️ Changed
- `Device` class has an extra attribute with the `PushProvider` used on this device
- Breaking change: `ChatClient.setDevice()` and `ChatClient.addDevice()` now receive a `device` instance, instead of only receive the push provider token
- `RemoteMessage` from Firebase is not used anymore inside of our SDK, now it needs to be used with `PushMessage` class
- `NotificationConfig` has a new list of `PushDeviceGenerator` instance to be used for generating the Push Notification Token. If you were using `Firebase` as your Push Notification Provider, you need to add `FirebasePushDeviceGenerator` to your `NotificationConfig` object to continue working as before. `FirebasePushDeviceGenerator` receive by constructor the default `FirebaseMessaging` instance to be used, if you would like to use your own instance and no the default one, you can inject it by constructor. Unneeded Firebase properties have been removed from this class.

### ❌ Removed
- 🚨 Breaking change: Remove `ChatClient.isValidRemoteMessage()` method. It needs to be handled outside
- 🚨 Breaking change: Remove `ChatClient.handleRemoteMessage(RemoteMessage)`. Now it needs to be used `ChatClient.handlePushMessage(PushMessage)`

## stream-chat-android-offline
### 🐞 Fixed
- Fixed the event sync process when connection is recovered

## stream-chat-android-ui-common
### ❌ Removed
- Removed unnecessary "draft" filter from the default channel list filter as it is only relevant to the sample app

## stream-chat-android-ui-components
### 🐞 Fixed
- Fixed attachments of camera. Now multiple videos and pictures can be taken from the camera.
- Added the possibility to force light and dark theme. Set it in inside ChatUI to make all views, fragments and activity of the SDK light.
- Fixed applying style to `SuggestionListView` when using it as a standalone component. You can modify the style using `suggestionListViewTheme` or `TransformStyle::suggestionListStyleTransformer`
- Fixed markdown links rendering using custom linkify implementation.

### ✅ Added
- Added `MessageListView::setDeletedMessageListItemPredicate` function. It's responsible for adjusting visibility of the deleted `MessageListItem.MessageItem` elements.
- Added `streamUiAttachmentSelectionBackgroundColor` for configuring attachment's icon background in `AttachmentSelectionDialogFragment`
- Added `streamUiAttachmentSelectionAttachIcon` for configuring attach icon in `AttachmentSelectionDialogFragment`
- Added support for pinned messages:
  - Added a button to pin/unpin a message to the message options overlay
  - Added `MessageListView::setMessagePinHandler` and `MessageListView::setMessageUnpinHandler` methods to provide custom handlers for aforementioned button
  - Added `PinnedMessageListView` to display a list of pinned messages. The view is supposed to be used with `PinnedMessageListViewModel` and `PinnedMessageListViewModelFactory`
- Possibility to transform MessageItems before the are displayed in the screen.
  Use the `MessageListView.setMessageItemTransformer` for make the necessary transformation. This example makes groups of messages if they were created less than one hour apart:
```
binding.messageListView.setMessageItemTransformer { list ->
  list.mapIndexed { i, messageItem ->
        var newMessageItem = messageItem

        if (i < list.lastIndex) {
            val nextMessageItem = list[i + 1]

            if (messageItem is MessageListItem.MessageItem &&
                nextMessageItem is MessageListItem.MessageItem
            ) {
                val thisInstant = messageItem.message.createdAt?.time?.let(Instant::ofEpochMilli)
                val nextInstant = nextMessageItem.message.createdAt?.time?.let(Instant::ofEpochMilli)

                if (nextInstant?.isAfter(thisInstant?.plus(1, ChronoUnit.HOURS)) == true) {
                    newMessageItem = messageItem.copy(positions = listOf(MessageListItem.Position.BOTTOM))
                } else {
                    newMessageItem =
                        messageItem.copy(positions = messageItem.positions - MessageListItem.Position.BOTTOM)
                }
            }
        }

        newMessageItem
    }
}
```
- Added possibility to customize the appearance of pinned message in the`MessageListView` using the following attributes:
  - `streamUiPinMessageEnabled` - attribute to enable/disable "pin message" feature
  - `streamUiPinOptionIcon` - icon for pin message option
  - `streamUiUnpinOptionIcon` - icon for unpin message option
  - `streamUiPinnedMessageIndicatorTextSize`, `streamUiPinnedMessageIndicatorTextColor`, `streamUiPinnedMessageIndicatorTextFontAssets`, `streamUiPinnedMessageIndicatorTextFont`, `streamUiPinnedMessageIndicatorTextStyle` attributes to customize "pinned by" text
  - `streamUiPinnedMessageIndicatorIcon` - icon in the message list indicating that a message was pinned
  - `streamUiPinnedMessageBackgroundColor` - the background color of a pinned message in the message list
- Added possibility to customize `PinnedMessageListView` style using `streamUiPinnedMessageListStyle` theme attribute or `TransformStyle.pinnedMessageListViewStyleTransformer`. The list of available style attributes can be found in `attrs_pinned_message_list_view.xml`. The default style for `PinnedMessageListView` is `StreamUi.PinnedMessageList`.

### ⚠️ Changed
- 🚨 Breaking change: the deleted `MessageListItem.MessageItem` elements are now displayed by default to all the users. This default behavior can be customized using `MessageListView::setDeletedMessageListItemPredicate` function. This function takes an instance of `MessageListItemPredicate`. You can pass one of the following objects:
  * `DeletedMessageListItemPredicate.VisibleToEveryone`
  * `DeletedMessageListItemPredicate.NotVisibleToAnyone`
  * or `DeletedMessageListItemPredicate.VisibleToAuthorOnly`
    Alternatively you can pass your custom implementation by implementing the `MessageListItemPredicate` interface if you need to customize it more deeply.

## stream-chat-android-compose
### 🐞 Fixed
- Fixed a bug where we didn't use the `Channel.getDisplayName()` logic for the `MessageListHeader`.
- Fixed a bug where lazy loading for `Channel`s wasn't working consistently

### ⬆️ Improved
- Updated Jetpack Compose to `1.0.1`
- Updated Accompanist libraries to `0.16.1`
- Updated KTX Activity to `1.3.1`
- Exposed functionality for getting the `displayName` of `Channel`s.
- Added updated logic to Link preview attachments, which chooses either the `titleLink` or the `ogUrl` when loading the data, depending on which exists .

### ✅ Added
- Added the `emptyContent` and `loadingContent` parameters to `ChannelList` and `MessageList` components. Now you can customize the UI of those two states.
- Added lots of improvements to Avatars - added a `UserAvatar`, `ChannelAvatar` and an `InitialsAvatar` to load different types of data.
- We now show a matrix of user images in case we're in a group DM.
- We also show initials in case the user doesn't have an image.
- Added a way to customize the leading content in the `ChannelListHeader`.

### ⚠️ Changed
- `ViewModel`s now initialize automatically, so you no longer have to call `start()` on them. This is aimed to improve the consistency between our SDKs.
- Added a `Shape` parameter to `Avatar` to customize the shape.
- The `User` parameter in the `ChannelListHeader` is nullable and used to display the default leading content.

## stream-chat-android-pushprovider-firebase
### ✅ Added
- Create this new artifact. To use Firebase Push Notification you need do the following steps:
  1. Add the artifact to your `build.gradle` file -> `implementation "io.getstream:stream-chat-android-pushprovider-firebase:$streamVersion"`
  2. Add `FirebaseDeviceGenerator` to your `NotificationConfig`
        ```
            val notificationConfig = NotificationConfig(
                [...]
                pushDeviceGenerators = listOf(FirebasePushDeviceGenerator())
                )
        ```


# August 5th, 2021 - 4.15.1
## stream-chat-android-client
### ⬆️ Improved
- Improved `ChatClient::pinMessage` and `ChatClient::unpinMessage`. Now the methods use partial message updates and the data in other `Message` fields is not lost.

### ✅ Added
- Added `Channel::isMutedFor` extension function which might be used to check if the Channel is muted for User
- Added `ChatClient::partialUpdateMessage` method to update specific `Message` fields retaining the other fields

## stream-chat-android-offline
### 🐞 Fixed
- Fixed updating `ChannelController::muted` value

### ⬆️ Improved
- The following `Message` fields are now persisted to the database: `pinned`, `pinnedAt`, `pinExpires`, `pinnedBy`, `channelInfo`, `replyMessageId`.

## stream-chat-android-ui-components
### 🐞 Fixed
- Added a fix for default view for empty state of ChannelListView.
- Fixed memory leaks for FileAttachmentsView.

### ✅ Added
- Added `MessageListItem.ThreadPlaceholderItem` and corresponding `THREAD_PLACEHOLDER` view type which can be used to implement an empty thread placeholder.
- Added `authorLink` to `Attachment` - the link to the website

### ❌ Removed
- Removed `UrlSigner` class

## stream-chat-android-compose
### ⬆️ Improved
- Exposed `DefaultMessageContainer` as a public component so users can use it as a fallback
- Exposed an `isMine` property on `MessageItem`s, for ease of use.
- Allowed for customization of `MessageList` (specifically `Messages`) component background, through a `modifier.background()` parameter.
- Allowed for better message customization before sending the message.

### ⚠️ Changed
- Moved permissions and queries from the compose sample app `AndroidManifest.xml` to the SDK `AndroidManifest.xml` so users don't have to add permissions themselves.
- Changed the exposed type of the `MessageComposer`'s `onSendMessage` handler. This way people can customize messages before we send them to the API.

### ❌ Removed
- Removed `currentUser` parameter from `DefaultMessageContainer` and some other components that relied on ID comparison to know which message is ours/theirs.
- Removed default background color on `Messages` component, so that users can customize it by passing in a `modifier`.


# July 29th, 2021 - 4.15.0
## New Jetpack Compose UI Components 🎉

Starting from this release, we have a new `stream-chat-android-compose` artifact that contains a UI implementation for Chat built in Jetpack Compose.

The new artifact is available as a beta for now (note the postfix in the version number):

```groovy
implementation "io.getstream:stream-chat-android-compose:4.15.0-beta"
```

Learn more in the [announcement blog post](https://getstream.io/blog/jetpack-compose-sdk/), check out the [documentation of the Compose UI Components](https://getstream.io/chat/docs/sdk/android/compose/overview/), and try them today with the [Compose Chat tutorial](https://getstream.io/chat/compose/tutorial/)!

## Common changes for all artifacts

### 🐞 Fixed
- Fixed adding `MessageListItem.TypingItem` to message list

### ⬆️ Improved
- ⚠ Downgraded Kotlin version to 1.5.10 to support Jetpack Compose
- Removed AndroidX Media dependency
- Updated dependency versions
  - Coil 1.3.0
  - AndroidX Activity 1.3.0
  - AndroidX AppCompat 1.3.1
  - Android Ktx 1.6.0
  - AndroidX RecyclerView 1.2.1
  - Kotlin Coroutines 1.5.1
  - Dexter 6.2.3
  - Lottie 3.7.2

## stream-chat-android-client
### ⬆️ Improved
- Improved the names of properties in the `Config` class

## stream-chat-android-ui-common
### ✅ Added
Now it is possible to style the AttachmentActivity. Just replace the activity's theme
in your Manifest file:

```
<activity
    android:name="io.getstream.chat.android.ui.gallery.AttachmentActivity"
    android:theme="@style/yourTheme"
    tools:replace="android:theme"
    />
```

## stream-chat-android-ui-components
### 🐞 Fixed
- Fixed "operator $ne is not supported for custom fields" error when querying channels

### ✅ Added
- Now you can configure the style of `MessageListItem`. Added:
  - streamUiMessageTextColorThreadSeparator
  - streamUiMessageTextFontThreadSeparator
  - streamUiMessageTextFontAssetsThreadSeparator
  - streamUiMessageTextStyleThreadSeparator
  - streamUiMessageTextSizeLinkLabel
  - streamUiMessageTextColorLinkLabel
  - streamUiMessageTextFontLinkLabel
  - streamUiMessageTextFontAssetsLinkLabel
  - streamUiMessageTextStyleLinkLabel
  - streamUiMessageListLoadingView
  - streamUiEmptyStateTextSize
  - streamUiEmptyStateTextColor
  - streamUiEmptyStateTextFont
  - streamUiEmptyStateTextFontAssets
  - streamUiEmptyStateTextStyle

- Now you can configure the style of `AttachmentMediaActivity`
- Added `streamUiLoadingView`, `streamUiEmptyStateView` and `streamUiLoadingMoreView` attributes to `ChannelListView` and `ChannelListViewStyle`
- Added possibility to customize `ChannelListView` using `streamUiChannelListViewStyle`. Check `StreamUi.ChannelListView` style
- Added `edgeEffectColor` attribute to `ChannelListView` and `ChannelListViewStyle` to allow configuring edge effect color
- Added possibility to customize `MentionListView` style via `TransformStyle.mentionListViewStyleTransformer`
- Added `streamUiSearchResultListViewStyle` attribute to application to customize `SearchResultListView`. The attribute references a style with the following attributes:
  - `streamUiSearchResultListSearchInfoBarBackground` - background for search info bar
  - `streamUiSearchResultListSearchInfoBarTextSize`, `streamUiSearchResultListSearchInfoBarTextColor`, `streamUiSearchResultListSearchInfoBarTextFont`, `streamUiSearchResultListSearchInfoBarTextFontAssets`, `streamUiSearchResultListSearchInfoBarTextStyle` attributes to customize text displayed in search info bar
  - `streamUiSearchResultListEmptyStateIcon` - icon for empty state view
  - `streamUiSearchResultListEmptyStateTextSize`, `streamUiSearchResultListEmptyStateTextColor`, `streamUiSearchResultListEmptyStateTextFont`, `streamUiSearchResultListEmptyStateTextFontAssets`, `streamUiSearchResultListEmptyStateTextStyle` attributes to customize empty state text
  - `streamUiSearchResultListProgressBarIcon` - animated progress drawable
  - `streamUiSearchResultListSenderNameTextSize`, `streamUiSearchResultListSenderNameTextColor`, `streamUiSearchResultListSenderNameTextFont`, `streamUiSearchResultListSenderNameTextFontAssets`, `streamUiSearchResultListSenderNameTextStyle` attributes to customize message sender text
  - `streamUiSearchResultListMessageTextSize`, `streamUiSearchResultListMessageTextColor`, `streamUiSearchResultListMessageTextFont`, `streamUiSearchResultListMessageTextFontAssets`, `streamUiSearchResultListMessageTextStyle` attributes to customize message text
  - `streamUiSearchResultListMessageTimeTextSize`, `streamUiSearchResultListMessageTimeTextColor`, `streamUiSearchResultListMessageTimeTextFont`, `streamUiSearchResultListMessageTimeTextFontAssets`, `streamUiSearchResultListMessageTimeTextStyle` attributes to customize message time text
- Added possibility to customize `SearchResultListView` style via `TransformStyle.searchResultListViewStyleTransformer`
- Added `streamUiTypingIndicatorViewStyle` attribute to application to customize `TypingIndicatorView`. The attribute references a style with the following attributes:
  - `streamUiTypingIndicatorAnimationView` - typing view
  - `streamUiTypingIndicatorUsersTextSize`, `streamUiTypingIndicatorUsersTextColor`, `streamUiTypingIndicatorUsersTextFont`, `streamUiTypingIndicatorUsersTextFontAssets`, `streamUiTypingIndicatorUsersTextStyle` attributes to customize typing users text
- Added possibility to customize `TypingIndicatorView` style via `TransformStyle.typingIndicatorViewStyleTransformer`
- Added new properties allowing customizing `MessageInputView` using `MessageInputViewStyle` and `AttachmentSelectionDialogStyle`:
  - `MessageInputViewStyle.fileNameTextStyle`
  - `MessageInputViewStyle.fileSizeTextStyle`
  - `MessageInputViewStyle.fileCheckboxSelectorDrawable`
  - `MessageInputViewStyle.fileCheckboxTextColor`
  - `MessageInputViewStyle.fileAttachmentEmptyStateTextStyle`
  - `MessageInputViewStyle.mediaAttachmentEmptyStateTextStyle`
  - `MessageInputViewStyle.fileAttachmentEmptyStateText`
  - `MessageInputViewStyle.mediaAttachmentEmptyStateText`
  - `MessageInputViewStyle.dismissIconDrawable`
  - `AttachmentSelectionDialogStyle.allowAccessToGalleryText`
  - `AttachmentSelectionDialogStyle.allowAccessToFilesText`
  - `AttachmentSelectionDialogStyle.allowAccessToCameraText`
  - `AttachmentSelectionDialogStyle.allowAccessToGalleryIcon`
  - `AttachmentSelectionDialogStyle.allowAccessToFilesIcon`
  - `AttachmentSelectionDialogStyle.allowAccessToCameraIcon`
  - `AttachmentSelectionDialogStyle.grantPermissionsTextStyle`
  - `AttachmentSelectionDialogStyle.recentFilesTextStyle`
  - `AttachmentSelectionDialogStyle.recentFilesText`
  - `AttachmentSelectionDialogStyle.fileManagerIcon`
  - `AttachmentSelectionDialogStyle.videoDurationTextStyle`
  - `AttachmentSelectionDialogStyle.videoIconDrawable`
  - `AttachmentSelectionDialogStyle.videoIconVisible`
  - `AttachmentSelectionDialogStyle.videoLengthLabelVisible`
- Added `StreamUi.MessageInputView` theme allowing to customize all of the `MessageInputViewStyle` properties:
  - streamUiAttachButtonEnabled
  - streamUiAttachButtonIcon
  - streamUiLightningButtonEnabled
  - streamUiLightningButtonIcon
  - streamUiMessageInputTextSize
  - streamUiMessageInputTextColor
  - streamUiMessageInputHintTextColor
  - streamUiMessageInputScrollbarEnabled
  - streamUiMessageInputScrollbarFadingEnabled
  - streamUiSendButtonEnabled
  - streamUiSendButtonEnabledIcon
  - streamUiSendButtonDisabledIcon
  - streamUiShowSendAlsoToChannelCheckbox
  - streamUiSendAlsoToChannelCheckboxGroupChatText
  - streamUiSendAlsoToChannelCheckboxDirectChatText
  - streamUiSendAlsoToChannelCheckboxTextSize
  - streamUiSendAlsoToChannelCheckboxTextColor
  - streamUiSendAlsoToChannelCheckboxTextStyle
  - streamUiMentionsEnabled
  - streamUiMessageInputTextStyle
  - streamUiMessageInputHintText
  - streamUiCommandsEnabled
  - streamUiMessageInputEditTextBackgroundDrawable
  - streamUiMessageInputDividerBackgroundDrawable
  - streamUiPictureAttachmentIcon
  - streamUiFileAttachmentIcon
  - streamUiCameraAttachmentIcon
  - streamUiAllowAccessToCameraIcon
  - streamUiAllowAccessToFilesIcon
  - streamUiAllowAccessToGalleryIcon
  - streamUiAllowAccessToGalleryText
  - streamUiAllowAccessToFilesText
  - streamUiAllowAccessToCameraText
  - streamUiGrantPermissionsTextSize
  - streamUiGrantPermissionsTextColor
  - streamUiGrantPermissionsTextStyle
  - streamUiAttachmentsRecentFilesTextSize
  - streamUiAttachmentsRecentFilesTextColor
  - streamUiAttachmentsRecentFilesTextStyle
  - streamUiAttachmentsRecentFilesText
  - streamUiAttachmentsFileManagerIcon
  - streamUiAttachmentVideoLogoIcon
  - streamUiAttachmentVideoLengthVisible
  - streamUiAttachmentVideoIconVisible
  - streamUiCommandInputCancelIcon
  - streamUiCommandInputBadgeBackgroundDrawable
  - streamUiCommandInputBadgeIcon
  - streamUiCommandInputBadgeTextSize
  - streamUiCommandInputBadgeTextColor
  - streamUiCommandInputBadgeStyle
  - streamUiAttachmentsFileNameTextSize
  - streamUiAttachmentsFileNameTextColor
  - streamUiAttachmentsFileNameTextStyle
  - streamUiAttachmentsFileSizeTextSize
  - streamUiAttachmentsFileSizeTextColor
  - streamUiAttachmentsFileSizeTextStyle
  - streamUiFileCheckBoxSelectorTextColor
  - streamUiFileCheckBoxSelectorDrawable
  - streamUiAttachmentsFilesEmptyStateTextSize
  - streamUiAttachmentsFilesEmptyStateTextColor
  - streamUiAttachmentsFilesEmptyStateStyle
  - streamUiAttachmentsMediaEmptyStateTextSize
  - streamUiAttachmentsMediaEmptyStateTextColor
  - streamUiAttachmentsMediaEmptyStateStyle
  - streamUiAttachmentsFilesEmptyStateText
  - streamUiAttachmentsMediaEmptyStateText
  - streamUiMessageInputCloseButtonIconDrawable
- Added `streamUiMessageListFileAttachmentStyle` theme attribute to customize the appearance of file attachments within messages.

### ⚠️ Changed
- Made `Channel::getLastMessage` function public
- `AttachmentSelectionDialogFragment::newInstance` requires instance of `MessageInputViewStyle` as a parameter. You can obtain a default implementation of `MessageInputViewStyle` with `MessageInputViewStyle::createDefault` method.
- Renamed `FileAttachmentsViewStyle` class to `FileAttachmentViewStyle`

### ❌ Removed
- 🚨 Breaking change: `MessageListItemStyle::reactionsEnabled` was deleted as doubling of the same flag from `MessageListViewStyle`


# July 19th, 2021 - 4.14.2
## stream-chat-android-client
### ❌ Removed
- Removed `Channel::isMuted` extension. Use `User::channelMutes` or subscribe for `NotificationChannelMutesUpdatedEvent` to get information about muted channels.

## stream-chat-android-ui-components
### 🐞 Fixed
- Fixed crash caused by missing `streamUiReplyAvatarStyle` and `streamUiMessageOptionsAvatarStyle`

### ⬆️ Improved
- "Copy Message" option is now hidden when the message contains no text to copy.

### ✅ Added
- Now you can configure the style of `AttachmentMediaActivity`.

# July 14th, 2021 - 4.14.1
## stream-chat-android-ui-components
### ✅ Added
- Added `MessageListView::requireStyle` which expose `MessageListViewStyle`. Be sure to invoke it when view is initialized already.

# July 13th, 2021 - 4.14.0
## Common changes for all artifacts
### 🐞 Fixed
- Fix scroll bug in the `MessageListView` that produces an exception related to index out of bounds.

## stream-chat-android-client
### ⬆️ Improved
- Improved `ChatClient::enableSlowMode`, `ChatClient::disableSlowMode`, `ChannelClient::enableSlowMode`, `ChannelClient::disableSlowMode` methods. Now the methods do partial channel updates so that other channel fields are not affected.

### ✅ Added
- Added `ChatClient::partialUpdateUser` method for user partial updates.

## stream-chat-android-offline
### 🐞 Fixed
- Fixed bug related to editing message in offline mode. The bug was causing message to reset to the previous one after connection was recovered.
- Fixed violation of comparison contract for nullable fields in `QuerySort::comparator`

## stream-chat-android-ui-components
### 🐞 Fixed
- Fixed the alignment of the titles in `MessageListHeaderView` when the avatar is hidden.

### ✅ Added
- Added `streamUiMessagesStart` that allows to control if the stack of messages starts at the bottom or the top.
- Added `streamUiThreadMessagesStart` that allows to control if the stack of thread messages starts at the bottom or the top.
- Added `streamUiSuggestionListViewStyle` that allows to customize `SuggestionListView` with a theme
- Added `streamUiChannelListHeaderStyle` that allows to customize ChannelListHeaderView.
- `MentionListView` can be customisable with XML parameters and with a theme.
- Added possibility to customize all avatar using themes. Create
  ```
  <style name="StreamTheme" parent="@style/StreamUiTheme">
  ```
  and customize all the avatars that you would like. All options are available here:
  https://github.com/GetStream/stream-chat-android/blob/main/stream-chat-android-ui-components/src/main/res/values/attrs.xml
- Now you can use the style `streamUiChannelListHeaderStyle` to customize ChannelListHeaderView.

### ⚠️ Changed
- 🚨 Breaking change: removed `MessageListItemStyle.threadsEnabled` property. You should use only the `MessageListViewStyle.threadsEnabled` instead. E.g. The following code will disable both _Thread reply_ message option and _Thread reply_ footnote view visible below the message list item:
```kotlin
        TransformStyle.messageListStyleTransformer = StyleTransformer {
  it.copy(threadsEnabled = false)
}
```

# July 1st, 2021 - 4.13.0
## Common changes for all artifacts
### ⬆️ Improved
- Updated to Kotlin 1.5.20

## stream-chat-android
### ✅ Added
- Added `ChatUi.Builder#withImageHeadersProvider` to allow adding custom headers to image requests

## stream-chat-android-client
### ⚠️ Changed
- Using the `useNewSerialization` option on the `ChatClient.Builder` to opt out from using the new serialization implementation is now an error. Please start using the new serialization implementation, or report any issues keeping you from doing so. The old implementation will be removed soon.

## stream-chat-android-offline
### 🐞 Fixed
- By default we use backend request to define is new message event related to our query channels specs or not. Now filtering by BE only fields works for channels

## stream-chat-android-ui-components
### ✅ Added
- Added new attributes to `MessageInputView` allowing to customize the style of input field during command input:
  - `streamUiCommandInputBadgeTextSize`, `streamUiCommandInputBadgeTextColor`, `streamUiCommandInputBadgeFontAssets`, `streamUiCommandInputBadgeFont`, `streamUiCommandInputBadgeStyle` attributes to customize the text appearance of command name inside command badge
  - `streamUiCommandInputCancelIcon` attribute to customize the icon for cancel button
  - `streamUiCommandInputBadgeIcon` attribute to customize the icon inside command badge
  - `streamUiCommandInputBadgeBackgroundDrawable` attribute to customize the background shape of command badge
- Added possibility to customize `MessageListHeaderView` style via `streamUiMessageListHeaderStyle` theme attribute and via `TransformStyle.messageListHeaderStyleTransformer`.
- Added new attributes to `MessageInputView`:
  - `streamUiCommandIcon` attribute to customize the command icon displayed for each command item in the suggestion list popup
  - `streamUiLightningIcon` attribute to customize the lightning icon displayed in the top left corner of the suggestion list popup
- Added support for customizing `SearchInputView`
  - Added `SearchInputViewStyle` class allowing customization using `TransformStyle` API
  - Added XML attrs for `SearchInputView`:
    - `streamUiSearchInputViewHintText`
    - `streamUiSearchInputViewSearchIcon`
    - `streamUiSearchInputViewClearInputIcon`
    - `streamUiSearchInputViewBackground`
    - `streamUiSearchInputViewTextColor`
    - `streamUiSearchInputViewHintColor`
    - `streamUiSearchInputViewTextSize`
- Added `ChatUi#imageHeadersProvider` to allow adding custom headers to image requests

### ⚠️ Changed
- 🚨 Breaking change: moved `commandsTitleTextStyle`, `commandsNameTextStyle`, `commandsDescriptionTextStyle`, `mentionsUsernameTextStyle`, `mentionsNameTextStyle`, `mentionsIcon`, `suggestionsBackground` fields from `MessageInputViewStyle` to `SuggestionListViewStyle`. Their values can be customized via `TransformStyle.suggestionListStyleTransformer`.
- Made `SuggestionListController` and `SuggestionListUi` public. Note that both of these are _experimental_, which means that the API might change at any time in the future (even without a deprecation cycle).
- Made `AttachmentSelectionDialogFragment` _experimental_ which means that the API might change at any time in the future (even without a deprecation cycle).


# June 23th, 2021 - 4.12.1
## stream-chat-android-client
### ✅ Added
- Added `ChannelClient::sendEvent` method which allows to send custom events.
- Added nullable `User` field to `UnknownEvent`.

### ❌ Removed
- Removed the `Message::attachmentsSyncStatus` field


## stream-chat-android-offline
### 🐞 Fixed
- Fixed `in` and `nin` filters when filtering by extra data field that is an array.
- Fixed crash when adding a reaction to a thread message.

### ⬆️ Improved
- Now attachments can be sent while being in offline


## stream-chat-android-ui-common
### ✅ Added
- Made `AttachmentSelectionDialogFragment` public. Use `newInstance` to create instances of this Fragment.


## stream-chat-android-ui-components
### ⬆️ Improved
- Hide suggestion list popup when keyboard is hidden.

### ✅ Added
- Added the `MessageInputView::hideSuggestionList` method to hide the suggestion list popup.


# June 15th, 2021 - 4.12.0
## stream-chat-android-client
### 🐞 Fixed
- Fixed thrown exception type while checking if `ChatClient` is initialized

## stream-chat-android-offline
### 🐞 Fixed
- Fixed bug where reactions of other users were sometimes displayed as reactions of the current user.
- Fixed bug where deleted user reactions were sometimes displayed on the message options overlay.

## stream-chat-android-ui-common
### 🐞 Fixed
- Fixed bug where files without extension in their name lost the mime type.
- Using offline.ChatDomain instead of livedata.ChatDomain in ChannelListViewModel.

## stream-chat-android-ui-components
### 🐞 Fixed
- Fixing the save of pictures from AttachmentGalleryActivity. When external storage
  permission is not granted, now it asks for it.
### ⬆️ Improved
- Added default implementation of "Leave channel" click listener to `ChannelListViewModelBinding`

### ✅ Added
- Added `streamUiChannelActionsDialogStyle` attribute to application theme and `ChannelListView` to customize channel actions dialog appearance. The attribute references a style with the following attributes:
  - `streamUiChannelActionsMemberNamesTextSize`, `streamUiChannelActionsMemberNamesTextColor`, `streamUiChannelActionsMemberNamesTextFont`, `streamUiChannelActionsMemberNamesTextFontAssets`, `streamUiChannelActionsMemberNamesTextStyle` attributes to customize dialog title with member names
  - `streamUiChannelActionsMemberInfoTextSize`, `streamUiChannelActionsMemberInfoTextColor`, `streamUiChannelActionsMemberInfoTextFont`, `streamUiChannelActionsMemberInfoTextFontAssets`, `streamUiChannelActionsMemberInfoTextStyle` attributes to customize dialog subtitle with member info
  - `streamUiChannelActionsItemTextSize`, `streamUiChannelActionsItemTextColor`, `streamUiChannelActionsItemTextFont`, `streamUiChannelActionsItemTextFontAssets`, `streamUiChannelActionsItemTextStyle` attributes to customize action item text style
  - `streamUiChannelActionsWarningItemTextSize`, `streamUiChannelActionsWarningItemTextColor`, `streamUiChannelActionsWarningItemTextFont`, `streamUiChannelActionsWarningItemTextFontAssets`, `streamUiChannelActionsWarningItemTextStyle` attributes to customize warning action item text style
  - `streamUiChannelActionsViewInfoIcon` attribute to customize "View Info" action icon
  - `streamUiChannelActionsViewInfoEnabled` attribute to hide/show "View Info" action item
  - `streamUiChannelActionsLeaveGroupIcon` attribute to customize "Leave Group" action icon
  - `streamUiChannelActionsLeaveGroupEnabled` attribute to hide/show "Leave Group" action item
  - `streamUiChannelActionsDeleteConversationIcon` attribute to customize "Delete Conversation" action icon
  - `streamUiChannelActionsDeleteConversationEnabled` attribute to hide/show "Delete Conversation" action item
  - `streamUiChannelActionsCancelIcon` attribute to customize "Cancel" action icon
  - `streamUiChannelActionsCancelEnabled` attribute to hide/show "Cancel" action item
  - `streamUiChannelActionsBackground` attribute for dialog's background
- Added `streamUiIconOnlyVisibleToYou` attribute to `MessageListView` to allow customizing "Only visible to you" icon placed in messages footer
- Added `GiphyViewHolderStyle` to `MessageListViewStyle` to allow customizing `GiphyViewHolder`. The new style comes together with following `MessageListView` attributes:
  - `streamUiGiphyCardBackgroundColor` attribute to customize card's background color
  - `streamUiGiphyCardElevation` attribute to customize card's elevation
  - `streamUiGiphyCardButtonDividerColor` attribute to customize dividers' colors
  - `streamUiGiphyIcon` attribute to customize Giphy icon
  - `streamUiGiphyLabelTextSize`, `streamUiGiphyLabelTextColor`, `streamUiGiphyLabelTextFont`, `streamUiGiphyLabelTextFontAssets`, `streamUiGiphyLabelTextStyle` attributes to customize label
  - `streamUiGiphyQueryTextSize`, `streamUiGiphyQueryTextColor`, `streamUiGiphyQueryTextFont`, `streamUiGiphyQueryTextFontAssets`, `streamUiGiphyQueryTextStyle` attributes to customize query text
  - `streamUiGiphyCancelButtonTextSize`, `streamUiGiphyCancelButtonTextColor`, `streamUiGiphyCancelButtonTextFont`, `streamUiGiphyCancelButtonTextFontAssets`, `streamUiGiphyCancelButtonTextStyle` attributes to customize cancel button text
  - `streamUiGiphyShuffleButtonTextSize`, `streamUiGiphyShuffleButtonTextColor`, `streamUiGiphyShuffleButtonTextFont`, `streamUiGiphyShuffleButtonTextFontAssets`, `streamUiGiphyShuffleButtonTextStyle` attributes to customize shuffle button text
  - `streamUiGiphySendButtonTextSize`, `streamUiGiphySendButtonTextColor`, `streamUiGiphySendButtonTextFont`, `streamUiGiphySendButtonTextFontAssets`, `streamUiGiphySendButtonTextStyle` attributes to customize send button text
- Adding extra XML attrs allowing to customize "Send also to channel" CheckBox at `MessageInputView` component:
  - `MessageInputView.streamUiSendAlsoToChannelCheckboxDrawable`
  - `MessageInputView.streamUiSendAlsoToChannelCheckboxDirectChatText`
  - `MessageInputView.streamUiSendAlsoToChannelCheckboxGroupChatText`
  - `MessageInputView.streamUiSendAlsoToChannelCheckboxTextStyle`
  - `MessageInputView.streamUiSendAlsoToChannelCheckboxTextColor`
  - `MessageInputView.streamUiSendAlsoToChannelCheckboxTextSize`
- Added `streamUiWarningMessageOptionsTextSize`, `streamUiWarningMessageOptionsTextColor`, `streamUiWarningMessageOptionsTextFont`, `streamUiWarningMessageOptionsFontAssets`, `streamUiWarningMessageOptionsTextStyle` attributes to `MessageListView` for customizing warning actions text appearance
- Deprecated multiple views' tint properties and attributes. Use custom drawables instead.
- Added `MediaAttachmentViewStyle` to allow customizing the appearance of media attachments in the message list. The new style comes together with following `MediaAttachmentView` attributes:
  - `progressIcon` - attribute to customize animated progress drawable when image is loading
  - `giphyIcon` - attribute to customize Giphy icon
  - `imageBackgroundColor` - attribute to customize image background color
  - `moreCountOverlayColor` - attribute to customize the color of "more count" semi-transparent overlay
  - `moreCountTextStyle` - attribute to customize text appearance of more count text
- Added `MessageReplyStyle` class allowing to customize MessageReply item view on MessageListView.
  Customization can be done using `TransformStyle` API or XML attributes of `MessageListView`:
  - `streamUiMessageReplyBackgroundColorMine`
  - `streamUiMessageReplyBackgroundColorTheirs`
  - `streamUiMessageReplyTextSizeMine`
  - `streamUiMessageReplyTextColorMine`
  - `streamUiMessageReplyTextFontMine`
  - `streamUiMessageReplyTextFontAssetsMine`
  - `streamUiMessageReplyTextStyleMine`
  - `streamUiMessageReplyTextSizeTheirs`
  - `streamUiMessageReplyTextColorTheirs`
  - `streamUiMessageReplyTextFontTheirs`
  - `streamUiMessageReplyTextFontAssetsTheirs`
  - `streamUiMessageReplyTextStyleTheirs`
  - `streamUiMessageReplyLinkColorMine`
  - `streamUiMessageReplyLinkColorTheirs`
  - `streamUiMessageReplyLinkBackgroundColorMine`
  - `streamUiMessageReplyLinkBackgroundColorTheirs`
  - `streamUiMessageReplyStrokeColorMine`
  - `streamUiMessageReplyStrokeWidthMine`
  - `streamUiMessageReplyStrokeColorTheirs`
  - `streamUiMessageReplyStrokeWidthTheirs`
- Added `FileAttachmentsViewStyle` class allowing to customize FileAttachmentsView item view on MessageListView.
- Added `MessageInputView::setSuggestionListViewHolderFactory` method which allows to provide custom views from suggestion list popup.

### ⚠️ Changed
- Changed the naming of string resources. The updated names can be reviewed in:
  - `strings_common.xml`
  - `strings_attachment_gallery.xml`
  - `strings_channel_list.xml`
  - `strings_channel_list_header.xml`
  - `strings_mention_list.xml`
  - `strings_message_input.xml`
  - `strings_message_list.xml`
  - `strings_message_list_header.xml`
  - `strings_search.xml`

# May 2nd, 2021 - 4.11.0
## Common changes for all artifacts
### 🐞 Fixed
- Fixed channel list sorting
### ⬆️ Improved
- Updated to Kotlin 1.5.10, coroutines 1.5.0
- Updated to Android Gradle Plugin 4.2.1
- Updated Room version to 2.3.0
- Updated Firebase, AndroidX, and other dependency versions to latest, [see here](https://github.com/GetStream/stream-chat-android/pull/1895) for more details
- Marked many library interfaces that should not be implemented by clients as [sealed](https://kotlinlang.org/docs/sealed-classes.html)
- Removed Fresco, PhotoDraweeView, and FrescoImageViewer dependencies (replaced by StfalconImageViewer)

## stream-chat-android
### 🐞 Fixed
- Fixing filter for draft channels. Those channels were not showing in the results, even when the user asked for them. Now this is fixed and the draft channels can be included in the `ChannelsView`.
- Fixed link preview UI issues in old-ui package
- Fixed crashes when opening the image gallery.

## stream-chat-android-client
### 🐞 Fixed
- Fixed querying banned users using new serialization.
- Fixed the bug when wrong credentials lead to inability to login
- Fixed issues with Proguard stripping response classes in new serialization implementation incorrectly

### ⬆️ Improved
- Improved handling push notifications:
  - Added `ChatClient.handleRemoteMessage` for remote message handling
  - Added `ChatClient.setFirebaseToken` for setting Firebase token
  - Added `NotificationConfig::pushNotificationsEnabled` for disabling push notifications
  - Deprecated `ChatClient.onMessageReceived`
  - Deprecated `ChatClient.onNewTokenReceived`
  - Changed `ChatNotificationHandler::buildNotification` signature - it now receives `Channel` and `Message` and returns `NotificationCompat.Builder` for better customization
  - Deprecated `ChatNotificationHandler.getSmallIcon`
  - Deprecated `ChatNotificationHandler.getFirebaseMessageIdKey`
  - Deprecated `ChatNotificationHandler.getFirebaseChannelIdKey`
  - Deprecated `ChatNotificationHandler.getFirebaseChannelTypeKey`
  - Changed `ChatNotificationHandler::onChatEvent` - it now doesn't handle events by default and receives `NewMessageEvent` instead of generic `ChatEvent`
- Improved error description provided by `ChatClient::sendImage`, `ChatClient::sendFile`, `ChannelClient::sendImage` and `ChannelClient::sendFile` methods if upload fails.

### ✅ Added
- Added `ChatClient::truncateChannel` and `ChannelClient::truncate` methods to remove messages from a channel.
- Added `DisconnectCause` to `DisconnectedEvent`
- Added method `SocketListener::onDisconnected(cause: DisconnectCause)`
- Added possibility to group notifications:
  - Notifications grouping is disabled by default and can be enabled using `NotificationConfig::shouldGroupNotifications`
  - If enabled, by default notifications are grouped by Channel's cid
  - Notifications grouping can be configured using `ChatNotificationHandler` and `NotificationConfig`
- Added `ChatNotificationHandler::getFirebaseMessaging()` method in place of `ChatNotificationHandler::getFirebaseInstanceId()`.
  It should be used now to fetch Firebase token in the following way: `handler.getFirebaseMessaging()?.token?.addOnCompleteListener {...}`.
- Added `Message.attachmentsSyncStatus: SyncStatus` property.

### ⚠️ Changed
- Changed the return type of `FileUploader` methods from nullable string to `Result<String>`.
- Updated `firebase-messaging` library to the version `22.0.0`. Removed deprecated `FirebaseInstanceId` invocations from the project.

### ❌ Removed
- `ChatNotificationHandler::getFirebaseInstanceId()` due to `FirebaseInstanceId` being deprecated. It's replaced now with `ChatNotificationHandler::getFirebaseMessaging()`.

## stream-chat-android-ui-components
### 🐞 Fixed
Fixing filter for draft channels. Those channels were not showing in the results, even when the user asked for them. Now this is fixed and the draft channels can be included in the `ChannelListView`.
Fixed bug when for some video attachments activity with media player wasn't shown.

### ✅ Added
- Added `topLeft`, `topRight`, `bottomLeft`, `bottomRight` options to the `streamUiAvatarOnlineIndicatorPosition` attribute of `AvatarView` and corresponding constants to `AvatarView.OnlineIndicatorPosition` enum.

### ⚠️ Changed
- Swipe options of `ChannelListView` component:
  - "Channel more" option is now not shown by default because we are not able to provide generic, default implementation for it.
    If you want to make this option visible, you need to set `app:streamUiChannelOptionsEnabled="true"` explicitly to `io.getstream.chat.android.ui.channel.list.ChannelListView` component.
  - "Channel delete" option has now default implementation. Clicking on the "delete" icon shows AlertDialog asking to confirm Channel deletion operation.

# May 11th, 2021 - 4.10.0
## stream-chat-android-client
### 🐞 Fixed
- Fixed the usage of `ProgressCallback` in `ChannelClient::sendFile` and `ChannelClient::sendImage` methods.

### ✅ Added
- Added `ChannelClient::deleteFile` and `ChannelClient::deleteImage` methods.
- Added `NotificationInviteRejectedEvent`
- Added `member` field to the `NotificationRemovedFromChannel` event
- Added `totalUnreadCount` and `unreadChannels` fields to the following events:
- `notification.channel_truncated`
- `notification.added_to_channel`
- `notification.channel_deleted`
- Added `channel` field to the `NotificationInviteAcceptedEvent` event
- Added `channel` field to the `NotificationInviteRejectedEvent` event

### ⚠️ Changed
- **The client now uses a new serialization implementation by default**, which was [previously](https://github.com/GetStream/stream-chat-android/releases/tag/4.8.0) available as an opt-in API.
  - This new implementation is more performant and greatly improves type safety in the networking code of the SDK.
  - If you experience any issues after upgrading to this version of the SDK, you can call `useNewSerialization(false)` when building your `ChatClient` to revert to using the old implementation. Note however that we'll be removing the old implementation soon, so please report any issues found.
  - To check if the new implementation is causing any failures in your app, enable error logging on `ChatClient` with the `logLevel` method, and look for the `NEW_SERIALIZATION_ERROR` tag in your logs while using the SDK.
- Made the `user` field in `channel.hidden` and `notification.invite_accepter` events non nullable.
- Updated channels state after `NotificationInviteRejectedEvent` or `NotificationInviteAcceptedEvent` is received

### ❌ Removed
- Removed redundant events which can only be received by using webhooks:
  - `channel.created`
  - `channel.muted`
  - `channel.unmuted`
  - `channel.muted`
  - `channel.unmuted`
- Removed `watcherCount` field from the following events as they are not returned with the server response:
  - `message.deleted`
  - `message.read`
  - `message.updated`
  - `notification.mark_read`
- Removed `user` field from the following events as they are not returned with the server response:
  - `notification.channel_deleted`
  - `notification.channel_truncated`
## stream-chat-android-offline
### 🐞 Fixed
- Fixed an issue when CustomFilter was configured with an int value but the value from the API was a double value
### ⚠️ Changed

- Changed the upload logic in `ChannelController` for the images unsupported by the Stream CDN. Now such images are uploaded as files via `ChannelClient::sendFile` method.
### ❌ Removed

## stream-chat-android-ui-common
### ⬆️ Improved
- Updated ExoPlayer version to 2.13.3

### ⚠️ Changed
- Deprecated `MessageInputViewModel::editMessage`. Use `MessageInputViewModel::messageToEdit` and `MessageInputViewModel::postMessageToEdit` instead.
- Changed `MessageInputViewModel::repliedMessage` type to `LiveData`. Use `ChatDomain::setMessageForReply` for setting message for reply.
- Changed `MessageListViewModel::mode` type to `LiveData`. Mode is handled internally and shouldn't be modified outside the SDK.

## stream-chat-android-ui-components
### 🐞 Fixed
- Removed empty badge for selected media attachments.

### ✅ Added
- Added `messageLimit` argument to `ChannelListViewModel` and `ChannelListViewModelFactory` constructors to allow changing the number of fetched messages for each channel in the channel list.

# April 30th, 2021 - 4.9.2
## stream-chat-android-offline
### ✅ Added
- Added `ChatDomain::user`, a new property that provide the current user into a LiveData/StateFlow container

### ⚠️ Changed
- `ChatDomain::currentUser` has been warning-deprecated because it is an unsafe property that could be null, you should subscribe to `ChatDomain::user` instead

## stream-chat-android-ui-components
### 🐞 Fixed
- Fixed NPE on MessageInputViewModel when the it was initialized before the user was set

# April 29th, 2021 - 4.9.1
## stream-chat-android
### ⬆️ Improved
* Updated coil dependency to the latest version. This fixes problem with .heic, and .heif attachment metadata parsing.

## stream-chat-android-client
### 🐞 Fixed
- Optimized the number of `ChatClient::addDevice` API calls

### ⬆️ Improved
- Events received after the client closes the connection are rejected

## stream-chat-android-offline
### 🐞 Fixed
- Fixed offline reactions sync

### ✅ Added
- Added new versions with API based on kotlin `StateFlow` for the following classes:
  * `io.getstream.chat.android.offline.ChatDomain`
  * `io.getstream.chat.android.offline.channel.ChannelController`
  * `io.getstream.chat.android.offline.thread.ThreadController`
  * `io.getstream.chat.android.offline.querychannels.QueryChannelsController`

## stream-chat-android-ui-common
### 🐞 Fixed
- Fixed crash related to accessing `ChatDomain::currentUser` in `MessageListViewModel` before user is connected

## stream-chat-android-ui-components
### ⬆️ Improved
* Updated coil dependency to the latest version. This fixes problem with .heic, and .heif attachment metadata parsing.

### ✅ Added
Customization of icons in Attachment selection dialog
you can use:
- app:streamUiPictureAttachmentIcon
  Change the icon for the first item in the list of icons
- app:streamUiPictureAttachmentIconTint
  Change the tint color for icon of picture selection
- app:streamUiFileAttachmentIcon
  Change the icon for the second item in the list of icons
- app:streamUiFileAttachmentIconTint
  Change the tint color for icon of file selection
- app:streamUiCameraAttachmentIcon
  Change the icon for the third item in the list of icons
- app:streamUiCameraAttachmentIconTint
  Change the tint color for icon of camera selection
- Added support for error messages
- Added attrs to `MessageListView` that allow to customize error message text style:
  * `streamUiErrorMessageTextSize`
  * `streamUiErrorMessageTextColor`
  * `streamUiErrorMessageTextFont`
  * `streamUiErrorMessageTextFontAssets`
  * `streamUiErrorMessageTextStyle`

# April 21th, 2021 - 4.9.0
## Common changes for all artifacts
### ✅ Added
Added icon to show when channel is muted in ChannelListView.
It is possible to customize the color and the drawable of the icon.

## stream-chat-android
### 🐞 Fixed
- Fixed multiline messages which were displayed in a single line

### ❌ Removed
- Removed deprecated `MessageListView::setViewHolderFactory` method
- Removed deprecated `Chat` interface

## stream-chat-android-client
### 🐞 Fixed
- Fixed: local cached hidden channels stay hidden even though new message is received.
- Make `Flag::approvedAt` nullable
- Fixed error event parsing with new serialization implementation

### ✅ Added
- Added `ChatClient::updateChannelPartial` and `ChannelClient::updatePartial` methods for partial updates of channel data.

### ⚠️ Changed
- Deprecated `ChannelClient::unBanUser` method
- Deprecated `ChatClient::unBanUser` method
- Deprecated `ChatClient::unMuteChannel` method

### ❌ Removed
- Removed deprecated `ChatObservable` class and all its uses
- Removed deprecated `ChannelControler` interface

## stream-chat-android-offline
### ✅ Added
- Added the following use case functions to `ChatDomain` which are supposed to replace `ChatDomain.useCases` property:
  * `ChatDomain::replayEventsForActiveChannels` Adds the provided channel to the active channels and replays events for all active channels.
  * `ChatDomain::getChannelController` Returns a `ChannelController` for given cid.
  * `ChatDomain::watchChannel` Watches the given channel and returns a `ChannelController`.
  * `ChatDomain::queryChannels` Queries offline storage and the API for channels matching the filter. Returns a queryChannelsController.
  * `ChatDomain::getThread` Returns a thread controller for the given channel and message id.
  * `ChatDomain::loadOlderMessages` Loads older messages for the channel.
  * `ChatDomain::loadNewerMessages` Loads newer messages for the channel.
  * `ChatDomain::loadMessageById` Loads message for a given message id and channel id.
  * `ChatDomain::queryChannelsLoadMore` Load more channels for query.
  * `ChatDomain::threadLoadMore` Loads more messages for the specified thread.
  * `ChatDomain::createChannel` Creates a new channel.
  * `ChatDomain::sendMessage` Sends the message.
  * `ChatDomain::cancelMessage` Cancels the message of "ephemeral" type.
  * `ChatDomain::shuffleGiphy` Performs giphy shuffle operation.
  * `ChatDomain::sendGiphy` Sends selected giphy message to the channel.
  * `ChatDomain::editMessage` Edits the specified message.
  * `ChatDomain::deleteMessage` Deletes the specified message.
  * `ChatDomain::sendReaction` Sends the reaction.
  * `ChatDomain::deleteReaction` Deletes the specified reaction.
  * `ChatDomain::keystroke` It should be called whenever a user enters text into the message input.
  * `ChatDomain::stopTyping` It should be called when the user submits the text and finishes typing.
  * `ChatDomain::markRead` Marks all messages of the specified channel as read.
  * `ChatDomain::markAllRead` Marks all messages as read.
  * `ChatDomain::hideChannel` Hides the channel with the specified id.
  * `ChatDomain::showChannel` Shows a channel that was previously hidden.
  * `ChatDomain::leaveChannel` Leaves the channel with the specified id.
  * `ChatDomain::deleteChannel` Deletes the channel with the specified id.
  * `ChatDomain::setMessageForReply` Set the reply state for the channel.
  * `ChatDomain::downloadAttachment` Downloads the selected attachment to the "Download" folder in the public external storage directory.
  * `ChatDomain::searchUsersByName` Perform api request with a search string as autocomplete if in online state. Otherwise performs search by name in local database.
  * `ChatDomain::queryMembers` Query members of a channel.
- Added `ChatDomain::removeMembers` method
- Added `ChatDomain::createDistinctChannel` A use-case for creating a channel based on its members.
- Added `ChatDomain::removeMembers` method

### ⚠️ Changed
- Deprecated `ChatDomain.useCases`. It has `DeprecationLevel.Warning` and still can be used. However, it will be not available in the future, so please consider migrating to use `ChatDomain` use case functions instead.
- Deprecated `GetUnreadChannelCount`
- Deprecated `GetTotalUnreadCount`

## stream-chat-android-ui-common
### 🐞 Fixed
- Fixed compatibility with latest Dagger Hilt versions

## stream-chat-android-ui-components
### 🐞 Fixed
- Fixed not perfectly rounded avatars
- `MessageInputView::UserLookupHandler` is not overridden everytime that members livedata is updated
- Fixed doubled command prefix when the command contains user mention
- Fixed handling user mute state in default `MessageListViewOptions` dialog
- Fixed incorrect "last seen" text
- Fixed multiline messages which were displayed in a single line

### ⬆️ Improved
- Setting external SuggestionListView is no longer necessary to display suggestions popup
### ✅ Added
- Added `ChatUI.supportedReactions: SupportedReactions` property, also introduced `SupportedReactions`, and `ReactionDrawable` class.
  It allows defining a set of supported reactions by passing a `Map<String, ReactionDrawable>` in constructor. `ReactionDrawable` is a wrapping class holding two `Drawable` instances - for active and inactive reaction states.
- Added methods and attrs to `MessageListView` that allow to customize visibility of message options:
  * `MessageListView::setDeleteMessageConfirmationEnabled`
  * `MessageListView::setCopyMessageEnabled`
  * `MessageListView::setBlockUserEnabled`
  * `MessageListView::setMuteUserEnabled`
  * `MessageListView::setMessageFlagEnabled`
  * `MessageListView::setReactionsEnabled`
  * `MessageListView::setRepliesEnabled`
  * `MessageListView::setThreadsEnabled`
  * `MessageListView.streamUiFlagMessageOptionEnabled`
  * `MessageListView.streamUiMuteUserOptionEnabled`
  * `MessageListView.streamUiBlockUserOptionEnabled`
  * `MessageListView.streamUiCopyMessageActionEnabled`
- Added confirmation dialog for flagging message option:
  * Added `MessageListView::flagMessageConfirmationEnabled` attribute
- Added `MessageListView::setFlagMessageResultHandler` which allows to handle flag message result
- Added support for system messages
- Added attrs to `MessageListView` that allow to customize system message text style:
  * `streamUiSystemMessageTextSize`
  * `streamUiSystemMessageTextColor`
  * `streamUiSystemMessageTextFont`
  * `streamUiSystemMessageTextFontAssets`
  * `streamUiSystemMessageTextStyle`
- Added attrs to `MessageListView` that allow to customize message option text style:
  * `streamUiMessageOptionsTextSize`
  * `streamUiMessageOptionsTextColor`
  * `streamUiMessageOptionsTextFont`
  * `streamUiMessageOptionsTextFontAssets`
  * `streamUiMessageOptionsTextStyle`
- Added attrs to `MessageListView` that allow to customize user reactions title text style:
  * `streamUiUserReactionsTitleTextSize`
  * `streamUiUserReactionsTitleTextColor`
  * `streamUiUserReactionsTitleTextFont`
  * `streamUiUserReactionsTitleTextFontAssets`
  * `streamUiUserReactionsTitleTextStyle`
- Added attrs to `MessageListView` that allow to customize colors of message options background, user reactions card background, overlay dim color and warning actions color:
  * `streamUiMessageOptionBackgroundColor`
  * `streamUiUserReactionsBackgroundColor`
  * `streamUiOptionsOverlayDimColor`
  * `streamUiWarningActionsTintColor`
- Added `ChatUI.mimeTypeIconProvider: MimeTypeIconProvider` property which allows to customize file attachment icons.

### ⚠️ Changed
- Now the "block user" feature is disabled. We're planning to improve the feature later. Stay tuned!
- Changed gallery background to black in dark mode

# April 8th, 2021 - 4.8.1
## Common changes for all artifacts
### ⚠️ Changed
- We've cleaned up the transitive dependencies that our library exposes to its clients. If you were using other libraries implicitly through our SDK, you'll now have to depend on those libraries directly instead.

## stream-chat-android
### 🐞 Fixed
- Fix Attachment Gravity

### ✅ Added
- Provide AvatarView class

## stream-chat-android-offline
### 🐞 Fixed
- Fix Crash on some devices that are not able to create an Encrypted SharedPreferences
- Fixed the message read indicator in the message list
- Added missing `team` field to `ChannelEntity` and `ChannelData`

### ✅ Added
- Add `ChatDomain::removeMembers` method

## stream-chat-android-ui-common
### 🐞 Fixed
- Fixed getting files provided by content resolver.

### ⚠️ Changed
- Added theme to all activities all the SDK. You can override then in your project by redefining the styles:
- StreamUiAttachmentGalleryActivityStyle
- StreamUiAttachmentMediaActivityStyle
- StreamUiAttachmentActivityStyle

## stream-chat-android-ui-components
### 🐞 Fixed
- Fixed attr streamUiCopyMessageActionEnabled. From color to boolean.
- Now it is possible to change the color of `MessageListHeaderView` from the XML.
- Fixed the `MessageListView::setUserClickListener` method.
- Fixed bugs in handling empty states for `ChannelListView`. Deprecated manual methods for showing/hiding empty state changes.
- Fix `ChannelListHeaderView`'s title position when user avatar or action button is invisible
- Fix UI behaviour for in-progress file uploads
- Fix extension problems with file uploads when attachment names contain spaces
- Fix reaction bubbles which were shown behind message attachment views

### ✅ Added
- Now it is possible to change the back button of MessageListHeaderView using `app:streamUiMessageListHeaderBackButtonIcon`
- Now it is possible to inject `UserLookupHandler` into `MessageInputView` in order to implement custom users' mention lookup algorithm

# March 31th, 2021 - 4.8.0
## Common changes for all artifacts
### 🐞 Fixed
Group channels with 1<>1 behaviour the same way as group channels with many users
It is not possible to remove users from distinct channels anymore.
### ⬆️ Improved
it is now possible to configure the max lines of a link description. Just use
`app:streamUiLinkDescriptionMaxLines` when defining MessageListView

It is now possible to configure the max size of files and an alert is shown when
a files bigger than this is selected.
### ✅ Added
Configure enable/disable of replies using XML in `MessageListView`
Option `app:streamUiReactionsEnabled` in `MessageListView` to enable or disable reactions
It is possible now to configure the max size of the file upload using
`app:streamUiAttachmentMaxFileSizeMb`

## stream-chat-android
### 🐞 Fixed
- Fixed crash when sending GIF from Samsung keyboard

## stream-chat-android-client
### 🐞 Fixed
- Fixed parsing of `createdAt` property in `MessageDeletedEvent`

### ⬆️ Improved
- Postponed queries as run as non-blocking

### ✅ Added
- **Added a brand new serialization implementation, available as an opt-in API for now.** This can be enabled by making a `useNewSerialization(true)` call on the `ChatClient.Builder`.
  - This new implementation will be more performant and greatly improve type safety in the networking code of the SDK.
  - The old implementation remains the default for now, while we're making sure the new one is bug-free.
  - We recommend that you opt-in to the new implementation and test your app with it, so that you can report any issues early and we can get them fixed before a general rollout.
- Added `unflagMessage(messageId)` and `unflagUser(userId)` methods to `ChatClient`
- Added support for querying banned users - added `ChatClient::queryBannedUsers` and `ChannelClient::queryBannedUsers`
- Added `uploadsEnabled`, `urlEnrichmentEnabled`, `customEventsEnabled`, `pushNotificationsEnabled`, `messageRetention`, `automodBehavior` and `blocklistBehavior` fields to channel config

### ⚠️ Changed
- Renamed `ChannelId` property to `channelId` in both `ChannelDeletedEvent` and `NotificationChannelDeletedEvent`
- Deprecated `ChatClient::unMuteChannel`, the `ChatClient::unmuteChannel` method should be used instead
- Deprecated `ChatClient::unBanUser`, the `ChatClient::unbanUser` method should be used instead
- Deprecated `ChannelClient::unBanUser`, the `ChannelClient::unbanUser` method should be used instead
- Deprecated `ChannelController::unBanUser`, the `ChannelController::unbanUser` method should be used instead

## stream-chat-android-offline
### 🐞 Fixed
- Fixed an issue that didn't find the user when obtaining the list of messages
- Fix refreshing not messaging channels which don't contain current user as a member

## stream-chat-android-ui-common
### ⬆️ Improved
- Show AttachmentMediaActivity for video attachments

### ✅ Added
- `AvatarView.streamUiAvatarOnlineIndicatorColor` and `AvatarView.streamUiAvatarOnlineIndicatorBorderColor` attrs

## stream-chat-android-ui-components
### 🐞 Fixed
- Now replied messages are shown correctly with the replied part in message options
- `MessageListView::enterThreadListener` is properly notified when entering into a thread
- Fix initial controls state in `MessageInputView`
- Fix crashing when open attachments destination

### ⬆️ Improved
- Add support of non-image attachment types to the default attachment click listener.

### ✅ Added
- `MessageInputView` now uses the cursor `stream_ui_message_input_cursor.xml` instead of accent color. To change the cursor, override `stream_ui_message_input_cursor.xml`.
- Replacing `ChatUI` with new `io.getstream.chat.android.ui.ChatUI` implementation
- Added possibility to configure delete message option visibility using `streamUiDeleteMessageEnabled` attribute, and `MessageListView::setDeleteMessageEnabled` method
- Add `streamUiEditMessageEnabled` attribute to `MessageListView` and `MessageListView::setEditMessageEnabled` method to enable/disable the message editing feature
- Add `streamUiMentionsEnabled` attribute to `MessageInputView` and `MessageInputView::setMentionsEnabled` method to enable/disable mentions
- Add `streamUiThreadsEnabled` attribute to `MessageListView` and `MessageListView::setThreadsEnabled` method to enable/disable the thread replies feature
- Add `streamUiCommandsEnabled` attribute to `MessageInputView` and `MessageInputView::setCommandsEnabled` method to enable/disable commands
- Add `ChannelListItemPredicate` to our `channelListView` to allow filter `ChannelListItem` before they are rendered
- Open `AvatarBitmapFactory` class
- Add `ChatUI::avatarBitmapFactory` property to allow custom implementation of `AvatarBitmapFactory`
- Add `AvatarBitmapFactory::userBitmapKey` method to generate cache key for a given User
- Add `AvatarBitmapFactory::channelBitmapKey` method to generate cache key for a given Channel
- Add `StyleTransformer` class to allow application-wide style customizations
- Add the default font field to `TextStyle`
- Add new method `ChatFonts::setFont(textStyle: TextStyle, textView: TextView, defaultTypeface: Typeface)`
- Add attributes for `MessageListView` in order to customize styles of:
  - Mine message text
  - Theirs message text
  - User name text in footer of Message
  - Message date in footer of Message
  - Thread replies counter in footer of Message
  - Link title text
  - Link description text
  - Date separator text
  - Deleted message text and background
  - Reactions style in list view and in options view
  - Indicator icons in footer of Message
  - Unread count badge on scroll to bottom button
  - Message stroke width and color for mine and theirs types
    It is now possible to customize the following attributes for `ChannelListView`:
- `streamUiChannelOptionsIcon` - customize options icon
- `streamUiChannelDeleteIcon` - customize delete icon
- `streamUiChannelOptionsEnabled` - hide/show options icon
- `streamUiChannelDeleteEnabled` - hide/show delete button
- `streamUiSwipeEnabled` - enable/disable swipe action
- `streamUiBackgroundLayoutColor` - customize the color of "background layout"
- `streamUiChannelTitleTextSize` - customize channel name text size
- `streamUiChannelTitleTextColor` - customize channel name text color
- `streamUiChannelTitleTextFont` - customize channel name text font
- `streamUiChannelTitleFontAssets` - customize channel name font asset
- `streamUiChannelTitleTextStyle` - customize channel name text style (normal / bold / italic)
- `streamUiLastMessageTextSize` - customize last message text size
- `streamUiLastMessageTextColor` - customize last message text color
- `streamUiLastMessageTextFont` - customize last message text font
- `streamUiLastMessageFontAssets` - customize last message font asset
- `streamUiLastMessageTextStyle` - customize last message text style (normal / bold / italic)
- `streamUiLastMessageDateTextSize` - customize last message date text size
- `streamUiLastMessageDateTextColor` - customize last message date text color
- `streamUiLastMessageDateTextFont` - customize last message date text font
- `streamUiLastMessageDateFontAssets` - customize last message date font asset
- `streamUiLastMessageDateTextStyle` - customize last message date text style (normal / bold / italic)
- `streamUiIndicatorSentIcon` - customize drawable indicator for sent
- `streamUiIndicatorReadIcon` - customize drawable indicator for read
- `streamUiIndicatorPendingSyncIcon` - customize drawable indicator for pending sync
- `streamUiForegroundLayoutColor` - customize the color of "foreground layout"
- `streamUiUnreadMessageCounterBackgroundColor` - customize the color of message counter badge
- `streamUiUnreadMessageCounterTextSize` - customize message counter text size
- `streamUiUnreadMessageCounterTextColor` - customize message counter text color
- `streamUiUnreadMessageCounterTextFont` - customize message counter text font
- `streamUiUnreadMessageCounterFontAssets` - customize message counter font asset
- `streamUiUnreadMessageCounterTextStyle` - customize message counter text style (normal / bold / italic)
- Option `app:streamUiReactionsEnabled` in `MessageListView` to enable or disable reactions
- It is now possible to configure new fields in MessageInputView:
- `streamUiMessageInputTextStyle` - customize message input text style.
- `streamUiMessageInputFont` - customize message input text font.
- `streamUiMessageInputFontAssets` - customize message input text font assets.
- `streamUiMessageInputEditTextBackgroundDrawable` - customize message input EditText drawable.
- `streamUiMessageInputCustomCursorDrawable` - customize message input EditText cursor drawable.
- `streamUiCommandsTitleTextSize` - customize command title text size
- `streamUiCommandsTitleTextColor` - customize command title text color
- `streamUiCommandsTitleFontAssets` - customize command title text color
- `streamUiCommandsTitleTextColor` - customize command title font asset
- `streamUiCommandsTitleFont` - customize command title text font
- `streamUiCommandsTitleStyle` - customize command title text style
- `streamUiCommandsNameTextSize` - customize command name text size
- `streamUiCommandsNameTextColor` - customize command name text color
- `streamUiCommandsNameFontAssets` - customize command name text color
- `streamUiCommandsNameTextColor` - customize command name font asset
- `streamUiCommandsNameFont` - customize command name text font
- `streamUiCommandsNameStyle` - customize command name text style
- `streamUiCommandsDescriptionTextSize` - customize command description text size
- `streamUiCommandsDescriptionTextColor` - customize command description text color
- `streamUiCommandsDescriptionFontAssets` - customize command description text color
- `streamUiCommandsDescriptionTextColor` - customize command description font asset
- `streamUiCommandsDescriptionFont` - customize command description text font
- `streamUiCommandsDescriptionStyle` - customize command description text style
- `streamUiSuggestionBackgroundColor` - customize suggestion view background
- `streamUiMessageInputDividerBackgroundDrawable` - customize the background of divider of MessageInputView

### ⚠️ Changed
- Deprecated `ChatUI` class

# March 8th, 2021 - 4.7.0
## stream-chat-android-client
### ⚠️ Changed
- Refactored `FilterObject` class  - see the [migration guide](https://github.com/GetStream/stream-chat-android/wiki/Migration-guide:-FilterObject) for more info

## stream-chat-android-offline
### 🐞 Fixed
- Fixed refreshing channel list after removing member
- Fixed an issue that didn't find the user when obtaining the list of messages

### ⚠️ Changed
- Deprecated `ChatDomain::disconnect`, use disconnect on ChatClient instead, it will make the disconnection on ChatDomain too.
- Deprecated constructors for `ChatDomain.Builder` with the `User` type parameter, use constructor with `Context` and `ChatClient` instead.

## stream-chat-android-ui-common
### ⚠️ Changed
- Message options list changed colour for dark version. The colour is a little lighters
  now, what makes it easier to see.

## stream-chat-android-ui-components
### 🐞 Fixed
- Fixed some rare crashes when `MessageListView` was created without any attribute info present

### ⬆️ Improved
- Updated PhotoView to version 2.3.0

### ✅ Added
- Introduced `AttachmentViewFactory` as a factory for custom attachment views/custom link view
- Introduced `TextAndAttachmentsViewHolder` for any combination of attachment content and text

### ❌ Removed
- Deleted `OnlyFileAttachmentsViewHolder`, `OnlyMediaAttachmentsViewHolder`,
  `PlainTextWithMediaAttachmentsViewHolder` and `PlainTextWithFileAttachmentsViewHolder`

# Feb 22th, 2021 - 4.6.0
# New UI-Components Artifact
A new UI-Components artifact has been created with a new design of all our components.
This new artifact is available on MavenCentral and can imported by adding the following dependency:
```
implementation "io.getstream:stream-chat-android-ui-components:4.6.0"
```

## stream-chat-android
- Add `streamMessageActionButtonsTextSize`, `streamMessageActionButtonsTextColor`, `streamMessageActionButtonsTextFont`,
  `streamMessageActionButtonsTextFontAssets`, `streamMessageActionButtonsTextStyle`, `streamMessageActionButtonsIconTint`
  attributes to `MessageListView`
- Add `ChannelHeaderViewModel::resetThread` method and make `ChannelHeaderViewModel::setActiveThread` message parameter non-nullable
- Fix ReadIndicator state
- Using `MessageListView#setViewHolderFactory` is now an error - use `setMessageViewHolderFactory` instead
- Removed `MessageListItemAdapter#replaceEntities` - use `submitList` method instead
- Use proper color values on Dialog Theme
- Increase touchable area on the button to remove an attachment

## stream-chat-android-client
- Introduce ChatClient::setUserWithoutConnecting function
- Handle disconnect event during pending token state
- Remove unneeded user data when creating WS Connection
- Using `User#unreadCount` is now an error - use `totalUnreadCount` instead
- Using `ChannelController` is now an error - use `ChannelClient` instead
- Using `Pagination#get` is now an error - use `toString` instead
- Using the old event APIs is now an error - see the [migration guide](https://github.com/GetStream/stream-chat-android/wiki/Migration-guide:-ChatObserver-and-events()-APIs) for more info
- Using `ChatClient#flag` is now an error - use `flagUser` instead

## stream-chat-android-offline
- Introduce `PushMessageSyncHandler` class

- Add UseCase for querying members (`chatDomain.useCases.queryMembers(..., ...).execute()`).
  - If we're online, it executes a remote call through the ChatClient
  - If we're offline, it pulls members from the database for the given channel
- Mark the `SendMessageWithAttachmentsImpl` use case an error

## stream-chat-android-ui-common
- Fix `CaptureMediaContract` chooser on Android API 21
- Using `ChatUI(client, domain, context)` now an error - use simpler constructor instead
- Using the `Chat` interface now an error - use `ChatUI` instead

# Feb 15th, 2021 - 4.5.5
## Common changes for all artifacts
- Updated project dependencies
  - Kotlin 1.4.30
  - Stable AndroidX releases: LiveData 2.3.0, Activity 1.2.0, Fragment 1.3.0
  - For the full list of dependency version changes, see [this PR](https://github.com/GetStream/stream-chat-android/pull/1383)

## stream-chat-android
- Add `streamInputAttachmentsMenuBackground` and `streamInputSuggestionsBackground` attributes to `MessageInputView`
- Add `streamMessageActionButtonsBackground` attributes to `MessageListView`

## stream-chat-android-client
- Remove unused `reason` and `timeout` parameters from `ChannelClient::unBanUser` method

# Feb 11th, 2021 - 4.5.4
## stream-chat-android
- Fix `streamLastMessageDateUnreadTextColor` attribute not being used in ChannelListView
- Fix `streamChannelsItemSeparatorDrawable` attribute not being parsed

## stream-chat-android-client
- Fix `ConcurrentModificationException` on our `NetworkStateProvider`

# Feb 5th, 2021 - 4.5.3
## stream-chat-android
-. `ChatUtils::devToken` is not accessible anymore, it has been moved to `ChatClient::devToken`

## stream-chat-android-client
- **setUser deprecation**
  - The `setUser`, `setGuestUser`, and `setAnonymousUser` methods on `ChatClient` are now deprecated.
  - Prefer to use the `connectUser` (`connectGuestUser`, `connectAnonymousUser`) methods instead, which return `Call` objects.
  - If you want the same async behaviour as with the old methods, use `client.setUser(user, token).enqueue { /* Handle result */ }`.
- Add support for typing events in threads:
  - Add `parentId` to `TypingStartEvent` and `TypingStopEvent`
  - Add `parentId` to ``ChannelClient::keystroke` and `ChannelClient::stopTyping`
- `ChatClient::sendFile` and `ChatClient::sendImage` each now have just one definition with `ProgressCallback` as an optional parameter. These methods both return `Call<String>`, allowing for sync/async execution, and error handling. The old overloads that were asynchronous and returned no value/error have been removed.
- `FileUploader::sendFile` and `FileUploader::sendImages` variations with `ProgressCallback` are no longer async with no return type. Now they are synchronous with `String?` as return type

## stream-chat-android-offline
- Add support for typing events in threads:
  - Add `parentId` to `Keystroke` and `StopTyping` use cases

## stream-chat-android-ui-common
- Add a new `isMessageRead` flag to the `MessageListItem.MessageItem` class, which indicates
  that a particular message is read by other members in this channel.
- Add handling threads typing in `MessageInputViewModel`

# Jan 31th, 2021 - 4.5.2
## stream-chat-android-client
- Use proper data on `ChatClient::reconnectSocket` to reconnect normal/anonymous user
- Add `enforceUnique` parameter to `ChatClient::sendReaction` and `ChannelClient::sendReaction` methods .
  If reaction is sent with `enforceUnique` set to true, new reaction will replace all reactions the user has on this message.
- Add suspending `setUserAndAwait` extension for `ChatClient`
- Replace chat event listener Kotlin functions with ChatEventListener functional interface in order to promote
  a better integration experience for Java clients. Old methods that use the Kotlin function have been deprecated.
  Deprecated interfaces, such as ChannelController, have not been updated. ChannelClient, which inherits from ChannelController
  for the sake of backwards compatibility, has been updated.

## stream-chat-android-offline
- Add `enforceUnique` parameter to `SendReaction` use case. If reaction is sent with `enforceUnique` set to true,
  new reaction will replace all reactions the user has on this message.
- Fix updating `Message::ownReactions` and `Message:latestReactions` after sending or deleting reaction - add missing `userId` to `Reaction`
- Fix Load Thread Replies process

## stream-chat-android-ui-common
- Add a new `isThreadMode` flag to the `MessageListItem.MessageItem` class.
  It shows is a message item should be shown as part of thread mode in chat.
- Add possibility to set `DateSeparatorHandler` via `MessageListViewModel::setDateSeparatorHandler`
  and `MessageListViewModel::setThreadDateSeparatorHandler` which determines when to add date separator between messages
- Add `MessageListViewModel.Event.ReplyAttachment`, `MessageListViewModel.Event.DownloadAttachment`, `MessageListViewModel.Event.ShowMessage`,
  and `MessageListViewModel.Event.RemoveAttachment` classes.
- Deprecate `MessageListViewModel.Event.AttachmentDownload`

# Jan 18th, 2021 - 4.5.1
## stream-chat-android
- Fix `MessageListItemViewHolder::bind` behavior
- Improve connection/reconnection with normal/anonymous user

## stream-chat-android-client
- Create `ChatClient::getMessagesWithAttachments` to filter message with attachments
- Create `ChannelClient::getMessagesWithAttachments` to filter message with attachments
- Add support for pinned messages:
  - Add `pinMessage` and `unpinMessage` methods `ChatClient` and `ChannelClient`
  - Add `Channel::pinnedMessages` property
  - Add `Message:pinned`, `Message::pinnedAt`, `Message::pinExpires`, and `Message:pinnedBy` properties

# Jan 7th, 2021 - 4.5.0
## stream-chat-android
- Now depends explicitly on AndroidX Fragment (fixes a potential crash with result handling)
- Update AndroidX dependencies: Activity 1.2.0-rc01 and Fragment 1.3.0-rc01

## stream-chat-android-client
- Add filtering non image attachments in ChatClient::getImageAttachments
- Add a `channel` property to `notification.message_new` events
- Fix deleting channel error
- 🚨 Breaking change: ChatClient::unmuteUser, ChatClient::unmuteCurrentUser,
  ChannelClient::unmuteUser, and ChannelClient::unmuteCurrentUser now return Unit instead of Mute

## stream-chat-android-offline
- Add LeaveChannel use case
- Add ChannelData::memberCount
- Add DeleteChannel use case
- Improve loading state querying channels
- Improve loading state querying messages

# Dec 18th, 2020 - 4.4.9

## stream-chat-android-client
- improved event recovery behaviour

## stream-chat-android-offline
- improved event recovery behaviour
- fixed the chatDomain.Builder boolean usage between userPresence and recoveryEnabled

# Dec 18th, 2020 - 4.4.8
## stream-chat-android
- Add filtering `shadowed` messages when computing last channel message
- Add filtering `draft` channels
- Add `DateFormatter::formatTime` method to format only time of a date
- Fix `ChatUtils::devToken` method

## stream-chat-android-client
- Improve `banUser` and `unBanUser` methods - make `reason` and `timeout` parameter nullable
- Add support for shadow ban - add `shadowBanUser` and `removeShadowBan` methods to `ChatClient` and `ChannelClient`
- Add `shadowBanned` property to `Member` class
- Add `ChatClient::getImageAttachments` method to obtain image attachments from a channel
- Add `ChatClient::getFileAttachments` method to obtain file attachments from a channel
- Add `ChannelClient::getImageAttachments` method to obtain image attachments from a channel
- Add `ChannelClient::getFileAttachments` method to obtain file attachments from a channel

## stream-chat-android-offline
- Add filtering `shadowed` messages
- Add new usecase `LoadMessageById` to fetch message by id with offset older and newer messages
- Watch Channel if there was previous error

## stream-chat-android-ui-common
- Add `messageId` arg to `MessageListViewModel`'s constructor allowing to load message by id and messages around it

# Dec 14th, 2020 - 4.4.7
## Common changes for all artifacts
- Updated to Kotlin 1.4.21
- For Java clients only: deprecated the `Call.enqueue(Function1)` method, please use `Call.enqueue(Callback)` instead

## stream-chat-android
- Add new attrs to `MessageListView`: `streamDeleteMessageActionEnabled`, `streamEditMessageActionEnabled`
- Improve Channel List Diff
- Add new attrs to `MessageInputView`: `streamInputScrollbarEnabled`, `streamInputScrollbarFadingEnabled`
- Add API for setting custom message date formatter in MessageListView via `setMessageDateFormatter(DateFormatter)`
  - 24 vs 12 hr controlled by user's System settings.

## stream-chat-android-client
- Add `ChatClient::isValidRemoteMessage` method to know if a RemoteMessage is valid for Stream

## stream-chat-android-offline
- Add updating `channelData` after receiving `ChannelUpdatedByUserEvent`
- Fix crash when a push notification arrives from other provider different than Stream

# Dic 4th, 2020 - 4.4.6

## stream-chat-android
- Use custom `StreamFileProvider` instead of androidx `FileProvider` to avoid conflicts
- Add `ChatClient::setGuestUser` method to login as a guest user
- Make `MessageListItemViewHolder` public and open, to allow customization by overriding the `bind` method

## stream-chat-android-offline
- Centralize how channels are stored locally

# Nov 24th, 2020 - 4.4.5
## Common changes for all artifacts
- Stream SDks has been uploaded to MavenCentral and the GroupID has changed to `io.getstream`.

## stream-chat-android
- New artifact name: `io.getstream:stream-chat-android:STREAM_VERSION`

## stream-chat-android-client
- It's no longer required to wait for `setUser` to finish before querying channels
- `ChatClient::setUser` method allows be called without network connection and will retry to connect when network connection is available
- New artifact name: `io.getstream:stream-chat-android-client:STREAM_VERSION`
- Show date of the last message into channels list when data comes from offline storage
- Show text of the last message into channels list when data comes from offline storage
- Accept Invite Message is now optional, if null value is sent, no message will be sent to the rest of members about this action

## stream-chat-android-offline
- Fix bug when channels with newer messages don't go to the first position in the list
- Fix Offline usage of `ChatDomain`
- New artifact name: `io.getstream:stream-chat-android-offline:STREAM_VERSION`
- Provide the last message when data is load from offline storage

# Nov 24th, 2020 - 4.4.4
This version is a rollback to 4.4.2, The previous release (4.4.3) was not valid due to a problem with the build flow.
We are going to release 4.4.5 with the features introduced by 4.4.3 as soon as the build is back working

# Nov 20th, 2020 - 4.4.3
## stream-chat-android-client
- It's no longer required to wait for `setUser` to finish before querying channels
- `ChatClient::setUser` method allows be called without network connection and will retry to connect when network connection is available

## stream-chat-android-offline
- Fix bug when channels with newer messages don't go to the first position in the list
- Fix Offline usage of `ChatDomain`

# Nov 13th, 2020 - 4.4.2

## stream-chat-android
- Remove `ChatClient` and `ChatDomain` as `ChatUI`'s dependencies
- Replace Glide with Coil - SDK doesn't depend on Glide anymore.
- Remove `BaseStyle` class and extract its properties into `AvatarStyle` and `ReadStateStyle`.
  - Use composition with `AvatarStyle` and `ReadStateStyle` instead of inheriting from `BaseStyle`.
  - Convert to kotlin: `ReadStateView`, `MessageListViewStyle`
- Add `streamShowSendAlsoToChannelCheckbox` attr to `MessageInputView` controlling visibility of "send also to channel" checkbox
- The sample app no longer uses Koin for dependency injection
- Add `streamCopyMessageActionEnabled`, `streamFlagMessageActionEnabled`, and `streamStartThreadMessageActionEnabled` attrs to `MessageListView`
- Validate message text length in MessageInputView.
  - Add property `MessageInputView.maxMessageLength: Int` and show warning once the char limit is exceeded
  - Expose `MessageInputViewModel.maxMessageLength: Int` informing about text length limit of the Channel

## stream-chat-android-client
- Deprecate `User::unreadCount` property, replace with `User::totalUnreadCount`
- Added MarkAllReadEvent
- Fix UpdateUsers call

## stream-chat-android-offline
- Update `totalUnreadCount` when user is connected
- Update `channelUnreadCount` when user is connected
- Fix bug when channels could be shown without names
- Added support for marking all channels as read for the current user.
  - Can be accessed via `ChatDomain`'s use cases (`chatDomain.useCases.markAllRead()...`).
- Fix bug when local channels could be sorted not properly
- Typing events can be all tracked with `ChatDomain.typingUpdates`

# Nov 4th, 2020 - 4.4.1
## Common changes for all artifacts
- Updated dependencies to latest versions (AGP 4.1, OkHttp 4.9, Coroutines 1.3.9, ExoPlayer 2.12.1, etc.)
  - See [PR #757](https://github.com/GetStream/stream-chat-android/pull/757) for full list of version updates
- Revamped `Call` implementations
  - The `Call2` type has been removed, the libraries now all use the same `Call` instead for all APIs
  - `Call` now guarantees callbacks to happen on the main thread
  - Coroutine users can now `await()` a `Call` easily with a provided extension

## stream-chat-android
- Add empty state views to channel list view and message list view components
- Allow setting custom empty state views
- Add loading view to message list view
- Allow setting custom loading view
- Add load more threshold for `MessageListView` and `streamLoadMoreThreshold` attribute
- Fix handling of the `streamShowReadState` attribute on `MessageListView`
- Add `streamShowDeliveredState` XML attribute to `MessageListView`
- Add "loading more" indicator to the `MessageListView`
- Messages in ChannelController were split in messages - New messages and oldMessages for messages coming from the history.

## stream-chat-android-client
- Fix guest user authentication
- Changed API of QuerySort class. You have to specify for what model it is being used.
- Rename `ChannelController` to `ChannelClient`. Deprecate `ChannelController`.
- Replace `ChannelController` subscribe related extension functions with corresponding `ChannelClient` functions
- Move `ChannelClient` extension functions to `io.getstream.chat.android.client.channel` package

## stream-chat-android-offline
- Add GetChannelController use cases which allows to get ChannelController for Channel
- Fix not storing channels when run channels fetching after connection recovery.
- Fix read state getting stuck in unread state

# Oct 26th, 2020 - 4.4.0
## stream-chat-android
- Create custom login screen in sample app
- Bump Coil to 1.0.0
- Add message sending/sent indicators in `MessageListView`
- Add possibility to replace default FileUploader
- Fixes a race condition where client.getCurrentUser() was set too late
- Support for hiding channels
- Makes the number of channels return configurable by adding the limit param to ChannelsViewModelFactory
- Add message sending/sent indicators in `MessageListView`
- Provide ChannelViewModelFactory and ChannelsViewModelFactory by the library to simplify setup
- Fixes for https://github.com/GetStream/stream-chat-android/issues/698 and https://github.com/GetStream/stream-chat-android/issues/723
- Don't show read state for the current user

## stream-chat-android-client
- Fix ConcurrentModificationException in `ChatEventsObservable`
- Add possibility to replace default FileUploader
- Fix anonymous user authentication
- Fix fetching color value from TypedArray

## stream-chat-android-offline
- Channel list now correctly updates when you send a new message while offline. This fixes https://github.com/GetStream/stream-chat-android/issues/698
- Channels now stay sorted based on the QuerySort order (previous behaviour was to sort them once)
- New messages now default to type "regular" or type "ephemeral" if they start with a /
- Improved error logging on sendMessage & sendReaction
- Fixed a race condition that in rare circumstances could cause the channel list to show stale (offline) data
- Fixed a bug with channel.hidden not working correctly
- Fixed crash with absence of user in the UserMap

# Oct 19th, 2020 - 4.3.1-beta-2 (stream-chat-android)
- Allow setting custom `NotificationHandler` in `Chat.Builder`
- Fix unresponsive attachment upload buttons
- Removed many internal implementation classes and methods from the SDK's public API
- Fix sending GIFs from keyboard
- Fix unresponsive attachment upload buttons
- Fix method to obtain initials from user to be shown into the avatar
- Fix method to obtain initials from channel to be shown into the avatar
- Allow setting `ChatLoggerHandler` and `ChatLogLevel` in `Chat.Builder`

# Oct 16th, 2020 - 4.3.1-beta-1 (stream-chat-android)
- Significant performance improvements
- Fix a crash related to behaviour changes in 1.3.0-alpha08 of the AndroidX Fragment library
- Replace Glide with Coil in AttachmentViewHolderMedia (Fix GIFs loading issues)
- `MessageListView.BubbleHelper`'s methods now have nullability annotations, and use primitive `boolean` values as parameters
- Update Offline Support to the [last version](https://github.com/GetStream/stream-chat-android-livedata/releases/tag/0.8.6)

# Oct 16th, 2020 - 0.8.6 (stream-chat-android-offline)
- Improve sync data validation in ChatDomain.Builder
- Removed many internal implementation classes and methods from the SDK's public API
- Significant performance improvements to offline storage
- Default message limit for the queryChannels use case changed from 10 to 1. This is a more sensible default for the channel list view of most chat apps
- Fix QuerySort
- Update client to 1.16.8: See changes: https://github.com/GetStream/stream-chat-android-client/releases/tag/1.16.8

# 1.16.8 - Fri 16th of Oct 2020 (stream-chat-android-client)
- Add `lastUpdated` property to `Channel`

# Oct 14th, 2020 - 4.3.0-beta-6 (stream-chat-android)
- Update to Kotlin 1.4.10
- Fix Typing view behavior
- Fix NPE asking for `Attachment::type`
- Fix ChatDomain initialization issue
- Limit max lines displayed in link previews (5 lines by default, customizable via `streamAttachmentPreviewMaxLines` attribute on `MessageListView`)
- Update Offline Support to the [last version](. See changes: )https://github.com/GetStream/stream-chat-android-livedata/releases/tag/0.8.5)

# 1.16.7 - Wed 14th of Oct 2020 (stream-chat-android-client)
- Removed many internal implementation classes and methods from the SDK's public API
- Improved nullability, restricted many generic type parameters to be non-nullable (set `Any` as their upper bound)
- Use AttachmentsHelper to validate imageUrl instead of just url.

# Oct 14th, 2020 - 0.8.5 (stream-chat-android-offline)
- Use `createdLocallyAt` and `updatedLocallyAt` properties in ChannelController and ThreadController
- Update attachments of message with an old image url, if it's still valid.
- Set attachment fields even if the file upload fails
- Fix NPE while ChatEvent was handled
- Improved nullability, restricted some generic type parameters to be non-nullable (set `Any` as their upper bound)
- Fix method to store date of the last message received into a channel
- Update client to 1.16.7: See changes: https://github.com/GetStream/stream-chat-android-client/releases/tag/1.16.7

# Oct 9th, 2020 - 4.3.0-beta-5 (stream-chat-android)
- Improve selecting non-media attachments
- Fix showing attachments captured with camera
- Add setting type and file size when creating AttachmentMetaData from file
- Remove FileAttachmentListAdapter and methods related to opening files chooser
- Replace isMedia flag with getting type from attachment if possible
- Update ExoPlayer dependency to version [2.12.0](https://github.com/google/ExoPlayer/blob/release-v2/RELEASENOTES.md#2120-2020-09-11)

# 1.16.6 - Fri 9th of Oct 2020 (stream-chat-android-client)
- Add `createdLocallyAt` and `updatedLocallyAt` properties to `Message` type
- Add AttachmentsHelper with hasValidUrl method

# Oct 7th, 2020 - 4.3.0-beta-4 (stream-chat-android)
- For Java clients, the `bindView` methods used to bind a ViewModel and its UI component together are now available with friendlier syntax.
- Calls such as `MessageListViewModelBindingKt.bindView(...);` should be replaced with calls like `MessageListViewModelBinding.bind(...);`
- The `ChannelListViewModelBindingKt` class has been renamed to `ChannelsViewModelBinding`, to match the name of the ViewModel it's associated with.
- Update client to the latest version. See changes: https://github.com/GetStream/stream-chat-android-client/releases/tag/1.16.5
- Update Stream Livedata to the last version. See changes: https://github.com/GetStream/stream-chat-android-livedata/releases/tag/0.8.4

# Oct 7th, 2020 - 0.8.4 (stream-chat-android-offline)
- Update client to 1.16.5: See changes: https://github.com/GetStream/stream-chat-android-client/releases/tag/1.16.5

# 1.16.5 - Wed 7th of Oct 2020 (stream-chat-android-client)
- Add autocomplete filter
- Add @JvmOverloads to QueryUsersRequest constructor
- Improve java interop of `TokenManager`

# Oct 5th, 2020 - 0.8.3 (stream-chat-android-offline)
- Improved message attachment handling. Message is now first added to local storage and the attachment is uploaded afterwards.
- Editing messages now works while offline
- Deprecate SendMessageWithAttachments in favor of SendMessage while specifying attachment.upload
- Fix a bug that caused messages not to load if member limit wasn't specified
- Fix a crash related to reaction data structure
- Fix a bug where network errors (temporary ones) are detected as permanent errors

# 1.16.4 - Mon 5th of Oct 2020 (stream-chat-android-client)
- Add `attachment.upload` and `attachment.uploadState` fields for livedata upload status. These fields are currently unused if you only use the low level client.

# Oct 2nd, 2020 - 4.3.0-beta-3 (stream-chat-android)
- Removed several parameters of `BaseAttachmentViewHolder#bind`, `Context` is now available as a property instead, others should be passed in through the `AttachmentViewHolderFactory` as constructor parameters
- Moved `BaseAttachmentViewHolder` to a new package
- Fix setting read state when user's last read equals message created date
- Skip setting user's read status if last read message is his own
- Make MessageListItem properties abstract
- Change default query sort to "last_updated"
- Fixed attachments logic. Save previously attached files when add more.
- Fixed the bug when it was unable to select new files when you have already attached something.
- Moved `MessageInputView` class to a new package.
- Update Stream Livedata to the last version. See changes: https://github.com/GetStream/stream-chat-android-livedata/releases/tag/0.8.2

# Oct 2nd, 2020 - 0.8.2 (stream-chat-android-offline)
- Request members by default when querying channels

# Sep 30th, 2020 - 4.3.0-beta-2 (stream-chat-android)
- Removed several parameters of `BaseMessageListItemViewHolder#bind`, `Context` is now available as a property instead, others should be passed in through the `MessageViewHolderFactory` as constructor parameters
- Attachment customization methods moved from `MessageViewHolderFactory` to a separate `AttachmentViewHolderFactory` class
- Removed `position` parameter from `MessageClickListener`
- Moved `BaseMessageListItemViewHolder` to a new package
- Update client to the latest version. See changes: https://github.com/GetStream/stream-chat-android-client/releases/tag/1.16.1
- Update Stream Livedata to the last version. See changes: https://github.com/GetStream/stream-chat-android-livedata/releases/tag/0.8.1

# Sep 30th, 2020 - 0.8.1 (stream-chat-android-offline)
- Handle the new `ChannelUpdatedByUserEvent`
- Update client to 1.16.1: See changes: https://github.com/GetStream/stream-chat-android-client/releases/tag/1.16.1
- Improve online status handling
- Replace posting an empty channels map when the channels query wasn't run online and offline storage is empty with error

# 1.16.2 - Wed 30 Sep 2020 (stream-chat-android-client)
- Add `ChatClient::enableSlowMode` method to enable slow mode
- Add `ChatClient::disableSlowMode` method to disable slow mode
- Add `ChannelController::enableSlowMode` method to enable slow mode
- Add `ChannelController::disableSlowMode` method to disable slow mode
- Add `Channel::cooldown` property to know how configured `cooldown` time for the channel
- Fix FirebaseMessageParserImpl.verifyPayload() logic
- Fix notification display condition
- Fix Socket connection issues

# 1.16.1 - Wed 25 Sep 2020 (stream-chat-android-client)
- Remove `User` field on `ChannelUpdatedEvent`
- Add new chat event type -> `ChannelUpdatedByUserEvent`
- Add `ChatNotificationHandler::getFirebaseInstanceId` method to provide a custom `FirebaseInstanceId`
- Add `NotificationConfig::useProvidedFirebaseInstance` conf

# Sep 23rd, 2020 - 4.3.0-beta-1 (stream-chat-android)
- Update livedata/client to latest version. See changes: https://github.com/GetStream/stream-chat-android-client/releases/tag/1.16.0

# 1.16.0 - Wed 23 Sep 2020 (stream-chat-android-client)
- Removed message.channel, this is a backwards incompatible change
- Ensure that message.cid is always available

The SDK was providing message.cid and message.channel in some cases, but not always.
Code that relied on those fields being populated caused bugs in production.

If you were relying on message.channel it's likely that you were running into bugs.
We recommend using one of these alternatives:

- message.cid if you just need a reference to the channel
- the channel object provided by client.queryChannel(s) if you need the full channel data
- channelController.channelData livedata object provided by the livedata package (automatically updated if channel data changes)
- channelController.toChannel() function provided by the livedata package

# Sep 23rd, 2020 - 0.8.0 (stream-chat-android-offline)
- Update client to 1.16.0: See changes: https://github.com/GetStream/stream-chat-android-client/releases/tag/1.16.0

# Sep 23rd, 2020 - 0.7.7 (stream-chat-android-offline)
- Fix crash when map channels DB entity to Channel
- Add posting empty channels map when queryChannels fails either offline and online which prevents infinite loader

# 1.15.6 - Wed 23 Sep 2020 (stream-chat-android-client)
- Convert ChatError to plain class. Changes in ChatLogger interface.
- Update events fields related to read status - remove "unread_messages" field and add "unread_channels" to NewMessageEvent, NotificationMarkReadEvent, and NotificationMessageNewEvent
- Mark ChatEvents containing the user property by the UserEvent interface.
- Simplified the event handling APIs, deprecated `ChatObservable`. See [the migration guide](https://github.com/GetStream/stream-chat-android-client/wiki/Migrating-from-the-old-event-subscription-APIs) for details on how to easily adopt the new APIs.

# Sep 23rd, 2020 - 4.2.11-beta-13 (stream-chat-android)
- Adjust ChatSocketListener to new events(NewMessageEvent, NotificationMarkReadEvent, NotificationMessageNewEvent) properties.
- Fix "load more channels"
- Update client to the latest version. See changes: https://github.com/GetStream/stream-chat-android-client/releases/tag/1.15.6
- Update Stream Livedata to the last version. See changes: https://github.com/GetStream/stream-chat-android-livedata/releases/tag/0.7.7

# Sep 18th, 2020 - 4.2.11-beta-12 (stream-chat-android)
- Implement Giphy actions handler
- Fix .gif preview rendering on message list
- Fix thread shown issue after sending message to a channel
- Remove border related attributes from MessageInputView. Add close button background attribute to MessageInputView.
- Improve setting user in sample app
- Add updating message read state after loading first messages
- Wrap Attachment into AttachmentListItem for use in adapter
- Properly show the message date
- Revamp MessageListView adapter customization, introduce ListenerContainer to handle all ViewHolder listeners
- Fix default filters on `ChannelsViewModelImpl`
- Update client to the latest version. See changes: https://github.com/GetStream/stream-chat-android-client/releases/tag/1.15.5
- Update Stream Livedata to the last version. See changes: https://github.com/GetStream/stream-chat-android-livedata/releases/tag/0.7.6

# Sep 18th, 2020 - 0.7.6 (stream-chat-android-offline)
- Store needed users in DB
- Stop trying to execute background sync in case ChatDomain.offlineEnabled is set to false
- Fix Socket Connection/Reconnection
- Update client to the latest version. See changes: https://github.com/GetStream/stream-chat-android-client/releases/tag/1.15.5

# 1.15.5 - Fri 18 Sep 2020 (stream-chat-android-client)
- Fix Socket Connection/Reconnection

# Sep 15th, 2020 - 0.7.5 (stream-chat-android-offline)
- Fix offline support for adding and removing reactions
- Fix crash when creating a channel while channel.createdBy is not set

# Sep 14th, 2020 - 0.7.4 (stream-chat-android-offline)
- Remove duplicates of new channels
- Improve tests
- Remove some message's properties that are not used anymore GetStream/stream-chat-android-client#69
- Update client to the latest version. See changes: https://github.com/GetStream/stream-chat-android-client/releases/tag/1.15.4

# 1.15.4 - Fri 11 Sep 2020 (stream-chat-android-client)
- Fix Socket Disconnection
- Remove useless message's properties (isStartDay, isYesterday, isToday, date, time and commandInfo)
- Forbid setting new user when previous one wasn't disconnected

# Sep 8th, 2020 - 0.7.3 (stream-chat-android-offline)
- Add usecase to send Giphy command
- Add usecase to shuffle a Gif on Giphy command message
- Add usecase to cancel Giphy Command
- Update client to the latest version. See changes: https://github.com/GetStream/stream-chat-android-client/releases/tag/1.15.3

# 1.15.3 - Tue 7 Sep 2020 (stream-chat-android-client)
- Add send action operation to ChannelController
- Fix serialized file names of SendActionRequest
- Fix `ConnectedEvent` parse process

# Sep 4th, 2020 - 4.2.11-beta-11 (stream-chat-android)
- Fix uploading files and capturing images on Android >= 10
- Fix `AvatarView`: Render lastActiveUsers avatars when channel image is not present

# 1.15.2 - Tue 1 Sep 2020 (stream-chat-android-client)
- `ChannelResponse.watchers` is an array of User now
- `Watcher` model has been removed, `User` model should be used instead
- `QueryChannelsRequet` has a new field called `memberLimit` to limit the number of members received per channel

# Aug 28th, 2020 - 4.2.11-beta-9 (stream-chat-android)
- Update event structure
- Update client to the latest version. See changes: https://github.com/GetStream/stream-chat-android-client/releases/tag/1.15.1
- Update Stream Livedata to the last version. See changes: https://github.com/GetStream/stream-chat-android-livedata/releases/tag/0.7.2

# 1.15.1 - Thu 28 Aug 2020 (stream-chat-android-client)
- New MapAdapter that omit key that contains null values or emptyMaps
- Null-Check over Watchers response

## Aug 23th, 2020 - 4.2.11-beta-8 (stream-chat-android)
- Fix Upload Files
- Update RecyclerView Lib
- Update Notification Customization

# Aug 28th, 2020 - 0.7.2 (stream-chat-android-offline)
- Update client to the latest version. See changes: https://github.com/GetStream/stream-chat-android-client/releases/tag/1.15.1

# Aug 28th, 2020 - 0.7.1 (stream-chat-android-offline)
- Keep order when retry to send a message
- Fix message sync logic and message sending success event emitting
- Update client to the latest version. See changes: https://github.com/GetStream/stream-chat-android-client/releases/tag/1.15.0

# Aug 20th, 2020 - 0.7.0 (stream-chat-android-offline)
- Update to version 0.7.0

# 1.15.0 - Thu 20 Aug 2020 (stream-chat-android-client)
- Refactor ChatEvents Structure

# 1.14.0 - Thu 20 Aug 2020 (stream-chat-android-client)
- Decouple cloud messages handler logic from configuration data
- Fix createChannel methods

# 1.13.3 - Tue 18 Aug 2020 (stream-chat-android-client)
- Set message as optional when updating a channel

# 1.13.2 - Fri 14 Aug 2020 (stream-chat-android-client)
- Reduce TLS Latency

# 1.13.1 - Fri 7 Aug 2020 (stream-chat-android-client)
- Fix DateParser

## Aug 5th, 2020 - 4.2.11-beta-7 (stream-chat-android)
- Update Stream Livedata to the last version. See changes: https://github.com/GetStream/stream-chat-android-livedata/releases/tag/0.6.9
- Fix channel name validation in CreateChannelViewModel
- Add `ChannelsView.setViewHolderFactory(factory: ChannelViewHolderFactory)` function
- Fix Fresco initialization
- Fix method to add/remove reaction

# Aug 3nd, 2020 - 0.6.9 (stream-chat-android-offline)
- Fix `QuerySort`

# 1.13.0 - Tue 28 Jul 2020 (stream-chat-android-client)
- Add `Client.flagUser()` method to flag an User
- Add `Client.flagMessage()` method to flag a Message
- Deprecated method `Client.flag()` because was a bit confusing, you should use `client.flagUser()` instead

# 1.12.3 - Mon 27 Jul 2020 (stream-chat-android-client)
- Fix NPE on TokenManagerImpl
- Upgrade Kotlin to version 1.3.72
- Add Kotlin Proguard Rules

# Jul 20th, 2020 - 0.6.8 (stream-chat-android-offline)
- Fix `NotificationAddedToChannelEvent` event handling

# 1.12.2 - Fri 17 Jul 2020 (stream-chat-android-client)
- Add customer proguard rules

# 1.12.1 - Wed 15 Jul 2020 (stream-chat-android-client)
- Add customer proguard rules

## Jul 13th, 2020 - 4.2.11-beta-6 (stream-chat-android)
- Update client to the latest version. See changes: https://github.com/GetStream/stream-chat-android-client/releases/tag/1.10.0
- Update Stream Livedata to the last version. See changes: https://github.com/GetStream/stream-chat-android-livedata/releases/tag/0.6.7
- Refactor ChannelHeaderView
- Refactor MessageInputView
- Refactor Permission Checker Behavior
- Refactor MessageListVIew
- Fix Send Attachment Behavior
- Fix "Take Picture/Record Video" Behavior
- Add option to show empty view when there are no channels
- Add option to send a message to a thread
- Allow to switch user / logout

# 1.12.0 - Mon 06 Jul 2020 (stream-chat-android-client)
- Add mute and unmute methods to channel controller

# 1.11.0 - Mon 06 Jul 2020 (stream-chat-android-client)
- Fix message mentioned users

# Jul 3nd, 2020 - 0.6.7 (stream-chat-android-offline)
- Update client to the latest version. See changes: https://github.com/GetStream/stream-chat-android-client/releases/tag/1.10.0
- Implement Thread Behavior

# 1.10.0 - Wed 29 June 2020 (stream-chat-android-client)
- Add mute and unmute channels
- Add `notification.channel_mutes_updated` socket even handling
- Add user.channelMutes field
- Improve error logging
- Add invalid date format handling (channel.config dates might be invalid)

# 1.9.3 - Wed 29 June 2020 (stream-chat-android-client)
- Add raw socket events logging. See with tag `Chat:Events`

# Jun 24th, 2020 - 0.6.6 (stream-chat-android-offline)
- Update client to the latest version. See changes: https://github.com/GetStream/stream-chat-android-client/releases/tag/1.9.2

# 1.9.2 - Wed 24 June 2020 (stream-chat-android-client)
- Add `show_in_channel` attribute to `Message` entity

# 1.9.1 - Mue 23 June 2020 (stream-chat-android-client)
- Fix multithreaded date parsing

# 1.9.0 - Mon 22 June 2020 (stream-chat-android-client)
- Fix search message request body
  🚨 Breaking change:
- client.searchMessages signature has been changed: query removed, added channel filter

# 1.8.1 - Thu 18 June 2020 (stream-chat-android-client)
- Fix UTC date for sync endpoint
- Fix inhered events parsing
- Fix custom url setter of ChatClient.Builder

# Jun 16th, 2020 - 0.6.5 (stream-chat-android-offline)
- Fixed crash caused by `NotificationMarkReadEvent.user` value being sent null.
- Solution: using the current user which was set to the ChatDomain instead of relying on event's data.

# 1.8.0 - Thu 12 June 2020 (stream-chat-android-client)
- Add sync api call

# Jun 12th, 2020 - 0.6.4 (stream-chat-android-offline)
- Add attachment.type when upload a file or image

# 1.7.0 - Thu 12 June 2020 (stream-chat-android-client)
- Add query members call

# Jun 11th, 2020 - 0.6.3 (stream-chat-android-offline)
- Create a new UseCase to send messages with attachments

# Jun 11th, 2020 - 0.6.2 (stream-chat-android-offline)
- Update client to the latest version. See changes: https://github.com/GetStream/stream-chat-android-client/releases/tag/1.6.1

# 1.6.1 - Thu 11 June 2020 (stream-chat-android-client)
- Add MimeType on sendFile and sendImage methods

# 1.6.0 - Mon 8 June 2020 (stream-chat-android-client)
- Add translations api call and update message with `i18n` field. Helper `Message` extensions functions are added.

## Jun 4th, 2020 - 4.2.11-beta-5 (stream-chat-android)
- Update livedata dependency to fix crash when NotificationMarkReadEvent received
- Add mavenLocal() repository

## Jun 4th, 2020 - 4.2.11-beta-4 (stream-chat-android)
- Fix crash when command (`/`) is typed.

## Jun 3rd, 2020 - 4.2.11-beta (stream-chat-android)
- Fix `AvatarView` crash when the view is not attached

# 1.5.4 - Wed 3 June 2020 (stream-chat-android-client)
- Add optional `userId` parameter to `Channel.getUnreadMessagesCount` to filter out unread messages for the user

# 1.5.3 - Wed 3 June 2020 (stream-chat-android-client)
- Fix switching users issue: `disconnect` and `setUser` resulted in wrong user connection

# 1.5.2 - Tue 2 June 2020 (stream-chat-android-client)
- Fix `ConcurrentModificationException` on multithread access to socket listeners

# May 30th, 2020 - 0.6.1 (stream-chat-android-offline)
- Use the new low level client syntax for creating a channel with members
- Fallback to a default channel config if the real channel config isn't available yet. This fixes GetStream/stream-chat-android#486

# May 27th, 2020 - 0.6.0 (stream-chat-android-offline)
- Update client to the latest version: https://github.com/GetStream/stream-chat-android-client/releases/tag/1.5.0

# 1.5.1 - Wed 27 May 2020 (stream-chat-android-client)
- Add filter contains with any value

# May 26th, 2020 - 0.5.2 (stream-chat-android-offline)
- Test cases for notification removed from channel had the wrong data structure. This caused a crash when this event was triggered.

# 1.5.0 - Mon 26 May 2020 (stream-chat-android-client)
🚨 Breaking change:
- Add new constructor field to `Channel`: `team`
- Add new constructor field to `User`: `teams`

✅ Other changes:
- Add `Filter.contains`

# 1.4.17 - Mon 26 May 2020 (stream-chat-android-client)
- Fix loop on client.create
- Fix crash when backend sends first event without me

# May 25th, 2020 - 0.5.1 (stream-chat-android-offline)
- Update client to the latest version. See changes: https://github.com/GetStream/stream-chat-android-client/releases/tag/1.4.16

# 1.4.16 - Mon 25 May 2020 (stream-chat-android-client)
Breaking change:
- `Command` fields are mandatory and marked as non-nullable

# May 24th, 2020 - 0.5.0 (stream-chat-android-offline)
Livedata now supports all events exposed by the chat API. The 3 new events are:
- Channel truncated
- Notification channel truncated
- Channel Deleted
  This release also improves how new channels are created.

# May 23rd, 2020 - 0.4.8 (stream-chat-android-offline)
- NotificationMessageNew doesn't specify event.message.cid, this was causing issues with offline storage. The test suite has been updated and the issue is now resolved. Also see: GetStream/stream-chat-android#490

# May 23rd, 2020 - 0.4.7 (stream-chat-android-offline)
- Fixed NPE on MemberRemoved event GetStream/stream-chat-android#476
- Updates low level client to fix GetStream/stream-chat-android#492

# 1.4.15 - Fri 22 May 2020 (stream-chat-android-client)
- Add events: `ChannelTruncated`, `NotificationChannelTruncated`, `NotificationChannelDeleted`

# 1.4.13 - Fri 22 May 2020 (stream-chat-android-client)
🚨 Breaking change:
- Fields `role` and `isInvited` of ``Member` fields optional

# 1.4.12 - Fri 22 May 2020 (stream-chat-android-client)
🚨 Breaking change:
- `Member` model is cleaned up from non existing fields

# May 20th, 2020 - 0.4.6 (stream-chat-android-offline)
- Update client to the latest version. See changes: https://github.com/GetStream/stream-chat-android-client/releases/tag/1.4.11

# 1.4.11 - Tue 19 May 2020 (stream-chat-android-client)
🚨 Breaking change:
- `markRead` of ``ChatClient` and `ChannelController` return `Unit` instead of `ChatEvent`

✅ Other changes:
- Fix null fields which are not marked as nullable

# 1.4.10 - Tue 19 May 2020 (stream-chat-android-client)
- Fix add member invalid api key

# 1.4.9 - Mon 18 May 2020 (stream-chat-android-client)
🚨 Breaking change:
- `markRead` of ``ChatClient` and `ChannelController` return `Unit` instead of `ChatEvent`

✅ Other changes:
- Fix `ChannelController.markRead`: was marking read all channels instead of current one
- `ChatClient.markRead` accepts optional `messageId`

# 1.4.8 - Mon 18 May 2020 (stream-chat-android-client)
- Add handling invalid event payload

# May 16th, 2020 - 0.4.5 (stream-chat-android-offline)
- Improved handling of unread counts. Fixes GetStream/stream-chat-android#475

# May 16th, 2020 - 0.4.4 (stream-chat-android-offline)
- GetStream/stream-chat-android#476

## May 15th, 2020 - 4.2.10-beta (stream-chat-android)
- Update to the latest livedata: 0.6.1

# May 15th, 2020 - 0.4.3 (stream-chat-android-offline)
- Resolves this ticket: GetStream/stream-chat-android#479

## May 29th, 2020 - 4.2.9-beta-3 (stream-chat-android)
- Fix AttachmentViewHolder crash when user sends message with plain/no-media url

## May 15th, 2020 - 4.2.9-beta-2 (stream-chat-android)
- Update to the latest livedata: 0.6.0

## May 15th, 2020 - 4.2.8-beta-1 (stream-chat-android)
- Update to the latest livedata: 0.4.6

## May 15th, 2020 - 4.2.6 (stream-chat-android)
- Fix Avatar crash if channel/user initials are empty

# 1.4.7 - Tue 14 May 2020 (stream-chat-android-client)
- Add more channel creation signatures to `Client` and `ChannelController`

# 1.4.6 - Tue 14 May 2020 (stream-chat-android-client)
- Move channel out of message constructor

## May 13th, 2020 - 4.2.5 (stream-chat-android)
- Create new `AvatarView`
- Glide Redirect issues resolved
- Bugfix release for livedata, updated to 0.4.2

# May 13th, 2020 - 0.4.2 (stream-chat-android-offline)
-NotificationAddedToChannelEvent cid parsing didn't work correctly. This has been fixed in 0.4.2

# May 13th, 2020 - 0.4.1 (stream-chat-android-offline)
- There was an issue with the 0.4.0 and the data structure for NotificationMarkRead

# May 13th, 2020 - 0.4.0 (stream-chat-android-offline)
## Features:
- Massive improvement to javadoc/dokka
- Support for user ban events. Exposed via chatDomain.banned
- Muted users are available via chatDomain.muted
- Support for notificationMarkRead, invite and removed from channel events
- Support for deleting channels
- Support for silent messages
- Creating channels with both members and additional data works now
- User presence is enabled

##Bugfixes:
- No longer denormalizing channelData.lastMessageAt
- Fixed an issue with channel event handling and the usage of channel.id vs channel.cid
- Changed channelData.createdBy from lateinit to a regular field

##Other:
- Moved from Travis to Github actions

# 1.4.5 - Tue 12 May 2020 (stream-chat-android-client)
- add message.silent field
- add extension properties `name` and `image` to `Channel` and `User`

## March 11th, 2020 - 3.6.5 (stream-chat-android)
- Fix reaction score parser casting exception

# May 8th, 2020 - 0.3.4 (stream-chat-android-offline)
- added support for muting users
- store the current user in offline storage
- performance tests
- removed launcher icons from lib
- forward compatibility with new event sync endpoint
- support for reaction scores

# 1.4.3 - Thu 7 May 2020 (stream-chat-android-client)
- fix type erasure of parsed collections: `LinkedTreeMap`, but not `List<Reaction>`

# 1.4.2 - Mon 4 May 2020 (stream-chat-android-client)
- add `reactionScores` to `Message`
- fix null write crash of CustomObject nullable field
- fix extraData duplicated fields

# May 2nd, 2020 - 0.3.1 (stream-chat-android-offline)
- Make the channel unread counts easily accessible via channel.unreadCount
- Support for muting users
- Detection for permanent vs temporary errors (which helps improve retry logic)
- Bugfix: Fixes edge cases where recovery flow runs before the existing API calls complete

# 1.4.0 - Fri 1 May 2020 (stream-chat-android-client)
- fix `QueryChannelRequest` when `withMessages/withMembers` is called, but messages were not returned
- add `unreadMessages` to `ChannelUserRead`. Add extension for channel to count total unread messages: `channel.getUnreadMessagesCount()`

# 1.3.0 - Wed 30 Apr 2020 (stream-chat-android-client)
🚨 Breaking changes:
- `TokenProvider` signature enforces async execution
- make socket related classes internal

✅ Other changes
- fix endlessly hanging request in case setUser is not called
- fix expired token case on socket connection
- fix client crash if TokenProvider throws an exception

# Apr 29th, 2020 - 0.3.0 (stream-chat-android-offline)
- Handle edge cases where events are received out of order
- KTlint, travis and coverage reporting
- Interfaces for use cases and controllers for easier testing
- Channel data to isolate channel data vs rest of channel state
- Java version of code examples
- Handle edge cases for channels with more than 100 members
- Test coverage on mark read
- Bugfix queryChannelsController returning duplicate channels
- Support for hiding and showing channels
- Full offline pagination support (including the difference between GTE and GT filters)

# 1.2.2 - Wed 29 Apr 2020 (stream-chat-android-client)
🚨 Breaking changes:
- fields of models are moved to constructors: `io.getstream.chat.android.client.models`
- field of Device `push_provider` renamed to `pushProvider` and moved to constructor

✅ Other changes
- added local error codes with descriptions: `io.getstream.chat.android.client.errors.ChatErrorCode`
- fix uncaught java.lang.ExceptionInInitializerError while parsing custom object

# Apr 22nd, 2020 - 0.2.1 (stream-chat-android-offline)
- Better handling for missing cids

# Apr 22nd, 2020 - 0.2.0 (stream-chat-android-offline)
- Test suite > 100 tests
- Sample app (stream-chat-android) works
- Full offline sync for channels, messages and reactions
- Easy to use livedata objects for building your own UI

# Apr 22nd, 2020 - 0.1.0 (stream-chat-android-offline)
- First Release

## March 3rd, 2020 - 3.6.5 (stream-chat-android)
- Fix crash on sending Google gif

## March 3rd, 2020 - 3.6.4 (stream-chat-android)
- Update default endpoint: from `chat-us-east-1.stream-io-api.com` to `chat-us-east-staging.stream-io-api.com`
- update target api level to 29
- Fixed media playback error on api 29 devices
- Added score field to reaction model

## January 28th, 2020 - 3.6.3 (stream-chat-android)
- ViewModel & ViewHolder classes now use protected instead of private variables to allow customization via subclassing
- ChannelViewHolderFactory is now easier to customize
- Added ChannelViewHolder.messageInputText for 2 way data binding
- Documentation improvements
- Fix problem with wrong scroll position

## January 10th, 2020 - 3.6.2 (stream-chat-android)
- Enable multiline edit text
- Fix deprecated getColumnIndexOrThrow for 29 Api Level

## January 7th, 2020 - 3.6.1 (stream-chat-android)
- Add navigation components with handler to override default behaviour

## Breaking changes:
###
- `OpenCameraViewListener` is replaced with CameraDestination

## January 6th, 2020 - 3.6.0 (stream-chat-android)
- Add `MessageSendListener` interface for sending Message
- Update `README` about Customizing MessageInputView
- Client support for anonymous and guest users
- Client support initialization with Configurator
- Support auto capitalization for keyboard
- Add `NotificationManager` with customization opportunity
- Update `UpdateChannelRequest` for reserved fields
- renamed `MoreActionDialog` to `MessageMoreActionDialog`
- Add `StreamLoggerHandler` interface for custom logging client data
- Add logging customization ability
- fix markdown for mention if there is no space at prefix @
- fix Edit Attachment behavior
- add support for channel.hide with clear history + events
- Fix crash in AttachmentActivity and AttachmentDocumentActivity crash when app is killed in background
- Add utility method StreamChat.isConnected()

#### Breaking changes:

##### Channel hide request
- `Channel:hide` signature has changed: `HideChannelRequest` must be specified as first parameter
- `Client:hideChannel` signature has changed: `HideChannelRequest` must be specified as second parameter
- `ChannelListViewModel:hideChannel` signature has changed: `HideChannelRequest` must be specified as second parameter

##### How to upgrade
To keep the same behavior pass `new HideChannelRequest()` as request parameter to match with the new signature.

## December 9th, 2019 - 3.5.0 (stream-chat-android)
- Fix set typeFace without custom font
- Fix channel.watch (data payload was not sent)
- Fix API 23 compatibility
- Add Attachment Border Color attrs
- Add Message Link Text Color attrs
- Add custom api endpoint config to sample app and SDK

## November 28th, 2019 - 3.4.1 (stream-chat-android)
- Fix Giphy buttons alignments
- Add Giphy error cases handling
- Update http related issues documentation


## November 28th, 2019 - 3.4.0 (stream-chat-android)
- Custom font fot the whole SDK
- Custom font per TextView
- Ignore sample app release unit tests, keep debug tests
- Added AttachmentBackgroundColorMine/Theirs
- Fix Edit/Delete thread parent message
- Replace fadein/fadeout animation of parent/current thread with default RecyclerView animation

## November 5th, 2019 - 3.3.0 (stream-chat-android)
- Fix Concurrent modification when removing member from channel
- Fix automention input issue
- Fix Sent message progress infinite
- Fix channel delete event handling in ChannelList view model
- Fix attachment duplicated issue when message edit
- Add File Upload 2.0
- Add editMessage function in Channel View Model
- Fix JSON encoding always omits null fields
- Sample app: add version header, release version signing
- Add Message Username and Date attrs


## November 5th, 2019 - 3.2.1 (stream-chat-android)
- Fixed transparency issues with user profile images on older devices
- Better channel header title for channels without a name
- Fixed read count difference between own and other users' messages
- Fixed Video length preview
- Catch error body parsing errors
- Do not show commands list UI when all commands are disabled
- Renamed `MessageInputClient` to `MessageInputController`
- Added Large file(20MB) check for uploading file
- Added streamUserNameShow and streamMessageDateShow in `MessageListViewStyle`
- Fixed channel header title position issue when Last Active is hidden


## October 25th, 2019 - 3.2.0 (stream-chat-android)
- Added event interceptors to `ChannelListViewModel`

## October 24th, 2019 - 3.1.0 (stream-chat-android)
- Add channel to list when the user is added
- Add `onUserDisconnected` event
- Make sure channel list view model is cleared when the user disconnects
- Fix bug with `setUser` when user data is not correctly URI encoded
- Add debug/info logging
- Add Attrs for DateSeparator

## Oct 23th, 2019 - 3.0.2 (stream-chat-android)
- Fix NPE with restore from background and null users

## Oct 22th, 2019 - 3.0.1 (stream-chat-android)
- Fix NPE with empty channel lists

## Oct 21th, 2019 - 3.0.0 (stream-chat-android)
- Added support for message search `client.searchMessages`
- Better support for query user options
- Update channel update signature
- Fix disconnection NPE
- Minor bugfixes
- Remove file/image support
- Expose members and watchers pagination options for query channel

#### Breaking changes
- `Channel.update` signature has changed

## Oct 16th, 2019 - 2.3.0 (stream-chat-android)
- Added support for `getReactions` endpoint
- Calls to `ChannelListViewModel#setChannelFilter` will reload the list of channels if necessary
- Added support for `channel.stopWatching()`
- Improved error message for uploading large files
- Remove error messages after you send a message (similar behaviour to Slack)
- Fixed slash command support on threads
- Improved newline handling
- Improved thread display
- Expose ban information for current user (`User#getBanned`)
- Bugfix on attachment size
- Added support for accepting and rejecting channel invites
- Expose current user LiveData with `StreamChat.getCurrentUser()`

## Oct 14th, 2019 - 2.2.1 (stream-chat-android)
- Renamed `FileSendResponse` to `UploadFileResponse`
- Renamed `SendFileCallback` to `UploadFileCallback`
- Removed `SendMessageRequest`
- Updated `sendMessage` and `updateMessage` from `Client`
- Added devToken function for setUser of Client
- Added a callback as an optional last argument for setUser functions
- Added ClientState which stores users, current user, unreadCount and the current user's mutes
- Added notification.mutes_updated event
- Add support for add/remove channel members
- Expose channel unread messages counts for any user in the channel

## Oct 9, 2019 - 2.2.0 (stream-chat-android)
- Limit message input height to 7 rows
- Fixed thread safety issues on Client.java
- Fixed serialization of custom fields for message/user/channel and attachment types
- Added support for distinct channels
- Added support to Channel hide/show
- Improved client error reporting (we now return a parsed error response when available)
- General improvements to Message Input View
- Added ReactionViewClickListener
- Added support for banning and unbanning users
- Added support for deleting a channel
- Add support for switching users via `client.disconnect` and `client.setUser`
- Add `reload` method to `ChannelListViewModel`
- Bugfix: hides attachment drawer after deny permission
- Add support for update channel endpoint
- Add PermissionRequestListener for Permission Request

## September 28, 2019 - 2.1.0 (stream-chat-android)
- Improved support for regenerating expired tokens

#### Breaking changes:
- `MessageInputView#progressCapturedMedia(int requestCode, int resultCode, Intent data)` renamed into `captureMedia(int requestCode, int resultCode, Intent data)`
- `binding.messageInput.permissionResult(requestCode, permissions, grantResults)` in `onRequestPermissionsResult(requestCode, permissions, grantResults) of `ChannelActivity`

## September 28, 2019 - 2.0.1 (stream-chat-android)
- Fix channel list ordering when a channel is added directly from Android
- Better Proguard support

## September 26, 2019 - 2.0.0 (stream-chat-android)
- Simplify random access to channels
- Channel query and watch methods now work the same as they do on all other SDKs

#### Breaking changes:
- `channel.query` does not watch the channel anymore, to retrieve channel state and watch use `channel.watch`
- `client.getChannelByCID` is now private, use one of the `client.channel` methods to get the same (no null checks needed)<|MERGE_RESOLUTION|>--- conflicted
+++ resolved
@@ -62,12 +62,9 @@
 ### ⬆️ Improved
 
 ### ✅ Added
-<<<<<<< HEAD
-- Added the feature flag boolean `navigateToThreadViaNotification` to `MessageListViewModel` and `MessageListViewModelFactory`. If it is set to true and a thread message has been received via push notification, clicking on the notification will make the SDK automatically navigate to the thread. If set to false, the SDK will always navigate to the channel containing the thread without navigating to the thread itself. [#4612](https://github.com/GetStream/stream-chat-android/pull/4612)
-=======
 - Added a feature flag to `ChatUI` called `showThreadSeparatorInEmptyThread`. You can use this to enable a thread separator if the thread is empty. [#4629](https://github.com/GetStream/stream-chat-android/pull/4629)
 - Added the `messageLimit` parameter to MessageListViewModel and MessageListViewModelFactory. [#4634](https://github.com/GetStream/stream-chat-android/pull/4634)
->>>>>>> 74dac8ad
+- Added the feature flag boolean `navigateToThreadViaNotification` to `MessageListViewModel` and `MessageListViewModelFactory`. If it is set to true and a thread message has been received via push notification, clicking on the notification will make the SDK automatically navigate to the thread. If set to false, the SDK will always navigate to the channel containing the thread without navigating to the thread itself. [#4612](https://github.com/GetStream/stream-chat-android/pull/4612)
 
 ### ⚠️ Changed
 
