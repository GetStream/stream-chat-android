## 🚨 Old UI Module Deprecation
`stream-chat-android` module will be deprecated by the end of December 2021. The module will continue working, but we won't be releasing new versions.
Consider migrating to `stream-chat-android-ui-components` or `stream-chat-android-compose`. Here you can find a set of useful resources for migration:
- [UI Components Documentation](https://getstream.io/chat/docs/sdk/android/ui/overview/)
- [Android Chat Messaging Tutorial](https://getstream.io/tutorials/android-chat/)
- [Compose UI Components Documentation](https://getstream.io/chat/docs/sdk/android/compose/overview/)
- [Compose Chat Messaging Tutorial](https://getstream.io/chat/compose/tutorial/)
- [Old Sample App Migration PR](https://github.com/GetStream/stream-chat-android/pull/2467)

# UNRELEASED CHANGELOG
## Common changes for all artifacts
### 🐞 Fixed

### ⬆️ Improved
- Updated dependency versions
  - Kotlin 1.5.31
  - Compose framework 1.0.5
  - AndroidX
  - Lottie 4.2.2
  - Moshi 1.13.0
  - OkHttp 4.9.3
  - and other, see [#2771](https://github.com/GetStream/stream-chat-android/pull/2771) for more details

### ✅ Added

### ⚠️ Changed

### ❌ Removed

## stream-chat-android
### 🐞 Fixed

### ⬆️ Improved

### ✅ Added

### ⚠️ Changed

### ❌ Removed

## stream-chat-android-client
### 🐞 Fixed

### ⬆️ Improved

### ✅ Added

### ⚠️ Changed

### ❌ Removed

## stream-chat-android-offline
### 🐞 Fixed
- Fixed a bug when hard deleted messages still remain in the UI.

### ⬆️ Improved

### ✅ Added

### ⚠️ Changed

### ❌ Removed

## stream-chat-android-ui-common
### 🐞 Fixed

### ⬆️ Improved

### ✅ Added

### ⚠️ Changed

### ❌ Removed

## stream-chat-android-ui-components
### 🐞 Fixed
- Users' updates done in runtime are now propagated to the `MessageListView` component. [#2769](https://github.com/GetStream/stream-chat-android/pull/2769)

### ⬆️ Improved
- Improved Korean 🇰🇷 and Japanese 🇯🇵 translation.
- Improved KDocs of UI components such as `ChannelListHeaderView` and `AvatarView`.

### ✅ Added
- Added header with back button and attachment's title to `AttachmentMediaActivity` which displays playable attachments.
  You can customize its appearance using `streamUiMediaActivityHeader`, `streamUiMediaActivityHeaderLeftActionButtonStyle` and `streamUiMediaActivityHeaderTitleStyle` attributes.
- Added `hard` flag to `MessageListViewModel.Event.DeleteMessage`.
  You can use `MessageListView::setMessageDeleteHandler` and pass `MessageListViewModel.Event.DeleteMessage(MESSAGE, hard = true)` to hard delete messages using `MessageListViewModel`.
  Check [MessageListViewModelBinding](https://github.com/GetStream/stream-chat-android/blob/main/stream-chat-android-ui-components/src/main/kotlin/io/getstream/chat/android/ui/message/list/viewmodel/MessageListViewModelBinding.kt#L37) for further details. [#2772](https://github.com/GetStream/stream-chat-android/pull/2772)

### ⚠️ Changed
- Constructor of `ChannelListViewModel` and `ChannelListViewModelFactory` changed. Now they ask for `ChatEventHandlerFactory` instead `ChatEventHandler`, so users can use `StateFlow<List<Channel>>` in their implementations of `ChatEventHandler`, which can make implementation smarter with resources (don't try to add a channel that is already there, for example) [#2747](https://github.com/GetStream/stream-chat-android/pull/2747)
### ❌ Removed

## stream-chat-android-compose
### 🐞 Fixed
- Fixed the message grouping logic to now include date separators when splitting message groups [#2770](https://github.com/GetStream/stream-chat-android/pull/2770)

### ⬆️ Improved
- Improved the UI for message footers to be more respective of thread replies [#2765](https://github.com/GetStream/stream-chat-android/pull/2765)
- Fixed the orientation and UI of ThreadParticipants [#2765](https://github.com/GetStream/stream-chat-android/pull/2765)

### ✅ Added
- Added site name labels to link attachments for websites using the Open Graph protocol [#2785](https://github.com/GetStream/stream-chat-android/pull/2785)
- Added preview screens for file attachments [#2764](https://github.com/GetStream/stream-chat-android/pull/2764)
- Added a way to disable date separator and system message items in the message list [#2770](https://github.com/GetStream/stream-chat-android/pull/2770)
<<<<<<< HEAD
- Added the `SelectedReactionsMenu` component that represents a list of user reactions left for a particular message [#2782](https://github.com/GetStream/stream-chat-android/pull/2782)
=======
- Added an option to the message options menu to unmute a user that sent the message. [#2787](https://github.com/GetStream/stream-chat-android/pull/2787)
>>>>>>> dbd08bd0

### ⚠️ Changed
- Removed SelectedMessageOverlay and replaced it with SelectedMessageMenu - [#2768](https://github.com/GetStream/stream-chat-android/pull/2768)
- Big changes to the structure of the project, making it easier to find all the components and building blocks - [#2752](https://github.com/GetStream/stream-chat-android/pull/2752)
- Renamed the `common` package to `components` and added a logical structure to the components there
- Decoupled many smaller components to the `components` package and their individual files, for ease of use
- Improved the API of several smaller components
- Added a few missing previews

### ❌ Removed

## stream-chat-android-pushprovider-firebase
### 🐞 Fixed

### ⬆️ Improved

### ✅ Added

### ⚠️ Changed

### ❌ Removed

## stream-chat-android-pushprovider-huawei
### 🐞 Fixed

### ⬆️ Improved

### ✅ Added

### ⚠️ Changed

### ❌ Removed


# December 9th, 2021 - 4.24.0
## stream-chat-android-offline
### 🐞 Fixed
- Fix the issue when users' data can be outdated until restart SDK.

### ✅ Added
- Added new extension function `ChatClient::keystroke`.
- Added new extension function `ChatClient::stopTyping`.

## stream-chat-android-ui-common
### 🐞 Fixed
- Fixed `MessageInputFieldView#mode` not being reset after custom attachments were cleared

## stream-chat-android-ui-components
### 🐞 Fixed
- Fixed crash related with creation of MessageOptionsDialogFragment
- Fixed behaviour related to search messages, when message was not already loaded from database MessageListView could not scroll to searched message.
- Removed cut from text when text end with Italic
- Fixed `GiphyViewHolderStyle#cardBackgroundColor` not getting applied
- Fixed bug related of not removing channels when filter selects channels where the the current user is not a member

### ⬆️ Improved
- Replied messages now have a limit for size. The text will get cut if there's too many characters or too many line breaks.
- Improved Korean 🇰🇷 translations.

### ✅ Added
- Added scroll to original message when clicking in a reply message. Use `ReplyMessageClickListener` to change the behaviour of click in reply messages.

## stream-chat-android-compose
### 🐞 Fixed
- Removed preemptive attachment loading that was resulting in crashes on certain Android API versions
- Fixed incorrect message shape for theirs messages in threads.

### ⬆️ Improved
- Minor UI improvements to the message overlay
- Enabled scrolling behavior in SelectedMessageOverlay

### ✅ Added
- Added the mention suggestion popup to the `MessageComposer` component, that allows to autocomplete a mention from a list of users.
- Added support for slowdown mode. Users are no longer able to send messages during the cooldown interval.
- Added support for system messages.
- Added support for Giphy command.
- Added message pinning to the list of message options
- Added pinned message UI
- Added a checkbox to the `MessageComposer` component, that allows to display a thread message in the parent channel.
- Added an option to flag a message to the message options overlay.

### ⚠️ Changed
- Changed the way focus state works for focused messages.
- Added the Pin type to the MessageAction sealed class
- Renamed a bunch of state classes for Compose component, to have the `State` prefix, general renaming, imports and other quality of life improvements
- Renamed `ReactionOption` state wrapper to `ReactionOptionItemState`
- Renamed `MessageListItem` state wrapper to `MessageListItemState` and its children now have a `State` suffix
- Renamed `AttachmentItem` state wrapper to `AttachmentPickerItemState`
- Renamed `MessageInputState` to `MessageComposerState`
- Renamed `MessageOption` to `MessageOptionState`
- Renamed `defaultMessageOptions()` to `defaultMessageOptionsState()`


# November 25th, 2021 - 4.23.0
## Common changes for all artifacts
### ⬆️ Improved
- Improved logs for errors in the SDK.

## stream-chat-android-offline
### 🐞 Fixed
- Deprecated `QueryChannelsController::mutedChannelsIds`. Use `ChatDomain.mutedChannels` instead
- Fix issue when sent attachments from Android SDK don't show title in iOS.

### ✅ Added
- Added new extension function `ChatClient::replayEventsForActiveChannels`.
- Added new extension function `ChatClient::setMessageForReply`.
- Added new extension function `ChatClient::downloadAttachment` to download attachments without `ChatDomain`.

## stream-chat-android-ui-common
### ✅ Added
- Made `ThreeTenInitializer` public to allow manual invocations of it. See the new [documentation](https://getstream.io/chat/docs/sdk/android/ui/guides/app-startup-initializers/) for more details.

## stream-chat-android-ui-components
### 🐞 Fixed
- Removed ripple effect for attachements in message options.
### ⬆️ Improved
- More customization for AvatarView. Now it is possible to choose between Square and Circle. Use new fields in AvatarStyle to customize AvatarView the way you prefer. 
### ✅ Added
- Added setter `MessageListView.setMessageBackgroundFactory` to set a factory to provide a background for messages. 
- Added `MessageInputViewModel::sendMessageWithCustomAttachments` function allowing to send message with custom attachments list.
- Added `MessageInputView::submitCustomAttachments` function allowing setting custom attachments in `MessageInputView`.
- Added `SelectedCustomAttachmentViewHolderFactory` interface and `BaseSelectedCustomAttachmentViewHolder`class allowing defining how previews of custom attachments in `MessageInputView` should be rendered.

### ⚠️ Changed
- Added `MessageSendHandler::sendMessageWithCustomAttachments` and `MessageSendHandler::sendToThreadWithCustomAttachments` allowing to intercept sending custom attachments actions.

## stream-chat-android-compose
### 🐞 Fixed
- Fixed the information about channel members shown in the `MessageListHeader` subtitle.
- Fixed the bug where the channel icon did not appear because of a lengthy title.

### ⬆️ Improved
- Updated a lot of documentation around the Messages features
- Improved the subtitle text in the `MessageListHeader` component.
- Now, the `MessageComposer` component supports sending `typing.start` and `typing.stop` events when a user starts or stops typing.
- Made the `ChannelNameFormatter`, `ClipboardHandler` and `MessagePreviewFormatter` interfaces functional for ease of use.
- Now, an error Toast is shown when the input in the `MessageComposer` does not pass validation.

### ✅ Added
- Added the "mute" option to the `ChannelInfo` action dialog.
- Added a wrapper for the message input state in the form of `MessageInputState`
- Added `attachmentsContentImageWidth`, `attachmentsContentImageHeight`, `attachmentsContentGiphyWidth`, `attachmentsContentGiphyHeight`, `attachmentsContentLinkWidth`, `attachmentsContentFileWidth` and `attachmentsContentFileUploadWidth` options to `StreamDimens`, to make it possible to customize the dimensions of attachments content via `ChatTheme`.
- Added a thread separator between a parent message and thread replies.
- Added the `threadSeparatorGradientStart` and `threadSeparatorGradientEnd` options to `StreamColors`, to make it possible to customize the thread separator background gradient colors via `ChatTheme`.
- Added the `threadSeparatorVerticalPadding` and `threadSeparatorTextVerticalPadding` options to `StreamDimens`, to make it possible to customize the dimensions of thread separator via `ChatTheme`.
- Added a typing indicator to the `MessageListHeader` component. 
- Added the `messageOverlayActionItemHeight` option to `StreamDimens`, to make it possible to customize the height of an action item on the selected message overlay via `ChatTheme`.
- Added the `messageAlignmentProvider` field to the `ChatTheme` that allows to customize message horizontal alignment. 
- Added the `maxAttachmentCount` and `maxAttachmentSize` parameters to the `MessagesViewModelFactory`, to make it possible to customize the allowed number and size of attachments that can be sent via the `MessageComposer` component.
- Added the `textStyle` and `textColor` parameters to the `NetworkLoadingView` component, to make it possible to customize the text appearance of the inner text.

### ⚠️ Changed
- Made the MessageMode subtypes to the parent class, to make it easier to understand when importing
- Renamed the MessageMode.Thread to MessageMode.MessageThread for clarity
- Changed the signature of the MessageComposer to accommodate for the `MessageInputState`
- Moved common state to the `io.getstream.chat.android.common` package
- Made the `AttachmentFactory.previewContent` field nullable.
- Exposed `MessageReactions` as a public component so users can use it to display a message reactions bubble in their custom UI.
- Changed the type of the inner channel items in the `ChannelsState` class from `Channel` to `ChannelItem`.


# November 11th, 2021 - 4.22.0
## Common changes for all artifacts
### ⬆️ Improved
- Bumped the SDKs target API to 31
- Updated WorkManager to version 2.7.0, which fixes compatibility issues with SDK 31

### ✅ Added
- Added Indonesian :indonesia: translations.
- Added `onErrorSuspend` extension for `Result` to allow executing suspending lambda function for handing error response.

## stream-chat-android
### ✅ Added
- Added `ChannelListItemAdapter::getChannels()` for getting a list of channels

## stream-chat-android-client
### ✅ Added
- Added `NotificationConfig::shouldShowNotificationOnPush` that allows enabling/disabling showing notification after receiving a push message

### ⚠️ Changed
- `NotificationConfig::pushNotificationsEnabled` is now disabled by default if you don't provide custom `NotificationConfig` - our SDK won't create a `NotificationChannel` if push notifications are not configured

## stream-chat-android-offline
### 🐞 Fixed
- Fixed inserting messages with empty `Message::cid`

### ✅ Added
- Added new extension function `ChatCliet::requestMembers` to query members without `ChatDomain`.
- Added new extension function `ChatCliet::searchUsersByName`.

### ⚠️ Changed
- 🚨 Breaking change: `RetryPolicy` in `ChatDomain` is now immutable and can only be set with Builder before creating an instance of it.
- 🚨 Breaking change: `ChannelEventsHandler` is renamed to `ChatEventHandler`, it's function is renamed from `onChannelEvent` to `handleChatEvent`, EventHandlingResult is sealed class now. To get more details read [our docs](https://getstream.io/chat/docs/sdk/android/ui/components/channel-list/#chateventhandler)

## stream-chat-android-ui-components
### 🐞 Fixed
- Fixed bug when showing messages with pending attachments that cause loading state to be not shown in some cases.
- Fixed clearing `MessageInputView` after dismissing message to edit
- Fixed support for videos from other SDKs
- Fixed downloading attachments with some special characters in their names

### ⬆️ Improved
- Improved Korean 🇰🇷 translation related to the flagging.
- 🚨 Breaking change: Now the button for sending message in MessageInputView sizes itself accordingly with the drawable used, instead of having a predefined size (32dp)
- Improved KDocs for `MessageListFragment`.

### ✅ Added
- You can now use MessageListView.backgroundDrawable to have more flexibility to customize your message items background. Be aware that setting backgroundDrawable will override the background configurations of xml.
- Added `streamUiEditInputModeIcon` and `streamUiReplyInputModeIcon` attributes to `MessageInputView`.
  Use them to customize icon in the `MessageInputView's` top left corner displayed when user edits or replies to the message.
- Added `setMessageInputModeListener`, `setSendMessageButtonEnabledDrawable` and `setSendMessageButtonDisabledDrawable` method to `MessageInputView`.
  They can be used together for changing send button icon based on current input mode. See [docs](https://getstream.io/chat/docs/sdk/android/ui/components/message-input#changing-send-message-button) for more details.
- Added static methods `createIntent` and `newInstance` those doesn't have default parameters on `MessageListActivity` and `MessageListFragment` for supporting Java side.

## stream-chat-android-compose
### 🐞 Fixed
- Fixed channel options that are displayed in the `ChannelInfo` component.

### ⬆️ Improved
- Improved the icon set and polished the UI for various Messages features
- Improved the set of customization options for the `DefaultChannelItem`
- Updated documentation for Channels set of features
- Now it is possible to search for distinct channels by member names using `ChannelListViewModel`.
- Improved the design of `ChannelInfo` bottom sheet dialog.

### ✅ Added
- Added a new parameter to the `AttachmentFactory` called `previewContent` that represents attachments within the MessageInput
- Added the `leadingContent`, `detailsContent`, `trailingContent` and `divider` Slot APIs for the `DefaultChannelItem`
- Added `StreamDimens` option to the `ChatTheme`, to allow for dimension customization across the app.
- Added localization support for the components related the channel list.
- Added the `emptySearchContent` parameter to `ChannelList` component that allows to customize the empty placeholder, when there are no channels matching the search query.
- Added support for the muted channel indicator in the message list.
- Added `ChannelNameFormatter` option to the `ChatTheme`, to allow for channel name format customization across the app.
- Added the `textFormatter` field to `AttachmentFactory`, to allow for attachment text format customization.
- Added `MessagePreviewFormatter` option to the `ChatTheme`, to allow for message preview text format customization across the app.
- Added the `leadingContent`, `headerContent`, `footerContent`, `trailingContent` and `content` Slot APIs for the `DefaultMessageItem`
- Added `channelInfoUserItemWidth`, `channelInfoUserItemHorizontalPadding` and `channelInfoUserItemAvatarSize` options to `StreamDimens`, to make it possible to customize the dimensions inside the `ChannelInfo` component via `ChatTheme`.
- Added `ownMessagesBackground`, `otherMessagesBackground` and `deletedMessagesBackgroundColor` options to `StreamColors`, to make it possible to customize the message bubble color via `ChatTheme`.

### ⚠️ Changed
- The `AttachmentFactory` now requires an additional parameter - `previewContent` that's used to preview the attachment within the MessageInput, so please be aware of this!
- Renamed `ChannelOption.icon` property to `ChannelOption.iconPainter` and changed the property type from `ImageVector` to `Painter`.
- Changed the type of the `ChannelListViewModel.selectedChannel` field to `MutableState<Channel?>`.


# October 27th, 2021 - 4.21.0
## Common changes for all artifacts
### ⬆️ Improved
- Improved Korean 🇰🇷 translations.

### ✅ Added
- Added `ChatDomain.connectionState` that exposes 3 states: `CONNECTED`, `CONNECTING` and `OFFLINE`.
  `ChannelListHeaderView` and `MessageListHeaderView` show different title based on newly introduced connection state.
  `ChatDomain.online` is now deprecated - use `ChatDomain.connectionState` instead.

## stream-chat-android-client
### ⬆️ Improved
- Added KDocs for `Result` properties and methods.

### ✅ Added
- The `UserCredentialStorage` interface was added to `ChatClient`. You can set your own implementation via `ChatClient.Builder::credentialStorage`

### ⚠️ Changed
- 🚨 Breaking change: Config property `isRepliesEnabled` is renamed to `isThreadEnabled` to avoid misleading. Now it toggles only thread feature.

### ❌ Removed
- `androidx-security-crypto` dependency was removed. Now, the user's token storage uses private shared preferences by default.

## stream-chat-android-offline
### 🐞 Fixed
- Fix bug when ChannelEventsHandler was not used even if it was set in QueryChannelsController

### ⬆️ Improved
- Channel gets removed from `QueryChannelsController` when receive `ChannelHiddenEvent`

## stream-chat-android-ui-components
### 🐞 Fixed
- Fixed position of reactions. Now the reactions adapts its starting position to fit entirely in the screen. 
- 🚨 Breaking change: Fixing positions of reactions in edit reactions dialog. Using a GridLayoutManager instead of LinearLayoutManager, so now there's box with all reactions instead of a scrollable list. The way to customize the box is a bit different, then a breaking change was inserted in this feature. 
- Made it impossible to send a message during the cooldown interval in slow mode.

### ⬆️ Improved
- Better position for icon of failed message
- Small improvement for information update in messages. The ViewHolders only update the information that had a change.

### ✅ Added
- Added `streamUiMaxAttachmentsCount` attribute to `MessageInputView` to allow customizing the maximum number of attachments in the single message.
The maximum attachments count cannot be greater than 10. Default value: 10.
- Added `streamUiMessageMaxWidthFactorMine` and `streamUiMessageMaxWidthFactorTheirs` `MessageListView` attributes. You can adjust messages width by passing values in [75% - 100%] range.
- Added `MessageInputView::setAttachmentButtonClickListener` that helps you to override click listener for the attachment button.
- Added `MessageInputView::submitAttachments` method to set attachments in `MessageInputView` to be sent with a message.

### ⚠️ Changed
- Feature of replied messages can be enabled/disabled only locally via SDK. `Thread` dashboard flag toggles only thread feature.

## stream-chat-android-compose
### ⬆️ Improved
- Added a way to customize the app font family, by passing in a parameter to `StreamTypography.defaultTypography()`
- Improved permission handling for the `AttachmentsPicker` to handle only the required permissions
- `ThreadParticipants` is now public and can be used for your custom UI.

### ✅ Added
- `ThreadParticipants` component now has a `text: String` parameter allowing customizing the thread label.
- Added unread message count indicators to ChannelItems to show users more info about their channels

### ⚠️ Changed
- `CAMERA` permission is no longer required to be declared in the App Manifest, because we don't use it

### ❌ Removed
- Removed `CAMERA` permission requirement, because we don't use internal camera preview, we request a 3rd party app
- Removed `CAMERA` permission checks if the user doesn't require the permission in their app


# October 18th, 2021 - 4.20.0
## Common changes for all artifacts
### ⬆️ Improved
- Upgraded Kotlin version to 1.5.30
- Make our SDK compile-friendly with TargetSDK 31
- Upgraded Coil version to [1.4.0](https://github.com/coil-kt/coil/releases/tag/1.4.0)

### ⚠️ Changed
- 🚨 Breaking change: `ProgressCallback` is not invoked on main thread anymore. So make sure to handle it if you were previously using this callback to update the UI directly.
- Attachment#uploadState is now updated in real-time during uploads.

### ❌ Removed
- Removed `ProgressTrackerFactory` and `ProgressTracker` in favour of new progress tracking implementation.

## stream-chat-android
### ✅ Added
- Push Notification uses `MessagingStyle` on devices with API Version 23+
- Push Notification configuration has been simplified, check our [docs](https://getstream.io/chat/docs/sdk/android/client/guides/push-notifications/#customizing-push-notifications) to see how it works
- `NotificationHandler` interface allows you to implement your own Push Notification logic show/remove notifications. It is the new interface you need to use if you were using `ChatNotificationHandler` previously
- `NotificationHandlerFactory` help you to use our default `NotificationHandler` implementations

### ⚠️ Changed
- Some properties of `NotificationConfig` has been deprecated, check our [DEPRECATIONS](https://github.com/GetStream/stream-chat-android/blob/main/DEPRECATIONS.md) section
- `ChatNotificationhandler` class has been deprecated, you need to use `NotificationHandler` now. Check our [DEPRECATIONS](https://github.com/GetStream/stream-chat-android/blob/main/DEPRECATIONS.md) section.

## stream-chat-android-client
### 🐞 Fixed
- Fixed issues with Proguard stripping response classes incorrectly

### ⬆️ Improved
- Added KDocs for `ChatClient.Builder` methods.
- `ChatClient` now defaults to using the `https://chat.stream-io-api.com` base URL, using [Stream's Edge API Infrastructure](https://getstream.io/blog/chat-edge-infrastructure/) instead of connecting to a region-specific API. If you're not on a dedicated chat infrastructure, remove any region-specific base URL settings from the `ChatClient.Builder` to use Edge instead.

### ✅ Added
- 🚨 Breaking change: A new `Idle` state is added to `Attachment.UploadState`.
- Added a new callback function `onProgress(bytesUploaded: Long, totalLength: Long)` in `ProgressCallback`.
- Added the possibility to add your own instance of OkHttpClient with `ChatClient.okHttpClient`.

### ⚠️ Changed
- 🚨 Breaking change: `Attachment.UploadState.InProgress` now is data class having two fields, `bytesUploaded: Long` and `totalBytes: Long` instead of object.
- Deprecated the `ChatClient.Builder#cdnUrl` method. To customize file uploads, set a custom `FileUploader` implementation instead. More info in the documentation: [Using Your Own CDN](https://getstream.io/chat/docs/android/file_uploads/?language=kotlin#using-your-own-cdn).

## stream-chat-android-offline
### 🐞 Fixed
- Fixed infinite loading of message if any of its attachments uploading was failed

### ✅ Added
- `ChannelEventsHandler` is added to `QueryChannelsController` to handle updating channel list logic after receiving events. You can provide custom `ChannelEventsHandler` through `ChannelListViewModel` or using `QueryChannelsController` directly.

### ⚠️ Changed
- `QueryChannelsController::newChannelEventFilter` and `QueryChannelsController#checkFilterOnChannelUpdatedEvent` are now deprecated. See the deprecation log for more details.

## stream-chat-android-ui-common
### 🐞 Fixed
- Fixed PDF attachments previews

## stream-chat-android-ui-components
### 🐞 Fixed
- Fixed bug related to scroll of messages.
- Updating attachments view holder only when attachments have changed. This fixes a problem with reloading gifs when reactions are added or removed.
- Fixing ViewReactionsView being cropped if more than 7 reactions are added
- Fix bug using custom attributes into views inflated into our SDK Views

### ⬆️ Improved
- Now it is possible to set a custom `LinearLayoutManager` to `MessageListView`, this can be used to change stack of messages or revert the layout.
- Removed full screen loading view when loading more message items on the `SearchResultListView`.

### ✅ Added
- Added `MessageListView::getRecyclerView` method which exposes the inner `RecyclerView` with message list items.
- Added `MessageListView::setUserReactionClickListener` method to set a listener used when a reaction left by a user is clicked on the message options overlay.
- Added attr `streamUiScrollButtonElevation` to set the elevation of scroll button ot `MessageListView` 
### ⚠️ Changed
- `ChatUI.uiMode` has been deprecated. If you want to force Dark/Light theme, you need to use `AppCompatDelegate.setDefaultNightMode(AppCompatDelegate.MODE_NIGHT_NO|AppCompatDelegate.MODE_NIGHT_YES)`

### ❌ Removed
- `android.permission.CAMERA` from our Manifest. This permission is not required anymore.

## stream-chat-android-compose
### 🐞 Fixed
- Fixed a bug where attachments weren't properly stored when editing a message

### ⬆️ Improved
- Updated the Compose framework version (1.0.3)
- Updated the Accompanist libraries version (0.19.0)
- Improved overlays in all components, to match the same design and opacity
- Added smaller animations to the AttachmentPicker in the MessagesScreen
- General improvements in the Attachments API and the way we build different attachments
- Allowed for better long clicks on attachments
- Improved the experience of creating the MessagesViewModelFactory with default arguments
- Updated and cleaned up Channel screen design
- Improved logic for updating the `lastSeenMessage` for fewer calculations

### ✅ Added
- Added DateSeparator items to Messages to group up messages by their creation date
- Added an `overlayDark` color for date separators and similar UI components

### ⚠️ Changed
- Removed AttachmentPicker option when editing messages
- Removed Attachment previews when editing messages with attachments
- Improved the ease of use of the AttachmentState API by keeping it state & actions only
- Moved the `modifier` parameter outside of the AttachmentState to the AttachmentFactory
- Updated Attachments to hold `Message` items instead of `MessageItem`s
- Changed the type of the `onLastVisibleMessageChanged` parameter to `Message` for ease of use
- Changed the parameter type of `itemContent` in `MessageList` and `Messages` to `MessageListItem`
- Renamed `onScrollToBottom` to `onScrolledToBottom` in `MessageList` and `Messages`
- Made the ChannelListHeader Slot APIs non-nullable so they're always provided, also made them an extension of the RowScope for ease of use


# September 15th, 2021 - 4.19.0
## Common changes for all artifacts
### ✅ Added
- Create new artifact to integrate Huawei Push Kit with Stream. You will need to add  `stream-chat-android-pushprovider-huawei` artifact to your App. Check our [docs](https://getstream.io/chat/docs/sdk/android/client/guides/push-notifications/huawei) for further details.

## stream-chat-android
### ✅ Added
- Added a method to dismiss all notifications from a channel. It is handled internally from the SDK but you are able to dismiss channel notification at whatever time calling `ChatClient::dismissChannelNotifications`
- Notifications are dismissed after the user logout the SDK

## stream-chat-android-client
### 🐞 Fixed
- Fixed sending messages using `ChatClient::sendMessage` without explicitly specifying the sender user id.
- Fixed sending custom attachments without files to upload
- Fixed deserialization issues when parsing `ChannelTruncatedEvent` and `MessageDeletedEvent` events with an absent user.

### ⬆️ Improved
- Custom attachment types are now preserved after file uploads

### ✅ Added
- Added `hardDelete` field to `MessageDeletedEvent`.

### ⚠️ Changed
- Now it is possible to hard delete messages. Insert a flag `hard = true` in the `ChatClient.deleteMessage` and it will be deleted in the backend. **This action can't be undone!**

## stream-chat-android-ui-common
### 🐞 Fixed
- Fixed bug with light mode.
- Removed `streamUiValidTheme`, as we don't support extending our base theme any longer. Please don't extend our base theme and set the `streamUiTheme` in your application theme instead.

## stream-chat-android-ui-components
### ✅ Added
- Notifications are dismissed after the user go into the channel conversation when you are using `MessageListView`
- Added `bubbleBorderColorMine`, `bubbleBorderColorTheirs`, `bubbleBorderWidthMine`, `bubbleBorderWidthTheirs` to `ViewReactionsViewStyle` for customizing reactions` border

## stream-chat-android-compose
### ⬆️ Improved
- Updated the Compose framework version (1.0.2)
- Updated the Accompanist library version (0.18.0)

### ✅ Added
- Added an uploading indicator to files and images
- Images being uploaded are now preloaded from the system
- Upload indicators show the upload progress and how much data is left to send
- Added more image options to the ImagePreviewActivity such as download, delete, reply to message...
- Added an Image Gallery feature to the ImagePreviewActivity where users can browse all the images
- Notifications are dismissed after the user go into the channel conversation when you are using `MessageList`

### ⚠️ Changed
- `StreamAttachment.defaultFactories()` is a function now, instead of a property.
- Updated all default value factories to functions (e.g. StreamTypography)
- Re-organized all attachment factories and split up code in multiple packages
- Changed the `AttachmentState` `message` property name to `messageItem`
- Added an `isFocused` property to `MessageItem`
- Added an `onImagePreviewResult` callback/parameter to various Messages screen components

### ❌ Removed

## stream-chat-android-pushprovider-firebase
### ✅ Added
- Added a `FirebaseMessagingDelegate` class to simplify custom implementations of `FirebaseMessagingService` that forward messages to the SDK. See [Using a Custom Firebase Messaging Service](https://getstream.io/chat/docs/sdk/android/client/guides/push-notifications/firebase/#using-a-custom-firebase-messaging-service) for more details.

## stream-chat-android-pushprovider-huawei
### ✅ Added
- Added a `HuaweiMessagingDelegate` class to simplify custom implementations of `HmsMessageService` that forward messages to the SDK. See [Using a Custom Huawei Messaging Service](https://getstream.io/chat/docs/sdk/android/client/guides/push-notifications/huawei#using-a-custom-huawei-messaging-service) for more details.

# September 15th, 2021 - 4.18.0
## stream-chat-android-client
### 🐞 Fixed
- Fixed setting notification's `contentTitle` when a Channel doesn't have the name. It will now show members names instead

### ✅ Added
- Added a new way to paginate through search message results using limit and next/previous values.

### ⚠️ Changed
- Deprecated `Channel#name`, `Channel#image`, `User#name`, `Ues#image` extension properties. Use class members instead.

### ❌ Removed
- Completely removed the old serialization implementation. You can no longer opt-out of using the new serialization implementation.
- Removed the `UpdateUsersRequest` class.

## stream-chat-android-offline
### ⬆️ Improved
- Improving logs for Message deletion error.

## stream-chat-android-ui-common
### 🐞 Fixed
- Fixed theme for `AttachmentDocumentActivity`. Now it is applied: `Theme.AppCompat.DayNight.NoActionBar`

## stream-chat-android-ui-components
### 🐞 Fixed
- Fixed the bug when MessageInputView let send a message with large attachments. Such message is never sent.
- Fixed bug related to `ScrollHelper` when `MessageListView` is initialised more than once.

### ⬆️ Improved
- The search for mentions now includes transliteration, diacritics removal, and ignore typos. To use transliteration, pass the id of the desired alphabets to `DefaultStreamTransliterator`, add it to DefaultUserLookupHandler and set it using `MessageInputView.setUserLookupHandler`. Transliteration works only for android API 29. If you like to add your own transliteration use https://unicode-org.github.io/icu/userguide/icu4j/.
- Improved scroll of message when many gif images are present in `MessageListView`

### ✅ Added
- Added scroll behaviour to `MessageListViewStyle`.

## stream-chat-android-compose
### 🐞 Fixed
- Fixed a bug where the Message list flickered when sending new messages
- Fixed a few bugs where some attachments had upload state and weren't file/image uploads

### ⬆️ Improved
- Improved the Message list scrolling behavior and scroll to bottom actions
- Added an unread count on the Message list's scroll to bottom CTA
- Improved the way we build items in the Message list
- Added line limit to link attachment descriptions
- Added a way to customize the default line limit for link descriptions
- Improved the `MessageListHeader` with more customization options

### ✅ Added
- Added an uploading indicator to files and images
- Images being uploaded are now preloaded from the system
- Upload indicators show the upload progress and how much data is left to send
- Added UploadAttachmentFactory that handles attachment uploads

### ⚠️ Changed
- `StreamAttachment.defaultFactories()` is a function now, instead of a property.
- Updated all default value factories to functions (e.g. StreamTypography)
- Re-organized all attachment factories and split up code in multiple packages
- Changed the `AttachmentState` `message` property name to `messageItem`
- Added a `Channel` parameter to the `MessagesScreen`'s `onHeaderActionClick` lambda
- Changed the way the `MessageListHeader` is structured by adding slot components

# August 30th, 2021 - 4.17.2
## stream-chat-android-ui-client
### 🐞 Fixed
- Fixed bug which can lead to crash when immediate logout after login

# August 30th, 2021 - 4.17.2
## stream-chat-android-ui-components
### 🐞 Fixed
- Fixes a bug related to incorrect theme of AttachmentActivity.

# August 30th, 2021 - 4.17.1
## Common changes for all artifacts
### ⬆️ Improved
- Now we provide SNAPSHOT versions of our SDK for every commit arrives to the `develop` branch.
  They shouldn't be used for a production release because they could contains some known bugs or breaking changes that will be fixed before a normal version is released, but you can use them to fetch last changes from our SDK
  To use them you need add a new maven repository to your `build.gradle` file and use the SNAPSHOT.
```
 maven { url 'https://oss.sonatype.org/content/repositories/snapshots/' }
```
Giving that our last SDK version is `X.Y.Z`, the SNAPSHOT version would be `X.Y.(Z+1)-SNAPSHOT`

## stream-chat-android-client
### 🐞 Fixed
- `TooManyRequestsException` caused to be subscribed multiple times to the `ConnectivityManager`

### ⬆️ Improved
- Reconnection process

## stream-chat-android-offline
### ✅ Added
- Added `ChatDomain#Builder#uploadAttachmentsWorkerNetworkType` for customizing `UploadAttachmentsWorker` network type constraint

## stream-chat-android-ui-common
### 🐞 Fixed
- Fixed a bug in state handling for anonymous users.

## stream-chat-android-ui-components
### 🐞 Fixed
- Fix for position of deleted messages for other users
- Fix glitch in selectors of file

### ✅ Added
- Added style attributes for `AttachmentGalleryActivity` to control menu options like enabling/disabling reply button etc.
- Now it is possible to customize when the avatar appears in the conversation. It is possible to use an avatar in messages from other users and for messages of the current user. You can check it here:  https://getstream.io/chat/docs/sdk/android/ui/components/message-list/#configure-when-avatar-appears
- Added support for slow mode. Users are no longer able to send messages during cooldown interval.
- Added possibility to customize the appearance of cooldown timer in the `MessageInputView` using the following attributes:
  - `streamUiCooldownTimerTextSize`, `streamUiCooldownTimerTextColor`, `streamUiCooldownTimerFontAssets`, `streamUiCooldownTimerFont`, `streamUiCooldownTimerTextStyle` attributes to customize cooldown timer text
  - `cooldownTimerBackgroundDrawable`- the background drawable for cooldown timer

# August 24th, 2021 - 4.17.0
## Common changes for all artifacts
### ⬆️ Improved
- Updated Target API Level to 30
- Updated dependency versions
  - Coil 1.3.2
  - AndroidX Activity 1.3.1
  - AndroidX Startup 1.1.0
  - AndroidX ConstraintLayout 2.1.0
  - Lottie 4.0.0

## stream-chat-android-client
### 🐞 Fixed
- Fixed a serialization error when editing messages that are replies

### ✅ Added
- Added the `expiration` parameter to `ChatClient::muteChannel`, `ChannelClient:mute` methods
- Added the `timeout` parameter to `ChatClient::muteUser`, `ChannelClient:mute::muteUser` methods

### ⚠️ Changed
- Allow specifying multiple attachment's type when getting messages with attachments:
  - Deprecated `ChatClient::getMessagesWithAttachments` with `type` parameter. Use `ChatClient::getMessagesWithAttachments` function with types list instead
  - Deprecated `ChannelClient::getMessagesWithAttachments` with `type` parameter. Use `ChannelClient::getMessagesWithAttachments` function with types list instead

## stream-chat-android-ui-common
### 🐞 Fixed
- Fixed a bug in state handling for anonymous users.

## stream-chat-android-ui-components
### ✅ Added
- Added self-contained higher-level UI components:
  - `ChannelListFragment` - channel list screen which internally contains `ChannelListHeaderView`, `ChannelListView`, `SearchInputView`, `SearchResultListView`.
  - `ChannelListActivity` - thin wrapper around `ChannelListFragment`
  - `MessageListFragment` - message list screen which internally contains `MessageListHeaderView`, `MessageListView`, `MessageInputView`.
  - `MessageListActivity` - thin wrapper around `MessageListFragment`
    Check [ChannelListScreen](https://getstream.io/chat/docs/sdk/android/ui/components/channel-list-screen/) and [MessageListScreen](https://getstream.io/chat/docs/sdk/android/ui/components/message-list-screen/) docs for further details.

## stream-chat-android-compose
### 🐞 Fixed
- Added missing `emptyContent` and `loadingContent` parameters to `MessageList` inner components.
- Fixed a bug where selected File attachment icons were clipped.
- Fixed a bug where image file attachments weren't shown as thumbnails.
- Added an overlay to the `ChannelInfo` that blocks outside clicks.
- Updated the `ChannelInfoUserItem` to use the `UserAvatar`.

### ⬆️ Improved
- Added default date and time formatting to Channel and Message items.
- Improved attachments API by providing cleaner examples of attachment factories.
- Updated documentation & examples.
- Decoupled attachment content to specific attachment files.
- Decoupled message attachment content to a `MessageAttachmentsContent` component.
- Re-structured SDK module to accommodate a new `attachment` package.

### ✅ Added
- Added `DateFormatter` option to the `ChatTheme`, to allow for date format customization across the app.
- Added a `Timestamp` component that encapsulates date formatting.
- Added a way to customize and override if messages use unique reactions.
- Added a `GiphyAttachmentFactory` for GIF specific attachments.
- Added support for loading GIFs using a custom `ImageLoader` for Coil.


# August 12th, 2021 - 4.16.0
## Common changes for all artifacts
### ✅ Added
- Added support for several languages:
  - French
  - Hindi
  - Italian
  - Japanese
  - Korean
  - Spanish
    You can disable them by explicitly setting `resConfigs` inside `build.gradle` file. Check our [docs](https://getstream.io/chat/docs/sdk/android/ui/guides/custom-translations/) for further details.
### ⚠️ Changed
- 🚨 Breaking change: Firebase dependencies have been extracted from our SDK. If you want to continue working with Firebase Push Notification you need to add `stream-chat-android-pushprovider-firebase` artifact to your App
  Check our [docs](https://getstream.io/chat/docs/sdk/android/client/guides/push-notifications/) for further details.
- Updated the Kotlin version to latest supported - `1.5.21`.

## stream-chat-android
### 🐞 Fixed
- Fixed markdown links rendering using custom linkify implementation.

## stream-chat-android-client
### ✅ Added
- `PushMessage` class created to store Push Notification data
- `PushDeviceGenerator` interface to obtain the Push Token and create the `Device`

### ⚠️ Changed
- `Device` class has an extra attribute with the `PushProvider` used on this device
- Breaking change: `ChatClient.setDevice()` and `ChatClient.addDevice()` now receive a `device` instance, instead of only receive the push provider token
- `RemoteMessage` from Firebase is not used anymore inside of our SDK, now it needs to be used with `PushMessage` class
- `NotificationConfig` has a new list of `PushDeviceGenerator` instance to be used for generating the Push Notification Token. If you were using `Firebase` as your Push Notification Provider, you need to add `FirebasePushDeviceGenerator` to your `NotificationConfig` object to continue working as before. `FirebasePushDeviceGenerator` receive by constructor the default `FirebaseMessaging` instance to be used, if you would like to use your own instance and no the default one, you can inject it by constructor. Unneeded Firebase properties have been removed from this class.

### ❌ Removed
- 🚨 Breaking change: Remove `ChatClient.isValidRemoteMessage()` method. It needs to be handled outside
- 🚨 Breaking change: Remove `ChatClient.handleRemoteMessage(RemoteMessage)`. Now it needs to be used `ChatClient.handlePushMessage(PushMessage)`

## stream-chat-android-offline
### 🐞 Fixed
- Fixed the event sync process when connection is recovered

## stream-chat-android-ui-common
### ❌ Removed
- Removed unnecessary "draft" filter from the default channel list filter as it is only relevant to the sample app

## stream-chat-android-ui-components
### 🐞 Fixed
- Fixed attachments of camera. Now multiple videos and pictures can be taken from the camera.
- Added the possibility to force light and dark theme. Set it in inside ChatUI to make all views, fragments and activity of the SDK light.
- Fixed applying style to `SuggestionListView` when using it as a standalone component. You can modify the style using `suggestionListViewTheme` or `TransformStyle::suggestionListStyleTransformer`
- Fixed markdown links rendering using custom linkify implementation.

### ✅ Added
- Added `MessageListView::setDeletedMessageListItemPredicate` function. It's responsible for adjusting visibility of the deleted `MessageListItem.MessageItem` elements.
- Added `streamUiAttachmentSelectionBackgroundColor` for configuring attachment's icon background in `AttachmentSelectionDialogFragment`
- Added `streamUiAttachmentSelectionAttachIcon` for configuring attach icon in `AttachmentSelectionDialogFragment`
- Added support for pinned messages:
  - Added a button to pin/unpin a message to the message options overlay
  - Added `MessageListView::setMessagePinHandler` and `MessageListView::setMessageUnpinHandler` methods to provide custom handlers for aforementioned button
  - Added `PinnedMessageListView` to display a list of pinned messages. The view is supposed to be used with `PinnedMessageListViewModel` and `PinnedMessageListViewModelFactory`
- Possibility to transform MessageItems before the are displayed in the screen.
  Use the `MessageListView.setMessageItemTransformer` for make the necessary transformation. This example makes groups of messages if they were created less than one hour apart:
```
binding.messageListView.setMessageItemTransformer { list ->
  list.mapIndexed { i, messageItem ->
        var newMessageItem = messageItem

        if (i < list.lastIndex) {
            val nextMessageItem = list[i + 1]

            if (messageItem is MessageListItem.MessageItem &&
                nextMessageItem is MessageListItem.MessageItem
            ) {
                val thisInstant = messageItem.message.createdAt?.time?.let(Instant::ofEpochMilli)
                val nextInstant = nextMessageItem.message.createdAt?.time?.let(Instant::ofEpochMilli)

                if (nextInstant?.isAfter(thisInstant?.plus(1, ChronoUnit.HOURS)) == true) {
                    newMessageItem = messageItem.copy(positions = listOf(MessageListItem.Position.BOTTOM))
                } else {
                    newMessageItem =
                        messageItem.copy(positions = messageItem.positions - MessageListItem.Position.BOTTOM)
                }
            }
        }

        newMessageItem
    }
}
```
- Added possibility to customize the appearance of pinned message in the`MessageListView` using the following attributes:
  - `streamUiPinMessageEnabled` - attribute to enable/disable "pin message" feature
  - `streamUiPinOptionIcon` - icon for pin message option
  - `streamUiUnpinOptionIcon` - icon for unpin message option
  - `streamUiPinnedMessageIndicatorTextSize`, `streamUiPinnedMessageIndicatorTextColor`, `streamUiPinnedMessageIndicatorTextFontAssets`, `streamUiPinnedMessageIndicatorTextFont`, `streamUiPinnedMessageIndicatorTextStyle` attributes to customize "pinned by" text
  - `streamUiPinnedMessageIndicatorIcon` - icon in the message list indicating that a message was pinned
  - `streamUiPinnedMessageBackgroundColor` - the background color of a pinned message in the message list
- Added possibility to customize `PinnedMessageListView` style using `streamUiPinnedMessageListStyle` theme attribute or `TransformStyle.pinnedMessageListViewStyleTransformer`. The list of available style attributes can be found in `attrs_pinned_message_list_view.xml`. The default style for `PinnedMessageListView` is `StreamUi.PinnedMessageList`.

### ⚠️ Changed
- 🚨 Breaking change: the deleted `MessageListItem.MessageItem` elements are now displayed by default to all the users. This default behavior can be customized using `MessageListView::setDeletedMessageListItemPredicate` function. This function takes an instance of `MessageListItemPredicate`. You can pass one of the following objects:
  * `DeletedMessageListItemPredicate.VisibleToEveryone`
  * `DeletedMessageListItemPredicate.NotVisibleToAnyone`
  * or `DeletedMessageListItemPredicate.VisibleToAuthorOnly`
    Alternatively you can pass your custom implementation by implementing the `MessageListItemPredicate` interface if you need to customize it more deeply.

## stream-chat-android-compose
### 🐞 Fixed
- Fixed a bug where we didn't use the `Channel.getDisplayName()` logic for the `MessageListHeader`.
- Fixed a bug where lazy loading for `Channel`s wasn't working consistently

### ⬆️ Improved
- Updated Jetpack Compose to `1.0.1`
- Updated Accompanist libraries to `0.16.1`
- Updated KTX Activity to `1.3.1`
- Exposed functionality for getting the `displayName` of `Channel`s.
- Added updated logic to Link preview attachments, which chooses either the `titleLink` or the `ogUrl` when loading the data, depending on which exists .

### ✅ Added
- Added the `emptyContent` and `loadingContent` parameters to `ChannelList` and `MessageList` components. Now you can customize the UI of those two states.
- Added lots of improvements to Avatars - added a `UserAvatar`, `ChannelAvatar` and an `InitialsAvatar` to load different types of data.
- We now show a matrix of user images in case we're in a group DM.
- We also show initials in case the user doesn't have an image.
- Added a way to customize the leading content in the `ChannelListHeader`.

### ⚠️ Changed
- `ViewModel`s now initialize automatically, so you no longer have to call `start()` on them. This is aimed to improve the consistency between our SDKs.
- Added a `Shape` parameter to `Avatar` to customize the shape.
- The `User` parameter in the `ChannelListHeader` is nullable and used to display the default leading content.

## stream-chat-android-pushprovider-firebase
### ✅ Added
- Create this new artifact. To use Firebase Push Notification you need do the following steps:
  1. Add the artifact to your `build.gradle` file -> `implementation "io.getstream:stream-chat-android-pushprovider-firebase:$streamVersion"`
  2. Add `FirebaseDeviceGenerator` to your `NotificationConfig`
        ```
            val notificationConfig = NotificationConfig(
                [...]
                pushDeviceGenerators = listOf(FirebasePushDeviceGenerator())
                )
        ```


# August 5th, 2021 - 4.15.1
## stream-chat-android-client
### ⬆️ Improved
- Improved `ChatClient::pinMessage` and `ChatClient::unpinMessage`. Now the methods use partial message updates and the data in other `Message` fields is not lost.

### ✅ Added
- Added `Channel::isMutedFor` extension function which might be used to check if the Channel is muted for User
- Added `ChatClient::partialUpdateMessage` method to update specific `Message` fields retaining the other fields

## stream-chat-android-offline
### 🐞 Fixed
- Fixed updating `ChannelController::muted` value

### ⬆️ Improved
- The following `Message` fields are now persisted to the database: `pinned`, `pinnedAt`, `pinExpires`, `pinnedBy`, `channelInfo`, `replyMessageId`.

## stream-chat-android-ui-components
### 🐞 Fixed
- Added a fix for default view for empty state of ChannelListView.
- Fixed memory leaks for FileAttachmentsView.

### ✅ Added
- Added `MessageListItem.ThreadPlaceholderItem` and corresponding `THREAD_PLACEHOLDER` view type which can be used to implement an empty thread placeholder.
- Added `authorLink` to `Attachment` - the link to the website

### ❌ Removed
- Removed `UrlSigner` class

## stream-chat-android-compose
### ⬆️ Improved
- Exposed `DefaultMessageContainer` as a public component so users can use it as a fallback
- Exposed an `isMine` property on `MessageItem`s, for ease of use.
- Allowed for customization of `MessageList` (specifically `Messages`) component background, through a `modifier.background()` parameter.
- Allowed for better message customization before sending the message.

### ⚠️ Changed
- Moved permissions and queries from the compose sample app `AndroidManifest.xml` to the SDK `AndroidManifest.xml` so users don't have to add permissions themselves.
- Changed the exposed type of the `MessageComposer`'s `onSendMessage` handler. This way people can customize messages before we send them to the API.

### ❌ Removed
- Removed `currentUser` parameter from `DefaultMessageContainer` and some other components that relied on ID comparison to know which message is ours/theirs.
- Removed default background color on `Messages` component, so that users can customize it by passing in a `modifier`.


# July 29th, 2021 - 4.15.0
## New Jetpack Compose UI Components 🎉

Starting from this release, we have a new `stream-chat-android-compose` artifact that contains a UI implementation for Chat built in Jetpack Compose.

The new artifact is available as a beta for now (note the postfix in the version number):

```groovy
implementation "io.getstream:stream-chat-android-compose:4.15.0-beta"
```

Learn more in the [announcement blog post](https://getstream.io/blog/jetpack-compose-sdk/), check out the [documentation of the Compose UI Components](https://getstream.io/chat/docs/sdk/android/compose/overview/), and try them today with the [Compose Chat tutorial](https://getstream.io/chat/compose/tutorial/)!

## Common changes for all artifacts

### 🐞 Fixed
- Fixed adding `MessageListItem.TypingItem` to message list

### ⬆️ Improved
- ⚠ Downgraded Kotlin version to 1.5.10 to support Jetpack Compose
- Removed AndroidX Media dependency
- Updated dependency versions
  - Coil 1.3.0
  - AndroidX Activity 1.3.0
  - AndroidX AppCompat 1.3.1
  - Android Ktx 1.6.0
  - AndroidX RecyclerView 1.2.1
  - Kotlin Coroutines 1.5.1
  - Dexter 6.2.3
  - Lottie 3.7.2

## stream-chat-android-client
### ⬆️ Improved
- Improved the names of properties in the `Config` class

## stream-chat-android-ui-common
### ✅ Added
Now it is possible to style the AttachmentActivity. Just replace the activity's theme
in your Manifest file:

```
<activity
    android:name="io.getstream.chat.android.ui.gallery.AttachmentActivity"
    android:theme="@style/yourTheme"
    tools:replace="android:theme"
    />
```

## stream-chat-android-ui-components
### 🐞 Fixed
- Fixed "operator $ne is not supported for custom fields" error when querying channels

### ✅ Added
- Now you can configure the style of `MessageListItem`. Added:
  - streamUiMessageTextColorThreadSeparator
  - streamUiMessageTextFontThreadSeparator
  - streamUiMessageTextFontAssetsThreadSeparator
  - streamUiMessageTextStyleThreadSeparator
  - streamUiMessageTextSizeLinkLabel
  - streamUiMessageTextColorLinkLabel
  - streamUiMessageTextFontLinkLabel
  - streamUiMessageTextFontAssetsLinkLabel
  - streamUiMessageTextStyleLinkLabel
  - streamUiMessageListLoadingView
  - streamUiEmptyStateTextSize
  - streamUiEmptyStateTextColor
  - streamUiEmptyStateTextFont
  - streamUiEmptyStateTextFontAssets
  - streamUiEmptyStateTextStyle

- Now you can configure the style of `AttachmentMediaActivity`
- Added `streamUiLoadingView`, `streamUiEmptyStateView` and `streamUiLoadingMoreView` attributes to `ChannelListView` and `ChannelListViewStyle`
- Added possibility to customize `ChannelListView` using `streamUiChannelListViewStyle`. Check `StreamUi.ChannelListView` style
- Added `edgeEffectColor` attribute to `ChannelListView` and `ChannelListViewStyle` to allow configuring edge effect color
- Added possibility to customize `MentionListView` style via `TransformStyle.mentionListViewStyleTransformer`
- Added `streamUiSearchResultListViewStyle` attribute to application to customize `SearchResultListView`. The attribute references a style with the following attributes:
  - `streamUiSearchResultListSearchInfoBarBackground` - background for search info bar
  - `streamUiSearchResultListSearchInfoBarTextSize`, `streamUiSearchResultListSearchInfoBarTextColor`, `streamUiSearchResultListSearchInfoBarTextFont`, `streamUiSearchResultListSearchInfoBarTextFontAssets`, `streamUiSearchResultListSearchInfoBarTextStyle` attributes to customize text displayed in search info bar
  - `streamUiSearchResultListEmptyStateIcon` - icon for empty state view
  - `streamUiSearchResultListEmptyStateTextSize`, `streamUiSearchResultListEmptyStateTextColor`, `streamUiSearchResultListEmptyStateTextFont`, `streamUiSearchResultListEmptyStateTextFontAssets`, `streamUiSearchResultListEmptyStateTextStyle` attributes to customize empty state text
  - `streamUiSearchResultListProgressBarIcon` - animated progress drawable
  - `streamUiSearchResultListSenderNameTextSize`, `streamUiSearchResultListSenderNameTextColor`, `streamUiSearchResultListSenderNameTextFont`, `streamUiSearchResultListSenderNameTextFontAssets`, `streamUiSearchResultListSenderNameTextStyle` attributes to customize message sender text
  - `streamUiSearchResultListMessageTextSize`, `streamUiSearchResultListMessageTextColor`, `streamUiSearchResultListMessageTextFont`, `streamUiSearchResultListMessageTextFontAssets`, `streamUiSearchResultListMessageTextStyle` attributes to customize message text
  - `streamUiSearchResultListMessageTimeTextSize`, `streamUiSearchResultListMessageTimeTextColor`, `streamUiSearchResultListMessageTimeTextFont`, `streamUiSearchResultListMessageTimeTextFontAssets`, `streamUiSearchResultListMessageTimeTextStyle` attributes to customize message time text
- Added possibility to customize `SearchResultListView` style via `TransformStyle.searchResultListViewStyleTransformer`
- Added `streamUiTypingIndicatorViewStyle` attribute to application to customize `TypingIndicatorView`. The attribute references a style with the following attributes:
  - `streamUiTypingIndicatorAnimationView` - typing view
  - `streamUiTypingIndicatorUsersTextSize`, `streamUiTypingIndicatorUsersTextColor`, `streamUiTypingIndicatorUsersTextFont`, `streamUiTypingIndicatorUsersTextFontAssets`, `streamUiTypingIndicatorUsersTextStyle` attributes to customize typing users text
- Added possibility to customize `TypingIndicatorView` style via `TransformStyle.typingIndicatorViewStyleTransformer`
- Added new properties allowing customizing `MessageInputView` using `MessageInputViewStyle` and `AttachmentSelectionDialogStyle`:
  - `MessageInputViewStyle.fileNameTextStyle`
  - `MessageInputViewStyle.fileSizeTextStyle`
  - `MessageInputViewStyle.fileCheckboxSelectorDrawable`
  - `MessageInputViewStyle.fileCheckboxTextColor`
  - `MessageInputViewStyle.fileAttachmentEmptyStateTextStyle`
  - `MessageInputViewStyle.mediaAttachmentEmptyStateTextStyle`
  - `MessageInputViewStyle.fileAttachmentEmptyStateText`
  - `MessageInputViewStyle.mediaAttachmentEmptyStateText`
  - `MessageInputViewStyle.dismissIconDrawable`
  - `AttachmentSelectionDialogStyle.allowAccessToGalleryText`
  - `AttachmentSelectionDialogStyle.allowAccessToFilesText`
  - `AttachmentSelectionDialogStyle.allowAccessToCameraText`
  - `AttachmentSelectionDialogStyle.allowAccessToGalleryIcon`
  - `AttachmentSelectionDialogStyle.allowAccessToFilesIcon`
  - `AttachmentSelectionDialogStyle.allowAccessToCameraIcon`
  - `AttachmentSelectionDialogStyle.grantPermissionsTextStyle`
  - `AttachmentSelectionDialogStyle.recentFilesTextStyle`
  - `AttachmentSelectionDialogStyle.recentFilesText`
  - `AttachmentSelectionDialogStyle.fileManagerIcon`
  - `AttachmentSelectionDialogStyle.videoDurationTextStyle`
  - `AttachmentSelectionDialogStyle.videoIconDrawable`
  - `AttachmentSelectionDialogStyle.videoIconVisible`
  - `AttachmentSelectionDialogStyle.videoLengthLabelVisible`
- Added `StreamUi.MessageInputView` theme allowing to customize all of the `MessageInputViewStyle` properties:
  - streamUiAttachButtonEnabled
  - streamUiAttachButtonIcon
  - streamUiLightningButtonEnabled
  - streamUiLightningButtonIcon
  - streamUiMessageInputTextSize
  - streamUiMessageInputTextColor
  - streamUiMessageInputHintTextColor
  - streamUiMessageInputScrollbarEnabled
  - streamUiMessageInputScrollbarFadingEnabled
  - streamUiSendButtonEnabled
  - streamUiSendButtonEnabledIcon
  - streamUiSendButtonDisabledIcon
  - streamUiShowSendAlsoToChannelCheckbox
  - streamUiSendAlsoToChannelCheckboxGroupChatText
  - streamUiSendAlsoToChannelCheckboxDirectChatText
  - streamUiSendAlsoToChannelCheckboxTextSize
  - streamUiSendAlsoToChannelCheckboxTextColor
  - streamUiSendAlsoToChannelCheckboxTextStyle
  - streamUiMentionsEnabled
  - streamUiMessageInputTextStyle
  - streamUiMessageInputHintText
  - streamUiCommandsEnabled
  - streamUiMessageInputEditTextBackgroundDrawable
  - streamUiMessageInputDividerBackgroundDrawable
  - streamUiPictureAttachmentIcon
  - streamUiFileAttachmentIcon
  - streamUiCameraAttachmentIcon
  - streamUiAllowAccessToCameraIcon
  - streamUiAllowAccessToFilesIcon
  - streamUiAllowAccessToGalleryIcon
  - streamUiAllowAccessToGalleryText
  - streamUiAllowAccessToFilesText
  - streamUiAllowAccessToCameraText
  - streamUiGrantPermissionsTextSize
  - streamUiGrantPermissionsTextColor
  - streamUiGrantPermissionsTextStyle
  - streamUiAttachmentsRecentFilesTextSize
  - streamUiAttachmentsRecentFilesTextColor
  - streamUiAttachmentsRecentFilesTextStyle
  - streamUiAttachmentsRecentFilesText
  - streamUiAttachmentsFileManagerIcon
  - streamUiAttachmentVideoLogoIcon
  - streamUiAttachmentVideoLengthVisible
  - streamUiAttachmentVideoIconVisible
  - streamUiCommandInputCancelIcon
  - streamUiCommandInputBadgeBackgroundDrawable
  - streamUiCommandInputBadgeIcon
  - streamUiCommandInputBadgeTextSize
  - streamUiCommandInputBadgeTextColor
  - streamUiCommandInputBadgeStyle
  - streamUiAttachmentsFileNameTextSize
  - streamUiAttachmentsFileNameTextColor
  - streamUiAttachmentsFileNameTextStyle
  - streamUiAttachmentsFileSizeTextSize
  - streamUiAttachmentsFileSizeTextColor
  - streamUiAttachmentsFileSizeTextStyle
  - streamUiFileCheckBoxSelectorTextColor
  - streamUiFileCheckBoxSelectorDrawable
  - streamUiAttachmentsFilesEmptyStateTextSize
  - streamUiAttachmentsFilesEmptyStateTextColor
  - streamUiAttachmentsFilesEmptyStateStyle
  - streamUiAttachmentsMediaEmptyStateTextSize
  - streamUiAttachmentsMediaEmptyStateTextColor
  - streamUiAttachmentsMediaEmptyStateStyle
  - streamUiAttachmentsFilesEmptyStateText
  - streamUiAttachmentsMediaEmptyStateText
  - streamUiMessageInputCloseButtonIconDrawable
- Added `streamUiMessageListFileAttachmentStyle` theme attribute to customize the appearance of file attachments within messages.

### ⚠️ Changed
- Made `Channel::getLastMessage` function public
- `AttachmentSelectionDialogFragment::newInstance` requires instance of `MessageInputViewStyle` as a parameter. You can obtain a default implementation of `MessageInputViewStyle` with `MessageInputViewStyle::createDefault` method.
- Renamed `FileAttachmentsViewStyle` class to `FileAttachmentViewStyle`

### ❌ Removed
- 🚨 Breaking change: `MessageListItemStyle::reactionsEnabled` was deleted as doubling of the same flag from `MessageListViewStyle`


# July 19th, 2021 - 4.14.2
## stream-chat-android-client
### ❌ Removed
- Removed `Channel::isMuted` extension. Use `User::channelMutes` or subscribe for `NotificationChannelMutesUpdatedEvent` to get information about muted channels.

## stream-chat-android-ui-components
### 🐞 Fixed
- Fixed crash caused by missing `streamUiReplyAvatarStyle` and `streamUiMessageOptionsAvatarStyle`

### ⬆️ Improved
- "Copy Message" option is now hidden when the message contains no text to copy.

### ✅ Added
- Now you can configure the style of `AttachmentMediaActivity`.

# July 14th, 2021 - 4.14.1
## stream-chat-android-ui-components
### ✅ Added
- Added `MessageListView::requireStyle` which expose `MessageListViewStyle`. Be sure to invoke it when view is initialized already.

# July 13th, 2021 - 4.14.0
## Common changes for all artifacts
### 🐞 Fixed
- Fix scroll bug in the `MessageListView` that produces an exception related to index out of bounds.

## stream-chat-android-client
### ⬆️ Improved
- Improved `ChatClient::enableSlowMode`, `ChatClient::disableSlowMode`, `ChannelClient::enableSlowMode`, `ChannelClient::disableSlowMode` methods. Now the methods do partial channel updates so that other channel fields are not affected.

### ✅ Added
- Added `ChatClient::partialUpdateUser` method for user partial updates.

## stream-chat-android-offline
### 🐞 Fixed
- Fixed bug related to editing message in offline mode. The bug was causing message to reset to the previous one after connection was recovered.
- Fixed violation of comparison contract for nullable fields in `QuerySort::comparator`

## stream-chat-android-ui-components
### 🐞 Fixed
- Fixed the alignment of the titles in `MessageListHeaderView` when the avatar is hidden.

### ✅ Added
- Added `streamUiMessagesStart` that allows to control if the stack of messages starts at the bottom or the top.
- Added `streamUiThreadMessagesStart` that allows to control if the stack of thread messages starts at the bottom or the top.
- Added `streamUiSuggestionListViewStyle` that allows to customize `SuggestionListView` with a theme
- Added `streamUiChannelListHeaderStyle` that allows to customize ChannelListHeaderView.
- `MentionListView` can be customisable with XML parameters and with a theme.
- Added possibility to customize all avatar using themes. Create
  ```
  <style name="StreamTheme" parent="@style/StreamUiTheme">
  ```
  and customize all the avatars that you would like. All options are available here:
  https://github.com/GetStream/stream-chat-android/blob/main/stream-chat-android-ui-components/src/main/res/values/attrs.xml
- Now you can use the style `streamUiChannelListHeaderStyle` to customize ChannelListHeaderView.

### ⚠️ Changed
- 🚨 Breaking change: removed `MessageListItemStyle.threadsEnabled` property. You should use only the `MessageListViewStyle.threadsEnabled` instead. E.g. The following code will disable both _Thread reply_ message option and _Thread reply_ footnote view visible below the message list item:
```kotlin
        TransformStyle.messageListStyleTransformer = StyleTransformer {
  it.copy(threadsEnabled = false)
}
```

# July 1st, 2021 - 4.13.0
## Common changes for all artifacts
### ⬆️ Improved
- Updated to Kotlin 1.5.20

## stream-chat-android
### ✅ Added
- Added `ChatUi.Builder#withImageHeadersProvider` to allow adding custom headers to image requests

## stream-chat-android-client
### ⚠️ Changed
- Using the `useNewSerialization` option on the `ChatClient.Builder` to opt out from using the new serialization implementation is now an error. Please start using the new serialization implementation, or report any issues keeping you from doing so. The old implementation will be removed soon.

## stream-chat-android-offline
### 🐞 Fixed
- By default we use backend request to define is new message event related to our query channels specs or not. Now filtering by BE only fields works for channels

## stream-chat-android-ui-components
### ✅ Added
- Added new attributes to `MessageInputView` allowing to customize the style of input field during command input:
  - `streamUiCommandInputBadgeTextSize`, `streamUiCommandInputBadgeTextColor`, `streamUiCommandInputBadgeFontAssets`, `streamUiCommandInputBadgeFont`, `streamUiCommandInputBadgeStyle` attributes to customize the text appearance of command name inside command badge
  - `streamUiCommandInputCancelIcon` attribute to customize the icon for cancel button
  - `streamUiCommandInputBadgeIcon` attribute to customize the icon inside command badge
  - `streamUiCommandInputBadgeBackgroundDrawable` attribute to customize the background shape of command badge
- Added possibility to customize `MessageListHeaderView` style via `streamUiMessageListHeaderStyle` theme attribute and via `TransformStyle.messageListHeaderStyleTransformer`.
- Added new attributes to `MessageInputView`:
  - `streamUiCommandIcon` attribute to customize the command icon displayed for each command item in the suggestion list popup
  - `streamUiLightningIcon` attribute to customize the lightning icon displayed in the top left corner of the suggestion list popup
- Added support for customizing `SearchInputView`
  - Added `SearchInputViewStyle` class allowing customization using `TransformStyle` API
  - Added XML attrs for `SearchInputView`:
    - `streamUiSearchInputViewHintText`
    - `streamUiSearchInputViewSearchIcon`
    - `streamUiSearchInputViewClearInputIcon`
    - `streamUiSearchInputViewBackground`
    - `streamUiSearchInputViewTextColor`
    - `streamUiSearchInputViewHintColor`
    - `streamUiSearchInputViewTextSize`
- Added `ChatUi#imageHeadersProvider` to allow adding custom headers to image requests

### ⚠️ Changed
- 🚨 Breaking change: moved `commandsTitleTextStyle`, `commandsNameTextStyle`, `commandsDescriptionTextStyle`, `mentionsUsernameTextStyle`, `mentionsNameTextStyle`, `mentionsIcon`, `suggestionsBackground` fields from `MessageInputViewStyle` to `SuggestionListViewStyle`. Their values can be customized via `TransformStyle.suggestionListStyleTransformer`.
- Made `SuggestionListController` and `SuggestionListUi` public. Note that both of these are _experimental_, which means that the API might change at any time in the future (even without a deprecation cycle).
- Made `AttachmentSelectionDialogFragment` _experimental_ which means that the API might change at any time in the future (even without a deprecation cycle).


# June 23th, 2021 - 4.12.1
## stream-chat-android-client
### ✅ Added
- Added `ChannelClient::sendEvent` method which allows to send custom events.
- Added nullable `User` field to `UnknownEvent`.

### ❌ Removed
- Removed the `Message::attachmentsSyncStatus` field


## stream-chat-android-offline
### 🐞 Fixed
- Fixed `in` and `nin` filters when filtering by extra data field that is an array.
- Fixed crash when adding a reaction to a thread message.

### ⬆️ Improved
- Now attachments can be sent while being in offline


## stream-chat-android-ui-common
### ✅ Added
- Made `AttachmentSelectionDialogFragment` public. Use `newInstance` to create instances of this Fragment.


## stream-chat-android-ui-components
### ⬆️ Improved
- Hide suggestion list popup when keyboard is hidden.

### ✅ Added
- Added the `MessageInputView::hideSuggestionList` method to hide the suggestion list popup.


# June 15th, 2021 - 4.12.0
## stream-chat-android-client
### 🐞 Fixed
- Fixed thrown exception type while checking if `ChatClient` is initialized

## stream-chat-android-offline
### 🐞 Fixed
- Fixed bug where reactions of other users were sometimes displayed as reactions of the current user.
- Fixed bug where deleted user reactions were sometimes displayed on the message options overlay.

## stream-chat-android-ui-common
### 🐞 Fixed
- Fixed bug where files without extension in their name lost the mime type.
- Using offline.ChatDomain instead of livedata.ChatDomain in ChannelListViewModel.

## stream-chat-android-ui-components
### 🐞 Fixed
- Fixing the save of pictures from AttachmentGalleryActivity. When external storage
  permission is not granted, now it asks for it.
### ⬆️ Improved
- Added default implementation of "Leave channel" click listener to `ChannelListViewModelBinding`

### ✅ Added
- Added `streamUiChannelActionsDialogStyle` attribute to application theme and `ChannelListView` to customize channel actions dialog appearance. The attribute references a style with the following attributes:
  - `streamUiChannelActionsMemberNamesTextSize`, `streamUiChannelActionsMemberNamesTextColor`, `streamUiChannelActionsMemberNamesTextFont`, `streamUiChannelActionsMemberNamesTextFontAssets`, `streamUiChannelActionsMemberNamesTextStyle` attributes to customize dialog title with member names
  - `streamUiChannelActionsMemberInfoTextSize`, `streamUiChannelActionsMemberInfoTextColor`, `streamUiChannelActionsMemberInfoTextFont`, `streamUiChannelActionsMemberInfoTextFontAssets`, `streamUiChannelActionsMemberInfoTextStyle` attributes to customize dialog subtitle with member info
  - `streamUiChannelActionsItemTextSize`, `streamUiChannelActionsItemTextColor`, `streamUiChannelActionsItemTextFont`, `streamUiChannelActionsItemTextFontAssets`, `streamUiChannelActionsItemTextStyle` attributes to customize action item text style
  - `streamUiChannelActionsWarningItemTextSize`, `streamUiChannelActionsWarningItemTextColor`, `streamUiChannelActionsWarningItemTextFont`, `streamUiChannelActionsWarningItemTextFontAssets`, `streamUiChannelActionsWarningItemTextStyle` attributes to customize warning action item text style
  - `streamUiChannelActionsViewInfoIcon` attribute to customize "View Info" action icon
  - `streamUiChannelActionsViewInfoEnabled` attribute to hide/show "View Info" action item
  - `streamUiChannelActionsLeaveGroupIcon` attribute to customize "Leave Group" action icon
  - `streamUiChannelActionsLeaveGroupEnabled` attribute to hide/show "Leave Group" action item
  - `streamUiChannelActionsDeleteConversationIcon` attribute to customize "Delete Conversation" action icon
  - `streamUiChannelActionsDeleteConversationEnabled` attribute to hide/show "Delete Conversation" action item
  - `streamUiChannelActionsCancelIcon` attribute to customize "Cancel" action icon
  - `streamUiChannelActionsCancelEnabled` attribute to hide/show "Cancel" action item
  - `streamUiChannelActionsBackground` attribute for dialog's background
- Added `streamUiIconOnlyVisibleToYou` attribute to `MessageListView` to allow customizing "Only visible to you" icon placed in messages footer
- Added `GiphyViewHolderStyle` to `MessageListViewStyle` to allow customizing `GiphyViewHolder`. The new style comes together with following `MessageListView` attributes:
  - `streamUiGiphyCardBackgroundColor` attribute to customize card's background color
  - `streamUiGiphyCardElevation` attribute to customize card's elevation
  - `streamUiGiphyCardButtonDividerColor` attribute to customize dividers' colors
  - `streamUiGiphyIcon` attribute to customize Giphy icon
  - `streamUiGiphyLabelTextSize`, `streamUiGiphyLabelTextColor`, `streamUiGiphyLabelTextFont`, `streamUiGiphyLabelTextFontAssets`, `streamUiGiphyLabelTextStyle` attributes to customize label
  - `streamUiGiphyQueryTextSize`, `streamUiGiphyQueryTextColor`, `streamUiGiphyQueryTextFont`, `streamUiGiphyQueryTextFontAssets`, `streamUiGiphyQueryTextStyle` attributes to customize query text
  - `streamUiGiphyCancelButtonTextSize`, `streamUiGiphyCancelButtonTextColor`, `streamUiGiphyCancelButtonTextFont`, `streamUiGiphyCancelButtonTextFontAssets`, `streamUiGiphyCancelButtonTextStyle` attributes to customize cancel button text
  - `streamUiGiphyShuffleButtonTextSize`, `streamUiGiphyShuffleButtonTextColor`, `streamUiGiphyShuffleButtonTextFont`, `streamUiGiphyShuffleButtonTextFontAssets`, `streamUiGiphyShuffleButtonTextStyle` attributes to customize shuffle button text
  - `streamUiGiphySendButtonTextSize`, `streamUiGiphySendButtonTextColor`, `streamUiGiphySendButtonTextFont`, `streamUiGiphySendButtonTextFontAssets`, `streamUiGiphySendButtonTextStyle` attributes to customize send button text
- Adding extra XML attrs allowing to customize "Send also to channel" CheckBox at `MessageInputView` component:
  - `MessageInputView.streamUiSendAlsoToChannelCheckboxDrawable`
  - `MessageInputView.streamUiSendAlsoToChannelCheckboxDirectChatText`
  - `MessageInputView.streamUiSendAlsoToChannelCheckboxGroupChatText`
  - `MessageInputView.streamUiSendAlsoToChannelCheckboxTextStyle`
  - `MessageInputView.streamUiSendAlsoToChannelCheckboxTextColor`
  - `MessageInputView.streamUiSendAlsoToChannelCheckboxTextSize`
- Added `streamUiWarningMessageOptionsTextSize`, `streamUiWarningMessageOptionsTextColor`, `streamUiWarningMessageOptionsTextFont`, `streamUiWarningMessageOptionsFontAssets`, `streamUiWarningMessageOptionsTextStyle` attributes to `MessageListView` for customizing warning actions text appearance
- Deprecated multiple views' tint properties and attributes. Use custom drawables instead.
- Added `MediaAttachmentViewStyle` to allow customizing the appearance of media attachments in the message list. The new style comes together with following `MediaAttachmentView` attributes:
  - `progressIcon` - attribute to customize animated progress drawable when image is loading
  - `giphyIcon` - attribute to customize Giphy icon
  - `imageBackgroundColor` - attribute to customize image background color
  - `moreCountOverlayColor` - attribute to customize the color of "more count" semi-transparent overlay
  - `moreCountTextStyle` - attribute to customize text appearance of more count text
- Added `MessageReplyStyle` class allowing to customize MessageReply item view on MessageListView.
  Customization can be done using `TransformStyle` API or XML attributes of `MessageListView`:
  - `streamUiMessageReplyBackgroundColorMine`
  - `streamUiMessageReplyBackgroundColorTheirs`
  - `streamUiMessageReplyTextSizeMine`
  - `streamUiMessageReplyTextColorMine`
  - `streamUiMessageReplyTextFontMine`
  - `streamUiMessageReplyTextFontAssetsMine`
  - `streamUiMessageReplyTextStyleMine`
  - `streamUiMessageReplyTextSizeTheirs`
  - `streamUiMessageReplyTextColorTheirs`
  - `streamUiMessageReplyTextFontTheirs`
  - `streamUiMessageReplyTextFontAssetsTheirs`
  - `streamUiMessageReplyTextStyleTheirs`
  - `streamUiMessageReplyLinkColorMine`
  - `streamUiMessageReplyLinkColorTheirs`
  - `streamUiMessageReplyLinkBackgroundColorMine`
  - `streamUiMessageReplyLinkBackgroundColorTheirs`
  - `streamUiMessageReplyStrokeColorMine`
  - `streamUiMessageReplyStrokeWidthMine`
  - `streamUiMessageReplyStrokeColorTheirs`
  - `streamUiMessageReplyStrokeWidthTheirs`
- Added `FileAttachmentsViewStyle` class allowing to customize FileAttachmentsView item view on MessageListView.
- Added `MessageInputView::setSuggestionListViewHolderFactory` method which allows to provide custom views from suggestion list popup.

### ⚠️ Changed
- Changed the naming of string resources. The updated names can be reviewed in:
  - `strings_common.xml`
  - `strings_attachment_gallery.xml`
  - `strings_channel_list.xml`
  - `strings_channel_list_header.xml`
  - `strings_mention_list.xml`
  - `strings_message_input.xml`
  - `strings_message_list.xml`
  - `strings_message_list_header.xml`
  - `strings_search.xml`

# May 2nd, 2021 - 4.11.0
## Common changes for all artifacts
### 🐞 Fixed
- Fixed channel list sorting
### ⬆️ Improved
- Updated to Kotlin 1.5.10, coroutines 1.5.0
- Updated to Android Gradle Plugin 4.2.1
- Updated Room version to 2.3.0
- Updated Firebase, AndroidX, and other dependency versions to latest, [see here](https://github.com/GetStream/stream-chat-android/pull/1895) for more details
- Marked many library interfaces that should not be implemented by clients as [sealed](https://kotlinlang.org/docs/sealed-classes.html)
- Removed Fresco, PhotoDraweeView, and FrescoImageViewer dependencies (replaced by StfalconImageViewer)

## stream-chat-android
### 🐞 Fixed
- Fixing filter for draft channels. Those channels were not showing in the results, even when the user asked for them. Now this is fixed and the draft channels can be included in the `ChannelsView`.
- Fixed link preview UI issues in old-ui package
- Fixed crashes when opening the image gallery.

## stream-chat-android-client
### 🐞 Fixed
- Fixed querying banned users using new serialization.
- Fixed the bug when wrong credentials lead to inability to login
- Fixed issues with Proguard stripping response classes in new serialization implementation incorrectly

### ⬆️ Improved
- Improved handling push notifications:
  - Added `ChatClient.handleRemoteMessage` for remote message handling
  - Added `ChatClient.setFirebaseToken` for setting Firebase token
  - Added `NotificationConfig::pushNotificationsEnabled` for disabling push notifications
  - Deprecated `ChatClient.onMessageReceived`
  - Deprecated `ChatClient.onNewTokenReceived`
  - Changed `ChatNotificationHandler::buildNotification` signature - it now receives `Channel` and `Message` and returns `NotificationCompat.Builder` for better customization
  - Deprecated `ChatNotificationHandler.getSmallIcon`
  - Deprecated `ChatNotificationHandler.getFirebaseMessageIdKey`
  - Deprecated `ChatNotificationHandler.getFirebaseChannelIdKey`
  - Deprecated `ChatNotificationHandler.getFirebaseChannelTypeKey`
  - Changed `ChatNotificationHandler::onChatEvent` - it now doesn't handle events by default and receives `NewMessageEvent` instead of generic `ChatEvent`
- Improved error description provided by `ChatClient::sendImage`, `ChatClient::sendFile`, `ChannelClient::sendImage` and `ChannelClient::sendFile` methods if upload fails.

### ✅ Added
- Added `ChatClient::truncateChannel` and `ChannelClient::truncate` methods to remove messages from a channel.
- Added `DisconnectCause` to `DisconnectedEvent`
- Added method `SocketListener::onDisconnected(cause: DisconnectCause)`
- Added possibility to group notifications:
  - Notifications grouping is disabled by default and can be enabled using `NotificationConfig::shouldGroupNotifications`
  - If enabled, by default notifications are grouped by Channel's cid
  - Notifications grouping can be configured using `ChatNotificationHandler` and `NotificationConfig`
- Added `ChatNotificationHandler::getFirebaseMessaging()` method in place of `ChatNotificationHandler::getFirebaseInstanceId()`.
  It should be used now to fetch Firebase token in the following way: `handler.getFirebaseMessaging()?.token?.addOnCompleteListener {...}`.
- Added `Message.attachmentsSyncStatus: SyncStatus` property.

### ⚠️ Changed
- Changed the return type of `FileUploader` methods from nullable string to `Result<String>`.
- Updated `firebase-messaging` library to the version `22.0.0`. Removed deprecated `FirebaseInstanceId` invocations from the project.

### ❌ Removed
- `ChatNotificationHandler::getFirebaseInstanceId()` due to `FirebaseInstanceId` being deprecated. It's replaced now with `ChatNotificationHandler::getFirebaseMessaging()`.

## stream-chat-android-ui-components
### 🐞 Fixed
Fixing filter for draft channels. Those channels were not showing in the results, even when the user asked for them. Now this is fixed and the draft channels can be included in the `ChannelListView`.
Fixed bug when for some video attachments activity with media player wasn't shown.

### ✅ Added
- Added `topLeft`, `topRight`, `bottomLeft`, `bottomRight` options to the `streamUiAvatarOnlineIndicatorPosition` attribute of `AvatarView` and corresponding constants to `AvatarView.OnlineIndicatorPosition` enum.

### ⚠️ Changed
- Swipe options of `ChannelListView` component:
  - "Channel more" option is now not shown by default because we are not able to provide generic, default implementation for it.
    If you want to make this option visible, you need to set `app:streamUiChannelOptionsEnabled="true"` explicitly to `io.getstream.chat.android.ui.channel.list.ChannelListView` component.
  - "Channel delete" option has now default implementation. Clicking on the "delete" icon shows AlertDialog asking to confirm Channel deletion operation.

# May 11th, 2021 - 4.10.0
## stream-chat-android-client
### 🐞 Fixed
- Fixed the usage of `ProgressCallback` in `ChannelClient::sendFile` and `ChannelClient::sendImage` methods.

### ✅ Added
- Added `ChannelClient::deleteFile` and `ChannelClient::deleteImage` methods.
- Added `NotificationInviteRejectedEvent`
- Added `member` field to the `NotificationRemovedFromChannel` event
- Added `totalUnreadCount` and `unreadChannels` fields to the following events:
- `notification.channel_truncated`
- `notification.added_to_channel`
- `notification.channel_deleted`
- Added `channel` field to the `NotificationInviteAcceptedEvent` event
- Added `channel` field to the `NotificationInviteRejectedEvent` event

### ⚠️ Changed
- **The client now uses a new serialization implementation by default**, which was [previously](https://github.com/GetStream/stream-chat-android/releases/tag/4.8.0) available as an opt-in API.
  - This new implementation is more performant and greatly improves type safety in the networking code of the SDK.
  - If you experience any issues after upgrading to this version of the SDK, you can call `useNewSerialization(false)` when building your `ChatClient` to revert to using the old implementation. Note however that we'll be removing the old implementation soon, so please report any issues found.
  - To check if the new implementation is causing any failures in your app, enable error logging on `ChatClient` with the `logLevel` method, and look for the `NEW_SERIALIZATION_ERROR` tag in your logs while using the SDK.
- Made the `user` field in `channel.hidden` and `notification.invite_accepter` events non nullable.
- Updated channels state after `NotificationInviteRejectedEvent` or `NotificationInviteAcceptedEvent` is received

### ❌ Removed
- Removed redundant events which can only be received by using webhooks:
  - `channel.created`
  - `channel.muted`
  - `channel.unmuted`
  - `channel.muted`
  - `channel.unmuted`
- Removed `watcherCount` field from the following events as they are not returned with the server response:
  - `message.deleted`
  - `message.read`
  - `message.updated`
  - `notification.mark_read`
- Removed `user` field from the following events as they are not returned with the server response:
  - `notification.channel_deleted`
  - `notification.channel_truncated`
## stream-chat-android-offline
### 🐞 Fixed
- Fixed an issue when CustomFilter was configured with an int value but the value from the API was a double value
### ⚠️ Changed

- Changed the upload logic in `ChannelController` for the images unsupported by the Stream CDN. Now such images are uploaded as files via `ChannelClient::sendFile` method.
### ❌ Removed

## stream-chat-android-ui-common
### ⬆️ Improved
- Updated ExoPlayer version to 2.13.3

### ⚠️ Changed
- Deprecated `MessageInputViewModel::editMessage`. Use `MessageInputViewModel::messageToEdit` and `MessageInputViewModel::postMessageToEdit` instead.
- Changed `MessageInputViewModel::repliedMessage` type to `LiveData`. Use `ChatDomain::setMessageForReply` for setting message for reply.
- Changed `MessageListViewModel::mode` type to `LiveData`. Mode is handled internally and shouldn't be modified outside the SDK.

## stream-chat-android-ui-components
### 🐞 Fixed
- Removed empty badge for selected media attachments.

### ✅ Added
- Added `messageLimit` argument to `ChannelListViewModel` and `ChannelListViewModelFactory` constructors to allow changing the number of fetched messages for each channel in the channel list.

# April 30th, 2021 - 4.9.2
## stream-chat-android-offline
### ✅ Added
- Added `ChatDomain::user`, a new property that provide the current user into a LiveData/StateFlow container

### ⚠️ Changed
- `ChatDomain::currentUser` has been warning-deprecated because it is an unsafe property that could be null, you should subscribe to `ChatDomain::user` instead

## stream-chat-android-ui-components
### 🐞 Fixed
- Fixed NPE on MessageInputViewModel when the it was initialized before the user was set

# April 29th, 2021 - 4.9.1
## stream-chat-android
### ⬆️ Improved
* Updated coil dependency to the latest version. This fixes problem with .heic, and .heif attachment metadata parsing.

## stream-chat-android-client
### 🐞 Fixed
- Optimized the number of `ChatClient::addDevice` API calls

### ⬆️ Improved
- Events received after the client closes the connection are rejected

## stream-chat-android-offline
### 🐞 Fixed
- Fixed offline reactions sync

### ✅ Added
- Added new versions with API based on kotlin `StateFlow` for the following classes:
  * `io.getstream.chat.android.offline.ChatDomain`
  * `io.getstream.chat.android.offline.channel.ChannelController`
  * `io.getstream.chat.android.offline.thread.ThreadController`
  * `io.getstream.chat.android.offline.querychannels.QueryChannelsController`

## stream-chat-android-ui-common
### 🐞 Fixed
- Fixed crash related to accessing `ChatDomain::currentUser` in `MessageListViewModel` before user is connected

## stream-chat-android-ui-components
### ⬆️ Improved
* Updated coil dependency to the latest version. This fixes problem with .heic, and .heif attachment metadata parsing.

### ✅ Added
Customization of icons in Attachment selection dialog
you can use:
- app:streamUiPictureAttachmentIcon
  Change the icon for the first item in the list of icons
- app:streamUiPictureAttachmentIconTint
  Change the tint color for icon of picture selection
- app:streamUiFileAttachmentIcon
  Change the icon for the second item in the list of icons
- app:streamUiFileAttachmentIconTint
  Change the tint color for icon of file selection
- app:streamUiCameraAttachmentIcon
  Change the icon for the third item in the list of icons
- app:streamUiCameraAttachmentIconTint
  Change the tint color for icon of camera selection
- Added support for error messages
- Added attrs to `MessageListView` that allow to customize error message text style:
  * `streamUiErrorMessageTextSize`
  * `streamUiErrorMessageTextColor`
  * `streamUiErrorMessageTextFont`
  * `streamUiErrorMessageTextFontAssets`
  * `streamUiErrorMessageTextStyle`

# April 21th, 2021 - 4.9.0
## Common changes for all artifacts
### ✅ Added
Added icon to show when channel is muted in ChannelListView.
It is possible to customize the color and the drawable of the icon.

## stream-chat-android
### 🐞 Fixed
- Fixed multiline messages which were displayed in a single line

### ❌ Removed
- Removed deprecated `MessageListView::setViewHolderFactory` method
- Removed deprecated `Chat` interface

## stream-chat-android-client
### 🐞 Fixed
- Fixed: local cached hidden channels stay hidden even though new message is received.
- Make `Flag::approvedAt` nullable
- Fixed error event parsing with new serialization implementation

### ✅ Added
- Added `ChatClient::updateChannelPartial` and `ChannelClient::updatePartial` methods for partial updates of channel data.

### ⚠️ Changed
- Deprecated `ChannelClient::unBanUser` method
- Deprecated `ChatClient::unBanUser` method
- Deprecated `ChatClient::unMuteChannel` method

### ❌ Removed
- Removed deprecated `ChatObservable` class and all its uses
- Removed deprecated `ChannelControler` interface

## stream-chat-android-offline
### ✅ Added
- Added the following use case functions to `ChatDomain` which are supposed to replace `ChatDomain.useCases` property:
  * `ChatDomain::replayEventsForActiveChannels` Adds the provided channel to the active channels and replays events for all active channels.
  * `ChatDomain::getChannelController` Returns a `ChannelController` for given cid.
  * `ChatDomain::watchChannel` Watches the given channel and returns a `ChannelController`.
  * `ChatDomain::queryChannels` Queries offline storage and the API for channels matching the filter. Returns a queryChannelsController.
  * `ChatDomain::getThread` Returns a thread controller for the given channel and message id.
  * `ChatDomain::loadOlderMessages` Loads older messages for the channel.
  * `ChatDomain::loadNewerMessages` Loads newer messages for the channel.
  * `ChatDomain::loadMessageById` Loads message for a given message id and channel id.
  * `ChatDomain::queryChannelsLoadMore` Load more channels for query.
  * `ChatDomain::threadLoadMore` Loads more messages for the specified thread.
  * `ChatDomain::createChannel` Creates a new channel.
  * `ChatDomain::sendMessage` Sends the message.
  * `ChatDomain::cancelMessage` Cancels the message of "ephemeral" type.
  * `ChatDomain::shuffleGiphy` Performs giphy shuffle operation.
  * `ChatDomain::sendGiphy` Sends selected giphy message to the channel.
  * `ChatDomain::editMessage` Edits the specified message.
  * `ChatDomain::deleteMessage` Deletes the specified message.
  * `ChatDomain::sendReaction` Sends the reaction.
  * `ChatDomain::deleteReaction` Deletes the specified reaction.
  * `ChatDomain::keystroke` It should be called whenever a user enters text into the message input.
  * `ChatDomain::stopTyping` It should be called when the user submits the text and finishes typing.
  * `ChatDomain::markRead` Marks all messages of the specified channel as read.
  * `ChatDomain::markAllRead` Marks all messages as read.
  * `ChatDomain::hideChannel` Hides the channel with the specified id.
  * `ChatDomain::showChannel` Shows a channel that was previously hidden.
  * `ChatDomain::leaveChannel` Leaves the channel with the specified id.
  * `ChatDomain::deleteChannel` Deletes the channel with the specified id.
  * `ChatDomain::setMessageForReply` Set the reply state for the channel.
  * `ChatDomain::downloadAttachment` Downloads the selected attachment to the "Download" folder in the public external storage directory.
  * `ChatDomain::searchUsersByName` Perform api request with a search string as autocomplete if in online state. Otherwise performs search by name in local database.
  * `ChatDomain::queryMembers` Query members of a channel.
- Added `ChatDomain::removeMembers` method
- Added `ChatDomain::createDistinctChannel` A use-case for creating a channel based on its members.
- Added `ChatDomain::removeMembers` method

### ⚠️ Changed
- Deprecated `ChatDomain.useCases`. It has `DeprecationLevel.Warning` and still can be used. However, it will be not available in the future, so please consider migrating to use `ChatDomain` use case functions instead.
- Deprecated `GetUnreadChannelCount`
- Deprecated `GetTotalUnreadCount`

## stream-chat-android-ui-common
### 🐞 Fixed
- Fixed compatibility with latest Dagger Hilt versions

## stream-chat-android-ui-components
### 🐞 Fixed
- Fixed not perfectly rounded avatars
- `MessageInputView::UserLookupHandler` is not overridden everytime that members livedata is updated
- Fixed doubled command prefix when the command contains user mention
- Fixed handling user mute state in default `MessageListViewOptions` dialog
- Fixed incorrect "last seen" text
- Fixed multiline messages which were displayed in a single line

### ⬆️ Improved
- Setting external SuggestionListView is no longer necessary to display suggestions popup
### ✅ Added
- Added `ChatUI.supportedReactions: SupportedReactions` property, also introduced `SupportedReactions`, and `ReactionDrawable` class.
  It allows defining a set of supported reactions by passing a `Map<String, ReactionDrawable>` in constructor. `ReactionDrawable` is a wrapping class holding two `Drawable` instances - for active and inactive reaction states.
- Added methods and attrs to `MessageListView` that allow to customize visibility of message options:
  * `MessageListView::setDeleteMessageConfirmationEnabled`
  * `MessageListView::setCopyMessageEnabled`
  * `MessageListView::setBlockUserEnabled`
  * `MessageListView::setMuteUserEnabled`
  * `MessageListView::setMessageFlagEnabled`
  * `MessageListView::setReactionsEnabled`
  * `MessageListView::setRepliesEnabled`
  * `MessageListView::setThreadsEnabled`
  * `MessageListView.streamUiFlagMessageOptionEnabled`
  * `MessageListView.streamUiMuteUserOptionEnabled`
  * `MessageListView.streamUiBlockUserOptionEnabled`
  * `MessageListView.streamUiCopyMessageActionEnabled`
- Added confirmation dialog for flagging message option:
  * Added `MessageListView::flagMessageConfirmationEnabled` attribute
- Added `MessageListView::setFlagMessageResultHandler` which allows to handle flag message result
- Added support for system messages
- Added attrs to `MessageListView` that allow to customize system message text style:
  * `streamUiSystemMessageTextSize`
  * `streamUiSystemMessageTextColor`
  * `streamUiSystemMessageTextFont`
  * `streamUiSystemMessageTextFontAssets`
  * `streamUiSystemMessageTextStyle`
- Added attrs to `MessageListView` that allow to customize message option text style:
  * `streamUiMessageOptionsTextSize`
  * `streamUiMessageOptionsTextColor`
  * `streamUiMessageOptionsTextFont`
  * `streamUiMessageOptionsTextFontAssets`
  * `streamUiMessageOptionsTextStyle`
- Added attrs to `MessageListView` that allow to customize user reactions title text style:
  * `streamUiUserReactionsTitleTextSize`
  * `streamUiUserReactionsTitleTextColor`
  * `streamUiUserReactionsTitleTextFont`
  * `streamUiUserReactionsTitleTextFontAssets`
  * `streamUiUserReactionsTitleTextStyle`
- Added attrs to `MessageListView` that allow to customize colors of message options background, user reactions card background, overlay dim color and warning actions color:
  * `streamUiMessageOptionBackgroundColor`
  * `streamUiUserReactionsBackgroundColor`
  * `streamUiOptionsOverlayDimColor`
  * `streamUiWarningActionsTintColor`
- Added `ChatUI.mimeTypeIconProvider: MimeTypeIconProvider` property which allows to customize file attachment icons.

### ⚠️ Changed
- Now the "block user" feature is disabled. We're planning to improve the feature later. Stay tuned!
- Changed gallery background to black in dark mode

# April 8th, 2021 - 4.8.1
## Common changes for all artifacts
### ⚠️ Changed
- We've cleaned up the transitive dependencies that our library exposes to its clients. If you were using other libraries implicitly through our SDK, you'll now have to depend on those libraries directly instead.

## stream-chat-android
### 🐞 Fixed
- Fix Attachment Gravity

### ✅ Added
- Provide AvatarView class

## stream-chat-android-offline
### 🐞 Fixed
- Fix Crash on some devices that are not able to create an Encrypted SharedPreferences
- Fixed the message read indicator in the message list
- Added missing `team` field to `ChannelEntity` and `ChannelData`

### ✅ Added
- Add `ChatDomain::removeMembers` method

## stream-chat-android-ui-common
### 🐞 Fixed
- Fixed getting files provided by content resolver.

### ⚠️ Changed
- Added theme to all activities all the SDK. You can override then in your project by redefining the styles:
- StreamUiAttachmentGalleryActivityStyle
- StreamUiAttachmentMediaActivityStyle
- StreamUiAttachmentActivityStyle

## stream-chat-android-ui-components
### 🐞 Fixed
- Fixed attr streamUiCopyMessageActionEnabled. From color to boolean.
- Now it is possible to change the color of `MessageListHeaderView` from the XML.
- Fixed the `MessageListView::setUserClickListener` method.
- Fixed bugs in handling empty states for `ChannelListView`. Deprecated manual methods for showing/hiding empty state changes.
- Fix `ChannelListHeaderView`'s title position when user avatar or action button is invisible
- Fix UI behaviour for in-progress file uploads
- Fix extension problems with file uploads when attachment names contain spaces
- Fix reaction bubbles which were shown behind message attachment views

### ✅ Added
- Now it is possible to change the back button of MessageListHeaderView using `app:streamUiMessageListHeaderBackButtonIcon`
- Now it is possible to inject `UserLookupHandler` into `MessageInputView` in order to implement custom users' mention lookup algorithm

# March 31th, 2021 - 4.8.0
## Common changes for all artifacts
### 🐞 Fixed
Group channels with 1<>1 behaviour the same way as group channels with many users
It is not possible to remove users from distinct channels anymore.
### ⬆️ Improved
it is now possible to configure the max lines of a link description. Just use
`app:streamUiLinkDescriptionMaxLines` when defining MessageListView

It is now possible to configure the max size of files and an alert is shown when
a files bigger than this is selected.
### ✅ Added
Configure enable/disable of replies using XML in `MessageListView`
Option `app:streamUiReactionsEnabled` in `MessageListView` to enable or disable reactions
It is possible now to configure the max size of the file upload using
`app:streamUiAttachmentMaxFileSizeMb`

## stream-chat-android
### 🐞 Fixed
- Fixed crash when sending GIF from Samsung keyboard

## stream-chat-android-client
### 🐞 Fixed
- Fixed parsing of `createdAt` property in `MessageDeletedEvent`

### ⬆️ Improved
- Postponed queries as run as non-blocking

### ✅ Added
- **Added a brand new serialization implementation, available as an opt-in API for now.** This can be enabled by making a `useNewSerialization(true)` call on the `ChatClient.Builder`.
  - This new implementation will be more performant and greatly improve type safety in the networking code of the SDK.
  - The old implementation remains the default for now, while we're making sure the new one is bug-free.
  - We recommend that you opt-in to the new implementation and test your app with it, so that you can report any issues early and we can get them fixed before a general rollout.
- Added `unflagMessage(messageId)` and `unflagUser(userId)` methods to `ChatClient`
- Added support for querying banned users - added `ChatClient::queryBannedUsers` and `ChannelClient::queryBannedUsers`
- Added `uploadsEnabled`, `urlEnrichmentEnabled`, `customEventsEnabled`, `pushNotificationsEnabled`, `messageRetention`, `automodBehavior` and `blocklistBehavior` fields to channel config

### ⚠️ Changed
- Renamed `ChannelId` property to `channelId` in both `ChannelDeletedEvent` and `NotificationChannelDeletedEvent`
- Deprecated `ChatClient::unMuteChannel`, the `ChatClient::unmuteChannel` method should be used instead
- Deprecated `ChatClient::unBanUser`, the `ChatClient::unbanUser` method should be used instead
- Deprecated `ChannelClient::unBanUser`, the `ChannelClient::unbanUser` method should be used instead
- Deprecated `ChannelController::unBanUser`, the `ChannelController::unbanUser` method should be used instead

## stream-chat-android-offline
### 🐞 Fixed
- Fixed an issue that didn't find the user when obtaining the list of messages
- Fix refreshing not messaging channels which don't contain current user as a member

## stream-chat-android-ui-common
### ⬆️ Improved
- Show AttachmentMediaActivity for video attachments

### ✅ Added
- `AvatarView.streamUiAvatarOnlineIndicatorColor` and `AvatarView.streamUiAvatarOnlineIndicatorBorderColor` attrs

## stream-chat-android-ui-components
### 🐞 Fixed
- Now replied messages are shown correctly with the replied part in message options
- `MessageListView::enterThreadListener` is properly notified when entering into a thread
- Fix initial controls state in `MessageInputView`
- Fix crashing when open attachments destination

### ⬆️ Improved
- Add support of non-image attachment types to the default attachment click listener.

### ✅ Added
- `MessageInputView` now uses the cursor `stream_ui_message_input_cursor.xml` instead of accent color. To change the cursor, override `stream_ui_message_input_cursor.xml`.
- Replacing `ChatUI` with new `io.getstream.chat.android.ui.ChatUI` implementation
- Added possibility to configure delete message option visibility using `streamUiDeleteMessageEnabled` attribute, and `MessageListView::setDeleteMessageEnabled` method
- Add `streamUiEditMessageEnabled` attribute to `MessageListView` and `MessageListView::setEditMessageEnabled` method to enable/disable the message editing feature
- Add `streamUiMentionsEnabled` attribute to `MessageInputView` and `MessageInputView::setMentionsEnabled` method to enable/disable mentions
- Add `streamUiThreadsEnabled` attribute to `MessageListView` and `MessageListView::setThreadsEnabled` method to enable/disable the thread replies feature
- Add `streamUiCommandsEnabled` attribute to `MessageInputView` and `MessageInputView::setCommandsEnabled` method to enable/disable commands
- Add `ChannelListItemPredicate` to our `channelListView` to allow filter `ChannelListItem` before they are rendered
- Open `AvatarBitmapFactory` class
- Add `ChatUI::avatarBitmapFactory` property to allow custom implementation of `AvatarBitmapFactory`
- Add `AvatarBitmapFactory::userBitmapKey` method to generate cache key for a given User
- Add `AvatarBitmapFactory::channelBitmapKey` method to generate cache key for a given Channel
- Add `StyleTransformer` class to allow application-wide style customizations
- Add the default font field to `TextStyle`
- Add new method `ChatFonts::setFont(textStyle: TextStyle, textView: TextView, defaultTypeface: Typeface)`
- Add attributes for `MessageListView` in order to customize styles of:
  - Mine message text
  - Theirs message text
  - User name text in footer of Message
  - Message date in footer of Message
  - Thread replies counter in footer of Message
  - Link title text
  - Link description text
  - Date separator text
  - Deleted message text and background
  - Reactions style in list view and in options view
  - Indicator icons in footer of Message
  - Unread count badge on scroll to bottom button
  - Message stroke width and color for mine and theirs types
    It is now possible to customize the following attributes for `ChannelListView`:
- `streamUiChannelOptionsIcon` - customize options icon
- `streamUiChannelDeleteIcon` - customize delete icon
- `streamUiChannelOptionsEnabled` - hide/show options icon
- `streamUiChannelDeleteEnabled` - hide/show delete button
- `streamUiSwipeEnabled` - enable/disable swipe action
- `streamUiBackgroundLayoutColor` - customize the color of "background layout"
- `streamUiChannelTitleTextSize` - customize channel name text size
- `streamUiChannelTitleTextColor` - customize channel name text color
- `streamUiChannelTitleTextFont` - customize channel name text font
- `streamUiChannelTitleFontAssets` - customize channel name font asset
- `streamUiChannelTitleTextStyle` - customize channel name text style (normal / bold / italic)
- `streamUiLastMessageTextSize` - customize last message text size
- `streamUiLastMessageTextColor` - customize last message text color
- `streamUiLastMessageTextFont` - customize last message text font
- `streamUiLastMessageFontAssets` - customize last message font asset
- `streamUiLastMessageTextStyle` - customize last message text style (normal / bold / italic)
- `streamUiLastMessageDateTextSize` - customize last message date text size
- `streamUiLastMessageDateTextColor` - customize last message date text color
- `streamUiLastMessageDateTextFont` - customize last message date text font
- `streamUiLastMessageDateFontAssets` - customize last message date font asset
- `streamUiLastMessageDateTextStyle` - customize last message date text style (normal / bold / italic)
- `streamUiIndicatorSentIcon` - customize drawable indicator for sent
- `streamUiIndicatorReadIcon` - customize drawable indicator for read
- `streamUiIndicatorPendingSyncIcon` - customize drawable indicator for pending sync
- `streamUiForegroundLayoutColor` - customize the color of "foreground layout"
- `streamUiUnreadMessageCounterBackgroundColor` - customize the color of message counter badge
- `streamUiUnreadMessageCounterTextSize` - customize message counter text size
- `streamUiUnreadMessageCounterTextColor` - customize message counter text color
- `streamUiUnreadMessageCounterTextFont` - customize message counter text font
- `streamUiUnreadMessageCounterFontAssets` - customize message counter font asset
- `streamUiUnreadMessageCounterTextStyle` - customize message counter text style (normal / bold / italic)
- Option `app:streamUiReactionsEnabled` in `MessageListView` to enable or disable reactions
- It is now possible to configure new fields in MessageInputView:
- `streamUiMessageInputTextStyle` - customize message input text style.
- `streamUiMessageInputFont` - customize message input text font.
- `streamUiMessageInputFontAssets` - customize message input text font assets.
- `streamUiMessageInputEditTextBackgroundDrawable` - customize message input EditText drawable.
- `streamUiMessageInputCustomCursorDrawable` - customize message input EditText cursor drawable.
- `streamUiCommandsTitleTextSize` - customize command title text size
- `streamUiCommandsTitleTextColor` - customize command title text color
- `streamUiCommandsTitleFontAssets` - customize command title text color
- `streamUiCommandsTitleTextColor` - customize command title font asset
- `streamUiCommandsTitleFont` - customize command title text font
- `streamUiCommandsTitleStyle` - customize command title text style
- `streamUiCommandsNameTextSize` - customize command name text size
- `streamUiCommandsNameTextColor` - customize command name text color
- `streamUiCommandsNameFontAssets` - customize command name text color
- `streamUiCommandsNameTextColor` - customize command name font asset
- `streamUiCommandsNameFont` - customize command name text font
- `streamUiCommandsNameStyle` - customize command name text style
- `streamUiCommandsDescriptionTextSize` - customize command description text size
- `streamUiCommandsDescriptionTextColor` - customize command description text color
- `streamUiCommandsDescriptionFontAssets` - customize command description text color
- `streamUiCommandsDescriptionTextColor` - customize command description font asset
- `streamUiCommandsDescriptionFont` - customize command description text font
- `streamUiCommandsDescriptionStyle` - customize command description text style
- `streamUiSuggestionBackgroundColor` - customize suggestion view background
- `streamUiMessageInputDividerBackgroundDrawable` - customize the background of divider of MessageInputView

### ⚠️ Changed
- Deprecated `ChatUI` class

# March 8th, 2021 - 4.7.0
## stream-chat-android-client
### ⚠️ Changed
- Refactored `FilterObject` class  - see the [migration guide](https://github.com/GetStream/stream-chat-android/wiki/Migration-guide:-FilterObject) for more info

## stream-chat-android-offline
### 🐞 Fixed
- Fixed refreshing channel list after removing member
- Fixed an issue that didn't find the user when obtaining the list of messages

### ⚠️ Changed
- Deprecated `ChatDomain::disconnect`, use disconnect on ChatClient instead, it will make the disconnection on ChatDomain too.
- Deprecated constructors for `ChatDomain.Builder` with the `User` type parameter, use constructor with `Context` and `ChatClient` instead.

## stream-chat-android-ui-common
### ⚠️ Changed
- Message options list changed colour for dark version. The colour is a little lighters
  now, what makes it easier to see.

## stream-chat-android-ui-components
### 🐞 Fixed
- Fixed some rare crashes when `MessageListView` was created without any attribute info present

### ⬆️ Improved
- Updated PhotoView to version 2.3.0

### ✅ Added
- Introduced `AttachmentViewFactory` as a factory for custom attachment views/custom link view
- Introduced `TextAndAttachmentsViewHolder` for any combination of attachment content and text

### ❌ Removed
- Deleted `OnlyFileAttachmentsViewHolder`, `OnlyMediaAttachmentsViewHolder`,
  `PlainTextWithMediaAttachmentsViewHolder` and `PlainTextWithFileAttachmentsViewHolder`

# Feb 22th, 2021 - 4.6.0
# New UI-Components Artifact
A new UI-Components artifact has been created with a new design of all our components.
This new artifact is available on MavenCentral and can imported by adding the following dependency:
```
implementation "io.getstream:stream-chat-android-ui-components:4.6.0"
```

## stream-chat-android
- Add `streamMessageActionButtonsTextSize`, `streamMessageActionButtonsTextColor`, `streamMessageActionButtonsTextFont`,
  `streamMessageActionButtonsTextFontAssets`, `streamMessageActionButtonsTextStyle`, `streamMessageActionButtonsIconTint`
  attributes to `MessageListView`
- Add `ChannelHeaderViewModel::resetThread` method and make `ChannelHeaderViewModel::setActiveThread` message parameter non-nullable
- Fix ReadIndicator state
- Using `MessageListView#setViewHolderFactory` is now an error - use `setMessageViewHolderFactory` instead
- Removed `MessageListItemAdapter#replaceEntities` - use `submitList` method instead
- Use proper color values on Dialog Theme
- Increase touchable area on the button to remove an attachment

## stream-chat-android-client
- Introduce ChatClient::setUserWithoutConnecting function
- Handle disconnect event during pending token state
- Remove unneeded user data when creating WS Connection
- Using `User#unreadCount` is now an error - use `totalUnreadCount` instead
- Using `ChannelController` is now an error - use `ChannelClient` instead
- Using `Pagination#get` is now an error - use `toString` instead
- Using the old event APIs is now an error - see the [migration guide](https://github.com/GetStream/stream-chat-android/wiki/Migration-guide:-ChatObserver-and-events()-APIs) for more info
- Using `ChatClient#flag` is now an error - use `flagUser` instead

## stream-chat-android-offline
- Introduce `PushMessageSyncHandler` class

- Add UseCase for querying members (`chatDomain.useCases.queryMembers(..., ...).execute()`).
  - If we're online, it executes a remote call through the ChatClient
  - If we're offline, it pulls members from the database for the given channel
- Mark the `SendMessageWithAttachmentsImpl` use case an error

## stream-chat-android-ui-common
- Fix `CaptureMediaContract` chooser on Android API 21
- Using `ChatUI(client, domain, context)` now an error - use simpler constructor instead
- Using the `Chat` interface now an error - use `ChatUI` instead

# Feb 15th, 2021 - 4.5.5
## Common changes for all artifacts
- Updated project dependencies
  - Kotlin 1.4.30
  - Stable AndroidX releases: LiveData 2.3.0, Activity 1.2.0, Fragment 1.3.0
  - For the full list of dependency version changes, see [this PR](https://github.com/GetStream/stream-chat-android/pull/1383)

## stream-chat-android
- Add `streamInputAttachmentsMenuBackground` and `streamInputSuggestionsBackground` attributes to `MessageInputView`
- Add `streamMessageActionButtonsBackground` attributes to `MessageListView`

## stream-chat-android-client
- Remove unused `reason` and `timeout` parameters from `ChannelClient::unBanUser` method

# Feb 11th, 2021 - 4.5.4
## stream-chat-android
- Fix `streamLastMessageDateUnreadTextColor` attribute not being used in ChannelListView
- Fix `streamChannelsItemSeparatorDrawable` attribute not being parsed

## stream-chat-android-client
- Fix `ConcurrentModificationException` on our `NetworkStateProvider`

# Feb 5th, 2021 - 4.5.3
## stream-chat-android
-. `ChatUtils::devToken` is not accessible anymore, it has been moved to `ChatClient::devToken`

## stream-chat-android-client
- **setUser deprecation**
  - The `setUser`, `setGuestUser`, and `setAnonymousUser` methods on `ChatClient` are now deprecated.
  - Prefer to use the `connectUser` (`connectGuestUser`, `connectAnonymousUser`) methods instead, which return `Call` objects.
  - If you want the same async behaviour as with the old methods, use `client.setUser(user, token).enqueue { /* Handle result */ }`.
- Add support for typing events in threads:
  - Add `parentId` to `TypingStartEvent` and `TypingStopEvent`
  - Add `parentId` to ``ChannelClient::keystroke` and `ChannelClient::stopTyping`
- `ChatClient::sendFile` and `ChatClient::sendImage` each now have just one definition with `ProgressCallback` as an optional parameter. These methods both return `Call<String>`, allowing for sync/async execution, and error handling. The old overloads that were asynchronous and returned no value/error have been removed.
- `FileUploader::sendFile` and `FileUploader::sendImages` variations with `ProgressCallback` are no longer async with no return type. Now they are synchronous with `String?` as return type

## stream-chat-android-offline
- Add support for typing events in threads:
  - Add `parentId` to `Keystroke` and `StopTyping` use cases

## stream-chat-android-ui-common
- Add a new `isMessageRead` flag to the `MessageListItem.MessageItem` class, which indicates
  that a particular message is read by other members in this channel.
- Add handling threads typing in `MessageInputViewModel`

# Jan 31th, 2021 - 4.5.2
## stream-chat-android-client
- Use proper data on `ChatClient::reconnectSocket` to reconnect normal/anonymous user
- Add `enforceUnique` parameter to `ChatClient::sendReaction` and `ChannelClient::sendReaction` methods .
  If reaction is sent with `enforceUnique` set to true, new reaction will replace all reactions the user has on this message.
- Add suspending `setUserAndAwait` extension for `ChatClient`
- Replace chat event listener Kotlin functions with ChatEventListener functional interface in order to promote
  a better integration experience for Java clients. Old methods that use the Kotlin function have been deprecated.
  Deprecated interfaces, such as ChannelController, have not been updated. ChannelClient, which inherits from ChannelController
  for the sake of backwards compatibility, has been updated.

## stream-chat-android-offline
- Add `enforceUnique` parameter to `SendReaction` use case. If reaction is sent with `enforceUnique` set to true,
  new reaction will replace all reactions the user has on this message.
- Fix updating `Message::ownReactions` and `Message:latestReactions` after sending or deleting reaction - add missing `userId` to `Reaction`
- Fix Load Thread Replies process

## stream-chat-android-ui-common
- Add a new `isThreadMode` flag to the `MessageListItem.MessageItem` class.
  It shows is a message item should be shown as part of thread mode in chat.
- Add possibility to set `DateSeparatorHandler` via `MessageListViewModel::setDateSeparatorHandler`
  and `MessageListViewModel::setThreadDateSeparatorHandler` which determines when to add date separator between messages
- Add `MessageListViewModel.Event.ReplyAttachment`, `MessageListViewModel.Event.DownloadAttachment`, `MessageListViewModel.Event.ShowMessage`,
  and `MessageListViewModel.Event.RemoveAttachment` classes.
- Deprecate `MessageListViewModel.Event.AttachmentDownload`

# Jan 18th, 2021 - 4.5.1
## stream-chat-android
- Fix `MessageListItemViewHolder::bind` behavior
- Improve connection/reconnection with normal/anonymous user

## stream-chat-android-client
- Create `ChatClient::getMessagesWithAttachments` to filter message with attachments
- Create `ChannelClient::getMessagesWithAttachments` to filter message with attachments
- Add support for pinned messages:
  - Add `pinMessage` and `unpinMessage` methods `ChatClient` and `ChannelClient`
  - Add `Channel::pinnedMessages` property
  - Add `Message:pinned`, `Message::pinnedAt`, `Message::pinExpires`, and `Message:pinnedBy` properties

# Jan 7th, 2021 - 4.5.0
## stream-chat-android
- Now depends explicitly on AndroidX Fragment (fixes a potential crash with result handling)
- Update AndroidX dependencies: Activity 1.2.0-rc01 and Fragment 1.3.0-rc01

## stream-chat-android-client
- Add filtering non image attachments in ChatClient::getImageAttachments
- Add a `channel` property to `notification.message_new` events
- Fix deleting channel error
- 🚨 Breaking change: ChatClient::unmuteUser, ChatClient::unmuteCurrentUser,
  ChannelClient::unmuteUser, and ChannelClient::unmuteCurrentUser now return Unit instead of Mute

## stream-chat-android-offline
- Add LeaveChannel use case
- Add ChannelData::memberCount
- Add DeleteChannel use case
- Improve loading state querying channels
- Improve loading state querying messages

# Dec 18th, 2020 - 4.4.9

## stream-chat-android-client
- improved event recovery behaviour

## stream-chat-android-offline
- improved event recovery behaviour
- fixed the chatDomain.Builder boolean usage between userPresence and recoveryEnabled

# Dec 18th, 2020 - 4.4.8
## stream-chat-android
- Add filtering `shadowed` messages when computing last channel message
- Add filtering `draft` channels
- Add `DateFormatter::formatTime` method to format only time of a date
- Fix `ChatUtils::devToken` method

## stream-chat-android-client
- Improve `banUser` and `unBanUser` methods - make `reason` and `timeout` parameter nullable
- Add support for shadow ban - add `shadowBanUser` and `removeShadowBan` methods to `ChatClient` and `ChannelClient`
- Add `shadowBanned` property to `Member` class
- Add `ChatClient::getImageAttachments` method to obtain image attachments from a channel
- Add `ChatClient::getFileAttachments` method to obtain file attachments from a channel
- Add `ChannelClient::getImageAttachments` method to obtain image attachments from a channel
- Add `ChannelClient::getFileAttachments` method to obtain file attachments from a channel

## stream-chat-android-offline
- Add filtering `shadowed` messages
- Add new usecase `LoadMessageById` to fetch message by id with offset older and newer messages
- Watch Channel if there was previous error

## stream-chat-android-ui-common
- Add `messageId` arg to `MessageListViewModel`'s constructor allowing to load message by id and messages around it

# Dec 14th, 2020 - 4.4.7
## Common changes for all artifacts
- Updated to Kotlin 1.4.21
- For Java clients only: deprecated the `Call.enqueue(Function1)` method, please use `Call.enqueue(Callback)` instead

## stream-chat-android
- Add new attrs to `MessageListView`: `streamDeleteMessageActionEnabled`, `streamEditMessageActionEnabled`
- Improve Channel List Diff
- Add new attrs to `MessageInputView`: `streamInputScrollbarEnabled`, `streamInputScrollbarFadingEnabled`
- Add API for setting custom message date formatter in MessageListView via `setMessageDateFormatter(DateFormatter)`
  - 24 vs 12 hr controlled by user's System settings.

## stream-chat-android-client
- Add `ChatClient::isValidRemoteMessage` method to know if a RemoteMessage is valid for Stream

## stream-chat-android-offline
- Add updating `channelData` after receiving `ChannelUpdatedByUserEvent`
- Fix crash when a push notification arrives from other provider different than Stream

# Dic 4th, 2020 - 4.4.6

## stream-chat-android
- Use custom `StreamFileProvider` instead of androidx `FileProvider` to avoid conflicts
- Add `ChatClient::setGuestUser` method to login as a guest user
- Make `MessageListItemViewHolder` public and open, to allow customization by overriding the `bind` method

## stream-chat-android-offline
- Centralize how channels are stored locally

# Nov 24th, 2020 - 4.4.5
## Common changes for all artifacts
- Stream SDks has been uploaded to MavenCentral and the GroupID has changed to `io.getstream`.

## stream-chat-android
- New artifact name: `io.getstream:stream-chat-android:STREAM_VERSION`

## stream-chat-android-client
- It's no longer required to wait for `setUser` to finish before querying channels
- `ChatClient::setUser` method allows be called without network connection and will retry to connect when network connection is available
- New artifact name: `io.getstream:stream-chat-android-client:STREAM_VERSION`
- Show date of the last message into channels list when data comes from offline storage
- Show text of the last message into channels list when data comes from offline storage
- Accept Invite Message is now optional, if null value is sent, no message will be sent to the rest of members about this action

## stream-chat-android-offline
- Fix bug when channels with newer messages don't go to the first position in the list
- Fix Offline usage of `ChatDomain`
- New artifact name: `io.getstream:stream-chat-android-offline:STREAM_VERSION`
- Provide the last message when data is load from offline storage

# Nov 24th, 2020 - 4.4.4
This version is a rollback to 4.4.2, The previous release (4.4.3) was not valid due to a problem with the build flow.
We are going to release 4.4.5 with the features introduced by 4.4.3 as soon as the build is back working

# Nov 20th, 2020 - 4.4.3
## stream-chat-android-client
- It's no longer required to wait for `setUser` to finish before querying channels
- `ChatClient::setUser` method allows be called without network connection and will retry to connect when network connection is available

## stream-chat-android-offline
- Fix bug when channels with newer messages don't go to the first position in the list
- Fix Offline usage of `ChatDomain`

# Nov 13th, 2020 - 4.4.2

## stream-chat-android
- Remove `ChatClient` and `ChatDomain` as `ChatUI`'s dependencies
- Replace Glide with Coil - SDK doesn't depend on Glide anymore.
- Remove `BaseStyle` class and extract its properties into `AvatarStyle` and `ReadStateStyle`.
  - Use composition with `AvatarStyle` and `ReadStateStyle` instead of inheriting from `BaseStyle`.
  - Convert to kotlin: `ReadStateView`, `MessageListViewStyle`
- Add `streamShowSendAlsoToChannelCheckbox` attr to `MessageInputView` controlling visibility of "send also to channel" checkbox
- The sample app no longer uses Koin for dependency injection
- Add `streamCopyMessageActionEnabled`, `streamFlagMessageActionEnabled`, and `streamStartThreadMessageActionEnabled` attrs to `MessageListView`
- Validate message text length in MessageInputView.
  - Add property `MessageInputView.maxMessageLength: Int` and show warning once the char limit is exceeded
  - Expose `MessageInputViewModel.maxMessageLength: Int` informing about text length limit of the Channel

## stream-chat-android-client
- Deprecate `User::unreadCount` property, replace with `User::totalUnreadCount`
- Added MarkAllReadEvent
- Fix UpdateUsers call

## stream-chat-android-offline
- Update `totalUnreadCount` when user is connected
- Update `channelUnreadCount` when user is connected
- Fix bug when channels could be shown without names
- Added support for marking all channels as read for the current user.
  - Can be accessed via `ChatDomain`'s use cases (`chatDomain.useCases.markAllRead()...`).
- Fix bug when local channels could be sorted not properly
- Typing events can be all tracked with `ChatDomain.typingUpdates`

# Nov 4th, 2020 - 4.4.1
## Common changes for all artifacts
- Updated dependencies to latest versions (AGP 4.1, OkHttp 4.9, Coroutines 1.3.9, ExoPlayer 2.12.1, etc.)
  - See [PR #757](https://github.com/GetStream/stream-chat-android/pull/757) for full list of version updates
- Revamped `Call` implementations
  - The `Call2` type has been removed, the libraries now all use the same `Call` instead for all APIs
  - `Call` now guarantees callbacks to happen on the main thread
  - Coroutine users can now `await()` a `Call` easily with a provided extension

## stream-chat-android
- Add empty state views to channel list view and message list view components
- Allow setting custom empty state views
- Add loading view to message list view
- Allow setting custom loading view
- Add load more threshold for `MessageListView` and `streamLoadMoreThreshold` attribute
- Fix handling of the `streamShowReadState` attribute on `MessageListView`
- Add `streamShowDeliveredState` XML attribute to `MessageListView`
- Add "loading more" indicator to the `MessageListView`
- Messages in ChannelController were split in messages - New messages and oldMessages for messages coming from the history.

## stream-chat-android-client
- Fix guest user authentication
- Changed API of QuerySort class. You have to specify for what model it is being used.
- Rename `ChannelController` to `ChannelClient`. Deprecate `ChannelController`.
- Replace `ChannelController` subscribe related extension functions with corresponding `ChannelClient` functions
- Move `ChannelClient` extension functions to `io.getstream.chat.android.client.channel` package

## stream-chat-android-offline
- Add GetChannelController use cases which allows to get ChannelController for Channel
- Fix not storing channels when run channels fetching after connection recovery.
- Fix read state getting stuck in unread state

# Oct 26th, 2020 - 4.4.0
## stream-chat-android
- Create custom login screen in sample app
- Bump Coil to 1.0.0
- Add message sending/sent indicators in `MessageListView`
- Add possibility to replace default FileUploader
- Fixes a race condition where client.getCurrentUser() was set too late
- Support for hiding channels
- Makes the number of channels return configurable by adding the limit param to ChannelsViewModelFactory
- Add message sending/sent indicators in `MessageListView`
- Provide ChannelViewModelFactory and ChannelsViewModelFactory by the library to simplify setup
- Fixes for https://github.com/GetStream/stream-chat-android/issues/698 and https://github.com/GetStream/stream-chat-android/issues/723
- Don't show read state for the current user

## stream-chat-android-client
- Fix ConcurrentModificationException in `ChatEventsObservable`
- Add possibility to replace default FileUploader
- Fix anonymous user authentication
- Fix fetching color value from TypedArray

## stream-chat-android-offline
- Channel list now correctly updates when you send a new message while offline. This fixes https://github.com/GetStream/stream-chat-android/issues/698
- Channels now stay sorted based on the QuerySort order (previous behaviour was to sort them once)
- New messages now default to type "regular" or type "ephemeral" if they start with a /
- Improved error logging on sendMessage & sendReaction
- Fixed a race condition that in rare circumstances could cause the channel list to show stale (offline) data
- Fixed a bug with channel.hidden not working correctly
- Fixed crash with absence of user in the UserMap

# Oct 19th, 2020 - 4.3.1-beta-2 (stream-chat-android)
- Allow setting custom `NotificationHandler` in `Chat.Builder`
- Fix unresponsive attachment upload buttons
- Removed many internal implementation classes and methods from the SDK's public API
- Fix sending GIFs from keyboard
- Fix unresponsive attachment upload buttons
- Fix method to obtain initials from user to be shown into the avatar
- Fix method to obtain initials from channel to be shown into the avatar
- Allow setting `ChatLoggerHandler` and `ChatLogLevel` in `Chat.Builder`

# Oct 16th, 2020 - 4.3.1-beta-1 (stream-chat-android)
- Significant performance improvements
- Fix a crash related to behaviour changes in 1.3.0-alpha08 of the AndroidX Fragment library
- Replace Glide with Coil in AttachmentViewHolderMedia (Fix GIFs loading issues)
- `MessageListView.BubbleHelper`'s methods now have nullability annotations, and use primitive `boolean` values as parameters
- Update Offline Support to the [last version](https://github.com/GetStream/stream-chat-android-livedata/releases/tag/0.8.6)

# Oct 16th, 2020 - 0.8.6 (stream-chat-android-offline)
- Improve sync data validation in ChatDomain.Builder
- Removed many internal implementation classes and methods from the SDK's public API
- Significant performance improvements to offline storage
- Default message limit for the queryChannels use case changed from 10 to 1. This is a more sensible default for the channel list view of most chat apps
- Fix QuerySort
- Update client to 1.16.8: See changes: https://github.com/GetStream/stream-chat-android-client/releases/tag/1.16.8

# 1.16.8 - Fri 16th of Oct 2020 (stream-chat-android-client)
- Add `lastUpdated` property to `Channel`

# Oct 14th, 2020 - 4.3.0-beta-6 (stream-chat-android)
- Update to Kotlin 1.4.10
- Fix Typing view behavior
- Fix NPE asking for `Attachment::type`
- Fix ChatDomain initialization issue
- Limit max lines displayed in link previews (5 lines by default, customizable via `streamAttachmentPreviewMaxLines` attribute on `MessageListView`)
- Update Offline Support to the [last version](. See changes: )https://github.com/GetStream/stream-chat-android-livedata/releases/tag/0.8.5)

# 1.16.7 - Wed 14th of Oct 2020 (stream-chat-android-client)
- Removed many internal implementation classes and methods from the SDK's public API
- Improved nullability, restricted many generic type parameters to be non-nullable (set `Any` as their upper bound)
- Use AttachmentsHelper to validate imageUrl instead of just url.

# Oct 14th, 2020 - 0.8.5 (stream-chat-android-offline)
- Use `createdLocallyAt` and `updatedLocallyAt` properties in ChannelController and ThreadController
- Update attachments of message with an old image url, if it's still valid.
- Set attachment fields even if the file upload fails
- Fix NPE while ChatEvent was handled
- Improved nullability, restricted some generic type parameters to be non-nullable (set `Any` as their upper bound)
- Fix method to store date of the last message received into a channel
- Update client to 1.16.7: See changes: https://github.com/GetStream/stream-chat-android-client/releases/tag/1.16.7

# Oct 9th, 2020 - 4.3.0-beta-5 (stream-chat-android)
- Improve selecting non-media attachments
- Fix showing attachments captured with camera
- Add setting type and file size when creating AttachmentMetaData from file
- Remove FileAttachmentListAdapter and methods related to opening files chooser
- Replace isMedia flag with getting type from attachment if possible
- Update ExoPlayer dependency to version [2.12.0](https://github.com/google/ExoPlayer/blob/release-v2/RELEASENOTES.md#2120-2020-09-11)

# 1.16.6 - Fri 9th of Oct 2020 (stream-chat-android-client)
- Add `createdLocallyAt` and `updatedLocallyAt` properties to `Message` type
- Add AttachmentsHelper with hasValidUrl method

# Oct 7th, 2020 - 4.3.0-beta-4 (stream-chat-android)
- For Java clients, the `bindView` methods used to bind a ViewModel and its UI component together are now available with friendlier syntax.
- Calls such as `MessageListViewModelBindingKt.bindView(...);` should be replaced with calls like `MessageListViewModelBinding.bind(...);`
- The `ChannelListViewModelBindingKt` class has been renamed to `ChannelsViewModelBinding`, to match the name of the ViewModel it's associated with.
- Update client to the latest version. See changes: https://github.com/GetStream/stream-chat-android-client/releases/tag/1.16.5
- Update Stream Livedata to the last version. See changes: https://github.com/GetStream/stream-chat-android-livedata/releases/tag/0.8.4

# Oct 7th, 2020 - 0.8.4 (stream-chat-android-offline)
- Update client to 1.16.5: See changes: https://github.com/GetStream/stream-chat-android-client/releases/tag/1.16.5

# 1.16.5 - Wed 7th of Oct 2020 (stream-chat-android-client)
- Add autocomplete filter
- Add @JvmOverloads to QueryUsersRequest constructor
- Improve java interop of `TokenManager`

# Oct 5th, 2020 - 0.8.3 (stream-chat-android-offline)
- Improved message attachment handling. Message is now first added to local storage and the attachment is uploaded afterwards.
- Editing messages now works while offline
- Deprecate SendMessageWithAttachments in favor of SendMessage while specifying attachment.upload
- Fix a bug that caused messages not to load if member limit wasn't specified
- Fix a crash related to reaction data structure
- Fix a bug where network errors (temporary ones) are detected as permanent errors

# 1.16.4 - Mon 5th of Oct 2020 (stream-chat-android-client)
- Add `attachment.upload` and `attachment.uploadState` fields for livedata upload status. These fields are currently unused if you only use the low level client.

# Oct 2nd, 2020 - 4.3.0-beta-3 (stream-chat-android)
- Removed several parameters of `BaseAttachmentViewHolder#bind`, `Context` is now available as a property instead, others should be passed in through the `AttachmentViewHolderFactory` as constructor parameters
- Moved `BaseAttachmentViewHolder` to a new package
- Fix setting read state when user's last read equals message created date
- Skip setting user's read status if last read message is his own
- Make MessageListItem properties abstract
- Change default query sort to "last_updated"
- Fixed attachments logic. Save previously attached files when add more.
- Fixed the bug when it was unable to select new files when you have already attached something.
- Moved `MessageInputView` class to a new package.
- Update Stream Livedata to the last version. See changes: https://github.com/GetStream/stream-chat-android-livedata/releases/tag/0.8.2

# Oct 2nd, 2020 - 0.8.2 (stream-chat-android-offline)
- Request members by default when querying channels

# Sep 30th, 2020 - 4.3.0-beta-2 (stream-chat-android)
- Removed several parameters of `BaseMessageListItemViewHolder#bind`, `Context` is now available as a property instead, others should be passed in through the `MessageViewHolderFactory` as constructor parameters
- Attachment customization methods moved from `MessageViewHolderFactory` to a separate `AttachmentViewHolderFactory` class
- Removed `position` parameter from `MessageClickListener`
- Moved `BaseMessageListItemViewHolder` to a new package
- Update client to the latest version. See changes: https://github.com/GetStream/stream-chat-android-client/releases/tag/1.16.1
- Update Stream Livedata to the last version. See changes: https://github.com/GetStream/stream-chat-android-livedata/releases/tag/0.8.1

# Sep 30th, 2020 - 0.8.1 (stream-chat-android-offline)
- Handle the new `ChannelUpdatedByUserEvent`
- Update client to 1.16.1: See changes: https://github.com/GetStream/stream-chat-android-client/releases/tag/1.16.1
- Improve online status handling
- Replace posting an empty channels map when the channels query wasn't run online and offline storage is empty with error

# 1.16.2 - Wed 30 Sep 2020 (stream-chat-android-client)
- Add `ChatClient::enableSlowMode` method to enable slow mode
- Add `ChatClient::disableSlowMode` method to disable slow mode
- Add `ChannelController::enableSlowMode` method to enable slow mode
- Add `ChannelController::disableSlowMode` method to disable slow mode
- Add `Channel::cooldown` property to know how configured `cooldown` time for the channel
- Fix FirebaseMessageParserImpl.verifyPayload() logic
- Fix notification display condition
- Fix Socket connection issues

# 1.16.1 - Wed 25 Sep 2020 (stream-chat-android-client)
- Remove `User` field on `ChannelUpdatedEvent`
- Add new chat event type -> `ChannelUpdatedByUserEvent`
- Add `ChatNotificationHandler::getFirebaseInstanceId` method to provide a custom `FirebaseInstanceId`
- Add `NotificationConfig::useProvidedFirebaseInstance` conf

# Sep 23rd, 2020 - 4.3.0-beta-1 (stream-chat-android)
- Update livedata/client to latest version. See changes: https://github.com/GetStream/stream-chat-android-client/releases/tag/1.16.0

# 1.16.0 - Wed 23 Sep 2020 (stream-chat-android-client)
- Removed message.channel, this is a backwards incompatible change
- Ensure that message.cid is always available

The SDK was providing message.cid and message.channel in some cases, but not always.
Code that relied on those fields being populated caused bugs in production.

If you were relying on message.channel it's likely that you were running into bugs.
We recommend using one of these alternatives:

- message.cid if you just need a reference to the channel
- the channel object provided by client.queryChannel(s) if you need the full channel data
- channelController.channelData livedata object provided by the livedata package (automatically updated if channel data changes)
- channelController.toChannel() function provided by the livedata package

# Sep 23rd, 2020 - 0.8.0 (stream-chat-android-offline)
- Update client to 1.16.0: See changes: https://github.com/GetStream/stream-chat-android-client/releases/tag/1.16.0

# Sep 23rd, 2020 - 0.7.7 (stream-chat-android-offline)
- Fix crash when map channels DB entity to Channel
- Add posting empty channels map when queryChannels fails either offline and online which prevents infinite loader

# 1.15.6 - Wed 23 Sep 2020 (stream-chat-android-client)
- Convert ChatError to plain class. Changes in ChatLogger interface.
- Update events fields related to read status - remove "unread_messages" field and add "unread_channels" to NewMessageEvent, NotificationMarkReadEvent, and NotificationMessageNewEvent
- Mark ChatEvents containing the user property by the UserEvent interface.
- Simplified the event handling APIs, deprecated `ChatObservable`. See [the migration guide](https://github.com/GetStream/stream-chat-android-client/wiki/Migrating-from-the-old-event-subscription-APIs) for details on how to easily adopt the new APIs.

# Sep 23rd, 2020 - 4.2.11-beta-13 (stream-chat-android)
- Adjust ChatSocketListener to new events(NewMessageEvent, NotificationMarkReadEvent, NotificationMessageNewEvent) properties.
- Fix "load more channels"
- Update client to the latest version. See changes: https://github.com/GetStream/stream-chat-android-client/releases/tag/1.15.6
- Update Stream Livedata to the last version. See changes: https://github.com/GetStream/stream-chat-android-livedata/releases/tag/0.7.7

# Sep 18th, 2020 - 4.2.11-beta-12 (stream-chat-android)
- Implement Giphy actions handler
- Fix .gif preview rendering on message list
- Fix thread shown issue after sending message to a channel
- Remove border related attributes from MessageInputView. Add close button background attribute to MessageInputView.
- Improve setting user in sample app
- Add updating message read state after loading first messages
- Wrap Attachment into AttachmentListItem for use in adapter
- Properly show the message date
- Revamp MessageListView adapter customization, introduce ListenerContainer to handle all ViewHolder listeners
- Fix default filters on `ChannelsViewModelImpl`
- Update client to the latest version. See changes: https://github.com/GetStream/stream-chat-android-client/releases/tag/1.15.5
- Update Stream Livedata to the last version. See changes: https://github.com/GetStream/stream-chat-android-livedata/releases/tag/0.7.6

# Sep 18th, 2020 - 0.7.6 (stream-chat-android-offline)
- Store needed users in DB
- Stop trying to execute background sync in case ChatDomain.offlineEnabled is set to false
- Fix Socket Connection/Reconnection
- Update client to the latest version. See changes: https://github.com/GetStream/stream-chat-android-client/releases/tag/1.15.5

# 1.15.5 - Fri 18 Sep 2020 (stream-chat-android-client)
- Fix Socket Connection/Reconnection

# Sep 15th, 2020 - 0.7.5 (stream-chat-android-offline)
- Fix offline support for adding and removing reactions
- Fix crash when creating a channel while channel.createdBy is not set

# Sep 14th, 2020 - 0.7.4 (stream-chat-android-offline)
- Remove duplicates of new channels
- Improve tests
- Remove some message's properties that are not used anymore GetStream/stream-chat-android-client#69
- Update client to the latest version. See changes: https://github.com/GetStream/stream-chat-android-client/releases/tag/1.15.4

# 1.15.4 - Fri 11 Sep 2020 (stream-chat-android-client)
- Fix Socket Disconnection
- Remove useless message's properties (isStartDay, isYesterday, isToday, date, time and commandInfo)
- Forbid setting new user when previous one wasn't disconnected

# Sep 8th, 2020 - 0.7.3 (stream-chat-android-offline)
- Add usecase to send Giphy command
- Add usecase to shuffle a Gif on Giphy command message
- Add usecase to cancel Giphy Command
- Update client to the latest version. See changes: https://github.com/GetStream/stream-chat-android-client/releases/tag/1.15.3

# 1.15.3 - Tue 7 Sep 2020 (stream-chat-android-client)
- Add send action operation to ChannelController
- Fix serialized file names of SendActionRequest
- Fix `ConnectedEvent` parse process

# Sep 4th, 2020 - 4.2.11-beta-11 (stream-chat-android)
- Fix uploading files and capturing images on Android >= 10
- Fix `AvatarView`: Render lastActiveUsers avatars when channel image is not present

# 1.15.2 - Tue 1 Sep 2020 (stream-chat-android-client)
- `ChannelResponse.watchers` is an array of User now
- `Watcher` model has been removed, `User` model should be used instead
- `QueryChannelsRequet` has a new field called `memberLimit` to limit the number of members received per channel

# Aug 28th, 2020 - 4.2.11-beta-9 (stream-chat-android)
- Update event structure
- Update client to the latest version. See changes: https://github.com/GetStream/stream-chat-android-client/releases/tag/1.15.1
- Update Stream Livedata to the last version. See changes: https://github.com/GetStream/stream-chat-android-livedata/releases/tag/0.7.2

# 1.15.1 - Thu 28 Aug 2020 (stream-chat-android-client)
- New MapAdapter that omit key that contains null values or emptyMaps
- Null-Check over Watchers response

## Aug 23th, 2020 - 4.2.11-beta-8 (stream-chat-android)
- Fix Upload Files
- Update RecyclerView Lib
- Update Notification Customization

# Aug 28th, 2020 - 0.7.2 (stream-chat-android-offline)
- Update client to the latest version. See changes: https://github.com/GetStream/stream-chat-android-client/releases/tag/1.15.1

# Aug 28th, 2020 - 0.7.1 (stream-chat-android-offline)
- Keep order when retry to send a message
- Fix message sync logic and message sending success event emitting
- Update client to the latest version. See changes: https://github.com/GetStream/stream-chat-android-client/releases/tag/1.15.0

# Aug 20th, 2020 - 0.7.0 (stream-chat-android-offline)
- Update to version 0.7.0

# 1.15.0 - Thu 20 Aug 2020 (stream-chat-android-client)
- Refactor ChatEvents Structure

# 1.14.0 - Thu 20 Aug 2020 (stream-chat-android-client)
- Decouple cloud messages handler logic from configuration data
- Fix createChannel methods

# 1.13.3 - Tue 18 Aug 2020 (stream-chat-android-client)
- Set message as optional when updating a channel

# 1.13.2 - Fri 14 Aug 2020 (stream-chat-android-client)
- Reduce TLS Latency

# 1.13.1 - Fri 7 Aug 2020 (stream-chat-android-client)
- Fix DateParser

## Aug 5th, 2020 - 4.2.11-beta-7 (stream-chat-android)
- Update Stream Livedata to the last version. See changes: https://github.com/GetStream/stream-chat-android-livedata/releases/tag/0.6.9
- Fix channel name validation in CreateChannelViewModel
- Add `ChannelsView.setViewHolderFactory(factory: ChannelViewHolderFactory)` function
- Fix Fresco initialization
- Fix method to add/remove reaction

# Aug 3nd, 2020 - 0.6.9 (stream-chat-android-offline)
- Fix `QuerySort`

# 1.13.0 - Tue 28 Jul 2020 (stream-chat-android-client)
- Add `Client.flagUser()` method to flag an User
- Add `Client.flagMessage()` method to flag a Message
- Deprecated method `Client.flag()` because was a bit confusing, you should use `client.flagUser()` instead

# 1.12.3 - Mon 27 Jul 2020 (stream-chat-android-client)
- Fix NPE on TokenManagerImpl
- Upgrade Kotlin to version 1.3.72
- Add Kotlin Proguard Rules

# Jul 20th, 2020 - 0.6.8 (stream-chat-android-offline)
- Fix `NotificationAddedToChannelEvent` event handling

# 1.12.2 - Fri 17 Jul 2020 (stream-chat-android-client)
- Add customer proguard rules

# 1.12.1 - Wed 15 Jul 2020 (stream-chat-android-client)
- Add customer proguard rules

## Jul 13th, 2020 - 4.2.11-beta-6 (stream-chat-android)
- Update client to the latest version. See changes: https://github.com/GetStream/stream-chat-android-client/releases/tag/1.10.0
- Update Stream Livedata to the last version. See changes: https://github.com/GetStream/stream-chat-android-livedata/releases/tag/0.6.7
- Refactor ChannelHeaderView
- Refactor MessageInputView
- Refactor Permission Checker Behavior
- Refactor MessageListVIew
- Fix Send Attachment Behavior
- Fix "Take Picture/Record Video" Behavior
- Add option to show empty view when there are no channels
- Add option to send a message to a thread
- Allow to switch user / logout

# 1.12.0 - Mon 06 Jul 2020 (stream-chat-android-client)
- Add mute and unmute methods to channel controller

# 1.11.0 - Mon 06 Jul 2020 (stream-chat-android-client)
- Fix message mentioned users

# Jul 3nd, 2020 - 0.6.7 (stream-chat-android-offline)
- Update client to the latest version. See changes: https://github.com/GetStream/stream-chat-android-client/releases/tag/1.10.0
- Implement Thread Behavior

# 1.10.0 - Wed 29 June 2020 (stream-chat-android-client)
- Add mute and unmute channels
- Add `notification.channel_mutes_updated` socket even handling
- Add user.channelMutes field
- Improve error logging
- Add invalid date format handling (channel.config dates might be invalid)

# 1.9.3 - Wed 29 June 2020 (stream-chat-android-client)
- Add raw socket events logging. See with tag `Chat:Events`

# Jun 24th, 2020 - 0.6.6 (stream-chat-android-offline)
- Update client to the latest version. See changes: https://github.com/GetStream/stream-chat-android-client/releases/tag/1.9.2

# 1.9.2 - Wed 24 June 2020 (stream-chat-android-client)
- Add `show_in_channel` attribute to `Message` entity

# 1.9.1 - Mue 23 June 2020 (stream-chat-android-client)
- Fix multithreaded date parsing

# 1.9.0 - Mon 22 June 2020 (stream-chat-android-client)
- Fix search message request body
  🚨 Breaking change:
- client.searchMessages signature has been changed: query removed, added channel filter

# 1.8.1 - Thu 18 June 2020 (stream-chat-android-client)
- Fix UTC date for sync endpoint
- Fix inhered events parsing
- Fix custom url setter of ChatClient.Builder

# Jun 16th, 2020 - 0.6.5 (stream-chat-android-offline)
- Fixed crash caused by `NotificationMarkReadEvent.user` value being sent null.
- Solution: using the current user which was set to the ChatDomain instead of relying on event's data.

# 1.8.0 - Thu 12 June 2020 (stream-chat-android-client)
- Add sync api call

# Jun 12th, 2020 - 0.6.4 (stream-chat-android-offline)
- Add attachment.type when upload a file or image

# 1.7.0 - Thu 12 June 2020 (stream-chat-android-client)
- Add query members call

# Jun 11th, 2020 - 0.6.3 (stream-chat-android-offline)
- Create a new UseCase to send messages with attachments

# Jun 11th, 2020 - 0.6.2 (stream-chat-android-offline)
- Update client to the latest version. See changes: https://github.com/GetStream/stream-chat-android-client/releases/tag/1.6.1

# 1.6.1 - Thu 11 June 2020 (stream-chat-android-client)
- Add MimeType on sendFile and sendImage methods

# 1.6.0 - Mon 8 June 2020 (stream-chat-android-client)
- Add translations api call and update message with `i18n` field. Helper `Message` extensions functions are added.

## Jun 4th, 2020 - 4.2.11-beta-5 (stream-chat-android)
- Update livedata dependency to fix crash when NotificationMarkReadEvent received
- Add mavenLocal() repository

## Jun 4th, 2020 - 4.2.11-beta-4 (stream-chat-android)
- Fix crash when command (`/`) is typed.

## Jun 3rd, 2020 - 4.2.11-beta (stream-chat-android)
- Fix `AvatarView` crash when the view is not attached

# 1.5.4 - Wed 3 June 2020 (stream-chat-android-client)
- Add optional `userId` parameter to `Channel.getUnreadMessagesCount` to filter out unread messages for the user

# 1.5.3 - Wed 3 June 2020 (stream-chat-android-client)
- Fix switching users issue: `disconnect` and `setUser` resulted in wrong user connection

# 1.5.2 - Tue 2 June 2020 (stream-chat-android-client)
- Fix `ConcurrentModificationException` on multithread access to socket listeners

# May 30th, 2020 - 0.6.1 (stream-chat-android-offline)
- Use the new low level client syntax for creating a channel with members
- Fallback to a default channel config if the real channel config isn't available yet. This fixes GetStream/stream-chat-android#486

# May 27th, 2020 - 0.6.0 (stream-chat-android-offline)
- Update client to the latest version: https://github.com/GetStream/stream-chat-android-client/releases/tag/1.5.0

# 1.5.1 - Wed 27 May 2020 (stream-chat-android-client)
- Add filter contains with any value

# May 26th, 2020 - 0.5.2 (stream-chat-android-offline)
- Test cases for notification removed from channel had the wrong data structure. This caused a crash when this event was triggered.

# 1.5.0 - Mon 26 May 2020 (stream-chat-android-client)
🚨 Breaking change:
- Add new constructor field to `Channel`: `team`
- Add new constructor field to `User`: `teams`

✅ Other changes:
- Add `Filter.contains`

# 1.4.17 - Mon 26 May 2020 (stream-chat-android-client)
- Fix loop on client.create
- Fix crash when backend sends first event without me

# May 25th, 2020 - 0.5.1 (stream-chat-android-offline)
- Update client to the latest version. See changes: https://github.com/GetStream/stream-chat-android-client/releases/tag/1.4.16

# 1.4.16 - Mon 25 May 2020 (stream-chat-android-client)
Breaking change:
- `Command` fields are mandatory and marked as non-nullable

# May 24th, 2020 - 0.5.0 (stream-chat-android-offline)
Livedata now supports all events exposed by the chat API. The 3 new events are:
- Channel truncated
- Notification channel truncated
- Channel Deleted
  This release also improves how new channels are created.

# May 23rd, 2020 - 0.4.8 (stream-chat-android-offline)
- NotificationMessageNew doesn't specify event.message.cid, this was causing issues with offline storage. The test suite has been updated and the issue is now resolved. Also see: GetStream/stream-chat-android#490

# May 23rd, 2020 - 0.4.7 (stream-chat-android-offline)
- Fixed NPE on MemberRemoved event GetStream/stream-chat-android#476
- Updates low level client to fix GetStream/stream-chat-android#492

# 1.4.15 - Fri 22 May 2020 (stream-chat-android-client)
- Add events: `ChannelTruncated`, `NotificationChannelTruncated`, `NotificationChannelDeleted`

# 1.4.13 - Fri 22 May 2020 (stream-chat-android-client)
🚨 Breaking change:
- Fields `role` and `isInvited` of ``Member` fields optional

# 1.4.12 - Fri 22 May 2020 (stream-chat-android-client)
🚨 Breaking change:
- `Member` model is cleaned up from non existing fields

# May 20th, 2020 - 0.4.6 (stream-chat-android-offline)
- Update client to the latest version. See changes: https://github.com/GetStream/stream-chat-android-client/releases/tag/1.4.11

# 1.4.11 - Tue 19 May 2020 (stream-chat-android-client)
🚨 Breaking change:
- `markRead` of ``ChatClient` and `ChannelController` return `Unit` instead of `ChatEvent`

✅ Other changes:
- Fix null fields which are not marked as nullable

# 1.4.10 - Tue 19 May 2020 (stream-chat-android-client)
- Fix add member invalid api key

# 1.4.9 - Mon 18 May 2020 (stream-chat-android-client)
🚨 Breaking change:
- `markRead` of ``ChatClient` and `ChannelController` return `Unit` instead of `ChatEvent`

✅ Other changes:
- Fix `ChannelController.markRead`: was marking read all channels instead of current one
- `ChatClient.markRead` accepts optional `messageId`

# 1.4.8 - Mon 18 May 2020 (stream-chat-android-client)
- Add handling invalid event payload

# May 16th, 2020 - 0.4.5 (stream-chat-android-offline)
- Improved handling of unread counts. Fixes GetStream/stream-chat-android#475

# May 16th, 2020 - 0.4.4 (stream-chat-android-offline)
- GetStream/stream-chat-android#476

## May 15th, 2020 - 4.2.10-beta (stream-chat-android)
- Update to the latest livedata: 0.6.1

# May 15th, 2020 - 0.4.3 (stream-chat-android-offline)
- Resolves this ticket: GetStream/stream-chat-android#479

## May 29th, 2020 - 4.2.9-beta-3 (stream-chat-android)
- Fix AttachmentViewHolder crash when user sends message with plain/no-media url

## May 15th, 2020 - 4.2.9-beta-2 (stream-chat-android)
- Update to the latest livedata: 0.6.0

## May 15th, 2020 - 4.2.8-beta-1 (stream-chat-android)
- Update to the latest livedata: 0.4.6

## May 15th, 2020 - 4.2.6 (stream-chat-android)
- Fix Avatar crash if channel/user initials are empty

# 1.4.7 - Tue 14 May 2020 (stream-chat-android-client)
- Add more channel creation signatures to `Client` and `ChannelController`

# 1.4.6 - Tue 14 May 2020 (stream-chat-android-client)
- Move channel out of message constructor

## May 13th, 2020 - 4.2.5 (stream-chat-android)
- Create new `AvatarView`
- Glide Redirect issues resolved
- Bugfix release for livedata, updated to 0.4.2

# May 13th, 2020 - 0.4.2 (stream-chat-android-offline)
-NotificationAddedToChannelEvent cid parsing didn't work correctly. This has been fixed in 0.4.2

# May 13th, 2020 - 0.4.1 (stream-chat-android-offline)
- There was an issue with the 0.4.0 and the data structure for NotificationMarkRead

# May 13th, 2020 - 0.4.0 (stream-chat-android-offline)
## Features:
- Massive improvement to javadoc/dokka
- Support for user ban events. Exposed via chatDomain.banned
- Muted users are available via chatDomain.muted
- Support for notificationMarkRead, invite and removed from channel events
- Support for deleting channels
- Support for silent messages
- Creating channels with both members and additional data works now
- User presence is enabled

##Bugfixes:
- No longer denormalizing channelData.lastMessageAt
- Fixed an issue with channel event handling and the usage of channel.id vs channel.cid
- Changed channelData.createdBy from lateinit to a regular field

##Other:
- Moved from Travis to Github actions

# 1.4.5 - Tue 12 May 2020 (stream-chat-android-client)
- add message.silent field
- add extension properties `name` and `image` to `Channel` and `User`

## March 11th, 2020 - 3.6.5 (stream-chat-android)
- Fix reaction score parser casting exception

# May 8th, 2020 - 0.3.4 (stream-chat-android-offline)
- added support for muting users
- store the current user in offline storage
- performance tests
- removed launcher icons from lib
- forward compatibility with new event sync endpoint
- support for reaction scores

# 1.4.3 - Thu 7 May 2020 (stream-chat-android-client)
- fix type erasure of parsed collections: `LinkedTreeMap`, but not `List<Reaction>`

# 1.4.2 - Mon 4 May 2020 (stream-chat-android-client)
- add `reactionScores` to `Message`
- fix null write crash of CustomObject nullable field
- fix extraData duplicated fields

# May 2nd, 2020 - 0.3.1 (stream-chat-android-offline)
- Make the channel unread counts easily accessible via channel.unreadCount
- Support for muting users
- Detection for permanent vs temporary errors (which helps improve retry logic)
- Bugfix: Fixes edge cases where recovery flow runs before the existing API calls complete

# 1.4.0 - Fri 1 May 2020 (stream-chat-android-client)
- fix `QueryChannelRequest` when `withMessages/withMembers` is called, but messages were not returned
- add `unreadMessages` to `ChannelUserRead`. Add extension for channel to count total unread messages: `channel.getUnreadMessagesCount()`

# 1.3.0 - Wed 30 Apr 2020 (stream-chat-android-client)
🚨 Breaking changes:
- `TokenProvider` signature enforces async execution
- make socket related classes internal

✅ Other changes
- fix endlessly hanging request in case setUser is not called
- fix expired token case on socket connection
- fix client crash if TokenProvider throws an exception

# Apr 29th, 2020 - 0.3.0 (stream-chat-android-offline)
- Handle edge cases where events are received out of order
- KTlint, travis and coverage reporting
- Interfaces for use cases and controllers for easier testing
- Channel data to isolate channel data vs rest of channel state
- Java version of code examples
- Handle edge cases for channels with more than 100 members
- Test coverage on mark read
- Bugfix queryChannelsController returning duplicate channels
- Support for hiding and showing channels
- Full offline pagination support (including the difference between GTE and GT filters)

# 1.2.2 - Wed 29 Apr 2020 (stream-chat-android-client)
🚨 Breaking changes:
- fields of models are moved to constructors: `io.getstream.chat.android.client.models`
- field of Device `push_provider` renamed to `pushProvider` and moved to constructor

✅ Other changes
- added local error codes with descriptions: `io.getstream.chat.android.client.errors.ChatErrorCode`
- fix uncaught java.lang.ExceptionInInitializerError while parsing custom object

# Apr 22nd, 2020 - 0.2.1 (stream-chat-android-offline)
- Better handling for missing cids

# Apr 22nd, 2020 - 0.2.0 (stream-chat-android-offline)
- Test suite > 100 tests
- Sample app (stream-chat-android) works
- Full offline sync for channels, messages and reactions
- Easy to use livedata objects for building your own UI

# Apr 22nd, 2020 - 0.1.0 (stream-chat-android-offline)
- First Release

## March 3rd, 2020 - 3.6.5 (stream-chat-android)
- Fix crash on sending Google gif

## March 3rd, 2020 - 3.6.4 (stream-chat-android)
- Update default endpoint: from `chat-us-east-1.stream-io-api.com` to `chat-us-east-staging.stream-io-api.com`
- update target api level to 29
- Fixed media playback error on api 29 devices
- Added score field to reaction model

## January 28th, 2020 - 3.6.3 (stream-chat-android)
- ViewModel & ViewHolder classes now use protected instead of private variables to allow customization via subclassing
- ChannelViewHolderFactory is now easier to customize
- Added ChannelViewHolder.messageInputText for 2 way data binding
- Documentation improvements
- Fix problem with wrong scroll position

## January 10th, 2020 - 3.6.2 (stream-chat-android)
- Enable multiline edit text
- Fix deprecated getColumnIndexOrThrow for 29 Api Level

## January 7th, 2020 - 3.6.1 (stream-chat-android)
- Add navigation components with handler to override default behaviour

## Breaking changes:
###
- `OpenCameraViewListener` is replaced with CameraDestination

## January 6th, 2020 - 3.6.0 (stream-chat-android)
- Add `MessageSendListener` interface for sending Message
- Update `README` about Customizing MessageInputView
- Client support for anonymous and guest users
- Client support initialization with Configurator
- Support auto capitalization for keyboard
- Add `NotificationManager` with customization opportunity
- Update `UpdateChannelRequest` for reserved fields
- renamed `MoreActionDialog` to `MessageMoreActionDialog`
- Add `StreamLoggerHandler` interface for custom logging client data
- Add logging customization ability
- fix markdown for mention if there is no space at prefix @
- fix Edit Attachment behavior
- add support for channel.hide with clear history + events
- Fix crash in AttachmentActivity and AttachmentDocumentActivity crash when app is killed in background
- Add utility method StreamChat.isConnected()

#### Breaking changes:

##### Channel hide request
- `Channel:hide` signature has changed: `HideChannelRequest` must be specified as first parameter
- `Client:hideChannel` signature has changed: `HideChannelRequest` must be specified as second parameter
- `ChannelListViewModel:hideChannel` signature has changed: `HideChannelRequest` must be specified as second parameter

##### How to upgrade
To keep the same behavior pass `new HideChannelRequest()` as request parameter to match with the new signature.

## December 9th, 2019 - 3.5.0 (stream-chat-android)
- Fix set typeFace without custom font
- Fix channel.watch (data payload was not sent)
- Fix API 23 compatibility
- Add Attachment Border Color attrs
- Add Message Link Text Color attrs
- Add custom api endpoint config to sample app and SDK

## November 28th, 2019 - 3.4.1 (stream-chat-android)
- Fix Giphy buttons alignments
- Add Giphy error cases handling
- Update http related issues documentation


## November 28th, 2019 - 3.4.0 (stream-chat-android)
- Custom font fot the whole SDK
- Custom font per TextView
- Ignore sample app release unit tests, keep debug tests
- Added AttachmentBackgroundColorMine/Theirs
- Fix Edit/Delete thread parent message
- Replace fadein/fadeout animation of parent/current thread with default RecyclerView animation

## November 5th, 2019 - 3.3.0 (stream-chat-android)
- Fix Concurrent modification when removing member from channel
- Fix automention input issue
- Fix Sent message progress infinite
- Fix channel delete event handling in ChannelList view model
- Fix attachment duplicated issue when message edit
- Add File Upload 2.0
- Add editMessage function in Channel View Model
- Fix JSON encoding always omits null fields
- Sample app: add version header, release version signing
- Add Message Username and Date attrs


## November 5th, 2019 - 3.2.1 (stream-chat-android)
- Fixed transparency issues with user profile images on older devices
- Better channel header title for channels without a name
- Fixed read count difference between own and other users' messages
- Fixed Video length preview
- Catch error body parsing errors
- Do not show commands list UI when all commands are disabled
- Renamed `MessageInputClient` to `MessageInputController`
- Added Large file(20MB) check for uploading file
- Added streamUserNameShow and streamMessageDateShow in `MessageListViewStyle`
- Fixed channel header title position issue when Last Active is hidden


## October 25th, 2019 - 3.2.0 (stream-chat-android)
- Added event interceptors to `ChannelListViewModel`

## October 24th, 2019 - 3.1.0 (stream-chat-android)
- Add channel to list when the user is added
- Add `onUserDisconnected` event
- Make sure channel list view model is cleared when the user disconnects
- Fix bug with `setUser` when user data is not correctly URI encoded
- Add debug/info logging
- Add Attrs for DateSeparator

## Oct 23th, 2019 - 3.0.2 (stream-chat-android)
- Fix NPE with restore from background and null users

## Oct 22th, 2019 - 3.0.1 (stream-chat-android)
- Fix NPE with empty channel lists

## Oct 21th, 2019 - 3.0.0 (stream-chat-android)
- Added support for message search `client.searchMessages`
- Better support for query user options
- Update channel update signature
- Fix disconnection NPE
- Minor bugfixes
- Remove file/image support
- Expose members and watchers pagination options for query channel

#### Breaking changes
- `Channel.update` signature has changed

## Oct 16th, 2019 - 2.3.0 (stream-chat-android)
- Added support for `getReactions` endpoint
- Calls to `ChannelListViewModel#setChannelFilter` will reload the list of channels if necessary
- Added support for `channel.stopWatching()`
- Improved error message for uploading large files
- Remove error messages after you send a message (similar behaviour to Slack)
- Fixed slash command support on threads
- Improved newline handling
- Improved thread display
- Expose ban information for current user (`User#getBanned`)
- Bugfix on attachment size
- Added support for accepting and rejecting channel invites
- Expose current user LiveData with `StreamChat.getCurrentUser()`

## Oct 14th, 2019 - 2.2.1 (stream-chat-android)
- Renamed `FileSendResponse` to `UploadFileResponse`
- Renamed `SendFileCallback` to `UploadFileCallback`
- Removed `SendMessageRequest`
- Updated `sendMessage` and `updateMessage` from `Client`
- Added devToken function for setUser of Client
- Added a callback as an optional last argument for setUser functions
- Added ClientState which stores users, current user, unreadCount and the current user's mutes
- Added notification.mutes_updated event
- Add support for add/remove channel members
- Expose channel unread messages counts for any user in the channel

## Oct 9, 2019 - 2.2.0 (stream-chat-android)
- Limit message input height to 7 rows
- Fixed thread safety issues on Client.java
- Fixed serialization of custom fields for message/user/channel and attachment types
- Added support for distinct channels
- Added support to Channel hide/show
- Improved client error reporting (we now return a parsed error response when available)
- General improvements to Message Input View
- Added ReactionViewClickListener
- Added support for banning and unbanning users
- Added support for deleting a channel
- Add support for switching users via `client.disconnect` and `client.setUser`
- Add `reload` method to `ChannelListViewModel`
- Bugfix: hides attachment drawer after deny permission
- Add support for update channel endpoint
- Add PermissionRequestListener for Permission Request

## September 28, 2019 - 2.1.0 (stream-chat-android)
- Improved support for regenerating expired tokens

#### Breaking changes:
- `MessageInputView#progressCapturedMedia(int requestCode, int resultCode, Intent data)` renamed into `captureMedia(int requestCode, int resultCode, Intent data)`
- `binding.messageInput.permissionResult(requestCode, permissions, grantResults)` in `onRequestPermissionsResult(requestCode, permissions, grantResults) of `ChannelActivity`

## September 28, 2019 - 2.0.1 (stream-chat-android)
- Fix channel list ordering when a channel is added directly from Android
- Better Proguard support

## September 26, 2019 - 2.0.0 (stream-chat-android)
- Simplify random access to channels
- Channel query and watch methods now work the same as they do on all other SDKs

#### Breaking changes:
- `channel.query` does not watch the channel anymore, to retrieve channel state and watch use `channel.watch`
- `client.getChannelByCID` is now private, use one of the `client.channel` methods to get the same (no null checks needed)<|MERGE_RESOLUTION|>--- conflicted
+++ resolved
@@ -103,11 +103,8 @@
 - Added site name labels to link attachments for websites using the Open Graph protocol [#2785](https://github.com/GetStream/stream-chat-android/pull/2785)
 - Added preview screens for file attachments [#2764](https://github.com/GetStream/stream-chat-android/pull/2764)
 - Added a way to disable date separator and system message items in the message list [#2770](https://github.com/GetStream/stream-chat-android/pull/2770)
-<<<<<<< HEAD
+- Added an option to the message options menu to unmute a user that sent the message. [#2787](https://github.com/GetStream/stream-chat-android/pull/2787)
 - Added the `SelectedReactionsMenu` component that represents a list of user reactions left for a particular message [#2782](https://github.com/GetStream/stream-chat-android/pull/2782)
-=======
-- Added an option to the message options menu to unmute a user that sent the message. [#2787](https://github.com/GetStream/stream-chat-android/pull/2787)
->>>>>>> dbd08bd0
 
 ### ⚠️ Changed
 - Removed SelectedMessageOverlay and replaced it with SelectedMessageMenu - [#2768](https://github.com/GetStream/stream-chat-android/pull/2768)
