--- conflicted
+++ resolved
@@ -15,12 +15,9 @@
 - Add editMessage function in Channel View Model
 - Fix JSON encoding always omits null fields
 - Sample app: add version header, release version signing
-<<<<<<< HEAD
 - Added AttachmentBackgroundColorMine/Theirs
+- Add Message Username and Date attrs
 
-=======
-- Add Message Username and Date attrs
->>>>>>> 390cccc9
 ## November 5th, 2019 - 3.2.1
 
 - Fixed transparency issues with user profile images on older devices
