# UNRELEASED CHANGELOG
## Common changes for all artifacts
### 🐞 Fixed

### ⬆️ Improved

### ✅ Added

### ⚠️ Changed

### ❌ Removed

## stream-chat-android-client
### 🐞 Fixed
- Fix the channel screen being stuck with an infinite loading [3791](https://github.com/GetStream/stream-chat-android/pull/3791)

### ⬆️ Improved

### ✅ Added

### ⚠️ Changed

### ❌ Removed

## stream-chat-android-offline
### 🐞 Fixed
- Fixed bug of empty channels while sending messages. [3776](https://github.com/GetStream/stream-chat-android/pull/3776)
- Fixed populating mentions when sending a message with attachments. [3801](https://github.com/GetStream/stream-chat-android/pull/3801)

### ⬆️ Improved

### ✅ Added

### ⚠️ Changed

### ❌ Removed

## stream-chat-android-ui-common
### 🐞 Fixed

### ⬆️ Improved

### ✅ Added

### ⚠️ Changed

### ❌ Removed

## stream-chat-android-ui-components
### 🐞 Fixed
- Fixed reply messages inside notification. [#3756](https://github.com/GetStream/stream-chat-android/pull/3756)
- Fixed the display of avatars before system messages. [#3799](https://github.com/GetStream/stream-chat-android/pull/3799)
- Fixed a bug which made the unread count disappear on certain devices when it went over double digits. [#3798](https://github.com/GetStream/stream-chat-android/pull/3798)

### ⬆️ Improved
- `ChannelListView` can now restore the previously saved scroll state. [3804](https://github.com/GetStream/stream-chat-android/pull/3804)

### ✅ Added
- Added `MessagePreviewFormatter` field to the `ChatUI` class, to allow for message preview text format customization across the app. [3788](https://github.com/GetStream/stream-chat-android/pull/3788).
<<<<<<< HEAD
- Added the preview of moderation bounced messages and the ability to take actions upon those messages like edit, delete and send anyway. [#3625](https://github.com/GetStream/stream-chat-android/pull/3625)
=======
- Added `streamUiDisableScrollWhenShowingDialog` attribute to `MessageListView` that allows to enable/disable message list scroll while a dialog is shown over the message list. [#3809](https://github.com/GetStream/stream-chat-android/pull/3809)
>>>>>>> 191ae9bf

### ⚠️ Changed
- The layout width of the unread count view is now set to `wrap_content` instead of being a fixed size dictated by the dimen `stream_ui_scroll_button_unread_badge_size`. [#3798](https://github.com/GetStream/stream-chat-android/pull/3798)

### ❌ Removed

## stream-chat-android-compose
### 🐞 Fixed
- Channels will now be marked as read only when the latest message is reached. Previously they were marked read whenever an unread message was read, regardless of its position in the list. [#3772](https://github.com/GetStream/stream-chat-android/pull/3772)

### ⬆️ Improved
- Improved `Messages` recomposition when marking messages as read. It will now avoid going into a recomposition loop in certain situations such as when you have two or more failed messages visible in the list. [#3772](https://github.com/GetStream/stream-chat-android/pull/3772)

### ✅ Added
- Added the preview of moderation bounced messages and the ability to take actions upon those messages like edit, delete and send anyway. [#3625](https://github.com/GetStream/stream-chat-android/pull/3625)

### ⚠️ Changed

### ❌ Removed

## stream-chat-android-markdown-transformer
### 🐞 Fixed

### ⬆️ Improved

### ✅ Added

### ⚠️ Changed

### ❌ Removed

## stream-chat-android-pushprovider-firebase
### 🐞 Fixed

### ⬆️ Improved

### ✅ Added

### ⚠️ Changed

### ❌ Removed

## stream-chat-android-pushprovider-huawei
### 🐞 Fixed

### ⬆️ Improved

### ✅ Added

### ⚠️ Changed

### ❌ Removed

## stream-chat-android-pushprovider-xiaomi
### 🐞 Fixed

### ⬆️ Improved

### ✅ Added

### ⚠️ Changed

### ❌ Removed

# June 27th, 2022 - 5.4.0
## Common changes for all artifacts
### ⬆️ Improved
- Now the SDK can be used if R8 full mode. New rules were added to the library to support the aggressive optimizations [3663](https://github.com/GetStream/stream-chat-android/pull/3663).

### ⚠️ Changed
- Migrated to Coil version 2.1.0 [#3538](https://github.com/GetStream/stream-chat-android/pull/3538)

## stream-chat-android-client
### ⬆️ Improved
-  Avoid multiple calls to `/app` endpoint. [3686](https://github.com/GetStream/stream-chat-android/pull/3686)

### ✅ Added
-. `ChatClient::connectUser` as a new optional argument to configure a timeout to be waiting until the connection is established, in another case an error will be returned [#3605](https://github.com/GetStream/stream-chat-android/pull/3605)
-. `ChatClient::connectAnonymousUser` as a new optional argument to configure a timeout to be waiting until the connection is established, in another case an error will be returned [#3605](https://github.com/GetStream/stream-chat-android/pull/3605)
-. `ChatClient::connectGuestUser` as a new optional argument to configure a timeout to be waiting until the connection is established, in another case an error will be returned [#3605](https://github.com/GetStream/stream-chat-android/pull/3605)
-. `ChatClient::connectUser` doesn't return an error in the case there is a previous connection with the same user. [#3653](https://github.com/GetStream/stream-chat-android/pull/3653)
- Added `ChatClient::countUnreadMentions` extension function which counts messages in which the user is mentioned.

### ⚠️ Changed
- 🚨 Changed `ChatClient::connectUser` - the method shouldn't be called when the user is already set and will automatically disconnect if this happens.

## stream-chat-android-offline
### 🐞 Fixed
- Fix the stale Channel data being stored into database. [3650](https://github.com/GetStream/stream-chat-android/pull/3650)
- Fix race condition problem that allowed multiple threads to increment unread count, which could cause a mistake in the number of unread messages. [3656](https://github.com/GetStream/stream-chat-android/pull/3656)
- A new optional argument `useSequentialEventHandler` has been added to `Config` class of offline plugin to enable a sequential event handling mechanism. [3659](https://github.com/GetStream/stream-chat-android/pull/3659)
- Fix channel mutes being dropped on user updates [3728](https://github.com/GetStream/stream-chat-android/pull/3728)
- Bug fix when deleting reactions without internet connection. [#3753](https://github.com/GetStream/stream-chat-android/pull/3753)

### ⬆️ Improved
- Added logs of all properties available in a class and which one was searched for then QuerySort fails to find a field. [3597](https://github.com/GetStream/stream-chat-android/pull/3597)

### ✅ Added
- Added `EventHandlerSequential` to support a sequential event processing. [3604](https://github.com/GetStream/stream-chat-android/pull/3604)
- Logging when unread count is updated. [3642](https://github.com/GetStream/stream-chat-android/pull/3642)

### ⚠️ Changed
-  Added interface `QuerySorter` and new implementation of query sort `QuerySortByField` so users can choose between implementations that use reflection or not. [3624](https://github.com/GetStream/stream-chat-android/pull/3624)

## stream-chat-android-ui-components
### 🐞 Fixed
- Fixed potential NPE when disconnecting the user. [#3612](https://github.com/GetStream/stream-chat-android/pull/3612)
- The channel will now be marked as read once the latest message inside `MessagesListView` is reached. Previously scrolling down to it would not trigger this action. [#3620](https://github.com/GetStream/stream-chat-android/pull/3620)
- Now the options button is not displayed on the gallery screen if there are no options available. [#3696](https://github.com/GetStream/stream-chat-android/pull/3696)
- Fixed `app:streamUiMessageInputHintText` not getting applied properly in `MessageInputView`. [#3749](https://github.com/GetStream/stream-chat-android/pull/3749)
- Fixed backwards compatibility of the `ChannelListView` attribute `streamUiIndicatorPendingSyncIcon` and the `MessageListView` attribute `streamUiIconIndicatorPendingSync`. These are now backwards compatible down to API 21 [#3766](https://github.com/GetStream/stream-chat-android/pull/3766)

### ⬆️ Improved
- Improved displaying the upload progress of files being uploaded. Now the upload progress text is less likely to get ellipsized. [#3618](https://github.com/GetStream/stream-chat-android/pull/3618)

### ✅ Added
- Added way to customize quoted attachments through `QuotedAttachmentFactory` and updated custom attachments guide for the new feature. [#3592](https://github.com/GetStream/stream-chat-android/pull/3592)
- Added `ChannelListViewModelFactory.Builder` for Java users. [#3617](https://github.com/GetStream/stream-chat-android/pull/3617)
- Added `MessageListViewModelFactory.Builder` for Java users. [#3617](https://github.com/GetStream/stream-chat-android/pull/3617)
- Added `PinnedMessageListViewModelFactory.Builder` for Java users. [#3617](https://github.com/GetStream/stream-chat-android/pull/3617)
- Added `TypingIndicatorViewModelFactory.Builder` for Java users. [#3617](https://github.com/GetStream/stream-chat-android/pull/3617)
- Added new attributes to `MessageListView` that are designed to customize the scroll to bottom button. They are listed in the linked PR. [3634](https://github.com/GetStream/stream-chat-android/pull/3634)
- Added a way to change runtime filters for Channels in `ChannelListViewModel`, using `setFilters(FilterObject)`. [#3687](https://github.com/GetStream/stream-chat-android/pull/3687) 
- Added support for bottom infinite scrolling when searching for messages or navigating to messages in a non-linear way inside MessageListView. [3654](https://github.com/GetStream/stream-chat-android/pull/3654)
- A new interface `TypingUpdatesBuffer` and its implementation `DefaultTypingUpdatesBuffer` used for buffering typing updates in order to save API calls. [3633](https://github.com/GetStream/stream-chat-android/pull/3633)
- A new method `MessageInputView.setTypingUpdatesBuffer(TypingUpdatesBuffer)` used for setting the typing updates buffer. [3633](https://github.com/GetStream/stream-chat-android/pull/3633)
- Added possibility to customize gallery options style via `TransformStyle.attachmentGalleryOptionsStyleTransformer`. [3696](https://github.com/GetStream/stream-chat-android/pull/3696)

### ⚠️ Changed
- Dimens `stream_ui_spacing_small` no longer has an effect on the internal margins of `ScrollButtonView`, instead use the `MessageListView` attribute `streamUIScrollButtonInternalMargin` to set internal margins. [3634](https://github.com/GetStream/stream-chat-android/pull/3634)
- The default elevation of the unread count badge inside `ScrollButtonView` was changed from `10dp` to `3dp`. [3634](https://github.com/GetStream/stream-chat-android/pull/3634)
- Deprecated `MessageInputView.TypingListener` in favor of `TypingUpdatesBuffer` and `MessageInputView.setTypingListener(TypingListener)` in favor of `MessageInputView.setTypingUpdatesBuffer(TypingUpdatesBuffer)`. [3633](https://github.com/GetStream/stream-chat-android/pull/3633)
- Added `WRITE_EXTERNAL_STORAGE` permission check on the default implementation of the download handler when using `MessageListViewModel.bindView`. [#3719](https://github.com/GetStream/stream-chat-android/pull/3719)
- Removed the default filter from `ChannelListFragment` so that it can rely on the default filter from `ChannelListViewModel`. [3762](https://github.com/GetStream/stream-chat-android/pull/3762)

## stream-chat-android-compose
### 🐞 Fixed
- Fixed the display of `ChannelAvatar` for a channel with two members and neither of them is the current user. [3598](https://github.com/GetStream/stream-chat-android/pull/3598)

### ⬆️ Improved
- Improved padding customization options of `InputField`. [#3596](https://github.com/GetStream/stream-chat-android/pull/3596)

### ✅ Added
- Added `Modifier` as an argument to `FileUploadItem` and `FileAttachmentItem`. [#3603](https://github.com/GetStream/stream-chat-android/pull/3603)
- Added option to customise `InitialsAvatar` offset passing it custom offset and through `groupAvatarInitialsXOffset` and `groupAvatarInitialsYOffset` dimens. [#3609](https://github.com/GetStream/stream-chat-android/pull/3609)
- A new interface `TypingUpdatesBuffer` and its implementation `DefaultTypingUpdatesBuffer` used for buffering typing updates in order to save API calls. [3633](https://github.com/GetStream/stream-chat-android/pull/3633)
- A new method `MessageComposerViewModel.setTypingUpdatesBuffer(TypingUpdatesBuffer)` used for setting the typing updates buffer. [3633](https://github.com/GetStream/stream-chat-android/pull/3633)
- Added `PermissionHandler` and `DownloadPermissionHandler` to automatically request storage permission if needed and download the attachments. [#3676](https://github.com/GetStream/stream-chat-android/pull/3676)

### ⚠️ Changed
- Since Coil 2.0, the `LocalImageLoader` has been deprecated. So now we support our own image loader, `StreamImageLoader` for providing composition local. [#3538](https://github.com/GetStream/stream-chat-android/pull/3538)
- Changed how the emoji only message size and how they are laid out depending on emoji count. [#3665](https://github.com/GetStream/stream-chat-android/pull/3665)

### ❌ Removed
- Removed the default gray background from `LoadingIndicator`. [#3599](https://github.com/GetStream/stream-chat-android/pull/3599)

## stream-chat-android-pushprovider-xiaomi
### 🐞 Fixed
- Fix crash when used on Android API 31+ [#3678](https://github.com/GetStream/stream-chat-android/pull/3678)

### ✅ Added
- Upgrade MiPush SDK to version 5.0.6 [#3678](https://github.com/GetStream/stream-chat-android/pull/3678)

# Jun 1st, 2022 - 5.3.1
## stream-chat-android-client
### 🐞 Fixed
- Added getters to members search in `QuerySort` as some compilers may generate getters and setter instead of public properties,
 making our current search for property to fail. [#3608](https://github.com/GetStream/stream-chat-android/pull/3608)

# May 25th, 2022 - 5.3.0
## stream-chat-android-client
### 🐞 Fixed
- Fixed `ChatParser` failing to parse errors because it was trying to fetch the raw response from a converted body. [#3534](https://github.com/GetStream/stream-chat-android/pull/3534)

### ⬆️ Improved
- CurrentUser is not initialized when a PN is received. [#3520](https://github.com/GetStream/stream-chat-android/pull/3520)

### ✅ Added
- 🚨 Breaking change: Added `DistinctChatApi` to prevent multiple query requests being fired. [#3521](https://github.com/GetStream/stream-chat-android/pull/3521)
- 🚨 Breaking change: Added new property `ChatClientConfig.disableDistinctApiCalls` to disable `DistinctChatApi`, which is enabled by default. 

### ⚠️ Changed
- 🚨 Breaking change: `Plugin`, `PluginFactory` and plugin side-effect listeners (`CreatChannelListener`, `SendMessageListener` etc.) are moved out of `experimental` package. [#3583](https://github.com/GetStream/stream-chat-android/pull/3583/)

## stream-chat-android-offline
### 🐞 Fixed
- Fixed process sync offline message when a push is received. [#3518](https://github.com/GetStream/stream-chat-android/pull/3518)
- Fixed syncing the channel after bringing the app from background. [#3548](https://github.com/GetStream/stream-chat-android/pull/3548)
- Fixed initializing `OfflinePlugin` when connecting anonymous user. It fixes the issue when after connecting headers stay in `Disconnected` state. [#3553](https://github.com/GetStream/stream-chat-android/pull/3553)

### ⬆️ Improved
- Change the order of offline message so it matches the order of online messages. Now the reshuffling of messages when switching from offline to online doesn't happen anymore. [3524](https://github.com/GetStream/stream-chat-android/pull/3524)
- 🚨 Breaking change: `QueryChannelsState::channels` can now return a null as an initial value. 
- Adding logs for QuerySort: [3570](https://github.com/GetStream/stream-chat-android/pull/3570)
- Adding logs for plugin usage, state calls usage and ChannelListView. [3572](https://github.com/GetStream/stream-chat-android/pull/3572)

### ✅ Added
- Added `EventHandlingResult.WatchAndAdd` to results returned from `ChatEventHandler`.
- Added handling `ChannelVisibleEvent`. Default `ChatEventHandler` will return `EventHandlingResult.WatchAndAdd`.

## stream-chat-android-ui-common
### ✅ Added
- Added `MessageOptionsUserReactionAlignemnt` used to define the user reaction alignment inside message options. [#3541](https://github.com/GetStream/stream-chat-android/pull/3541)

## stream-chat-android-ui-components
### 🐞 Fixed
- Fixed the way pagination scrolling worked for various non-core components (e.g. search, gallery/media/pinned message lists) [#3507](https://github.com/GetStream/stream-chat-android/pull/3507)
- Added loading more indicator to PinnedMessageListView [#3507](https://github.com/GetStream/stream-chat-android/pull/3507)
- Fix video scaling issue on the media preview screen. [#3560](https://github.com/GetStream/stream-chat-android/pull/3560)
- Fixed refreshing `ChannelListView` after unhiding the channel. [#3569](https://github.com/GetStream/stream-chat-android/pull/3569)

### ✅ Added
- Added the public method `switchToCommandMode(command: Command)` inside `MessageInputView`. This method allows switching the input to command mode using the desired command directly, instead of having to select it from the dialog. An example of its usage is provided inside the patch within the linked PR. [#3515](https://github.com/GetStream/stream-chat-android/pull/3515)
- Added loading indicator to the media preview screen. [#3549](https://github.com/GetStream/stream-chat-android/pull/3549)
- Added `streamUiMediaActivityProgressBarStyle` theme attribute to customize the appearance of loading indicator on the media preview screen. [#3549](https://github.com/GetStream/stream-chat-android/pull/3549)
- Added the ability to customize user reaction alignment and orientation inside message options through `ViewReactionsViewStyle` or `SingleReactionViewStyle`. [#3541](https://github.com/GetStream/stream-chat-android/pull/3541)
- Added `horizontalPadding` customization options to `ViewReactionsViewStyle` and `EditReactionsViewStyle`. [#3541](https://github.com/GetStream/stream-chat-android/pull/3541)

### ⚠️ Changed
- Deprecated `Member.isOwnerOrAdmin` and `List<Member>?.isCurrentUserOwnerOrAdmin()`. Use `Channel::ownCapabilities` instead. [#3576](https://github.com/GetStream/stream-chat-android/pull/3576)
- Changed how padding is applied to `ViewReactionsView`. [#3541](https://github.com/GetStream/stream-chat-android/pull/3541)

## stream-chat-android-compose
### 🐞 Fixed
- Fix video scaling issue on the media preview screen. [#3560](https://github.com/GetStream/stream-chat-android/pull/3560)
- Fixed refreshing `ChannelListView` after unhiding the channel. [#3569](https://github.com/GetStream/stream-chat-android/pull/3569)

### ✅ Added
- Added scroll to quoted message on click. [#3472](https://github.com/GetStream/stream-chat-android/pull/3472)
- Added guides for `QuotedAttachmentFactory`. [You can read about it here](https://getstream.io/chat/docs/sdk/android/compose/guides/adding-custom-attachments/#quoted-messages)
- Added loading indicator to the media preview screen. [#3549](https://github.com/GetStream/stream-chat-android/pull/3549)
- Added the ability to customize user reaction alignment inside message options through `ChatTheme`. [#3541](https://github.com/GetStream/stream-chat-android/pull/3541)

### ⚠️ Changed
- Changed `QuotedMessage` design by adding `QuotedAttachmentFactory`, `ImageAttachmentQuotedContent` and `FileAttachmentQuotedContent`. [#3472](https://github.com/GetStream/stream-chat-android/pull/3472)

# May 11th, 2022 - 5.2.0
## stream-chat-android-client
### ✅ Added
- Added `Channel.membership` property. [#3367](https://github.com/GetStream/stream-chat-android/pull/3367)
- Added `ChannelData.membership` property. [#3367](https://github.com/GetStream/stream-chat-android/pull/3367)
- Added `NotificationAddedToChannelEvent.member` property. [#3367](https://github.com/GetStream/stream-chat-android/pull/3367)
- Add `provideName` property to `Device` entity to support Multi-Bundle [#3396](https://github.com/GetStream/stream-chat-android/pull/3396)

## stream-chat-android-offline
### 🐞 Fixed
- Fixed sorting channels by `Channel::lastMessageAt` when the channel contains not synced messages. [#3470](https://github.com/GetStream/stream-chat-android/pull/3470)
- Fixed bug that made impossible to retry attachments that were not fully sent. [3485](https://github.com/GetStream/stream-chat-android/pull/3485)
- Fixed refreshing channels list when syncing the channel. [#3492](https://github.com/GetStream/stream-chat-android/pull/3492)
- Fixed deleting reactions while offline. [3486](https://github.com/GetStream/stream-chat-android/pull/3486)

## stream-chat-android-ui-common
### ⬆️ Improved
- Updated the attachment upload size limit to 100MB from 20MB. [#3490](https://github.com/GetStream/stream-chat-android/pull/3490)

## stream-chat-android-ui-components
### 🐞 Fixed
- Fixed Xiaomi crash when long clicking on links inside messages. [#3491](https://github.com/GetStream/stream-chat-android/pull/3491)

## stream-chat-android-compose
### ⬆️ Improved
- Improved the behavior of `DeletedMessageVisibility` and `MessageFooterVisibility` when used in pair. Now the `DeletedMessageVisibility` and its "only visible to you" mode respects the `MessageFooterVisibility` and vice-versa. [#3467](https://github.com/GetStream/stream-chat-android/pull/3467)

## stream-chat-android-pushprovider-firebase
### ✅ Added
- Support Multi-Bundle [#3396](https://github.com/GetStream/stream-chat-android/pull/3396)

### ⚠️ Changed
- Upgrade Firebase Messaging dependency to version `23.0.4`. [#3484](https://github.com/GetStream/stream-chat-android/pull/3484)

## stream-chat-android-pushprovider-huawei
### ✅ Added
- Support Multi-Bundle [#3396](https://github.com/GetStream/stream-chat-android/pull/3396)

## stream-chat-android-pushprovider-xiaomi
### ✅ Added
- Support Multi-Bundle [#3396](https://github.com/GetStream/stream-chat-android/pull/3396)

# May 3rd, 2022 - 5.1.0
## stream-chat-android-client
### 🐞 Fixed
- Fixed ANR happening on a token request. [#3342](https://github.com/GetStream/stream-chat-android/pull/3342)
- Fixed overriding User's `image` and `name` properties with empty values when connecting the user. [#3430](https://github.com/GetStream/stream-chat-android/pull/3430)
- Fixed serialization problem when flagging message. [#3437](https://github.com/GetStream/stream-chat-android/pull/3437)

### ✅ Added
- Added `ChannelRepository.selectChannelByCid` method. [#3434](https://github.com/GetStream/stream-chat-android/pull/3434)
- Added `ChannelRepository.selectChannelsByCids` method. [#3434](https://github.com/GetStream/stream-chat-android/pull/3434)
- Added `ChannelRepository.selectChannelCidsSyncNeeded` method. [#3434](https://github.com/GetStream/stream-chat-android/pull/3434)
- Added `MessageRepository.selectMessageIdsBySyncState` method. [#3434](https://github.com/GetStream/stream-chat-android/pull/3434)
- Added `ReactionRepository.selectReactionById` method. [#3434](https://github.com/GetStream/stream-chat-android/pull/3434)
- Added `ReactionRepository.selectReactionsByIds` method. [#3434](https://github.com/GetStream/stream-chat-android/pull/3434)
- Added `ReactionRepository.selectReactionIdsBySyncStatus` method. [#3434](https://github.com/GetStream/stream-chat-android/pull/3434)
- Added `ChatLogger.logV` method. [#3434](https://github.com/GetStream/stream-chat-android/pull/3434)
- Added `TaggedLogger.logV` method. [#3434](https://github.com/GetStream/stream-chat-android/pull/3434)

### ⚠️ Changed
- Changed visibility of the `retry` extension to internal. [#3353](https://github.com/GetStream/stream-chat-android/pull/3353)

## stream-chat-android-offline
### 🐞 Fixed
- Fixed a crash when attachment upload is in progress or about to start and user is disconnected at the same moment. [#3377](https://github.com/GetStream/stream-chat-android/pull/3377)
- Fixed updating `Channel::ownCapabilities` after receiving events. [#3420](https://github.com/GetStream/stream-chat-android/pull/3420)
- Fixed reaction sync issue because `SyncState::lastSyncedAt` was never updated. [#3421](https://github.com/GetStream/stream-chat-android/pull/3421)

### ⬆️ Improved
- Adding the possibility to change the repositories of `OfflinePlugin`. You can change `RepositoryFactory` in `OfflinePlugin` and use custom implementations of repositories.

## stream-chat-android-ui-common
### ⚠️ Changed
- Deprecated `DeletedMessageListItemPredicate` in favor of `DeletedMessageVisibility`. This is a followup on [#3272](https://github.com/GetStream/stream-chat-android/pull/3272/files) which deprecated filtering messages inside `MessageListView` in favor of filtering messages inside `MessageListViewModel`. [#3409](https://github.com/GetStream/stream-chat-android/pull/3409)

## stream-chat-android-ui-components
### 🐞 Fixed
- Fixed a bug where command suggestion popup was displayed even though all the commands were disabled. [#3334](https://github.com/GetStream/stream-chat-android/pull/3334)
- Fixed a bug on Nougat where the reaction colors were not displayed properly. [#3347](https://github.com/GetStream/stream-chat-android/pull/3347)
- Fixed a bug where custom `MessageListItemViewHolderFactory` was ignore on the message options overlay. [#3343](https://github.com/GetStream/stream-chat-android/pull/3343)
- Fixed `MessageListViewModel` initialization when channel's data is not available immediately, for example when the view model is created after connecting the user. [#3379](https://github.com/GetStream/stream-chat-android/pull/3379)
- Fixed configuration for flag message confirmation dialog. [3411](https://github.com/GetStream/stream-chat-android/pull/3411)
- Fixed a potential crash with conflicting font names. [#3445](https://github.com/GetStream/stream-chat-android/pull/3445)

### ⬆️ Improved
- Added a way to customize reactions behavior to allow multiple reactions. [#3341](https://github.com/GetStream/stream-chat-android/pull/3341)
- Added a way to customize `messageInputField` padding inside `MessageInputFiledView`. [#3392](https://github.com/GetStream/stream-chat-android/pull/3392)
- Added a way to change the `MessageListHeaderView` separator color. [#3395](https://github.com/GetStream/stream-chat-android/pull/3395)
- Added a way to change the `ChannelListHeaderView` separator color. [#3395](https://github.com/GetStream/stream-chat-android/pull/3395)
- Now single membered channels display the name of member instead of "Channel without name" [3423](https://github.com/GetStream/stream-chat-android/pull/3423)
- Channels with only one member now show the member's image in avatar. [3425](https://github.com/GetStream/stream-chat-android/pull/3425)
- Added a way to change the `attachmentsButton` and `commandsButton` ripple color inside `MessageInputView`. [#3412](https://github.com/GetStream/stream-chat-android/pull/3412)

### ✅ Added
- Added support for own capabilities. You can read more about own capabilities [here](https://getstream.io/chat/docs/sdk/android/ui/guides/implementing-own-capabilities/). [#3389](https://github.com/GetStream/stream-chat-android/pull/3389)
- Added the possibility to customize the message footer visibility through `MessageFooterVisibility` inside `MessageListViewModel`. [#3343](https://github.com/GetStream/stream-chat-android/pull/3433)

### ⚠️ Changed
- Deprecated `DeletedMessageListItemPredicate` in favor of `DeletedMessageVisibility`. This is a followup on [#3272](https://github.com/GetStream/stream-chat-android/pull/3272/files) which deprecated filtering messages inside `MessageListView` in favor of filtering messages inside `MessageListViewModel`. [#3409](https://github.com/GetStream/stream-chat-android/pull/3409)
- Added own capabilities. If you are using our UI components separately from our `ViewModel`s, this has the possibility of introducing a change in functionality. You can find the guide on implementing own capabilities [here](https://getstream.io/chat/docs/sdk/android/ui/guides/implementing-own-capabilities/). [#3389](https://github.com/GetStream/stream-chat-android/pull/3389)

## stream-chat-android-compose
### 🐞 Fixed
- Fixed the message input handling when typing quickly or holding down the delete (backspace) button. [#3355](https://github.com/GetStream/stream-chat-android/pull/3355)

### ⬆️ Improved
- Now single membered channels display the name of member instead of "Channel without name" [3423](https://github.com/GetStream/stream-chat-android/pull/3423)
- Channels with only one member now show the member's image in avatar. [3425](https://github.com/GetStream/stream-chat-android/pull/3425)
- Improved the way filters work in `ChannelList`, `ChannelsScreen` and `ChannelListViewModel`. Now the filters are nullable and if you want the default behavior, just pass in null. [#3422](https://github.com/GetStream/stream-chat-android/pull/3422)
- You can now completely override the filters by using `ChannelListViewModel.setFilters()` in the runtime, or by passing in custom `FilterObject` to the `ViewModelFactory` or the `ViewModel` constructor. [#3422](https://github.com/GetStream/stream-chat-android/pull/3422)


### ✅ Added
- Added pan to ImagePreviewActivity. [#3335](https://github.com/GetStream/stream-chat-android/pull/3335)
- Added `imageLoader` parameter to `ChatTheme` that allows providing a custom Coil `ImageLoader`. [#3336](https://github.com/GetStream/stream-chat-android/pull/3336)
- Added the "Copy Message" option to link messages [#3354](https://github.com/GetStream/stream-chat-android/pull/3354)
- Added padding customisation option to `ChannelList` and `MessageList` components. [#3350](https://github.com/GetStream/stream-chat-android/pull/3350)
- Added emoji sticker support. [3359](https://github.com/GetStream/stream-chat-android/pull/3359)
- Added support for own capabilities. You can read more about own capabilities [here](https://getstream.io/chat/docs/sdk/android/compose/guides/implementing-own-capabilities/). [#3389](https://github.com/GetStream/stream-chat-android/pull/3389)
- Added better handling for Compose ChannelListHeader and MessageListHeader states. We now cover Connected, Connecting and Disconnected states (added Connecting). [#3428](https://github.com/GetStream/stream-chat-android/pull/3428)
- Added the possibility to customize the message footer visibility through `MessageFooterVisibility` inside `MessageListViewModel`. [#3343](https://github.com/GetStream/stream-chat-android/pull/3433)

### ⚠️ Changed
- `loadMore` calls inside `MessageListViewModel` and `ChannelListViewModel` should no longer load data if there is no network connection. [3362](https://github.com/GetStream/stream-chat-android/pull/3362)
- Added own capabilities. If you are using our components individually this has the possibility of introducing a change in functionality. You can find the guide on implementing own capabilities [here](https://getstream.io/chat/docs/sdk/android/compose/guides/implementing-own-capabilities/). [#3389](https://github.com/GetStream/stream-chat-android/pull/3389)
- Replaced the `imageLoader` parameter in `ChatTheme` with the new `imageLoaderFactory` parameter that can used to provide a custom Coil `ImageLoader` factory.  [#3441](https://github.com/GetStream/stream-chat-android/pull/3441)

# April 12th, 2022 - 5.0.3
## Common changes for all artifacts

### ⚠️ Changed
- Updated Gradle version to [7.4.2](https://docs.gradle.org/7.4.2/release-notes.html). [#3281](https://github.com/GetStream/stream-chat-android/pull/3281)
- Update Coroutines to 1.6.1 and migrate to runTest. [#3327](https://github.com/GetStream/stream-chat-android/pull/3327)

## stream-chat-android-client

### 🐞 Fixed
- Fixed `User` model deserialization error when `User.image` or `User.name` is null. [#3283](https://github.com/GetStream/stream-chat-android/pull/3283)
- Fixed `Channel` model deserialization error when `Channel.image` or `Channel.name` is null. [#3306](https://github.com/GetStream/stream-chat-android/pull/3306)

### ✅ Added
- Added an `ExtraDataValidator` to intercept `ChatApi` calls and validate `CustomObject.extraData` does not contain the reserved keywords. [#3279](https://github.com/GetStream/stream-chat-android/pull/3279)

### ⚠️ Changed
- Migrate androidx-lifecycle version to [2.4.1](https://developer.android.com/jetpack/androidx/releases/lifecycle#2.4.1). [#3282](https://github.com/GetStream/stream-chat-android/pull/3282)

## stream-chat-android-offline

### 🐞 Fixed
- Fixed crash related with logging out while running a request to update channels. [3286](https://github.com/GetStream/stream-chat-android/pull/3286)
- Fixed bug where user was not able to send and edit a message while offline. [3318](https://github.com/GetStream/stream-chat-android/pull/3324)

### ✅ Added
- Added `ChannelState::membersCount` property that can be used to observe total members of the channel. [#3297](https://github.com/GetStream/stream-chat-android/pull/3297)

## stream-chat-android-ui-common

### 🐞 Fixed
- Fixed avatar disappearing from a message group when `MessageListView.deletedMessageListItemPredicate = DeletedMessageListItemPredicate.VisibleToEveryone` or `MessageListView.deletedMessageListItemPredicate = DeletedMessageListItemPredicate.VisibleToAuthorOnly` and the last message in a group of messages posted by someone other than the currently logged in user was deleted. [#3272](https://github.com/GetStream/stream-chat-android/pull/3272)

## stream-chat-android-ui-components

### 🐞 Fixed
- Adding ShowAvatarPredicate for MessageOptions overlay making it possible to hide the avatar picture when in the message options. [#3302](https://github.com/GetStream/stream-chat-android/pull/3302)
- Users now able to open `MessageOptionsDialogFragment` by clicking on a reaction left on a Giphy message. [#3620](https://github.com/GetStream/stream-chat-android/pull/3260)
- inside `MessageOptionsDialogFragment` now properly displays all of the reactions to a message. Previously it erroneously displayed a blank state. [#3620](https://github.com/GetStream/stream-chat-android/pull/3260)
- Fixed the links in UI Components code snippets. [#3261](https://github.com/GetStream/stream-chat-android/pull/3261)
- Messages containing links are now properly aligned with other types of messages. They use `@dimen/stream_ui_spacing_small` for their root layout start and end padding. [#3264](https://github.com/GetStream/stream-chat-android/pull/3264)
- Fixed avatar disappearing from a message group when `MessageListView.deletedMessageListItemPredicate = DeletedMessageListItemPredicate.VisibleToEveryone` or `MessageListView.deletedMessageListItemPredicate = DeletedMessageListItemPredicate.VisibleToAuthorOnly` and the last message in a group of messages posted by someone other than the currently logged in user was deleted. [#3272](https://github.com/GetStream/stream-chat-android/pull/3272)
- Fixed bug in which member counter shown in the `MessageListHeaderViewModel` is incorrect and limited to 30 only. [#3297](https://github.com/GetStream/stream-chat-android/pull/3297)

### ✅ Added
- Added `membersCount` livedata in `MessageListHeaderViewModel` to observe number of all members of channel. [#3297](https://github.com/GetStream/stream-chat-android/pull/3297)

## stream-chat-android-compose

### 🐞 Fixed
- Added thumbnails for video attachments in the attachment picker. [#3300](https://github.com/GetStream/stream-chat-android/pull/3300)
- Fixed a crash occurring when the user would click on a preview of a link that contained no scheme. [#3331](https://github.com/GetStream/stream-chat-android/pull/3331)

### ⬆️ Improved
- Improved the way typing updates work in the MessageComposerController. [#3313](https://github.com/GetStream/stream-chat-android/pull/3313)

### ✅ Added
- Added a way to customize the visibility of deleted messages. [#3298](https://github.com/GetStream/stream-chat-android/pull/3298)
- Added support for file upload configuration that lets you specify what types of files and images you want to allow or block from being uploaded. [3288](https://github.com/GetStream/stream-chat-android/pull/3288)
- Added Compose SDK Guidelines for internal and external contributors. [#3315](https://github.com/GetStream/stream-chat-android/pull/3315)

### ⚠️ Changed
- Switched from vertical to horizontal scrolling for files in the preview section of the message composer. [#3289](https://github.com/GetStream/stream-chat-android/pull/3289)

# March 30th, 2022 - 5.0.2
## stream-chat-android-client
### ✅ Added
- Added a `systemMessage: Message` parameter to  `ChatClient::addMembers`, `ChatClient::removeMembers`, `ChannelClient::addMembers` and `ChannelClient::removeMembers` to send a system message to that channel. [#3254](https://github.com/GetStream/stream-chat-android/pull/3254)

## stream-chat-android-offline
### 🐞 Fixed
- Fixed a bug which occurs when we reinitialize `OfflinePlugin` because it uses old instance of `StateRegistry` and `LogicRegistry`. [#3267](https://github.com/GetStream/stream-chat-android/pull/3267)

## stream-chat-android-ui-components
### 🐞 Fixed
- Users now able to open `MessageOptionsDialogFragment` by clicking on a reaction left on a Giphy message. [#3620](https://github.com/GetStream/stream-chat-android/pull/3260)
- inside `MessageOptionsDialogFragment` now properly displays all of the reactions to a message. Previously it erroneously displayed a blank state. [#3620](https://github.com/GetStream/stream-chat-android/pull/3260)
- Fixed the links in UI Components code snippets. [#3261](https://github.com/GetStream/stream-chat-android/pull/3261)
- Messages containing links are now properly aligned with other types of messages. They use `@dimen/stream_ui_spacing_small` for their root layout start and end padding. [#3264](https://github.com/GetStream/stream-chat-android/pull/3264)
- Made it impossible to send blank or empty messages. [#3269](https://github.com/GetStream/stream-chat-android/pull/3269)

## stream-chat-android-compose
### 🐞 Fixed
- Made it impossible to send blank or empty messages. [#3269](https://github.com/GetStream/stream-chat-android/pull/3269)

### ✅ Added
- Added support for failed messages and an option to resend them. [#3263](https://github.com/GetStream/stream-chat-android/pull/3263)

# March 24th, 2022 - 5.0.1
## stream-chat-android-ui-components
### 🐞 Fixed
- Fixed a bug where the missing implementation of the `MessageTextTransformer` caused message text not to show up. [#3248](https://github.com/GetStream/stream-chat-android/pull/3248)

# March 24th, 2022 - 5.0.0
**5.0.0** is a major release! You can read more about the motivation behind the effort and featured changes in the [announcement blog post](https://getstream.io/blog/android-v5-sdk-release/).
## Common changes for all artifacts
### 🐞 Fixed
- Fixed memory leaks related to image loading. [#2979](https://github.com/GetStream/stream-chat-android/pull/2979)

### ⬆️ Improved
- Replaced KAPT with KSP. [#3113](https://github.com/GetStream/stream-chat-android/pull/3113)

### ⚠️ Changed
- Updated AGP version to 7.1.2 and Gradle version to 7.4. [#3159](https://github.com/GetStream/stream-chat-android/pull/3159)

## stream-chat-android-client
### ✅ Added
- Added possibility to configure `RetryPolicy` using `ChaClient.Builder()`. [#3069](https://github.com/GetStream/stream-chat-android/pull/3069)

### ⚠️ Changed
- Add `Channel::image`, `Channel:name`, `User::image`, `User::name` properties. [#3139](https://github.com/GetStream/stream-chat-android/pull/3139)
- Deprecated `Member:role` in favor of `Member:channelRole` [#3189](https://github.com/GetStream/stream-chat-android/pull/3189)

## stream-chat-android-offline
🚨🚨 **v5.0.0** release brings a big change to the offline support library - it replaces `ChatDomain` with the `OfflinePlugin`. Make sure to check our [migration guide](https://getstream.io/chat/docs/sdk/android/client/guides/chatdomain-migration/)! 🚨🚨

### 🐞 Fixed
- Unread count for muted channels no longer increments when the channel is muted and new messages are received. [#3112](https://github.com/GetStream/stream-chat-android/pull/3112)
- Fixed marking the channel as read if it was opened offline previously. [#3162](https://github.com/GetStream/stream-chat-android/pull/3162)

### ❌ Removed
- Moved `RetryPolicy` related logic to `ChatClient`. [#3069](https://github.com/GetStream/stream-chat-android/pull/3069)

## stream-chat-android-ui-common
### ❌ Removed
- Removed ChatMarkdown in favor of ChatMessageTextTransformer [#3189](https://github.com/GetStream/stream-chat-android/pull/3189)

## stream-chat-android-ui-components
### 🐞 Fixed
- Fixed an issue with message flickering when sending a message with file attachments. [#3209](https://github.com/GetStream/stream-chat-android/pull/3209)
- Fixed a crash when overriding `ChatUI::imageHeadersProvider` caused by compiler [issue](https://youtrack.jetbrains.com/issue/KT-49793). [#3237](https://github.com/GetStream/stream-chat-android/pull/3237)

### ✅ Added
- Added a separate `LinkAttachmentsViewHolder` for handling messages containing link attachments and no other types of attachments. [#3070](https://github.com/GetStream/stream-chat-android/pull/3070)
- Added a separate `FileAttachmentsViewHolder` for handling messages containing file attachments of different types or file attachments not handled by one of the other `ViewHolder`s. [#3091](https://github.com/GetStream/stream-chat-android/pull/3091)
- Introduced `InnerAttachmentViewHolder` as an inner ViewHolder for custom attachments. [#3183](https://github.com/GetStream/stream-chat-android/pull/3183)
- Introduced `AttachmentFactory` as a factory for custom attachment ViewHolders. [#3116](https://github.com/GetStream/stream-chat-android/pull/3116)
- Introduced `AttachmentFactoryManager` as a manager for the list of registered attachment factories. The class is exposed via `ChatUI`. [#3116](https://github.com/GetStream/stream-chat-android/pull/3116)
- Added an attribute to customize the color state list of the AttachmentsDialog buttons called `streamUiAttachmentTabButtonColorStateList`. [#3242](https://github.com/GetStream/stream-chat-android/pull/3242)

### ⚠️ Changed
- Separated the Giphy attachments and content to a GiphyAttachmentViewHolder. [#2932](https://github.com/GetStream/stream-chat-android/pull/2932)
- Created a GiphyMediaAttachmentView and its respective style to customize giphies. [#2932](https://github.com/GetStream/stream-chat-android/pull/2932)
- You can now use `original` sized giphies that apply resizing based on the GIF size. [#2932](https://github.com/GetStream/stream-chat-android/pull/2932)
- Use `fixedHeight` or `fixedHeightDownsampled` giphies to use a fixed height that keeps the aspect ratio and takes up less memory. [#2932](https://github.com/GetStream/stream-chat-android/pull/2932)
- Make sure to check out our giphy attachment styles (GiphyMediaAttachmentView) for customization.
- Created an ImageAttachmentViewHolder that represents images in the message list. [#3067](https://github.com/GetStream/stream-chat-android/pull/3067)
- Renamed MediaAttachmentViewStyle and its attributes to ImageAttachmentViewStyle. [#3067](https://github.com/GetStream/stream-chat-android/pull/3067)
- Messages containing link attachments and no other types of attachments are no longer handled by `TextAndAttachmentsViewHolder`, instead they are handled by `LinkAttachmentsViewHolder`. [#3070](https://github.com/GetStream/stream-chat-android/pull/3070)
- Messages containing file attachments of different file types or types not handled by one of the other `ViewHolders` are no longer handled by `TextAndAttachmentsViewHolder`, instead they are handled by `FileAttachmentsViewHolder`. [#3091](https://github.com/GetStream/stream-chat-android/pull/3091)
- Updated the structure of UI components documentation. [UI Components documentation](https://getstream.io/chat/docs/sdk/android/ui/overview/). [#3186](https://github.com/GetStream/stream-chat-android/pull/3186)
- Updated the code snippets from the UI Components documentation in the `stream-chat-android-docs` module. [3205](https://github.com/GetStream/stream-chat-android/pull/3205)

### ❌ Removed
- All usage of `ChatDomain`. [#3190](https://github.com/GetStream/stream-chat-android/pull/3190)
- Removed "Pin message", "Reply", "Thread reply" message actions for messages that are not synced. [#3226](https://github.com/GetStream/stream-chat-android/pull/3226)

## stream-chat-android-compose
### 🐞 Fixed
- Mitigated the effects of `ClickableText` consuming all pointer events when messages contain links by passing long press handlers to `MessageText`. [#3137](https://github.com/GetStream/stream-chat-android/pull/3137)
- Fixed an issue with message flickering when sending a message with file attachments. [#3209](https://github.com/GetStream/stream-chat-android/pull/3209)
- Fixed ripple color in dark mode. [#3211](https://github.com/GetStream/stream-chat-android/pull/3211)
- Long user names no longer break layout in the message list. [#3219](https://github.com/GetStream/stream-chat-android/pull/3219)
- Fixed the click handler on the last item in the image attachments content. [#3221](https://github.com/GetStream/stream-chat-android/pull/3221)

### ⬆️ Improved
- Allowed passing long press handlers to `MessageText`. [#3137](https://github.com/GetStream/stream-chat-android/pull/3137)

### ✅ Added
- Added code snippets from the Compose documentation to the `stream-chat-android-docs` module. [3197](https://github.com/GetStream/stream-chat-android/pull/3197)
- Added support for delivery indicator in the message list. [#3218](https://github.com/GetStream/stream-chat-android/pull/3218)

### ⚠️ Changed
- Replaced the `reactionTypes` field in `ChatTheme` with the new `reactionIconFactory` field that allows customizing reaction icons. [#3046](https://github.com/GetStream/stream-chat-android/pull/3046)
- `MessageText` now requires the parameter `onLongItemClick: (Message) -> Unit`. This was done in order to mitigate `ClickableText` consuming all pointer events. [#3137](https://github.com/GetStream/stream-chat-android/pull/3137)
- Renamed the `state.channel` package to `state.channels` for consistency. [#3143](https://github.com/GetStream/stream-chat-android/pull/3143)
- Renamed the `viewmodel.channel` package to `viewmodel.channels` for consistency. [#3143](https://github.com/GetStream/stream-chat-android/pull/3143)
- Moved the contents of the `ui.imagepreview` and `ui.mediapreview` packages to `ui.attachments.preview`. [#3143](https://github.com/GetStream/stream-chat-android/pull/3143)
- Moved the preview handlers from the `ui.filepreview` package to `ui.attachments.preview.handler` [#3143](https://github.com/GetStream/stream-chat-android/pull/3143)

### ❌ Removed
- Removed "Pin message", "Reply", "Thread reply" message actions for messages that are not synced. [#3226](https://github.com/GetStream/stream-chat-android/pull/3226)

# March 9th, 2022 - 4.30.1
## stream-chat-android-client
### ✅ Added
- Added `notificationChannel` lambda parameter to `NotificationHandlerFactory::createNotificationHandler` which is being used to create a `NotificationChannel`.
  You can use it to customize notifications priority, channel name, etc. [#3167](https://github.com/GetStream/stream-chat-android/pull/3167)

### ⚠️ Changed
- `LoadNotificationDataWorker` is now using a separate `NotificationChannel` with `NotificationCompat.PRIORITY_LOW`.
  You can customize its name by overriding `stream_chat_other_notifications_channel_name` string. [#3167](https://github.com/GetStream/stream-chat-android/pull/3167)

## stream-chat-android-offline
### 🐞 Fixed
- Fixed updating typing users. [#3154](https://github.com/GetStream/stream-chat-android/pull/3154)

## stream-chat-android-ui-components
### 🐞 Fixed
- Fixed displaying long usernames in message's footnote within `MessageListView`. [#3149](https://github.com/GetStream/stream-chat-android/pull/3149)
- A bug that made `ScrollButtonView` in `MessageListView` permanently visible. [#3170](https://github.com/GetStream/stream-chat-android/pull/3170)
- Fixed display of read status indicators [#3181](https://github.com/GetStream/stream-chat-android/pull/3181)

### ✅ Added
- Added a way to check if the adapters and message/channel lists have been initialized or not. [#3182](https://github.com/GetStream/stream-chat-android/pull/3182)
- Added `streamUiRetryMessageEnabled` attribute to `MessageListView` that allows to show/hide retry action in message's overlay. [#3185](https://github.com/GetStream/stream-chat-android/pull/3185)

## stream-chat-android-compose
### 🐞 Fixed
- Fixed display of read status indicators [#3181](https://github.com/GetStream/stream-chat-android/pull/3181)

# March 2nd, 2022 - 4.30.0
## Common changes for all artifacts
### ⬆️ Improved
- We upgraded our Kotlin version to 1.6, Moshi to 1.13 and Compose to 1.1.1. [#3104](https://github.com/GetStream/stream-chat-android/pull/3104)[#3123](https://github.com/GetStream/stream-chat-android/pull/3123)
- Updated Google's Accompanist version. [#3104](https://github.com/GetStream/stream-chat-android/pull/3104)

### ⚠️ Changed
- These version updates mean our SDK now expects the minimum of AGP 7.x.x. We recommend using 7.1+. [#3104](https://github.com/GetStream/stream-chat-android/pull/3104)

## stream-chat-android-compose
### ⚠️ Changed
- Since we're using Compose 1.1.1 for our SDK, we recommend upgrading to avoid conflicts. [#3104](https://github.com/GetStream/stream-chat-android/pull/3104)

# February 24th, 2022 - 4.29.0
## stream-chat-android-offline
### 🐞 Fixed
- Fixed updating `ChatDomain::totalUnreadCount` and `ChatDomain::channelUnreadCount` after restoring app from the background and
  when sending a message to a channel without read enabled. [#3121](https://github.com/GetStream/stream-chat-android/pull/3121)

## stream-chat-android-ui-components
### 🐞 Fixed
- Fixed setting custom empty and loading views for `MessageListView`. [#3082](https://github.com/GetStream/stream-chat-android/pull/3082)

### ⬆️ Improved
- Disabled command popups when attachments are present. [#3051](https://github.com/GetStream/stream-chat-android/pull/3051)
- Disabled the attachments button when popups are present. [#3051](https://github.com/GetStream/stream-chat-android/pull/3051)

### ✅ Added
- Added `ChatUI.channelNameFormatter` to allow customizing the channel's name format. [#3068](https://github.com/GetStream/stream-chat-android/pull/3068)
- Added a customizable height attribute to SearchInputView [#3081](https://github.com/GetStream/stream-chat-android/pull/3081)
- Added `ChatUI.dateFormatter` to allow customizing the way the dates are formatted. [#3085](https://github.com/GetStream/stream-chat-android/pull/3085)
- Added ways to show/hide the delivery status indicators for channels and messages. [#3102](https://github.com/GetStream/stream-chat-android/pull/3102)

### ⚠️ Changed
- Disabled editing on Giphy messages given that it's breaking the UX and can override the GIF that was previously put in. [#3071](https://github.com/GetStream/stream-chat-android/pull/3071)

### ❌ Removed
- Removed ExoMedia dependency in favor of standard Android `VideoView`. [#3098](https://github.com/GetStream/stream-chat-android/pull/3098)

## stream-chat-android-compose
### 🐞 Fixed
- Fixed back press handling. [#3120](https://github.com/GetStream/stream-chat-android/pull/3120)

### ✅ Added
- Exposed a way to clear the message composer externally, e.g. when using custom sendMessage handlers. [#3100](https://github.com/GetStream/stream-chat-android/pull/3100)
- Exposed `loadingMoreContent` for the `ChannelList` and `Channels` components that allows you to override the default loading more content. [#3103](https://github.com/GetStream/stream-chat-android/pull/3103)
- Exposed `loadingMoreContent` for the `MessageList` and `Messages` components that allows you to override the default loading more content. [#3103](https://github.com/GetStream/stream-chat-android/pull/3103)
- Added the `attachmentsContentImageGridSpacing` option to `StreamDimens`, to make it possible to customize the spacing between image attachment tiles via `ChatTheme`. [#3105](https://github.com/GetStream/stream-chat-android/pull/3105)

### ⚠️ Changed
- Replaced the `reactionTypes` field in `ChatTheme` with the new `reactionIconFactory` field that allows customizing reaction icons. [#3046](https://github.com/GetStream/stream-chat-android/pull/3046)
- Disabled editing on Giphy messages given that it's breaking the UX and can override the GIF that was previously put in. [#3071](https://github.com/GetStream/stream-chat-android/pull/3071)

### ❌ Removed
- Removed ExoMedia dependency in favor of standard Android `VideoView`. [#3092](https://github.com/GetStream/stream-chat-android/pull/3092)
- Removed `SystemBackPressHandler` in favor of `BackHandler` from the Compose framework. [#3120](https://github.com/GetStream/stream-chat-android/pull/3120)

# February 17th, 2022 - 4.28.4
## stream-chat-android-client
### ✅ Added
- Added the `member` field to the `MemberRemovedEvent`. [#3090](https://github.com/GetStream/stream-chat-android/pull/3090)

## stream-chat-android-offline
### 🐞 Fixed
- Fixed how member removal is handled in `DefaultChatEventHandler`. [#3090](https://github.com/GetStream/stream-chat-android/pull/3090)

# February 16th, 2022 - 4.28.3
## stream-chat-android-ui-components
### ⬆️ Improved
- Improved the logic around mentions and users that can be mentioned within the input. [#3088](https://github.com/GetStream/stream-chat-android/pull/3088)

## stream-chat-android-compose
### ⬆️ Improved
- Improved the logic around mentions and users that can be mentioned within the input. [#3088](https://github.com/GetStream/stream-chat-android/pull/3088)

# February 9th, 2022 - 4.28.2
## Common changes for all artifacts
- Fix crash with offline support. [#3063](https://github.com/GetStream/stream-chat-android/pull/3063)

# February 9th, 2022 - 4.28.1
## Common changes for all artifacts
- Fix crash when events were received. [#3058](https://github.com/GetStream/stream-chat-android/pull/3058)

# February 8th, 2022 - 4.28.0
## 🚨 Old UI Module removed
`stream-chat-android` is deprecated and won't be maintained anymore. The module will continue working, but we won't be releasing new versions.
The source code has been moved to this [archived repository](https://github.com/GetStream/stream-chat-android-old-ui)
Consider migrating to `stream-chat-android-ui-components` or `stream-chat-android-compose`. Here you can find a set of useful resources for migration:
- [UI Components Documentation](https://getstream.io/chat/docs/sdk/android/ui/overview/)
- [Android Chat Messaging Tutorial](https://getstream.io/tutorials/android-chat/)
- [Compose UI Components Documentation](https://getstream.io/chat/docs/sdk/android/compose/overview/)
- [Compose Chat Messaging Tutorial](https://getstream.io/chat/compose/tutorial/)
- [Old Sample App Migration PR](https://github.com/GetStream/stream-chat-android/pull/2467)

## Common changes for all artifacts
### ✅ Added
- Create new artifact to integrate Xiaomi Mi Push with Stream. You will need to add  `stream-chat-android-pushprovider-xiaomi` artifact to your App. Check our [docs](https://getstream.io/chat/docs/sdk/android/client/guides/push-notifications/xiaomi) for further details. [#2444](https://github.com/GetStream/stream-chat-android/pull/2444)

### ⚠️ Changed
- Update Android Gradle Plugin version to 7.1.0 and Gradle version to 7.3.3. [#2989](https://github.com/GetStream/stream-chat-android/pull/2989)

## stream-chat-android-client
### ⬆️ Improved
- Internal implementation only asks to the provided `TokenProvider` a new token when it is really needed. [#2995](https://github.com/GetStream/stream-chat-android/pull/2995)

### ⚠️ Changed
- UnknownHostException is no longer considered a permanent network error. [#3054](https://github.com/GetStream/stream-chat-android/pull/3054)

## stream-chat-android-offline
### 🐞 Fixed
- Fixed memory leak related to database initialization.[#2974](https://github.com/GetStream/stream-chat-android/pull/2974)

### ✅ Added
- Added new extension function `ChatClient::deleteChannel`. [#3007](https://github.com/GetStream/stream-chat-android/pull/3007)

### ⚠️ Changed
- Deprecated `ChatDomain::deleteChannel` in favour of `ChatClient::deleteChannel`. [#3007](https://github.com/GetStream/stream-chat-android/pull/3007)

## stream-chat-android-ui-common
### ✅ Added
- Added new extension function `ChatClient::loadMessageById`. [#2929](https://github.com/GetStream/stream-chat-android/pull/2929)

## stream-chat-android-ui-components
### 🐞 Fixed
- Fixed the logic for fetching encoding for URLs when opening PDFs and similar documents in the MessageList. [#3017](https://github.com/GetStream/stream-chat-android/pull/3017)

### ⬆️ Improved
- Replaced Lottie typing indicator with a custom view. [#3004](https://github.com/GetStream/stream-chat-android/pull/3004)

## stream-chat-android-compose
### 🐞 Fixed
- Fixed the way our attachments work and are represented in Compose to support more attachment types. [#2955](https://github.com/GetStream/stream-chat-android/pull/2955)
- Fixed the logic for fetching encoding for URLs when opening PDFs and similar documents in the MessageList. [#3017](https://github.com/GetStream/stream-chat-android/pull/3017)

### ⬆️ Improved
- Improved RTL support in Compose [#2987](https://github.com/GetStream/stream-chat-android/pull/2987)
- Made the SDK smaller by removing Materials Icons dependency [#2987](https://github.com/GetStream/stream-chat-android/pull/2987)
- Removed unnecessary experimental flags, opted in into APIs we're using from Compose. [#2983](https://github.com/GetStream/stream-chat-android/pull/2983)

### ✅ Added
- Added [`Custom Attachments guide`](https://getstream.io/chat/docs/sdk/android/composee/guides/adding-custom-attachments/). [#2967](https://github.com/GetStream/stream-chat-android/pull/2967)
- Added `onHeaderAvatarClick` parameter to the `ChannelsScreen` component. [#3016](https://github.com/GetStream/stream-chat-android/pull/3016)
- Exposed `lazyListState` for the `ChannelList` and `Channels` components that allows you to control the scrolling behavior and state. [#3049](https://github.com/GetStream/stream-chat-android/pull/3049)
- Exposed `helperContent` for the `ChannelList` and `Channels` components that allows you to implement a helper UI such as scroll to top button for the channel list. [#3049](https://github.com/GetStream/stream-chat-android/pull/3049)
- Exposed `lazyListState` for the `MessageList` and `Messages` components that allows you to control the scrolling behavior and state. [#3044](https://github.com/GetStream/stream-chat-android/pull/3044)
- Exposed `helperContent` for the `MessageList` and `Messages` components that allows you to override the default scrolling behavior UI.  [#3044](https://github.com/GetStream/stream-chat-android/pull/3044)

### ⚠️ Changed
- Renamed `onHeaderClickAction` parameter to `onHeaderActionClick` for the `ChannelsScreen` component. [#3016](https://github.com/GetStream/stream-chat-android/pull/3016)
- `MessageList` and `Messages` now have two new parameters that have default values. Please make sure that you check out the changes and that everything still works for you. [#3044](https://github.com/GetStream/stream-chat-android/pull/3044)

## stream-chat-android-pushprovider-xiaomi
### ✅ Added
- Added a `XiaomiMessagingDelegate` class to simplify custom implementations of `PushMessageReceiver` that forward messages to the SDK. See [Using a Custom PushMessageReceiver](https://getstream.io/chat/docs/sdk/android/client/guides/push-notifications/xiaomi#using-a-custom-pushmessagereceiver) for more details. [#2444](https://github.com/GetStream/stream-chat-android/pull/2444)

# February 2nd, 2022 - 4.27.2
## stream-chat-android-offline
### 🐞 Fixed
- Fixed refreshing cached channels after setting the user. [#3010](https://github.com/GetStream/stream-chat-android/pull/3010)

# January 31th, 2022 - 4.27.1
## stream-chat-android-offline
### 🐞 Fixed
- Fixed clearing cache after receiving channel truncated event. [#3001](https://github.com/GetStream/stream-chat-android/pull/3001)

# January 25th, 2022 - 4.27.0
## stream-chat-android-client
### 🐞 Fixed
- Fixed bug related to the wrong unread messages count when a socket connection is not available. [#2927](https://github.com/GetStream/stream-chat-android/pull/2927)
- Fixed deserialization issue when parsing the `Message` object while searching for a message from a channel with 0 members. [#2947](https://github.com/GetStream/stream-chat-android/pull/2947)

### ✅ Added
- Added the `systemMessage` parameter to `ChatClient::truncateChannel` and `ChannelClient:truncate` methods that represents a system message that will be displayed after the channel was truncated. [#2949](https://github.com/GetStream/stream-chat-android/pull/2949)
- Added the `message` parameter to the `ChannelTruncatedEvent` that represents a system message that will be displayed after the channel was truncated. [#2949](https://github.com/GetStream/stream-chat-android/pull/2949)
- Added method to consult the settings of the app. Use `ChatClient.instance().appSettings()` to request the settings of your app. [#2960](https://github.com/GetStream/stream-chat-android/pull/2960)
- Added `ChatClient.shuffleGiphy` extension function and removing ShuffleGiphy use case. [#2962](https://github.com/GetStream/stream-chat-android/pull/2962)
- Added `ChatClient.sendGiphy` extension function and removing SendGiphy use case. [#2963](https://github.com/GetStream/stream-chat-android/pull/2963)
- Added `Channel::ownCapabilities` and `ChannelCapabilities` object.
  Channel capabilities provide you information on which features are available for the current user. [#2971](https://github.com/GetStream/stream-chat-android/pull/2971)

### ⚠️ Changed
- Deprecated `ChatDomain.leaveChannel`. Use ChatClient.removeMembers instead. [#2926](https://github.com/GetStream/stream-chat-android/pull/2926)

## stream-chat-android-offline
### ⬆️ Improved
- Utilized the `message` parameter of the `ChannelTruncatedEvent` to show a system message instantly after the channel was truncated. [#2949](https://github.com/GetStream/stream-chat-android/pull/2949)

### ✅ Added
- Added new extension function `ChatClient::cancelMessage`. [#2928](https://github.com/GetStream/stream-chat-android/pull/2928)
- Added `ChatClient::needsMarkRead` extension function to check if a channel can be marked as read. [#2920](https://github.com/GetStream/stream-chat-android/pull/2920)

### ⚠️ Changed
- Deprecated `ChatDomain::cancelMessage` in favour of `ChatClient::cancelMessage`. [#2928](https://github.com/GetStream/stream-chat-android/pull/2928)

## stream-chat-android-ui-components
### 🐞 Fixed
- Handling video attachments that's don't have mime-type, but have type. [2919](https://github.com/GetStream/stream-chat-android/pull/2919)
- Intercepted and blocked attachment preview for attachments which are not fully uploaded. [#2950](https://github.com/GetStream/stream-chat-android/pull/2950)
- Fixed a bug when changes to the mentioned users in a message were not propagated to the UI. [2951](https://github.com/GetStream/stream-chat-android/pull/2951)

### ⬆️ Improved
- Improve Korean 🇰🇷 translations. [#2953](https://github.com/GetStream/stream-chat-android/pull/2953)

## stream-chat-android-compose
### 🐞 Fixed
- Fixed crashes caused by deleting channels [#2942](https://github.com/GetStream/stream-chat-android/pull/2942)

### ⬆️ Improved
- `ReactionOptions` now displays the option to show more reactions if there are more than 5 available [#2918](https://github.com/GetStream/stream-chat-android/pull/2918)
- Improve Korean 🇰🇷 translations. [#2953](https://github.com/GetStream/stream-chat-android/pull/2953)
- Improved `MessageComposer` UX by disabling commands when attachments or text are present. [#2961](https://github.com/GetStream/stream-chat-android/pull/2961)
- Improved `MessageComposer` UX by disabling attachment integration button when popups with suggestions are present. [#2961](https://github.com/GetStream/stream-chat-android/pull/2961)

### ✅ Added
- Added `ExtendedReactionsOptions` and `ReactionsPicker` in order to improve reaction picking UX [#2918](https://github.com/GetStream/stream-chat-android/pull/2918)
- Added documentation for [`ReactionsPicker`](https://getstream.io/chat/docs/sdk/android/compose/message-components/reactions-picker/) [#2918](https://github.com/GetStream/stream-chat-android/pull/2918)
- Added ways to customize the channel, message and member query limit when building a ChannelListViewModel [#2948](https://github.com/GetStream/stream-chat-android/pull/2948)

# January 12th, 2022 - 4.26.0
## Common changes for all artifacts
### ⬆️ Improved
- 🚨 Breaking change: Markdown support is moved into a standalone module `stream-chat-android-markdown-transformer` which is not included by default. You can use it with `ChatUI.messageTextTransformer` to add Markdown support to your app. You can find more information [here](https://getstream.io/chat/docs/sdk/android/ui/chatui/#markdown). [#2786](https://github.com/GetStream/stream-chat-android/pull/2786)

## stream-chat-android-client
### ✅ Added
- Added `Member::banned` property that represents, if the channel member is banned. [#2915](https://github.com/GetStream/stream-chat-android/pull/2915)
- Added `Member::channelRole` property that represents the user's channel-level role. [#2915](https://github.com/GetStream/stream-chat-android/pull/2915)

## stream-chat-android-offline
### 🐞 Fixed
- Fixed populating mentions after editing the message. `Message::mentionedUsers` shouldn't be empty if edited message contains mentioned users. [#2852](https://github.com/GetStream/stream-chat-android/pull/2852)

### ✅ Added
- Added `memberLimit` to `ChatDomain::queryChannels` and `ChatDomain::queryChannelsLoadMore` that allows modifying the number of members to fetch per channel. [#2826](https://github.com/GetStream/stream-chat-android/pull/2826)

### ❌ Removed
- Removed `QueryChannelsLoadMore` usecase. [#2790](https://github.com/GetStream/stream-chat-android/pull/2790)
- `QueryChannelsController::loadMore` is removed and logic is moved into `ChatDomain`. [#2790](https://github.com/GetStream/stream-chat-android/pull/2790)

## stream-chat-android-ui-components
### 🐞 Fixed
- Fixed displaying mentions popup when text contains multiple lines. [#2851](https://github.com/GetStream/stream-chat-android/pull/2851)
- Fixed the loading/playback speed of GIFs. [#2914](https://github.com/GetStream/stream-chat-android/pull/2914)
- Fixed scroll persisting after long tapping on an item in the message list. [#2916](https://github.com/GetStream/stream-chat-android/pull/2916)
- Fixed footnote of messages showing "Only Visible to You". This message was visible even when deleted messages were visible to everyone. [#2923](https://github.com/GetStream/stream-chat-android/pull/2923)

### ⬆️ Improved
- Improved the way thread pagination works. [#2845](https://github.com/GetStream/stream-chat-android/pull/2845)

### ✅ Added
- Added `memberLimit` parameter to `ChannelListViewModel` and `ChannelListViewModelFactory` that allows modifying the number of members to fetch per channel. [#2826](https://github.com/GetStream/stream-chat-android/pull/2826)
- Added `ChatMessageTextTransformer` to transform messages and set them to `TextView`. [#2786](https://github.com/GetStream/stream-chat-android/pull/2786)
- Added `AutoLinkableTextTransformer` which is an implementation of `ChatMessageTextTransformer`. After applying the transformer, it also makes links clickable in TextView. [#2786](https://github.com/GetStream/stream-chat-android/pull/2786)

### ⚠️ Changed
- `ChatUI.markdown` is deprecated in favour of `ChatUI.messageTextTransformer`. [#2786](https://github.com/GetStream/stream-chat-android/pull/2786)
- In the sample app the new behaviour for new messages is to count unread messages, instead of always scroll to bottom [#2865](https://github.com/GetStream/stream-chat-android/pull/)

## stream-chat-android-compose
### 🐞 Fixed
- Fixed a small issue with user avatars flickering [#2822](https://github.com/GetStream/stream-chat-android/pull/2822)
- Fixed faulty scrolling behavior in `Messages` by adding an autoscroll. [#2857](https://github.com/GetStream/stream-chat-android/pull/2857)
- Fixed the font size of avatar initials in the message list. [2862](https://github.com/GetStream/stream-chat-android/pull/2862)
- Fixed faulty scrolling behavior in `Channels` by adding an autoscroll. [#2887](  https://github.com/GetStream/stream-chat-android/pull/2887)
- Fixed the loading/playback speed of GIFs. [#2914](https://github.com/GetStream/stream-chat-android/pull/2914)

### ⬆️ Improved
- Added an animation to the `SelectedChannelMenu` component.
- Added an animation to the `ChannelInfo` component.
- Avatars now show fallback initials in case there was an error while loading images from the network. [#2830](https://github.com/GetStream/stream-chat-android/pull/2830)
- Added more parameters to the stateless version of the MessageComposer for consistency [#2809](https://github.com/GetStream/stream-chat-android/pull/2809)
- Updated primary accent colors in order to achieve a better contrast ratio for accessibility [#2857](https://github.com/GetStream/stream-chat-android/pull/2857)
- Removed default background color from `MessageItem` [#2857](https://github.com/GetStream/stream-chat-android/pull/2857)
- Added multiline mentions support [#2859](https://github.com/GetStream/stream-chat-android/pull/2859)
- Improved the way thread pagination works. [#2845](https://github.com/GetStream/stream-chat-android/pull/2845)

### ✅ Added
- Added the `headerContent` and `centerContent` Slot APIs for the `SelectedChannelMenu` component. [#2823](https://github.com/GetStream/stream-chat-android/pull/2823)
- Added the `headerContent` and `centerContent` Slot APIs for the `ChannelInfo` component. [#2823](https://github.com/GetStream/stream-chat-android/pull/2823)
- You can now define a `placeholderPainter` for the `Avatar` that is shown while the image is loading. [#2830](https://github.com/GetStream/stream-chat-android/pull/2830)
- Added more Slot APIs to the`MessageComposer` and `MessageInput` components [#2809](https://github.com/GetStream/stream-chat-android/pull/2809)
- Added [SelectedReactionsMenu documentation](https://getstream.io/chat/docs/sdk/android/compose/channel-components/selected-reactions-menu/). [#2868](https://github.com/GetStream/stream-chat-android/pull/2868)

### ⚠️ Changed
- Updated [ChatTheme documentation](https://getstream.io/chat/docs/sdk/android/compose/general-customization/chat-theme/). [#2833](https://github.com/GetStream/stream-chat-android/pull/2833)
- Updated [ChannelsScreen documentation](https://getstream.io/chat/docs/sdk/android/compose/channel-components/channels-screen/). [#2839](https://github.com/GetStream/stream-chat-android/pull/2839)
- Updated [ChannelItem documentation](https://getstream.io/chat/docs/sdk/android/compose/channel-components/channel-item/). [#2832](https://github.com/GetStream/stream-chat-android/pull/2832)
- Updated [ChannelListHeader documentation](https://getstream.io/chat/docs/sdk/android/compose/channel-components/channel-list-header/). [#2828](https://github.com/GetStream/stream-chat-android/pull/2828)
- Updated [Component Architecture documentation](https://getstream.io/chat/docs/sdk/android/compose/component-architecture/). [#2834](https://github.com/GetStream/stream-chat-android/pull/2834)
- Updated [SelectedChannelMenu documentation](https://getstream.io/chat/docs/sdk/android/compose/channel-components/selected-channel-menu/). [#2838](https://github.com/GetStream/stream-chat-android/pull/2838)
- Updated [ChannelList documentation](https://getstream.io/chat/docs/sdk/android/compose/channel-components/channel-list/). [#2847](https://github.com/GetStream/stream-chat-android/pull/2847)
- Updated [AttachmentsPicker documentation](https://getstream.io/chat/docs/sdk/android/compose/message-components/attachments-picker/) [#2860](https://github.com/GetStream/stream-chat-android/pull/2860)
- Renamed the `ChannelInfo` component to `SelectedChannelMenu`. [#2838](https://github.com/GetStream/stream-chat-android/pull/2838)
- Updated [Overview documentation](https://getstream.io/chat/docs/sdk/android/compose/overview/). [#2836](https://github.com/GetStream/stream-chat-android/pull/2836)
- Updated [Custom Attachments documentation](https://getstream.io/chat/docs/sdk/android/compose/general-customization/attachment-factory/) with minor sentence formatting changes [#2878](https://github.com/GetStream/stream-chat-android/pull/2878)
- Updated [MessagesScreen documentation](https://getstream.io/chat/docs/sdk/android/compose/message-components/messages-screen/) [#2866](https://github.com/GetStream/stream-chat-android/pull/2866)
- Updated [MessageList documentation](https://getstream.io/chat/docs/sdk/android/compose/message-components/message-list/). [#2869](https://github.com/GetStream/stream-chat-android/pull/2869)

# December 30th, 2021 - 4.25.1
## stream-chat-android-client
### ✅ Added
- Added support to paginate messages pinned in a channel. [#2848](https://github.com/GetStream/stream-chat-android/pull/2848).


# December 23th, 2021 - 4.25.0
## Common changes for all artifacts
### ⬆️ Improved
- Updated dependency versions
  - Kotlin 1.5.31
  - Compose framework 1.0.5
  - AndroidX
  - Lottie 4.2.2
  - OkHttp 4.9.3
  - Room 2.4.0
  - and other, see [#2771](https://github.com/GetStream/stream-chat-android/pull/2771) for more details

## stream-chat-android-offline
### 🐞 Fixed
- Fixed a bug when hard deleted messages still remain in the UI.
- Stabilized behavior of users' updates propagation across values of the channels and the messages. [#2803](https://github.com/GetStream/stream-chat-android/pull/2803)

### ⚠️ Changed
- 🚨 Breaking change: Added `cachedChannel` parameter to `ChatEventHandler::handleChatEvent` [#2807](https://github.com/GetStream/stream-chat-android/pull/2807)

## stream-chat-android-ui-components
### 🐞 Fixed
- Users' updates done in runtime are now propagated to the `MessageListView` component. [#2769](https://github.com/GetStream/stream-chat-android/pull/2769)
- Fixed the display of image attachments on the pinned message list screen. [#2792](https://github.com/GetStream/stream-chat-android/pull/2792)
-  Button for commands is now disabled in edit mode. [#2812](https://github.com/GetStream/stream-chat-android/pull/2812)
- Small bug fix for borders of attachments

### ⬆️ Improved
- Improved Korean 🇰🇷 and Japanese 🇯🇵 translation.
- Improved KDocs of UI components such as `ChannelListHeaderView` and `AvatarView`.

### ✅ Added
- Added header with back button and attachment's title to `AttachmentMediaActivity` which displays playable attachments.
  You can customize its appearance using `streamUiMediaActivityHeader`, `streamUiMediaActivityHeaderLeftActionButtonStyle` and `streamUiMediaActivityHeaderTitleStyle` attributes.
- Added `hard` flag to `MessageListViewModel.Event.DeleteMessage`.
  You can use `MessageListView::setMessageDeleteHandler` and pass `MessageListViewModel.Event.DeleteMessage(MESSAGE, hard = true)` to hard delete messages using `MessageListViewModel`.
  Check [MessageListViewModelBinding](https://github.com/GetStream/stream-chat-android/blob/main/stream-chat-android-ui-components/src/main/kotlin/io/getstream/chat/android/ui/message/list/viewmodel/MessageListViewModelBinding.kt#L37) for further details. [#2772](https://github.com/GetStream/stream-chat-android/pull/2772)
- Rtl support was added. If the app has `android:supportsRtl="true"` and the locale of the device needs Rtl support, the SDK will draw the components from the right-to-left instead the default way (left-to-right) [#2799](https://github.com/GetStream/stream-chat-android/pull/2799)

### ⚠️ Changed
- Constructor of `ChannelListViewModel` and `ChannelListViewModelFactory` changed. Now they ask for `ChatEventHandlerFactory` instead `ChatEventHandler`, so users can use `StateFlow<List<Channel>>` in their implementations of `ChatEventHandler`, which can make implementation smarter with resources (don't try to add a channel that is already there, for example) [#2747](https://github.com/GetStream/stream-chat-android/pull/2747)

### ❌ Removed

## stream-chat-android-compose
### 🐞 Fixed
- Fixed the message grouping logic to now include date separators when splitting message groups [#2770](https://github.com/GetStream/stream-chat-android/pull/2770)

### ⬆️ Improved
- Improved the UI for message footers to be more respective of thread replies [#2765](https://github.com/GetStream/stream-chat-android/pull/2765)
- Fixed the orientation and UI of ThreadParticipants [#2765](https://github.com/GetStream/stream-chat-android/pull/2765)
- Improved the API structure more, made the components package more clear [#2795](https://github.com/GetStream/stream-chat-android/pull/2795)
- Improved the way to customize the message item types and containers [#2791](https://github.com/GetStream/stream-chat-android/pull/2791)
- Added more parameters to the stateless version of the MessageComposer for consistency [#2809](https://github.com/GetStream/stream-chat-android/pull/2809)
- Added color and shape parameters to `MessageListHeader` and `ChannelListHeader` components [#2855](https://github.com/GetStream/stream-chat-android/pull/2855)

### ✅ Added
- Added site name labels to link attachments for websites using the Open Graph protocol [#2785](https://github.com/GetStream/stream-chat-android/pull/2785)
- Added preview screens for file attachments [#2764](https://github.com/GetStream/stream-chat-android/pull/2764)
- Added a way to disable date separator and system message items in the message list [#2770](https://github.com/GetStream/stream-chat-android/pull/2770)
- Added an option to the message options menu to unmute a user that sent the message. [#2787](https://github.com/GetStream/stream-chat-android/pull/2787)
- Added a `DefaultMessageContainer` component that encapsulates all default message types [#2791](https://github.com/GetStream/stream-chat-android/pull/2791)
- Added the `SelectedReactionsMenu` component that represents a list of user reactions left for a particular message [#2782](https://github.com/GetStream/stream-chat-android/pull/2782)

### ⚠️ Changed
- Removed SelectedMessageOverlay and replaced it with SelectedMessageMenu - [#2768](https://github.com/GetStream/stream-chat-android/pull/2768)
- Big changes to the structure of the project, making it easier to find all the components and building blocks - [#2752](https://github.com/GetStream/stream-chat-android/pull/2752)
- Renamed the `common` package to `components` and added a logical structure to the components there
- Decoupled many smaller components to the `components` package and their individual files, for ease of use
- Improved the API of several smaller components
- Added a few missing previews
- Changed various component names, removed unused/redundant component blocks and moved to Default components [#2795](https://github.com/GetStream/stream-chat-android/pull/2795)
- Changed some of the component types regarding the message item [#2791](https://github.com/GetStream/stream-chat-android/pull/2791)
- Moved message item components to `components.messages` [#2791](https://github.com/GetStream/stream-chat-android/pull/2791)
- When querying for more channels, `ChannelListViewModel` now uses `OfflinePlugin` based approach if it is enabled. [#2790](https://github.com/GetStream/stream-chat-android/pull/2790)
- Updated [MessageListHeader Documentation](https://getstream.io/chat/docs/sdk/android/compose/message-components/message-list-header/) [#2855](https://github.com/GetStream/stream-chat-android/pull/2855)

### ❌ Removed
- Removed some redundant components from separate files and the `components` package [#2795](https://github.com/GetStream/stream-chat-android/pull/2795)

# December 9th, 2021 - 4.24.0
## stream-chat-android-offline
### 🐞 Fixed
- Fix the issue when users' data can be outdated until restart SDK.

### ✅ Added
- Added new extension function `ChatClient::keystroke`.
- Added new extension function `ChatClient::stopTyping`.

## stream-chat-android-ui-common
### 🐞 Fixed
- Fixed `MessageInputFieldView#mode` not being reset after custom attachments were cleared

## stream-chat-android-ui-components
### 🐞 Fixed
- Fixed crash related with creation of MessageOptionsDialogFragment
- Fixed behaviour related to search messages, when message was not already loaded from database MessageListView could not scroll to searched message.
- Removed cut from text when text end with Italic
- Fixed `GiphyViewHolderStyle#cardBackgroundColor` not getting applied
- Fixed bug related of not removing channels when filter selects channels where the the current user is not a member

### ⬆️ Improved
- Replied messages now have a limit for size. The text will get cut if there's too many characters or too many line breaks.
- Improved Korean 🇰🇷 translations.

### ✅ Added
- Added scroll to original message when clicking in a reply message. Use `ReplyMessageClickListener` to change the behaviour of click in reply messages.

## stream-chat-android-compose
### 🐞 Fixed
- Removed preemptive attachment loading that was resulting in crashes on certain Android API versions
- Fixed incorrect message shape for theirs messages in threads.

### ⬆️ Improved
- Minor UI improvements to the message overlay
- Enabled scrolling behavior in SelectedMessageOverlay

### ✅ Added
- Added the mention suggestion popup to the `MessageComposer` component, that allows to autocomplete a mention from a list of users.
- Added support for slowdown mode. Users are no longer able to send messages during the cooldown interval.
- Added support for system messages.
- Added support for Giphy command.
- Added message pinning to the list of message options
- Added pinned message UI
- Added a checkbox to the `MessageComposer` component, that allows to display a thread message in the parent channel.
- Added an option to flag a message to the message options overlay.

### ⚠️ Changed
- Changed the way focus state works for focused messages.
- Added the Pin type to the MessageAction sealed class
- Renamed a bunch of state classes for Compose component, to have the `State` prefix, general renaming, imports and other quality of life improvements
- Renamed `ReactionOption` state wrapper to `ReactionOptionItemState`
- Renamed `MessageListItem` state wrapper to `MessageListItemState` and its children now have a `State` suffix
- Renamed `AttachmentItem` state wrapper to `AttachmentPickerItemState`
- Renamed `MessageInputState` to `MessageComposerState`
- Renamed `MessageOption` to `MessageOptionState`
- Renamed `defaultMessageOptions()` to `defaultMessageOptionsState()`


# November 25th, 2021 - 4.23.0
## Common changes for all artifacts
### ⬆️ Improved
- Improved logs for errors in the SDK.

## stream-chat-android-offline
### 🐞 Fixed
- Deprecated `QueryChannelsController::mutedChannelsIds`. Use `ChatDomain.mutedChannels` instead
- Fix issue when sent attachments from Android SDK don't show title in iOS.

### ✅ Added
- Added new extension function `ChatClient::replayEventsForActiveChannels`.
- Added new extension function `ChatClient::setMessageForReply`.
- Added new extension function `ChatClient::downloadAttachment` to download attachments without `ChatDomain`.

## stream-chat-android-ui-common
### ✅ Added
- Made `ThreeTenInitializer` public to allow manual invocations of it. See the new [documentation](https://getstream.io/chat/docs/sdk/android/ui/guides/app-startup-initializers/) for more details.

## stream-chat-android-ui-components
### 🐞 Fixed
- Removed ripple effect for attachments in message options.
### ⬆️ Improved
- More customization for AvatarView. Now it is possible to choose between Square and Circle. Use new fields in AvatarStyle to customize AvatarView the way you prefer. 
### ✅ Added
- Added setter `MessageListView.setMessageBackgroundFactory` to set a factory to provide a background for messages. 
- Added `MessageInputViewModel::sendMessageWithCustomAttachments` function allowing to send message with custom attachments list.
- Added `MessageInputView::submitCustomAttachments` function allowing setting custom attachments in `MessageInputView`.
- Added `SelectedCustomAttachmentViewHolderFactory` interface and `BaseSelectedCustomAttachmentViewHolder`class allowing defining how previews of custom attachments in `MessageInputView` should be rendered.

### ⚠️ Changed
- Added `MessageSendHandler::sendMessageWithCustomAttachments` and `MessageSendHandler::sendToThreadWithCustomAttachments` allowing to intercept sending custom attachments actions.

## stream-chat-android-compose
### 🐞 Fixed
- Fixed the information about channel members shown in the `MessageListHeader` subtitle.
- Fixed the bug where the channel icon did not appear because of a lengthy title.

### ⬆️ Improved
- Updated a lot of documentation around the Messages features
- Improved the subtitle text in the `MessageListHeader` component.
- Now, the `MessageComposer` component supports sending `typing.start` and `typing.stop` events when a user starts or stops typing.
- Made the `ChannelNameFormatter`, `ClipboardHandler` and `MessagePreviewFormatter` interfaces functional for ease of use.
- Now, an error Toast is shown when the input in the `MessageComposer` does not pass validation.

### ✅ Added
- Added the "mute" option to the `ChannelInfo` action dialog.
- Added a wrapper for the message input state in the form of `MessageInputState`
- Added `attachmentsContentImageWidth`, `attachmentsContentImageHeight`, `attachmentsContentGiphyWidth`, `attachmentsContentGiphyHeight`, `attachmentsContentLinkWidth`, `attachmentsContentFileWidth` and `attachmentsContentFileUploadWidth` options to `StreamDimens`, to make it possible to customize the dimensions of attachments content via `ChatTheme`.
- Added a thread separator between a parent message and thread replies.
- Added the `threadSeparatorGradientStart` and `threadSeparatorGradientEnd` options to `StreamColors`, to make it possible to customize the thread separator background gradient colors via `ChatTheme`.
- Added the `threadSeparatorVerticalPadding` and `threadSeparatorTextVerticalPadding` options to `StreamDimens`, to make it possible to customize the dimensions of thread separator via `ChatTheme`.
- Added a typing indicator to the `MessageListHeader` component. 
- Added the `messageOverlayActionItemHeight` option to `StreamDimens`, to make it possible to customize the height of an action item on the selected message overlay via `ChatTheme`.
- Added the `messageAlignmentProvider` field to the `ChatTheme` that allows to customize message horizontal alignment. 
- Added the `maxAttachmentCount` and `maxAttachmentSize` parameters to the `MessagesViewModelFactory`, to make it possible to customize the allowed number and size of attachments that can be sent via the `MessageComposer` component.
- Added the `textStyle` and `textColor` parameters to the `NetworkLoadingView` component, to make it possible to customize the text appearance of the inner text.

### ⚠️ Changed
- Made the MessageMode subtypes to the parent class, to make it easier to understand when importing
- Renamed the MessageMode.Thread to MessageMode.MessageThread for clarity
- Changed the signature of the MessageComposer to accommodate for the `MessageInputState`
- Moved common state to the `io.getstream.chat.android.common` package
- Made the `AttachmentFactory.previewContent` field nullable.
- Exposed `MessageReactions` as a public component so users can use it to display a message reactions bubble in their custom UI.
- Changed the type of the inner channel items in the `ChannelsState` class from `Channel` to `ChannelItem`.


# November 11th, 2021 - 4.22.0
## Common changes for all artifacts
### ⬆️ Improved
- Bumped the SDKs target API to 31
- Updated WorkManager to version 2.7.0, which fixes compatibility issues with SDK 31

### ✅ Added
- Added Indonesian :indonesia: translations.
- Added `onErrorSuspend` extension for `Result` to allow executing suspending lambda function for handing error response.

## stream-chat-android
### ✅ Added
- Added `ChannelListItemAdapter::getChannels()` for getting a list of channels

## stream-chat-android-client
### ✅ Added
- Added `NotificationConfig::shouldShowNotificationOnPush` that allows enabling/disabling showing notification after receiving a push message

### ⚠️ Changed
- `NotificationConfig::pushNotificationsEnabled` is now disabled by default if you don't provide custom `NotificationConfig` - our SDK won't create a `NotificationChannel` if push notifications are not configured

## stream-chat-android-offline
### 🐞 Fixed
- Fixed inserting messages with empty `Message::cid`

### ✅ Added
- Added new extension function `ChatCliet::requestMembers` to query members without `ChatDomain`.
- Added new extension function `ChatCliet::searchUsersByName`.

### ⚠️ Changed
- 🚨 Breaking change: `RetryPolicy` in `ChatDomain` is now immutable and can only be set with Builder before creating an instance of it.
- 🚨 Breaking change: `ChannelEventsHandler` is renamed to `ChatEventHandler`, it's function is renamed from `onChannelEvent` to `handleChatEvent`, EventHandlingResult is sealed class now. To get more details read [our docs](https://getstream.io/chat/docs/sdk/android/ui/components/channel-list/#chateventhandler)

## stream-chat-android-ui-components
### 🐞 Fixed
- Fixed bug when showing messages with pending attachments that cause loading state to be not shown in some cases.
- Fixed clearing `MessageInputView` after dismissing message to edit
- Fixed support for videos from other SDKs
- Fixed downloading attachments with some special characters in their names

### ⬆️ Improved
- Improved Korean 🇰🇷 translation related to the flagging.
- 🚨 Breaking change: Now the button for sending message in MessageInputView sizes itself accordingly with the drawable used, instead of having a predefined size (32dp)
- Improved KDocs for `MessageListFragment`.

### ✅ Added
- You can now use MessageListView.backgroundDrawable to have more flexibility to customize your message items background. Be aware that setting backgroundDrawable will override the background configurations of xml.
- Added `streamUiEditInputModeIcon` and `streamUiReplyInputModeIcon` attributes to `MessageInputView`.
  Use them to customize icon in the `MessageInputView's` top left corner displayed when user edits or replies to the message.
- Added `setMessageInputModeListener`, `setSendMessageButtonEnabledDrawable` and `setSendMessageButtonDisabledDrawable` method to `MessageInputView`.
  They can be used together for changing send button icon based on current input mode. See [docs](https://getstream.io/chat/docs/sdk/android/ui/components/message-input#changing-send-message-button) for more details.
- Added static methods `createIntent` and `newInstance` those doesn't have default parameters on `MessageListActivity` and `MessageListFragment` for supporting Java side.

## stream-chat-android-compose
### 🐞 Fixed
- Fixed channel options that are displayed in the `ChannelInfo` component.

### ⬆️ Improved
- Improved the icon set and polished the UI for various Messages features
- Improved the set of customization options for the `DefaultChannelItem`
- Updated documentation for Channels set of features
- Now it is possible to search for distinct channels by member names using `ChannelListViewModel`.
- Improved the design of `ChannelInfo` bottom sheet dialog.

### ✅ Added
- Added a new parameter to the `AttachmentFactory` called `previewContent` that represents attachments within the MessageInput
- Added the `leadingContent`, `detailsContent`, `trailingContent` and `divider` Slot APIs for the `DefaultChannelItem`
- Added `StreamDimens` option to the `ChatTheme`, to allow for dimension customization across the app.
- Added localization support for the components related the channel list.
- Added the `emptySearchContent` parameter to `ChannelList` component that allows to customize the empty placeholder, when there are no channels matching the search query.
- Added support for the muted channel indicator in the message list.
- Added `ChannelNameFormatter` option to the `ChatTheme`, to allow for channel name format customization across the app.
- Added the `textFormatter` field to `AttachmentFactory`, to allow for attachment text format customization.
- Added `MessagePreviewFormatter` option to the `ChatTheme`, to allow for message preview text format customization across the app.
- Added the `leadingContent`, `headerContent`, `footerContent`, `trailingContent` and `content` Slot APIs for the `DefaultMessageItem`
- Added `channelInfoUserItemWidth`, `channelInfoUserItemHorizontalPadding` and `channelInfoUserItemAvatarSize` options to `StreamDimens`, to make it possible to customize the dimensions inside the `ChannelInfo` component via `ChatTheme`.
- Added `ownMessagesBackground`, `otherMessagesBackground` and `deletedMessagesBackgroundColor` options to `StreamColors`, to make it possible to customize the message bubble color via `ChatTheme`.

### ⚠️ Changed
- The `AttachmentFactory` now requires an additional parameter - `previewContent` that's used to preview the attachment within the MessageInput, so please be aware of this!
- Renamed `ChannelOption.icon` property to `ChannelOption.iconPainter` and changed the property type from `ImageVector` to `Painter`.
- Changed the type of the `ChannelListViewModel.selectedChannel` field to `MutableState<Channel?>`.

# October 27th, 2021 - 4.21.0
## Common changes for all artifacts
### ⬆️ Improved
- Improved Korean 🇰🇷 translations.

### ✅ Added
- Added `ChatDomain.connectionState` that exposes 3 states: `CONNECTED`, `CONNECTING` and `OFFLINE`.
  `ChannelListHeaderView` and `MessageListHeaderView` show different title based on newly introduced connection state.
  `ChatDomain.online` is now deprecated - use `ChatDomain.connectionState` instead.

## stream-chat-android-client
### ⬆️ Improved
- Added KDocs for `Result` properties and methods.

### ✅ Added
- The `UserCredentialStorage` interface was added to `ChatClient`. You can set your own implementation via `ChatClient.Builder::credentialStorage`

### ⚠️ Changed
- 🚨 Breaking change: Config property `isRepliesEnabled` is renamed to `isThreadEnabled` to avoid misleading. Now it toggles only thread feature.

### ❌ Removed
- `androidx-security-crypto` dependency was removed. Now, the user's token storage uses private shared preferences by default.

## stream-chat-android-offline
### 🐞 Fixed
- Fix bug when ChannelEventsHandler was not used even if it was set in QueryChannelsController

### ⬆️ Improved
- Channel gets removed from `QueryChannelsController` when receive `ChannelHiddenEvent`

## stream-chat-android-ui-components
### 🐞 Fixed
- Fixed position of reactions. Now the reactions adapts its starting position to fit entirely in the screen. 
- 🚨 Breaking change: Fixing positions of reactions in edit reactions dialog. Using a GridLayoutManager instead of LinearLayoutManager, so now there's box with all reactions instead of a scrollable list. The way to customize the box is a bit different, then a breaking change was inserted in this feature. 
- Made it impossible to send a message during the cooldown interval in slow mode.

### ⬆️ Improved
- Better position for icon of failed message
- Small improvement for information update in messages. The ViewHolders only update the information that had a change.

### ✅ Added
- Added `streamUiMaxAttachmentsCount` attribute to `MessageInputView` to allow customizing the maximum number of attachments in the single message.
The maximum attachments count cannot be greater than 10. Default value: 10.
- Added `streamUiMessageMaxWidthFactorMine` and `streamUiMessageMaxWidthFactorTheirs` `MessageListView` attributes. You can adjust messages width by passing values in [75% - 100%] range.
- Added `MessageInputView::setAttachmentButtonClickListener` that helps you to override click listener for the attachment button.
- Added `MessageInputView::submitAttachments` method to set attachments in `MessageInputView` to be sent with a message.

### ⚠️ Changed
- Feature of replied messages can be enabled/disabled only locally via SDK. `Thread` dashboard flag toggles only thread feature.

## stream-chat-android-compose
### ⬆️ Improved
- Added a way to customize the app font family, by passing in a parameter to `StreamTypography.defaultTypography()`
- Improved permission handling for the `AttachmentsPicker` to handle only the required permissions
- `ThreadParticipants` is now public and can be used for your custom UI.

### ✅ Added
- `ThreadParticipants` component now has a `text: String` parameter allowing customizing the thread label.
- Added unread message count indicators to ChannelItems to show users more info about their channels

### ⚠️ Changed
- `CAMERA` permission is no longer required to be declared in the App Manifest, because we don't use it

### ❌ Removed
- Removed `CAMERA` permission requirement, because we don't use internal camera preview, we request a 3rd party app
- Removed `CAMERA` permission checks if the user doesn't require the permission in their app


# October 18th, 2021 - 4.20.0
## Common changes for all artifacts
### ⬆️ Improved
- Upgraded Kotlin version to 1.5.30
- Make our SDK compile-friendly with TargetSDK 31
- Upgraded Coil version to [1.4.0](https://github.com/coil-kt/coil/releases/tag/1.4.0)

### ⚠️ Changed
- 🚨 Breaking change: `ProgressCallback` is not invoked on main thread anymore. So make sure to handle it if you were previously using this callback to update the UI directly.
- Attachment#uploadState is now updated in real-time during uploads.

### ❌ Removed
- Removed `ProgressTrackerFactory` and `ProgressTracker` in favour of new progress tracking implementation.

## stream-chat-android
### ✅ Added
- Push Notification uses `MessagingStyle` on devices with API Version 23+
- Push Notification configuration has been simplified, check our [docs](https://getstream.io/chat/docs/sdk/android/client/guides/push-notifications/#customizing-push-notifications) to see how it works
- `NotificationHandler` interface allows you to implement your own Push Notification logic show/remove notifications. It is the new interface you need to use if you were using `ChatNotificationHandler` previously
- `NotificationHandlerFactory` help you to use our default `NotificationHandler` implementations

### ⚠️ Changed
- Some properties of `NotificationConfig` has been deprecated, check our [DEPRECATIONS](https://github.com/GetStream/stream-chat-android/blob/main/DEPRECATIONS.md) section
- `ChatNotificationhandler` class has been deprecated, you need to use `NotificationHandler` now. Check our [DEPRECATIONS](https://github.com/GetStream/stream-chat-android/blob/main/DEPRECATIONS.md) section.

## stream-chat-android-client
### 🐞 Fixed
- Fixed issues with Proguard stripping response classes incorrectly

### ⬆️ Improved
- Added KDocs for `ChatClient.Builder` methods.
- `ChatClient` now defaults to using the `https://chat.stream-io-api.com` base URL, using [Stream's Edge API Infrastructure](https://getstream.io/blog/chat-edge-infrastructure/) instead of connecting to a region-specific API. If you're not on a dedicated chat infrastructure, remove any region-specific base URL settings from the `ChatClient.Builder` to use Edge instead.

### ✅ Added
- 🚨 Breaking change: A new `Idle` state is added to `Attachment.UploadState`.
- Added a new callback function `onProgress(bytesUploaded: Long, totalLength: Long)` in `ProgressCallback`.
- Added the possibility to add your own instance of OkHttpClient with `ChatClient.okHttpClient`.

### ⚠️ Changed
- 🚨 Breaking change: `Attachment.UploadState.InProgress` now is data class having two fields, `bytesUploaded: Long` and `totalBytes: Long` instead of object.
- Deprecated the `ChatClient.Builder#cdnUrl` method. To customize file uploads, set a custom `FileUploader` implementation instead. More info in the documentation: [Using Your Own CDN](https://getstream.io/chat/docs/android/file_uploads/?language=kotlin#using-your-own-cdn).

## stream-chat-android-offline
### 🐞 Fixed
- Fixed infinite loading of message if any of its attachments uploading was failed

### ✅ Added
- `ChannelEventsHandler` is added to `QueryChannelsController` to handle updating channel list logic after receiving events. You can provide custom `ChannelEventsHandler` through `ChannelListViewModel` or using `QueryChannelsController` directly.

### ⚠️ Changed
- `QueryChannelsController::newChannelEventFilter` and `QueryChannelsController#checkFilterOnChannelUpdatedEvent` are now deprecated. See the deprecation log for more details.

## stream-chat-android-ui-common
### 🐞 Fixed
- Fixed PDF attachments previews

## stream-chat-android-ui-components
### 🐞 Fixed
- Fixed bug related to scroll of messages.
- Updating attachments view holder only when attachments have changed. This fixes a problem with reloading gifs when reactions are added or removed.
- Fixing ViewReactionsView being cropped if more than 7 reactions are added
- Fix bug using custom attributes into views inflated into our SDK Views

### ⬆️ Improved
- Now it is possible to set a custom `LinearLayoutManager` to `MessageListView`, this can be used to change stack of messages or revert the layout.
- Removed full screen loading view when loading more message items on the `SearchResultListView`.

### ✅ Added
- Added `MessageListView::getRecyclerView` method which exposes the inner `RecyclerView` with message list items.
- Added `MessageListView::setUserReactionClickListener` method to set a listener used when a reaction left by a user is clicked on the message options overlay.
- Added attr `streamUiScrollButtonElevation` to set the elevation of scroll button ot `MessageListView` 
### ⚠️ Changed
- `ChatUI.uiMode` has been deprecated. If you want to force Dark/Light theme, you need to use `AppCompatDelegate.setDefaultNightMode(AppCompatDelegate.MODE_NIGHT_NO|AppCompatDelegate.MODE_NIGHT_YES)`

### ❌ Removed
- `android.permission.CAMERA` from our Manifest. This permission is not required anymore.

## stream-chat-android-compose
### 🐞 Fixed
- Fixed a bug where attachments weren't properly stored when editing a message

### ⬆️ Improved
- Updated the Compose framework version (1.0.3)
- Updated the Accompanist libraries version (0.19.0)
- Improved overlays in all components, to match the same design and opacity
- Added smaller animations to the AttachmentPicker in the MessagesScreen
- General improvements in the Attachments API and the way we build different attachments
- Allowed for better long clicks on attachments
- Improved the experience of creating the MessagesViewModelFactory with default arguments
- Updated and cleaned up Channel screen design
- Improved logic for updating the `lastSeenMessage` for fewer calculations

### ✅ Added
- Added DateSeparator items to Messages to group up messages by their creation date
- Added an `overlayDark` color for date separators and similar UI components

### ⚠️ Changed
- Removed AttachmentPicker option when editing messages
- Removed Attachment previews when editing messages with attachments
- Improved the ease of use of the AttachmentState API by keeping it state & actions only
- Moved the `modifier` parameter outside of the AttachmentState to the AttachmentFactory
- Updated Attachments to hold `Message` items instead of `MessageItem`s
- Changed the type of the `onLastVisibleMessageChanged` parameter to `Message` for ease of use
- Changed the parameter type of `itemContent` in `MessageList` and `Messages` to `MessageListItem`
- Renamed `onScrollToBottom` to `onScrolledToBottom` in `MessageList` and `Messages`
- Made the ChannelListHeader Slot APIs non-nullable so they're always provided, also made them an extension of the RowScope for ease of use

# September 15th, 2021 - 4.19.0
## Common changes for all artifacts
### ✅ Added
- Create new artifact to integrate Huawei Push Kit with Stream. You will need to add  `stream-chat-android-pushprovider-huawei` artifact to your App. Check our [docs](https://getstream.io/chat/docs/sdk/android/client/guides/push-notifications/huawei) for further details.

## stream-chat-android
### ✅ Added
- Added a method to dismiss all notifications from a channel. It is handled internally from the SDK but you are able to dismiss channel notification at whatever time calling `ChatClient::dismissChannelNotifications`
- Notifications are dismissed after the user logout the SDK

## stream-chat-android-client
### 🐞 Fixed
- Fixed sending messages using `ChatClient::sendMessage` without explicitly specifying the sender user id.
- Fixed sending custom attachments without files to upload
- Fixed deserialization issues when parsing `ChannelTruncatedEvent` and `MessageDeletedEvent` events with an absent user.

### ⬆️ Improved
- Custom attachment types are now preserved after file uploads

### ✅ Added
- Added `hardDelete` field to `MessageDeletedEvent`.

### ⚠️ Changed
- Now it is possible to hard delete messages. Insert a flag `hard = true` in the `ChatClient.deleteMessage` and it will be deleted in the backend. **This action can't be undone!**

## stream-chat-android-ui-common
### 🐞 Fixed
- Fixed bug with light mode.
- Removed `streamUiValidTheme`, as we don't support extending our base theme any longer. Please don't extend our base theme and set the `streamUiTheme` in your application theme instead.

## stream-chat-android-ui-components
### ✅ Added
- Notifications are dismissed after the user go into the channel conversation when you are using `MessageListView`
- Added `bubbleBorderColorMine`, `bubbleBorderColorTheirs`, `bubbleBorderWidthMine`, `bubbleBorderWidthTheirs` to `ViewReactionsViewStyle` for customizing reactions` border

## stream-chat-android-compose
### ⬆️ Improved
- Updated the Compose framework version (1.0.2)
- Updated the Accompanist library version (0.18.0)

### ✅ Added
- Added an uploading indicator to files and images
- Images being uploaded are now preloaded from the system
- Upload indicators show the upload progress and how much data is left to send
- Added more image options to the ImagePreviewActivity such as download, delete, reply to message...
- Added an Image Gallery feature to the ImagePreviewActivity where users can browse all the images
- Notifications are dismissed after the user go into the channel conversation when you are using `MessageList`

### ⚠️ Changed
- `StreamAttachment.defaultFactories()` is a function now, instead of a property.
- Updated all default value factories to functions (e.g. StreamTypography)
- Re-organized all attachment factories and split up code in multiple packages
- Changed the `AttachmentState` `message` property name to `messageItem`
- Added an `isFocused` property to `MessageItem`
- Added an `onImagePreviewResult` callback/parameter to various Messages screen components

### ❌ Removed

## stream-chat-android-pushprovider-firebase
### ✅ Added
- Added a `FirebaseMessagingDelegate` class to simplify custom implementations of `FirebaseMessagingService` that forward messages to the SDK. See [Using a Custom Firebase Messaging Service](https://getstream.io/chat/docs/sdk/android/client/guides/push-notifications/firebase/#using-a-custom-firebase-messaging-service) for more details.

## stream-chat-android-pushprovider-huawei
### ✅ Added
- Added a `HuaweiMessagingDelegate` class to simplify custom implementations of `HmsMessageService` that forward messages to the SDK. See [Using a Custom Huawei Messaging Service](https://getstream.io/chat/docs/sdk/android/client/guides/push-notifications/huawei#using-a-custom-huawei-messaging-service) for more details.

# September 15th, 2021 - 4.18.0
## stream-chat-android-client
### 🐞 Fixed
- Fixed setting notification's `contentTitle` when a Channel doesn't have the name. It will now show members names instead

### ✅ Added
- Added a new way to paginate through search message results using limit and next/previous values.

### ⚠️ Changed
- Deprecated `Channel#name`, `Channel#image`, `User#name`, `Ues#image` extension properties. Use class members instead.

### ❌ Removed
- Completely removed the old serialization implementation. You can no longer opt-out of using the new serialization implementation.
- Removed the `UpdateUsersRequest` class.

## stream-chat-android-offline
### ⬆️ Improved
- Improving logs for Message deletion error.

## stream-chat-android-ui-common
### 🐞 Fixed
- Fixed theme for `AttachmentDocumentActivity`. Now it is applied: `Theme.AppCompat.DayNight.NoActionBar`

## stream-chat-android-ui-components
### 🐞 Fixed
- Fixed the bug when MessageInputView let send a message with large attachments. Such message is never sent.
- Fixed bug related to `ScrollHelper` when `MessageListView` is initialised more than once.

### ⬆️ Improved
- The search for mentions now includes transliteration, diacritics removal, and ignore typos. To use transliteration, pass the id of the desired alphabets to `DefaultStreamTransliterator`, add it to DefaultUserLookupHandler and set it using `MessageInputView.setUserLookupHandler`. Transliteration works only for android API 29. If you like to add your own transliteration use https://unicode-org.github.io/icu/userguide/icu4j/.
- Improved scroll of message when many gif images are present in `MessageListView`

### ✅ Added
- Added scroll behaviour to `MessageListViewStyle`.

## stream-chat-android-compose
### 🐞 Fixed
- Fixed a bug where the Message list flickered when sending new messages
- Fixed a few bugs where some attachments had upload state and weren't file/image uploads

### ⬆️ Improved
- Improved the Message list scrolling behavior and scroll to bottom actions
- Added an unread count on the Message list's scroll to bottom CTA
- Improved the way we build items in the Message list
- Added line limit to link attachment descriptions
- Added a way to customize the default line limit for link descriptions
- Improved the `MessageListHeader` with more customization options

### ✅ Added
- Added an uploading indicator to files and images
- Images being uploaded are now preloaded from the system
- Upload indicators show the upload progress and how much data is left to send
- Added UploadAttachmentFactory that handles attachment uploads

### ⚠️ Changed
- `StreamAttachment.defaultFactories()` is a function now, instead of a property.
- Updated all default value factories to functions (e.g. StreamTypography)
- Re-organized all attachment factories and split up code in multiple packages
- Changed the `AttachmentState` `message` property name to `messageItem`
- Added a `Channel` parameter to the `MessagesScreen`'s `onHeaderActionClick` lambda
- Changed the way the `MessageListHeader` is structured by adding slot components

# August 30th, 2021 - 4.17.2
## stream-chat-android-ui-client
### 🐞 Fixed
- Fixed bug which can lead to crash when immediate logout after login

# August 30th, 2021 - 4.17.2
## stream-chat-android-ui-components
### 🐞 Fixed
- Fixes a bug related to incorrect theme of AttachmentActivity.

# August 30th, 2021 - 4.17.1
## Common changes for all artifacts
### ⬆️ Improved
- Now we provide SNAPSHOT versions of our SDK for every commit arrives to the `develop` branch.
  They shouldn't be used for a production release because they could contains some known bugs or breaking changes that will be fixed before a normal version is released, but you can use them to fetch last changes from our SDK
  To use them you need add a new maven repository to your `build.gradle` file and use the SNAPSHOT.
```
 maven { url 'https://oss.sonatype.org/content/repositories/snapshots/' }
```
Giving that our last SDK version is `X.Y.Z`, the SNAPSHOT version would be `X.Y.(Z+1)-SNAPSHOT`

## stream-chat-android-client
### 🐞 Fixed
- `TooManyRequestsException` caused to be subscribed multiple times to the `ConnectivityManager`

### ⬆️ Improved
- Reconnection process

## stream-chat-android-offline
### ✅ Added
- Added `ChatDomain#Builder#uploadAttachmentsWorkerNetworkType` for customizing `UploadAttachmentsWorker` network type constraint

## stream-chat-android-ui-common
### 🐞 Fixed
- Fixed a bug in state handling for anonymous users.

## stream-chat-android-ui-components
### 🐞 Fixed
- Fix for position of deleted messages for other users
- Fix glitch in selectors of file

### ✅ Added
- Added style attributes for `AttachmentGalleryActivity` to control menu options like enabling/disabling reply button etc.
- Now it is possible to customize when the avatar appears in the conversation. It is possible to use an avatar in messages from other users and for messages of the current user. You can check it here:  https://getstream.io/chat/docs/sdk/android/ui/components/message-list/#configure-when-avatar-appears
- Added support for slow mode. Users are no longer able to send messages during cooldown interval.
- Added possibility to customize the appearance of cooldown timer in the `MessageInputView` using the following attributes:
  - `streamUiCooldownTimerTextSize`, `streamUiCooldownTimerTextColor`, `streamUiCooldownTimerFontAssets`, `streamUiCooldownTimerFont`, `streamUiCooldownTimerTextStyle` attributes to customize cooldown timer text
  - `cooldownTimerBackgroundDrawable`- the background drawable for cooldown timer

# August 24th, 2021 - 4.17.0
## Common changes for all artifacts
### ⬆️ Improved
- Updated Target API Level to 30
- Updated dependency versions
  - Coil 1.3.2
  - AndroidX Activity 1.3.1
  - AndroidX Startup 1.1.0
  - AndroidX ConstraintLayout 2.1.0
  - Lottie 4.0.0

## stream-chat-android-client
### 🐞 Fixed
- Fixed a serialization error when editing messages that are replies

### ✅ Added
- Added the `expiration` parameter to `ChatClient::muteChannel`, `ChannelClient:mute` methods
- Added the `timeout` parameter to `ChatClient::muteUser`, `ChannelClient:mute::muteUser` methods

### ⚠️ Changed
- Allow specifying multiple attachment's type when getting messages with attachments:
  - Deprecated `ChatClient::getMessagesWithAttachments` with `type` parameter. Use `ChatClient::getMessagesWithAttachments` function with types list instead
  - Deprecated `ChannelClient::getMessagesWithAttachments` with `type` parameter. Use `ChannelClient::getMessagesWithAttachments` function with types list instead

## stream-chat-android-ui-common
### 🐞 Fixed
- Fixed a bug in state handling for anonymous users.

## stream-chat-android-ui-components
### ✅ Added
- Added self-contained higher-level UI components:
  - `ChannelListFragment` - channel list screen which internally contains `ChannelListHeaderView`, `ChannelListView`, `SearchInputView`, `SearchResultListView`.
  - `ChannelListActivity` - thin wrapper around `ChannelListFragment`
  - `MessageListFragment` - message list screen which internally contains `MessageListHeaderView`, `MessageListView`, `MessageInputView`.
  - `MessageListActivity` - thin wrapper around `MessageListFragment`
    Check [ChannelListScreen](https://getstream.io/chat/docs/sdk/android/ui/components/channel-list-screen/) and [MessageListScreen](https://getstream.io/chat/docs/sdk/android/ui/components/message-list-screen/) docs for further details.

## stream-chat-android-compose
### 🐞 Fixed
- Added missing `emptyContent` and `loadingContent` parameters to `MessageList` inner components.
- Fixed a bug where selected File attachment icons were clipped.
- Fixed a bug where image file attachments weren't shown as thumbnails.
- Added an overlay to the `ChannelInfo` that blocks outside clicks.
- Updated the `ChannelInfoUserItem` to use the `UserAvatar`.

### ⬆️ Improved
- Added default date and time formatting to Channel and Message items.
- Improved attachments API by providing cleaner examples of attachment factories.
- Updated documentation & examples.
- Decoupled attachment content to specific attachment files.
- Decoupled message attachment content to a `MessageAttachmentsContent` component.
- Re-structured SDK module to accommodate a new `attachment` package.

### ✅ Added
- Added `DateFormatter` option to the `ChatTheme`, to allow for date format customization across the app.
- Added a `Timestamp` component that encapsulates date formatting.
- Added a way to customize and override if messages use unique reactions.
- Added a `GiphyAttachmentFactory` for GIF specific attachments.
- Added support for loading GIFs using a custom `ImageLoader` for Coil.


# August 12th, 2021 - 4.16.0
## Common changes for all artifacts
### ✅ Added
- Added support for several languages:
  - French
  - Hindi
  - Italian
  - Japanese
  - Korean
  - Spanish
    You can disable them by explicitly setting `resConfigs` inside `build.gradle` file. Check our [docs](https://getstream.io/chat/docs/sdk/android/ui/guides/custom-translations/) for further details.
### ⚠️ Changed
- 🚨 Breaking change: Firebase dependencies have been extracted from our SDK. If you want to continue working with Firebase Push Notification you need to add `stream-chat-android-pushprovider-firebase` artifact to your App
  Check our [docs](https://getstream.io/chat/docs/sdk/android/client/guides/push-notifications/) for further details.
- Updated the Kotlin version to latest supported - `1.5.21`.

## stream-chat-android
### 🐞 Fixed
- Fixed markdown links rendering using custom linkify implementation.

## stream-chat-android-client
### ✅ Added
- `PushMessage` class created to store Push Notification data
- `PushDeviceGenerator` interface to obtain the Push Token and create the `Device`

### ⚠️ Changed
- `Device` class has an extra attribute with the `PushProvider` used on this device
- Breaking change: `ChatClient.setDevice()` and `ChatClient.addDevice()` now receive a `device` instance, instead of only receive the push provider token
- `RemoteMessage` from Firebase is not used anymore inside of our SDK, now it needs to be used with `PushMessage` class
- `NotificationConfig` has a new list of `PushDeviceGenerator` instance to be used for generating the Push Notification Token. If you were using `Firebase` as your Push Notification Provider, you need to add `FirebasePushDeviceGenerator` to your `NotificationConfig` object to continue working as before. `FirebasePushDeviceGenerator` receive by constructor the default `FirebaseMessaging` instance to be used, if you would like to use your own instance and no the default one, you can inject it by constructor. Unneeded Firebase properties have been removed from this class.

### ❌ Removed
- 🚨 Breaking change: Remove `ChatClient.isValidRemoteMessage()` method. It needs to be handled outside
- 🚨 Breaking change: Remove `ChatClient.handleRemoteMessage(RemoteMessage)`. Now it needs to be used `ChatClient.handlePushMessage(PushMessage)`

## stream-chat-android-offline
### 🐞 Fixed
- Fixed the event sync process when connection is recovered

## stream-chat-android-ui-common
### ❌ Removed
- Removed unnecessary "draft" filter from the default channel list filter as it is only relevant to the sample app

## stream-chat-android-ui-components
### 🐞 Fixed
- Fixed attachments of camera. Now multiple videos and pictures can be taken from the camera.
- Added the possibility to force light and dark theme. Set it in inside ChatUI to make all views, fragments and activity of the SDK light.
- Fixed applying style to `SuggestionListView` when using it as a standalone component. You can modify the style using `suggestionListViewTheme` or `TransformStyle::suggestionListStyleTransformer`
- Fixed markdown links rendering using custom linkify implementation.

### ✅ Added
- Added `MessageListView::setDeletedMessageListItemPredicate` function. It's responsible for adjusting visibility of the deleted `MessageListItem.MessageItem` elements.
- Added `streamUiAttachmentSelectionBackgroundColor` for configuring attachment's icon background in `AttachmentSelectionDialogFragment`
- Added `streamUiAttachmentSelectionAttachIcon` for configuring attach icon in `AttachmentSelectionDialogFragment`
- Added support for pinned messages:
  - Added a button to pin/unpin a message to the message options overlay
  - Added `MessageListView::setMessagePinHandler` and `MessageListView::setMessageUnpinHandler` methods to provide custom handlers for aforementioned button
  - Added `PinnedMessageListView` to display a list of pinned messages. The view is supposed to be used with `PinnedMessageListViewModel` and `PinnedMessageListViewModelFactory`
- Possibility to transform MessageItems before the are displayed in the screen.
  Use the `MessageListView.setMessageItemTransformer` for make the necessary transformation. This example makes groups of messages if they were created less than one hour apart:
```
binding.messageListView.setMessageItemTransformer { list ->
  list.mapIndexed { i, messageItem ->
        var newMessageItem = messageItem

        if (i < list.lastIndex) {
            val nextMessageItem = list[i + 1]

            if (messageItem is MessageListItem.MessageItem &&
                nextMessageItem is MessageListItem.MessageItem
            ) {
                val thisInstant = messageItem.message.createdAt?.time?.let(Instant::ofEpochMilli)
                val nextInstant = nextMessageItem.message.createdAt?.time?.let(Instant::ofEpochMilli)

                if (nextInstant?.isAfter(thisInstant?.plus(1, ChronoUnit.HOURS)) == true) {
                    newMessageItem = messageItem.copy(positions = listOf(MessageListItem.Position.BOTTOM))
                } else {
                    newMessageItem =
                        messageItem.copy(positions = messageItem.positions - MessageListItem.Position.BOTTOM)
                }
            }
        }

        newMessageItem
    }
}
```
- Added possibility to customize the appearance of pinned message in the`MessageListView` using the following attributes:
  - `streamUiPinMessageEnabled` - attribute to enable/disable "pin message" feature
  - `streamUiPinOptionIcon` - icon for pin message option
  - `streamUiUnpinOptionIcon` - icon for unpin message option
  - `streamUiPinnedMessageIndicatorTextSize`, `streamUiPinnedMessageIndicatorTextColor`, `streamUiPinnedMessageIndicatorTextFontAssets`, `streamUiPinnedMessageIndicatorTextFont`, `streamUiPinnedMessageIndicatorTextStyle` attributes to customize "pinned by" text
  - `streamUiPinnedMessageIndicatorIcon` - icon in the message list indicating that a message was pinned
  - `streamUiPinnedMessageBackgroundColor` - the background color of a pinned message in the message list
- Added possibility to customize `PinnedMessageListView` style using `streamUiPinnedMessageListStyle` theme attribute or `TransformStyle.pinnedMessageListViewStyleTransformer`. The list of available style attributes can be found in `attrs_pinned_message_list_view.xml`. The default style for `PinnedMessageListView` is `StreamUi.PinnedMessageList`.

### ⚠️ Changed
- 🚨 Breaking change: the deleted `MessageListItem.MessageItem` elements are now displayed by default to all the users. This default behavior can be customized using `MessageListView::setDeletedMessageListItemPredicate` function. This function takes an instance of `MessageListItemPredicate`. You can pass one of the following objects:
  * `DeletedMessageListItemPredicate.VisibleToEveryone`
  * `DeletedMessageListItemPredicate.NotVisibleToAnyone`
  * or `DeletedMessageListItemPredicate.VisibleToAuthorOnly`
    Alternatively you can pass your custom implementation by implementing the `MessageListItemPredicate` interface if you need to customize it more deeply.

## stream-chat-android-compose
### 🐞 Fixed
- Fixed a bug where we didn't use the `Channel.getDisplayName()` logic for the `MessageListHeader`.
- Fixed a bug where lazy loading for `Channel`s wasn't working consistently

### ⬆️ Improved
- Updated Jetpack Compose to `1.0.1`
- Updated Accompanist libraries to `0.16.1`
- Updated KTX Activity to `1.3.1`
- Exposed functionality for getting the `displayName` of `Channel`s.
- Added updated logic to Link preview attachments, which chooses either the `titleLink` or the `ogUrl` when loading the data, depending on which exists .

### ✅ Added
- Added the `emptyContent` and `loadingContent` parameters to `ChannelList` and `MessageList` components. Now you can customize the UI of those two states.
- Added lots of improvements to Avatars - added a `UserAvatar`, `ChannelAvatar` and an `InitialsAvatar` to load different types of data.
- We now show a matrix of user images in case we're in a group DM.
- We also show initials in case the user doesn't have an image.
- Added a way to customize the leading content in the `ChannelListHeader`.

### ⚠️ Changed
- `ViewModel`s now initialize automatically, so you no longer have to call `start()` on them. This is aimed to improve the consistency between our SDKs.
- Added a `Shape` parameter to `Avatar` to customize the shape.
- The `User` parameter in the `ChannelListHeader` is nullable and used to display the default leading content.

## stream-chat-android-pushprovider-firebase
### ✅ Added
- Create this new artifact. To use Firebase Push Notification you need do the following steps:
  1. Add the artifact to your `build.gradle` file -> `implementation "io.getstream:stream-chat-android-pushprovider-firebase:$streamVersion"`
  2. Add `FirebaseDeviceGenerator` to your `NotificationConfig`
        ```
            val notificationConfig = NotificationConfig(
                [...]
                pushDeviceGenerators = listOf(FirebasePushDeviceGenerator())
                )
        ```


# August 5th, 2021 - 4.15.1
## stream-chat-android-client
### ⬆️ Improved
- Improved `ChatClient::pinMessage` and `ChatClient::unpinMessage`. Now the methods use partial message updates and the data in other `Message` fields is not lost.

### ✅ Added
- Added `Channel::isMutedFor` extension function which might be used to check if the Channel is muted for User
- Added `ChatClient::partialUpdateMessage` method to update specific `Message` fields retaining the other fields

## stream-chat-android-offline
### 🐞 Fixed
- Fixed updating `ChannelController::muted` value

### ⬆️ Improved
- The following `Message` fields are now persisted to the database: `pinned`, `pinnedAt`, `pinExpires`, `pinnedBy`, `channelInfo`, `replyMessageId`.

## stream-chat-android-ui-components
### 🐞 Fixed
- Added a fix for default view for empty state of ChannelListView.
- Fixed memory leaks for FileAttachmentsView.

### ✅ Added
- Added `MessageListItem.ThreadPlaceholderItem` and corresponding `THREAD_PLACEHOLDER` view type which can be used to implement an empty thread placeholder.
- Added `authorLink` to `Attachment` - the link to the website

### ❌ Removed
- Removed `UrlSigner` class

## stream-chat-android-compose
### ⬆️ Improved
- Exposed `DefaultMessageContainer` as a public component so users can use it as a fallback
- Exposed an `isMine` property on `MessageItem`s, for ease of use.
- Allowed for customization of `MessageList` (specifically `Messages`) component background, through a `modifier.background()` parameter.
- Allowed for better message customization before sending the message.

### ⚠️ Changed
- Moved permissions and queries from the compose sample app `AndroidManifest.xml` to the SDK `AndroidManifest.xml` so users don't have to add permissions themselves.
- Changed the exposed type of the `MessageComposer`'s `onSendMessage` handler. This way people can customize messages before we send them to the API.

### ❌ Removed
- Removed `currentUser` parameter from `DefaultMessageContainer` and some other components that relied on ID comparison to know which message is ours/theirs.
- Removed default background color on `Messages` component, so that users can customize it by passing in a `modifier`.


# July 29th, 2021 - 4.15.0
## New Jetpack Compose UI Components 🎉

Starting from this release, we have a new `stream-chat-android-compose` artifact that contains a UI implementation for Chat built in Jetpack Compose.

The new artifact is available as a beta for now (note the postfix in the version number):

```groovy
implementation "io.getstream:stream-chat-android-compose:4.15.0-beta"
```

Learn more in the [announcement blog post](https://getstream.io/blog/jetpack-compose-sdk/), check out the [documentation of the Compose UI Components](https://getstream.io/chat/docs/sdk/android/compose/overview/), and try them today with the [Compose Chat tutorial](https://getstream.io/chat/compose/tutorial/)!

## Common changes for all artifacts

### 🐞 Fixed
- Fixed adding `MessageListItem.TypingItem` to message list

### ⬆️ Improved
- ⚠ Downgraded Kotlin version to 1.5.10 to support Jetpack Compose
- Removed AndroidX Media dependency
- Updated dependency versions
  - Coil 1.3.0
  - AndroidX Activity 1.3.0
  - AndroidX AppCompat 1.3.1
  - Android Ktx 1.6.0
  - AndroidX RecyclerView 1.2.1
  - Kotlin Coroutines 1.5.1
  - Dexter 6.2.3
  - Lottie 3.7.2

## stream-chat-android-client
### ⬆️ Improved
- Improved the names of properties in the `Config` class

## stream-chat-android-ui-common
### ✅ Added
Now it is possible to style the AttachmentActivity. Just replace the activity's theme
in your Manifest file:

```
<activity
    android:name="io.getstream.chat.android.ui.gallery.AttachmentActivity"
    android:theme="@style/yourTheme"
    tools:replace="android:theme"
    />
```

## stream-chat-android-ui-components
### 🐞 Fixed
- Fixed "operator $ne is not supported for custom fields" error when querying channels

### ✅ Added
- Now you can configure the style of `MessageListItem`. Added:
  - streamUiMessageTextColorThreadSeparator
  - streamUiMessageTextFontThreadSeparator
  - streamUiMessageTextFontAssetsThreadSeparator
  - streamUiMessageTextStyleThreadSeparator
  - streamUiMessageTextSizeLinkLabel
  - streamUiMessageTextColorLinkLabel
  - streamUiMessageTextFontLinkLabel
  - streamUiMessageTextFontAssetsLinkLabel
  - streamUiMessageTextStyleLinkLabel
  - streamUiMessageListLoadingView
  - streamUiEmptyStateTextSize
  - streamUiEmptyStateTextColor
  - streamUiEmptyStateTextFont
  - streamUiEmptyStateTextFontAssets
  - streamUiEmptyStateTextStyle

- Now you can configure the style of `AttachmentMediaActivity`
- Added `streamUiLoadingView`, `streamUiEmptyStateView` and `streamUiLoadingMoreView` attributes to `ChannelListView` and `ChannelListViewStyle`
- Added possibility to customize `ChannelListView` using `streamUiChannelListViewStyle`. Check `StreamUi.ChannelListView` style
- Added `edgeEffectColor` attribute to `ChannelListView` and `ChannelListViewStyle` to allow configuring edge effect color
- Added possibility to customize `MentionListView` style via `TransformStyle.mentionListViewStyleTransformer`
- Added `streamUiSearchResultListViewStyle` attribute to application to customize `SearchResultListView`. The attribute references a style with the following attributes:
  - `streamUiSearchResultListSearchInfoBarBackground` - background for search info bar
  - `streamUiSearchResultListSearchInfoBarTextSize`, `streamUiSearchResultListSearchInfoBarTextColor`, `streamUiSearchResultListSearchInfoBarTextFont`, `streamUiSearchResultListSearchInfoBarTextFontAssets`, `streamUiSearchResultListSearchInfoBarTextStyle` attributes to customize text displayed in search info bar
  - `streamUiSearchResultListEmptyStateIcon` - icon for empty state view
  - `streamUiSearchResultListEmptyStateTextSize`, `streamUiSearchResultListEmptyStateTextColor`, `streamUiSearchResultListEmptyStateTextFont`, `streamUiSearchResultListEmptyStateTextFontAssets`, `streamUiSearchResultListEmptyStateTextStyle` attributes to customize empty state text
  - `streamUiSearchResultListProgressBarIcon` - animated progress drawable
  - `streamUiSearchResultListSenderNameTextSize`, `streamUiSearchResultListSenderNameTextColor`, `streamUiSearchResultListSenderNameTextFont`, `streamUiSearchResultListSenderNameTextFontAssets`, `streamUiSearchResultListSenderNameTextStyle` attributes to customize message sender text
  - `streamUiSearchResultListMessageTextSize`, `streamUiSearchResultListMessageTextColor`, `streamUiSearchResultListMessageTextFont`, `streamUiSearchResultListMessageTextFontAssets`, `streamUiSearchResultListMessageTextStyle` attributes to customize message text
  - `streamUiSearchResultListMessageTimeTextSize`, `streamUiSearchResultListMessageTimeTextColor`, `streamUiSearchResultListMessageTimeTextFont`, `streamUiSearchResultListMessageTimeTextFontAssets`, `streamUiSearchResultListMessageTimeTextStyle` attributes to customize message time text
- Added possibility to customize `SearchResultListView` style via `TransformStyle.searchResultListViewStyleTransformer`
- Added `streamUiTypingIndicatorViewStyle` attribute to application to customize `TypingIndicatorView`. The attribute references a style with the following attributes:
  - `streamUiTypingIndicatorAnimationView` - typing view
  - `streamUiTypingIndicatorUsersTextSize`, `streamUiTypingIndicatorUsersTextColor`, `streamUiTypingIndicatorUsersTextFont`, `streamUiTypingIndicatorUsersTextFontAssets`, `streamUiTypingIndicatorUsersTextStyle` attributes to customize typing users text
- Added possibility to customize `TypingIndicatorView` style via `TransformStyle.typingIndicatorViewStyleTransformer`
- Added new properties allowing customizing `MessageInputView` using `MessageInputViewStyle` and `AttachmentSelectionDialogStyle`:
  - `MessageInputViewStyle.fileNameTextStyle`
  - `MessageInputViewStyle.fileSizeTextStyle`
  - `MessageInputViewStyle.fileCheckboxSelectorDrawable`
  - `MessageInputViewStyle.fileCheckboxTextColor`
  - `MessageInputViewStyle.fileAttachmentEmptyStateTextStyle`
  - `MessageInputViewStyle.mediaAttachmentEmptyStateTextStyle`
  - `MessageInputViewStyle.fileAttachmentEmptyStateText`
  - `MessageInputViewStyle.mediaAttachmentEmptyStateText`
  - `MessageInputViewStyle.dismissIconDrawable`
  - `AttachmentSelectionDialogStyle.allowAccessToGalleryText`
  - `AttachmentSelectionDialogStyle.allowAccessToFilesText`
  - `AttachmentSelectionDialogStyle.allowAccessToCameraText`
  - `AttachmentSelectionDialogStyle.allowAccessToGalleryIcon`
  - `AttachmentSelectionDialogStyle.allowAccessToFilesIcon`
  - `AttachmentSelectionDialogStyle.allowAccessToCameraIcon`
  - `AttachmentSelectionDialogStyle.grantPermissionsTextStyle`
  - `AttachmentSelectionDialogStyle.recentFilesTextStyle`
  - `AttachmentSelectionDialogStyle.recentFilesText`
  - `AttachmentSelectionDialogStyle.fileManagerIcon`
  - `AttachmentSelectionDialogStyle.videoDurationTextStyle`
  - `AttachmentSelectionDialogStyle.videoIconDrawable`
  - `AttachmentSelectionDialogStyle.videoIconVisible`
  - `AttachmentSelectionDialogStyle.videoLengthLabelVisible`
- Added `StreamUi.MessageInputView` theme allowing to customize all of the `MessageInputViewStyle` properties:
  - streamUiAttachButtonEnabled
  - streamUiAttachButtonIcon
  - streamUiLightningButtonEnabled
  - streamUiLightningButtonIcon
  - streamUiMessageInputTextSize
  - streamUiMessageInputTextColor
  - streamUiMessageInputHintTextColor
  - streamUiMessageInputScrollbarEnabled
  - streamUiMessageInputScrollbarFadingEnabled
  - streamUiSendButtonEnabled
  - streamUiSendButtonEnabledIcon
  - streamUiSendButtonDisabledIcon
  - streamUiShowSendAlsoToChannelCheckbox
  - streamUiSendAlsoToChannelCheckboxGroupChatText
  - streamUiSendAlsoToChannelCheckboxDirectChatText
  - streamUiSendAlsoToChannelCheckboxTextSize
  - streamUiSendAlsoToChannelCheckboxTextColor
  - streamUiSendAlsoToChannelCheckboxTextStyle
  - streamUiMentionsEnabled
  - streamUiMessageInputTextStyle
  - streamUiMessageInputHintText
  - streamUiCommandsEnabled
  - streamUiMessageInputEditTextBackgroundDrawable
  - streamUiMessageInputDividerBackgroundDrawable
  - streamUiPictureAttachmentIcon
  - streamUiFileAttachmentIcon
  - streamUiCameraAttachmentIcon
  - streamUiAllowAccessToCameraIcon
  - streamUiAllowAccessToFilesIcon
  - streamUiAllowAccessToGalleryIcon
  - streamUiAllowAccessToGalleryText
  - streamUiAllowAccessToFilesText
  - streamUiAllowAccessToCameraText
  - streamUiGrantPermissionsTextSize
  - streamUiGrantPermissionsTextColor
  - streamUiGrantPermissionsTextStyle
  - streamUiAttachmentsRecentFilesTextSize
  - streamUiAttachmentsRecentFilesTextColor
  - streamUiAttachmentsRecentFilesTextStyle
  - streamUiAttachmentsRecentFilesText
  - streamUiAttachmentsFileManagerIcon
  - streamUiAttachmentVideoLogoIcon
  - streamUiAttachmentVideoLengthVisible
  - streamUiAttachmentVideoIconVisible
  - streamUiCommandInputCancelIcon
  - streamUiCommandInputBadgeBackgroundDrawable
  - streamUiCommandInputBadgeIcon
  - streamUiCommandInputBadgeTextSize
  - streamUiCommandInputBadgeTextColor
  - streamUiCommandInputBadgeStyle
  - streamUiAttachmentsFileNameTextSize
  - streamUiAttachmentsFileNameTextColor
  - streamUiAttachmentsFileNameTextStyle
  - streamUiAttachmentsFileSizeTextSize
  - streamUiAttachmentsFileSizeTextColor
  - streamUiAttachmentsFileSizeTextStyle
  - streamUiFileCheckBoxSelectorTextColor
  - streamUiFileCheckBoxSelectorDrawable
  - streamUiAttachmentsFilesEmptyStateTextSize
  - streamUiAttachmentsFilesEmptyStateTextColor
  - streamUiAttachmentsFilesEmptyStateStyle
  - streamUiAttachmentsMediaEmptyStateTextSize
  - streamUiAttachmentsMediaEmptyStateTextColor
  - streamUiAttachmentsMediaEmptyStateStyle
  - streamUiAttachmentsFilesEmptyStateText
  - streamUiAttachmentsMediaEmptyStateText
  - streamUiMessageInputCloseButtonIconDrawable
- Added `streamUiMessageListFileAttachmentStyle` theme attribute to customize the appearance of file attachments within messages.

### ⚠️ Changed
- Made `Channel::getLastMessage` function public
- `AttachmentSelectionDialogFragment::newInstance` requires instance of `MessageInputViewStyle` as a parameter. You can obtain a default implementation of `MessageInputViewStyle` with `MessageInputViewStyle::createDefault` method.
- Renamed `FileAttachmentsViewStyle` class to `FileAttachmentViewStyle`

### ❌ Removed
- 🚨 Breaking change: `MessageListItemStyle::reactionsEnabled` was deleted as doubling of the same flag from `MessageListViewStyle`


# July 19th, 2021 - 4.14.2
## stream-chat-android-client
### ❌ Removed
- Removed `Channel::isMuted` extension. Use `User::channelMutes` or subscribe for `NotificationChannelMutesUpdatedEvent` to get information about muted channels.

## stream-chat-android-ui-components
### 🐞 Fixed
- Fixed crash caused by missing `streamUiReplyAvatarStyle` and `streamUiMessageOptionsAvatarStyle`

### ⬆️ Improved
- "Copy Message" option is now hidden when the message contains no text to copy.

### ✅ Added
- Now you can configure the style of `AttachmentMediaActivity`.

# July 14th, 2021 - 4.14.1
## stream-chat-android-ui-components
### ✅ Added
- Added `MessageListView::requireStyle` which expose `MessageListViewStyle`. Be sure to invoke it when view is initialized already.

# July 13th, 2021 - 4.14.0
## Common changes for all artifacts
### 🐞 Fixed
- Fix scroll bug in the `MessageListView` that produces an exception related to index out of bounds.

## stream-chat-android-client
### ⬆️ Improved
- Improved `ChatClient::enableSlowMode`, `ChatClient::disableSlowMode`, `ChannelClient::enableSlowMode`, `ChannelClient::disableSlowMode` methods. Now the methods do partial channel updates so that other channel fields are not affected.

### ✅ Added
- Added `ChatClient::partialUpdateUser` method for user partial updates.

## stream-chat-android-offline
### 🐞 Fixed
- Fixed bug related to editing message in offline mode. The bug was causing message to reset to the previous one after connection was recovered.
- Fixed violation of comparison contract for nullable fields in `QuerySort::comparator`

## stream-chat-android-ui-components
### 🐞 Fixed
- Fixed the alignment of the titles in `MessageListHeaderView` when the avatar is hidden.

### ✅ Added
- Added `streamUiMessagesStart` that allows to control if the stack of messages starts at the bottom or the top.
- Added `streamUiThreadMessagesStart` that allows to control if the stack of thread messages starts at the bottom or the top.
- Added `streamUiSuggestionListViewStyle` that allows to customize `SuggestionListView` with a theme
- Added `streamUiChannelListHeaderStyle` that allows to customize ChannelListHeaderView.
- `MentionListView` can be customisable with XML parameters and with a theme.
- Added possibility to customize all avatar using themes. Create
  ```
  <style name="StreamTheme" parent="@style/StreamUiTheme">
  ```
  and customize all the avatars that you would like. All options are available here:
  https://github.com/GetStream/stream-chat-android/blob/main/stream-chat-android-ui-components/src/main/res/values/attrs.xml
- Now you can use the style `streamUiChannelListHeaderStyle` to customize ChannelListHeaderView.

### ⚠️ Changed
- 🚨 Breaking change: removed `MessageListItemStyle.threadsEnabled` property. You should use only the `MessageListViewStyle.threadsEnabled` instead. E.g. The following code will disable both _Thread reply_ message option and _Thread reply_ footnote view visible below the message list item:
```kotlin
        TransformStyle.messageListStyleTransformer = StyleTransformer {
  it.copy(threadsEnabled = false)
}
```

# July 1st, 2021 - 4.13.0
## Common changes for all artifacts
### ⬆️ Improved
- Updated to Kotlin 1.5.20

## stream-chat-android
### ✅ Added
- Added `ChatUi.Builder#withImageHeadersProvider` to allow adding custom headers to image requests

## stream-chat-android-client
### ⚠️ Changed
- Using the `useNewSerialization` option on the `ChatClient.Builder` to opt out from using the new serialization implementation is now an error. Please start using the new serialization implementation, or report any issues keeping you from doing so. The old implementation will be removed soon.

## stream-chat-android-offline
### 🐞 Fixed
- By default we use backend request to define is new message event related to our query channels specs or not. Now filtering by BE only fields works for channels

## stream-chat-android-ui-components
### ✅ Added
- Added new attributes to `MessageInputView` allowing to customize the style of input field during command input:
  - `streamUiCommandInputBadgeTextSize`, `streamUiCommandInputBadgeTextColor`, `streamUiCommandInputBadgeFontAssets`, `streamUiCommandInputBadgeFont`, `streamUiCommandInputBadgeStyle` attributes to customize the text appearance of command name inside command badge
  - `streamUiCommandInputCancelIcon` attribute to customize the icon for cancel button
  - `streamUiCommandInputBadgeIcon` attribute to customize the icon inside command badge
  - `streamUiCommandInputBadgeBackgroundDrawable` attribute to customize the background shape of command badge
- Added possibility to customize `MessageListHeaderView` style via `streamUiMessageListHeaderStyle` theme attribute and via `TransformStyle.messageListHeaderStyleTransformer`.
- Added new attributes to `MessageInputView`:
  - `streamUiCommandIcon` attribute to customize the command icon displayed for each command item in the suggestion list popup
  - `streamUiLightningIcon` attribute to customize the lightning icon displayed in the top left corner of the suggestion list popup
- Added support for customizing `SearchInputView`
  - Added `SearchInputViewStyle` class allowing customization using `TransformStyle` API
  - Added XML attrs for `SearchInputView`:
    - `streamUiSearchInputViewHintText`
    - `streamUiSearchInputViewSearchIcon`
    - `streamUiSearchInputViewClearInputIcon`
    - `streamUiSearchInputViewBackground`
    - `streamUiSearchInputViewTextColor`
    - `streamUiSearchInputViewHintColor`
    - `streamUiSearchInputViewTextSize`
- Added `ChatUi#imageHeadersProvider` to allow adding custom headers to image requests

### ⚠️ Changed
- 🚨 Breaking change: moved `commandsTitleTextStyle`, `commandsNameTextStyle`, `commandsDescriptionTextStyle`, `mentionsUsernameTextStyle`, `mentionsNameTextStyle`, `mentionsIcon`, `suggestionsBackground` fields from `MessageInputViewStyle` to `SuggestionListViewStyle`. Their values can be customized via `TransformStyle.suggestionListStyleTransformer`.
- Made `SuggestionListController` and `SuggestionListUi` public. Note that both of these are _experimental_, which means that the API might change at any time in the future (even without a deprecation cycle).
- Made `AttachmentSelectionDialogFragment` _experimental_ which means that the API might change at any time in the future (even without a deprecation cycle).


# June 23th, 2021 - 4.12.1
## stream-chat-android-client
### ✅ Added
- Added `ChannelClient::sendEvent` method which allows to send custom events.
- Added nullable `User` field to `UnknownEvent`.

### ❌ Removed
- Removed the `Message::attachmentsSyncStatus` field


## stream-chat-android-offline
### 🐞 Fixed
- Fixed `in` and `nin` filters when filtering by extra data field that is an array.
- Fixed crash when adding a reaction to a thread message.

### ⬆️ Improved
- Now attachments can be sent while being in offline


## stream-chat-android-ui-common
### ✅ Added
- Made `AttachmentSelectionDialogFragment` public. Use `newInstance` to create instances of this Fragment.


## stream-chat-android-ui-components
### ⬆️ Improved
- Hide suggestion list popup when keyboard is hidden.

### ✅ Added
- Added the `MessageInputView::hideSuggestionList` method to hide the suggestion list popup.


# June 15th, 2021 - 4.12.0
## stream-chat-android-client
### 🐞 Fixed
- Fixed thrown exception type while checking if `ChatClient` is initialized

## stream-chat-android-offline
### 🐞 Fixed
- Fixed bug where reactions of other users were sometimes displayed as reactions of the current user.
- Fixed bug where deleted user reactions were sometimes displayed on the message options overlay.

## stream-chat-android-ui-common
### 🐞 Fixed
- Fixed bug where files without extension in their name lost the mime type.
- Using offline.ChatDomain instead of livedata.ChatDomain in ChannelListViewModel.

## stream-chat-android-ui-components
### 🐞 Fixed
- Fixing the save of pictures from AttachmentGalleryActivity. When external storage
  permission is not granted, now it asks for it.
### ⬆️ Improved
- Added default implementation of "Leave channel" click listener to `ChannelListViewModelBinding`

### ✅ Added
- Added `streamUiChannelActionsDialogStyle` attribute to application theme and `ChannelListView` to customize channel actions dialog appearance. The attribute references a style with the following attributes:
  - `streamUiChannelActionsMemberNamesTextSize`, `streamUiChannelActionsMemberNamesTextColor`, `streamUiChannelActionsMemberNamesTextFont`, `streamUiChannelActionsMemberNamesTextFontAssets`, `streamUiChannelActionsMemberNamesTextStyle` attributes to customize dialog title with member names
  - `streamUiChannelActionsMemberInfoTextSize`, `streamUiChannelActionsMemberInfoTextColor`, `streamUiChannelActionsMemberInfoTextFont`, `streamUiChannelActionsMemberInfoTextFontAssets`, `streamUiChannelActionsMemberInfoTextStyle` attributes to customize dialog subtitle with member info
  - `streamUiChannelActionsItemTextSize`, `streamUiChannelActionsItemTextColor`, `streamUiChannelActionsItemTextFont`, `streamUiChannelActionsItemTextFontAssets`, `streamUiChannelActionsItemTextStyle` attributes to customize action item text style
  - `streamUiChannelActionsWarningItemTextSize`, `streamUiChannelActionsWarningItemTextColor`, `streamUiChannelActionsWarningItemTextFont`, `streamUiChannelActionsWarningItemTextFontAssets`, `streamUiChannelActionsWarningItemTextStyle` attributes to customize warning action item text style
  - `streamUiChannelActionsViewInfoIcon` attribute to customize "View Info" action icon
  - `streamUiChannelActionsViewInfoEnabled` attribute to hide/show "View Info" action item
  - `streamUiChannelActionsLeaveGroupIcon` attribute to customize "Leave Group" action icon
  - `streamUiChannelActionsLeaveGroupEnabled` attribute to hide/show "Leave Group" action item
  - `streamUiChannelActionsDeleteConversationIcon` attribute to customize "Delete Conversation" action icon
  - `streamUiChannelActionsDeleteConversationEnabled` attribute to hide/show "Delete Conversation" action item
  - `streamUiChannelActionsCancelIcon` attribute to customize "Cancel" action icon
  - `streamUiChannelActionsCancelEnabled` attribute to hide/show "Cancel" action item
  - `streamUiChannelActionsBackground` attribute for dialog's background
- Added `streamUiIconOnlyVisibleToYou` attribute to `MessageListView` to allow customizing "Only visible to you" icon placed in messages footer
- Added `GiphyViewHolderStyle` to `MessageListViewStyle` to allow customizing `GiphyViewHolder`. The new style comes together with following `MessageListView` attributes:
  - `streamUiGiphyCardBackgroundColor` attribute to customize card's background color
  - `streamUiGiphyCardElevation` attribute to customize card's elevation
  - `streamUiGiphyCardButtonDividerColor` attribute to customize dividers' colors
  - `streamUiGiphyIcon` attribute to customize Giphy icon
  - `streamUiGiphyLabelTextSize`, `streamUiGiphyLabelTextColor`, `streamUiGiphyLabelTextFont`, `streamUiGiphyLabelTextFontAssets`, `streamUiGiphyLabelTextStyle` attributes to customize label
  - `streamUiGiphyQueryTextSize`, `streamUiGiphyQueryTextColor`, `streamUiGiphyQueryTextFont`, `streamUiGiphyQueryTextFontAssets`, `streamUiGiphyQueryTextStyle` attributes to customize query text
  - `streamUiGiphyCancelButtonTextSize`, `streamUiGiphyCancelButtonTextColor`, `streamUiGiphyCancelButtonTextFont`, `streamUiGiphyCancelButtonTextFontAssets`, `streamUiGiphyCancelButtonTextStyle` attributes to customize cancel button text
  - `streamUiGiphyShuffleButtonTextSize`, `streamUiGiphyShuffleButtonTextColor`, `streamUiGiphyShuffleButtonTextFont`, `streamUiGiphyShuffleButtonTextFontAssets`, `streamUiGiphyShuffleButtonTextStyle` attributes to customize shuffle button text
  - `streamUiGiphySendButtonTextSize`, `streamUiGiphySendButtonTextColor`, `streamUiGiphySendButtonTextFont`, `streamUiGiphySendButtonTextFontAssets`, `streamUiGiphySendButtonTextStyle` attributes to customize send button text
- Adding extra XML attrs allowing to customize "Send also to channel" CheckBox at `MessageInputView` component:
  - `MessageInputView.streamUiSendAlsoToChannelCheckboxDrawable`
  - `MessageInputView.streamUiSendAlsoToChannelCheckboxDirectChatText`
  - `MessageInputView.streamUiSendAlsoToChannelCheckboxGroupChatText`
  - `MessageInputView.streamUiSendAlsoToChannelCheckboxTextStyle`
  - `MessageInputView.streamUiSendAlsoToChannelCheckboxTextColor`
  - `MessageInputView.streamUiSendAlsoToChannelCheckboxTextSize`
- Added `streamUiWarningMessageOptionsTextSize`, `streamUiWarningMessageOptionsTextColor`, `streamUiWarningMessageOptionsTextFont`, `streamUiWarningMessageOptionsFontAssets`, `streamUiWarningMessageOptionsTextStyle` attributes to `MessageListView` for customizing warning actions text appearance
- Deprecated multiple views' tint properties and attributes. Use custom drawables instead.
- Added `MediaAttachmentViewStyle` to allow customizing the appearance of media attachments in the message list. The new style comes together with following `MediaAttachmentView` attributes:
  - `progressIcon` - attribute to customize animated progress drawable when image is loading
  - `giphyIcon` - attribute to customize Giphy icon
  - `imageBackgroundColor` - attribute to customize image background color
  - `moreCountOverlayColor` - attribute to customize the color of "more count" semi-transparent overlay
  - `moreCountTextStyle` - attribute to customize text appearance of more count text
- Added `MessageReplyStyle` class allowing to customize MessageReply item view on MessageListView.
  Customization can be done using `TransformStyle` API or XML attributes of `MessageListView`:
  - `streamUiMessageReplyBackgroundColorMine`
  - `streamUiMessageReplyBackgroundColorTheirs`
  - `streamUiMessageReplyTextSizeMine`
  - `streamUiMessageReplyTextColorMine`
  - `streamUiMessageReplyTextFontMine`
  - `streamUiMessageReplyTextFontAssetsMine`
  - `streamUiMessageReplyTextStyleMine`
  - `streamUiMessageReplyTextSizeTheirs`
  - `streamUiMessageReplyTextColorTheirs`
  - `streamUiMessageReplyTextFontTheirs`
  - `streamUiMessageReplyTextFontAssetsTheirs`
  - `streamUiMessageReplyTextStyleTheirs`
  - `streamUiMessageReplyLinkColorMine`
  - `streamUiMessageReplyLinkColorTheirs`
  - `streamUiMessageReplyLinkBackgroundColorMine`
  - `streamUiMessageReplyLinkBackgroundColorTheirs`
  - `streamUiMessageReplyStrokeColorMine`
  - `streamUiMessageReplyStrokeWidthMine`
  - `streamUiMessageReplyStrokeColorTheirs`
  - `streamUiMessageReplyStrokeWidthTheirs`
- Added `FileAttachmentsViewStyle` class allowing to customize FileAttachmentsView item view on MessageListView.
- Added `MessageInputView::setSuggestionListViewHolderFactory` method which allows to provide custom views from suggestion list popup.

### ⚠️ Changed
- Changed the naming of string resources. The updated names can be reviewed in:
  - `strings_common.xml`
  - `strings_attachment_gallery.xml`
  - `strings_channel_list.xml`
  - `strings_channel_list_header.xml`
  - `strings_mention_list.xml`
  - `strings_message_input.xml`
  - `strings_message_list.xml`
  - `strings_message_list_header.xml`
  - `strings_search.xml`

# May 2nd, 2021 - 4.11.0
## Common changes for all artifacts
### 🐞 Fixed
- Fixed channel list sorting
### ⬆️ Improved
- Updated to Kotlin 1.5.10, coroutines 1.5.0
- Updated to Android Gradle Plugin 4.2.1
- Updated Room version to 2.3.0
- Updated Firebase, AndroidX, and other dependency versions to latest, [see here](https://github.com/GetStream/stream-chat-android/pull/1895) for more details
- Marked many library interfaces that should not be implemented by clients as [sealed](https://kotlinlang.org/docs/sealed-classes.html)
- Removed Fresco, PhotoDraweeView, and FrescoImageViewer dependencies (replaced by StfalconImageViewer)

## stream-chat-android
### 🐞 Fixed
- Fixing filter for draft channels. Those channels were not showing in the results, even when the user asked for them. Now this is fixed and the draft channels can be included in the `ChannelsView`.
- Fixed link preview UI issues in old-ui package
- Fixed crashes when opening the image gallery.

## stream-chat-android-client
### 🐞 Fixed
- Fixed querying banned users using new serialization.
- Fixed the bug when wrong credentials lead to inability to login
- Fixed issues with Proguard stripping response classes in new serialization implementation incorrectly

### ⬆️ Improved
- Improved handling push notifications:
  - Added `ChatClient.handleRemoteMessage` for remote message handling
  - Added `ChatClient.setFirebaseToken` for setting Firebase token
  - Added `NotificationConfig::pushNotificationsEnabled` for disabling push notifications
  - Deprecated `ChatClient.onMessageReceived`
  - Deprecated `ChatClient.onNewTokenReceived`
  - Changed `ChatNotificationHandler::buildNotification` signature - it now receives `Channel` and `Message` and returns `NotificationCompat.Builder` for better customization
  - Deprecated `ChatNotificationHandler.getSmallIcon`
  - Deprecated `ChatNotificationHandler.getFirebaseMessageIdKey`
  - Deprecated `ChatNotificationHandler.getFirebaseChannelIdKey`
  - Deprecated `ChatNotificationHandler.getFirebaseChannelTypeKey`
  - Changed `ChatNotificationHandler::onChatEvent` - it now doesn't handle events by default and receives `NewMessageEvent` instead of generic `ChatEvent`
- Improved error description provided by `ChatClient::sendImage`, `ChatClient::sendFile`, `ChannelClient::sendImage` and `ChannelClient::sendFile` methods if upload fails.

### ✅ Added
- Added `ChatClient::truncateChannel` and `ChannelClient::truncate` methods to remove messages from a channel.
- Added `DisconnectCause` to `DisconnectedEvent`
- Added method `SocketListener::onDisconnected(cause: DisconnectCause)`
- Added possibility to group notifications:
  - Notifications grouping is disabled by default and can be enabled using `NotificationConfig::shouldGroupNotifications`
  - If enabled, by default notifications are grouped by Channel's cid
  - Notifications grouping can be configured using `ChatNotificationHandler` and `NotificationConfig`
- Added `ChatNotificationHandler::getFirebaseMessaging()` method in place of `ChatNotificationHandler::getFirebaseInstanceId()`.
  It should be used now to fetch Firebase token in the following way: `handler.getFirebaseMessaging()?.token?.addOnCompleteListener {...}`.
- Added `Message.attachmentsSyncStatus: SyncStatus` property.

### ⚠️ Changed
- Changed the return type of `FileUploader` methods from nullable string to `Result<String>`.
- Updated `firebase-messaging` library to the version `22.0.0`. Removed deprecated `FirebaseInstanceId` invocations from the project.

### ❌ Removed
- `ChatNotificationHandler::getFirebaseInstanceId()` due to `FirebaseInstanceId` being deprecated. It's replaced now with `ChatNotificationHandler::getFirebaseMessaging()`.

## stream-chat-android-ui-components
### 🐞 Fixed
Fixing filter for draft channels. Those channels were not showing in the results, even when the user asked for them. Now this is fixed and the draft channels can be included in the `ChannelListView`.
Fixed bug when for some video attachments activity with media player wasn't shown.

### ✅ Added
- Added `topLeft`, `topRight`, `bottomLeft`, `bottomRight` options to the `streamUiAvatarOnlineIndicatorPosition` attribute of `AvatarView` and corresponding constants to `AvatarView.OnlineIndicatorPosition` enum.

### ⚠️ Changed
- Swipe options of `ChannelListView` component:
  - "Channel more" option is now not shown by default because we are not able to provide generic, default implementation for it.
    If you want to make this option visible, you need to set `app:streamUiChannelOptionsEnabled="true"` explicitly to `io.getstream.chat.android.ui.channel.list.ChannelListView` component.
  - "Channel delete" option has now default implementation. Clicking on the "delete" icon shows AlertDialog asking to confirm Channel deletion operation.

# May 11th, 2021 - 4.10.0
## stream-chat-android-client
### 🐞 Fixed
- Fixed the usage of `ProgressCallback` in `ChannelClient::sendFile` and `ChannelClient::sendImage` methods.

### ✅ Added
- Added `ChannelClient::deleteFile` and `ChannelClient::deleteImage` methods.
- Added `NotificationInviteRejectedEvent`
- Added `member` field to the `NotificationRemovedFromChannel` event
- Added `totalUnreadCount` and `unreadChannels` fields to the following events:
- `notification.channel_truncated`
- `notification.added_to_channel`
- `notification.channel_deleted`
- Added `channel` field to the `NotificationInviteAcceptedEvent` event
- Added `channel` field to the `NotificationInviteRejectedEvent` event

### ⚠️ Changed
- **The client now uses a new serialization implementation by default**, which was [previously](https://github.com/GetStream/stream-chat-android/releases/tag/4.8.0) available as an opt-in API.
  - This new implementation is more performant and greatly improves type safety in the networking code of the SDK.
  - If you experience any issues after upgrading to this version of the SDK, you can call `useNewSerialization(false)` when building your `ChatClient` to revert to using the old implementation. Note however that we'll be removing the old implementation soon, so please report any issues found.
  - To check if the new implementation is causing any failures in your app, enable error logging on `ChatClient` with the `logLevel` method, and look for the `NEW_SERIALIZATION_ERROR` tag in your logs while using the SDK.
- Made the `user` field in `channel.hidden` and `notification.invite_accepter` events non nullable.
- Updated channels state after `NotificationInviteRejectedEvent` or `NotificationInviteAcceptedEvent` is received

### ❌ Removed
- Removed redundant events which can only be received by using webhooks:
  - `channel.created`
  - `channel.muted`
  - `channel.unmuted`
  - `channel.muted`
  - `channel.unmuted`
- Removed `watcherCount` field from the following events as they are not returned with the server response:
  - `message.deleted`
  - `message.read`
  - `message.updated`
  - `notification.mark_read`
- Removed `user` field from the following events as they are not returned with the server response:
  - `notification.channel_deleted`
  - `notification.channel_truncated`
## stream-chat-android-offline
### 🐞 Fixed
- Fixed an issue when CustomFilter was configured with an int value but the value from the API was a double value
### ⚠️ Changed

- Changed the upload logic in `ChannelController` for the images unsupported by the Stream CDN. Now such images are uploaded as files via `ChannelClient::sendFile` method.
### ❌ Removed

## stream-chat-android-ui-common
### ⬆️ Improved
- Updated ExoPlayer version to 2.13.3

### ⚠️ Changed
- Deprecated `MessageInputViewModel::editMessage`. Use `MessageInputViewModel::messageToEdit` and `MessageInputViewModel::postMessageToEdit` instead.
- Changed `MessageInputViewModel::repliedMessage` type to `LiveData`. Use `ChatDomain::setMessageForReply` for setting message for reply.
- Changed `MessageListViewModel::mode` type to `LiveData`. Mode is handled internally and shouldn't be modified outside the SDK.

## stream-chat-android-ui-components
### 🐞 Fixed
- Removed empty badge for selected media attachments.

### ✅ Added
- Added `messageLimit` argument to `ChannelListViewModel` and `ChannelListViewModelFactory` constructors to allow changing the number of fetched messages for each channel in the channel list.

# April 30th, 2021 - 4.9.2
## stream-chat-android-offline
### ✅ Added
- Added `ChatDomain::user`, a new property that provide the current user into a LiveData/StateFlow container

### ⚠️ Changed
- `ChatDomain::currentUser` has been warning-deprecated because it is an unsafe property that could be null, you should subscribe to `ChatDomain::user` instead

## stream-chat-android-ui-components
### 🐞 Fixed
- Fixed NPE on MessageInputViewModel when the it was initialized before the user was set

# April 29th, 2021 - 4.9.1
## stream-chat-android
### ⬆️ Improved
* Updated coil dependency to the latest version. This fixes problem with .heic, and .heif attachment metadata parsing.

## stream-chat-android-client
### 🐞 Fixed
- Optimized the number of `ChatClient::addDevice` API calls

### ⬆️ Improved
- Events received after the client closes the connection are rejected

## stream-chat-android-offline
### 🐞 Fixed
- Fixed offline reactions sync

### ✅ Added
- Added new versions with API based on kotlin `StateFlow` for the following classes:
  * `io.getstream.chat.android.offline.ChatDomain`
  * `io.getstream.chat.android.offline.channel.ChannelController`
  * `io.getstream.chat.android.offline.thread.ThreadController`
  * `io.getstream.chat.android.offline.querychannels.QueryChannelsController`

## stream-chat-android-ui-common
### 🐞 Fixed
- Fixed crash related to accessing `ChatDomain::currentUser` in `MessageListViewModel` before user is connected

## stream-chat-android-ui-components
### ⬆️ Improved
* Updated coil dependency to the latest version. This fixes problem with .heic, and .heif attachment metadata parsing.

### ✅ Added
Customization of icons in Attachment selection dialog
you can use:
- app:streamUiPictureAttachmentIcon
  Change the icon for the first item in the list of icons
- app:streamUiPictureAttachmentIconTint
  Change the tint color for icon of picture selection
- app:streamUiFileAttachmentIcon
  Change the icon for the second item in the list of icons
- app:streamUiFileAttachmentIconTint
  Change the tint color for icon of file selection
- app:streamUiCameraAttachmentIcon
  Change the icon for the third item in the list of icons
- app:streamUiCameraAttachmentIconTint
  Change the tint color for icon of camera selection
- Added support for error messages
- Added attrs to `MessageListView` that allow to customize error message text style:
  * `streamUiErrorMessageTextSize`
  * `streamUiErrorMessageTextColor`
  * `streamUiErrorMessageTextFont`
  * `streamUiErrorMessageTextFontAssets`
  * `streamUiErrorMessageTextStyle`

# April 21th, 2021 - 4.9.0
## Common changes for all artifacts
### ✅ Added
Added icon to show when channel is muted in ChannelListView.
It is possible to customize the color and the drawable of the icon.

## stream-chat-android
### 🐞 Fixed
- Fixed multiline messages which were displayed in a single line

### ❌ Removed
- Removed deprecated `MessageListView::setViewHolderFactory` method
- Removed deprecated `Chat` interface

## stream-chat-android-client
### 🐞 Fixed
- Fixed: local cached hidden channels stay hidden even though new message is received.
- Make `Flag::approvedAt` nullable
- Fixed error event parsing with new serialization implementation

### ✅ Added
- Added `ChatClient::updateChannelPartial` and `ChannelClient::updatePartial` methods for partial updates of channel data.

### ⚠️ Changed
- Deprecated `ChannelClient::unBanUser` method
- Deprecated `ChatClient::unBanUser` method
- Deprecated `ChatClient::unMuteChannel` method

### ❌ Removed
- Removed deprecated `ChatObservable` class and all its uses
- Removed deprecated `ChannelControler` interface

## stream-chat-android-offline
### ✅ Added
- Added the following use case functions to `ChatDomain` which are supposed to replace `ChatDomain.useCases` property:
  * `ChatDomain::replayEventsForActiveChannels` Adds the provided channel to the active channels and replays events for all active channels.
  * `ChatDomain::getChannelController` Returns a `ChannelController` for given cid.
  * `ChatDomain::watchChannel` Watches the given channel and returns a `ChannelController`.
  * `ChatDomain::queryChannels` Queries offline storage and the API for channels matching the filter. Returns a queryChannelsController.
  * `ChatDomain::getThread` Returns a thread controller for the given channel and message id.
  * `ChatDomain::loadOlderMessages` Loads older messages for the channel.
  * `ChatDomain::loadNewerMessages` Loads newer messages for the channel.
  * `ChatDomain::loadMessageById` Loads message for a given message id and channel id.
  * `ChatDomain::queryChannelsLoadMore` Load more channels for query.
  * `ChatDomain::threadLoadMore` Loads more messages for the specified thread.
  * `ChatDomain::createChannel` Creates a new channel.
  * `ChatDomain::sendMessage` Sends the message.
  * `ChatDomain::cancelMessage` Cancels the message of "ephemeral" type.
  * `ChatDomain::shuffleGiphy` Performs giphy shuffle operation.
  * `ChatDomain::sendGiphy` Sends selected giphy message to the channel.
  * `ChatDomain::editMessage` Edits the specified message.
  * `ChatDomain::deleteMessage` Deletes the specified message.
  * `ChatDomain::sendReaction` Sends the reaction.
  * `ChatDomain::deleteReaction` Deletes the specified reaction.
  * `ChatDomain::keystroke` It should be called whenever a user enters text into the message input.
  * `ChatDomain::stopTyping` It should be called when the user submits the text and finishes typing.
  * `ChatDomain::markRead` Marks all messages of the specified channel as read.
  * `ChatDomain::markAllRead` Marks all messages as read.
  * `ChatDomain::hideChannel` Hides the channel with the specified id.
  * `ChatDomain::showChannel` Shows a channel that was previously hidden.
  * `ChatDomain::leaveChannel` Leaves the channel with the specified id.
  * `ChatDomain::deleteChannel` Deletes the channel with the specified id.
  * `ChatDomain::setMessageForReply` Set the reply state for the channel.
  * `ChatDomain::downloadAttachment` Downloads the selected attachment to the "Download" folder in the public external storage directory.
  * `ChatDomain::searchUsersByName` Perform api request with a search string as autocomplete if in online state. Otherwise performs search by name in local database.
  * `ChatDomain::queryMembers` Query members of a channel.
- Added `ChatDomain::removeMembers` method
- Added `ChatDomain::createDistinctChannel` A use-case for creating a channel based on its members.
- Added `ChatDomain::removeMembers` method

### ⚠️ Changed
- Deprecated `ChatDomain.useCases`. It has `DeprecationLevel.Warning` and still can be used. However, it will be not available in the future, so please consider migrating to use `ChatDomain` use case functions instead.
- Deprecated `GetUnreadChannelCount`
- Deprecated `GetTotalUnreadCount`

## stream-chat-android-ui-common
### 🐞 Fixed
- Fixed compatibility with latest Dagger Hilt versions

## stream-chat-android-ui-components
### 🐞 Fixed
- Fixed not perfectly rounded avatars
- `MessageInputView::UserLookupHandler` is not overridden everytime that members livedata is updated
- Fixed doubled command prefix when the command contains user mention
- Fixed handling user mute state in default `MessageListViewOptions` dialog
- Fixed incorrect "last seen" text
- Fixed multiline messages which were displayed in a single line

### ⬆️ Improved
- Setting external SuggestionListView is no longer necessary to display suggestions popup
### ✅ Added
- Added `ChatUI.supportedReactions: SupportedReactions` property, also introduced `SupportedReactions`, and `ReactionDrawable` class.
  It allows defining a set of supported reactions by passing a `Map<String, ReactionDrawable>` in constructor. `ReactionDrawable` is a wrapping class holding two `Drawable` instances - for active and inactive reaction states.
- Added methods and attrs to `MessageListView` that allow to customize visibility of message options:
  * `MessageListView::setDeleteMessageConfirmationEnabled`
  * `MessageListView::setCopyMessageEnabled`
  * `MessageListView::setBlockUserEnabled`
  * `MessageListView::setMuteUserEnabled`
  * `MessageListView::setMessageFlagEnabled`
  * `MessageListView::setReactionsEnabled`
  * `MessageListView::setRepliesEnabled`
  * `MessageListView::setThreadsEnabled`
  * `MessageListView.streamUiFlagMessageOptionEnabled`
  * `MessageListView.streamUiMuteUserOptionEnabled`
  * `MessageListView.streamUiBlockUserOptionEnabled`
  * `MessageListView.streamUiCopyMessageActionEnabled`
- Added confirmation dialog for flagging message option:
  * Added `MessageListView::flagMessageConfirmationEnabled` attribute
- Added `MessageListView::setFlagMessageResultHandler` which allows to handle flag message result
- Added support for system messages
- Added attrs to `MessageListView` that allow to customize system message text style:
  * `streamUiSystemMessageTextSize`
  * `streamUiSystemMessageTextColor`
  * `streamUiSystemMessageTextFont`
  * `streamUiSystemMessageTextFontAssets`
  * `streamUiSystemMessageTextStyle`
- Added attrs to `MessageListView` that allow to customize message option text style:
  * `streamUiMessageOptionsTextSize`
  * `streamUiMessageOptionsTextColor`
  * `streamUiMessageOptionsTextFont`
  * `streamUiMessageOptionsTextFontAssets`
  * `streamUiMessageOptionsTextStyle`
- Added attrs to `MessageListView` that allow to customize user reactions title text style:
  * `streamUiUserReactionsTitleTextSize`
  * `streamUiUserReactionsTitleTextColor`
  * `streamUiUserReactionsTitleTextFont`
  * `streamUiUserReactionsTitleTextFontAssets`
  * `streamUiUserReactionsTitleTextStyle`
- Added attrs to `MessageListView` that allow to customize colors of message options background, user reactions card background, overlay dim color and warning actions color:
  * `streamUiMessageOptionBackgroundColor`
  * `streamUiUserReactionsBackgroundColor`
  * `streamUiOptionsOverlayDimColor`
  * `streamUiWarningActionsTintColor`
- Added `ChatUI.mimeTypeIconProvider: MimeTypeIconProvider` property which allows to customize file attachment icons.

### ⚠️ Changed
- Now the "block user" feature is disabled. We're planning to improve the feature later. Stay tuned!
- Changed gallery background to black in dark mode

# April 8th, 2021 - 4.8.1
## Common changes for all artifacts
### ⚠️ Changed
- We've cleaned up the transitive dependencies that our library exposes to its clients. If you were using other libraries implicitly through our SDK, you'll now have to depend on those libraries directly instead.

## stream-chat-android
### 🐞 Fixed
- Fix Attachment Gravity

### ✅ Added
- Provide AvatarView class

## stream-chat-android-offline
### 🐞 Fixed
- Fix Crash on some devices that are not able to create an Encrypted SharedPreferences
- Fixed the message read indicator in the message list
- Added missing `team` field to `ChannelEntity` and `ChannelData`

### ✅ Added
- Add `ChatDomain::removeMembers` method

## stream-chat-android-ui-common
### 🐞 Fixed
- Fixed getting files provided by content resolver.

### ⚠️ Changed
- Added theme to all activities all the SDK. You can override then in your project by redefining the styles:
- StreamUiAttachmentGalleryActivityStyle
- StreamUiAttachmentMediaActivityStyle
- StreamUiAttachmentActivityStyle

## stream-chat-android-ui-components
### 🐞 Fixed
- Fixed attr streamUiCopyMessageActionEnabled. From color to boolean.
- Now it is possible to change the color of `MessageListHeaderView` from the XML.
- Fixed the `MessageListView::setUserClickListener` method.
- Fixed bugs in handling empty states for `ChannelListView`. Deprecated manual methods for showing/hiding empty state changes.
- Fix `ChannelListHeaderView`'s title position when user avatar or action button is invisible
- Fix UI behaviour for in-progress file uploads
- Fix extension problems with file uploads when attachment names contain spaces
- Fix reaction bubbles which were shown behind message attachment views

### ✅ Added
- Now it is possible to change the back button of MessageListHeaderView using `app:streamUiMessageListHeaderBackButtonIcon`
- Now it is possible to inject `UserLookupHandler` into `MessageInputView` in order to implement custom users' mention lookup algorithm

# March 31th, 2021 - 4.8.0
## Common changes for all artifacts
### 🐞 Fixed
Group channels with 1<>1 behaviour the same way as group channels with many users
It is not possible to remove users from distinct channels anymore.
### ⬆️ Improved
it is now possible to configure the max lines of a link description. Just use
`app:streamUiLinkDescriptionMaxLines` when defining MessageListView

It is now possible to configure the max size of files and an alert is shown when
a files bigger than this is selected.
### ✅ Added
Configure enable/disable of replies using XML in `MessageListView`
Option `app:streamUiReactionsEnabled` in `MessageListView` to enable or disable reactions
It is possible now to configure the max size of the file upload using
`app:streamUiAttachmentMaxFileSizeMb`

## stream-chat-android
### 🐞 Fixed
- Fixed crash when sending GIF from Samsung keyboard

## stream-chat-android-client
### 🐞 Fixed
- Fixed parsing of `createdAt` property in `MessageDeletedEvent`

### ⬆️ Improved
- Postponed queries as run as non-blocking

### ✅ Added
- **Added a brand new serialization implementation, available as an opt-in API for now.** This can be enabled by making a `useNewSerialization(true)` call on the `ChatClient.Builder`.
  - This new implementation will be more performant and greatly improve type safety in the networking code of the SDK.
  - The old implementation remains the default for now, while we're making sure the new one is bug-free.
  - We recommend that you opt-in to the new implementation and test your app with it, so that you can report any issues early and we can get them fixed before a general rollout.
- Added `unflagMessage(messageId)` and `unflagUser(userId)` methods to `ChatClient`
- Added support for querying banned users - added `ChatClient::queryBannedUsers` and `ChannelClient::queryBannedUsers`
- Added `uploadsEnabled`, `urlEnrichmentEnabled`, `customEventsEnabled`, `pushNotificationsEnabled`, `messageRetention`, `automodBehavior` and `blocklistBehavior` fields to channel config

### ⚠️ Changed
- Renamed `ChannelId` property to `channelId` in both `ChannelDeletedEvent` and `NotificationChannelDeletedEvent`
- Deprecated `ChatClient::unMuteChannel`, the `ChatClient::unmuteChannel` method should be used instead
- Deprecated `ChatClient::unBanUser`, the `ChatClient::unbanUser` method should be used instead
- Deprecated `ChannelClient::unBanUser`, the `ChannelClient::unbanUser` method should be used instead
- Deprecated `ChannelController::unBanUser`, the `ChannelController::unbanUser` method should be used instead

## stream-chat-android-offline
### 🐞 Fixed
- Fixed an issue that didn't find the user when obtaining the list of messages
- Fix refreshing not messaging channels which don't contain current user as a member

## stream-chat-android-ui-common
### ⬆️ Improved
- Show AttachmentMediaActivity for video attachments

### ✅ Added
- `AvatarView.streamUiAvatarOnlineIndicatorColor` and `AvatarView.streamUiAvatarOnlineIndicatorBorderColor` attrs

## stream-chat-android-ui-components
### 🐞 Fixed
- Now replied messages are shown correctly with the replied part in message options
- `MessageListView::enterThreadListener` is properly notified when entering into a thread
- Fix initial controls state in `MessageInputView`
- Fix crashing when open attachments destination

### ⬆️ Improved
- Add support of non-image attachment types to the default attachment click listener.

### ✅ Added
- `MessageInputView` now uses the cursor `stream_ui_message_input_cursor.xml` instead of accent color. To change the cursor, override `stream_ui_message_input_cursor.xml`.
- Replacing `ChatUI` with new `io.getstream.chat.android.ui.ChatUI` implementation
- Added possibility to configure delete message option visibility using `streamUiDeleteMessageEnabled` attribute, and `MessageListView::setDeleteMessageEnabled` method
- Add `streamUiEditMessageEnabled` attribute to `MessageListView` and `MessageListView::setEditMessageEnabled` method to enable/disable the message editing feature
- Add `streamUiMentionsEnabled` attribute to `MessageInputView` and `MessageInputView::setMentionsEnabled` method to enable/disable mentions
- Add `streamUiThreadsEnabled` attribute to `MessageListView` and `MessageListView::setThreadsEnabled` method to enable/disable the thread replies feature
- Add `streamUiCommandsEnabled` attribute to `MessageInputView` and `MessageInputView::setCommandsEnabled` method to enable/disable commands
- Add `ChannelListItemPredicate` to our `channelListView` to allow filter `ChannelListItem` before they are rendered
- Open `AvatarBitmapFactory` class
- Add `ChatUI::avatarBitmapFactory` property to allow custom implementation of `AvatarBitmapFactory`
- Add `AvatarBitmapFactory::userBitmapKey` method to generate cache key for a given User
- Add `AvatarBitmapFactory::channelBitmapKey` method to generate cache key for a given Channel
- Add `StyleTransformer` class to allow application-wide style customizations
- Add the default font field to `TextStyle`
- Add new method `ChatFonts::setFont(textStyle: TextStyle, textView: TextView, defaultTypeface: Typeface)`
- Add attributes for `MessageListView` in order to customize styles of:
  - Mine message text
  - Theirs message text
  - User name text in footer of Message
  - Message date in footer of Message
  - Thread replies counter in footer of Message
  - Link title text
  - Link description text
  - Date separator text
  - Deleted message text and background
  - Reactions style in list view and in options view
  - Indicator icons in footer of Message
  - Unread count badge on scroll to bottom button
  - Message stroke width and color for mine and theirs types
    It is now possible to customize the following attributes for `ChannelListView`:
- `streamUiChannelOptionsIcon` - customize options icon
- `streamUiChannelDeleteIcon` - customize delete icon
- `streamUiChannelOptionsEnabled` - hide/show options icon
- `streamUiChannelDeleteEnabled` - hide/show delete button
- `streamUiSwipeEnabled` - enable/disable swipe action
- `streamUiBackgroundLayoutColor` - customize the color of "background layout"
- `streamUiChannelTitleTextSize` - customize channel name text size
- `streamUiChannelTitleTextColor` - customize channel name text color
- `streamUiChannelTitleTextFont` - customize channel name text font
- `streamUiChannelTitleFontAssets` - customize channel name font asset
- `streamUiChannelTitleTextStyle` - customize channel name text style (normal / bold / italic)
- `streamUiLastMessageTextSize` - customize last message text size
- `streamUiLastMessageTextColor` - customize last message text color
- `streamUiLastMessageTextFont` - customize last message text font
- `streamUiLastMessageFontAssets` - customize last message font asset
- `streamUiLastMessageTextStyle` - customize last message text style (normal / bold / italic)
- `streamUiLastMessageDateTextSize` - customize last message date text size
- `streamUiLastMessageDateTextColor` - customize last message date text color
- `streamUiLastMessageDateTextFont` - customize last message date text font
- `streamUiLastMessageDateFontAssets` - customize last message date font asset
- `streamUiLastMessageDateTextStyle` - customize last message date text style (normal / bold / italic)
- `streamUiIndicatorSentIcon` - customize drawable indicator for sent
- `streamUiIndicatorReadIcon` - customize drawable indicator for read
- `streamUiIndicatorPendingSyncIcon` - customize drawable indicator for pending sync
- `streamUiForegroundLayoutColor` - customize the color of "foreground layout"
- `streamUiUnreadMessageCounterBackgroundColor` - customize the color of message counter badge
- `streamUiUnreadMessageCounterTextSize` - customize message counter text size
- `streamUiUnreadMessageCounterTextColor` - customize message counter text color
- `streamUiUnreadMessageCounterTextFont` - customize message counter text font
- `streamUiUnreadMessageCounterFontAssets` - customize message counter font asset
- `streamUiUnreadMessageCounterTextStyle` - customize message counter text style (normal / bold / italic)
- Option `app:streamUiReactionsEnabled` in `MessageListView` to enable or disable reactions
- It is now possible to configure new fields in MessageInputView:
- `streamUiMessageInputTextStyle` - customize message input text style.
- `streamUiMessageInputFont` - customize message input text font.
- `streamUiMessageInputFontAssets` - customize message input text font assets.
- `streamUiMessageInputEditTextBackgroundDrawable` - customize message input EditText drawable.
- `streamUiMessageInputCustomCursorDrawable` - customize message input EditText cursor drawable.
- `streamUiCommandsTitleTextSize` - customize command title text size
- `streamUiCommandsTitleTextColor` - customize command title text color
- `streamUiCommandsTitleFontAssets` - customize command title text color
- `streamUiCommandsTitleTextColor` - customize command title font asset
- `streamUiCommandsTitleFont` - customize command title text font
- `streamUiCommandsTitleStyle` - customize command title text style
- `streamUiCommandsNameTextSize` - customize command name text size
- `streamUiCommandsNameTextColor` - customize command name text color
- `streamUiCommandsNameFontAssets` - customize command name text color
- `streamUiCommandsNameTextColor` - customize command name font asset
- `streamUiCommandsNameFont` - customize command name text font
- `streamUiCommandsNameStyle` - customize command name text style
- `streamUiCommandsDescriptionTextSize` - customize command description text size
- `streamUiCommandsDescriptionTextColor` - customize command description text color
- `streamUiCommandsDescriptionFontAssets` - customize command description text color
- `streamUiCommandsDescriptionTextColor` - customize command description font asset
- `streamUiCommandsDescriptionFont` - customize command description text font
- `streamUiCommandsDescriptionStyle` - customize command description text style
- `streamUiSuggestionBackgroundColor` - customize suggestion view background
- `streamUiMessageInputDividerBackgroundDrawable` - customize the background of divider of MessageInputView

### ⚠️ Changed
- Deprecated `ChatUI` class

# March 8th, 2021 - 4.7.0
## stream-chat-android-client
### ⚠️ Changed
- Refactored `FilterObject` class  - see the [migration guide](https://github.com/GetStream/stream-chat-android/wiki/Migration-guide:-FilterObject) for more info

## stream-chat-android-offline
### 🐞 Fixed
- Fixed refreshing channel list after removing member
- Fixed an issue that didn't find the user when obtaining the list of messages

### ⚠️ Changed
- Deprecated `ChatDomain::disconnect`, use disconnect on ChatClient instead, it will make the disconnection on ChatDomain too.
- Deprecated constructors for `ChatDomain.Builder` with the `User` type parameter, use constructor with `Context` and `ChatClient` instead.

## stream-chat-android-ui-common
### ⚠️ Changed
- Message options list changed colour for dark version. The colour is a little lighters
  now, what makes it easier to see.

## stream-chat-android-ui-components
### 🐞 Fixed
- Fixed some rare crashes when `MessageListView` was created without any attribute info present

### ⬆️ Improved
- Updated PhotoView to version 2.3.0

### ✅ Added
- Introduced `AttachmentViewFactory` as a factory for custom attachment views/custom link view
- Introduced `TextAndAttachmentsViewHolder` for any combination of attachment content and text

### ❌ Removed
- Deleted `OnlyFileAttachmentsViewHolder`, `OnlyMediaAttachmentsViewHolder`,
  `PlainTextWithMediaAttachmentsViewHolder` and `PlainTextWithFileAttachmentsViewHolder`

# Feb 22th, 2021 - 4.6.0
# New UI-Components Artifact
A new UI-Components artifact has been created with a new design of all our components.
This new artifact is available on MavenCentral and can imported by adding the following dependency:
```
implementation "io.getstream:stream-chat-android-ui-components:4.6.0"
```

## stream-chat-android
- Add `streamMessageActionButtonsTextSize`, `streamMessageActionButtonsTextColor`, `streamMessageActionButtonsTextFont`,
  `streamMessageActionButtonsTextFontAssets`, `streamMessageActionButtonsTextStyle`, `streamMessageActionButtonsIconTint`
  attributes to `MessageListView`
- Add `ChannelHeaderViewModel::resetThread` method and make `ChannelHeaderViewModel::setActiveThread` message parameter non-nullable
- Fix ReadIndicator state
- Using `MessageListView#setViewHolderFactory` is now an error - use `setMessageViewHolderFactory` instead
- Removed `MessageListItemAdapter#replaceEntities` - use `submitList` method instead
- Use proper color values on Dialog Theme
- Increase touchable area on the button to remove an attachment

## stream-chat-android-client
- Introduce ChatClient::setUserWithoutConnecting function
- Handle disconnect event during pending token state
- Remove unneeded user data when creating WS Connection
- Using `User#unreadCount` is now an error - use `totalUnreadCount` instead
- Using `ChannelController` is now an error - use `ChannelClient` instead
- Using `Pagination#get` is now an error - use `toString` instead
- Using the old event APIs is now an error - see the [migration guide](https://github.com/GetStream/stream-chat-android/wiki/Migration-guide:-ChatObserver-and-events()-APIs) for more info
- Using `ChatClient#flag` is now an error - use `flagUser` instead

## stream-chat-android-offline
- Introduce `PushMessageSyncHandler` class

- Add UseCase for querying members (`chatDomain.useCases.queryMembers(..., ...).execute()`).
  - If we're online, it executes a remote call through the ChatClient
  - If we're offline, it pulls members from the database for the given channel
- Mark the `SendMessageWithAttachmentsImpl` use case an error

## stream-chat-android-ui-common
- Fix `CaptureMediaContract` chooser on Android API 21
- Using `ChatUI(client, domain, context)` now an error - use simpler constructor instead
- Using the `Chat` interface now an error - use `ChatUI` instead

# Feb 15th, 2021 - 4.5.5
## Common changes for all artifacts
- Updated project dependencies
  - Kotlin 1.4.30
  - Stable AndroidX releases: LiveData 2.3.0, Activity 1.2.0, Fragment 1.3.0
  - For the full list of dependency version changes, see [this PR](https://github.com/GetStream/stream-chat-android/pull/1383)

## stream-chat-android
- Add `streamInputAttachmentsMenuBackground` and `streamInputSuggestionsBackground` attributes to `MessageInputView`
- Add `streamMessageActionButtonsBackground` attributes to `MessageListView`

## stream-chat-android-client
- Remove unused `reason` and `timeout` parameters from `ChannelClient::unBanUser` method

# Feb 11th, 2021 - 4.5.4
## stream-chat-android
- Fix `streamLastMessageDateUnreadTextColor` attribute not being used in ChannelListView
- Fix `streamChannelsItemSeparatorDrawable` attribute not being parsed

## stream-chat-android-client
- Fix `ConcurrentModificationException` on our `NetworkStateProvider`

# Feb 5th, 2021 - 4.5.3
## stream-chat-android
-. `ChatUtils::devToken` is not accessible anymore, it has been moved to `ChatClient::devToken`

## stream-chat-android-client
- **setUser deprecation**
  - The `setUser`, `setGuestUser`, and `setAnonymousUser` methods on `ChatClient` are now deprecated.
  - Prefer to use the `connectUser` (`connectGuestUser`, `connectAnonymousUser`) methods instead, which return `Call` objects.
  - If you want the same async behaviour as with the old methods, use `client.setUser(user, token).enqueue { /* Handle result */ }`.
- Add support for typing events in threads:
  - Add `parentId` to `TypingStartEvent` and `TypingStopEvent`
  - Add `parentId` to ``ChannelClient::keystroke` and `ChannelClient::stopTyping`
- `ChatClient::sendFile` and `ChatClient::sendImage` each now have just one definition with `ProgressCallback` as an optional parameter. These methods both return `Call<String>`, allowing for sync/async execution, and error handling. The old overloads that were asynchronous and returned no value/error have been removed.
- `FileUploader::sendFile` and `FileUploader::sendImages` variations with `ProgressCallback` are no longer async with no return type. Now they are synchronous with `String?` as return type

## stream-chat-android-offline
- Add support for typing events in threads:
  - Add `parentId` to `Keystroke` and `StopTyping` use cases

## stream-chat-android-ui-common
- Add a new `isMessageRead` flag to the `MessageListItem.MessageItem` class, which indicates
  that a particular message is read by other members in this channel.
- Add handling threads typing in `MessageInputViewModel`

# Jan 31th, 2021 - 4.5.2
## stream-chat-android-client
- Use proper data on `ChatClient::reconnectSocket` to reconnect normal/anonymous user
- Add `enforceUnique` parameter to `ChatClient::sendReaction` and `ChannelClient::sendReaction` methods .
  If reaction is sent with `enforceUnique` set to true, new reaction will replace all reactions the user has on this message.
- Add suspending `setUserAndAwait` extension for `ChatClient`
- Replace chat event listener Kotlin functions with ChatEventListener functional interface in order to promote
  a better integration experience for Java clients. Old methods that use the Kotlin function have been deprecated.
  Deprecated interfaces, such as ChannelController, have not been updated. ChannelClient, which inherits from ChannelController
  for the sake of backwards compatibility, has been updated.

## stream-chat-android-offline
- Add `enforceUnique` parameter to `SendReaction` use case. If reaction is sent with `enforceUnique` set to true,
  new reaction will replace all reactions the user has on this message.
- Fix updating `Message::ownReactions` and `Message:latestReactions` after sending or deleting reaction - add missing `userId` to `Reaction`
- Fix Load Thread Replies process

## stream-chat-android-ui-common
- Add a new `isThreadMode` flag to the `MessageListItem.MessageItem` class.
  It shows is a message item should be shown as part of thread mode in chat.
- Add possibility to set `DateSeparatorHandler` via `MessageListViewModel::setDateSeparatorHandler`
  and `MessageListViewModel::setThreadDateSeparatorHandler` which determines when to add date separator between messages
- Add `MessageListViewModel.Event.ReplyAttachment`, `MessageListViewModel.Event.DownloadAttachment`, `MessageListViewModel.Event.ShowMessage`,
  and `MessageListViewModel.Event.RemoveAttachment` classes.
- Deprecate `MessageListViewModel.Event.AttachmentDownload`

# Jan 18th, 2021 - 4.5.1
## stream-chat-android
- Fix `MessageListItemViewHolder::bind` behavior
- Improve connection/reconnection with normal/anonymous user

## stream-chat-android-client
- Create `ChatClient::getMessagesWithAttachments` to filter message with attachments
- Create `ChannelClient::getMessagesWithAttachments` to filter message with attachments
- Add support for pinned messages:
  - Add `pinMessage` and `unpinMessage` methods `ChatClient` and `ChannelClient`
  - Add `Channel::pinnedMessages` property
  - Add `Message:pinned`, `Message::pinnedAt`, `Message::pinExpires`, and `Message:pinnedBy` properties

# Jan 7th, 2021 - 4.5.0
## stream-chat-android
- Now depends explicitly on AndroidX Fragment (fixes a potential crash with result handling)
- Update AndroidX dependencies: Activity 1.2.0-rc01 and Fragment 1.3.0-rc01

## stream-chat-android-client
- Add filtering non image attachments in ChatClient::getImageAttachments
- Add a `channel` property to `notification.message_new` events
- Fix deleting channel error
- 🚨 Breaking change: ChatClient::unmuteUser, ChatClient::unmuteCurrentUser,
  ChannelClient::unmuteUser, and ChannelClient::unmuteCurrentUser now return Unit instead of Mute

## stream-chat-android-offline
- Add LeaveChannel use case
- Add ChannelData::memberCount
- Add DeleteChannel use case
- Improve loading state querying channels
- Improve loading state querying messages

# Dec 18th, 2020 - 4.4.9

## stream-chat-android-client
- improved event recovery behaviour

## stream-chat-android-offline
- improved event recovery behaviour
- fixed the chatDomain.Builder boolean usage between userPresence and recoveryEnabled

# Dec 18th, 2020 - 4.4.8
## stream-chat-android
- Add filtering `shadowed` messages when computing last channel message
- Add filtering `draft` channels
- Add `DateFormatter::formatTime` method to format only time of a date
- Fix `ChatUtils::devToken` method

## stream-chat-android-client
- Improve `banUser` and `unBanUser` methods - make `reason` and `timeout` parameter nullable
- Add support for shadow ban - add `shadowBanUser` and `removeShadowBan` methods to `ChatClient` and `ChannelClient`
- Add `shadowBanned` property to `Member` class
- Add `ChatClient::getImageAttachments` method to obtain image attachments from a channel
- Add `ChatClient::getFileAttachments` method to obtain file attachments from a channel
- Add `ChannelClient::getImageAttachments` method to obtain image attachments from a channel
- Add `ChannelClient::getFileAttachments` method to obtain file attachments from a channel

## stream-chat-android-offline
- Add filtering `shadowed` messages
- Add new usecase `LoadMessageById` to fetch message by id with offset older and newer messages
- Watch Channel if there was previous error

## stream-chat-android-ui-common
- Add `messageId` arg to `MessageListViewModel`'s constructor allowing to load message by id and messages around it

# Dec 14th, 2020 - 4.4.7
## Common changes for all artifacts
- Updated to Kotlin 1.4.21
- For Java clients only: deprecated the `Call.enqueue(Function1)` method, please use `Call.enqueue(Callback)` instead

## stream-chat-android
- Add new attrs to `MessageListView`: `streamDeleteMessageActionEnabled`, `streamEditMessageActionEnabled`
- Improve Channel List Diff
- Add new attrs to `MessageInputView`: `streamInputScrollbarEnabled`, `streamInputScrollbarFadingEnabled`
- Add API for setting custom message date formatter in MessageListView via `setMessageDateFormatter(DateFormatter)`
  - 24 vs 12 hr controlled by user's System settings.

## stream-chat-android-client
- Add `ChatClient::isValidRemoteMessage` method to know if a RemoteMessage is valid for Stream

## stream-chat-android-offline
- Add updating `channelData` after receiving `ChannelUpdatedByUserEvent`
- Fix crash when a push notification arrives from other provider different than Stream

# Dic 4th, 2020 - 4.4.6

## stream-chat-android
- Use custom `StreamFileProvider` instead of androidx `FileProvider` to avoid conflicts
- Add `ChatClient::setGuestUser` method to login as a guest user
- Make `MessageListItemViewHolder` public and open, to allow customization by overriding the `bind` method

## stream-chat-android-offline
- Centralize how channels are stored locally

# Nov 24th, 2020 - 4.4.5
## Common changes for all artifacts
- Stream SDks has been uploaded to MavenCentral and the GroupID has changed to `io.getstream`.

## stream-chat-android
- New artifact name: `io.getstream:stream-chat-android:STREAM_VERSION`

## stream-chat-android-client
- It's no longer required to wait for `setUser` to finish before querying channels
- `ChatClient::setUser` method allows be called without network connection and will retry to connect when network connection is available
- New artifact name: `io.getstream:stream-chat-android-client:STREAM_VERSION`
- Show date of the last message into channels list when data comes from offline storage
- Show text of the last message into channels list when data comes from offline storage
- Accept Invite Message is now optional, if null value is sent, no message will be sent to the rest of members about this action

## stream-chat-android-offline
- Fix bug when channels with newer messages don't go to the first position in the list
- Fix Offline usage of `ChatDomain`
- New artifact name: `io.getstream:stream-chat-android-offline:STREAM_VERSION`
- Provide the last message when data is load from offline storage

# Nov 24th, 2020 - 4.4.4
This version is a rollback to 4.4.2, The previous release (4.4.3) was not valid due to a problem with the build flow.
We are going to release 4.4.5 with the features introduced by 4.4.3 as soon as the build is back working

# Nov 20th, 2020 - 4.4.3
## stream-chat-android-client
- It's no longer required to wait for `setUser` to finish before querying channels
- `ChatClient::setUser` method allows be called without network connection and will retry to connect when network connection is available

## stream-chat-android-offline
- Fix bug when channels with newer messages don't go to the first position in the list
- Fix Offline usage of `ChatDomain`

# Nov 13th, 2020 - 4.4.2

## stream-chat-android
- Remove `ChatClient` and `ChatDomain` as `ChatUI`'s dependencies
- Replace Glide with Coil - SDK doesn't depend on Glide anymore.
- Remove `BaseStyle` class and extract its properties into `AvatarStyle` and `ReadStateStyle`.
  - Use composition with `AvatarStyle` and `ReadStateStyle` instead of inheriting from `BaseStyle`.
  - Convert to kotlin: `ReadStateView`, `MessageListViewStyle`
- Add `streamShowSendAlsoToChannelCheckbox` attr to `MessageInputView` controlling visibility of "send also to channel" checkbox
- The sample app no longer uses Koin for dependency injection
- Add `streamCopyMessageActionEnabled`, `streamFlagMessageActionEnabled`, and `streamStartThreadMessageActionEnabled` attrs to `MessageListView`
- Validate message text length in MessageInputView.
  - Add property `MessageInputView.maxMessageLength: Int` and show warning once the char limit is exceeded
  - Expose `MessageInputViewModel.maxMessageLength: Int` informing about text length limit of the Channel

## stream-chat-android-client
- Deprecate `User::unreadCount` property, replace with `User::totalUnreadCount`
- Added MarkAllReadEvent
- Fix UpdateUsers call

## stream-chat-android-offline
- Update `totalUnreadCount` when user is connected
- Update `channelUnreadCount` when user is connected
- Fix bug when channels could be shown without names
- Added support for marking all channels as read for the current user.
  - Can be accessed via `ChatDomain`'s use cases (`chatDomain.useCases.markAllRead()...`).
- Fix bug when local channels could be sorted not properly
- Typing events can be all tracked with `ChatDomain.typingUpdates`

# Nov 4th, 2020 - 4.4.1
## Common changes for all artifacts
- Updated dependencies to latest versions (AGP 4.1, OkHttp 4.9, Coroutines 1.3.9, ExoPlayer 2.12.1, etc.)
  - See [PR #757](https://github.com/GetStream/stream-chat-android/pull/757) for full list of version updates
- Revamped `Call` implementations
  - The `Call2` type has been removed, the libraries now all use the same `Call` instead for all APIs
  - `Call` now guarantees callbacks to happen on the main thread
  - Coroutine users can now `await()` a `Call` easily with a provided extension

## stream-chat-android
- Add empty state views to channel list view and message list view components
- Allow setting custom empty state views
- Add loading view to message list view
- Allow setting custom loading view
- Add load more threshold for `MessageListView` and `streamLoadMoreThreshold` attribute
- Fix handling of the `streamShowReadState` attribute on `MessageListView`
- Add `streamShowDeliveredState` XML attribute to `MessageListView`
- Add "loading more" indicator to the `MessageListView`
- Messages in ChannelController were split in messages - New messages and oldMessages for messages coming from the history.

## stream-chat-android-client
- Fix guest user authentication
- Changed API of QuerySort class. You have to specify for what model it is being used.
- Rename `ChannelController` to `ChannelClient`. Deprecate `ChannelController`.
- Replace `ChannelController` subscribe related extension functions with corresponding `ChannelClient` functions
- Move `ChannelClient` extension functions to `io.getstream.chat.android.client.channel` package

## stream-chat-android-offline
- Add GetChannelController use cases which allows to get ChannelController for Channel
- Fix not storing channels when run channels fetching after connection recovery.
- Fix read state getting stuck in unread state

# Oct 26th, 2020 - 4.4.0
## stream-chat-android
- Create custom login screen in sample app
- Bump Coil to 1.0.0
- Add message sending/sent indicators in `MessageListView`
- Add possibility to replace default FileUploader
- Fixes a race condition where client.getCurrentUser() was set too late
- Support for hiding channels
- Makes the number of channels return configurable by adding the limit param to ChannelsViewModelFactory
- Add message sending/sent indicators in `MessageListView`
- Provide ChannelViewModelFactory and ChannelsViewModelFactory by the library to simplify setup
- Fixes for https://github.com/GetStream/stream-chat-android/issues/698 and https://github.com/GetStream/stream-chat-android/issues/723
- Don't show read state for the current user

## stream-chat-android-client
- Fix ConcurrentModificationException in `ChatEventsObservable`
- Add possibility to replace default FileUploader
- Fix anonymous user authentication
- Fix fetching color value from TypedArray

## stream-chat-android-offline
- Channel list now correctly updates when you send a new message while offline. This fixes https://github.com/GetStream/stream-chat-android/issues/698
- Channels now stay sorted based on the QuerySort order (previous behaviour was to sort them once)
- New messages now default to type "regular" or type "ephemeral" if they start with a /
- Improved error logging on sendMessage & sendReaction
- Fixed a race condition that in rare circumstances could cause the channel list to show stale (offline) data
- Fixed a bug with channel.hidden not working correctly
- Fixed crash with absence of user in the UserMap

# Oct 19th, 2020 - 4.3.1-beta-2 (stream-chat-android)
- Allow setting custom `NotificationHandler` in `Chat.Builder`
- Fix unresponsive attachment upload buttons
- Removed many internal implementation classes and methods from the SDK's public API
- Fix sending GIFs from keyboard
- Fix unresponsive attachment upload buttons
- Fix method to obtain initials from user to be shown into the avatar
- Fix method to obtain initials from channel to be shown into the avatar
- Allow setting `ChatLoggerHandler` and `ChatLogLevel` in `Chat.Builder`

# Oct 16th, 2020 - 4.3.1-beta-1 (stream-chat-android)
- Significant performance improvements
- Fix a crash related to behaviour changes in 1.3.0-alpha08 of the AndroidX Fragment library
- Replace Glide with Coil in AttachmentViewHolderMedia (Fix GIFs loading issues)
- `MessageListView.BubbleHelper`'s methods now have nullability annotations, and use primitive `boolean` values as parameters
- Update Offline Support to the [last version](https://github.com/GetStream/stream-chat-android-livedata/releases/tag/0.8.6)

# Oct 16th, 2020 - 0.8.6 (stream-chat-android-offline)
- Improve sync data validation in ChatDomain.Builder
- Removed many internal implementation classes and methods from the SDK's public API
- Significant performance improvements to offline storage
- Default message limit for the queryChannels use case changed from 10 to 1. This is a more sensible default for the channel list view of most chat apps
- Fix QuerySort
- Update client to 1.16.8: See changes: https://github.com/GetStream/stream-chat-android-client/releases/tag/1.16.8

# 1.16.8 - Fri 16th of Oct 2020 (stream-chat-android-client)
- Add `lastUpdated` property to `Channel`

# Oct 14th, 2020 - 4.3.0-beta-6 (stream-chat-android)
- Update to Kotlin 1.4.10
- Fix Typing view behavior
- Fix NPE asking for `Attachment::type`
- Fix ChatDomain initialization issue
- Limit max lines displayed in link previews (5 lines by default, customizable via `streamAttachmentPreviewMaxLines` attribute on `MessageListView`)
- Update Offline Support to the [last version](. See changes: )https://github.com/GetStream/stream-chat-android-livedata/releases/tag/0.8.5)

# 1.16.7 - Wed 14th of Oct 2020 (stream-chat-android-client)
- Removed many internal implementation classes and methods from the SDK's public API
- Improved nullability, restricted many generic type parameters to be non-nullable (set `Any` as their upper bound)
- Use AttachmentsHelper to validate imageUrl instead of just url.

# Oct 14th, 2020 - 0.8.5 (stream-chat-android-offline)
- Use `createdLocallyAt` and `updatedLocallyAt` properties in ChannelController and ThreadController
- Update attachments of message with an old image url, if it's still valid.
- Set attachment fields even if the file upload fails
- Fix NPE while ChatEvent was handled
- Improved nullability, restricted some generic type parameters to be non-nullable (set `Any` as their upper bound)
- Fix method to store date of the last message received into a channel
- Update client to 1.16.7: See changes: https://github.com/GetStream/stream-chat-android-client/releases/tag/1.16.7

# Oct 9th, 2020 - 4.3.0-beta-5 (stream-chat-android)
- Improve selecting non-media attachments
- Fix showing attachments captured with camera
- Add setting type and file size when creating AttachmentMetaData from file
- Remove FileAttachmentListAdapter and methods related to opening files chooser
- Replace isMedia flag with getting type from attachment if possible
- Update ExoPlayer dependency to version [2.12.0](https://github.com/google/ExoPlayer/blob/release-v2/RELEASENOTES.md#2120-2020-09-11)

# 1.16.6 - Fri 9th of Oct 2020 (stream-chat-android-client)
- Add `createdLocallyAt` and `updatedLocallyAt` properties to `Message` type
- Add AttachmentsHelper with hasValidUrl method

# Oct 7th, 2020 - 4.3.0-beta-4 (stream-chat-android)
- For Java clients, the `bindView` methods used to bind a ViewModel and its UI component together are now available with friendlier syntax.
- Calls such as `MessageListViewModelBindingKt.bindView(...);` should be replaced with calls like `MessageListViewModelBinding.bind(...);`
- The `ChannelListViewModelBindingKt` class has been renamed to `ChannelsViewModelBinding`, to match the name of the ViewModel it's associated with.
- Update client to the latest version. See changes: https://github.com/GetStream/stream-chat-android-client/releases/tag/1.16.5
- Update Stream Livedata to the last version. See changes: https://github.com/GetStream/stream-chat-android-livedata/releases/tag/0.8.4

# Oct 7th, 2020 - 0.8.4 (stream-chat-android-offline)
- Update client to 1.16.5: See changes: https://github.com/GetStream/stream-chat-android-client/releases/tag/1.16.5

# 1.16.5 - Wed 7th of Oct 2020 (stream-chat-android-client)
- Add autocomplete filter
- Add @JvmOverloads to QueryUsersRequest constructor
- Improve java interop of `TokenManager`

# Oct 5th, 2020 - 0.8.3 (stream-chat-android-offline)
- Improved message attachment handling. Message is now first added to local storage and the attachment is uploaded afterwards.
- Editing messages now works while offline
- Deprecate SendMessageWithAttachments in favor of SendMessage while specifying attachment.upload
- Fix a bug that caused messages not to load if member limit wasn't specified
- Fix a crash related to reaction data structure
- Fix a bug where network errors (temporary ones) are detected as permanent errors

# 1.16.4 - Mon 5th of Oct 2020 (stream-chat-android-client)
- Add `attachment.upload` and `attachment.uploadState` fields for livedata upload status. These fields are currently unused if you only use the low level client.

# Oct 2nd, 2020 - 4.3.0-beta-3 (stream-chat-android)
- Removed several parameters of `BaseAttachmentViewHolder#bind`, `Context` is now available as a property instead, others should be passed in through the `AttachmentViewHolderFactory` as constructor parameters
- Moved `BaseAttachmentViewHolder` to a new package
- Fix setting read state when user's last read equals message created date
- Skip setting user's read status if last read message is his own
- Make MessageListItem properties abstract
- Change default query sort to "last_updated"
- Fixed attachments logic. Save previously attached files when add more.
- Fixed the bug when it was unable to select new files when you have already attached something.
- Moved `MessageInputView` class to a new package.
- Update Stream Livedata to the last version. See changes: https://github.com/GetStream/stream-chat-android-livedata/releases/tag/0.8.2

# Oct 2nd, 2020 - 0.8.2 (stream-chat-android-offline)
- Request members by default when querying channels

# Sep 30th, 2020 - 4.3.0-beta-2 (stream-chat-android)
- Removed several parameters of `BaseMessageListItemViewHolder#bind`, `Context` is now available as a property instead, others should be passed in through the `MessageViewHolderFactory` as constructor parameters
- Attachment customization methods moved from `MessageViewHolderFactory` to a separate `AttachmentViewHolderFactory` class
- Removed `position` parameter from `MessageClickListener`
- Moved `BaseMessageListItemViewHolder` to a new package
- Update client to the latest version. See changes: https://github.com/GetStream/stream-chat-android-client/releases/tag/1.16.1
- Update Stream Livedata to the last version. See changes: https://github.com/GetStream/stream-chat-android-livedata/releases/tag/0.8.1

# Sep 30th, 2020 - 0.8.1 (stream-chat-android-offline)
- Handle the new `ChannelUpdatedByUserEvent`
- Update client to 1.16.1: See changes: https://github.com/GetStream/stream-chat-android-client/releases/tag/1.16.1
- Improve online status handling
- Replace posting an empty channels map when the channels query wasn't run online and offline storage is empty with error

# 1.16.2 - Wed 30 Sep 2020 (stream-chat-android-client)
- Add `ChatClient::enableSlowMode` method to enable slow mode
- Add `ChatClient::disableSlowMode` method to disable slow mode
- Add `ChannelController::enableSlowMode` method to enable slow mode
- Add `ChannelController::disableSlowMode` method to disable slow mode
- Add `Channel::cooldown` property to know how configured `cooldown` time for the channel
- Fix FirebaseMessageParserImpl.verifyPayload() logic
- Fix notification display condition
- Fix Socket connection issues

# 1.16.1 - Wed 25 Sep 2020 (stream-chat-android-client)
- Remove `User` field on `ChannelUpdatedEvent`
- Add new chat event type -> `ChannelUpdatedByUserEvent`
- Add `ChatNotificationHandler::getFirebaseInstanceId` method to provide a custom `FirebaseInstanceId`
- Add `NotificationConfig::useProvidedFirebaseInstance` conf

# Sep 23rd, 2020 - 4.3.0-beta-1 (stream-chat-android)
- Update livedata/client to latest version. See changes: https://github.com/GetStream/stream-chat-android-client/releases/tag/1.16.0

# 1.16.0 - Wed 23 Sep 2020 (stream-chat-android-client)
- Removed message.channel, this is a backwards incompatible change
- Ensure that message.cid is always available

The SDK was providing message.cid and message.channel in some cases, but not always.
Code that relied on those fields being populated caused bugs in production.

If you were relying on message.channel it's likely that you were running into bugs.
We recommend using one of these alternatives:

- message.cid if you just need a reference to the channel
- the channel object provided by client.queryChannel(s) if you need the full channel data
- channelController.channelData livedata object provided by the livedata package (automatically updated if channel data changes)
- channelController.toChannel() function provided by the livedata package

# Sep 23rd, 2020 - 0.8.0 (stream-chat-android-offline)
- Update client to 1.16.0: See changes: https://github.com/GetStream/stream-chat-android-client/releases/tag/1.16.0

# Sep 23rd, 2020 - 0.7.7 (stream-chat-android-offline)
- Fix crash when map channels DB entity to Channel
- Add posting empty channels map when queryChannels fails either offline and online which prevents infinite loader

# 1.15.6 - Wed 23 Sep 2020 (stream-chat-android-client)
- Convert ChatError to plain class. Changes in ChatLogger interface.
- Update events fields related to read status - remove "unread_messages" field and add "unread_channels" to NewMessageEvent, NotificationMarkReadEvent, and NotificationMessageNewEvent
- Mark ChatEvents containing the user property by the UserEvent interface.
- Simplified the event handling APIs, deprecated `ChatObservable`. See [the migration guide](https://github.com/GetStream/stream-chat-android-client/wiki/Migrating-from-the-old-event-subscription-APIs) for details on how to easily adopt the new APIs.

# Sep 23rd, 2020 - 4.2.11-beta-13 (stream-chat-android)
- Adjust ChatSocketListener to new events(NewMessageEvent, NotificationMarkReadEvent, NotificationMessageNewEvent) properties.
- Fix "load more channels"
- Update client to the latest version. See changes: https://github.com/GetStream/stream-chat-android-client/releases/tag/1.15.6
- Update Stream Livedata to the last version. See changes: https://github.com/GetStream/stream-chat-android-livedata/releases/tag/0.7.7

# Sep 18th, 2020 - 4.2.11-beta-12 (stream-chat-android)
- Implement Giphy actions handler
- Fix .gif preview rendering on message list
- Fix thread shown issue after sending message to a channel
- Remove border related attributes from MessageInputView. Add close button background attribute to MessageInputView.
- Improve setting user in sample app
- Add updating message read state after loading first messages
- Wrap Attachment into AttachmentListItem for use in adapter
- Properly show the message date
- Revamp MessageListView adapter customization, introduce ListenerContainer to handle all ViewHolder listeners
- Fix default filters on `ChannelsViewModelImpl`
- Update client to the latest version. See changes: https://github.com/GetStream/stream-chat-android-client/releases/tag/1.15.5
- Update Stream Livedata to the last version. See changes: https://github.com/GetStream/stream-chat-android-livedata/releases/tag/0.7.6

# Sep 18th, 2020 - 0.7.6 (stream-chat-android-offline)
- Store needed users in DB
- Stop trying to execute background sync in case ChatDomain.offlineEnabled is set to false
- Fix Socket Connection/Reconnection
- Update client to the latest version. See changes: https://github.com/GetStream/stream-chat-android-client/releases/tag/1.15.5

# 1.15.5 - Fri 18 Sep 2020 (stream-chat-android-client)
- Fix Socket Connection/Reconnection

# Sep 15th, 2020 - 0.7.5 (stream-chat-android-offline)
- Fix offline support for adding and removing reactions
- Fix crash when creating a channel while channel.createdBy is not set

# Sep 14th, 2020 - 0.7.4 (stream-chat-android-offline)
- Remove duplicates of new channels
- Improve tests
- Remove some message's properties that are not used anymore GetStream/stream-chat-android-client#69
- Update client to the latest version. See changes: https://github.com/GetStream/stream-chat-android-client/releases/tag/1.15.4

# 1.15.4 - Fri 11 Sep 2020 (stream-chat-android-client)
- Fix Socket Disconnection
- Remove useless message's properties (isStartDay, isYesterday, isToday, date, time and commandInfo)
- Forbid setting new user when previous one wasn't disconnected

# Sep 8th, 2020 - 0.7.3 (stream-chat-android-offline)
- Add usecase to send Giphy command
- Add usecase to shuffle a Gif on Giphy command message
- Add usecase to cancel Giphy Command
- Update client to the latest version. See changes: https://github.com/GetStream/stream-chat-android-client/releases/tag/1.15.3

# 1.15.3 - Tue 7 Sep 2020 (stream-chat-android-client)
- Add send action operation to ChannelController
- Fix serialized file names of SendActionRequest
- Fix `ConnectedEvent` parse process

# Sep 4th, 2020 - 4.2.11-beta-11 (stream-chat-android)
- Fix uploading files and capturing images on Android >= 10
- Fix `AvatarView`: Render lastActiveUsers avatars when channel image is not present

# 1.15.2 - Tue 1 Sep 2020 (stream-chat-android-client)
- `ChannelResponse.watchers` is an array of User now
- `Watcher` model has been removed, `User` model should be used instead
- `QueryChannelsRequet` has a new field called `memberLimit` to limit the number of members received per channel

# Aug 28th, 2020 - 4.2.11-beta-9 (stream-chat-android)
- Update event structure
- Update client to the latest version. See changes: https://github.com/GetStream/stream-chat-android-client/releases/tag/1.15.1
- Update Stream Livedata to the last version. See changes: https://github.com/GetStream/stream-chat-android-livedata/releases/tag/0.7.2

# 1.15.1 - Thu 28 Aug 2020 (stream-chat-android-client)
- New MapAdapter that omit key that contains null values or emptyMaps
- Null-Check over Watchers response

## Aug 23th, 2020 - 4.2.11-beta-8 (stream-chat-android)
- Fix Upload Files
- Update RecyclerView Lib
- Update Notification Customization

# Aug 28th, 2020 - 0.7.2 (stream-chat-android-offline)
- Update client to the latest version. See changes: https://github.com/GetStream/stream-chat-android-client/releases/tag/1.15.1

# Aug 28th, 2020 - 0.7.1 (stream-chat-android-offline)
- Keep order when retry to send a message
- Fix message sync logic and message sending success event emitting
- Update client to the latest version. See changes: https://github.com/GetStream/stream-chat-android-client/releases/tag/1.15.0

# Aug 20th, 2020 - 0.7.0 (stream-chat-android-offline)
- Update to version 0.7.0

# 1.15.0 - Thu 20 Aug 2020 (stream-chat-android-client)
- Refactor ChatEvents Structure

# 1.14.0 - Thu 20 Aug 2020 (stream-chat-android-client)
- Decouple cloud messages handler logic from configuration data
- Fix createChannel methods

# 1.13.3 - Tue 18 Aug 2020 (stream-chat-android-client)
- Set message as optional when updating a channel

# 1.13.2 - Fri 14 Aug 2020 (stream-chat-android-client)
- Reduce TLS Latency

# 1.13.1 - Fri 7 Aug 2020 (stream-chat-android-client)
- Fix DateParser

## Aug 5th, 2020 - 4.2.11-beta-7 (stream-chat-android)
- Update Stream Livedata to the last version. See changes: https://github.com/GetStream/stream-chat-android-livedata/releases/tag/0.6.9
- Fix channel name validation in CreateChannelViewModel
- Add `ChannelsView.setViewHolderFactory(factory: ChannelViewHolderFactory)` function
- Fix Fresco initialization
- Fix method to add/remove reaction

# Aug 3nd, 2020 - 0.6.9 (stream-chat-android-offline)
- Fix `QuerySort`

# 1.13.0 - Tue 28 Jul 2020 (stream-chat-android-client)
- Add `Client.flagUser()` method to flag an User
- Add `Client.flagMessage()` method to flag a Message
- Deprecated method `Client.flag()` because was a bit confusing, you should use `client.flagUser()` instead

# 1.12.3 - Mon 27 Jul 2020 (stream-chat-android-client)
- Fix NPE on TokenManagerImpl
- Upgrade Kotlin to version 1.3.72
- Add Kotlin Proguard Rules

# Jul 20th, 2020 - 0.6.8 (stream-chat-android-offline)
- Fix `NotificationAddedToChannelEvent` event handling

# 1.12.2 - Fri 17 Jul 2020 (stream-chat-android-client)
- Add customer proguard rules

# 1.12.1 - Wed 15 Jul 2020 (stream-chat-android-client)
- Add customer proguard rules

## Jul 13th, 2020 - 4.2.11-beta-6 (stream-chat-android)
- Update client to the latest version. See changes: https://github.com/GetStream/stream-chat-android-client/releases/tag/1.10.0
- Update Stream Livedata to the last version. See changes: https://github.com/GetStream/stream-chat-android-livedata/releases/tag/0.6.7
- Refactor ChannelHeaderView
- Refactor MessageInputView
- Refactor Permission Checker Behavior
- Refactor MessageListVIew
- Fix Send Attachment Behavior
- Fix "Take Picture/Record Video" Behavior
- Add option to show empty view when there are no channels
- Add option to send a message to a thread
- Allow to switch user / logout

# 1.12.0 - Mon 06 Jul 2020 (stream-chat-android-client)
- Add mute and unmute methods to channel controller

# 1.11.0 - Mon 06 Jul 2020 (stream-chat-android-client)
- Fix message mentioned users

# Jul 3nd, 2020 - 0.6.7 (stream-chat-android-offline)
- Update client to the latest version. See changes: https://github.com/GetStream/stream-chat-android-client/releases/tag/1.10.0
- Implement Thread Behavior

# 1.10.0 - Wed 29 June 2020 (stream-chat-android-client)
- Add mute and unmute channels
- Add `notification.channel_mutes_updated` socket even handling
- Add user.channelMutes field
- Improve error logging
- Add invalid date format handling (channel.config dates might be invalid)

# 1.9.3 - Wed 29 June 2020 (stream-chat-android-client)
- Add raw socket events logging. See with tag `Chat:Events`

# Jun 24th, 2020 - 0.6.6 (stream-chat-android-offline)
- Update client to the latest version. See changes: https://github.com/GetStream/stream-chat-android-client/releases/tag/1.9.2

# 1.9.2 - Wed 24 June 2020 (stream-chat-android-client)
- Add `show_in_channel` attribute to `Message` entity

# 1.9.1 - Mue 23 June 2020 (stream-chat-android-client)
- Fix multithreaded date parsing

# 1.9.0 - Mon 22 June 2020 (stream-chat-android-client)
- Fix search message request body
  🚨 Breaking change:
- client.searchMessages signature has been changed: query removed, added channel filter

# 1.8.1 - Thu 18 June 2020 (stream-chat-android-client)
- Fix UTC date for sync endpoint
- Fix inhered events parsing
- Fix custom url setter of ChatClient.Builder

# Jun 16th, 2020 - 0.6.5 (stream-chat-android-offline)
- Fixed crash caused by `NotificationMarkReadEvent.user` value being sent null.
- Solution: using the current user which was set to the ChatDomain instead of relying on event's data.

# 1.8.0 - Thu 12 June 2020 (stream-chat-android-client)
- Add sync api call

# Jun 12th, 2020 - 0.6.4 (stream-chat-android-offline)
- Add attachment.type when upload a file or image

# 1.7.0 - Thu 12 June 2020 (stream-chat-android-client)
- Add query members call

# Jun 11th, 2020 - 0.6.3 (stream-chat-android-offline)
- Create a new UseCase to send messages with attachments

# Jun 11th, 2020 - 0.6.2 (stream-chat-android-offline)
- Update client to the latest version. See changes: https://github.com/GetStream/stream-chat-android-client/releases/tag/1.6.1

# 1.6.1 - Thu 11 June 2020 (stream-chat-android-client)
- Add MimeType on sendFile and sendImage methods

# 1.6.0 - Mon 8 June 2020 (stream-chat-android-client)
- Add translations api call and update message with `i18n` field. Helper `Message` extensions functions are added.

## Jun 4th, 2020 - 4.2.11-beta-5 (stream-chat-android)
- Update livedata dependency to fix crash when NotificationMarkReadEvent received
- Add mavenLocal() repository

## Jun 4th, 2020 - 4.2.11-beta-4 (stream-chat-android)
- Fix crash when command (`/`) is typed.

## Jun 3rd, 2020 - 4.2.11-beta (stream-chat-android)
- Fix `AvatarView` crash when the view is not attached

# 1.5.4 - Wed 3 June 2020 (stream-chat-android-client)
- Add optional `userId` parameter to `Channel.getUnreadMessagesCount` to filter out unread messages for the user

# 1.5.3 - Wed 3 June 2020 (stream-chat-android-client)
- Fix switching users issue: `disconnect` and `setUser` resulted in wrong user connection

# 1.5.2 - Tue 2 June 2020 (stream-chat-android-client)
- Fix `ConcurrentModificationException` on multithread access to socket listeners

# May 30th, 2020 - 0.6.1 (stream-chat-android-offline)
- Use the new low level client syntax for creating a channel with members
- Fallback to a default channel config if the real channel config isn't available yet. This fixes GetStream/stream-chat-android#486

# May 27th, 2020 - 0.6.0 (stream-chat-android-offline)
- Update client to the latest version: https://github.com/GetStream/stream-chat-android-client/releases/tag/1.5.0

# 1.5.1 - Wed 27 May 2020 (stream-chat-android-client)
- Add filter contains with any value

# May 26th, 2020 - 0.5.2 (stream-chat-android-offline)
- Test cases for notification removed from channel had the wrong data structure. This caused a crash when this event was triggered.

# 1.5.0 - Mon 26 May 2020 (stream-chat-android-client)
🚨 Breaking change:
- Add new constructor field to `Channel`: `team`
- Add new constructor field to `User`: `teams`

✅ Other changes:
- Add `Filter.contains`

# 1.4.17 - Mon 26 May 2020 (stream-chat-android-client)
- Fix loop on client.create
- Fix crash when backend sends first event without me

# May 25th, 2020 - 0.5.1 (stream-chat-android-offline)
- Update client to the latest version. See changes: https://github.com/GetStream/stream-chat-android-client/releases/tag/1.4.16

# 1.4.16 - Mon 25 May 2020 (stream-chat-android-client)
Breaking change:
- `Command` fields are mandatory and marked as non-nullable

# May 24th, 2020 - 0.5.0 (stream-chat-android-offline)
Livedata now supports all events exposed by the chat API. The 3 new events are:
- Channel truncated
- Notification channel truncated
- Channel Deleted
  This release also improves how new channels are created.

# May 23rd, 2020 - 0.4.8 (stream-chat-android-offline)
- NotificationMessageNew doesn't specify event.message.cid, this was causing issues with offline storage. The test suite has been updated and the issue is now resolved. Also see: GetStream/stream-chat-android#490

# May 23rd, 2020 - 0.4.7 (stream-chat-android-offline)
- Fixed NPE on MemberRemoved event GetStream/stream-chat-android#476
- Updates low level client to fix GetStream/stream-chat-android#492

# 1.4.15 - Fri 22 May 2020 (stream-chat-android-client)
- Add events: `ChannelTruncated`, `NotificationChannelTruncated`, `NotificationChannelDeleted`

# 1.4.13 - Fri 22 May 2020 (stream-chat-android-client)
🚨 Breaking change:
- Fields `role` and `isInvited` of ``Member` fields optional

# 1.4.12 - Fri 22 May 2020 (stream-chat-android-client)
🚨 Breaking change:
- `Member` model is cleaned up from non existing fields

# May 20th, 2020 - 0.4.6 (stream-chat-android-offline)
- Update client to the latest version. See changes: https://github.com/GetStream/stream-chat-android-client/releases/tag/1.4.11

# 1.4.11 - Tue 19 May 2020 (stream-chat-android-client)
🚨 Breaking change:
- `markRead` of ``ChatClient` and `ChannelController` return `Unit` instead of `ChatEvent`

✅ Other changes:
- Fix null fields which are not marked as nullable

# 1.4.10 - Tue 19 May 2020 (stream-chat-android-client)
- Fix add member invalid api key

# 1.4.9 - Mon 18 May 2020 (stream-chat-android-client)
🚨 Breaking change:
- `markRead` of ``ChatClient` and `ChannelController` return `Unit` instead of `ChatEvent`

✅ Other changes:
- Fix `ChannelController.markRead`: was marking read all channels instead of current one
- `ChatClient.markRead` accepts optional `messageId`

# 1.4.8 - Mon 18 May 2020 (stream-chat-android-client)
- Add handling invalid event payload

# May 16th, 2020 - 0.4.5 (stream-chat-android-offline)
- Improved handling of unread counts. Fixes GetStream/stream-chat-android#475

# May 16th, 2020 - 0.4.4 (stream-chat-android-offline)
- GetStream/stream-chat-android#476

## May 15th, 2020 - 4.2.10-beta (stream-chat-android)
- Update to the latest livedata: 0.6.1

# May 15th, 2020 - 0.4.3 (stream-chat-android-offline)
- Resolves this ticket: GetStream/stream-chat-android#479

## May 29th, 2020 - 4.2.9-beta-3 (stream-chat-android)
- Fix AttachmentViewHolder crash when user sends message with plain/no-media url

## May 15th, 2020 - 4.2.9-beta-2 (stream-chat-android)
- Update to the latest livedata: 0.6.0

## May 15th, 2020 - 4.2.8-beta-1 (stream-chat-android)
- Update to the latest livedata: 0.4.6

## May 15th, 2020 - 4.2.6 (stream-chat-android)
- Fix Avatar crash if channel/user initials are empty

# 1.4.7 - Tue 14 May 2020 (stream-chat-android-client)
- Add more channel creation signatures to `Client` and `ChannelController`

# 1.4.6 - Tue 14 May 2020 (stream-chat-android-client)
- Move channel out of message constructor

## May 13th, 2020 - 4.2.5 (stream-chat-android)
- Create new `AvatarView`
- Glide Redirect issues resolved
- Bugfix release for livedata, updated to 0.4.2

# May 13th, 2020 - 0.4.2 (stream-chat-android-offline)
-NotificationAddedToChannelEvent cid parsing didn't work correctly. This has been fixed in 0.4.2

# May 13th, 2020 - 0.4.1 (stream-chat-android-offline)
- There was an issue with the 0.4.0 and the data structure for NotificationMarkRead

# May 13th, 2020 - 0.4.0 (stream-chat-android-offline)
## Features:
- Massive improvement to javadoc/dokka
- Support for user ban events. Exposed via chatDomain.banned
- Muted users are available via chatDomain.muted
- Support for notificationMarkRead, invite and removed from channel events
- Support for deleting channels
- Support for silent messages
- Creating channels with both members and additional data works now
- User presence is enabled

##Bugfixes:
- No longer denormalizing channelData.lastMessageAt
- Fixed an issue with channel event handling and the usage of channel.id vs channel.cid
- Changed channelData.createdBy from lateinit to a regular field

##Other:
- Moved from Travis to Github actions

# 1.4.5 - Tue 12 May 2020 (stream-chat-android-client)
- add message.silent field
- add extension properties `name` and `image` to `Channel` and `User`

## March 11th, 2020 - 3.6.5 (stream-chat-android)
- Fix reaction score parser casting exception

# May 8th, 2020 - 0.3.4 (stream-chat-android-offline)
- added support for muting users
- store the current user in offline storage
- performance tests
- removed launcher icons from lib
- forward compatibility with new event sync endpoint
- support for reaction scores

# 1.4.3 - Thu 7 May 2020 (stream-chat-android-client)
- fix type erasure of parsed collections: `LinkedTreeMap`, but not `List<Reaction>`

# 1.4.2 - Mon 4 May 2020 (stream-chat-android-client)
- add `reactionScores` to `Message`
- fix null write crash of CustomObject nullable field
- fix extraData duplicated fields

# May 2nd, 2020 - 0.3.1 (stream-chat-android-offline)
- Make the channel unread counts easily accessible via channel.unreadCount
- Support for muting users
- Detection for permanent vs temporary errors (which helps improve retry logic)
- Bugfix: Fixes edge cases where recovery flow runs before the existing API calls complete

# 1.4.0 - Fri 1 May 2020 (stream-chat-android-client)
- fix `QueryChannelRequest` when `withMessages/withMembers` is called, but messages were not returned
- add `unreadMessages` to `ChannelUserRead`. Add extension for channel to count total unread messages: `channel.getUnreadMessagesCount()`

# 1.3.0 - Wed 30 Apr 2020 (stream-chat-android-client)
🚨 Breaking changes:
- `TokenProvider` signature enforces async execution
- make socket related classes internal

✅ Other changes
- fix endlessly hanging request in case setUser is not called
- fix expired token case on socket connection
- fix client crash if TokenProvider throws an exception

# Apr 29th, 2020 - 0.3.0 (stream-chat-android-offline)
- Handle edge cases where events are received out of order
- KTlint, travis and coverage reporting
- Interfaces for use cases and controllers for easier testing
- Channel data to isolate channel data vs rest of channel state
- Java version of code examples
- Handle edge cases for channels with more than 100 members
- Test coverage on mark read
- Bugfix queryChannelsController returning duplicate channels
- Support for hiding and showing channels
- Full offline pagination support (including the difference between GTE and GT filters)

# 1.2.2 - Wed 29 Apr 2020 (stream-chat-android-client)
🚨 Breaking changes:
- fields of models are moved to constructors: `io.getstream.chat.android.client.models`
- field of Device `push_provider` renamed to `pushProvider` and moved to constructor

✅ Other changes
- added local error codes with descriptions: `io.getstream.chat.android.client.errors.ChatErrorCode`
- fix uncaught java.lang.ExceptionInInitializerError while parsing custom object

# Apr 22nd, 2020 - 0.2.1 (stream-chat-android-offline)
- Better handling for missing cids

# Apr 22nd, 2020 - 0.2.0 (stream-chat-android-offline)
- Test suite > 100 tests
- Sample app (stream-chat-android) works
- Full offline sync for channels, messages and reactions
- Easy to use livedata objects for building your own UI

# Apr 22nd, 2020 - 0.1.0 (stream-chat-android-offline)
- First Release

## March 3rd, 2020 - 3.6.5 (stream-chat-android)
- Fix crash on sending Google gif

## March 3rd, 2020 - 3.6.4 (stream-chat-android)
- Update default endpoint: from `chat-us-east-1.stream-io-api.com` to `chat-us-east-staging.stream-io-api.com`
- update target api level to 29
- Fixed media playback error on api 29 devices
- Added score field to reaction model

## January 28th, 2020 - 3.6.3 (stream-chat-android)
- ViewModel & ViewHolder classes now use protected instead of private variables to allow customization via subclassing
- ChannelViewHolderFactory is now easier to customize
- Added ChannelViewHolder.messageInputText for 2 way data binding
- Documentation improvements
- Fix problem with wrong scroll position

## January 10th, 2020 - 3.6.2 (stream-chat-android)
- Enable multiline edit text
- Fix deprecated getColumnIndexOrThrow for 29 Api Level

## January 7th, 2020 - 3.6.1 (stream-chat-android)
- Add navigation components with handler to override default behaviour

## Breaking changes:
###
- `OpenCameraViewListener` is replaced with CameraDestination

## January 6th, 2020 - 3.6.0 (stream-chat-android)
- Add `MessageSendListener` interface for sending Message
- Update `README` about Customizing MessageInputView
- Client support for anonymous and guest users
- Client support initialization with Configurator
- Support auto capitalization for keyboard
- Add `NotificationManager` with customization opportunity
- Update `UpdateChannelRequest` for reserved fields
- renamed `MoreActionDialog` to `MessageMoreActionDialog`
- Add `StreamLoggerHandler` interface for custom logging client data
- Add logging customization ability
- fix markdown for mention if there is no space at prefix @
- fix Edit Attachment behavior
- add support for channel.hide with clear history + events
- Fix crash in AttachmentActivity and AttachmentDocumentActivity crash when app is killed in background
- Add utility method StreamChat.isConnected()

#### Breaking changes:

##### Channel hide request
- `Channel:hide` signature has changed: `HideChannelRequest` must be specified as first parameter
- `Client:hideChannel` signature has changed: `HideChannelRequest` must be specified as second parameter
- `ChannelListViewModel:hideChannel` signature has changed: `HideChannelRequest` must be specified as second parameter

##### How to upgrade
To keep the same behavior pass `new HideChannelRequest()` as request parameter to match with the new signature.

## December 9th, 2019 - 3.5.0 (stream-chat-android)
- Fix set typeFace without custom font
- Fix channel.watch (data payload was not sent)
- Fix API 23 compatibility
- Add Attachment Border Color attrs
- Add Message Link Text Color attrs
- Add custom api endpoint config to sample app and SDK

## November 28th, 2019 - 3.4.1 (stream-chat-android)
- Fix Giphy buttons alignments
- Add Giphy error cases handling
- Update http related issues documentation


## November 28th, 2019 - 3.4.0 (stream-chat-android)
- Custom font fot the whole SDK
- Custom font per TextView
- Ignore sample app release unit tests, keep debug tests
- Added AttachmentBackgroundColorMine/Theirs
- Fix Edit/Delete thread parent message
- Replace fadein/fadeout animation of parent/current thread with default RecyclerView animation

## November 5th, 2019 - 3.3.0 (stream-chat-android)
- Fix Concurrent modification when removing member from channel
- Fix automention input issue
- Fix Sent message progress infinite
- Fix channel delete event handling in ChannelList view model
- Fix attachment duplicated issue when message edit
- Add File Upload 2.0
- Add editMessage function in Channel View Model
- Fix JSON encoding always omits null fields
- Sample app: add version header, release version signing
- Add Message Username and Date attrs


## November 5th, 2019 - 3.2.1 (stream-chat-android)
- Fixed transparency issues with user profile images on older devices
- Better channel header title for channels without a name
- Fixed read count difference between own and other users' messages
- Fixed Video length preview
- Catch error body parsing errors
- Do not show commands list UI when all commands are disabled
- Renamed `MessageInputClient` to `MessageInputController`
- Added Large file(20MB) check for uploading file
- Added streamUserNameShow and streamMessageDateShow in `MessageListViewStyle`
- Fixed channel header title position issue when Last Active is hidden


## October 25th, 2019 - 3.2.0 (stream-chat-android)
- Added event interceptors to `ChannelListViewModel`

## October 24th, 2019 - 3.1.0 (stream-chat-android)
- Add channel to list when the user is added
- Add `onUserDisconnected` event
- Make sure channel list view model is cleared when the user disconnects
- Fix bug with `setUser` when user data is not correctly URI encoded
- Add debug/info logging
- Add Attrs for DateSeparator

## Oct 23th, 2019 - 3.0.2 (stream-chat-android)
- Fix NPE with restore from background and null users

## Oct 22th, 2019 - 3.0.1 (stream-chat-android)
- Fix NPE with empty channel lists

## Oct 21th, 2019 - 3.0.0 (stream-chat-android)
- Added support for message search `client.searchMessages`
- Better support for query user options
- Update channel update signature
- Fix disconnection NPE
- Minor bugfixes
- Remove file/image support
- Expose members and watchers pagination options for query channel

#### Breaking changes
- `Channel.update` signature has changed

## Oct 16th, 2019 - 2.3.0 (stream-chat-android)
- Added support for `getReactions` endpoint
- Calls to `ChannelListViewModel#setChannelFilter` will reload the list of channels if necessary
- Added support for `channel.stopWatching()`
- Improved error message for uploading large files
- Remove error messages after you send a message (similar behaviour to Slack)
- Fixed slash command support on threads
- Improved newline handling
- Improved thread display
- Expose ban information for current user (`User#getBanned`)
- Bugfix on attachment size
- Added support for accepting and rejecting channel invites
- Expose current user LiveData with `StreamChat.getCurrentUser()`

## Oct 14th, 2019 - 2.2.1 (stream-chat-android)
- Renamed `FileSendResponse` to `UploadFileResponse`
- Renamed `SendFileCallback` to `UploadFileCallback`
- Removed `SendMessageRequest`
- Updated `sendMessage` and `updateMessage` from `Client`
- Added devToken function for setUser of Client
- Added a callback as an optional last argument for setUser functions
- Added ClientState which stores users, current user, unreadCount and the current user's mutes
- Added notification.mutes_updated event
- Add support for add/remove channel members
- Expose channel unread messages counts for any user in the channel

## Oct 9, 2019 - 2.2.0 (stream-chat-android)
- Limit message input height to 7 rows
- Fixed thread safety issues on Client.java
- Fixed serialization of custom fields for message/user/channel and attachment types
- Added support for distinct channels
- Added support to Channel hide/show
- Improved client error reporting (we now return a parsed error response when available)
- General improvements to Message Input View
- Added ReactionViewClickListener
- Added support for banning and unbanning users
- Added support for deleting a channel
- Add support for switching users via `client.disconnect` and `client.setUser`
- Add `reload` method to `ChannelListViewModel`
- Bugfix: hides attachment drawer after deny permission
- Add support for update channel endpoint
- Add PermissionRequestListener for Permission Request

## September 28, 2019 - 2.1.0 (stream-chat-android)
- Improved support for regenerating expired tokens

#### Breaking changes:
- `MessageInputView#progressCapturedMedia(int requestCode, int resultCode, Intent data)` renamed into `captureMedia(int requestCode, int resultCode, Intent data)`
- `binding.messageInput.permissionResult(requestCode, permissions, grantResults)` in `onRequestPermissionsResult(requestCode, permissions, grantResults) of `ChannelActivity`

## September 28, 2019 - 2.0.1 (stream-chat-android)
- Fix channel list ordering when a channel is added directly from Android
- Better Proguard support

## September 26, 2019 - 2.0.0 (stream-chat-android)
- Simplify random access to channels
- Channel query and watch methods now work the same as they do on all other SDKs

#### Breaking changes:
- `channel.query` does not watch the channel anymore, to retrieve channel state and watch use `channel.watch`
- `client.getChannelByCID` is now private, use one of the `client.channel` methods to get the same (no null checks needed)<|MERGE_RESOLUTION|>--- conflicted
+++ resolved
@@ -57,11 +57,8 @@
 
 ### ✅ Added
 - Added `MessagePreviewFormatter` field to the `ChatUI` class, to allow for message preview text format customization across the app. [3788](https://github.com/GetStream/stream-chat-android/pull/3788).
-<<<<<<< HEAD
+- Added `streamUiDisableScrollWhenShowingDialog` attribute to `MessageListView` that allows to enable/disable message list scroll while a dialog is shown over the message list. [#3809](https://github.com/GetStream/stream-chat-android/pull/3809)
 - Added the preview of moderation bounced messages and the ability to take actions upon those messages like edit, delete and send anyway. [#3625](https://github.com/GetStream/stream-chat-android/pull/3625)
-=======
-- Added `streamUiDisableScrollWhenShowingDialog` attribute to `MessageListView` that allows to enable/disable message list scroll while a dialog is shown over the message list. [#3809](https://github.com/GetStream/stream-chat-android/pull/3809)
->>>>>>> 191ae9bf
 
 ### ⚠️ Changed
 - The layout width of the unread count view is now set to `wrap_content` instead of being a fixed size dictated by the dimen `stream_ui_scroll_button_unread_badge_size`. [#3798](https://github.com/GetStream/stream-chat-android/pull/3798)
