--- conflicted
+++ resolved
@@ -14,12 +14,7 @@
 ### 🐞 Fixed
 
 ### ⬆️ Improved
-<<<<<<< HEAD
-- Show rounded avatars on Push Notification when `MessagingStyleNotificationHandler` is used. [#4059](https://github.com/GetStream/stream-chat-android/pull/4059)
-- Add an option to use a custom implementation when showing avatars on Push Notifications when `MessagingStyleNotificationHandler` is used. [#4069](https://github.com/GetStream/stream-chat-android/pull/4069)
 - Improving precision in time in the endpoint that syncs information between SDK and Stream's backend to make sure that undesired events are not coming due to a incorrect round down in time or desired events are not being ignored due to a incorrect round up of time when serializing/desirializing time in the SDK. [#4102](https://github.com/GetStream/stream-chat-android/pull/4102)
-=======
->>>>>>> 5e9108a0
 
 ### ✅ Added
 
