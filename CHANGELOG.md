# UNRELEASED CHANGELOG
## Common changes for all artifacts
### 🐞 Fixed

### ⬆️ Improved

### ✅ Added

### ⚠️ Changed

### ❌ Removed

## stream-chat-android-client
### 🐞 Fixed

### ⬆️ Improved

### ✅ Added
<<<<<<< HEAD
- Introduce `Channel.userRead` extension function to get the read status of a specific user in the channel. [#5979](https://github.com/GetStream/stream-chat-android/pull/5979)
- Introduce `Channel.readsOf` extension function to get the read statuses representing which users have read the given message in the channel. [#5979](https://github.com/GetStream/stream-chat-android/pull/5979)
- Introduce `ChatClient.markMessageAsDelivered` to mark a message as delivered for the current user. [#5979](https://github.com/GetStream/stream-chat-android/pull/5979)
- Add `filter_tags` to `Channel`. [#6006](https://github.com/GetStream/stream-chat-android/pull/6006)
=======
>>>>>>> c655102b

### ⚠️ Changed

### ❌ Removed

## stream-chat-android-offline
### 🐞 Fixed

### ⬆️ Improved

### ✅ Added

### ⚠️ Changed

### ❌ Removed

## stream-chat-android-state
### 🐞 Fixed

### ⬆️ Improved

### ✅ Added

### ⚠️ Changed

### ❌ Removed

## stream-chat-android-ui-common
### 🐞 Fixed

### ⬆️ Improved

### ✅ Added

### ⚠️ Changed

### ❌ Removed

## stream-chat-android-ui-components
### 🐞 Fixed

### ⬆️ Improved

### ✅ Added

### ⚠️ Changed

### ❌ Removed

## stream-chat-android-compose
### 🐞 Fixed

### ⬆️ Improved

### ✅ Added

### ⚠️ Changed

### ❌ Removed

## stream-chat-android-markdown-transformer
### 🐞 Fixed

### ⬆️ Improved

### ✅ Added

### ⚠️ Changed

### ❌ Removed

# November 17th, 2025 - 6.28.0
## Common changes for all artifacts
### ✅ Added
- Introduce message delivery receipts. [#5979](https://github.com/GetStream/stream-chat-android/pull/5979)

## stream-chat-android-client
### ⬆️ Improved
- Use `ExoPlayer` instead of `MediaPlayer` for audio message playback. [#5980](https://github.com/GetStream/stream-chat-android/pull/5980)

### ✅ Added
- Introduce `Channel.userRead` extension function to get the read status of a specific user in the channel. [#5979](https://github.com/GetStream/stream-chat-android/pull/5979)
- Introduce `Channel.readsOf` extension function to get the read statuses representing which users have read the given message in the channel. [#5979](https://github.com/GetStream/stream-chat-android/pull/5979)
- Introduce `ChatClient.markMessageAsDelivered` to mark a message as delivered for the current user. [#5979](https://github.com/GetStream/stream-chat-android/pull/5979)
- Add `ChatClient.getPoll(pollId: String)` for retrieving a poll by its ID. [#5966](https://github.com/GetStream/stream-chat-android/pull/5966)
- Add `ChatClient.partialUpdatePoll(pollId: String, set: Map<String, Any>, unset: List<String>)` for partially updating a poll. [#5966](https://github.com/GetStream/stream-chat-android/pull/5966)
- Add `ChatClient.createPollOption(pollId: String, option: CreatePollOptionRequest)` for creating a poll option. [#5966](https://github.com/GetStream/stream-chat-android/pull/5966)
- Add `ChatClient.updatePollOption(pollId: String, option: UpdatePollOptionRequest)` for updating a poll option. [#5966](https://github.com/GetStream/stream-chat-android/pull/5966)
- Add `ChatClient.deletePollOption(pollId: String, optionId: String)` for deleting a poll option. [#5966](https://github.com/GetStream/stream-chat-android/pull/5966)
- Add `ChatClient.queryPollVotes(pollId: String, filter: FilterObject?, limit: Int?, next: String?, sort: QuerySorter<Vote>?)` for querying poll votes with filtering, sorting, and pagination support. [#5966](https://github.com/GetStream/stream-chat-android/pull/5966)
- Add `ChatClient.queryPolls(filter: FilterObject?, limit: Int?, next: String?, sort: QuerySorter<Poll>?)` for querying polls with filtering, sorting, and pagination support. [#5966](https://github.com/GetStream/stream-chat-android/pull/5966)
- Add `PollConfig` constructor with support for extra custom data for the poll and the poll options. [#5966](https://github.com/GetStream/stream-chat-android/pull/5966)

### ⚠️ Changed
- Deprecate `Channel.hasUnread` property in favor of `Channel.currentUserUnreadCount`. [#5979](https://github.com/GetStream/stream-chat-android/pull/5979)
- Deprecate `PollConfig` constructor without support for custom data. [#5966](https://github.com/GetStream/stream-chat-android/pull/5966)
- Deprecate `ChatClient.suggestPollOption(pollId: String, option: String)` in favour of `ChatClient.createPollOption(pollId: String, option: CreatePollOptionRequest)`. [#5966](https://github.com/GetStream/stream-chat-android/pull/5966)

## stream-chat-android-ui-common
### 🐞 Fixed
- Use a Stream specific cache directory for the `coil:3.x.x` instance to avoid potential clash with the default (`image_cache`) directory from an existing `coil2.x.x` instance. [#6002](https://github.com/GetStream/stream-chat-android/pull/6002)

# November 11th, 2025 - 6.27.0
## stream-chat-android-offline
### ⬆️ Improved
- Fallback to empty `User` instead of crashing if the searched user is not yet inserted into the DB. [#5998](https://github.com/GetStream/stream-chat-android/pull/5998)

## stream-chat-android-state
### 🐞 Fixed
- Fix jump to message overwriting the initially loaded messages in the channel. [#6000](https://github.com/GetStream/stream-chat-android/pull/6000)

## stream-chat-android-ui-common
### ✅ Added
- Add `MessageListController.hideUnreadSeparator()` method to manually hide the unread separator. [#6001](https://github.com/GetStream/stream-chat-android/pull/6001)

## stream-chat-android-ui-components
### ✅ Added
- Add `MessageListViewModel.hideUnreadSeparator()` method to manually hide the unread separator. [#6001](https://github.com/GetStream/stream-chat-android/pull/6001)

## stream-chat-android-compose
### ✅ Added
- Add `MessageListViewModel.hideUnreadSeparator()` method to manually hide the unread separator. [#6001](https://github.com/GetStream/stream-chat-android/pull/6001)
- Add `MentionStyleFactory` for customizing mentions in the message composer. [#5984](https://github.com/GetStream/stream-chat-android/pull/5984)

# November 07th, 2025 - 6.26.1
## stream-chat-android-state
### 🐞 Fixed
- Fix `markChannelAsRead` not working when `lastReadMessageId` is correct but `unreadCount` > 0. [#5994](https://github.com/GetStream/stream-chat-android/pull/5994)

### ⬆️ Improved
- Prioritize `Message.createdLocallyAt` over `Message.createdAt` when sorting messages, to ensure the message order is consistent before the messages are synced with the server. [#5993](https://github.com/GetStream/stream-chat-android/pull/5993)

## stream-chat-android-ui-common
### 🐞 Fixed
- Fix thread messages not grouped properly. [#5985](https://github.com/GetStream/stream-chat-android/pull/5985)
- Fix unread indicator showing for own messages after logout/login. [#5991](https://github.com/GetStream/stream-chat-android/pull/5991)

## stream-chat-android-compose
### 🐞 Fixed
- Fix `MessagesScreen` overlapping with itself when auto-scrolling to a message which is not loaded. [#5990](https://github.com/GetStream/stream-chat-android/pull/5990)

# October 24th, 2025 - 6.26.0
## stream-chat-android-client
### ✅ Added
- Add support for deleting messages only for the current user. [#5967](https://github.com/GetStream/stream-chat-android/pull/5967)

## stream-chat-android-offline
### ✅ Added
- Add support for deleting messages only for the current user. [#5967](https://github.com/GetStream/stream-chat-android/pull/5967)

## stream-chat-android-state
### 🐞 Fixed
- Fix poll state getting overridden by `message.new` events. [#5963](https://github.com/GetStream/stream-chat-android/pull/5963)
- Fix polls not updated live when they are a thread parent message. [#5968](https://github.com/GetStream/stream-chat-android/pull/5968)

## stream-chat-android-ui-components
### 🐞 Fixed
- Fix `MessageComposerView` not respecting `send-message` and `send-reply` channel capabilities. [#5973](https://github.com/GetStream/stream-chat-android/pull/5973)

## stream-chat-android-compose
### 🐞 Fixed
- Fix `MessageComposer` not respecting `send-message` and `send-reply` channel capabilities. [#5973](https://github.com/GetStream/stream-chat-android/pull/5973)

# October 14th, 2025 - 6.25.1
## stream-chat-android-compose
### 🐞 Fixed
- Fix unsent messages should be placed as the last ones in the message list. [#5959](https://github.com/GetStream/stream-chat-android/pull/5959)
- Fix poll creation screen not persisting its state after an orientation change. [#5958](https://github.com/GetStream/stream-chat-android/pull/5958)

### ✅ Added
- Add `CreatePollScreen` composable to expose the poll creation functionality outside of attachment picker factories. [#5958](https://github.com/GetStream/stream-chat-android/pull/5958)

# October 10th, 2025 - 6.25.0
## stream-chat-android-client
### ✅ Added
- Add support for `message.updated` and `reaction.new` push notifications. [#5935](https://github.com/GetStream/stream-chat-android/pull/5935)
- Add `skipPush` parameter to `ChatClient.sendReaction` to skip sending push notifications for the reaction. [#5935](https://github.com/GetStream/stream-chat-android/pull/5935)
- Add `ChatClient.setUserPushPreference(level: PushPreferenceLevel)` for setting the global (user) preferences. [#5942](https://github.com/GetStream/stream-chat-android/pull/5942)
- Add `ChatClient.setChannelPushPreference(cid: String, level: PushPreferenceLevel)` for setting the channel-specific preferences.  [#5942](https://github.com/GetStream/stream-chat-android/pull/5942)
- Add `ChatClient.snoozeUserPushNotifications(until: Date)` for global (user) snoozing of push notifications. [#5942](https://github.com/GetStream/stream-chat-android/pull/5942)
- Add `ChatClient.snoozeChannelPushNotifications(cid: String, until: Date)` for channel-specific snoozing of push notifications. [#5942](https://github.com/GetStream/stream-chat-android/pull/5942)
- Add `User.pushPreference` field representing the logged in user's global push notification preferences. [#5942](https://github.com/GetStream/stream-chat-android/pull/5942)
- Add `Channel.pushPreference` field representing the logged in user's channel-specific push notification preferences. [#5942](https://github.com/GetStream/stream-chat-android/pull/5942)

## stream-chat-android-state
### 🐞 Fixed
- Fix increasing unread count for muted channels. [#5947](https://github.com/GetStream/stream-chat-android/pull/5947)

## stream-chat-android-ui-common
### 🐞 Fixed
- Fix unread separator showing before an uncommitted pending message. [#5945](https://github.com/GetStream/stream-chat-android/pull/5945)
- Fix unread separator showing before a message that was sent while offline. [#5945](https://github.com/GetStream/stream-chat-android/pull/5945)
- Expose `StorageHelper` and `AttachmentFilter` as public to fix `StorageHelperWrapper` not instantiable. [#5954](https://github.com/GetStream/stream-chat-android/pull/5954)

### ✅ Added
- Add `ReactionPushEmojiFactory` for generating emoji codes for reaction push notifications. [#5935](https://github.com/GetStream/stream-chat-android/pull/5935)

## stream-chat-android-ui-components
### 🐞 Fixed
- Fix mute/unmute instant command icons. [#5938](https://github.com/GetStream/stream-chat-android/pull/5938)
- Show "Leave Conversation" and "Add Member" only for group channels. [#5960](https://github.com/GetStream/stream-chat-android/pull/5960)

### ✅ Added
- Add `ChatUi.reactionPushEmojiFactory` for customizing the emoji codes for reaction push notifications. [#5935](https://github.com/GetStream/stream-chat-android/pull/5935)

## stream-chat-android-compose
### 🐞 Fixed
- Fix mute/unmute instant command icons. [#5938](https://github.com/GetStream/stream-chat-android/pull/5938)
- Fix recompositions of `MessageListStartOfTheChannelItemContent`. [#5944](https://github.com/GetStream/stream-chat-android/pull/5944)
- Show "Leave Conversation" and "Add Member" only for group channels. [#5960](https://github.com/GetStream/stream-chat-android/pull/5960)

### ⬆️ Improved
- Improve `SwipeToReply` component in scroller containers. [#5946](https://github.com/GetStream/stream-chat-android/pull/5946)
- Preserve scroll position on configuration changes in `MessageList`. [#5957](https://github.com/GetStream/stream-chat-android/pull/5957)

### ✅ Added
- Add `ChatTheme.reactionPushEmojiFactory` for customizing the emoji codes for reaction push notifications. [#5935](https://github.com/GetStream/stream-chat-android/pull/5935)
- Add `rememberCaptureMediaLauncher` for registering an activity result launcher to capture media using the device camera. [#5955](https://github.com/GetStream/stream-chat-android/pull/5955)

### ⚠️ Changed
- Change `AttachmentPickerAction` from `sealed interface` to `interface` to allow extension outside of the SDK. [#5943](https://github.com/GetStream/stream-chat-android/pull/5943)

# September 26th, 2025 - 6.24.0
## Common changes for all artifacts
### ✅ Added
- Add support for `user.messages.deleted` event. [#5895](https://github.com/GetStream/stream-chat-android/pull/5895)

## stream-chat-android-client
### ✅ Added
- Add filtering and sorting options for `QueryThreads`. [#5931](https://github.com/GetStream/stream-chat-android/pull/5931)

## stream-chat-android-ui-components
### 🐞 Fixed
- Fix the inconsistency in the channel attachments items between XML and Compose SDKs. [#5939](https://github.com/GetStream/stream-chat-android/pull/5939)

### ✅ Added
- Add `ThreadsViewModelFactory(QueryThreadsRequest)` constructor supporting fully customizable queries for threads. [#5931](https://github.com/GetStream/stream-chat-android/pull/5931)

### ⚠️ Changed
- Deprecate `ThreadsViewModelFactory(threadLimit, threadReplyLimit, threadParticipantLimit)` constructor in favor of `ThreadsViewModelFactory(QueryThreadsRequest)` constructor. [#5931](https://github.com/GetStream/stream-chat-android/pull/5931)

## stream-chat-android-compose
### 🐞 Fixed
- Fix the inconsistency in the channel attachments items between XML and Compose SDKs. [#5939](https://github.com/GetStream/stream-chat-android/pull/5939) 

### ⬆️ Improved
- Remove the fixed height modifier in `FileUploadItem`. [#5932](https://github.com/GetStream/stream-chat-android/pull/5932)

### ✅ Added
- Introduce share action to the `ChannelMediaAttachmentsPreviewScreen`. [#5927](https://github.com/GetStream/stream-chat-android/pull/5927)
- Add `ThreadsViewModelFactory(QueryThreadsRequest)` constructor supporting fully customizable queries for threads. [#5931](https://github.com/GetStream/stream-chat-android/pull/5931)

### ⚠️ Changed
- Deprecate unused component `AudioWaveVSeekbar`. [#5932](https://github.com/GetStream/stream-chat-android/pull/5932)
- Deprecate `ThreadsViewModelFactory(threadLimit, threadReplyLimit, threadParticipantLimit)` constructor in favor of `ThreadsViewModelFactory(QueryThreadsRequest)` constructor. [#5931](https://github.com/GetStream/stream-chat-android/pull/5931)

# September 12th, 2025 - 6.23.0
## Common changes for all artifacts
### ✅ Added
- Add `pendingMessages` field to the `Channel` model holding all current pending messages in the channel. [#5784](https://github.com/GetStream/stream-chat-android/pull/5784)
- Add `markMessagesPending` flag to the `Config` model indicating whether pending messages are enabled for the channel. [#5784](https://github.com/GetStream/stream-chat-android/pull/5784)

### ⚠️ Changed
- Deprecate `AttachmentType.LINK` because it is not officially supported as a separate attachment type. [#5848](https://github.com/GetStream/stream-chat-android/pull/5848)
- Deprecate `Attachment.isLink()` because it is not officially supported as a separate attachment type. [#5848](https://github.com/GetStream/stream-chat-android/pull/5848)

## stream-chat-android-core
### ✅ Added
- Add `Channel.messageCount` field representing the total number of messages in the channel. [#5918](https://github.com/GetStream/stream-chat-android/pull/5918)

## stream-chat-android-client
### 🐞 Fixed
- Fix API_KEY being sent with the request done to the CDN when sharing a video from the media gallery. [#5921](https://github.com/GetStream/stream-chat-android/pull/5921)

### ✅ Added
- Add `ChatClient.getPendingMessage` to fetch a pending message (and its metadata) by its ID. [#5784](https://github.com/GetStream/stream-chat-android/pull/5784)
- Introduce `ChatClient.uploadFile`, `ChatClient.deleteFile`, `ChatClient.uploadImage`, and `ChatClient.deleteImage`, to upload/delete files/images that are not related to any channel. [#5909](https://github.com/GetStream/stream-chat-android/pull/5909)
- Add `NewMessageEvent.channelMessageCount` field representing the total number of messages in the channel. [#5918](https://github.com/GetStream/stream-chat-android/pull/5918)
- Add `MessageDeletedEvent.channelMessageCount` field representing the total number of messages in the channel. [#5918](https://github.com/GetStream/stream-chat-android/pull/5918)
- Add `channelRole` property on the `Message` model, representing the role of the member who sent the message in the channel. [#5919](https://github.com/GetStream/stream-chat-android/pull/5919)

## stream-chat-android-state
### ✅ Added
- Add `ChannelState.messageCount` field representing the total number of messages in the channel. [#5918](https://github.com/GetStream/stream-chat-android/pull/5918)

## stream-chat-android-ui-common
### 🐞 Fixed
- Ensure any callback action called from the CoilStreamImageLoader is run on the caller thread. [#5915](https://github.com/GetStream/stream-chat-android/pull/5915)

### ⬆️ Improved
- Avoid marking a pending message as read. [#5926](https://github.com/GetStream/stream-chat-android/pull/5926)
- Improve the read count calculation on every message based on `channelUserRead.lastReadMessageId`. [#5923](https://github.com/GetStream/stream-chat-android/pull/5923)

## stream-chat-android-ui-components
### 🐞 Fixed
- Filter out Poll Options differing only on whitespaces. [#5913](https://github.com/GetStream/stream-chat-android/pull/5913)
- Fix `MessageReplyStyle.linkBackgroundColorMine`, `MessageReplyStyle.linkBackgroundColorTheirs`, `MessageReplyStyle.linkStyleMine` and `MessageReplyStyle.linkStyleTheirs` customizations not applied to the `MessageReplyView`. [#5848](https://github.com/GetStream/stream-chat-android/pull/5848)

## stream-chat-android-compose
### 🐞 Fixed
- Filter out Poll Options differing only on whitespaces. [#5913](https://github.com/GetStream/stream-chat-android/pull/5913)

### ⬆️ Improved
- Improved accessibility of the message list items. [#5911](https://github.com/GetStream/stream-chat-android/pull/5911)
- Add MessageComposerState.sendEnabled property to be able to locally enable/disable sned action. [#5916](https://github.com/GetStream/stream-chat-android/pull/5916)
- Show quoted message over messages with attachments. [#5924](https://github.com/GetStream/stream-chat-android/pull/5924)

### ✅ Added
- Added `MessageReactionList` and `MessageReactionItem` component factories. [#5925](https://github.com/GetStream/stream-chat-android/pull/5925)

# September 01th, 2025 - 6.22.1
## stream-chat-android-client
### ⬆️ Improved
- New Silent messages are not increasing the unread count. [#5910](https://github.com/GetStream/stream-chat-android/pull/5910)

### ✅ Added
- Add `channel` entity to `ChannelHiddenEvent`. [#5912](https://github.com/GetStream/stream-chat-android/pull/5912)
- Add `channel` entity to `ChannelVisibleEvent`. [#5912](https://github.com/GetStream/stream-chat-android/pull/5912)

## stream-chat-android-state
### ⬆️ Improved
- New Silent messages are not increasing the unread count. [#5910](https://github.com/GetStream/stream-chat-android/pull/5910)

# August 27th, 2025 - 6.22.0
## stream-chat-android-client
### 🐞 Fixed
- Fix `ChatClient.connectUser` not propagating unrecoverable errors from the socket to the result. [#5896](https://github.com/GetStream/stream-chat-android/pull/5896)

### ✅ Added
- Add `ChatErrorCode.DUPLICATE_USERNAME_ERROR` covering the error case when a user tries to connect with an existing username, when `enforce_unique_usernames` is enabled. [#5896](https://github.com/GetStream/stream-chat-android/pull/5896)
- Introduce `getUnreadCounts` to the `ChatClient`. [#5897](https://github.com/GetStream/stream-chat-android/pull/5897)

## stream-chat-android-ui-common
### ✅ Added
- Introduce `ChannelAttachmentsViewController`, `ChannelAttachmentsViewAction`, `ChannelAttachmentsViewEvent`, and `ChannelAttachmentsViewState` shared between XML and Compose SDKs and responsible for managing the state and events related to channel attachments, supporting pagination. [#5882](https://github.com/GetStream/stream-chat-android/pull/5882)

## stream-chat-android-ui-components
### ✅ Added
- Introduce `ChannelAttachmentsViewModel` and `ChannelAttachmentsViewModelFactory`. [#5882](https://github.com/GetStream/stream-chat-android/pull/5882)

## stream-chat-android-compose
### ⬆️ Improved
- Improve the uploaded attachment loading UI. [#5889](https://github.com/GetStream/stream-chat-android/pull/5889)
- Show message for unsupported file types during the system attachment upload. [#5900](https://github.com/GetStream/stream-chat-android/pull/5900) 
- `MediaGalleryPager` now supports a single `Player` instead of creating a player for each video attachment. [#5882](https://github.com/GetStream/stream-chat-android/pull/5882)
- Scroll to the bottom when the current user sends a new message. [#5907](https://github.com/GetStream/stream-chat-android/pull/5907)
- Address the minor accessibility issues of `Back Button`, `Send Button`, `Message Composer Cancel Button`, and `Message Reactions`. [#5904](https://github.com/GetStream/stream-chat-android/pull/5904)

### ✅ Added
- Introduce `ChannelAttachmentsViewModel` and `ChannelAttachmentsViewModelFactory`. [#5882](https://github.com/GetStream/stream-chat-android/pull/5882)
- Introduce `ChannelFilesAttachmentsScreen` to display the channel files attachments. [#5882](https://github.com/GetStream/stream-chat-android/pull/5882)
- Introduce `ChannelMediaAttachmentsScreen` to display the channel media (photos & videos) attachments. [#5882](https://github.com/GetStream/stream-chat-android/pull/5882)
- Introduce `ChannelMediaAttachmentsPreview`, a full-screen pager that allows users to swipe through media attachments in a channel. [#5882](https://github.com/GetStream/stream-chat-android/pull/5882)
- Introduce `checkIconBackgroundColor`, `checkIconTintColor`, and `contentColor` to `AttachmentPickerTheme`. [#5903](https://github.com/GetStream/stream-chat-android/pull/5903)

### ⚠️ Changed
- Deprecate `StreamAttachmentFactories.defaultFactories()` in favor of `StreamAttachmentFactories.defaults()`. [#5908](https://github.com/GetStream/stream-chat-android/pull/5908)
- Deprecate `GiphyAttachmentContent` in favor of `GiphyAttachmentContent` with the `onItemClick` lambda parameter that accepts a `GiphyAttachmentClickData`. [#5908](https://github.com/GetStream/stream-chat-android/pull/5908)
- Deprecate `LinkAttachmentContent` in favor of `LinkAttachmentContent` with the `onItemClick` lambda parameter that accepts a `LinkAttachmentClickData`. [#5908](https://github.com/GetStream/stream-chat-android/pull/5908)
- Deprecate `MediaAttachmentContent` in favor of `MediaAttachmentContent` with the `onItemClick` lambda parameter that accepts a `MediaAttachmentClickData`. [#5908](https://github.com/GetStream/stream-chat-android/pull/5908)
- Deprecate `GiphyAttachmentFactory` constructor that accepts `onContentItemClick` in favor of the one that accepts `onItemClick` lambda parameter that accepts a `GiphyAttachmentClickData`. [#5908](https://github.com/GetStream/stream-chat-android/pull/5908)
- Deprecate `LinkAttachmentFactory` constructor that accepts `onContentItemClick` in favor of the one that accepts `onItemClick` lambda parameter that accepts a `LinkAttachmentClickData`. [#5908](https://github.com/GetStream/stream-chat-android/pull/5908)
- Deprecate `MediaAttachmentFactory` constructor that accepts `onContentItemClick` in favor of the one that accepts `onItemClick` lambda parameter that accepts a `MediaAttachmentClickData`. [#5908](https://github.com/GetStream/stream-chat-android/pull/5908)
- 

# August 13th, 2025 - 6.21.0
## stream-chat-android-client
### ✅ Added
- Add `NotificationhandlerFactory.notificationBuilderTransformer` parameter to allow customization of the notification builder. [#5881](https://github.com/GetStream/stream-chat-android/pull/5881)
- Support User Average Response Time. [#5893](https://github.com/GetStream/stream-chat-android/pull/5893)

## stream-chat-android-offline
### ✅ Added
- Add `StreamOfflinePluginFactory.ignoredChannelTypes` property to allow ignoring messages for specific channel types in the offline storage. [#5877](https://github.com/GetStream/stream-chat-android/pull/5877)

## stream-chat-android-state
### 🐞 Fixed
- Fix reactions not working in channels with disabled DB writes. [#5883](https://github.com/GetStream/stream-chat-android/pull/5883)
- Fix delete message not working in channels with disabled DB writes. [#5886](https://github.com/GetStream/stream-chat-android/pull/5886)
- Fix attachments upload not working in channels with message limit applied. [#5886](https://github.com/GetStream/stream-chat-android/pull/5886)
- Fix thread not showing the parent message when offline support is disabled. [#5891](https://github.com/GetStream/stream-chat-android/pull/5891)

### ✅ Added
- Add `StatePluginConfig.MessageLimitConfig` config to allow setting the maximum number of messages to be kept in memory for specific channel types. [#5877](https://github.com/GetStream/stream-chat-android/pull/5877)

### ⚠️ Changed
- Deprecate `SendReactionListener.onSendReactionPrecondition(currentUser?, reaction: Reaction)` in favor of `SendReactionListener.onSendReactionPrecondition(cid: String?, currentUser: User?, reaction: Reaction)`. [#5883](https://github.com/GetStream/stream-chat-android/pull/5883)

## stream-chat-android-ui-common
### 🐞 Fixed
- Fix silent messages not shown in the channel preview in the channel list. [#5880](https://github.com/GetStream/stream-chat-android/pull/5880)

## stream-chat-android-ui-components
- Fix the read mark failing to update. [#5890](https://github.com/GetStream/stream-chat-android/pull/5890)

## stream-chat-android-compose
### 🐞 Fixed
- Fix media gallery screen not closed after all attachments are deleted from the message. [#5884](https://github.com/GetStream/stream-chat-android/pull/5884)
- Fix the poll creation button to disable when multiple answers has a wrong input. [#5885](https://github.com/GetStream/stream-chat-android/pull/5885)
- Fix media gallery not opened (closed automatically) when clicking on a media attachment in the message list. [#5892](https://github.com/GetStream/stream-chat-android/pull/5892)

### ✅ Added
- Add `MessageTheme.linkBackgroundColor` for customizing the background color of the message link card. [#5894](https://github.com/GetStream/stream-chat-android/pull/5894)

### ⚠️ Changed
- Deprecate `StreamColors.linkBackground` in favor of `MessageTheme.linkBackgroundColor`. [#5894](https://github.com/GetStream/stream-chat-android/pull/5894)

# July 25th, 2025 - 6.20.0
## stream-chat-android-client
### ✅ Added
- Add throttling mechanism to prevent excessive API calls when updating locations. [#5871](https://github.com/GetStream/stream-chat-android/pull/5871)

## stream-chat-android-ui-common
### ✅ Added
- Added a check for skipping the message send when text is not changed. [#5831](https://github.com/GetStream/stream-chat-android/pull/5831)

## stream-chat-android-ui-components
### ⬆️ Improved
- Improve enforcement of multiple answer ranges in polls. The number of multiple answers must be between 2 and 10, inclusive. [#5872](https://github.com/GetStream/stream-chat-android/pull/5872)
- Show the number of selectable poll answers as a subtitle in poll message content. [#5872](https://github.com/GetStream/stream-chat-android/pull/5872)
- Show unique poll winner. [#5872](https://github.com/GetStream/stream-chat-android/pull/5872)
- Show "Vote ended" subtitle for closed polls.. [#5872](https://github.com/GetStream/stream-chat-android/pull/5872)
- Shows the vote date and time in the Poll result dialog. [#5872](https://github.com/GetStream/stream-chat-android/pull/5872)

### ✅ Added
- Add customizable `DurationFormatter` via `ChatUI`. [#5876](https://github.com/GetStream/stream-chat-android/pull/5876)

## stream-chat-android-compose
### 🐞 Fixed
- Fix duplicate avatars in poll messages by remembering `imageUrl` to invalidate `data` when `imageUrl` changes. [#5872](https://github.com/GetStream/stream-chat-android/pull/5872)

### ⬆️ Improved
- Improve enforcement of multiple answer ranges in polls. The number of multiple answers must be between 2 and 10, inclusive. [#5872](https://github.com/GetStream/stream-chat-android/pull/5872)
- Show the number of selectable poll answers as a subtitle in poll message content. [#5872](https://github.com/GetStream/stream-chat-android/pull/5872)
- Show unique poll winner. [#5872](https://github.com/GetStream/stream-chat-android/pull/5872)
- Show "Vote ended" subtitle for closed polls.. [#5872](https://github.com/GetStream/stream-chat-android/pull/5872)
- Show the number of comments on the "View Comments" button. [#5872](https://github.com/GetStream/stream-chat-android/pull/5872)
- Show discard dialog when there are changes in the poll composer and the system back button is "pressed". [#5872](https://github.com/GetStream/stream-chat-android/pull/5872)
- Shows the vote date and time in the Poll result dialog. [#5872](https://github.com/GetStream/stream-chat-android/pull/5872)
- Optimize default channel search query to prevent timeouts. [#5870](https://github.com/GetStream/stream-chat-android/pull/5870)

### ✅ Added
- Add customizable `DurationFormatter` via `ChatTheme`. [#5876](https://github.com/GetStream/stream-chat-android/pull/5876)

# July 18th, 2025 - 6.19.0
## stream-chat-android-client
### 🐞 Fixed
- Include pending messages in the `Channel.messages` field so they are always visible in the message list. [#5862](https://github.com/GetStream/stream-chat-android/pull/5862)

### ✅ Added
- Add `ChannelClient.queryReminders()` for querying message reminders. [#5779](https://github.com/GetStream/stream-chat-android/pull/5779)
- Add `ChannelClient.createReminder()` for creating a message reminder. [#5779](https://github.com/GetStream/stream-chat-android/pull/5779)
- Add `ChannelClient.updateReminder()` for updating an existing message reminder. [#5779](https://github.com/GetStream/stream-chat-android/pull/5779)
- Add `ChannelClient.deleteReminder()` for deleting an existing message reminder. [#5779](https://github.com/GetStream/stream-chat-android/pull/5779)
- Add `ReminderCreatedEvent`, `ReminderUpdatdeEvent`, `ReminderDeletedEvent` and `NotificationReminderDueEvent` events notifying the user about changes in the message reminders. [#5779](https://github.com/GetStream/stream-chat-android/pull/5779)
- Add `reminder` field to the `Message` entity, which contains the reminder information. [#5779](https://github.com/GetStream/stream-chat-android/pull/5779)
- Add default handling for `notification.reminder_due` push notification. [#5833](https://github.com/GetStream/stream-chat-android/pull/5833)
- Add `NotificationHandler.showNotification(ChatNotification)` message method for showing a notification of a specific type. [#5833](https://github.com/GetStream/stream-chat-android/pull/5833)
- Add `ChatClient.queryActiveLocations` to query the active live locations (non-expired) shared by the current user. [#5852](https://github.com/GetStream/stream-chat-android/pull/5852)
- Add `ChatClient.sendStaticLocation` to send a static location message to the given channel. [#5852](https://github.com/GetStream/stream-chat-android/pull/5852)
- Add `ChatClient.startLiveLocationSharing` to start a live location sharing for the given channel. [#5852](https://github.com/GetStream/stream-chat-android/pull/5852)
- Add `ChatClient.updateLiveLocation` to update the live location info of a message. [#5852](https://github.com/GetStream/stream-chat-android/pull/5852)
- Add `ChatClient.stopLiveLocationSharing` to stop the live location sharing for a message. [#5852](https://github.com/GetStream/stream-chat-android/pull/5852)
- Introduce the `LiveLocationListener` interface to handle live location-related request events: `onQueryActiveLocationsResult`, `onStartLiveLocationSharingResult`, `onUpdateLiveLocationPrecondition`, `onUpdateLiveLocationResult`, `onStopLiveLocationSharingResult`. [#5852](https://github.com/GetStream/stream-chat-android/pull/5852)
- Add utility function `Message.hasSharedLocation` to check if a message contains shared location data. [#5852](https://github.com/GetStream/stream-chat-android/pull/5852)

### ⚠️ Changed
- Deprecate `NotificationHandler.showNotification(Channel, Message)` in favor of `NotificationHandler.showNotification(ChatNotification)`. [#5833](https://github.com/GetStream/stream-chat-android/pull/5833)

### ❌ Removed
- Remove `@ExperimentalStreamChatApi` annotation usage. [#5866](https://github.com/GetStream/stream-chat-android/pull/5866)

## stream-chat-android-offline
### ✅ Added
- Support local storage to the shared location. [#5852](https://github.com/GetStream/stream-chat-android/pull/5852)

## stream-chat-android-state
### 🐞 Fixed
- Unread message count should not be reset on entering a thread. [#5836](https://github.com/GetStream/stream-chat-android/pull/5836)
- Fix `GlobalState.totalUnreadCount` and `GlobalState.channelUnreadCount` not updated when receiving a new message, when the `OfflinePlugin` is not applied. [#5858](https://github.com/GetStream/stream-chat-android/pull/5858)
- Ensure `Channel.membership` is updated when the current user joins a channel. [#5857](https://github.com/GetStream/stream-chat-android/pull/5857)

### ✅ Added
- Introduce `GlobalState.activeLiveLocations` that emits active live locations that are being shared in the app by the current user. [#5852](https://github.com/GetStream/stream-chat-android/pull/5852)

### ⚠️ Changed
- Change `SyncManager` to schedule updates of messages that contains live locations sharing, to be executed when the live locations sharing ends. [#5852](https://github.com/GetStream/stream-chat-android/pull/5852)

## stream-chat-android-ui-common
### 🐞 Fixed
- Prevent calling `focusMessage` from the `MessageListController` after closing the `MessageList`. [#5854](https://github.com/GetStream/stream-chat-android/pull/5854)

### ❌ Removed
- Remove `@ExperimentalStreamChatApi` annotation usage. [#5866](https://github.com/GetStream/stream-chat-android/pull/5866)

## stream-chat-android-ui-components
### ❌ Removed
- Remove `@ExperimentalStreamChatApi` annotation usage. [#5866](https://github.com/GetStream/stream-chat-android/pull/5866)

## stream-chat-android-compose
### 🐞 Fixed
- Fix `MediaGalleryPreviewActivity` overriding the `Message.attachments` of the `Message` which was passed to it. [#5863](https://github.com/GetStream/stream-chat-android/pull/5863)
- Fix `MediaGalleryPreviewActivity` displaying the current time instead of the `Message` timestamp if the screen was opened without internet connection. [#5863](https://github.com/GetStream/stream-chat-android/pull/5863)
- Fix the top bar up button not working when the keyboard is open in the messages screen. [#5868](https://github.com/GetStream/stream-chat-android/pull/5868)

### ⬆️ Improved
- Add bottom padding to unread message separator. [#5855](https://github.com/GetStream/stream-chat-android/pull/5855)

### ✅ Added
- Expose `canHandle` lambda of the attachment factories: `AudioRecordAttachmentFactory`, `FileAttachmentFactory`, `GiphyAttachmentFactory`, `LinkAttachmentFactory`, `MediaAttachmentFactory`, `UploadAttachmentFactory`. [#5865](https://github.com/GetStream/stream-chat-android/pull/5865) 

### ❌ Removed
- Remove `@ExperimentalStreamChatApi` annotation usage. [#5866](https://github.com/GetStream/stream-chat-android/pull/5866)

# June 27th, 2025 - 6.18.0
## stream-chat-android-client
### 🐞 Fixed
- Fix JSON parsing of `Device.providerName` when calling `ChatClient.getDevices()`. [#5821](https://github.com/GetStream/stream-chat-android/pull/5821)
- Fix JSON parsing of `Flag.targetMessageId` when calling `ChatClient.flagUser()`. [#5829](https://github.com/GetStream/stream-chat-android/pull/5829)

### ⬆️ Improved
- Refactor how Draft Messages are queried to avoid potential issues on the sync process. [#5847](https://github.com/GetStream/stream-chat-android/pull/5847)

## stream-chat-android-ui-common
### ⬆️ Improved
- Use `AAC_ADTS` as default audio recording output format. [#5825](https://github.com/GetStream/stream-chat-android/pull/5825)

### ✅ Added
- Add `MessageOriginalTranslationsStore`: In-memory storage for keeping track of all auto-translated messages which have been manually converted to their original text. [#5845](https://github.com/GetStream/stream-chat-android/pull/5845)
- Add `MessageListController.toggleOriginalText()` method for toggling between the original and translated text of the given message. [#5843](https://github.com/GetStream/stream-chat-android/pull/5843)

## stream-chat-android-ui-components
### 🐞 Fixed
- Fix quoted poll messages showing an empty message preview. [#5849](https://github.com/GetStream/stream-chat-android/pull/5849)

### ✅ Added
- Introduce experimental classes: `ChannelInfoViewModel`, `ChannelInfoViewModelFactory`, `ChannelInfoMemberViewModel`, and `ChannelInfoMemberViewModelFactory`. [#5801](https://github.com/GetStream/stream-chat-android/pull/5801) 
- Add `ChatUI.showOriginalTranslationEnabled` flag for enabling/disabling the "Show original" translation label in the message list. [#5843](https://github.com/GetStream/stream-chat-android/pull/5843)
- Add `MessageListViewModel.Event.ToggleOriginalText` for toggling between the original and translated text of the given message. [#5843](https://github.com/GetStream/stream-chat-android/pull/5843)

### ⚠️ Changed
- Refactor the XML sample view models and UI components to use ChannelInfoViewController. [#5801](https://github.com/GetStream/stream-chat-android/pull/5801)

## stream-chat-android-compose
### 🐞 Fixed
- Use the same text style in `DefaultComposerLabel` and `MessageInput` so that typing `MessageComposer` doesn't cause any glitches. [#5838](https://github.com/GetStream/stream-chat-android/pull/5838)
- Fix quoted poll messages showing an empty message preview. [#5849](https://github.com/GetStream/stream-chat-android/pull/5849)
- Fix ExoPlayer crash when playing a video, happening when the integration app is using the legacy `com.google.android.exoplayer` library. [#5841](https://github.com/GetStream/stream-chat-android/pull/5841)

### ✅ Added
- Add `FileAttachmentPreviewContent`, `FileAttachmentContent`,`FileAttachmentItem`, `FileUploadContent` and `FileUploadItem` to `ChatComponentFactory`. [#5791](https://github.com/GetStream/stream-chat-android/pull/5791)
- Introduce internal `DraftChannelViewController` and experimental classes `DraftChannelViewState`, `DraftChannelViewAction`, and `DraftChannelViewEvent`. [#5797](https://github.com/GetStream/stream-chat-android/pull/5797)
- Message member from the member bottom sheet of the channel info screen. [#5797](https://github.com/GetStream/stream-chat-android/pull/5797)
- Introduce **experimental** factory methods for the channel info screens. [#5812](https://github.com/GetStream/stream-chat-android/pull/5812)
- Add `ChatTheme.showOriginalTranslationEnabled` flag for enabling/disabling the "Show original" translation label in the message list. [#5845](https://github.com/GetStream/stream-chat-android/pull/5845)
- Add `MessageListViewModel.toggleOriginalText()` method for toggling between the original and translated text of the given message. [#5845](https://github.com/GetStream/stream-chat-android/pull/5845)
- Support adding members to group in the channel info screen. [#5850](https://github.com/GetStream/stream-chat-android/pull/5850)

### ❌ Removed
- Remove redundant use of coroutineScope inside of `LaunchedEffect`. [#5811](https://github.com/GetStream/stream-chat-android/pull/5811)

# June 09th, 2025 - 6.17.0
## stream-chat-android-client
### ⬆️ Improved
- Add `ChannelInfo` fallback to `Message` when parsing from API and/or Events. [#5813](https://github.com/GetStream/stream-chat-android/pull/5813)
- Refresh token only during WS reconnection when the reconnection is triggered by a token issue. [#5816](https://github.com/GetStream/stream-chat-android/pull/5816)

## stream-chat-android-ui-components
### ⬆️ Improved
- Improve the performance of playing video/audio attachments by using `ExoPlayer` instead of `VideoView`. [#5749](https://github.com/GetStream/stream-chat-android/pull/5749)

## stream-chat-android-compose
### ⬆️ Improved
- Use the lambda-based `graphicsLayer` modifier to improve performance by avoiding unnecessary recompositions caused by mutable state in modifiers. [#5800](https://github.com/GetStream/stream-chat-android/pull/5800)
- Mark the bottom-most item as seen only if app is in foreground. [#5814](https://github.com/GetStream/stream-chat-android/pull/5814)

### ✅ Added
- Introduce **experimental** `DirectChannelInfoScreen` and `GroupChannelInfoScreen` for displaying channel information and the available channel actions. [#5773](https://github.com/GetStream/stream-chat-android/pull/5773)
- Introduce **internal** `ChannelInfoMemberInfoModalSheet` for displaying channel information and the available channel actions. [#5785](https://github.com/GetStream/stream-chat-android/pull/5785)

### ⚠️ Changed
- Deprecate `MessageListHeaderCenterContent` in `ChatComponentFactory` in favor of a version that makes the `onClick` parameter optional. [#5785](https://github.com/GetStream/stream-chat-android/pull/5785)
- Make the `MessageListHeader` support nullable `onHeaderTitleClick`, so that the ripple effect is not shown when the header is not clickable. [#5785](https://github.com/GetStream/stream-chat-android/pull/5785)

# May 23th, 2025 - 6.16.0
## Common changes for all artifacts
### 🐞 Fixed
- Fix adding/removing of message reactions when offline not working. [#5762](https://github.com/GetStream/stream-chat-android/pull/5762)

### ⚠️ Changed
- Deprecate `$ne` filter (no longer supported due to performance issues). [#5782](https://github.com/GetStream/stream-chat-android/pull/5782)

## stream-chat-android-client
### ✅ Added
- Add `ChatClient.queryDrafts` method which supports filtering and pagination. [#5759](https://github.com/GetStream/stream-chat-android/pull/5759)
- Add `SendMessageInterceptor` and `ChatClient.Builder.sendMessageInteceptor` for overriding the default `sendMessage` operation. [#5775](https://github.com/GetStream/stream-chat-android/pull/5775)

### ⚠️ Changed
- Deprecate `ChatClient.queryDraftMessages` because the `offset` argument is not supported. [#5759](https://github.com/GetStream/stream-chat-android/pull/5759)

## stream-chat-android-state
### 🐞 Fixed
- Fix potential infinite loop during background sync caused by syncing the draft messages. [#5759](https://github.com/GetStream/stream-chat-android/pull/5759)

## stream-chat-android-ui-common
### ✅ Added
- Introduce internal `ChannelInfoViewController` and the experimental classes: `ChannelInfoViewState`, `ChannelInfoViewEvent`, and `ExpandableList`. [#5764](https://github.com/GetStream/stream-chat-android/pull/5764)

## stream-chat-android-ui-components
### 🐞 Fixed
- Fix audio recording attachments not paused when the app goes to the background or the screen is covered with another one. [#5685](https://github.com/GetStream/stream-chat-android/pull/5685)
- Fix `UninitializedPropertyAccessException` in `AttachmentsPickerSystemFragment`. [#5778](https://github.com/GetStream/stream-chat-android/pull/5778)

## stream-chat-android-compose
### 🐞 Fixed
- Fix audio recording attachments not paused when the app goes to the background or the screen is covered with another one. [#5685](https://github.com/GetStream/stream-chat-android/pull/5685)
- Fix `MessageRegularContent` component factory. [5774](https://github.com/GetStream/stream-chat-android/pull/5774)

### ⬆️ Improved
- Improve the performance of playing video/audio attachments by using `ExoPlayer` instead of `VideoView`. [#5749](https://github.com/GetStream/stream-chat-android/pull/5749)
- Expose audio recording URI mapping to be used by the player UI. [#5776](https://github.com/GetStream/stream-chat-android/pull/5776)
- Added `errorPlaceholderPainter` property to Avatar allowing to have a custom Painter used when there is an error fetching the picture. [#5766](https://github.com/GetStream/stream-chat-android/pull/5766)
- Added `ChatComponentFactory.FallbackAvatar` method for overriding the default `FallbackAvatar`. [#5766](https://github.com/GetStream/stream-chat-android/pull/5766)
- Remove `DummyFirstChannelItem` from the `Channels` composable and improve animations when adding/moving channels. [#5780](https://github.com/GetStream/stream-chat-android/pull/5780)

### ✅ Added
- Introduce an **experimental** `ChatsScreen` supporting adaptive layout for large screen devices. [#5671](https://github.com/GetStream/stream-chat-android/pull/5671) [#5556](https://github.com/GetStream/stream-chat-android/pull/5556)

# April 30th, 2025 - 6.15.0
## Common changes for all artifacts
### ✅ Added
- Add `teamsRole` field to the `User` model for team-based roles. [#5737](https://github.com/GetStream/stream-chat-android/pull/5737)

### ⚠️ Changed
- Deprecated API endpoints related to third-party video call integrations, which are no longer natively supported. These endpoints will be removed in future releases. [#5740](https://github.com/GetStream/stream-chat-android/pull/5740)

## stream-chat-android-client
### 🐞 Fixed
- Fix `NullPointerException` in `SubscriptionImpl` when subscription is disposed concurrently while being filtered. [#5738](https://github.com/GetStream/stream-chat-android/pull/5738)
- Fix new Stream token not sent with the request after refreshing it. [#5757](https://github.com/GetStream/stream-chat-android/pull/5757)

## stream-chat-android-ui-common
### 🐞 Fixed
- Fix `ErrorEvent.PollCastingVoteError` emitted instead of `ErrorEvent.PollRemovingVoteError` when `MessageListController.removeVote` fails. [#5742](https://github.com/GetStream/stream-chat-android/pull/5742)

## stream-chat-android-ui-components
### 🐞 Fixed
- Fix audio recording attachments not paused when the app goes to the background or the screen is covered with another one. [#5685](https://github.com/GetStream/stream-chat-android/pull/5685)

### ⚠️ Changed
- Replace `StreamImage` with `StreamAsyncImage`. [#5724](https://github.com/GetStream/stream-chat-android/pull/5724)
- Deprecate landscapist `StreamImage` in favor of coil `SubcomposeAsyncImage`. [#5724](https://github.com/GetStream/stream-chat-android/pull/5724)
- Deprecate `rememberStreamImagePainter` in favor of coil `rememberAsyncImagePainter`. [#5724](https://github.com/GetStream/stream-chat-android/pull/5724)

## stream-chat-android-compose
### 🐞 Fixed
- Fix audio recording attachments not paused when the app goes to the background or the screen is covered with another one. [#5685](https://github.com/GetStream/stream-chat-android/pull/5685)
- Fix crash when multiple answers field is not a valid number when creating a poll. [#5733](https://github.com/GetStream/stream-chat-android/pull/5733)
- Ensure the `ImageLoader` created by a custom `StreamCoilImageLoaderFactory` is passed to the `MediaGalleryPreviewActivity`. [#5736](https://github.com/GetStream/stream-chat-android/pull/5736)

### ⬆️ Improved
- Improve the images loading. [#5724](https://github.com/GetStream/stream-chat-android/pull/5724)
- Remove the divider of the last item in the channel list and pinned message list. [#5746](https://github.com/GetStream/stream-chat-android/pull/5746)

### ✅ Added
- Introduce `MediaGalleryConfig` for simple configuration(show/hide) of the actions in the `MediaGalleryPreviewActivity`. [#5726](https://github.com/GetStream/stream-chat-android/pull/5726)
- Introduce experimental `MediaGalleryPreviewScreen` composable component which renders a standalone media gallery for a `Message` with media attachments. [#5726](https://github.com/GetStream/stream-chat-android/pull/5726)
- Add `ChatComponentFactory.MessageListBackground` method for overriding the default `MessageList` background. [#5750](https://github.com/GetStream/stream-chat-android/pull/5750)
- Add `background` argument to the `MessageList` composable for overriding the default background. [#5750](https://github.com/GetStream/stream-chat-android/pull/5750)

### ⚠️ Changed
- Deprecate `ThreadMessagesStart` in favor of `Arrangement.Vertical`. [#5745](https://github.com/GetStream/stream-chat-android/pull/5745)

# April 16th, 2025 - 6.14.0
## stream-chat-android-client
### ⬆️ Improved
- Remove local device using optimistic behavior. [#5727](https://github.com/GetStream/stream-chat-android/pull/5727)

### ✅ Added
- Add `lastReadMessageId` field to `MessageReadEvent` and `NotificationMarkReadEvent`. [#5710](https://github.com/GetStream/stream-chat-android/pull/5710)
- Add `ChatClient.deletePoll(String)` method to delete a Poll by its ID. [#5696](https://github.com/GetStream/stream-chat-android/pull/5696)

## stream-chat-android-offline
### 🐞 Fixed
- Store/Obtain `Message::reactionGroups` on the local DB. [#5723](https://github.com/GetStream/stream-chat-android/pull/5723)

## stream-chat-android-ui-common
### 🐞 Fixed
- Return a subtype of `NewMessageState` (`Typing`) for the typing indicator item, so that the UI can behave properly. [#5712](https://github.com/GetStream/stream-chat-android/pull/5712)

## stream-chat-android-compose
### 🐞 Fixed
- Fix audio recording attachments not paused when the app goes to the background or the screen is covered with another one. [#5685](https://github.com/GetStream/stream-chat-android/pull/5685)
- Fix search input paddings on tablet. [#5716](https://github.com/GetStream/stream-chat-android/pull/5716)
- Fix `MessageItem` not respecting `ChatTheme.dimens.messageItemMaxWidth`. [#5722](https://github.com/GetStream/stream-chat-android/pull/5722)

### ⬆️ Improved
- Remove dependency on `com.google.accompanist.pager` and `com.google.accompanist.systemuicontroller`. [#5709](https://github.com/GetStream/stream-chat-android/pull/5709)

### ✅ Added
- Introduce `MentionList` to display a list of mentions for the current user. [#5695](https://github.com/GetStream/stream-chat-android/pull/5695)
- Add `SearchInputClearButton` component factory. [#5716](https://github.com/GetStream/stream-chat-android/pull/5716)

### ⚠️ Changed
- Introduce an overload of LoadMoreHandler with threshold parameter as a lambda for calculating the value dynamically. [#5711](https://github.com/GetStream/stream-chat-android/pull/5711), [#5713](https://github.com/GetStream/stream-chat-android/pull/5713)
- Change the default value for the `stream_compose_search_input_hint` text from "Search channels by name" to a more general "Search", to cover the case when searching for messages instead of channels. [#5717](https://github.com/GetStream/stream-chat-android/pull/5717)

# April 04th, 2025 - 6.13.0
## Common changes for all artifacts
### 🐞 Fixed
- Upgrade StreamPush dependency to V1.3.1 to avoid proguard issues.

### ✅ Added
- Add `DraftMessage` entity to represent a draft message. [#5682](https://github.com/GetStream/stream-chat-android/pull/5682)

## stream-chat-android-client
### 🐞 Fixed
- Ensure `HeadersInterceptor` doesn't use any special character that can come from the customer integration. [#5708](https://github.com/GetStream/stream-chat-android/pull/5708)

### ✅ Added
- Add `ChatClient.createDraftMessage()` method to create a draft message. [#5682](https://github.com/GetStream/stream-chat-android/pull/5682)
- Add `ChatClient.deleteDraftMessages()` method to delete a draft message. [#5682](https://github.com/GetStream/stream-chat-android/pull/5682)
- Add `ChatClient.queryDraftMessages()` method to query draft messages. [#5682](https://github.com/GetStream/stream-chat-android/pull/5682)

## stream-chat-android-state
### ✅ Added
- Add `GlobalState.channelDraftMessages` and `GlobalState.threadDraftMessages` properties providing access to the draft messages. [#5682](https://github.com/GetStream/stream-chat-android/pull/5682) 
- Add `ChatClient.globalStateFlow` flow holding the `GlobalState` object, which emits values only if the user is connected. [#5702](https://github.com/GetStream/stream-chat-android/pull/5702)

## stream-chat-android-ui-common
### ✅ Added
- Introduce `MentionListController` responsible for managing the state of the mention list. [#5692](https://github.com/GetStream/stream-chat-android/pull/5692)

## stream-chat-android-ui-components
### 🐞 Fixed
- Fix audio recording attachments not paused when the app goes to the background or the screen is covered with another one. [#5685](https://github.com/GetStream/stream-chat-android/pull/5685)
- Fix crash happening after process death when accessing `GlobalState` from the UI components. [#5702](https://github.com/GetStream/stream-chat-android/pull/5702)

### ⬆️ Improved
- Enable pagination in `MentionListView`. [#5692](https://github.com/GetStream/stream-chat-android/pull/5692)

### ✅ Added
- Add `ChatUI.draftMessagesEnabled` property to enable/disable Draft Messages. [#5687](https://github.com/GetStream/stream-chat-android/pull/5687)

### ⚠️ Changed
- 🚨Breaking change: Move `MentionListViewModel` logic and its state to a shared component so they can be reused in Compose. [#5692](https://github.com/GetStream/stream-chat-android/pull/5692)
- 🚨Breaking change: `ChannelListViewModel` now accepts a `Flow<GlobalState>` instead of `GlobalState` for the `globalState` constructor parameter.  [#5702](https://github.com/GetStream/stream-chat-android/pull/5702)

## stream-chat-android-compose
### 🐞 Fixed
- Fix audio recording attachments not paused when the app goes to the background or the screen is covered with another one. [#5685](https://github.com/GetStream/stream-chat-android/pull/5685)
- Not show deleted poll messages. [#5689](https://github.com/GetStream/stream-chat-android/pull/5689)
- Fix "Thread reply" item shown in the message options menu for messages in a Thread. [#5683](https://github.com/GetStream/stream-chat-android/pull/5683)
- Fix crash happening after process death when accessing `GlobalState` from the UI components. [#5702](https://github.com/GetStream/stream-chat-android/pull/5702)

### ✅ Added
- Add `MessagesViewModelFactory.isComposerDraftMessageEnabled` property to enable/disable Draft Messages within `MessageComposer`. [#5687](https://github.com/GetStream/stream-chat-android/pull/5687)
- Add `ChannelViewModelFactory.isDraftMessageEnabled` property to enable/disable Draft Messages within `ChannelList`. [#5687](https://github.com/GetStream/stream-chat-android/pull/5687)
- Add `MessageBubble` and `MessageFailedIcon` to `ChatComponentFactory` to allow customization of the message bubbles and the failed message icon. [#5688](https://github.com/GetStream/stream-chat-android/pull/5688)
- Add `errorTextStyle` and `errorBackgroundColor` to `MessageTheme` to allow customization of the error message bubbles and error message text style. [#5688](https://github.com/GetStream/stream-chat-android/pull/5688)
- ⚠️Add `Message` as an argument of the `textStyle` lambda parameter of the `MessageTextFormatter.defaultFormatter` method to allow customizing the text style based on the `Message`. [#5688](https://github.com/GetStream/stream-chat-android/pull/5688)
- Create `ChatTheme.dimens.messageComposerShadowElevation` to customize the message composer shadow elevation. [#5697](https://github.com/GetStream/stream-chat-android/pull/5697)

### ⚠️ Changed
- `defaultMessageOptionsState()` now accepts an `isInThread` flag to show/hide the "Thread reply" option. [#5683](https://github.com/GetStream/stream-chat-android/pull/5683)
- Make `onSearchResultClick` optional in `SearchResultItem`, so we don't render a ripple effect if it is not clickable. [#5695](https://github.com/GetStream/stream-chat-android/pull/5695)

# March 14th, 2025 - 6.12.1
## Common changes for all artifacts
### ⬆️ Improved
- Upgrade StreamLog dependency to avoid a warning message while compilation time related with a duplicated namespace. [#5664](https://github.com/GetStream/stream-chat-android/pull/5664)

## stream-chat-android-client
### 🐞 Fixed
- Fix not being able to send `system` messages via the `ChatClient`. [#5657](https://github.com/GetStream/stream-chat-android/pull/5657)
- Fix `ChatClient.deleteFile()` and `ChatClient.deleteImage()` not propagating errors. [#5666](https://github.com/GetStream/stream-chat-android/pull/5666)
- Fix `X-Stream-Client` header placement in the WebSocket request URL. [#5668](https://github.com/GetStream/stream-chat-android/pull/5668)

### ⬆️ Improved
- Add sending messages to only specific members. The `Message` entity contains a new property `restrictedVisibility` where a list of IDs for the desired members can be set.[#5644](https://github.com/GetStream/stream-chat-android/pull/5644)
- Ensure that `TokenProvider.loadToken()` is not called multiple times while the token is being generated. [#5656](https://github.com/GetStream/stream-chat-android/pull/5656)

### ✅ Added
- Add a way to inject a TokenProvider from PN on the case an expired token needs to be refreshed. [#5655](https://github.com/GetStream/stream-chat-android/pull/5655)
- Recover deprecated `NotInFilterObject` to avoid breaking changes. [#5672](https://github.com/GetStream/stream-chat-android/pull/5672)

## stream-chat-android-ui-common
### 🐞 Fixed
- Fix `MessageListController#scrollToFirstUnreadMessage` not working when the first unread message was not loaded. [#5635](https://github.com/GetStream/stream-chat-android/pull/5635)
- Fix mark own message as unread. [#5677](https://github.com/GetStream/stream-chat-android/pull/5677) [#5680](https://github.com/GetStream/stream-chat-android/pull/5680)

### ⬆️ Improved
- Use `partialUpdateMessage` when editing messages from the message composer. [#5669](https://github.com/GetStream/stream-chat-android/pull/5669)

## stream-chat-android-ui-components
### 🐞 Fixed
- Fix wrong timestamp shown for updated GIPHY messages. [#5674](https://github.com/GetStream/stream-chat-android/pull/5674)

### ✅ Added
- Add `MessageListViewModel::scrollToFirstUnreadMessage` method. [#5635](https://github.com/GetStream/stream-chat-android/pull/5635)
- Add `systemMediaPickerVisualMediaAllowMultiple` and `systemMediaPickerVisualMediaType` properties on the `AttachmentsPickerDialogStyle` for customization of the system visual media picker. [#5654](https://github.com/GetStream/stream-chat-android/pull/5654)

### ⚠️ Changed
- Upgrade to Coil 3. If you use Coil internally in your app and want to upgrade it, you can follow [their migration guide](https://coil-kt.github.io/coil/upgrading_to_coil3/). [#5645](https://github.com/GetStream/stream-chat-android/pull/5645)

## stream-chat-android-compose
### 🐞 Fixed
- Crash when recording audio on a message reply. [#5642](https://github.com/GetStream/stream-chat-android/pull/5642)
- Fix fading issue in media attachment content items. [#5631](https://github.com/GetStream/stream-chat-android/pull/5631)
- Fix additional padding applied to the `MessageComposer` on Android 15. [#5659](https://github.com/GetStream/stream-chat-android/pull/5659)
- Fix wrong timestamp shown for updated messages. [#5674](https://github.com/GetStream/stream-chat-android/pull/5674)

### ⬆️ Improved
- Autofocus the input fields in the poll creation screen. [#5629](https://github.com/GetStream/stream-chat-android/pull/5629)

### ✅ Added
- Add `MessageListViewModel::scrollToFirstUnreadMessage` method. [#5635](https://github.com/GetStream/stream-chat-android/pull/5635)
- Added Swipe To Reply feature to the Messages. [#5627](https://github.com/GetStream/stream-chat-android/pull/5627)
- Apply motion design. [#5647](https://github.com/GetStream/stream-chat-android/pull/5647)
- Add `FileAttachmentTheme` to the `MessageTheme` for customizing the file attachments. [#5670](https://github.com/GetStream/stream-chat-android/pull/5670)
- Add `SystemAttachmentsPickerConfig` for customization of the system attachments picker. [#5654](https://github.com/GetStream/stream-chat-android/pull/5654)

### ⚠️ Changed
- 🚨Breaking change: Change the `AttachmentPickerPollCreation` event to hold a prepared `PollConfig` to simplify the poll creation handling. [#5634](https://github.com/GetStream/stream-chat-android/pull/5634)
- Upgrade to Coil 3. If you use Coil internally in your app and want to upgrade it, you can follow [their migration guide](https://coil-kt.github.io/coil/upgrading_to_coil3/). [#5645](https://github.com/GetStream/stream-chat-android/pull/5645)
- Deprecate `AttachmentsPickerTabFactories.defaultFactoriesWithoutStoragePermissions` in favor of `AttachmentsPickerTabFactories.systemAttachmentsPickerTabFactories`. [#5654](https://github.com/GetStream/stream-chat-android/pull/5654)
- Deprecate `AttachmentsPickerSystemTabFactory(filesAllowed, mediaAllowed, captureImageAllowed, captureVideoAllowed, pollAllowed)` constructor in favor of `AttachmentsPickerSystemTabFactory(SystemAttachmentsPickerConfig)` constructor. [#5654](https://github.com/GetStream/stream-chat-android/pull/5654)
- Deprecate `AttachmentsPickerSystemTabFactory.filesAllowed` property in favor of `AttachmentsPickerSystemTabFactory.config.filesAllowed`. [#5654](https://github.com/GetStream/stream-chat-android/pull/5654)
- Deprecate `AttachmentsPickerSystemTabFactory.mediaAllowed` property in favor of `AttachmentsPickerSystemTabFactory.config.mediaAllowed`. [#5654](https://github.com/GetStream/stream-chat-android/pull/5654)
- Deprecate `AttachmentsPickerSystemTabFactory.captureImageAllowed` property in favor of `AttachmentsPickerSystemTabFactory.config.captureImageAllowed`. [#5654](https://github.com/GetStream/stream-chat-android/pull/5654)
- Deprecate `AttachmentsPickerSystemTabFactory.captureVideoAllowed` property in favor of `AttachmentsPickerSystemTabFactory.config.captureVideoAllowed`. [#5654](https://github.com/GetStream/stream-chat-android/pull/5654)
- Deprecate `AttachmentsPickerSystemTabFactory.pollAllowed` property in favor of `AttachmentsPickerSystemTabFactory.config.pollAllowed`. [#5654](https://github.com/GetStream/stream-chat-android/pull/5654)

# February 17th, 2025 - 6.12.0
## stream-chat-android-ui-components
### ✅ Added
- Added Swipe To Reply feature to the MessageListView. [#5626](https://github.com/GetStream/stream-chat-android/pull/5626)

## stream-chat-android-compose
### 🐞 Fixed
- Fading issue with the `Avatar`. [#5625](https://github.com/GetStream/stream-chat-android/pull/5625)
- Fix `InitialsAvatar` font size in Poll components. [#5625](https://github.com/GetStream/stream-chat-android/pull/5625)
- Fix default camera photo/video picker. [#5637](https://github.com/GetStream/stream-chat-android/pull/5637)

### ⬆️ Improved
- Autofocus the input fields in the poll creation screen. [#5629](https://github.com/GetStream/stream-chat-android/pull/5629)

# February 07th, 2025 - 6.11.0
## stream-chat-android-core
### ✅ Added
- Expose `UserId` alias that Represents a user id. [#5616](https://github.com/GetStream/stream-chat-android/pull/5616)

## stream-chat-android-ui-common
### ✅ Added
- Added `DateFormatter::formatRelativeDate` method to format a relative date. [#5587](https://github.com/GetStream/stream-chat-android/pull/5587)

## stream-chat-android-ui-components
### 🐞 Fixed
- Fix poll attachment picker not hidden if disabled in the dashboard. [#5562](https://github.com/GetStream/stream-chat-android/pull/5562)

### ⬆️ Improved
- `DateDividerViewHolder` now uses `DateFormatter::formatRelativeDate` to format the date. [#5587](https://github.com/GetStream/stream-chat-android/pull/5587)

## stream-chat-android-compose
### 🐞 Fixed
- Fix poll attachment picker not hidden if disabled in the dashboard. [#5562](https://github.com/GetStream/stream-chat-android/pull/5562)

### ⬆️ Improved
- Add a debounce to the queryChannels process to avoid multiple requests while typing for search channels. [#5615](https://github.com/GetStream/stream-chat-android/pull/5615)
- `DefaultMessageDateSeparatorContent` now uses `DateFormatter::formatRelativeDate` to format the date. [#5587](https://github.com/GetStream/stream-chat-android/pull/5587)
- Create snapshot tests for channels stateless components. [#5570](https://github.com/GetStream/stream-chat-android/pull/5570)
- Introduce `ChatComponentFactory` for easier channel components customization. Initially supporting channel stateless components. [#5571](https://github.com/GetStream/stream-chat-android/pull/5571)
- Deprecate `MessageContentFactory` in favor of `ChatComponentFactory`. [#5571](https://github.com/GetStream/stream-chat-android/pull/5571)
- Create snapshot tests for messages stateless components. [#5578](https://github.com/GetStream/stream-chat-android/pull/5578)
- Create snapshot tests for thread list components. [#5610](https://github.com/GetStream/stream-chat-android/pull/5610)
- Create snapshot tests for pinned message list components. [#5611](https://github.com/GetStream/stream-chat-android/pull/5611)
- Create snapshot tests for attachment picker options. [#5617](https://github.com/GetStream/stream-chat-android/pull/5617)
- Create message stateless component factories and refactor to have a single component factory object. [#5593](https://github.com/GetStream/stream-chat-android/pull/5593)
- Create message list header component factories. [#5599](https://github.com/GetStream/stream-chat-android/pull/5599)
- Create message footer status indicator stateless component factories. [#5598](https://github.com/GetStream/stream-chat-android/pull/5598)
- Create message composer stateless component factories. [#5579](https://github.com/GetStream/stream-chat-android/pull/5597)
- Create factories for the avatar stateless components. [#5596](https://github.com/GetStream/stream-chat-android/pull/5596)
- Create thread list component factories. [#5602](https://github.com/GetStream/stream-chat-android/pull/5602)
- Create pinned message list component factories. [#5603](https://github.com/GetStream/stream-chat-android/pull/5603)
- Create search input stateless component factories. [#5604](https://github.com/GetStream/stream-chat-android/pull/5604)
- Create attachments picker send button component factory. [#5607](https://github.com/GetStream/stream-chat-android/pull/5607)
- Introduce display configurations for user presence. [#5601](https://github.com/GetStream/stream-chat-android/pull/5601)

### ✅ Added
- Add customizable `verticalArrangement` to `MessagesScreen`, `MessageList` and `Messages`. [#5618](https://github.com/GetStream/stream-chat-android/pull/5618)

### ⚠️ Changed
- 🚨 Breaking change: Change `@Composable public fun MessageContainer` function to `@Composable public fun LazyItemScope.MessageContainer`. [#5593](https://github.com/GetStream/stream-chat-android/pull/5593)

# January 23th, 2025 - 6.10.0
## Common changes for all artifacts
### ⬆️ Improved
- Update compileSdk to 35 [#5573](https://github.com/GetStream/stream-chat-android/pull/5573)
- Update dependency versions:
  - AndroidX Ktx 1.15.0 [#5573](https://github.com/GetStream/stream-chat-android/pull/5573)
  - Stream Push 1.3.0 [#5573](https://github.com/GetStream/stream-chat-android/pull/5573)
  - Android Gradle Plugin 8.8.0 [#5580](https://github.com/GetStream/stream-chat-android/pull/5580)
  - Kotlin 2.0.21 [#5580](https://github.com/GetStream/stream-chat-android/pull/5580)
  - Gradle Wrapper 8.10.2 [#5580](https://github.com/GetStream/stream-chat-android/pull/5580)

## stream-chat-android-client
### ✅ Added
- Introduced `ApiModelTransformers` to allow custom transformations of API models. [#5568](https://github.com/GetStream/stream-chat-android/pull/5568)

## stream-chat-android-state
### 🐞 Fixed
-. Fix how Unread Counters are updated when events are received. [#5550](https://github.com/GetStream/stream-chat-android/pull/5550)

## stream-chat-android-ui-common
### 🐞 Fixed
- Avoid multiple queries within on states when user's properties are updated. [#5572](https://github.com/GetStream/stream-chat-android/pull/5572)

## stream-chat-android-ui-components
### ✅ Added
- Add `AttachmentsPickerDialogStyle::saveAttachmentsOnDismiss` flag for configuring whether the selected attachments should be saved when the dialog is dismissed. [#5554](https://github.com/GetStream/stream-chat-android/pull/5554)

## stream-chat-android-compose
### 🐞 Fixed
- Fix error messages text being overridden by the default error message. [#5551](https://github.com/GetStream/stream-chat-android/pull/5551)
- Fix wrong hints in the poll creation dialog input fields. [#5561](https://github.com/GetStream/stream-chat-android/pull/5561)

### ⬆️ Improved
- Create snapshot tests for channels stateless components. [#5570](https://github.com/GetStream/stream-chat-android/pull/5570)

### ✅ Added
- Add `AttachmentsPickerTheme::saveAttachmentsOnDismiss` flag for configuring whether the selected attachments should be saved when the dialog is dismissed. [#5554](https://github.com/GetStream/stream-chat-android/pull/5554)

# January 09th, 2025 - 6.9.0
## stream-chat-android-client
### 🐞 Fixed
- Fix `ChatClient::queryBlockedUsers` not working. [#5532](https://github.com/GetStream/stream-chat-android/pull/5532)
- Fix `ChatClient::blockUser` and `ChatClient::unblockUser` response parsing. [#5532](https://github.com/GetStream/stream-chat-android/pull/5532)
- Fix rare bug where the `ConnectivityState` is not updated to `Offline` after disconnecting the device from network. [#5538](https://github.com/GetStream/stream-chat-android/pull/5538)

### ✅ Added
- Add `ClientState::user::blockedUserIds` exposing the list of the current user's blocked users. [#5533](https://github.com/GetStream/stream-chat-android/pull/5533)

### ⚠️ Changed
- 🚨 Breaking change: Change `ChatClient::unblockUser` return type from `Call<BlockUser>` to `Call<Unit>` as we no longer get information about the unblocked user. [#5532](https://github.com/GetStream/stream-chat-android/pull/5532)

## stream-chat-android-state
### ✅ Added
- Add `GlobalState::blockedUserIds` exposing the list of the current user's blocked users. [#5533](https://github.com/GetStream/stream-chat-android/pull/5533)

## stream-chat-android-ui-common
### 🐞 Fixed
- Fix `MessageListController` not respecting the `showSystemMessages` property when set to `false`. [#5546](https://github.com/GetStream/stream-chat-android/pull/5546)

## stream-chat-android-ui-components
### ✅ Added
- Add "Unblock user" message menu option shown for messages from blocked users. [#5533](https://github.com/GetStream/stream-chat-android/pull/5533)

## stream-chat-android-compose
### ✅ Added
- Add "Unblock user" message menu option shown for messages from blocked users. [#5533](https://github.com/GetStream/stream-chat-android/pull/5533)
- Add `ComposerActionsTheme` property to `MessageComposerTheme` for customizing the default action icons in the `MessageComposer`. [#5535](https://github.com/GetStream/stream-chat-android/pull/5535)

### ⚠️ Changed
- Replace usage of `material` with `material3` components. [#5537](https://github.com/GetStream/stream-chat-android/pull/5537)

# December 18th, 2024 - 6.8.0
## Common changes for all artifacts
### ⬆️ Improved
- Internal "Resolve Dependency" process improvements. [#5514](https://github.com/GetStream/stream-chat-android/pull/5514)

### ✅ Added
- Add `Channel.membership.pinnedAt` property notifiying if/when a channel was pinned by the current user. [#5513](https://github.com/GetStream/stream-chat-android/pull/5513)
- Add `Channel.membership.archiveAt` property notifiying if/when a channel was archived by the current user. [#5513](https://github.com/GetStream/stream-chat-android/pull/5513)
- Add support for moderation V2. Add `moderation` field in `Message` model to support the new version of moderation. [#5493](https://github.com/GetStream/stream-chat-android/pull/5493)

### ⚠️ Changed
- 🚨 Breaking change: ViewModels related with "searching messages" feature provide a `List<MessageResult>` instead of a `List<Message>`. [#5500](https://github.com/GetStream/stream-chat-android/pull/5500)

## stream-chat-android-client
### ✅ Added
- Add `ChatClient.pinChannel` and `ChannelClient.unpinChannel` methods to pin/unpin a channel. [#5513](https://github.com/GetStream/stream-chat-android/pull/5513)
- Add `ChatClient.archiveChannel` and `ChannelClient.unarchiveChannel` methods to archive/unarchive a channel. [#5513](https://github.com/GetStream/stream-chat-android/pull/5513)
- Add `ChannelClient.pinChannel` and `ChannelClient.unpinChannel` methods to pin/unpin a channel. [#5513](https://github.com/GetStream/stream-chat-android/pull/5513)
- Add `ChannelClient.archiveChannel` and `ChannelClient.unarchiveChannel` methods to archive/unarchive a channel. [#5513](https://github.com/GetStream/stream-chat-android/pull/5513)
- Add `CreateChannelListener::onCreateChannelRequest(String, String, CreateChannelParams, User)` for performing actions before launching a request for creating a channel. [#5502](https://github.com/GetStream/stream-chat-android/pull/5502)
- Add `ChatClient::createChannel(String, String, CreateChannelParams)` for creating a channel with custom data for its members. [#5502](https://github.com/GetStream/stream-chat-android/pull/5502)
- Add `ChannelClient::createChannel(CreateChannelParams)` for creating a channel with custom data for its members. [#5502](https://github.com/GetStream/stream-chat-android/pull/5502)
- Add `ChatClient::addMembers(String, String, AddMembersParams)` for adding members with custom data to a channel. [#5502](https://github.com/GetStream/stream-chat-android/pull/5502)
- Add `ChannelClient::addMembers(AddMembersParams)` for adding members with custom data to a channel. [#5502](https://github.com/GetStream/stream-chat-android/pull/5502)

### ⚠️ Changed
- Deprecate `CreateChannelListener::onCreateChannelRequest(String, String, List<String>, Map<String, Any>, User)` in favor of the new `CreateChannelListener::onCreateChannelRequest(String, String, CreateChannelParams, User)`. [#5502](https://github.com/GetStream/stream-chat-android/pull/5502)

## stream-chat-android-state
### ⬆️ Improved
- The `ChannelState` is updated with new members after querying member with `ChatClient::queryMembers`. [#5517](https://github.com/GetStream/stream-chat-android/pull/5517)  

## stream-chat-android-ui-common
### ⬆️ Improved
- Exposed expose audio recording params in `DefaultStreamMediaRecorder` to allow customization. [#5520](https://github.com/GetStream/stream-chat-android/pull/5520)

## stream-chat-android-ui-components
### ⬆️ Improved
- Add support for partial media access in `MediaAttachmentFragment` and `FileAttachmentFragment` for Android 14+. [#5524](https://github.com/GetStream/stream-chat-android/pull/5524)

### ✅ Added
- Add `ThreadListView` component for showing the list of threads for the user. [#5491](https://github.com/GetStream/stream-chat-android/pull/5491)
- Hide messages with moderated pictures. [#5525](https://github.com/GetStream/stream-chat-android/pull/5525)

## stream-chat-android-compose
### 🐞 Fixed
- Fix keyboard not closing when opening the attachments picker from `MessagesScreen`. [#5506](https://github.com/GetStream/stream-chat-android/pull/5506)
- The `ChatTheme.downloadAttachmentUriGenerator` and `ChatTheme.downloadRequestInterceptor` properties are forwarded within the `MediaGalleryPreviewActivity` to be used when downloading attachments. [#5522](https://github.com/GetStream/stream-chat-android/pull/5522)

### ⬆️ Improved
- Add support for partial media access in `AttachmentsPickerImagesTabFactory` and `AttachmentsPickerFilesTabFactory` for Android 14+. [#5518](https://github.com/GetStream/stream-chat-android/pull/5518)

### ✅ Added
- The `StreamAttachmentFactories.defaultFactories()` method now accepts a `skipTypes` parameter to skip specific factory types. [#5494](https://github.com/GetStream/stream-chat-android/pull/5494)
- Add `ChatTheme.keyboardBehaviour` property to customize different keyboard behaviours. [#5506](https://github.com/GetStream/stream-chat-android/pull/5506)
- Add `MessageOptionItemVisibility.isBlockUserVisible` property to show/hide the block user option. [#5512](https://github.com/GetStream/stream-chat-android/pull/5512)
- Add `ChatTheme.channelOptionsTheme` property to customize the channel options. [#5513](https://github.com/GetStream/stream-chat-android/pull/5513) 
- Add `SearchResultItemState.channel` property containing the cached info of the channel where the message was sent. [#5500](https://github.com/GetStream/stream-chat-android/pull/5500)
- Hide messages with moderated pictures. [#5525](https://github.com/GetStream/stream-chat-android/pull/5525)
- Add `MessageTheme.mentionColor` property for customizing the mentions color in messages. [#5528](https://github.com/GetStream/stream-chat-android/pull/5528)

### ⚠️ Changed
- 🚨 Breaking change: The `SearchResultNameFormatter.formatMessageTitle` method receives a `SearchResultItemState` instead of a `Message`. [#5500](https://github.com/GetStream/stream-chat-android/pull/5500)

# December 04th, 2024 - 6.7.0
## stream-chat-android-client
### ✅ Added
- Add `ChatClient::partialUpdateMember` for updating a `Member` in the scope of a `Channel`. [#5497](https://github.com/GetStream/stream-chat-android/pull/5497)
- Add `ChannelClient::partialUpdateMember` for updating a `Member` in the scope of a `Channel`. [#5497](https://github.com/GetStream/stream-chat-android/pull/5497)

## stream-chat-android-ui-common
### 🐞 Fixed
- Fix wrong timestamp used for the initial loading of pinned messages in `PinnedMessageListController`. [#5483](https://github.com/GetStream/stream-chat-android/pull/5483)
- Add `DownloadAttachmentUriGenerator` to generate download URIs for attachments. [#5490](https://github.com/GetStream/stream-chat-android/pull/5490)
- Add `DownloadRequestInterceptor` to intercept download requests. [#5490](https://github.com/GetStream/stream-chat-android/pull/5490)

### ⬆️ Improved
- Improve performance of opening a thread or message in a thread via `MessageListController`. [#5489](https://github.com/GetStream/stream-chat-android/pull/5489)

## stream-chat-android-ui-components
### ✅ Added
- Add `ChatUI.downloadAttachmentUriGenerator` property to generate download URIs for attachments. [#5490](https://github.com/GetStream/stream-chat-android/pull/5490)
- Add `ChatUI.downloadRequestInterceptor` property to intercept download requests. [#5490](https://github.com/GetStream/stream-chat-android/pull/5490)

## stream-chat-android-compose
### ✅ Added
- Add `ChatTheme.downloadAttachmentUriGenerator` property to generate download URIs for attachments. [#5490](https://github.com/GetStream/stream-chat-android/pull/5490)
- Add `ChatTheme.downloadRequestInterceptor` property to intercept download requests. [#5490](https://github.com/GetStream/stream-chat-android/pull/5490)
- Add `MessageContentFactory` class for customizing message contents. [#5498](https://github.com/GetStream/stream-chat-android/pull/5498)

# November 21th, 2024 - 6.6.0
## Common changes for all artifacts
### ⬆️ Improved
- Update dependency versions:
  - Android JUnit5 Gradle Plugin 1.11.2.0
  - AndroidX Activity 1.9.3
  - AndroidX Annotations 1.9.1
  - AndroidX AppCompat 1.7.0
  - AndroidX Fragment 1.8.5
  - AndroidX Ktx 1.13.1
  - AndroidX Lifecycle 2.8.7
  - AndroidX Navigation 2.8.4
  - AndroidX RecyclerView 1.3.2
  - AndroidX StartUp 1.2.0
  - Androidx ViewPager2 1.1.0
  - Coil 2.7.0
  - Compose 1.7.5
  - Compose Accompanist 0.36.0
  - Compose ConstraintLayout 1.1.0
  - Compose Material 1.3.1
  - Compose Stable Marker 1.0.5
  - ConstraintLayout 2.2.0
  - Coroutines 1.9.0
  - Detekt plugin 1.23.7
  - Dokka 1.9.20
  - Firebase Analytics 22.1.2
  - Firebase Crashlytics 19.2.1
  - Firebase Crashlytics plugin 3.0.2
  - Firebase Messaging 24.1.0
  - Flipper 0.272.0
  - Flipper SO Loader 0.12.1
  - Google Services 4.4.2
  - ITU Date 1.10.2
  - Json 20240303
  - JUnit5 5.11.3
  - KSP 2.0.21-1.0.28
  - Material Components 1.12.0
  - Mockito 5.14.2
  - Mockito Kotlin 5.4.0
  - Moshi 1.15.1
  - OkHttp 4.12.0
  - PermissionX 1.8.1
  - Photoview 1.0.2
  - Retrofit 2.11.0
  - Reorderable 2.4.0
  - Room 2.6.1
  - Stream Push 1.1.9
  - ThreeTenBP 1.7.0
  - Turbine 1.2.0
  - Work 2.9.1

## stream-chat-android-offline
### ✅ Added
- Add support for Threads. [#5481](https://github.com/GetStream/stream-chat-android/pull/5481)

## stream-chat-android-ui-common
### ✅ Added
- Add `MessageListController.flagUser()` and `MessageListController.unflagUser()` methods for flagging/un-flagging users. [#5478](https://github.com/GetStream/stream-chat-android/pull/5478)
- Add `MessageListController.ErrorEvent`s - `FlagUserError` and `UnflagUserError` representing errors which occurred during the execution of the corresponding operations. [#5478](https://github.com/GetStream/stream-chat-android/pull/5478)

### ⚠️ Changed
- 🚨 Breaking change: The `MessagePositionHandler.handleMessagePosition` function now includes a new parameter, `isBeforeDateSeparator`, to handle message positioning more precisely within a group of messages. [#5466](https://github.com/GetStream/stream-chat-android/pull/5466)

## stream-chat-android-ui-components
### ✅ Added
- Add `MessageListViewModel.flagUser()` and `MessageListViewModel.unflagUser()` methods for flagging/un-flagging users. [#5478](https://github.com/GetStream/stream-chat-android/pull/5478)
- Add edge-to-edge support for apps targeting Android 15. [#5469](https://github.com/GetStream/stream-chat-android/pull/5469)
- Add styles for polls. [#5479](https://github.com/GetStream/stream-chat-android/pull/5479)

## stream-chat-android-compose
### ✅ Added
- Add `MessageListViewModel.flagUser()` and `MessageListViewModel.unflagUser()` methods for flagging/un-flagging users. [#5478](https://github.com/GetStream/stream-chat-android/pull/5478)
- Add edge-to-edge support for apps targeting Android 15. [#5469](https://github.com/GetStream/stream-chat-android/pull/5469)
- Add `ThreadList` component for showing the list of threads for the user. [#5455](https://github.com/GetStream/stream-chat-android/pull/5455)

### ⚠️ Changed
- 🚨 Breaking change: Replace usage of `RippleTheme` with `StreamRippleConfiguration` for customizing ripples via `ChatTheme`. [#5475](https://github.com/GetStream/stream-chat-android/pull/5475)
- Expanded `MessageTheme` to allow customizing the message components. [#5466](https://github.com/GetStream/stream-chat-android/pull/5466)

# November 06th, 2024 - 6.5.3
## stream-chat-android-client
### ✅ Added
- Add `ChatClient::markThreadUnread` to mark a given thread as unread. [#5457](https://github.com/GetStream/stream-chat-android/pull/5457)
- Add `ChannelClient::markThreadUnread` to mark a given thread as unread. [#5457](https://github.com/GetStream/stream-chat-android/pull/5457)

## stream-chat-android-ui-components
### 🐞 Fixed
- Fix crash in `CameraAttachmentFragment` related to permissions checks. [#5465](https://github.com/GetStream/stream-chat-android/pull/5465)
- Fix crash in `FileAttachmentFragment` related to permissions checks. [#5465](https://github.com/GetStream/stream-chat-android/pull/5465)
- Fix crash in `MediaAttachmentFragment` related to permissions checks. [#5465](https://github.com/GetStream/stream-chat-android/pull/5465)
- Fix crash in `AttachmentsPickerSystemFragment` related to permissions checks. [#5465](https://github.com/GetStream/stream-chat-android/pull/5465)

# October 23th, 2024 - 6.5.2
## Common changes for all artifacts
### ⚠️ Changed
- Deprecate `NotInFilterObject` because it is not supported backend-side anymore. [#5393](https://github.com/GetStream/stream-chat-android/pull/5393)
- Deprecate `AttachmentsPickerTabFactories.defaultFactoriesWithoutStoragePermissions()` in favor of a more configurable method. [#5430](https://github.com/GetStream/stream-chat-android/pull/5430)
- Deprecate `AttachmentsPickerSystemTabFactory(otherFactories)` in favor of a more configurable constructor. [#5430](https://github.com/GetStream/stream-chat-android/pull/5430)

### ❌ Removed
- Remove `NotInFilterObject` because it is not supported backend-side anymore. [#5394](https://github.com/GetStream/stream-chat-android/pull/5394)

## stream-chat-android-client
### 🐞 Fixed
- Sanitize User Agen Header to avoid issues with ilegal characters on the Http Headers. [#5440](https://github.com/GetStream/stream-chat-android/pull/5440)

### ⬆️ Improved
- Avoid multiple `ChatClient::connectUser` invocations by sharing the `Call`. [#5439](https://github.com/GetStream/stream-chat-android/pull/5439)

### ✅ Added
- Add `ChatClient::markThreadRead` to mark a given thread as read. [#5447](https://github.com/GetStream/stream-chat-android/pull/5447)
- Add `ChannelClient::markThreadRead` to mark a given thread as read. [#5447](https://github.com/GetStream/stream-chat-android/pull/5447)

## stream-chat-android-state
### ✅ Added
- Add `GlobalState::unreadThreadsCount` property to observe the number of unread threads. [#5452](https://github.com/GetStream/stream-chat-android/pull/5452)

## stream-chat-android-ui-common
### ✅ Added
- Added `ImageAssetTransformer` to transform image assets before rendering them on the UI. [#5438](https://github.com/GetStream/stream-chat-android/pull/5438)

## stream-chat-android-ui-components
### 🐞 Fixed
- Fix max allowed votes base on available options. [#5431](https://github.com/GetStream/stream-chat-android/pull/5431)
- Fix `CAMERA` permission request when using the capture photo/video attachment picker from `AttachmentsPickerSystemTabFactory`. [#5430](https://github.com/GetStream/stream-chat-android/pull/5430)
- Fixed `MessageListView` scroll to the bottom behaviour when a new message is added. [#5427](https://github.com/GetStream/stream-chat-android/pull/5427)

### ✅ Added
- Added `ChatUI.imageAssetTransformer` to transform image assets before rendering them on the UI. [#5438](https://github.com/GetStream/stream-chat-android/pull/5438)

## stream-chat-android-compose
### 🐞 Fixed
- Fix `CAMERA` permission request when using the capture photo/video attachment picker from `AttachmentsPickerSystemTabFactory`. [#5430](https://github.com/GetStream/stream-chat-android/pull/5430)
- Fixed `MessageList` scroll to the bottom behaviour when a new message is added. [#5427](https://github.com/GetStream/stream-chat-android/pull/5427)

### ✅ Added
- Added `ChannelListViewModel.refresh` method to refresh the channel list. [#5425](https://github.com/GetStream/stream-chat-android/pull/5425)
- Add `PinnedMessageList` component for showing the list of pinned messages in a channel. [#5420](https://github.com/GetStream/stream-chat-android/pull/5420)
- Add `formatMessageTitle` method to `MessagePreviewFormatter`, to allow message preview title formatting customization. [#5420](https://github.com/GetStream/stream-chat-android/pull/5420)
- Add `AttachmentsPickerTabFactories.defaultFactoriesWithoutStoragePermissions` to customize which attachment pickers are allowed. [#5430](https://github.com/GetStream/stream-chat-android/pull/5430)
- Add `AttachmentsPickerSystemTabFactory(filesAllowed, mediaAllowed, captureImageAllowed, captureVideoAllowed, pollAllowed)` to to customize which attachment pickers are allowed. [#5430](https://github.com/GetStream/stream-chat-android/pull/5430)
- Added `ChatTheme.imageAssetTransformer` to transform image assets before rendering them on the UI. [#5438](https://github.com/GetStream/stream-chat-android/pull/5438)
- Added option to suggest new options on a poll. [#5424](https://github.com/GetStream/stream-chat-android/pull/5424)
- Added UI for Answers. [#5432](https://github.com/GetStream/stream-chat-android/pull/5432)

### ⚠️ Changed
- Exposed `DefaultMessageComposerRecordingContent` and `DefaultAudioRecordButton` components. [#5433](https://github.com/GetStream/stream-chat-android/pull/5433) 

# September 26th, 2024 - 6.5.1
## Common changes for all artifacts
### ⚠️ Changed
- Deprecate `NotInFilterObject` because it is not supported backend-side anymore. [#5393](https://github.com/GetStream/stream-chat-android/pull/5393)

## stream-chat-android-client
### ⬆️ Improved
- `Attachment.uploadId` is only used locally and removed whenever the attachments are uploaded. [#5395](https://github.com/GetStream/stream-chat-android/pull/5395)

### ✅ Added
Added `notificationTextFormatter` lambda parameter to `NotificationHandlerFactory::createNotificationHandler` which is being used to formats the text of the notification. [#5409](https://github.com/GetStream/stream-chat-android/pull/5409)
Added `actionsProvider` lambda parameter to `NotificationHandlerFactory::createNotificationHandler` which is being used to provide actions for the notification. [#5409](https://github.com/GetStream/stream-chat-android/pull/5409)
- Added `FileTransformer` to allow transforming files before uploading. [#5416](https://github.com/GetStream/stream-chat-android/pull/5416)

## stream-chat-android-ui-common
### 🐞 Fixed
- UnreadLabel is not added on the case all unread messages are deleted. [#5403](https://github.com/GetStream/stream-chat-android/pull/5403)

## stream-chat-android-ui-components
### ✅ Added
- Split poll options on the poll attachment to show a fit nubmer of options and a button to open new view with all options.[#5406](https://github.com/GetStream/stream-chat-android/pull/5406)
- Add view to see poll results. [#5405](https://github.com/GetStream/stream-chat-android/pull/5405)

## stream-chat-android-compose
### 🐞 Fixed
- Fix condition to show async-voice attachments on MessageList. [#5395](https://github.com/GetStream/stream-chat-android/pull/5395)

### ✅ Added
- Add a default theme for `MediaPreviewActivity` and `MediaGalleryPreviewActivity`. [#5391](https://github.com/GetStream/stream-chat-android/pull/5391)
- Added typing indicator on `ChannelList`. [#5399](https://github.com/GetStream/stream-chat-android/pull/5399)
- Added support for Audio Recording feature. [#5404](https://github.com/GetStream/stream-chat-android/pull/5404)
- Added `ChatTheme#imageHeadersProvider` to allow adding custom headers to image requests. [#5414](https://github.com/GetStream/stream-chat-android/pull/5414)

# August 30th, 2024 - 6.5.0
## stream-chat-android-offline
### ✅ Added
- Store poll info on local data base. [#5283](https://github.com/GetStream/stream-chat-android/pull/5283)

## stream-chat-android-state
### 🐞 Fixed
- Fixed `ChannelState.watchers` not being updated when a watcher gets deleted. [#5378](https://github.com/GetStream/stream-chat-android/pull/5378)

### ⬆️ Improved
- Keep members updated on QueryChannelsState. [5382](https://github.com/GetStream/stream-chat-android/pull/5382) 

## stream-chat-android-ui-common
### 🐞 Fixed
- Fixed `MessageListController.channel.members` not being updated when a member is banned. [#5368](https://github.com/GetStream/stream-chat-android/pull/5368)

### ⬆️ Improved
- Hide "Unread Messages" button when there are no messages on the messages list. [#5376](https://github.com/GetStream/stream-chat-android/pull/5376)

## stream-chat-android-ui-components
### 🐞 Fixed
- Message list is cleared when the channel remove all its messages. [#5360](https://github.com/GetStream/stream-chat-android/pull/5360)
- Ensure channels list doesn't show deleted messages on the last message preview. [#5367](https://github.com/GetStream/stream-chat-android/pull/5367)
- Fixed `Message.messageTextUpdatedAt` fluctuations within `FootnoteDecorator` when editing a message. [#5374](https://github.com/GetStream/stream-chat-android/pull/5374)

### ⬆️ Improved
- `MessageOptionsDialogFragment` now uses `MessageListItemViewHolderFactory` to get item view type. [#5369](https://github.com/GetStream/stream-chat-android/pull/5369)
- Default `MentionsViewHolder` uses `user.id` if `user.name` is empty. [#5384](https://github.com/GetStream/stream-chat-android/pull/5384)

### ✅ Added
- Create a new UI for the poll message. [#5285](https://github.com/GetStream/stream-chat-android/pull/5285)
- Create a new UI to create a poll message. [#5361](https://github.com/GetStream/stream-chat-android/pull/5361)
- Added system attachment picker to select media without extra permissions. [#5380](https://github.com/GetStream/stream-chat-android/pull/5380) 

## stream-chat-android-compose
### 🐞 Fixed
- Message list is cleared when the channel remove all its messages. [#5360](https://github.com/GetStream/stream-chat-android/pull/5360)
- Increase max allowed votes base on available options. [#5363](https://github.com/GetStream/stream-chat-android/pull/5363)
- Poll Attachment show description instead of question twice. [#5364](https://github.com/GetStream/stream-chat-android/pull/5364)
- Show proper votes count in anonymous polls. [#5366](https://github.com/GetStream/stream-chat-android/pull/5366)
- Fixed `DefaultQuotedMessageTextFormatter` not using the correct text style. [#5373](https://github.com/GetStream/stream-chat-android/pull/5373)
- Fixed `Message.messageTextUpdatedAt` fluctuations within `MessageFooter` when editing a message. [#5374](https://github.com/GetStream/stream-chat-android/pull/5374)
- Expose `topBarContent` and `bottomBarContent` in `MessageScreen`. [#5377](https://github.com/GetStream/stream-chat-android/pull/5377)

### ⬆️ Improved
- `DefaultMentionSuggestionItemCenterContent` component uses `user.id` if `user.name` is empty. [#5384](https://github.com/GetStream/stream-chat-android/pull/5384)
- Added `showFileSize` parameter to `StreamAttachmentFactories.defaultFactories` to control file size UI visibility. [#5383](https://github.com/GetStream/stream-chat-android/pull/5383)
- Made `MessagesScreen` edge-to-edge friendly. [#5386](https://github.com/GetStream/stream-chat-android/pull/5386)

### ✅ Added
- Add `PollDialogs` component used to show poll dialogs. [#5370](https://github.com/GetStream/stream-chat-android/pull/5370)
- Add `MessageDialogs` component used to prompt the user with message flagging and deletion actions. [#5370](https://github.com/GetStream/stream-chat-android/pull/5370)
- Add `MessageModerationDialog` component used for message that needs to be moderated. [#5370](https://github.com/GetStream/stream-chat-android/pull/5370)
- Add `AttachmentsPickerMenu` component used to show the attachment picker menu. [#5370](https://github.com/GetStream/stream-chat-android/pull/5370)
- Add `MessageMenus` component used to prompt the user with message actions. [#5370](https://github.com/GetStream/stream-chat-android/pull/5370)
- Added system attachment picker to select media without extra permissions. [#5380](https://github.com/GetStream/stream-chat-android/pull/5380)

# August 09th, 2024 - 6.4.4
## stream-chat-android-core
### ✅ Added
- Added optional `banExpires` field to `Member` entity. [#5340](https://github.com/GetStream/stream-chat-android/pull/5340)

## stream-chat-android-state
### 🐞 Fixed
- Fixed expired pinned messages being exposed in the pinned message list. [#5343](https://github.com/GetStream/stream-chat-android/pull/5343)

## stream-chat-android-ui-components
### 🐞 Fixed
- Fixed crash in `MessageListView` when posting a message to an empty channel. [#5332](https://github.com/GetStream/stream-chat-android/pull/5332)

## stream-chat-android-compose
### 🐞 Fixed
- Fixed `Edited` label not being displayed right after editing a message. [#5342](https://github.com/GetStream/stream-chat-android/pull/5342)

### ✅ Added
- Added `onMessageLinkClick` to `MessagesScreen` to handle message link clicks. [#5346](https://github.com/GetStream/stream-chat-android/pull/5346)
- Added new "attachment option" to create polls in the message composer. [#5305](https://github.com/GetStream/stream-chat-android/pull/5305)
- Added new attachment type for polls in the message list. [#5308](https://github.com/GetStream/stream-chat-android/pull/5308)

# July 23th, 2024 - 6.4.3
## stream-chat-android-client
### 🐞 Fixed
- Fixed pinned message expire date validation. [#5329](https://github.com/GetStream/stream-chat-android/pull/5329)

### ⚠️ Changed
- `Attachment` class doesn't use `url` property anymore. Use `assetUrl` instead. [#5325](https://github.com/GetStream/stream-chat-android/pull/5325)

### ❌ Removed
- Removed `url` property of `Attachment` class. Use `assetUrl` instead. [#5325](https://github.com/GetStream/stream-chat-android/pull/5325)

## stream-chat-android-state
### 🐞 Fixed
- Fixed channel cache not being updated on message unpin operation. [#5329](https://github.com/GetStream/stream-chat-android/pull/5329)

## stream-chat-android-compose
### ✅ Added
- Exposed user avatar click listener in MessagesScreen.kt
- Added ability to create multiple instance of ChannelListViewModel with differing parameters

# July 17th, 2024 - 6.4.2
## stream-chat-android-state
### 🐞 Fixed
- Fixed channel cache not being updated when a message is soft deleted. [#5321](https://github.com/GetStream/stream-chat-android/pull/5321)
- Expired/deleted pinned messages are filtered out. [#5321](https://github.com/GetStream/stream-chat-android/pull/5321)
- Clear channels' cache on `channel.hidden` event. [#5324](https://github.com/GetStream/stream-chat-android/pull/5324)

## stream-chat-android-ui-common
### ✅ Added
- Added `TimeProvider` to provide the current time. [#5321](https://github.com/GetStream/stream-chat-android/pull/5321)

## stream-chat-android-ui-components
### ⬆️ Improved
- Sent messages from the MessageComposer are marked as read. [#5322](https://github.com/GetStream/stream-chat-android/pull/5322)

## stream-chat-android-compose
### 🐞 Fixed
- Fixed quoted message styling. [#5316](https://github.com/GetStream/stream-chat-android/pull/5316)
- Fixed checkbox visibility in `MessageComposer`'s footer when dark theme is used. [#5318](https://github.com/GetStream/stream-chat-android/pull/5318)

### ⬆️ Improved
- Sent messages from the MessageComposer are marked as read. [#5322](https://github.com/GetStream/stream-chat-android/pull/5322)

### ✅ Added
- Added `ChatTheme.timeProvider` to provide the current time. [#5321](https://github.com/GetStream/stream-chat-android/pull/5321)

# July 05th, 2024 - 6.4.1
## stream-chat-android-client
### ✅ Added
- Added `ChatClient.getNewerReplies` to fetch newer replies for a message in a thread. [#5256](https://github.com/GetStream/stream-chat-android/pull/5256)
- Added `ChatClient.getThreads` to fetch threads for the current users. [#5264](https://github.com/GetStream/stream-chat-android/pull/5264)
- Added `ChatClient.sendPoll`, `ChatClient.castVotePoll`, `ChatClient.closePoll` and `ChatClient.removePollVote` methods to interact with Polls. [#5273](https://github.com/GetStream/stream-chat-android/pull/5273)
- Added new `ChatEvents` related with Polls.  [#5273](https://github.com/GetStream/stream-chat-android/pull/5273)
- Added pinned messages parsing. [#5306](https://github.com/GetStream/stream-chat-android/pull/5306)

## stream-chat-android-offline
### 🐞 Fixed
- Fixed messages from hidden channels being shown up. [#5281](https://github.com/GetStream/stream-chat-android/pull/5281)

## stream-chat-android-state
### 🐞 Fixed
- Fixed member.role being missing when updating other members' roles in a channel. [#5290](https://github.com/GetStream/stream-chat-android/pull/5290)

### ✅ Added
- Added `ChannelState.pinnedMessage` to obtain the pinned message in a channel. [#5306](https://github.com/GetStream/stream-chat-android/pull/5306)

### ⚠️ Changed
- Delete a pinned message from the pinned list if it was deleted. [#5315](https://github.com/GetStream/stream-chat-android/pull/5315)

## stream-chat-android-ui-common
### 🐞 Fixed
- Fixed the message list to scroll to the bottom when a message reaction is added. [#5280](https://github.com/GetStream/stream-chat-android/pull/5280)

### ✅ Added
- Added pinned messages support to `MessageListController`. [#5306](https://github.com/GetStream/stream-chat-android/pull/5306)

## stream-chat-android-ui-components
### 🐞 Fixed
- Fixed crash on `AttachmentGalleryActivity`. [#5284](https://github.com/GetStream/stream-chat-android/pull/5284)
- Fixed quoted message styling to be consistent with `isMine` property. [#5287](https://github.com/GetStream/stream-chat-android/pull/5287)
  * 🚨If you are overriding `TransformStyle.messageReplyStyleTransformer`, please ensure you validate your UI after this change.
- Fixed video being displayed in voice recording attachment. [#5296](https://github.com/GetStream/stream-chat-android/pull/5296)

### ⬆️ Improved
- Extended search result list styling. [#5286](https://github.com/GetStream/stream-chat-android/pull/5286)

### ✅ Added
- Added additional message option for user blocking. [#5289](https://github.com/GetStream/stream-chat-android/pull/5289)

## stream-chat-android-compose
### 🐞 Fixed
- Fixed deleted pinned messages being highlighted as pinned. [#5315](https://github.com/GetStream/stream-chat-android/pull/5315)
- Fixed the url used when click on the link. [#5314](https://github.com/GetStream/stream-chat-android/pull/5314)

### ⬆️ Improved
- Enabled Strong Skipping Mode for Compose compiler and improved Compose performance. [#5303](https://github.com/GetStream/stream-chat-android/pull/5303)

### ✅ Added
- Added `MessageOptionItemVisibility` class that controls menu item visibility in the selected message options menu. [#5226](https://github.com/GetStream/stream-chat-android/pull/5226)
- Added new `ChatTheme.messageOptionItemVisibility` property of type `MessageOptionItemVisibility`. [#5226](https://github.com/GetStream/stream-chat-android/pull/5226)
- Added docs sections that describe these changes. [#5226](https://github.com/GetStream/stream-chat-android/pull/5226)
- Added `StreamImage` Composable functions to load internal images, such as profile images, attachments, and other media files. [#5299](https://github.com/GetStream/stream-chat-android/pull/5299)
- Added `AttachmentPickerTheme` to customize the `AttachmentsPicker` component. [#5297](https://github.com/GetStream/stream-chat-android/pull/5297)

### ⚠️ Changed
- Used the new `ChatTheme.messageOptionItemVisibility` property in `defaultMessageOptionsState()` in combination with own capabilities to control menu option item visibility. [#5226](https://github.com/GetStream/stream-chat-android/pull/5226)
- Now, Compose components use `StreamImage`, which delegates [Landscapist-Coil](https://github.com/skydoves/landscapist) for loading internal images. [#5299](https://github.com/GetStream/stream-chat-android/pull/5299)
- Migrated to Kotlin 2.0 and Compose compiler plugin [#5303](https://github.com/GetStream/stream-chat-android/pull/5303)

# May 24th, 2024 - 6.4.0
## stream-chat-android-client
### 🐞 Fixed
- Fix crash when parsing users from query user endpoint. [#5257](https://github.com/GetStream/stream-chat-android/pull/5257)
- Fix `ChatClient.sendMessage()` method to be able to send multiple message in parallel. [#5266](https://github.com/GetStream/stream-chat-android/pull/5266)

### ✅ Added
- Added `ChatClient.getNewerReplies` to fetch newer replies for a message in a thread. [#5256](https://github.com/GetStream/stream-chat-android/pull/5256)

## stream-chat-android-state
### ✅ Added
- Added an option to fetch thread from older to newer messages. [#5258](https://github.com/GetStream/stream-chat-android/pull/5258)

## stream-chat-android-ui-common
### ✅ Added
- Created `VideoHeadersProvider` interface to provide headers for video requests. [#5265](https://github.com/GetStream/stream-chat-android/pull/5265)

### ⚠️ Changed
- The `ImageHeadersProvider.getImageRequestHeaders()` method use the url as a parameter. [#5265](https://github.com/GetStream/stream-chat-android/pull/5265)

## stream-chat-android-ui-components
### ✅ Added
- Added an option to fetch thread from older to newer messages. [#5258](https://github.com/GetStream/stream-chat-android/pull/5258)

## stream-chat-android-compose
### 🐞 Fixed
- Fixed infinite progress bar on channel list screen. [#5259](https://github.com/GetStream/stream-chat-android/pull/5259)
- Fixed thread replies are being scrolled to bottom. [#5261](https://github.com/GetStream/stream-chat-android/pull/5261)
### ✅ Added
- Added an option to fetch thread from older to newer messages. [#5258](https://github.com/GetStream/stream-chat-android/pull/5258)

# May 01th, 2024 - 6.3.2
## Common changes for all artifacts
### 🐞 Fixed
- Shadowed messages are filtered. [#5234](https://github.com/GetStream/stream-chat-android/pull/5234)

### ⬆️ Improved
- `Channel.lastMessageAt` is not updated when there is a new message within a thread. [#5245](https://github.com/GetStream/stream-chat-android/pull/5245)

### ✅ Added
- Added `reason` and `custom` fields to flag message endpoint.[#5242](https://github.com/GetStream/stream-chat-android/pull/5242)
- Added `reason` and `custom` fields to flag user endpoint.[#5242](https://github.com/GetStream/stream-chat-android/pull/5242)
- Added `reactionGroups` field to `Message` entity. [#5247](https://github.com/GetStream/stream-chat-android/pull/5247)
- Added `ReactionSorting` interface to allow custom sorting of reactions. [#5248](https://github.com/GetStream/stream-chat-android/pull/5248)
- Added `privacySettings` field to `User` entity. [#5249](https://github.com/GetStream/stream-chat-android/pull/5249)

## stream-chat-android-ui-components
### ⬆️ Improved
- Channel List is not updated with new messages within a thread. [#5245](https://github.com/GetStream/stream-chat-android/pull/5245)

### ✅ Added
- Added a Button to jump to the first unread message in the channel. [#5236](https://github.com/GetStream/stream-chat-android/pull/5236)
- Added `ViewReactionsViewStyle.reactionSorting` field to customize the sorting of reactions. [#5248](https://github.com/GetStream/stream-chat-android/pull/5248)

## stream-chat-android-compose
### 🐞 Fixed
- Fixed `ChannelsState.isLoadingMore` being stuck. [#5239](https://github.com/GetStream/stream-chat-android/pull/5239)

### ⬆️ Improved
- Channel List is not updated with new messages within a thread. [#5245](https://github.com/GetStream/stream-chat-android/pull/5245)
- MessageList accept `reactionSorting` parameter to customize the sorting of reactions. [#5248](https://github.com/GetStream/stream-chat-android/pull/5248)

# April 19th, 2024 - 6.3.1
## stream-chat-android-compose
### 🐞 Fixed
- Fix issue with the keyboard gets stuck when typing a message. [#5235](https://github.com/GetStream/stream-chat-android/pull/5235)

# April 05th, 2024 - 6.3.0
## Common changes for all artifacts
### 🐞 Fixed
- Shadowed messages are not increasing the unread count. [#5229](https://github.com/GetStream/stream-chat-android/pull/5229)

## stream-chat-android-client
### ✅ Added
- Added `ChatClient.getChannel` to fetch a channel with no side effects. [#5227](https://github.com/GetStream/stream-chat-android/pull/5227)
  * Added `ChannelClient.get` to fetch a channel with no side effects.
- Added `UploadedFile.extraData` map field to include custom data to updated file attachments. [#5230](https://github.com/GetStream/stream-chat-android/pull/5230)

### ❌ Removed
- Removed `UploadedImage` class, replace with `UploadedFile` class. [#5230](https://github.com/GetStream/stream-chat-android/pull/5230)

## stream-chat-android-ui-components
### 🐞 Fixed
- Fixed crash when providing a custom message view holder. [#5232](https://github.com/GetStream/stream-chat-android/pull/5232)

### ⚠️ Changed
- 🚨Breaking change: Exposed `MessageListItemViewHolderFactory.getItemViewType` which returns the view type for the given view holder. [#5232](https://github.com/GetStream/stream-chat-android/pull/5232)
  * You have to implement this method in your custom `MessageListItemViewHolderFactory` implementation along with another `getItemViewType` method, which returns the view type for the given message item.

# March 26th, 2024 - 6.2.3
## stream-chat-android-compose
### 🐞 Fixed
- Fixed `TextStyle` mismatch in `MessageTextFormmater` and `QuotedMessageTextFormatter`. [#5221](https://github.com/GetStream/stream-chat-android/pull/5221)

# March 22th, 2024 - 6.2.2
## stream-chat-android-core
### ✅ Added
- Added `Member.notificationsMuted` property support. [#5217](https://github.com/GetStream/stream-chat-android/pull/5217)

## stream-chat-android-ui-components
### 🐞 Fixed
- Fixed the crash happening while editing a message with a recording attachment. [#5220](https://github.com/GetStream/stream-chat-android/pull/5220)
- Fixed intermittent crash when opening a channel. [#5219](https://github.com/GetStream/stream-chat-android/pull/5219)

## stream-chat-android-compose
### 🐞 Fixed
- Fixed `MessageListViewModel.selectExtendedReactions` not calling the proper function in `MessageListController`. [#5218](https://github.com/GetStream/stream-chat-android/pull/5218)

### ✅ Added
- Added `MessageTextFormatter` to format the message text. [#5214](https://github.com/GetStream/stream-chat-android/pull/5214)
  * Can be overridden by `ChatTheme.messageTextFormatter`
- Added `QuotedMessageTextFormatter` to format the quoted message text. [#5214](https://github.com/GetStream/stream-chat-android/pull/5214)
  * Can be overridden by `ChatTheme.quotedMessageTextFormatter` 
- Added `itemModifier` parameter into both `MessageList` and `Messages` components to allow customizing the message item. [#5209](https://github.com/GetStream/stream-chat-android/pull/5209)

# March 20th, 2024 - 6.2.1
## stream-chat-android-ui-components
### ⬆️ Improved
- Added `flag-message` capability support. [#5211](https://github.com/GetStream/stream-chat-android/pull/5211)

## stream-chat-android-compose
### ✅ Added
- Added `flag-message` capability support. [#5211](https://github.com/GetStream/stream-chat-android/pull/5211)

# March 15th, 2024 - 6.2.0
## Common changes for all artifacts
### ✅ Added
- `Message` entity has a new `messageTextUpdatedAt` property to represent the last time the message text was updated. [#5200](https://github.com/GetStream/stream-chat-android/pull/5200)
- `FileUploadConfig` entity has a new `sizeLimitInBytes:` property to represent the size limit for attachments. [#5205](https://github.com/GetStream/stream-chat-android/pull/5205)

## stream-chat-android-ui-common
### ⚠️ Changed
- Attachment size limit is not configured client-side anymore, you should configure it on the dashboard. [#5205](https://github.com/GetStream/stream-chat-android/pull/5205)

### ❌ Removed
- Removed `MessagesViewModelFactory.maxAttachmentSize` property. [#5205](https://github.com/GetStream/stream-chat-android/pull/5205)

## stream-chat-android-ui-components
### ✅ Added
- Edited message will show info about when they were edited. [#5200](https://github.com/GetStream/stream-chat-android/pull/5200)

### ❌ Removed
- Removed `MessagesViewModelFactory.maxAttachmentSize` property. [#5205](https://github.com/GetStream/stream-chat-android/pull/5205)

## stream-chat-android-compose
### ✅ Added
- Edited message will show info about when they were edited. [#5200](https://github.com/GetStream/stream-chat-android/pull/5200)
- Added `SearchMode` to `ChannelsScreen` to allow searching for channels or messages. [#5203](https://github.com/GetStream/stream-chat-android/pull/5203)
- Added `ChannelsList.searchResultContent` comoposable lambda to render the search result content. [#5203](https://github.com/GetStream/stream-chat-android/pull/5203)

### ❌ Removed
- Removed `MessagesViewModelFactory.maxAttachmentSize` property. [#5205](https://github.com/GetStream/stream-chat-android/pull/5205)

# March 05th, 2024 - 6.1.1
## stream-chat-android-ui-common
### ✅ Added
- Restored user mention customization which was removed during v5-v6 migration. [#5193](https://github.com/GetStream/stream-chat-android/pull/5193)  

# March 01th, 2024 - 6.1.0
## Common changes for all artifacts
### ⬆️ Improved
- Migrated the internal PhotoView library into the [photoview-android](https://github.com/GetStream/photoview-android), and now the `stream-chat-android-ui-components` doesn't need to depend on Jitpack.

### ⚠️ Changed
- Bump Compose UI to 1.6.2 and Compose compiler to 1.5.10.

## stream-chat-android-core
### ✅ Added
- Added `LinkPreview` model to represent the link preview data. [#5184](https://github.com/GetStream/stream-chat-android/pull/5184)

## stream-chat-android-client
### 🐞 Fixed
- Fixed `ArrayIndexOutOfBoundsException` in `ApiRequestsDumper`. [#5187](https://github.com/GetStream/stream-chat-android/pull/5187)

### ⬆️ Improved
- Ensure fresh token is used to establish WS connection. [#5185](https://github.com/GetStream/stream-chat-android/pull/5185)

### ✅ Added
- Added `ChatClient.enrichUrl` to enrich the URL with the preview data. [#5184](https://github.com/GetStream/stream-chat-android/pull/5184)

## stream-chat-android-ui-common
### ⚠️ Changed
- Deprecated `AttachmentSelectionListener` class, use `AttachmentsSelectionListener` instead. [#5178](https://github.com/GetStream/stream-chat-android/pull/5178)

## stream-chat-android-ui-components
### ✅ Added
- Added `MessageComposerView.attachmentsPickerDialogBuilder` lambda that allow you to create your own Picker Dialog. [#5178](https://github.com/GetStream/stream-chat-android/pull/5178)

## stream-chat-android-compose
### ✅ Added
- Added `MessageComposerTheme` to customize the message composer. [#5183](https://github.com/GetStream/stream-chat-android/pull/5183)
- Added `ComposerLinkPreview` to show link previews in the message composer. [#5184](https://github.com/GetStream/stream-chat-android/pull/5184)

# February 13th, 2024 - 6.0.14
## stream-chat-android-client
### 🐞 Fixed
- Prevent inserting reaction which violates `ForeignKey` constraint in local DB. [#5164](https://github.com/GetStream/stream-chat-android/pull/5164)
- Fixed crash in `ChatEventsObservable.onNext`. [#5165](https://github.com/GetStream/stream-chat-android/pull/5165)

### ✅ Added
- Added `DeleteChannelListener`. [#5164](https://github.com/GetStream/stream-chat-android/pull/5164)

## stream-chat-android-offline
### 🐞 Fixed
- Prevent sending reaction for non-existing message. [#5164](https://github.com/GetStream/stream-chat-android/pull/5164)
  * `SendReactionListener.onSendReactionPrecondition` is now suspendable function.
- Remove the deleted `Message` from cached `Channel.messages` collection. [#5170](https://github.com/GetStream/stream-chat-android/pull/5170)

## stream-chat-android-state
### 🐞 Fixed
- Clear stale cache inside `StateRegistry`. [#5164](https://github.com/GetStream/stream-chat-android/pull/5164)
- Unread messages count is now updated properly. [#5175](https://github.com/GetStream/stream-chat-android/pull/5175)

## stream-chat-android-ui-common
### ⚠️ Changed
- 🚨Breaking change: Changed `MessagePositionHandler.handleMessagePosition` signature. [#5168](https://github.com/GetStream/stream-chat-android/pull/5168)
  * Added `isInThread: Boolean` parameter.

## stream-chat-android-ui-components
### ✅ Added
- Added new listeners and corresponding setters to `MessageListView` to allow better behaviour customization. [#5161](https://github.com/GetStream/stream-chat-android/pull/5161)
  * `OnEnterThreadListener` and `MessageListView.setOnEnterThreadListener`
  * `OnMessageClickListener` and `MessageListView.setOnMessageClickListener`
  * `OnReplyMessageClickListener` and `MessageListView.setOnReplyMessageClickListener`
  * `OnMessageRetryListener` and `MessageListView.setOnMessageRetryListener`
  * `OnMessageLongClickListener` and `MessageListView.setOnMessageLongClickListener`
  * `OnModeratedMessageLongClickListener` and `MessageListView.setOnModeratedMessageLongClickListener`
  * `OnThreadClickListener` and `MessageListView.setOnThreadClickListener`
  * `OnAttachmentClickListener` and `MessageListView.setOnAttachmentClickListener`
  * `OnAttachmentDownloadClickListener` and `MessageListView.setOnAttachmentDownloadClickListener`
  * `OnGiphySendListener` and `MessageListView.setOnGiphySendListener`
  * `OnLinkClickListener` and `MessageListView.setOnLinkClickListener`
  * `OnUserClickListener` and `MessageListView.setOnUserClickListener`
  * `OnReactionViewClickListener` and `MessageListView.setOnReactionViewClickListener`
  * `OnUserReactionClickListener` and `MessageListView.setOnUserReactionClickListener`
- Added `messageBuilder` parameter to `MessageComposerViewModel.bindView` to allow customizing the message builder. [#5169](https://github.com/GetStream/stream-chat-android/pull/5169)

## stream-chat-android-compose
### 🐞 Fixed
- Fix annotated messages not being building proper links. [#5163](https://github.com/GetStream/stream-chat-android/pull/5163)

# January 24th, 2024 - 6.0.13
## stream-chat-android-client
### 🐞 Fixed
- Ensure PushNotification Permissions are only requested on the case `NotificationConfig.requestPermissionOnAppLaunch` lambda returns `true`.[#5158](https://github.com/GetStream/stream-chat-android/pull/5158)

### ⚠️ Changed
- Exposed `Decorator` and related classes for the better `MessageListView` customization. [#5144](https://github.com/GetStream/stream-chat-android/pull/5144) 

## stream-chat-android-state
### ✅ Added
- Open `ChatClient.getMessageUsingCache()` extension method. [#5153](https://github.com/GetStream/stream-chat-android/pull/5153

## stream-chat-android-ui-common
### 🐞 Fixed
- Fixed unread count not being cleared while user is inside a channel. [#5146](https://github.com/GetStream/stream-chat-android/pull/5146)

### ✅ Added
- Added `StartOfTheChannelItemState`, a new `MessageListItemState` that represent the start of the channel inside a message list. [#5145](https://github.com/GetStream/stream-chat-android/pull/5145)

### ⚠️ Changed
- Changed `AttachmentConstants.MAX_ATTACHMENTS_COUNT` to align with the API limits. [#5159](https://github.com/GetStream/stream-chat-android/pull/5159)

## stream-chat-android-ui-components
### 🐞 Fixed
- Fixed blinking of the message list. [#5150](https://github.com/GetStream/stream-chat-android/pull/5150)

### ✅ Added
- Added `StartOfTheChannelItem`, a new `MessageListItem` that represent the start of the channel inside a message list. [#5145](https://github.com/GetStream/stream-chat-android/pull/5145)

## stream-chat-android-compose
### ✅ Added
- Added `startOfTheChannelItemState` composable function to `MessageContainer` to be able to render the start of the channel. [#5145](https://github.com/GetStream/stream-chat-android/pull/5145)

# January 09th, 2024 - 6.0.12
## stream-chat-android-core
### ❌ Removed
- Removed field name notation transformation from `QuerySortByField`. Now `QuerySortByField` does not transform field name from snake case to camel case. [#5140](https://github.com/GetStream/stream-chat-android/pull/5140)

## stream-chat-android-client
### 🐞 Fixed
- Fixed crash when playing completed voice message. [#5135](https://github.com/GetStream/stream-chat-android/pull/5135)
- Fixed send attachment without the offline plugin. [#5142](https://github.com/GetStream/stream-chat-android/pull/5142)

## stream-chat-android-ui-components
### ✅ Added
- Added `UserAvatarRenderer` and `ChannelAvatarRenderer` to customize avatars. [#5141](https://github.com/GetStream/stream-chat-android/pull/5141)

# December 22th, 2023 - 6.0.11
## Common changes for all artifacts
### ⬆️ Improved
- Improved unread count behavior, it relies on `read` property. [#5117](https://github.com/GetStream/stream-chat-android/pull/5117)

### ✅ Added
- Added `Channel.currentUserUnreadCount` extension property to get the unread count for the current user. [#5117](https://github.com/GetStream/stream-chat-android/pull/5117)

### ⚠️ Changed
- Deprecated `Channel.unreadCount` property, use `Channel.currentUserUnreadCount` instead. [#5117](https://github.com/GetStream/stream-chat-android/pull/5117)

## stream-chat-android-client
### 🐞 Fixed
- Fixed crash in `StreamMediaPlayer` when playing audio after re-login. [#5120](https://github.com/GetStream/stream-chat-android/pull/5120)

### ⬆️ Improved
- Protected PN related requests from repeated usage. [#5130](https://github.com/GetStream/stream-chat-android/pull/5130)
  * Prevented `ChatClient.getDevices` from duplicate requests.
  * Prevented `ChatClient.addDevice` from duplicate requests.
  * Prevented `ChatClient.deleteDevice` from duplicate requests.
  * Added debouncing logic into `PushTokenUpdateHandler`

### ✅ Added
- Create new feature to mark a channel as unread. [#5103](https://github.com/GetStream/stream-chat-android/pull/5103)
- Added a new `NotificationMarkUnreadEvent` event type. [#5103](https://github.com/GetStream/stream-chat-android/pull/5103)

## stream-chat-android-state
### ⬆️ Improved
- `SyncManager` handles "Too many events to sync" error properly. [#5126](https://github.com/GetStream/stream-chat-android/pull/5126) 

## stream-chat-android-ui-components
### ✅ Added
- Added a new menu option to mark a channel as unread. [#5103](https://github.com/GetStream/stream-chat-android/pull/5103)
- Added a new Unread Separator component. [#5122](https://github.com/GetStream/stream-chat-android/pull/5122)
- Added `AudioRecordPlayerViewStyle` to customize the audio record player view. [#5119](https://github.com/GetStream/stream-chat-android/pull/5119)
- Added support for automatic translations [#5123](https://github.com/GetStream/stream-chat-android/pull/5123)
  * Enabled by `ChatUI.autoTranslationEnabled`
- Added `MessageListItemStyle.textStyleReadCounter` to customize the read counter text style. [#5131](https://github.com/GetStream/stream-chat-android/pull/5131)

## stream-chat-android-compose
### 🐞 Fixed
- Fixed unread count not being cleared. [#5115](https://github.com/GetStream/stream-chat-android/pull/5115)

### ✅ Added
- Added a new menu option to mark a channel as unread. [#5129](https://github.com/GetStream/stream-chat-android/pull/5129)
- Added a new Unread Separator component. [#5122](https://github.com/GetStream/stream-chat-android/pull/5122)

# December 11th, 2023 - 6.0.10
## stream-chat-android-core
### ⚠️ Changed
- 🚨Breaking change: The following properties in `User` class are now **nullable**: `banned`, `invisible`. [#5107](https://github.com/GetStream/stream-chat-android/pull/5107)
  * Please use `User.isBanned` as non-nullable version.
  * Please use `User.isInvisible` as non-nullable version.
  * Properties such as `invisible`, `banned`, `teams` and `role` are not being used to establish WS connection flow if not specified.

## stream-chat-android-state
### 🐞 Fixed
- Fix wrong Message.ownReactions. [#5106](https://github.com/GetStream/stream-chat-android/pull/5106)

## stream-chat-android-ui-common
### 🐞 Fixed
- Fixed broken date formatting. [#5101](https://github.com/GetStream/stream-chat-android/pull/5101)
- Fixed thread separator ui order. [#5098](https://github.com/GetStream/stream-chat-android/pull/5098)
  * `MessageListController.showThreadSeparatorInEmptyThread` was added to control the visibility of the thread separator in empty threads.
- Fixed `MessageList` scrolling behaviour while receiving a new message. [#5112](https://github.com/GetStream/stream-chat-android/pull/5112)
  * `NewMessageState.MyOwn` and `NewMessageState.Other` are now data classes.
- Fixed old messages being marked as read by freshly added members. [#5132](https://github.com/GetStream/stream-chat-android/pull/5132)

## stream-chat-android-ui-components
### 🐞 Fixed
- Fixed `MessageClickListener` never being called. [#5096](https://github.com/GetStream/stream-chat-android/pull/5096)
- Fixed thread separator ui order. [#5098](https://github.com/GetStream/stream-chat-android/pull/5098)
  * `MessageListViewModelFactory.showThreadSeparatorInEmptyThread` was added to control the visibility of the thread separator in empty threads.
- Fixed: Regex was not correctly escaped in getOccurrenceRanges [#5109](https://github.com/GetStream/stream-chat-android/pull/5109)

## stream-chat-android-compose
### 🐞 Fixed
- Fixed thread separator ui order. [#5098](https://github.com/GetStream/stream-chat-android/pull/5098)
  * `MessagesViewModelFactory.showThreadSeparatorInEmptyThread` was added to control the visibility of the thread separator in empty threads.

### ⬆️ Improved
- Removed attachment picker customization limitation for `AttachmentsPickerTabFactory` non-file implementations. [#5104](https://github.com/GetStream/stream-chat-android/pull/5104)

# November 24th, 2023 - 6.0.9
## stream-chat-android-client
### 🐞 Fixed
- Fixed audio recording not being uploaded [#5066](https://github.com/GetStream/stream-chat-android/pull/5066)
- All sent messages are initialized with a non-null `createdLocallyAt` property. [#5086](https://github.com/GetStream/stream-chat-android/pull/5086)
- Fix GZIP compression not working [5068](https://github.com/GetStream/stream-chat-android/pull/5068)

### ⬆️ Improved
- Performance fixes:
  - Faster ISO Date parser [5070](https://github.com/GetStream/stream-chat-android/pull/5070)
  - Preload KClass classes for parsing [5074](https://github.com/GetStream/stream-chat-android/pull/5074)
  - Faster asynchronous `ChannelMutableState` creation [5076](https://github.com/GetStream/stream-chat-android/pull/5076)
  - Delay reflection in `NotificationHandlerFactory` [5078](https://github.com/GetStream/stream-chat-android/pull/5078)
  - Faster `SocketListener` callback delivery [5082](https://github.com/GetStream/stream-chat-android/pull/5082)
  - Use `DerivedStateFlow` instead of `stateIn` [5083](https://github.com/GetStream/stream-chat-android/pull/5083)

### ✅ Added
- Added `SocketListener.deliverOnMainthread`. This allows you to disabled the default delivery on Main thread in case you are already handling it asynchronously in your code. `SocketListener` with `deliverOnMainthread` set to `false` will deliver the events a bit faster because there is no overhead of thread switching.

## stream-chat-android-offline
### ✅ Added
- Support for `skip_slow_mode` in the `ChannelCapabilities`. This allows the server to completely disable slow mode in messaging for specific users.

## stream-chat-android-state
### 🐞 Fixed
- Fix unread count, muted channel list and banned user list being incorrect in some cases [5084](https://github.com/GetStream/stream-chat-android/pull/5084)

### ⬆️ Improved
- Fix issue on the pagination process when querying a channel by filling the messages list gap. [#5086](https://github.com/GetStream/stream-chat-android/pull/5086)

## stream-chat-android-ui-components
### 🐞 Fixed
- Fix channel title position when typing. [#5073](https://github.com/GetStream/stream-chat-android/pull/5073)

### ✅ Added
- Added `MessageComposerViewModel.bindViewDefaults` which preserves the default view bindings. [#5060](https://github.com/GetStream/stream-chat-android/pull/5060)
- Added UI customizations for message composer. [#5064](https://github.com/GetStream/stream-chat-android/pull/5064)
  * `MessageComposerViewStyle.commandSuggestionsTitleIconDrawableTintColor`
  * `MessageComposerViewStyle.mentionSuggestionItemIconDrawableTintColor`
  * `MessageComposerViewStyle.attachmentsButtonIconTintList`
  * `MessageComposerViewStyle.commandsButtonIconTintList`
  * `MessageComposerViewStyle.sendMessageButtonIconTintList`
  * `MessageComposerViewStyle.audioRecordingButtonIconTintList`

### ⚠️ Changed
- Made `MessageReplyView` publicly available. [#5058](https://github.com/GetStream/stream-chat-android/pull/5058)
- Deprecated `MessageListItemStyle.textStyleMessageDeleted`. Use `MessageListItemStyle.textStyleMessageDeletedMine` and `MessageListItemStyle.textStyleMessageDeletedTheirs` instead.  [#5050](https://github.com/GetStream/stream-chat-android/pull/5050)
- Deprecated `MessageListItemStyle.messageDeletedBackground`. Use `MessageListItemStyle.messageDeletedBackgroundMine` and `MessageListItemStyle.messageDeletedBackgroundTheirs` instead.  [#5050](https://github.com/GetStream/stream-chat-android/pull/5050)
- Deprecated `MessageListItemStyle.buttonIconDrawableTintColor`. Use one of the params listed below instead. [#5064](https://github.com/GetStream/stream-chat-android/pull/5064)
  * `MessageComposerViewStyle.commandSuggestionsTitleIconDrawableTintColor`
  * `MessageComposerViewStyle.mentionSuggestionItemIconDrawableTintColor`
  * `MessageComposerViewStyle.attachmentsButtonIconTintList`
  * `MessageComposerViewStyle.commandsButtonIconTintList`
  * `MessageComposerViewStyle.sendMessageButtonIconTintList`
  * `MessageComposerViewStyle.audioRecordingButtonIconTintList`
- Made `MessageComposerContent` descendants extensible/reusable. [#5065](https://github.com/GetStream/stream-chat-android/pull/5065)

# November 09th, 2023 - 6.0.8
## Common changes for all artifacts
### ✅ Added
- Added `Message.moderationDetails` due to support of the new moderation API. [#5035](https://github.com/GetStream/stream-chat-android/pull/5035)
- Added `MessageModerationDetails` class.

### ❌ Removed
- Removed `Message.syncDescription` due to removal of the old moderation API. [#5035](https://github.com/GetStream/stream-chat-android/pull/5035)
- Removed `MessageSyncContent` class and its subclasses.
- Removed `MessageSyncType` class.

## stream-chat-android-client
### 🐞 Fixed
- Fixed duplicate send message requests. [5039](https://github.com/GetStream/stream-chat-android/pull/5039)

### ⬆️ Improved
- Pass `message` with `result` in `SendMessageDebugger`. [#5037](https://github.com/GetStream/stream-chat-android/pull/5037)
- Use shortService instead of dataSync for our workmanager job. [#5041](https://github.com/GetStream/stream-chat-android/pull/5041)

## stream-chat-android-ui-common
### ✅ Added
- Added `callback` param to `MessageComposerController.sendMessage` method. [#5038](https://github.com/GetStream/stream-chat-android/pull/5038)

## stream-chat-android-ui-components
### 🐞 Fixed
- Fixed channel title not being centered vertically when mo last message exists. [#5043](https://github.com/GetStream/stream-chat-android/pull/5043)

### ✅ Added
- Added `callback` param to `MessageComposerViewModel.sendMessage` method. [#5038](https://github.com/GetStream/stream-chat-android/pull/5038)
- Added UI customizations for deleted message. [#5050](https://github.com/GetStream/stream-chat-android/pull/5050)
  * `MessageListItemStyle.textStyleMessageDeletedMine`
  * `MessageListItemStyle.messageDeletedBackgroundMine`
  * `MessageListItemStyle.textStyleMessageDeletedTheirs`
  * `MessageListItemStyle.messageDeletedBackgroundTheirs`

### ⚠️ Changed
- Supported new moderation API. [#5035](https://github.com/GetStream/stream-chat-android/pull/5035)

## stream-chat-android-compose
### ✅ Added
- Added `callback` param to `MessageComposerViewModel.sendMessage` method. [#5038](https://github.com/GetStream/stream-chat-android/pull/5038)

### ⚠️ Changed
- Supported new moderation API. [#5035](https://github.com/GetStream/stream-chat-android/pull/5035)

# October 31th, 2023 - 6.0.6
## stream-chat-android-client
### ✅ Added
- Display translated text in push notifications. [#5028](https://github.com/GetStream/stream-chat-android/pull/5028)

### 🐞 Fixed
- Encode filename before uploading. [#5026](https://github.com/GetStream/stream-chat-android/pull/5026)

### ⚠️ Changed
- Make `ChatClient.addDevice` and `ChatClient.deleteDevice` public. [#5024](https://github.com/GetStream/stream-chat-android/pull/5024)

## stream-chat-android-ui-common
### 🐞 Fixed
- Fixed channel update emissions in `MessageListController`. [#5029](https://github.com/GetStream/stream-chat-android/pull/5029)

## stream-chat-android-compose
### ✅ Added
- Added `MessageDateSeparatorTheme` to customize the date separator component. [#5013](https://github.com/GetStream/stream-chat-android/pull/5013)
- Added support for automatic translations [#5028](https://github.com/GetStream/stream-chat-android/pull/5028)
  * Enabled by `ChatTheme.autoTranslationEnabled`

# October 23th, 2023 - 6.0.5
## Common changes for all artifacts
### ✅ Added
- Added `User.language` property. [#5003](https://github.com/GetStream/stream-chat-android/pull/5003)

## stream-chat-android-client
### 🐞 Fixed
- Fix background service used to sync data when a Push Notification is received on Android 14. [#4997](https://github.com/GetStream/stream-chat-android/pull/4997)
- Fix `Message.addOwnReaction()` process. [#5000](https://github.com/GetStream/stream-chat-android/pull/5000)

### ✅ Added
- Supported user's `language` property in `ChatClient.connectUser`. [#5003](https://github.com/GetStream/stream-chat-android/pull/5003)

### ⚠️ Changed
- Disconnect user on `UnrecoverableError`. [#5000](https://github.com/GetStream/stream-chat-android/pull/5004)

## stream-chat-android-state
### ⬆️ Improved
- Improved `SyncManger`, which now does not retry outdated messages/reactions [#4991](https://github.com/GetStream/stream-chat-android/pull/4991)

## stream-chat-android-ui-components
### 🐞 Fixed
- Fixed the message list gap. [#4998](https://github.com/GetStream/stream-chat-android/pull/4998)

## stream-chat-android-compose
### 🐞 Fixed
- Fixed the message list gap. [#4998](https://github.com/GetStream/stream-chat-android/pull/4998)

# October 03th, 2023 - 6.0.4
## stream-chat-android-client
### ⬆️ Improved
- Create Throttling mechanism for `MarkRead` Events [#4975](https://github.com/GetStream/stream-chat-android/pull/4975)
- Ignore push messages if WS is connected. [#4979](https://github.com/GetStream/stream-chat-android/pull/4979)
- Added caching mechanism to date parsing. [#4981](https://github.com/GetStream/stream-chat-android/pull/4981)

## stream-chat-android-offline
### ⬆️ Improved
- Improved database caching, which resulted in reduced IO operations. [#4983](https://github.com/GetStream/stream-chat-android/pull/4983) 

## stream-chat-android-state
### ⬆️ Improved
- Expanded/Enhanced event batching to speed up the event processing. [#4982](https://github.com/GetStream/stream-chat-android/pull/4982)

## stream-chat-android-ui-common
### 🐞 Fixed
- Fixed thread loading. [#4971](https://github.com/GetStream/stream-chat-android/pull/4971)

# September 18th, 2023 - 6.0.3
## stream-chat-android-client
### 🐞 Fixed
- Fixed Push Notifications for not working with R8 enabled. [#4961](https://github.com/GetStream/stream-chat-android/pull/4961)

### ✅ Added
- Added `ChatClientDebugger.onNonFatalErrorOccurred` to handle non-fatal errors. [#4959](https://github.com/GetStream/stream-chat-android/pull/4959)
- Added `Message.deletedReplyCount` property. [#4950](https://github.com/GetStream/stream-chat-android/pull/4950)

## stream-chat-android-state
### 🐞 Fixed
- Fixed `ChatClient.watchChannelAsState` to be called without connecting a user. [#4962](https://github.com/GetStream/stream-chat-android/pull/4962)

## stream-chat-android-ui-components
### 🐞 Fixed
- Fixed user avatar click on channel list view. [#4957](https://github.com/GetStream/stream-chat-android/pull/4957)

# September 11th, 2023 - 6.0.2
## stream-chat-android-client
### 🐞 Fixed
- Fixed a crash when replaying the same voice message after scrolling out and in. [4948](https://github.com/GetStream/stream-chat-android/pull/4948)

### ⬆️ Improved
- `ChatClient.markRead` returns ongoing `Call` instance if exists to avoid firing duplicate requests. [#4949](https://github.com/GetStream/stream-chat-android/pull/4949)

## stream-chat-android-ui-common
### 🐞 Fixed
- `MessageListController.markLastMessageRead` does debounce its' calls and checks last seen messageId to avoid duplicate `read` requests. [#4949](https://github.com/GetStream/stream-chat-android/pull/4949)

## stream-chat-android-ui-components
### 🐞 Fixed
- Fixed UI not being updated after replaying the same voice message after scrolling out and in. [4948](https://github.com/GetStream/stream-chat-android/pull/4948)
- Fixed crash when trying to play a failed voice message. [4951](https://github.com/GetStream/stream-chat-android/pull/4951)

### ⬆️ Improved
- `MessageListScrollHelper.isAtBottom` now triggers `callback.onLastMessageRead()` when it changes from `false` to `true` only. [#4949](https://github.com/GetStream/stream-chat-android/pull/4949)

# September 05th, 2023 - 6.0.1
## stream-chat-android-client
### 🐞 Fixed
- Fixed NPE in `StreamWebSocket.onFailure`. [#4942](https://github.com/GetStream/stream-chat-android/pull/4942)

### ⬆️ Improved
- Extended `PushMessage` to access extra data [#4945](https://github.com/GetStream/stream-chat-android/pull/4945)

## stream-chat-android-ui-components
### ⬆️ Improved
- Extended channel list screen styling. [#4944](https://github.com/GetStream/stream-chat-android/pull/4944)

# August 29th, 2023 - 6.0.0

🚨🚨 **v6.0.0** release brings a lot of different enhancements. Please, make sure to check our [migration guides](https://getstream.io/chat/docs/sdk/android/migration-guides/client/push-notifications/)! 🚨🚨

If you want to learn more about these changes and our decisions, check out our [Android Chat v6 Blog Post](https://getstream.io/blog/announcement-android-sdk-6-beta/).

# August 25th, 2023 - 6.0.0-beta5

I hope you're interested in our latest major release - v6.0.0-beta5! We're currently in the process of preparing migration guides and updating all of our
documentation, but in the meantime, you can look into what we plan to release in v6 of Android Chat.

If you want to learn more about these changes and our decisions, check out our [Android Chat v6 Blog Post](https://getstream.io/blog/announcement-android-sdk-6-beta/).

## stream-chat-android-ui-components
### 🐞 Fixed
- Fixed `LinkAttachmentView` to open the correct link when the attachment is clicked. [#4930](https://github.com/GetStream/stream-chat-android/pull/4930)

### ✅ Added
- Added `MessageComposerViewModelBinder` for Java parity with Kotlin's `MessageComposerViewModel.bindView` extension function. [#4931](https://github.com/GetStream/stream-chat-android/pull/4931)

### ⚠️ Changed
- Changed `MessageListView.setCustomItemAnimator` signature to allow passing `null` to reset the item animator. [#4933](https://github.com/GetStream/stream-chat-android/pull/4933)

# August 18th, 2023 - 6.0.0-beta4

I hope you're interested in our latest major release - v6.0.0-beta4! We're currently in the process of preparing migration guides and updating all of our
documentation, but in the meantime, you can look into what we plan to release in v6 of Android Chat.

If you want to learn more about these changes and our decisions, check out our [Android Chat v6 Blog Post](https://getstream.io/blog/announcement-android-sdk-6-beta/).

## Common changes for all artifacts
### ⚠️ Changed
- Business models are immutable now. [#4893](https://github.com/GetStream/stream-chat-android/pull/4893)

## stream-chat-android-client
### ✅ Added
- Added `R.color.stream_ic_notification` to the list of resources that can be overridden. [#4921](https://github.com/GetStream/stream-chat-android/pull/4921)

## stream-chat-android-ui-components
### 🐞 Fixed
- Fixed send button being hidden with non-empty input when `audioRecordingButtonPreferred` is enabled. [#4925](https://github.com/GetStream/stream-chat-android/pull/4925)

### ⬆️ Improved
- Improved UI customization for Audio Recording feature. [#4906](https://github.com/GetStream/stream-chat-android/pull/4906)
- Improved trailing buttons customization for `MessageComposerView`. [#4915](https://github.com/GetStream/stream-chat-android/pull/4915)

### ✅ Added
- Added `MessageListView.setCustomItemAnimator` to allow customizing the item animator used by the `MessageListView`. [#4922](https://github.com/GetStream/stream-chat-android/pull/4922)
- Added `ChannelListView.setMoreOptionsIconProvider` and `ChannelListView.setDeleteOptionIconProvider` to allow customizing the options icons used by the `ChannelListView`. [#4927](https://github.com/GetStream/stream-chat-android/pull/4927)

# July 27th, 2023 - 6.0.0-beta3

I hope you're interested in our latest major release - v6.0.0-beta3! We're currently in the process of preparing migration guides and updating all of our
documentation, but in the meantime, you can look into what we plan to release in v6 of Android Chat.

If you want to learn more about these changes and our decisions, check out our [Android Chat v6 Blog Post](https://getstream.io/blog/announcement-android-sdk-6-beta/).

## Common changes for all artifacts
### ⬆️ Improved
- Added baseline profiles to compose and clients modules for improving performance [#4610](https://github.com/GetStream/stream-chat-android/pull/4610)

### ✅ Added
- Count for read messages. [#4678](https://github.com/GetStream/stream-chat-android/pull/4678)

## stream-chat-android-client
### 🐞 Fixed
- Fixing unread messages count for channels. [#4499](https://github.com/GetStream/stream-chat-android/pull/4499)
- Fix reconnection socket behavior. [#4821](https://github.com/GetStream/stream-chat-android/pull/4821)
- Fixed `QueryChannelRequest.withWatchers` to make `watchers` accessible in response. [#4848](https://github.com/GetStream/stream-chat-android/pull/4848)

### ⬆️ Improved
- Changes in messages that are quoted now reflect in all messages, not only the original message.[#4646](https://github.com/GetStream/stream-chat-android/pull/4646)

### ✅ Added
- Added the string extension function `createResizedStreamCdnImageUrl()` which resizes images hosted on Stream's CDN by adding the necessary query parameters to the URL. [#4600](https://github.com/GetStream/stream-chat-android/pull/4600)
- Added the string extension function `getStreamCdnHostedImageDimensions()` used to extract original image dimensions from URLs of images hosted on Stream's CDN which contain the original width and height parameters. Added a new class called `StreamCdnOriginalImageDimensions` which stores the original height and width data. [#4600](https://github.com/GetStream/stream-chat-android/pull/4600)
- Added classes `StreamCdnCropImageMode` and `StreamCdnResizeImageMode` used for modifying Stream CDN image resize requests. [#4600](https://github.com/GetStream/stream-chat-android/pull/4600)
- Added `ChatClient.clearPersistence()` to be able to clear local data even if the user is not connected. [#4796](https://github.com/GetStream/stream-chat-android/pull/4796)
- Added new `hideHistory` flag into `ChatClient.addMembers` function. This flag can be used to hide the channel's history from the added member. [#4817](https://github.com/GetStream/stream-chat-android/pull/4817)
- Added new `hideHistory` flag into `ChannelClient.addMembers` function. This flag can be used to hide the channel's history from the added member. [#4817](https://github.com/GetStream/stream-chat-android/pull/4817)
- Added `ChatClient.inviteMembers` to invite members to an existing channel. [#4816](https://github.com/GetStream/stream-chat-android/pull/4816)
- Added `ChannelClient.inviteMembers` to invite members to an existing channel. [#4816](https://github.com/GetStream/stream-chat-android/pull/4816)
- Added `ChannelUserBannedEvent.shadow` property to know if the user is shadow-banned or standard banned. [#4836](https://github.com/GetStream/stream-chat-android/pull/4836)
- Added `AttachmentsVerifier` to verify if the uploaded attachments are valid. [#4852](https://github.com/GetStream/stream-chat-android/pull/4852)
- Added `ChannelClient.fetchCurrentUser` to fetch current user from backend. [#4860](https://github.com/GetStream/stream-chat-android/pull/4860)
- Added `FetchCurrentUserListener` interface used to perform actions as side effects when the `ChatCliet.fetchCurrentUser()` method is used to fetch the current user from the backend. [#4860](https://github.com/GetStream/stream-chat-android/pull/4860)
- Added `AudioPlayer` as a part of `async-voice-messaging` feature. [#4828](https://github.com/GetStream/stream-chat-android/pull/4828)

### ⚠️ Changed
- Changed `newMessageIntent` lambda's signature of `NotificationHandlerFactory.createNotificationHandler()`. It receives the whole `Message`/`Channel` entity to help you  create a more complex navigation intent.
- Moved `ChatClient.dismissChannelNotifications()` into `ChatClient` class. [#4692](https://github.com/GetStream/stream-chat-android/pull/4692)
- Changed `ConnectionState` from interface to Sealed Class. The new `ConnectionState.Connected` class contains the `user` that open the WebSocket connection. [#4808](https://github.com/GetStream/stream-chat-android/pull/4808)
- Renamed `InitializationState.RUNNING` to `InitializationState.INITIALIZING`. [#4827](https://github.com/GetStream/stream-chat-android/pull/4827)
- Changed return type of `ChatClient.disconnectSocket()` to `Call<Unit>`. [#4829](https://github.com/GetStream/stream-chat-android/pull/4829)
- Changed return type of `ChatClient.reconnectSocket()` to `Call<Unit>`. [#4829](https://github.com/GetStream/stream-chat-android/pull/4829)

### ❌ Removed
- Removed `ChatClient.setDevice()` method. [#4692](https://github.com/GetStream/stream-chat-android/pull/4692)

## stream-chat-android-offline
### 🐞 Fixed
- Fixed pagination problems related for quoted messages [#4638](https://github.com/GetStream/stream-chat-android/issues/4638)
- Fixed message gaps in message list view when using offline support. [#4633](https://github.com/GetStream/stream-chat-android/pull/4633)

## stream-chat-android-state
### 🐞 Fixed
- Fixed `SyncManager` not emitting missed events after getting online. [#4862](https://github.com/GetStream/stream-chat-android/pull/4862)

### ⬆️ Improved
- The `ChannelStateLogic` keeps members updated after ban/unban events are received. [#4836](https://github.com/GetStream/stream-chat-android/pull/4836)

## stream-chat-android-ui-common
### ⬆️ Improved
- Send `TypingStopEvent` whenever the message is sent or the messageComposer contains an empty text message. [#4904](https://github.com/GetStream/stream-chat-android/pull/4904)

### ✅ Added
- Added `showDateSeparatorInEmptyThread: Boolean` to `MessageListController`. It is used to regulate whether date separators appear in empty threads. [#4742](https://github.com/GetStream/stream-chat-android/pull/4742)
- Added `StreamMediaRecorder` as a part of `async-voice-messaging` feature. [#4828](https://github.com/GetStream/stream-chat-android/pull/4828)
- Added `AudioRecordingController` as a part of `async-voice-messaging` feature. [#4828](https://github.com/GetStream/stream-chat-android/pull/4828)

## stream-chat-android-ui-components
### 🐞 Fixed
- Fixed edit messages and reply messages with unsupported attachments. [#4757](https://github.com/GetStream/stream-chat-android/pull/4757)
- Fixed `ChannelViewHolder` to show proper last message value. [#4901](https://github.com/GetStream/stream-chat-android/pull/4901)
- Fixed `CnahnelViewHolder` to handle TypingIndicator visibility properly. [#4904](https://github.com/GetStream/stream-chat-android/pull/4904)

### ⬆️ Improved
- Emails are highlighted and clickable in the message text. [#4833](https://github.com/GetStream/stream-chat-android/pull/4833)
- `ChannelListPayloadDiff` is calculated using the list of members instead of the list of users. [#4840](https://github.com/GetStream/stream-chat-android/pull/4840)

### ✅ Added
- Added `ChatUI.streamCdnImageResizing` which allows resizing images where they appear as previews, such as the message list, attachment gallery overview or user and channel avatars. Only images hosted by Stream's CDN which contain original width and height query parameters can be resized. Image resizing is a paid feature and is disabled by default, you can enable it by overriding the aforementioned `ChatUI.streamCdnImageResizing` property with with an instance that has `StreamCdnImageResizing.imageResizingEnabled` set to true. Pricing can be found [here](https://getstream.io/chat/pricing/). [#4600](https://github.com/GetStream/stream-chat-android/pull/4600)
- Added `showDateSeparatorInEmptyThread: Boolean` to `MessageListViewModelFactory`. It is used to regulate whether date separators appear in empty threads. [#4742](https://github.com/GetStream/stream-chat-android/pull/4742)
- Added the ability to choose `PickerMediaMode` that allows control if the camera recorder and/or take picture feature is allowed or not in `MessageComposerView` via xml attributes. [#4812](https://github.com/GetStream/stream-chat-android/pull/4812)
  * `streamUiMessageComposerAttachmentsPickerMediaMode`
- Added Typing Users list to `ChannelItem`. [#4868](https://github.com/GetStream/stream-chat-android/pull/4868)
- Added typing indicator on `ChannelLitsView`. [#4868](https://github.com/GetStream/stream-chat-android/pull/4868)
- Added options visibility customization for each channel in a list. [#4870](https://github.com/GetStream/stream-chat-android/pull/4870)
- Added `AudioRecordAttachmentPreviewFactory` as a part of `async-voice-messaging` feature. [#4828](https://github.com/GetStream/stream-chat-android/pull/4828)
- Added `DefaultMessageComposerOverlappingContent` as a part of `async-voice-messaging` feature. [#4828](https://github.com/GetStream/stream-chat-android/pull/4828)
- Added new custom views (`AudioRecordPlayerView`, `AudioWavesSeekBar`, `WaveformView`) as a part of `async-voice-messaging` feature. [#4828](https://github.com/GetStream/stream-chat-android/pull/4828)
- Added `AudioRecordingAttachmentsGroupView` in addition to `MediaAttachmentsGroupView` as a part of `async-voice-messaging` feature. [#4828](https://github.com/GetStream/stream-chat-android/pull/4828)

### ⚠️ Changed
- Replaced the method parameter `replyMessageId: String` with `replyTo: Message` inside `ReplyMessageClickListener.onReplyClick()`. The new parameter now contains the complete message to which the reply was made. [#4639](https://github.com/GetStream/stream-chat-android/pull/4639)
- Added the parameter `parentId: String?` to `AttachmentGalleryResultItem`. It is used to indicate when a message is belongs to a thread. Same has been added to the extension function `Attachment.toAttachmentGalleryResultItem()`. [#4639](https://github.com/GetStream/stream-chat-android/pull/4639)
- Added the parameter `parentMessageId: String?` to the class `MessageListViewModel.ShowMessage`. If the message you want to scroll to is a thread message, pass in its parent message ID, otherwise you can pass in `null`. [#4639](https://github.com/GetStream/stream-chat-android/pull/4639)
- 🚨 Breaking change: Removed `ChatUI.showThreadSeparatorInEmptyThread`. It has been replaced by `MessageListController.showDateSeparatorInEmptyThread`. If you are using our `ViewModel` factory, `MessageListViewModelFactory.showDateSeparatorInEmptyThread` will pass the parameter through to the `MessageListController` contained by `MessageListViewMode`. [#4742](https://github.com/GetStream/stream-chat-android/pull/4742)
- Create new `bind()` method on `BaseChannelListItemViewHolder` that takes as parameter `ChannelItem`. [#4868](https://github.com/GetStream/stream-chat-android/pull/4868)
- Added `MessageComposerView.setCenterOverlapContent` as a part of `async-voice-messaging` feature. [#4828](https://github.com/GetStream/stream-chat-android/pull/4828)
- `FileAttachmentsView` supports new audio recording view type as a part of `async-voice-messaging` feature. [#4828](https://github.com/GetStream/stream-chat-android/pull/4828)
- Added audio recording style customization into `MessageComposerViewStyle` as a part of `async-voice-messaging` feature. [#4828](https://github.com/GetStream/stream-chat-android/pull/4828)
  * `audioRecordingButtonVisible`
  * `audioRecordingHoldToRecordText`
  * `audioRecordingHoldToRecordTextColor`
  * `audioRecordingHoldToRecordBackgroundDrawable`
  * `audioRecordingHoldToRecordBackgroundDrawableTint`
  * `audioRecordingSlideToCancelText`
  * `audioRecordingMicIconDrawable`
  * `audioRecordingMicIconDrawableTint`
  * `audioRecordingLockIconDrawable`
  * `audioRecordingLockIconDrawableTint`
  * `audioRecordingLockedIconDrawable`
  * `audioRecordingLockedIconDrawableTint`
- Added audio recording xml attrs for `MessageComposerView` as a part of `async-voice-messaging` feature. [#4828](https://github.com/GetStream/stream-chat-android/pull/4828)
  * `streamUiMessageComposerAudioRecordingButtonVisible`
  * `streamUiMessageComposerAudioRecordingHoldToRecordText`
  * `streamUiMessageComposerAudioRecordingHoldToRecordTextColor`
  * `streamUiMessageComposerAudioRecordingHoldToRecordBackgroundDrawable`
  * `streamUiMessageComposerAudioRecordingHoldToRecordBackgroundDrawableTint`
  * `streamUiMessageComposerAudioRecordingSlideToCancelText`
  * `streamUiMessageComposerAudioRecordingMicIconDrawable`
  * `streamUiMessageComposerAudioRecordingMicIconDrawableTint`
  * `streamUiMessageComposerAudioRecordingLockIconDrawable`
  * `streamUiMessageComposerAudioRecordingLockIconDrawableTint`
  * `streamUiMessageComposerAudioRecordingLockedIconDrawable`
  * `streamUiMessageComposerAudioRecordingLockedIconDrawableTint`

## stream-chat-android-compose
### ⬆️ Improved
- Updated Compose compiler version to `1.4.3`. [#4697](https://github.com/GetStream/stream-chat-android/pull/4697)
- Added `ChatClient.clearPersistence()` to be able to clear local data even if the user is not connected. [#4797](https://github.com/GetStream/stream-chat-android/pull/4797)
- Emails are highlighted and clickable in the message text. [#4833](https://github.com/GetStream/stream-chat-android/pull/4833)

### ✅ Added
- Added `onChannelAvatarClick` handler to `MessageListHeader`. [#4545](https://github.com/GetStream/stream-chat-android/pull/4545)
- Added `ChatTheme.streamCdnImageResizing` which allows resizing images where they appear as previews, such as the message list, attachment gallery overview or user and channel avatars. Only images hosted by Stream's CDN which contain original width and height query parameters can be resized. Image resizing is a paid feature and is disabled by default, you can enable it by overriding the aforementioned `ChatTheme.streamCdnImageResizing` property with an instance that has `StreamCdnImageResizing.imageResizingEnabled` set to true.. Pricing can be found [here](https://getstream.io/chat/pricing/). [#4600](https://github.com/GetStream/stream-chat-android/pull/4600)
- Added the composable content slot `emptyThreadPlaceholderItemContent` to `MessageContainer`. It is used to display placeholders inside empty threads if the feature was enabled by the `MessageListController` of the `MessageListViewModel` instance you have created.  [#4742](https://github.com/GetStream/stream-chat-android/pull/4742)
- Added `showDateSeparatorInEmptyThread: Boolean` to `MessagesViewModelFactory`. It is used to regulate whether date separators appear in empty threads. [#4742](https://github.com/GetStream/stream-chat-android/pull/4742)
- Add `ThreadMessagesStart` that allows to control if the stack of thread messages starts at the bottom or the top. [#4807](https://github.com/GetStream/stream-chat-android/pull/4807)
- Add `PickerMediaMode` that allows control if the camera recorder and/or take picture feature is allowed or not. [#4812](https://github.com/GetStream/stream-chat-android/pull/4812)
- Added `MessageTheme` to customize the message components into `ChatTheme`. [#4856](https://github.com/GetStream/stream-chat-android/pull/4856)
- Added `StatefulStreamMediaRecorder` as a part of `async-voice-messaging` feature. [#4828](https://github.com/GetStream/stream-chat-android/pull/4828)
- Added `AudioRecordAttachmentFactory` as a part of `async-voice-messaging` feature. [#4828](https://github.com/GetStream/stream-chat-android/pull/4828)
- Added new components (`RunningWaveForm`, `AudioWaveVSeekbar`, `AudioRecordAttachmentContent`, `AudioRecordGroupContent`) as a part of `async-voice-messaging` feature. [#4828](https://github.com/GetStream/stream-chat-android/pull/4828)

### ⚠️ Changed
- 🚨 Breaking change: Renamed `onHeaderActionClick` to `onHeaderTitleClick` in `MessagesScreen`. Change made in order to better reflect the handler's behavior. [#4535](https://github.com/GetStream/stream-chat-android/pull/4535)
- 🚨 Breaking change: Renamed `onHeaderActionClick` to `onHeaderTitleClick` in `MessageListHeader`. Change made in order to better reflect the handler's behavior. [#4535](https://github.com/GetStream/stream-chat-android/pull/4535)
- Added `onChannelAvatarClick` handler to `MessageListHeader`. [#4545](https://github.com/GetStream/stream-chat-android/pull/4545)
- Added `parentMessageId` to `MediaGalleryPreviewResult`. It is used when we need to return a result upon which we navigate to a thread message. If the message we need to navigate to is not a thread message the `parentMessageId` value will be null. [#4639](https://github.com/GetStream/stream-chat-android/pull/4639)
- Added argument `parentMessageId: String?` to `MessageListViewModel.scrollToMessage()`. If the message you want to scroll to is a thread message, pass in its parent message ID, otherwise you can pass in `null`. [#4639](https://github.com/GetStream/stream-chat-android/pull/4639)
- Added parameter `parentMessageId: String?` to `MessageListViewModelFactory`. If you want to scroll to a thread message upon opening the messaging screen, pass in the thread message's parent message ID, otherwise you can pass in `null`. [#4639](https://github.com/GetStream/stream-chat-android/pull/4639)

### ❌ Removed
- Removed `ImagePreviewAction`, `ImagePreviewOption`, `ImagePreviewResult`, `ImagePreviewResultType`, `ImagePreviewViewModel` and `ImagePreviewViewModelFactory`. These were removed in favor of using the newer `MediaGalleryPreviewActivity` along with it's accompanying classes. The removed classes have their media gallery counterparts, for instance `ImagePreviewAction` becomes `MediaGalleryPreviewAction`, and so on. [#4766](https://github.com/GetStream/stream-chat-android/pull/4766)

# December 1st, 2022 - 6.0.0-beta2

I hope you're interested in our latest major release - v6.0.0-beta2! We're currently in the process of preparing migration guides and updating all of our
documentation, but in the meantime, you can look into what we plan to release in v6 of Android Chat.

If you want to learn more about these changes and our decisions, check out our [Android Chat v6 Blog Post](https://getstream.io/blog/announcement-android-sdk-6-beta/).

## Common changes for all artifacts
### ✅ Added
- Added `Result::getOrNull`, `Result::getOrThrow` and `Result.chatErrorOrNull` to simplify getting `value` for Java users. [#4415](https://github.com/GetStream/stream-chat-android/pull/4415)

## stream-chat-android-client
### 🐞 Fixed
- Fixing erase of offline messages when entering a channel. [#4457](https://github.com/GetStream/stream-chat-android/pull/4457)

## stream-chat-android-state
### ❌ Removed
- Removed `StateAwarePlugin` interface.[4435](https://github.com/GetStream/stream-chat-android/pull/4435)

## stream-chat-android-ui-common
### ✅ Added
- Added constructor overloads for the `MessageMode.MessageThread` class to simplify usage for Java users. [#4427](https://github.com/GetStream/stream-chat-android/pull/4427)

## stream-chat-android-ui-components
### ✅ Added
- Added the default value for the `message` parameter passed to the `MessageComposerViewModel:sendMessage` function. [#4427](https://github.com/GetStream/stream-chat-android/pull/4427)

## stream-chat-android-pushprovider-firebase
### ❌ Removed
- Artifact removed, use `io.getstream:stream-android-push-firebase:VERSION` instead. [#4512](https://github.com/GetStream/stream-chat-android/pull/4512)

## stream-chat-android-pushprovider-huawei
### ❌ Removed
- Artifact removed, use `io.getstream:stream-android-push-huawei:VERSION` instead. [#4512](https://github.com/GetStream/stream-chat-android/pull/4512)

## stream-chat-android-pushprovider-xiaomi
### ❌ Removed
- Artifact removed, use `io.getstream:stream-android-push-xiaomi:VERSION` instead. [#4512](https://github.com/GetStream/stream-chat-android/pull/4512)

# November 11th, 2022 - 6.0.0-beta1

I hope you're interested in our latest major release - v6.0.0-beta1! We're currently in the process of preparing migration guides and updating all of our
documentation, but in the meantime, you can look into what we plan to release in v6 of Android Chat.

If you want to learn more about these changes and our decisions, check out our [Android Chat v6 Blog Post](https://getstream.io/blog/announcement-android-sdk-6-beta/).

## Common changes for all artifacts
### ⬆️ Improved
- Updated Kotlin version to `1.7.20`. [#4247](https://github.com/GetStream/stream-chat-android/pull/4247)

### ⚠️ Changed
- Separated `state` and `offline` modules. [#4214](https://github.com/GetStream/stream-chat-android/pull/4214)
- Moved `ClientState.user` to `GlobalState.user` because the state module is the one that correctly updates the user in the SDK. [#4333](https://github.com/GetStream/stream-chat-android/pull/4333)
- 🚨 Breaking change: Converted `Result` class into sealed class with two implementations: `Result.Success` and `Result.Failure`. [#4356](https://github.com/GetStream/stream-chat-android/pull/4356)
- 🚨 Breaking change: Converted `ChatError` class into sealed class with three implementations: `Error.Generic`, `Error.Throwable` and `Error.Network`. [#4368](https://github.com/GetStream/stream-chat-android/pull/4368)

## stream-chat-android-client
### ⬆️ Improved
- Removing unnecessary configuration fields for `OfflinePluginConfig`. [#4376](https://github.com/GetStream/stream-chat-android/pull/4376)

### ✅ Added
- Added `isFilteringMessages` check on `QueryChannelRequest` request. [#3948](https://github.com/GetStream/stream-chat-android/pull/3948)
- Exposed `MessageType`, `AttachmentType` and `ChannelType` classes containing useful constants. [#4285](https://github.com/GetStream/stream-chat-android/pull/4285)

### ⚠️ Changed
- Removed `Channel::cid` from constructor. It's now an immutable property calculated based on `type` and `id`. [#4322](https://github.com/GetStream/stream-chat-android/pull/4322)

### ❌ Removed
- ClientMutableState is now an internal interface, intead of a public interface. [#4374](https://github.com/GetStream/stream-chat-android/pull/4374)
- Remove ClientState.clearState() [#4372](https://github.com/GetStream/stream-chat-android/pull/4372)

## stream-chat-android-offline
### ✅ Added
- Added `loadNewestMessages` method to `ChatClient` that loads newest messages in the channel and clears the rest. [#3948](https://github.com/GetStream/stream-chat-android/pull/3948)

### ⚠️ Changed
- Changed the logic how the end of pages is determined inside `ChannelLogic.onQueryChannelResult`. Added loadNewestMessages in `ChannelLogic`. Added check to prevent upserting new messages if newest page isn't loaded to avoid breaking pagination. [#3948](https://github.com/GetStream/stream-chat-android/pull/3948)

## stream-chat-android-state
### 🐞 Fixed
- Stop showing a blink of empty state screen when loading channel without loading from database first. [#4261](https://github.com/GetStream/stream-chat-android/pull/4261)
- Fixing hard coded user presence of watchChannel method. [#4375](https://github.com/GetStream/stream-chat-android/pull/4375)

### ✅ Added
- Adding ChannelState.getMessageById to fetch messages from the state of the SDK. [#4292](https://github.com/GetStream/stream-chat-android/pull/4292)
- Added `loadNewestMessages` method to `ChatClient` that loads newest messages in the channel and clears the rest. [#3948](https://github.com/GetStream/stream-chat-android/pull/3948)

### ⚠️ Changed
- Separated `QueryChannelListenerState` into state and databased focused classes. [#4188](https://github.com/GetStream/stream-chat-android/pull/4188)
- Separated `ThreadQueryListener` into state and databased focused classes. [#4208](https://github.com/GetStream/stream-chat-android/pull/4208)
- Rename of `QueryChannelsListenerImpl` to `QueryChannelsListenerState` [#4170](https://github.com/GetStream/stream-chat-android/pull/4170)
- Renamed `ChannelData::channelId` to `ChannelData::id`. [#4322](https://github.com/GetStream/stream-chat-android/pull/4322)
- Removed `ChannelData::cid` from constructor. It's now an immutable property calculated based on `type` and `id`. [#4322](https://github.com/GetStream/stream-chat-android/pull/4322)
- Moved the send attachment logic to the LLC (Low Level Client) module [#4244](https://github.com/GetStream/stream-chat-android/pull/4244)

### ❌ Removed
- Removed `EventHandlerImpl` from the codebase. [#4207](https://github.com/GetStream/stream-chat-android/pull/4207)

## stream-chat-android-ui-common
### ⬆️ Improved
- Updated Compose compiler version to `1.3.2`. [#4247](https://github.com/GetStream/stream-chat-android/pull/4247)

### ✅ Added
- Added `MessageListController` which generalizes message list state and actions, exposing them to each SDK's ViewModel. [#4157](https://github.com/GetStream/stream-chat-android/pull/4157/files)
- Added `MessageListState`, `MessageListItemState`, `MessageItemState`, `DateSeparatorItemState`, `ThreadSeparatorItemState`, `SystemMessageItemState`, `TypingItemState`, `MessagePosition`, `NewMessageState`, `SelectedMessageState` and `MessageFocusState` to keep track of the message list states. [#4157](https://github.com/GetStream/stream-chat-android/pull/4157/files)
- Added `ClipboardHandler` that handles copy/pasting. [#4157](https://github.com/GetStream/stream-chat-android/pull/4157/files)
- Added `DateSeparatorHandler` that handles when date separators should be shown. [#4157](https://github.com/GetStream/stream-chat-android/pull/4157/files)
- Added `MessagePositionHandler` that determines the message group position inside the list. [#4157](https://github.com/GetStream/stream-chat-android/pull/4157/files)
- Added `GiphyAction` to control giphies. [#4157](https://github.com/GetStream/stream-chat-android/pull/4157/files)

### ⚠️ Changed
- `DateFormatter::formatDate` and `DateFormatter::formatTime` methods now accept Dates instead of classes from ThreeTenABP API. [#4320](https://github.com/GetStream/stream-chat-android/pull/4320)

### ❌ Removed
- Removed ThreeTenABP dependency. [#4320](https://github.com/GetStream/stream-chat-android/pull/4320)

## stream-chat-android-ui-components
### 🐞 Fixed
- Fixed scroll to bottom. [#3849](https://github.com/GetStream/stream-chat-android/pull/3849)
- Fixed search for messages. [#3861](https://github.com/GetStream/stream-chat-android/pull/3861)
- Fixed thread list initials scroll state. [#4157](https://github.com/GetStream/stream-chat-android/pull/4157/files)

### ⬆️ Improved
- Improved asking for `WRITE_EXTERNAL_STORAGE` permission. The permission won't be requested starting from Android Q unless legacy external storage is requested. [#4219](https://github.com/GetStream/stream-chat-android/pull/4219)
- Improved the stability of cooldown timer in slow mode. [#4251](https://github.com/GetStream/stream-chat-android/pull/4251)
- Improved how system bar colors are handled on the attachment gallery screen. [#4269](https://github.com/GetStream/stream-chat-android/pull/4269)
- The default attachment gallery is now able to handle videos as well as images. [#4283](https://github.com/GetStream/stream-chat-android/pull/4283)
- Improved the way video length information is displayed over video previews inside the attachment picker. [#4299](https://github.com/GetStream/stream-chat-android/pull/4299)
- Renamed `ImageAttachmentPreviewFactory` to `MediaAttachmentPreviewFactory` and gave it the ability to preview video attachments as well as image attachments. [#4386](https://github.com/GetStream/stream-chat-android/pull/4386)

### ✅ Added
- Added `UserAvatarView` and `ChannelAvatarView` to replace `AvatarView` to keep consistency with the Compose UI SDK. [#4165](https://github.com/GetStream/stream-chat-android/pull/4165)
- Added the ability to turn off video previews (thumbnails) via `ChatUI.videoThumbnailsEnabled`. Video previews are a paid feature and as such you can turn them off. They are on by default and the pricing can be found [here](https://getstream.io/chat/pricing/). [#4158](https://github.com/GetStream/stream-chat-android/pull/4158)
- Added a new function `MessageListItemViewHolderFactory.createMediaAttachmentsViewHolder()` which returns a `ViewHolder` capable of previewing both images and videos. [#4158](https://github.com/GetStream/stream-chat-android/pull/4158)
- Added a style class called `MediaAttachmentViewStyle`. The new style controls how previews of both image and video attachments are displayed inside the message list. [#4158](https://github.com/GetStream/stream-chat-android/pull/4158)
- Added `UnsupportedAttachmentFactory` for unsupported attachments. [#4271](https://github.com/GetStream/stream-chat-android/pull/4271)
- Added attrs to `UnsupportedAttachmentsView` that allow to customize the UI of unsupported attachments in [#4271](https://github.com/GetStream/stream-chat-android/pull/4271):
 * `streamUiUnsupportedAttachmentBackgroundColor`
 * `streamUiUnsupportedAttachmentStrokeColor`
 * `streamUiUnsupportedAttachmentStrokeWidth`
 * `streamUiUnsupportedAttachmentCornerRadius`
 * `streamUiUnsupportedAttachmentTitleTextSize`
 * `streamUiUnsupportedAttachmentTitleTextColor`
 * `streamUiUnsupportedAttachmentTitleTextFont`
 * `streamUiUnsupportedAttachmentTitleFontAssets`
 * `streamUiUnsupportedAttachmentTitleTextStyle`
- Added a page about [Sample Apps](https://getstream.io/chat/docs/sdk/android/resources/sample-apps/) to the docs. [#4282](https://github.com/GetStream/stream-chat-android/pull/4282)
- Added the ability to turn off video previews (thumbnails) via `ChatUI.videoThumbnailsEnabled`. Video previews are a paid feature and as such you can turn them off. They are on by default and the pricing can be found [here](https://getstream.io/chat/pricing/). [#4158](https://github.com/GetStream/stream-chat-android/pull/4158)
- Added a new function `MessageListItemViewHolderFactory.createMediaAttachmentsViewHolder()` which returns a `ViewHolder` capable of previewing both images and videos. [#4158](https://github.com/GetStream/stream-chat-android/pull/4158)
- Added a style class called `MediaAttachmentViewStyle`. The new style controls how previews of both image and video attachments are displayed inside the message list. [#4158](https://github.com/GetStream/stream-chat-android/pull/4158)
- Added `OnScrollToBottomHandler` to `MessageListView`. [#3849](https://github.com/GetStream/stream-chat-android/pull/3849)
- Added the ability to style the play button inside the attachment gallery. The necessary attributes along with their description can be found [here](https://github.com/GetStream/stream-chat-android/blob/main/stream-chat-android-ui-components/src/main/res/values/attrs_attachment_gallery_activity.xml). These attributes can be parsed using the newly created `AttachmentGalleryViewMediaStyle` class. [#4283](https://github.com/GetStream/stream-chat-android/pull/4283)
- Added new styled attributes for `MediaAttachmentGridView`. The new attributes along with their description can be found [here](https://github.com/GetStream/stream-chat-android/blob/main/src/main/res/values/attrs_media_attachment_grid_view.xml). These attributes can be parsed using the newly created `MediaAttachmentGridViewStyle` class. [#4283](https://github.com/GetStream/stream-chat-android/pull/4283)
- Added the attribute `streamUiAttachmentsPickerVideoIconDrawableTint` to the `AttachmentsPickerDialog` styleable. You can use this attribute to change to tint of the video drawable displayed in the attachment picker video previews. [#4299](https://github.com/GetStream/stream-chat-android/pull/4299)
- Added the attribute `streamUiAttachmentVideoLogoIconTint` to the `MessageInputView` styleable. You can use this attribute to change to tint of the video drawable displayed in the attachment picker video previews. [#4299](https://github.com/GetStream/stream-chat-android/pull/4299)
- Added the property `videoIconDrawableTint` to `AttachmentSelectionDialogStyle`. You can use this property to change to tint of the video drawable displayed in the attachment picker video previews. [#4299](https://github.com/GetStream/stream-chat-android/pull/4299)
- Added a guide that demonstrates how use events to close the chat screen when the current user has been removed from the channel. [#4078](https://github.com/GetStream/stream-chat-android/issues/4078)
- Added loading more indicator to `MessageListView`. [#4309](https://github.com/GetStream/stream-chat-android/pull/4309)
- Added the `streamUiMessageListLoadingMoreView` attribute to customize the layout of loading more indicator in `MessageListView`. [#4309](https://github.com/GetStream/stream-chat-android/pull/4309)
- Added the ability to preview video attachments as thumbnails inside `MessageComposerView` using `MediaAttachmentPreviewFactory`.  [#4386](https://github.com/GetStream/stream-chat-android/pull/4386)
- Added new attributes used by `MessageComposerView` that customize the way video attachments are rendered [#4386](https://github.com/GetStream/stream-chat-android/pull/4386)
  * `streamUiMessageComposerMessageInputVideoAttachmentIconDrawable`
  * `streamUiMessageComposerMessageInputVideoAttachmentIconDrawableTint`
  * `streamUiMessageComposerMessageInputVideoAttachmentIconBackgroundColor`
  * `streamUiMessageComposerMessageInputVideoAttachmentIconElevation`
  * `streamUiMessageComposerMessageInputVideoAttachmentIconDrawablePaddingTop`
  * `streamUiMessageComposerMessageInputVideoAttachmentIconDrawablePaddingBottom`
  * `streamUiMessageComposerMessageInputVideoAttachmentIconDrawablePaddingStart`
  * `streamUiMessageComposerMessageInputVideoAttachmentIconDrawablePaddingEnd`

### ⚠️ Changed
- 🚨 Breaking change: The function `MessageListItemViewHolderFactory.createImageAttachmentsViewHolder()` has been removed in favor of the function `MessageListItemViewHolderFactory.createMediaAttachmentsViewHolder()` which returns a `ViewHolder` capable of previewing both images and videos. [#4158](https://github.com/GetStream/stream-chat-android/pull/4158)
- 🚨 Breaking change: `ImageAttachmentViewStyle` has been removed and replaced by `MediaAttachmentViewStyle`. The new style controls how previews of both image and video attachments are displayed inside the message list. [#4158](https://github.com/GetStream/stream-chat-android/pull/4158)
- 🚨 Breaking change: Attribute `streamUiSaveImageEnabled` has been renamed to `streamUiSaveMediaEnabled`. [#4283](https://github.com/GetStream/stream-chat-android/pull/4283)
- 🚨 Breaking change: Attribute `streamUiSaveImageIcon` has been renamed to `streamUiSaveMediaIcon`. [#4283](https://github.com/GetStream/stream-chat-android/pull/4283)
- 🚨 Breaking change: String resource `stream_ui_attachment_gallery_save_image` has been renamed to `stream_ui_attachment_gallery_save_media`. [#4283](https://github.com/GetStream/stream-chat-android/pull/4283)
- Aligned the information displayed in the title and subtitle of `ChannelActionsDialogFragment` with the information in `MessageListHeaderView`. [#4306](https://github.com/GetStream/stream-chat-android/pull/4306)
- 🚨 Breaking change: `MessageListViewModel` now uses `MessageListController` for state and action handling. Updated `MessageListViewModelFactory` with new parameters to be able to build `MessageListController`. [#4157](https://github.com/GetStream/stream-chat-android/pull/4157/files)
- 🚨 Breaking change: `MessageListViewModel.Event.MessageReaction` no longer takes `enforceUnique` as a parameter, instead it is handled as part of `enforceUniqueReaction` inside `MessageListViewModelFactory` and `MessageListController`. [#4157](https://github.com/GetStream/stream-chat-android/pull/4157/files)
- 🚨 Breaking change: `ui-common` module `GiphyAction`s are now used instead of removed `GiphyAction` enum inside `ui-components` module. [#4157](https://github.com/GetStream/stream-chat-android/pull/4157/files)
- 🚨 Breaking change: `MessageListItem` now uses `MessagePosition` from `ui-common`. [#4157](https://github.com/GetStream/stream-chat-android/pull/4157/files)
- Replaced the Dexter library for checking runtime permissions with the PermissionX library. [#4338](https://github.com/GetStream/stream-chat-android/pull/4338)
- Renamed `ImageAttachmentPreviewFactory` to `MediaAttachmentPreviewFactory`. [#4386](https://github.com/GetStream/stream-chat-android/pull/4386)

### ❌ Removed
- Removed `AvatarView` in favor of `UserAvatarView` and `ChannelAvatarView` to keep consistency with the Compose UI SDK. [#4165](https://github.com/GetStream/stream-chat-android/pull/4165)
- The function `MessageListItemViewHolderFactory.createImageAttachmentsViewHolder()` has been removed in favor of the function `MessageListItemViewHolderFactory.createMediaAttachmentsViewHolder()` which returns a `ViewHolder` capable of previewing both images and videos. [#4158](https://github.com/GetStream/stream-chat-android/pull/4158)
- `ImageAttachmentViewStyle` has been removed and replaced by `MediaAttachmentViewStyle`. The new style controls how previews of both image and video attachments are displayed inside the message list. [#4158](https://github.com/GetStream/stream-chat-android/pull/4158)
- 🚨 Breaking change: Removed the old `MessageInputView`. Use `MessageComposerView` instead. [#4289](https://github.com/GetStream/stream-chat-android/pull/4289)
- Removed `GiphyAction` enum. [#4157](https://github.com/GetStream/stream-chat-android/pull/4157/files)
- Removed `MessageListItem.Position` enum. [#4157](https://github.com/GetStream/stream-chat-android/pull/4157/files)

## stream-chat-android-compose
### 🐞 Fixed
- Fixed pagination when the newest messages aren't loaded and we are paginating newer messages pagination. Fixed scroll to bottom if the newest messages aren't loaded. [#3948](https://github.com/GetStream/stream-chat-android/pull/3948)
- Fixed thread list initials scroll state. [#4157](https://github.com/GetStream/stream-chat-android/pull/4157/files)
- Added a guide showing how to customize image and video previews. You can find it [here](https://getstream.io/chat/docs/sdk/android/compose/message-components/message-list/#image-and-video) [#4373](https://github.com/GetStream/stream-chat-android/pull/4373)

### ⬆️ Improved
- Improved the way the [ChannelsScreen](https://getstream.io/chat/docs/sdk/android/compose/channel-components/channels-screen/) is built. [#4183](https://github.com/GetStream/stream-chat-android/pull/4183)
- Improved the way the [MessagesScreen](https://getstream.io/chat/docs/sdk/android/compose/message-components/messages-screen/) is built. [#4183](https://github.com/GetStream/stream-chat-android/pull/4183)
- Improved automatic reloading of non-cached images when regaining network connection. The improvements are visible in the messages list and the new media gallery called `MediaGalleryPreviewActivity`. [#4096](https://github.com/GetStream/stream-chat-android/pull/4096)
- Improved requesting `WRITE_EXTERNAL_STORAGE` permission when legacy storage is requested. [#4219](https://github.com/GetStream/stream-chat-android/pull/4219)
- Improved the stability of cooldown timer in slow mode. [#4251](https://github.com/GetStream/stream-chat-android/pull/4251)
- Improved how system bar colors are handled on the gallery screen. [#4267](https://github.com/GetStream/stream-chat-android/pull/4267)
- Improved the way video length information is displayed over video previews inside the attachment picker. [#4299](https://github.com/GetStream/stream-chat-android/pull/4299)
- The default factory for previewing video and image attachment now is `MediaAttachmentFactory`. It holds numerous improvements, the biggest of which are the ability to reload the image intelligently if the image wasn't loaded and network connection is re-established and the access to the new and improved media gallery. [#4096](https://github.com/GetStream/stream-chat-android/pull/4096)

### ✅ Added
- Added a new gallery called `MediaGalleryPreviewActivity`. This gallery is an upgrade over `ImagePreviewActivity` as it has the capability to reproduce videos as well as images, automatically reloads non-cached images upon regaining network connection and works in offline mode. [#4096](https://github.com/GetStream/stream-chat-android/pull/4096)
- Added `MediaAttachmentContent`. The new composable is an improvement over `ImageAttachmentContent` as it has the ability to preview both videos and images and has access to the new and improved media gallery and the ability to tile more than 4 previews by modifying the parameter `maximumNumberOfPreviewedItems`. [#4096](https://github.com/GetStream/stream-chat-android/pull/4096)
- Added `MediaAttachmentFactory`. The new factory is an improvement over `ImageAttachmentFactory`. The new factory hs the ability to preview videos and the ability to tile more than 4 previews in a group by changing the value of the parameter `maximumNumberOfPreviewedItems`. [#4096](https://github.com/GetStream/stream-chat-android/pull/4096)
- Added parameters `attachmentsContentVideoMaxHeight`, `attachmentsContentMediaGridSpacing`, `attachmentsContentVideoWidth`, `attachmentsContentGroupPreviewWidth` and `attachmentsContentGroupPreviewHeight` to `StreamDimens`. These parameters are meant for more finer grained control over how media previews are displayed in the message list. For the best aesthetic outcome, the width of these should be equal to the value in `StreamDimens.messageItemMaxWidth`. [#4096](https://github.com/GetStream/stream-chat-android/pull/4096)
- Added the ability to turn off video previews (thumbnails) via `ChatTheme.videoThumbnailsEnabled`. Video previews are a paid feature and as such you can turn them off. They are on by default and the pricing can be found [here](https://getstream.io/chat/pricing/). [#4096](https://github.com/GetStream/stream-chat-android/pull/4096)
- Added fallback factory for unsupported attachments. [#4270](https://github.com/GetStream/stream-chat-android/pull/4270)
- Added a page about [Sample Apps](https://getstream.io/chat/docs/sdk/android/resources/sample-apps/) to the docs. [#4282](https://github.com/GetStream/stream-chat-android/pull/4282)
- Added end pagination handler to `MessageList` and support for bidirectional pagination. Added scroll to bottom handler to `MessagesList` to load the newest messages before scrolling if they are not loaded already. [#3948](https://github.com/GetStream/stream-chat-android/pull/3948)
- Added `MessageLazyListState` to replace the default `LazyListState`. `MessageLazyListState` is used to track the scroll position of the message list as well as the focused message offset. [#3948](https://github.com/GetStream/stream-chat-android/pull/3948)
- Added properties `showMoreOverlay` and `showMoreCountText` to `ChatTheme`. These properties are designed to change the appearance of the show more count that appears when a message contains more media attachments than are able to be displayed in the message list media content preview. [#4293](https://github.com/GetStream/stream-chat-android/pull/4293)
- Added `TypingItemState` as a type of `MessageistItemState`. To show the typing item custom composable needs to be provided.

### ⚠️ Changed
- Changed the way ChannelsScreen and MessagesScreen components are built. Instead of exposing a ton of parameters for customization, we now expose a ViewModelFactory that accepts them. [#4183](https://github.com/GetStream/stream-chat-android/pull/4183)
- Using this new approach you can reuse and connect to ViewModels from the outside, if you want to power custom behavior. Make sure to check out our documentation regarding these components. [#4183](https://github.com/GetStream/stream-chat-android/pull/4183)
- 🚨 Breaking change: `MessageAttachmentsContent` function parameter `onImagePreviewResult: (ImagePreviewResult?) -> Unit` has been replaced with `onMediaGalleryPreviewResult: (MediaGalleryPreviewResult?) -> Unit`. Functionally `ImagePreviewResult` and `MediaGalleryPreviewResult` are the same, the only difference is the activity they are returned from so changes should be minimal.
- 🚨 Breaking change: `QuotedMessageAttachmentContent` function parameter `onImagePreviewResult: (ImagePreviewResult?) -> Unit` has been replaced with `onMediaGalleryPreviewResult: (MediaGalleryPreviewResult?) -> Unit`. Functionally `ImagePreviewResult` and `MediaGalleryPreviewResult` are the same, the only difference is the activity they are returned from so changes should be minimal.
- 🚨 Breaking change: `MessageContent` function parameter `onImagePreviewResult: (ImagePreviewResult?) -> Unit` has been replaced with `onMediaGalleryPreviewResult: (MediaGalleryPreviewResult?) -> Unit`. Functionally `ImagePreviewResult` and `MediaGalleryPreviewResult` are the same, the only difference is the activity they are returned from so changes should be minimal.
- 🚨 Breaking change: `MessageContainer` function parameter `onImagePreviewResult: (ImagePreviewResult?) -> Unit` has been replaced with `onMediaGalleryPreviewResult: (MediaGalleryPreviewResult?) -> Unit`. Functionally `ImagePreviewResult` and `MediaGalleryPreviewResult` are the same, the only difference is the activity they are returned from so changes should be minimal.
- 🚨 Breaking change: Both bound (with `MessageListViewModel` as a parameter) and unbound `MessageList` Composable functions have had parameter `onImagePreviewResult: (ImagePreviewResult?) -> Unit` replaced with `onMediaGalleryPreviewResult: (MediaGalleryPreviewResult?) -> Unit`. Functionally `ImagePreviewResult` and `MediaGalleryPreviewResult` are the same, the only difference is the activity they are returned from so changes should be minimal.
- Video previews are now automatically displayed. These are a paid feature and can be turned off via `ChatTheme.videoThumbnailsEnabled`. If you are interested in the pricing before making a decision, you can find it [here](https://getstream.io/chat/pricing/). [#4096](https://github.com/GetStream/stream-chat-android/pull/4096)
- Started the deprecation process for `ImagePreviewActivity`, please use `MediaGalleryPreviewActivity` as it has all the functionality of the previous gallery while adding additional features such as video playback and offline capabilities. [#4096](https://github.com/GetStream/stream-chat-android/pull/4096)
- Started the deprecation process for `ImageAttachmentFactory`, please use `MediaAttachmentFactory` as it has all the functionality of the previous factory while adding additional features such as displaying video previews modifiable number of tiles in a group preview. [#4096](https://github.com/GetStream/stream-chat-android/pull/4096)
- Started the deprecation process for `ImageAttachmentContent`, please use `MediaAttachmentContent` as it has all the functionality of the previous component while adding additional features such as displaying video previous and modifiable number of tiles in a group preview. [#4096](https://github.com/GetStream/stream-chat-android/pull/4096)
- Started the deprecation process for `ImageAttachmentQuotedContent`, please use `MediaAttachmentQuotedContent` as it retains all of the previous functionality while adding the ability to preview video attachments. [#4096](https://github.com/GetStream/stream-chat-android/pull/4096)
- 🚨 Breaking change: Compose now uses `MessageListState`, `MessageListItemState`, `MessageItemState`, `DateSeparatorItemState`, `ThreadSeparatorItemState`, `SystemMessageItemState`, `TypingItemState`, `MessagePosition`, `NewMessageState`, `SelectedMessageState` and `MessageFocusState` found in `ui-common` package. [#4157](https://github.com/GetStream/stream-chat-android/pull/4157/files)
- 🚨 Breaking change: `MessageListViewModel` now uses `MessageListController` for state and action handling. Updated `MessagesViewModelFactory` with new parameters to be able to build `MessageListController`. [#4157](https://github.com/GetStream/stream-chat-android/pull/4157/files)

### ❌ Removed
- 🚨 Breaking change: Removed compose `MessageMode` indicating whether the list is in thread mode or normal mode in favor of ui-common `MessageMode`. [#4157](https://github.com/GetStream/stream-chat-android/pull/4157/files)
- 🚨 Breaking change: Removed compose models in favor of `ui-common` models: `MessageListState`, `MessageListItemState`, `MessageItemState`, `DateSeparatorState`, `ThreadSeparatorState`, `SystemMessageState`, `MessagePosition`, `NewMessageState`, `SelectedMessageState` and `MessageFocusState`. [#4157](https://github.com/GetStream/stream-chat-android/pull/4157/files)
- 🚨 Breaking change: Removed `MessageListViewModel.focusMessage()`. To achieve the same effect use `MessageListViewModel.scrollToMessage(messageId: String)`. [#4157](https://github.com/GetStream/stream-chat-android/pull/4157/files)

# March 17th, 2023 - 5.15.0
## Common changes for all artifacts
### ⚠️ Changed
- Upgrade ThreeTenBP and ThreeTenABP to support new added timezones. [#4734](https://github.com/GetStream/stream-chat-android/pull/4734)

# March 7th, 2023 - 5.14.0
## stream-chat-android-client

### ✅ Added
- Added the following parameters to `Message`. [#4701](https://github.com/GetStream/stream-chat-android/pull/4701)
  * `skipPushNotification`: when set to `true` a newly sent message will not trigger a push notification.
  * `skipEnrichUrl`: when set to `true` the URL contained inside the message will not be enriched as a link

## stream-chat-android-compose

### ✅ Added
- Added the property `skipEnrichUrl` to `ImagePreviewViewModelFactory`, `ImagePreviewViewModel` and `ImagePreviewContract.Input` constructors and the functions `StreamAttachmentFactories.defaultFactories()`, `ImageAttachmentFactory()`, `ImageAttachmentContent()`. When set to false, updating a message by deleting an attachment inside the message will skip the URL enrichment process, meaning the links will not be transformed to link attachments. Any existing link attachments will be preserved. [#4701](https://github.com/GetStream/stream-chat-android/pull/4701)
- Added the following parameters to `MessagesScreen`. [#4701](https://github.com/GetStream/stream-chat-android/pull/4701)
  * `skipPushNotification`: when set to `true` a newly sent message will not trigger a push notification.
  * `skipEnrichUrl`: when set to `true` the URL contained inside the message will not be enriched as a link.

# February 23rd, 2023 - 5.13.0
## stream-chat-android-ui-components
### 🐞 Fixed
- Fixed image scaling when width is bigger than height. [#4659](https://github.com/GetStream/stream-chat-android/pull/4659)
- Fixed date separator handlers not being applied when calling `MessageListViewModel.setDateSeparatorHandler()` and  `MessageListViewModel.()`. [#4681](https://github.com/GetStream/stream-chat-android/pull/4681)

### ⬆️ Improved
- When creating message previews, `Attachment.fallback` is now included as a fallback option after `Attachment.title` and `Attachment.name`. [#4667](https://github.com/GetStream/stream-chat-android/pull/4667)

### ✅ Added
- Added a feature flag to `ChatUI` called `showThreadSeparatorInEmptyThread`. You can use this to enable a thread separator if the thread is empty. [#4629](https://github.com/GetStream/stream-chat-android/pull/4629)
- Added the `messageLimit` parameter to MessageListViewModel and MessageListViewModelFactory. [#4634](https://github.com/GetStream/stream-chat-android/pull/4634)
- Added the method `showModeratedMessageDialog()` to `MessageListView`. It is used to display a dialog when long clicking on a message that has failed a moderation check. [#4645](https://github.com/GetStream/stream-chat-android/pull/4645)
- Added the ability to style the way message reply bubbles are displayed in `MessageComposerView` via xml attributes. The styling applies both when replying to messages sent by the currently logged-in user, and those sent by other users. [#4679](https://github.com/GetStream/stream-chat-android/pull/4679)
  * `streamUiMessageComposerMessageReplyBackgroundColor`
  * `streamUiMessageComposerMessageReplyTextSizeMine`
  * `streamUiMessageComposerMessageReplyTextColorMine`
  * `streamUiMessageComposerMessageReplyTextFontMine`
  * `streamUiMessageComposerMessageReplyTextFontAssetsMine`
  * `streamUiMessageComposerMessageReplyTextStyleMine`
  * `streamUiMessageComposerMessageReplyStrokeColorMine`
  * `streamUiMessageComposerMessageReplyStrokeWidthMine`
  * `streamUiMessageComposerMessageReplyTextSizeTheirs`
  * `streamUiMessageComposerMessageReplyTextColorTheirs`
  * `streamUiMessageComposerMessageReplyTextFontTheirs`
  * `streamUiMessageComposerMessageReplyTextFontAssetsTheirs`
  * `streamUiMessageComposerMessageReplyTextStyleTheirs`
  * `streamUiMessageComposerMessageReplyStrokeColorTheirs`
  * `streamUiMessageComposerMessageReplyStrokeWidthTheirs`
- Added new properties to `MessageComposerViewStyle` which allow styling the way message reply bubbles are displayed in `MessageComposerView`. The styling applies both when replying to messages sent by the currently logged-in user, and those sent by other users. [#4679](https://github.com/GetStream/stream-chat-android/pull/4679)
  * `messageReplyBackgroundColor`
  * `messageReplyTextStyleMine`
  * `messageReplyMessageBackgroundStrokeColorMine`
  * `messageReplyMessageBackgroundStrokeWidthMine`
  * `messageReplyTextStyleTheirs`
  * `messageReplyMessageBackgroundStrokeColorTheirs`
  * `messageReplyMessageBackgroundStrokeWidthTheirs`
- Added the ability to style the way message reply bubbles are displayed in `MessageInputView` via xml attributes. The styling applies both when replying to messages sent by the currently logged-in user, and those sent by other users. [#4679](https://github.com/GetStream/stream-chat-android/pull/4679)
  * `streamUiMessageInputMessageReplyBackgroundColor`
  * `streamUiMessageInputMessageReplyTextSizeMine`
  * `streamUiMessageInputMessageReplyTextColorMine`
  * `streamUiMessageInputMessageReplyTextFontMine`
  * `streamUiMessageInputMessageReplyTextFontAssetsMine`
  * `streamUiMessageInputMessageReplyTextStyleMine`
  * `streamUiMessageInputMessageReplyStrokeColorMine`
  * `streamUiMessageInputMessageReplyStrokeWidthMine`
  * `streamUiMessageInputMessageReplyTextSizeTheirs`
  * `streamUiMessageInputMessageReplyTextColorTheirs`
  * `streamUiMessageInputMessageReplyTextFontTheirs`
  * `streamUiMessageInputMessageReplyTextFontAssetsTheirs`
  * `streamUiMessageInputMessageReplyTextStyleTheirs`
  * `streamUiMessageInputMessageReplyStrokeColorTheirs`
  * `streamUiMessageInputMessageReplyStrokeWidthTheirs`
- Added new properties to `MessageComposerViewStyle` which allow styling the way message reply bubbles are displayed in `MessageInputView`. The styling applies both when replying to messages sent by the currently logged-in user, and those sent by other users. [#4679](https://github.com/GetStream/stream-chat-android/pull/4679)
  * `messageReplyBackgroundColor`
  * `messageReplyTextStyleMine`
  * `messageReplyMessageBackgroundStrokeColorMine`
  * `messageReplyMessageBackgroundStrokeWidthMine`
  * `messageReplyTextStyleTheirs`
  * `messageReplyMessageBackgroundStrokeColorTheirs`
  * `messageReplyMessageBackgroundStrokeWidthTheirs`

### ⚠️ Changed
- The styling for the reply message bubbles visible inside `MessageInputView` and `MessageComposerView` when replying to messages has changed slightly and is now the same for both messages sent by the currently logged-in user and those sent by other users. However, you are now able to style the bubbles. For more information check the added section for `stream-chat-android-ui-components`. [#4679](https://github.com/GetStream/stream-chat-android/pull/4679)

## stream-chat-android-compose
### 🐞 Fixed
- Fixed Compose Previews for ChatTheme and other minor components like `MessageText`. [#4672](https://github.com/GetStream/stream-chat-android/pull/4672)

### ⬆️ Improved
- When creating message previews, `Attachment.fallback` is now included as a fallback option after `Attachment.title` and `Attachment.name`. [#4667](https://github.com/GetStream/stream-chat-android/pull/4667)

### ✅ Added
- Added the parameter `channelOptions: List<ChannelOptionState>` to `SelectedChannelMenu` allowing users to override the default channel options more easily. The parameter comes with a default argument of `buildDefaultChannelOptionsState()`. [#4671](https://github.com/GetStream/stream-chat-android/pull/4671)

### ⚠️ Changed
- Added the parameter `channelOptions: List<ChannelOptionState>` to `SelectedChannelMenu` allowing users to override the default channel options more easily. The parameter comes with a default argument of `buildDefaultChannelOptionsState()`. [#4671](https://github.com/GetStream/stream-chat-android/pull/4671)
- Added `currentUser` as a parameter to `MessageContent` and `MessageText`. These are non-optional, but nullable, parameters that define the behavior and looks of these components. [#4672](https://github.com/GetStream/stream-chat-android/pull/4672)
- Similarly, added `currentUser` as a parameter to `QuotedMessage`, `QuotedMessageContent` and `QuotedMessageText`.

### ❌ Removed
The following items are breaking changes, since it was very important to improve/fix the behavior. The items described were used to expose customizable permission handlers which can be reused. However, this API is experimental and breaking for Previews, so we chose to go down a different path.
- Removed PermissionHandler and its API. [#4672](https://github.com/GetStream/stream-chat-android/pull/4672)
- Removed DownloadPermissionHandler. [#4672](https://github.com/GetStream/stream-chat-android/pull/4672)
- Removed StreamPermissionHandlers. [#4672](https://github.com/GetStream/stream-chat-android/pull/4672)
- Removed `permissionHandlers` parameter from `ChatTheme`, this should make it easier to preview components within Android Studio. [#4672](https://github.com/GetStream/stream-chat-android/pull/4672)

# January 31st, 2023 - 5.12.0
## stream-chat-android-client
### ⬆️ Improved
- Added offline plugin integration to the `ChatCliet.getMessage()` method. If you use the offline plugin, any message fetched using this method will be stored inside the database upon successful completion of the API call. [#4623](https://github.com/GetStream/stream-chat-android/pull/4623)

## stream-chat-android-offline
### ✅ Added
- Added the `GetMessageListener` interface used to perform actions as side effects when the `ChatCliet.getMessage()` method is used to fetch a single message from the backend. [#4623](https://github.com/GetStream/stream-chat-android/pull/4623)

## stream-chat-android-ui-common
### ⬆️ Improved
- `MessageComposerController` will now query the server for a list of channel members if the input contains a mention symbol (@) and no user name matching the expression after the symbol @ was found in the local state containing a list of channel members. [#4647](https://github.com/GetStream/stream-chat-android/pull/4647)

## stream-chat-android-ui-components
### ⬆️ Improved
- The default implementation of `MessageInputView` will now query channel members from the server if a mention lookup fails to find the matching channel member using the data available in the local state. [#4647](https://github.com/GetStream/stream-chat-android/pull/4647)

### ✅ Added
- Added a feature flag to `ChatUI` called `showThreadSeparatorInEmptyThread`. You can use this to enable a thread separator if the thread is empty. [#4629](https://github.com/GetStream/stream-chat-android/pull/4629)
- Added the `messageLimit` parameter to MessageListViewModel and MessageListViewModelFactory. [#4634](https://github.com/GetStream/stream-chat-android/pull/4634)
- Added lambda parameter `queryMembersOnline` to `DefaultUserLookupHandler`. The lambda parameter is used internally by `DefaultUserLookupHandler.handleUserLookup()` when no matches could be found inside the list of users contained by `DefaultUserLookupHandler.users`. It should be used to query members from the server and return the results. [#4647](https://github.com/GetStream/stream-chat-android/pull/4647)
- Added the feature flag boolean `navigateToThreadViaNotification` to `MessageListViewModel` and `MessageListViewModelFactory`. If it is set to true and a thread message has been received via push notification, clicking on the notification will make the SDK automatically navigate to the thread. If set to false, the SDK will always navigate to the channel containing the thread without navigating to the thread itself. [#4612](https://github.com/GetStream/stream-chat-android/pull/4612)

## stream-chat-android-compose
### ✅ Added
- Added the parameter `messageId: String?` to `MessageListViewModel` and `MessageListViewModelFactory`. If `navigateToThreadViaNotification` is set to true (see the changelog entry below), it will enable navigating to threads upon clicking a push notification triggered by a thread message. [#4612](https://github.com/GetStream/stream-chat-android/pull/4612)
- Added the feature flag boolean `navigateToThreadViaNotification: Boolean` to `MessageListViewModel` and `MessageListViewModelFactory`. If it is set to true and a thread message has been received via push notification, clicking on the notification will make the SDK automatically navigate to the thread. If set to false, the SDK will always navigate to the channel containing the thread without navigating to the thread itself. [#4612](https://github.com/GetStream/stream-chat-android/pull/4612)

# December 22nd, 2022 - 5.11.10
## stream-chat-android-offline
### 🐞 Fixed
- Allowed downloading `Attachment`s with missing `title` and `name` properties by ensuring a fallback name is present. Please note that the properties should be populated, this is only used to guard against edge cases. [#4599](https://github.com/GetStream/stream-chat-android/pull/4599)

# December 5th, 2022 - 5.11.9
## stream-chat-android-ui-common
### ✅ Added
- Exposed a way to allow you to include the current user avatar in the Channel avatar [#4561](https://github.com/GetStream/stream-chat-android/pull/4561)

# November 23th, 2022 - 5.11.8
## stream-chat-android-client
### ⬆️ Improved
- Return an error when invoking `ChatClient::disconnect` without a connected user. [#4494](https://github.com/GetStream/stream-chat-android/pull/4494)

## stream-chat-android-offline
### 🐞 Fixed
- Fixed `IllegalArgumentException` when uploading attachments fails. [#4487](https://github.com/GetStream/stream-chat-android/pull/4487)
- Fixed returning `ChannelsStateData.OfflineNoResults` from `QueryChannelsState::channelsStateData` when API call is still in progress. [#4496](https://github.com/GetStream/stream-chat-android/pull/4496)
- Fixed returning an empty map from `QueryChannelsState::channels` when API call is still in progress. [#4496](https://github.com/GetStream/stream-chat-android/pull/4496)

## stream-chat-android-ui-components
### ✅ Added
- Added the `streamUiShowReactionsForUnsentMessages` attribute to `MessageListView` that allows to show/hide the edit reactions bubble for unsent messages on the options overlay. [#4449](https://github.com/GetStream/stream-chat-android/pull/4449)

### 🐞 Fixed
- Fixed empty placeholder blinking on `ChannelListView` when loading channels. [#4496](https://github.com/GetStream/stream-chat-android/pull/4496)

## stream-chat-android-compose
### 🐞 Fixed
- Fixed empty placeholder blinking on `ChannelList` when loading channels. [#4496](https://github.com/GetStream/stream-chat-android/pull/4496)

# November 18th, 2022 - 5.11.7
## stream-chat-android-client
### ⬆️ Improved
- Improved logs for sending message with attachments. [#4448](https://github.com/GetStream/stream-chat-android/pull/4448)

### ⚠️ Changed
- Changed default worker's constraints from `NetworkType.NOT_ROAMING` to `NetworkType.CONNECTED`. [#4448](https://github.com/GetStream/stream-chat-android/pull/4448)

# November 16th, 2022 - 5.11.6
## stream-chat-android-client
### 🐞 Fixed
- Fixed the race condition when connecting the user just after receiving a push notification when the application is killed. [#4429](https://github.com/GetStream/stream-chat-android/pull/4429)

# November 15th, 2022 - 5.11.5
## stream-chat-android-client
### 🐞 Fixed
- Fixing postponing api calls to avoid showing empty screen in the wrong moment. [#4344](https://github.com/GetStream/stream-chat-android/pull/4344)

### ✅ Added
- Added `thumbUrl` field to the return type of the `FileUploader::sendImage` method, so that clients are able to return image thumb URL when implementing their custom `FileUploader`. [#4423](https://github.com/GetStream/stream-chat-android/pull/4423)

## stream-chat-android-ui-components
### 🐞 Fixed
- Fixed an edge case in which deleting an attachment using the attachment gallery would not delete it given the message was freshly uploaded.  [#4349](https://github.com/GetStream/stream-chat-android/pull/4349)
- When a user uploads image attachments in a message that contains links, the link attachments are no longer displayed inside the attachment gallery along with the image attachments. [#4399](https://github.com/GetStream/stream-chat-android/pull/4399)

## stream-chat-android-compose
### ⬆️ Improved
- When a user uploads image attachments in a message that contains links, the link attachments are no longer displayed inside the attachment gallery along with the image attachments. [#4399](https://github.com/GetStream/stream-chat-android/pull/4399)

# November 3th, 2022 - 5.11.4
## stream-chat-android-compose
### ✅ Added
- Added `ownMessageQuotedBackground`, `otherMessageQuotedBackground`, `ownMessageQuotedText` and `otherMessageQuotedText` options to `StreamColors`, to make it possible to customize the appearance of quoted messages via `ChatTheme`. [#4335](https://github.com/GetStream/stream-chat-android/pull/4335)

## stream-chat-android-pushprovider-firebase
### 🐞 Fixed
- Fix multi-bundle feature when using Firebase as Push Provider. [#4341](https://github.com/GetStream/stream-chat-android/pull/4341)

# October 31th, 2022 - 5.11.3
## stream-chat-android-client
### 🐞 Fixed
- Fixed `OutOfMemoryException` in `HttpLoggingInterceptor` when sending big attachments. [#4314](https://github.com/GetStream/stream-chat-android/pull/4314)

# October 17th, 2022 - 5.11.2
## stream-chat-android-ui-components
### 🐞 Fixed
- Fixed displaying messages with failed image attachments. [#4234](https://github.com/GetStream/stream-chat-android/pull/4234)
- Fixes problem when alligning reactions ballon for custom ViewHolders in message options dialog. [#4248](https://github.com/GetStream/stream-chat-android/pull/4248)

### ⬆️ Improved
- Improved asking for `WRITE_EXTERNAL_STORAGE` permission. The permission won't be requested starting from Android Q unless legacy external storage is requested. [#4219](https://github.com/GetStream/stream-chat-android/pull/4219)
- When `ChatClient.disconnect` is called, only remove the device on backend side if `flushPersistence` is `true` [#4280](https://github.com/GetStream/stream-chat-android/pull/4280)

## stream-chat-android-compose
### ⬆️ Improved
- Improved requesting `WRITE_EXTERNAL_STORAGE` permission when legacy storage is requested. [#4219](https://github.com/GetStream/stream-chat-android/pull/4219)

# September 30th, 2022 - 5.11.1
## stream-chat-android-ui-common
### 🐞 Fixed
- Fixed giphy size parsing. [#4222](https://github.com/GetStream/stream-chat-android/pull/4222)

# September 21th, 2022 - 5.11.0
## stream-chat-android-client
### ⬆️ Improved
- Reviewed requests parameters. `connectionId` is now sent only if necessary. [#4138](https://github.com/GetStream/stream-chat-android/pull/4138)

### ❌ Removed
- 🚨 Breaking change: Removed `connectionId` parameter from `FileUploader` methods. [#4138](https://github.com/GetStream/stream-chat-android/pull/4138)

## stream-chat-android-state
### ⚠️ Changed
- Divided QueryChannelLogic into state and database. [#4156](https://github.com/GetStream/stream-chat-android/pull/4156)

## stream-chat-android-compose
### ✅ Added
- Added `ownMessageText` and `otherMessageText` to `StreamColors` to enable message text customization. If you have been using `StreamColors.textHighEmphasis` to customize the color of the message texts, we recommend switching to the new attributes instead. [#4175](https://github.com/GetStream/stream-chat-android/pull/4175)

# September 13th, 2022 - 5.10.0
## stream-chat-android-client
### ⬆️ Improved
- Improving precision in time in the endpoint that syncs information between SDK and Stream's backend to make sure that undesired events are not coming due to a incorrect round down in time or desired events are not being ignored due to a incorrect round up of time when serializing/desirializing time in the SDK. [#4102](https://github.com/GetStream/stream-chat-android/pull/4102)

### ✅ Added
- Added `ChatEvent.rawDate` to access the time of an event as it was sent by the backend. This class includes microseconds precision and can be used when a higher precision than miliseconds is desired. [#4102](https://github.com/GetStream/stream-chat-android/pull/4102)
- Added [Handling User Connection](https://getstream.io/chat/docs/sdk/android/client/guides/handling-user-connection/) guide. [#4131](https://github.com/GetStream/stream-chat-android/pull/4131)
- Supported Android 13 behaviour changes. [#4039](https://github.com/GetStream/stream-chat-android/pull/4039)

## stream-chat-android-state
### 🐞 Fixed
- Fixed incrementing unread count if the message is already in the state. [#4135](https://github.com/GetStream/stream-chat-android/pull/4135)

## stream-chat-android-ui-common
### ⬆️ Improved
- Improved slow mode countdown which is now started only after the message is sent to the server. [#4120](https://github.com/GetStream/stream-chat-android/pull/4120)

## stream-chat-android-ui-components
### ⬆️ Improved
- Clicking or long clicking on the white spaces next to messages will no longer trigger listeners, from now on, only clicking on the actual message containers will. [#4151](https://github.com/GetStream/stream-chat-android/pull/4151)

### ✅ Added
- Added the `MessageListView::showMessageOptionsDialog` method to show message options dialog. [#4127](https://github.com/GetStream/stream-chat-android/pull/4127)
- Added styled attribute `streamUiGiphyMediaAttachmentSizingMode` and it's programmatic counterpart `GiphyMediaAttachmentViewStyle.sizingMode`. This parameters controls the way Giphy containers resize themselves. For a care free experience use adaptive resizing which will intelligently adapt its size while respecting the gif's aspect ratio. We recommend using adaptive resizing, however if you require more control use manual mode. [#4134](https://github.com/GetStream/stream-chat-android/pull/4134)
- Added styled attributes `streamUiGiphyMediaAttachmentWidth`, `streamUiGiphyMediaAttachmentHeight`, `streamUiGiphyMediaAttachmentDimensionRatio` and their programmatic counterparts contained within `GiphyMediaAttachmentViewStyle` that are `width`, `height` and `dimensionRatio`. These values are used to exert more control over Giphys. They are ignored if sizing mode is set to adaptive and respected if it is set to manual. [#4134](https://github.com/GetStream/stream-chat-android/pull/4134)

### ⚠️ Changed
- Exposed `MessageOptionsDialogFragment` so that clients are able to create and show the dialog manually. [#4127](https://github.com/GetStream/stream-chat-android/pull/4127)
- 🚨 Breaking change: `streamUiGiphyMediaAttachmentGiphyType` and its programmatic counterpart `GiphyMediaAttachmentViewStyle.giphyType` no longer change the container size. Container sizing has been decoupled from giphy scale type which now only controls the quality of the gif itself. If you need fixed sizes, set the sizing mode to manual and manipulate the container by setting custom width, height and if needed dimension ratio and scale type. Please check the added section for the full names of the new attributes. [#4134](https://github.com/GetStream/stream-chat-android/pull/4134)

## stream-chat-android-compose
### ⬆️ Improved
- Improved the way Giphy attachments are displayed. Instead of being cropped they can now be set to either respect the Giphy attachment's aspect ratio and adaptively resize themselves automatically or be manually sized in a fixed way by the user. [#4027](https://github.com/GetStream/stream-chat-android/pull/4027)
- Added the ability to control Giphy quality, sizing mode and content scaling by adding the parameters `GiphyInfoType` (controls quality), `GiphySizingMode` (controls sizing) and `contentScale` (controls scaling) to the functions `StreamAttachmentFactories.defaultFactories()`, `GiphyAttachmentFactory()` and `GiphyAttachmentContent()`. [#4027](https://github.com/GetStream/stream-chat-android/pull/4027)

### ✅ Added
- Added `GiphySizingMode`, an enum class used to control the way Giphys are displayed. When `GiphySizingMode.ADAPTIVE` is passed in as an argument it will make Giphy automatically resize themselves to fill available space while respecting their original aspect ratios, while `GiphySizingMode.FIXED_SIZE` will allow you to manually control the dimensions of the Giphy container in a fixed size manner. You can clip the maximum height and width in both cases by modifying `ChatTheme.attachmentsContentGiphyMaxWidth` and `attachmentsContentGiphyMaxHeight`. `GiphySizingMode` can be passed in as an argument to the following functions: `StreamAttachmentFactories.defaultFactories()`, `GiphyAttachmentFactory()` and `GiphyAttachmentContent()`. [#4027](https://github.com/GetStream/stream-chat-android/pull/4027)
- Added parameters `attachmentsContentGiphyMaxWidth` and `attachmentsContentGiphyMaxHeight` to `StreamDimens`. These parameters can be used to control the maximum dimensions of Giphys in either sizing mode. [#4027](https://github.com/GetStream/stream-chat-android/pull/4027)

# August 30th, 2022 - 5.9.0
## stream-chat-android-client
### ⬆️ Improved
- Show rounded avatars on Push Notification when `MessagingStyleNotificationHandler` is used. [#4059](https://github.com/GetStream/stream-chat-android/pull/4059)
- Add an option to use a custom implementation when showing avatars on Push Notifications when `MessagingStyleNotificationHandler` is used. [#4069](https://github.com/GetStream/stream-chat-android/pull/4069)

### ✅ Added
- Method to switch between users `ChatClient.switchUser`. Can be used for switching between users to simplify code for disconnecting and connecting to the SDK. [#4018](https://github.com/GetStream/stream-chat-android/pull/4018)
- Added `UploadedFile` which represents an uploaded file. It contains the url to the file under the property `file`, and a thumbnail of the file under the property `thumbUrl`. Thumbnails are usually returned when uploading a video file. [#4058](https://github.com/GetStream/stream-chat-android/pull/4058)

### ⚠️ Changed
- 🚨 Breaking change: `ChatClient.sendFile` now returns `UploadedFile` instead of `String`. `UploadedFile.file` is the equivalent of the previous return value. If you do not need the other parts of `UploadedFile`, you can use `.map { it.file }` to mitigate the breaking change. [#4058](https://github.com/GetStream/stream-chat-android/pull/4058)
- 🚨 Breaking change: `ChannelClient.sendFile` now returns `UploadedFile` instead of `String`. `UploadedFile.file` is the equivalent of the previous return value. If you do not need the other parts of `UploadedFile`, you can use `.map { it.file }` to mitigate the breaking change. [#4058](https://github.com/GetStream/stream-chat-android/pull/4058)
- 🚨 Breaking change: Overloaded functions `FileUploader.sendFile()` have had their signatures changed. Instead of returning `String`, they are now supposed to return `UploadedFile`. If you have extended this interface and only need the previous return functionality, you can assign a value to `UploadedFile.file` while keeping `UploadedFile.thumbUrl` `null`. [#4058](https://github.com/GetStream/stream-chat-android/pull/4058)
- 🚨 Breaking change: Overloaded functions `StreamFileUploader.sendFile()` have had their signatures changed. Instead of returning `String`, they now return `UploadedFile`. If you do not need the other parts of `UploadedFile`, you can use `.map { it.file }` to mitigate the breaking change. [#4058](https://github.com/GetStream/stream-chat-android/pull/4058)
- 🚨 Breaking change: `ChatClient.sendImage` now returns `UploadedImage` instead of `String`. `UploadedImage.file` is the equivalent of the previous return value, you can use `.map { it.file }` to mitigate the breaking change. [#4058](https://github.com/GetStream/stream-chat-android/pull/4058)
- 🚨 Breaking change: `ChannelClient.sendImage` now returns `UploadedImage` instead of `String`. `UploadedImage.file` is the equivalent of the previous return value, you can use `.map { it.file }` to mitigate the breaking change. [#4058](https://github.com/GetStream/stream-chat-android/pull/4058)
- 🚨 Breaking change: Overloaded functions `FileUploader.sendImage()` have had their signatures changed. Instead of returning `String`, they are now supposed to return `UploadedImage`. To mitigate these changes, you can wrap your previously returned file URL inside `UploadedImage`. [#4058](https://github.com/GetStream/stream-chat-android/pull/4058)
- 🚨 Breaking change: Overloaded functions `StreamFileUploader.sendImage()` have had their signatures changed. Instead of returning `String`, they now return `UploadedImage`, you can use `.map { it.file }` to mitigate the breaking change. [#4058](https://github.com/GetStream/stream-chat-android/pull/4058)

## stream-chat-android-state
### ⚠️ Changed
- `EventHandlerSequential` is now in use by default.

## stream-chat-android-offline
### 🐞 Fixed
- Removed calls to Kotlin Collection's `getOrDefault()` inside `TypingEventPruner`. The function is not available below Android API 24 and was causing exceptions. [#4100](https://github.com/GetStream/stream-chat-android/pull/4100)

## stream-chat-android-ui-common
### ✅ Added
- Added `hasCommands` field to `MessageComposerState` to set commands button visibility. [#4057](https://github.com/GetStream/stream-chat-android/pull/4057)
- Add an implementation of `UserIconBuilder` which uses Coil to load the avatar picture. [#4069](https://github.com/GetStream/stream-chat-android/pull/4069)

## stream-chat-android-ui-components
### 🐞 Fixed
- Fixed user avatar in navigation drawer of the sample app. [#4050](https://github.com/GetStream/stream-chat-android/pull/4050)
- The commands button in `MessageComposerView` can now be used to hide the command suggestion popup. [#4041](https://github.com/GetStream/stream-chat-android/pull/4041)
- Now "Quotes" toggle in the dashboard controls the "Reply" option in the message list. [#4074](https://github.com/GetStream/stream-chat-android/pull/4074)
- Now "Threads & Replies" toggle in the dashboard controls the "Thread Reply" option in the message list. [#4074](https://github.com/GetStream/stream-chat-android/pull/4074)
- Fixed a bug that made `MessageInputView` not adhere to integration visibility attributes (`streamUiAttachButtonEnabled` and `streamUiLightningButtonEnabled`). [#4107](https://github.com/GetStream/stream-chat-android/pull/4107)
- Fixed scroll state on filter change. [#4105](https://github.com/GetStream/stream-chat-android/pull/4105/files)

### ⬆️ Improved
- Added check to hide command button if no commands are available in `MessageInputView` and `MessageComposerView`. [#4057](https://github.com/GetStream/stream-chat-android/pull/4057)
- Revert workaround for setting `ChatUI::imageHeadersProvider` introduced in [#3237](https://github.com/GetStream/stream-chat-android/pull/3237). [#4065](https://github.com/GetStream/stream-chat-android/pull/4065)
- Integration button visibility inside `MessageComposerView` dictated by attributes `streamUiMessageComposerCommandsButtonVisible` and `streamUiMessageComposerAttachmentsButtonVisible` is now set prior to binding the ViewModel, improving compliance and possible flickering issues. [#4107](https://github.com/GetStream/stream-chat-android/pull/4107)

### ✅ Added
- Added the `stream-chat-android-ui-guides` application that showcases different customizations of the SDK. [#4024](https://github.com/GetStream/stream-chat-android/pull/4024)

### ⚠️ Changed
- 🚨 Breaking change: `ChannelListUpdateListener` is now tasked with scrolling the list to the bottom once the `ChannelListItem.LoadingMoreItem` is inserted after requesting a new page of `Channel`s. If `ChannelListUpdateListener` inside `ChannelListView` is overridden in order to keep the scroll to bottom when loading a new page please copy the default implementation to the custom implementation of the listener. [#4105](https://github.com/GetStream/stream-chat-android/pull/4105/files)

## stream-chat-android-compose
### 🐞 Fixed
- Fixed the online member count indicator in the message list header. Previously it did not properly track members going offline. [#4043](https://github.com/GetStream/stream-chat-android/pull/4043)
- Now "Quotes" toggle in the dashboard controls the "Reply" option in the message list. [#4074](https://github.com/GetStream/stream-chat-android/pull/4074)
- Now "Threads & Replies" toggle in the dashboard controls the "Thread Reply" option in the message list. [#4074](https://github.com/GetStream/stream-chat-android/pull/4074)

### ⬆️ Improved
- Added check to hide command button if no commands are available in `MessageComposer`. [#4057](https://github.com/GetStream/stream-chat-android/pull/4057)

### ✅ Added
- Added the `stream-chat-android-ui-guides` application that showcases different customizations of the SDK. [#4024](https://github.com/GetStream/stream-chat-android/pull/4024)

# August 24th, 2022 - 5.8.2
## stream-chat-android-offline
### 🐞 Fixed
- Fixed `useSequentialEventHandler` config parameter that was passed to `StreamOfflinePluginFactory` but had no effect. [#4089](https://github.com/GetStream/stream-chat-android/pull/4089)

## stream-chat-android-ui-components
### 🐞 Fixed
- Fixed stale online member count in `MessageListHeaderView` when a member leaves the channel. [#4072](https://github.com/GetStream/stream-chat-android/pull/4072)

## stream-chat-android-compose
### 🐞 Fixed
- Fixed stale online member count in `MessageListHeader` when a member leaves the channel. [#4072](https://github.com/GetStream/stream-chat-android/pull/4072)

# August 22nd, 2022 - 5.8.1
## stream-chat-android-ui-components
### 🐞 Fixed
- Fixed loading of image attachments with null values of `Attachment.originalWidth` and `Attachment.originalHeight`. A bug was introduced in the previous release that made these image attachments not load as their container height would remain set to 0. [#4067](https://github.com/GetStream/stream-chat-android/pull/4067)

# August 16th, 2022 - 5.8.0
## Common changes for all artifacts
### ⚠️ Changed
- Updated external libraries version. Check the PR to get more details.[#3976](https://github.com/GetStream/stream-chat-android/pull/3976)
- Updated Compose Compiler version to `1.3.0`, Compose UI version to `1.2.1`,  and Kotlin version to `1.7.10`. [#4019](https://github.com/GetStream/stream-chat-android/pull/4019)

## stream-chat-android-client
### 🐞 Fixed
- Rename of field for optional multi bundle push provider. Now projects with multiple push providers will correct correctly. [#4008](https://github.com/GetStream/stream-chat-android/pull/4008)
- Fixed blinking unread count indicator. [#4030](https://github.com/GetStream/stream-chat-android/pull/4030)
- Fixed push notification reply action. [#4046](https://github.com/GetStream/stream-chat-android/pull/4046)

### ✅ Added
- Added properties `originalHeight` and `originalWidth` to `Attachment`. These represent the original dimensions of an image attachment. [#4011](https://github.com/GetStream/stream-chat-android/pull/4011)

## stream-chat-android-offline
### ⬆️ Improved
- Improved updating channels after receiving `NotificationMessageNew` event. [#3991](https://github.com/GetStream/stream-chat-android/pull/3991)
- Improved updating channels after receiving `NewMessageEvent`. The channel will be added to the list if the message is not a system message. [#3999](https://github.com/GetStream/stream-chat-android/pull/3999)
- `ThreadState` is now independent from `ChannelState`. [#3959]

### ✅ Added
- `loading` is added to `ThreadState`. [#3959]

### ⚠️ Changed
- Deprecated `NonMemberChatEventHandler`. Use `BaseChatEventHandler` or `DefaultChatEventHandler` for custom implementation. [#3991](https://github.com/GetStream/stream-chat-android/pull/3991)
- Deprecated multiple event specific `BaseChatEventHandler` methods . Use `handleChatEvent()` or `handleCidEvent()` instead. [#3991](https://github.com/GetStream/stream-chat-android/pull/3991)
- Made `DefaultChatEventHandler` open. You can extend it to change default member-based events handling. [#3991](https://github.com/GetStream/stream-chat-android/pull/3991)
- 🚨 Breaking change: `ChatEventHandlerFactory::chatEventHandler` signature was changed. It now requires `StateFlow<Map<String, Channel>?>` instead of `StateFlow<List<Channel>?>` [#3992](https://github.com/GetStream/stream-chat-android/pull/3992)
- Added additional `chatEventHandlerFactory` parameter to `ChatClient.queryChannelsAsState` which allows you to customize `chatEventHandler` associated with the query. [#3992](https://github.com/GetStream/stream-chat-android/pull/3992)

## stream-chat-android-ui-components
### 🐞 Fixed
- Fixed a crash when passing content URIs without duration metadata to the `StorageHelper::.getAttachmentsFromUriList` method. [4002](https://github.com/GetStream/stream-chat-android/pull/4002)
- Image attachment containers now posses the correct fixed size prior to loading, avoiding message items around messages containing images from "jumping". This is applicable only to image attachments which contain non-null values`Attachment.originalWidth` and `Attachment.originalHeight` properties. [#4011](https://github.com/GetStream/stream-chat-android/pull/4011)
- Fixed a bug when a reaction left by the current user appears as a reaction left by some other user. [4035#](https://github.com/GetStream/stream-chat-android/pull/4035)

### ✅ Added
- Add `streamUiAttachmentsPickerMediaAttachmentsTabEnabled`, `streamUiAttachmentsPickerFileAttachmentsTabEnabled` and `streamUiAttachmentsPickerCameraAttachmentsTabEnabled` attributes to `MessageComposerView` that allow to show/hide particular tabs in the attachment picker. [#3977](https://github.com/GetStream/stream-chat-android/pull/3977)
- Add `streamUiMediaAttachmentsTabEnabled`, `streamUiFileAttachmentsTabEnabled` and `streamUiCameraAttachmentsTabEnabled` attributes to `MessageInputView` that allow to show/hide particular tabs in the attachment picker.. [#3977](https://github.com/GetStream/stream-chat-android/pull/3977)
- Add the `attachmentsPickerTabFactories` parameter to `AttachmentSelectionDialogFragment` that allows to create a custom tab for the attachment picker. [#3977](https://github.com/GetStream/stream-chat-android/pull/3977)

### ⚠️ Changed
- Link attachment previews now feature a more compact image preview container. [#4011](https://github.com/GetStream/stream-chat-android/pull/4011)

## stream-chat-android-compose
### 🐞 Fixed
- Fixed a crash when passing content URIs without duration metadata to the `StorageHelperWrapper::.getAttachmentsFromUris` method. [4002](https://github.com/GetStream/stream-chat-android/pull/4002)
- Fixed a bug when a reaction left by the current user appears as a reaction left by some other user. [4035#](https://github.com/GetStream/stream-chat-android/pull/4035)

### ⬆️ Improved
- `ImageAttachmentContent` is no longer statically sized. It now auto-sizes itself according to the image attachment dimension ratio. If you wish to limit the maximum height of image attachments, please use `StreamDimens.attachmentsContentImageMaxHeight`.  [#4013](https://github.com/GetStream/stream-chat-android/pull/4013)

### ✅ Added
- Added additional `chatEventHandlerFactory` parameter to `ChannelListViewModel` and `ChannelListViewModelFactory` that allows customizing `ChatEventHandler`. [#3997](https://github.com/GetStream/stream-chat-android/pull/3997)
- Added the `tabFactories` parameter to `AttachmentsPicker` that allows to control the list of tabs displayed in the picker. [#3994](https://github.com/GetStream/stream-chat-android/pull/3994)
- Added parameter `attachmentsContentImageMaxHeight` to `StreamDimens`. [#4013](https://github.com/GetStream/stream-chat-android/pull/4013)

### ⚠️ Changed
- `StreamDimens` constructor containing parameter `attachmentsContentImageHeight` has been deprecated. Please use the one without it. This has been done because images displayed by `ImageAttachmentContent` inside the message list now auto-size themselves intelligently according to their aspect ratio. If you wish to limit the maximum vertical height of such images, use `StreamDimens.attachmentsContentImageMaxHeight`.  [#4013](https://github.com/GetStream/stream-chat-android/pull/4013)

# August 02th, 2022 - 5.7.0
## Common changes for all artifacts
### ⚠️ Changed
- Updated compile & target SDK to **32**. [#3965](https://github.com/GetStream/stream-chat-android/pull/3965)
- Updated Kotlin version to **1.7.0**.[#3965](https://github.com/GetStream/stream-chat-android/pull/3965)

## stream-chat-android-client
### 🐞 Fixed
- Fixed the missing disconnected state in `ClientState.connectionState`. [#3943](https://github.com/GetStream/stream-chat-android/pull/3943)

### ⬆️ Improved
- Offline data is clear after the user is disconnect by calling `ChatClient.disconnect(true)`. [#3917](https://github.com/GetStream/stream-chat-android/pull/3917)
- Adding logs to understand more about unrecoverable errors in socket connection. [#3946](https://github.com/GetStream/stream-chat-android/pull/3946)
- Added the ClientState.initializationState. Now you can check when the current state of the initialization progress. [#3962](https://github.com/GetStream/stream-chat-android/pull/3962)

### ✅ Added
- Added a check if `lastSyncedAt` is no later than 30 days when calling `ChatClient::getSyncHistory`. [#3934](https://github.com/GetStream/stream-chat-android/pull/3934)
- Added `ClientState::isNetworkAvailable` which gives you information about device's internet connection status.[#3880](https://github.com/GetStream/stream-chat-android/pull/3880)

### ⚠️ Changed
- Queries that require active socket connection will be postponed until connection is established: [#3952](https://github.com/GetStream/stream-chat-android/pull/3952)

## stream-chat-android-offline
### 🐞 Fixed
- Fixed preview for channels when sending messages offline. [3933](https://github.com/GetStream/stream-chat-android/pull/3933)
- Fixed marking the channel as read when opening it from a push notification. Previously the SDK would fail to make the call. [#3985](https://github.com/GetStream/stream-chat-android/pull/3985)

## stream-chat-android-ui-common
### ✅ Added
- Added more file sources to the file provider used when sending file attachments. [3958](https://github.com/GetStream/stream-chat-android/pull/3958)

### ⚠️ Changed
- Deprecated `MessageAction.MuteUser`. The option to mute users via a message options has been deprecated and will be removed. [#3953](https://github.com/GetStream/stream-chat-android/pull/3953)

## stream-chat-android-ui-components
### 🐞 Fixed
- Fixed the display of disconnected state in channel list and message list headers. [#3943](https://github.com/GetStream/stream-chat-android/pull/3943)
- Fixed list state race condition while switching filters in channel list. [#3939](https://github.com/GetStream/stream-chat-android/pull/3939/files)

### ✅ Added
- Added `android:inputType` customization option to `MessageComposerView` and `MessageInputView`. [#3942](https://github.com/GetStream/stream-chat-android/pull/3924)
- Added `streamUiOptionsOverlayEditReactionsMargin`, `streamUiOptionsOverlayUserReactionsMargin` and `streamUiOptionsOverlayMessageOptionsMargin` attributes to `MessageInputView` to customize the spacing between the elements on the message options overlay. [#3950](https://github.com/GetStream/stream-chat-android/pull/3950)
- Added `MessageListViewModel.Event.BanUser`. This event is used to ban a user by using calling `MessageListViewModel.onEvent(Event)` and providing it as an argument. For the difference between banning and shadow banning, you can read the documentation [here](https://getstream.io/blog/feature-announcement-shadow-ban/). [#3953](https://github.com/GetStream/stream-chat-android/pull/3953)
- Added `MessageListViewModel.Event.UnbanUser`. This event is used to unban a user by using calling `MessageListViewModel.onEvent(Event)` and providing it as an argument. For the difference between banning and shadow banning, you can read the documentation [here](https://getstream.io/blog/feature-announcement-shadow-ban/). [#3953](https://github.com/GetStream/stream-chat-android/pull/3953)
- Added `MessageListViewModel.Event.ShadowBanUser`. This event is used to shadow ban a user by using calling `MessageListViewModel.onEvent(Event)` and providing it as an argument. For the difference between banning and shadow banning, you can read the documentation [here](https://getstream.io/blog/feature-announcement-shadow-ban/). [#3953](https://github.com/GetStream/stream-chat-android/pull/3953)
- Added `MessageListViewModel.Event.RemoveShadowBanFromUser`. This event is used to remove a shadow ban from a user by using calling `MessageListViewModel.onEvent(Event)` and providing it as an argument. For the difference between banning and shadow banning, you can read the documentation [here](https://getstream.io/blog/feature-announcement-shadow-ban/). [#3953](https://github.com/GetStream/stream-chat-android/pull/3953)

### ⚠️ Changed
- Deprecated `LegacyDateFormatter`, `PorterImageView` and `PorterShapeImageView` classes as they are unused. [3923](https://github.com/GetStream/stream-chat-android/pull/3923)
- Deprecated `DefaultTypingUpdatesBuffer`. Should you wish to create your own implementation of a typing buffer, you can create a custom implementation of `TypingUpdatesBuffer`. [#3968](https://github.com/GetStream/stream-chat-android/pull/3968)
- Deprecated `MessageListViewModel.BlockUser`. Use `MessageListViewModel.ShadowBanUser` if you want to retain the same functionality, or `MessageListViewModel.BanUser` if you want to outright ban the user. For the difference between banning and shadow banning, you can read the documentation [here](https://getstream.io/blog/feature-announcement-shadow-ban/). [#3953](https://github.com/GetStream/stream-chat-android/pull/3953)
- Deprecated `MessageListView::setUserMuteHandler`. The option to mute users via message option has been deprecated and will be removed. [#3953](https://github.com/GetStream/stream-chat-android/pull/3953)
- Deprecated `MessageListView::setUserUnmuteHandler`. The option to unmute users via message option has been deprecated and will be removed. [#3953](https://github.com/GetStream/stream-chat-android/pull/3953)
- Deprecated `MessageListView::setMuteUserEnabled`. The option to mute users via message option has been deprecated and will be removed. [#3953](https://github.com/GetStream/stream-chat-android/pull/3953)
- Deprecated `MessageListView.UserMuteHandler`. The option to mute users via message option has been deprecated and will be removed. [#3953](https://github.com/GetStream/stream-chat-android/pull/3953)
- Deprecated `MessageListView.UserUnmuteHandler`. The option to unmute users via message option has been deprecated and will be removed. [#3953](https://github.com/GetStream/stream-chat-android/pull/3953)
- Deprecated `MessageListView::setBlockUserEnabled`. The option to block users via message option has been deprecated and will be removed. [#3953](https://github.com/GetStream/stream-chat-android/pull/3953)
- Deprecated `MessageListView.UserBlockHandler`. The option to block users via message option has been deprecated and will be removed. [#3953](https://github.com/GetStream/stream-chat-android/pull/3953)
- Deprecated the following `MessageListViewAttributes`: `streamUiMuteOptionIcon`, `streamUiUnmuteOptionIcon`, `streamUiMuteUserEnabled`, `streamUiBlockOptionIcon` and `streamUiBlockUserEnabled`. The options to block and mute user using `MessageListView` message options have been deprecated and will be removed. [#3953](https://github.com/GetStream/stream-chat-android/pull/3953)
- Deprecated the `MessageListViewStyle` constructor containing params `muteIcon`, `unmuteIcon`, `muteEnabled`, `blockIcon` and `blockEnabled`. Use the constructor which does not contain these parameters. [#3953](https://github.com/GetStream/stream-chat-android/pull/3953)

## stream-chat-android-compose
### 🐞 Fixed
- Fixed the display of disconnected state in channel list and message list headers. [#3943](https://github.com/GetStream/stream-chat-android/pull/3943)

### ✅ Added
- Added `KeyboardOptions` customization option to `MessageInput` composable. [#3942](https://github.com/GetStream/stream-chat-android/pull/3924)
- Added `MessageListViewModel::banUser`. You can use it to ban a user belonging to the current channel. For the difference between banning and shadow banning, you can read the documentation [here](https://getstream.io/blog/feature-announcement-shadow-ban/). [#3953](https://github.com/GetStream/stream-chat-android/pull/3953)
- Added `MessageListViewModel::unbanUser`. You can use it to unban a user belonging to the current channel. For the difference between banning and shadow banning, you can read the documentation [here](https://getstream.io/blog/feature-announcement-shadow-ban/). [#3953](https://github.com/GetStream/stream-chat-android/pull/3953)
- Added `MessageListViewModel::shadowBanUser`. You can use it to shadow ban a user belonging to the current channel. For the difference between banning and shadow banning, you can read the documentation [here](https://getstream.io/blog/feature-announcement-shadow-ban/). [#3953](https://github.com/GetStream/stream-chat-android/pull/3953)
- Added `MessageListViewModel::removeShadowBanFromUser`. You can use it to remove a shadow ban from a user belonging to the current channel. For the difference between banning and shadow banning, you can read the documentation [here](https://getstream.io/blog/feature-announcement-shadow-ban/). [#3953](https://github.com/GetStream/stream-chat-android/pull/3953)
- Added `MessageListViewModel::muteUser`. You can use it to mute a user belonging to the current channel. [#3953](https://github.com/GetStream/stream-chat-android/pull/3953)
- Added `MessageListViewModel::unmuteUser`. You can use it to mute a user belonging to the current channel. [#3953](https://github.com/GetStream/stream-chat-android/pull/3953)

### ⚠️ Changed
- Deprecated `RowScope.DefaultComposerInputContent` to be marked internal. Use `MessageInput` directly instead. [#3942](https://github.com/GetStream/stream-chat-android/pull/3924)
- Updated Compose compiler and UI version to **1.2.0**.[#3965](https://github.com/GetStream/stream-chat-android/pull/3965)

# July 20th, 2022 - 5.6.1
## stream-chat-android-client
### ⚠️ Changed
- Functions inside `ThreadQueryListener` have been turned into `suspend` functions. [#3926](https://github.com/GetStream/stream-chat-android/pull/3926)

## stream-chat-android-offline
### 🐞 Fixed
- Fixed a crash when reacting to a message in a thread. [#3926](https://github.com/GetStream/stream-chat-android/pull/3926)

## stream-chat-android-compose
### 🐞 Fixed
- Fixed thread not scrolling to new message. [#3930](https://github.com/GetStream/stream-chat-android/pull/3930)

# July 20th, 2022 - 5.6.0
## Common changes for all artifacts
### ⚠️ Changed
- 🚨 Breaking change: The class `io.getstream.chat.android.offline.model.connection.ConnectionState` was moved to `io.getstream.chat.android.client.models.ConnectionState`. Please update your imports to be able to compile code using this class. [#3852](https://github.com/GetStream/stream-chat-android/pull/3852).

## stream-chat-android-client
### ✅ Added
- Added a way to convert `Flow` into `LiveData` for Java users.
- Base state of the SDK can be check using `io.getstream.chat.android.client.setup.state.ClientState` interface. Use this interface to receive the state of the SDK as StateFlows. [#3852](https://github.com/GetStream/stream-chat-android/pull/3852)

### ⚠️ Changed
-. `Call` interface provides an `await()` suspend function implemented on every subclass and is not needed to use the extension function anymore. [#3807](https://github.com/GetStream/stream-chat-android/pull/3807)
- `ChatLoggerHandler` has a new function named `logV`. [#3869](https://github.com/GetStream/stream-chat-android/pull/3869)
- `ChatClient.disconnect()` is deprecated and a new `ChatClient.disconnect(Boolean)` method with a boolean argument is created. This method return a `Call` to be invoked for disconnection. [#3817](https://github.com/GetStream/stream-chat-android/pull/3817)

### ❌ Removed
- 🚨 Breaking change: Removed the `Member.role` field. [3851](https://github.com/GetStream/stream-chat-android/pull/3851)

## stream-chat-android-offline
### 🐞 Fixed
- Fixed initializing channels state when DB is empty and API requests fails. [3870](https://github.com/GetStream/stream-chat-android/pull/3870)
- Fixed that causes a crash while reconnecting to the SDK multiple times. [#3888](https://github.com/GetStream/stream-chat-android/pull/3888)

## stream-chat-android-ui-components
### 🐞 Fixed
- The reply option on the gallery screen and moderation options now work with `MessageComposerView`. [#3864](https://github.com/GetStream/stream-chat-android/pull/3864)
- Fixed potential crashes when showing dialogs after process recreation. [#3857](https://github.com/GetStream/stream-chat-android/pull/3857)
- Fixed potential unnecessary channel query on the channel list screen. [#3895](https://github.com/GetStream/stream-chat-android/pull/3895)

### ⬆️ Improved
- `MessageListView` now allows multiple re-bindings of `MessageListViewModel` provided that `MessageListViewModel.deletedMessageVisibility` has not been changed since `MessageListView` was first initialized. [#3843](https://github.com/GetStream/stream-chat-android/pull/3843)

### ✅ Added
- Added the ability to align system messages via a `MessageListView` attribute called `streamUiSystemMessageAlignment`. [#3840](https://github.com/GetStream/stream-chat-android/pull/3840)
- Added the `MessageListViewModel::setMessagePositionHandler` method to customize message position within a group. [#3882](https://github.com/GetStream/stream-chat-android/pull/3882)
- Added documentation for [MessageComposerView](https://getstream.io/chat/docs/sdk/android/ui/message-components/message-composer). [#3845](https://github.com/GetStream/stream-chat-android/pull/3845)
- Added a new version of the [Adding Custom Attachments](https://getstream.io/chat/docs/sdk/android/ui/guides/adding-custom-attachments-message-composer/) guide that uses the new `MessageComposerView`. [#3877](https://github.com/GetStream/stream-chat-android/pull/3877)

## stream-chat-android-compose
### 🐞 Fixed
- Fixed potential unnecessary channel query on the channel list screen. [#3895](https://github.com/GetStream/stream-chat-android/pull/3895)

### ⬆️ Improved
- Improved recomposition in `MessagesScreen` by deferring state reads to the latest possible point. [#3667](https://github.com/GetStream/stream-chat-android/pull/3667)

### ⚠️ Changed
- Show snackbar instead of toast when file exceeds the size limit. [#3858](https://github.com/GetStream/stream-chat-android/pull/3858)

# July 05th, 2022 - 5.5.0
## Common changes for all artifacts
### 🐞 Fixed
- Add ordered substitution arguments in `ja` and `ko` translated strings files [#3778](https://github.com/GetStream/stream-chat-android/pull/3778)

## stream-chat-android-client
### 🐞 Fixed
- Fix the channel screen being stuck with an infinite loading [3791](https://github.com/GetStream/stream-chat-android/pull/3791)

## stream-chat-android-offline
### 🐞 Fixed
- Fixed bug of empty channels while sending messages. [3776](https://github.com/GetStream/stream-chat-android/pull/3776)
- Fixed populating mentions when sending a message with attachments. [3801](https://github.com/GetStream/stream-chat-android/pull/3801)
- Fixed crash at ExtraDataConverter.stringToMap. [3816](https://github.com/GetStream/stream-chat-android/pull/3816)

### ⚠️ Changed
- Deprecated `GlobalState::typingUpdates` in favor of `GlobalState::typingChannels`.

## stream-chat-android-ui-components
### 🐞 Fixed
- Fixed reply messages inside notification. [#3756](https://github.com/GetStream/stream-chat-android/pull/3756)
- Fixed the display of avatars before system messages. [#3799](https://github.com/GetStream/stream-chat-android/pull/3799)
- Fixed a bug which made the unread count disappear on certain devices when it went over double digits. [#3798](https://github.com/GetStream/stream-chat-android/pull/3798)
- Fixed a bug where typing items in MessageList weren't properly set on all data changes. [#3790](https://github.com/GetStream/stream-chat-android/pull/3790)

### ⬆️ Improved
- `ChannelListView` can now restore the previously saved scroll state. [3804](https://github.com/GetStream/stream-chat-android/pull/3804)

### ✅ Added
- Added `MessagePreviewFormatter` field to the `ChatUI` class, to allow for message preview text format customization across the app. [3788](https://github.com/GetStream/stream-chat-android/pull/3788).
- Added `streamUiDisableScrollWhenShowingDialog` attribute to `MessageListView` that allows to enable/disable message list scroll while a dialog is shown over the message list. [#3809](https://github.com/GetStream/stream-chat-android/pull/3809)
- Added the preview of moderation bounced messages and the ability to take actions upon those messages like edit, delete and send anyway. [#3625](https://github.com/GetStream/stream-chat-android/pull/3625)
- Added experimental implementation of `MessageComposerView` and `MessageComposerViewModel` which are supposed to replace `MessageInputView` in the future. [3019](https://github.com/GetStream/stream-chat-android/pull/3019)
- Added `MessageListView::setMessageOptionItemsFactory` and `MessageListView::setCustomActionHandler` methods to add and handle custom actions in `MessageListView`. [3768](https://github.com/GetStream/stream-chat-android/pull/3768)

### ⚠️ Changed
- The layout width of the unread count view is now set to `wrap_content` instead of being a fixed size dictated by the dimen `stream_ui_scroll_button_unread_badge_size`. [#3798](https://github.com/GetStream/stream-chat-android/pull/3798)

### ❌ Removed
- 🚨 Breaking change: The block action has been removed from message options. [3768](https://github.com/GetStream/stream-chat-android/pull/3768)

## stream-chat-android-compose
### 🐞 Fixed
- Channels will now be marked as read only when the latest message is reached. Previously they were marked read whenever an unread message was read, regardless of its position in the list. [#3772](https://github.com/GetStream/stream-chat-android/pull/3772)

### ⬆️ Improved
- Improved `Messages` recomposition when marking messages as read. It will now avoid going into a recomposition loop in certain situations such as when you have two or more failed messages visible in the list. [#3772](https://github.com/GetStream/stream-chat-android/pull/3772)
- Covered an edge case inside `DefaultTypingUpdatesBuffer`. It will now always call `onTypingStopped()` when you call `DefaultTypingUpdatesBuffer.clear()`. [#3782](https://github.com/GetStream/stream-chat-android/pull/3782)

### ✅ Added
- Added the preview of moderation bounced messages and the ability to take actions upon those messages like edit, delete and send anyway. [#3625](https://github.com/GetStream/stream-chat-android/pull/3625)

# June 27th, 2022 - 5.4.0
## Common changes for all artifacts
### ⬆️ Improved
- Now the SDK can be used if R8 full mode. New rules were added to the library to support the aggressive optimizations [3663](https://github.com/GetStream/stream-chat-android/pull/3663).

### ⚠️ Changed
- Migrated to Coil version 2.1.0 [#3538](https://github.com/GetStream/stream-chat-android/pull/3538)

## stream-chat-android-client
### ⬆️ Improved
-  Avoid multiple calls to `/app` endpoint. [3686](https://github.com/GetStream/stream-chat-android/pull/3686)

### ✅ Added
-. `ChatClient::connectUser` as a new optional argument to configure a timeout to be waiting until the connection is established, in another case an error will be returned [#3605](https://github.com/GetStream/stream-chat-android/pull/3605)
-. `ChatClient::connectAnonymousUser` as a new optional argument to configure a timeout to be waiting until the connection is established, in another case an error will be returned [#3605](https://github.com/GetStream/stream-chat-android/pull/3605)
-. `ChatClient::connectGuestUser` as a new optional argument to configure a timeout to be waiting until the connection is established, in another case an error will be returned [#3605](https://github.com/GetStream/stream-chat-android/pull/3605)
-. `ChatClient::connectUser` doesn't return an error in the case there is a previous connection with the same user. [#3653](https://github.com/GetStream/stream-chat-android/pull/3653)
- Added `ChatClient::countUnreadMentions` extension function which counts messages in which the user is mentioned.

### ⚠️ Changed
- 🚨 Changed `ChatClient::connectUser` - the method shouldn't be called when the user is already set and will automatically disconnect if this happens.

## stream-chat-android-offline
### 🐞 Fixed
- Fix the stale Channel data being stored into database. [3650](https://github.com/GetStream/stream-chat-android/pull/3650)
- Fix race condition problem that allowed multiple threads to increment unread count, which could cause a mistake in the number of unread messages. [3656](https://github.com/GetStream/stream-chat-android/pull/3656)
- A new optional argument `useSequentialEventHandler` has been added to `Config` class of offline plugin to enable a sequential event handling mechanism. [3659](https://github.com/GetStream/stream-chat-android/pull/3659)
- Fix channel mutes being dropped on user updates [3728](https://github.com/GetStream/stream-chat-android/pull/3728)
- Bug fix when deleting reactions without internet connection. [#3753](https://github.com/GetStream/stream-chat-android/pull/3753)

### ⬆️ Improved
- Added logs of all properties available in a class and which one was searched for then QuerySort fails to find a field. [3597](https://github.com/GetStream/stream-chat-android/pull/3597)

### ✅ Added
- Added `EventHandlerSequential` to support a sequential event processing. [3604](https://github.com/GetStream/stream-chat-android/pull/3604)
- Logging when unread count is updated. [3642](https://github.com/GetStream/stream-chat-android/pull/3642)

### ⚠️ Changed
-  Added interface `QuerySorter` and new implementation of query sort `QuerySortByField` so users can choose between implementations that use reflection or not. [3624](https://github.com/GetStream/stream-chat-android/pull/3624)

## stream-chat-android-ui-components
### 🐞 Fixed
- Fixed potential NPE when disconnecting the user. [#3612](https://github.com/GetStream/stream-chat-android/pull/3612)
- The channel will now be marked as read once the latest message inside `MessagesListView` is reached. Previously scrolling down to it would not trigger this action. [#3620](https://github.com/GetStream/stream-chat-android/pull/3620)
- Now the options button is not displayed on the gallery screen if there are no options available. [#3696](https://github.com/GetStream/stream-chat-android/pull/3696)
- Fixed `app:streamUiMessageInputHintText` not getting applied properly in `MessageInputView`. [#3749](https://github.com/GetStream/stream-chat-android/pull/3749)
- Fixed backwards compatibility of the `ChannelListView` attribute `streamUiIndicatorPendingSyncIcon` and the `MessageListView` attribute `streamUiIconIndicatorPendingSync`. These are now backwards compatible down to API 21 [#3766](https://github.com/GetStream/stream-chat-android/pull/3766)

### ⬆️ Improved
- Improved displaying the upload progress of files being uploaded. Now the upload progress text is less likely to get ellipsized. [#3618](https://github.com/GetStream/stream-chat-android/pull/3618)

### ✅ Added
- Added way to customize quoted attachments through `QuotedAttachmentFactory` and updated custom attachments guide for the new feature. [#3592](https://github.com/GetStream/stream-chat-android/pull/3592)
- Added `ChannelListViewModelFactory.Builder` for Java users. [#3617](https://github.com/GetStream/stream-chat-android/pull/3617)
- Added `MessageListViewModelFactory.Builder` for Java users. [#3617](https://github.com/GetStream/stream-chat-android/pull/3617)
- Added `PinnedMessageListViewModelFactory.Builder` for Java users. [#3617](https://github.com/GetStream/stream-chat-android/pull/3617)
- Added `TypingIndicatorViewModelFactory.Builder` for Java users. [#3617](https://github.com/GetStream/stream-chat-android/pull/3617)
- Added new attributes to `MessageListView` that are designed to customize the scroll to bottom button. They are listed in the linked PR. [3634](https://github.com/GetStream/stream-chat-android/pull/3634)
- Added a way to change runtime filters for Channels in `ChannelListViewModel`, using `setFilters(FilterObject)`. [#3687](https://github.com/GetStream/stream-chat-android/pull/3687) 
- Added support for bottom infinite scrolling when searching for messages or navigating to messages in a non-linear way inside MessageListView. [3654](https://github.com/GetStream/stream-chat-android/pull/3654)
- A new interface `TypingUpdatesBuffer` and its implementation `DefaultTypingUpdatesBuffer` used for buffering typing updates in order to save API calls. [3633](https://github.com/GetStream/stream-chat-android/pull/3633)
- A new method `MessageInputView.setTypingUpdatesBuffer(TypingUpdatesBuffer)` used for setting the typing updates buffer. [3633](https://github.com/GetStream/stream-chat-android/pull/3633)
- Added possibility to customize gallery options style via `TransformStyle.attachmentGalleryOptionsStyleTransformer`. [3696](https://github.com/GetStream/stream-chat-android/pull/3696)

### ⚠️ Changed
- Dimens `stream_ui_spacing_small` no longer has an effect on the internal margins of `ScrollButtonView`, instead use the `MessageListView` attribute `streamUIScrollButtonInternalMargin` to set internal margins. [3634](https://github.com/GetStream/stream-chat-android/pull/3634)
- The default elevation of the unread count badge inside `ScrollButtonView` was changed from `10dp` to `3dp`. [3634](https://github.com/GetStream/stream-chat-android/pull/3634)
- Deprecated `MessageInputView.TypingListener` in favor of `TypingUpdatesBuffer` and `MessageInputView.setTypingListener(TypingListener)` in favor of `MessageInputView.setTypingUpdatesBuffer(TypingUpdatesBuffer)`. [3633](https://github.com/GetStream/stream-chat-android/pull/3633)
- Added `WRITE_EXTERNAL_STORAGE` permission check on the default implementation of the download handler when using `MessageListViewModel.bindView`. [#3719](https://github.com/GetStream/stream-chat-android/pull/3719)
- Removed the default filter from `ChannelListFragment` so that it can rely on the default filter from `ChannelListViewModel`. [3762](https://github.com/GetStream/stream-chat-android/pull/3762)

## stream-chat-android-compose
### 🐞 Fixed
- Fixed the display of `ChannelAvatar` for a channel with two members and neither of them is the current user. [3598](https://github.com/GetStream/stream-chat-android/pull/3598)

### ⬆️ Improved
- Improved padding customization options of `InputField`. [#3596](https://github.com/GetStream/stream-chat-android/pull/3596)

### ✅ Added
- Added `Modifier` as an argument to `FileUploadItem` and `FileAttachmentItem`. [#3603](https://github.com/GetStream/stream-chat-android/pull/3603)
- Added option to customise `InitialsAvatar` offset passing it custom offset and through `groupAvatarInitialsXOffset` and `groupAvatarInitialsYOffset` dimens. [#3609](https://github.com/GetStream/stream-chat-android/pull/3609)
- A new interface `TypingUpdatesBuffer` and its implementation `DefaultTypingUpdatesBuffer` used for buffering typing updates in order to save API calls. [3633](https://github.com/GetStream/stream-chat-android/pull/3633)
- A new method `MessageComposerViewModel.setTypingUpdatesBuffer(TypingUpdatesBuffer)` used for setting the typing updates buffer. [3633](https://github.com/GetStream/stream-chat-android/pull/3633)
- Added `PermissionHandler` and `DownloadPermissionHandler` to automatically request storage permission if needed and download the attachments. [#3676](https://github.com/GetStream/stream-chat-android/pull/3676)

### ⚠️ Changed
- Since Coil 2.0, the `LocalImageLoader` has been deprecated. So now we support our own image loader, `StreamImageLoader` for providing composition local. [#3538](https://github.com/GetStream/stream-chat-android/pull/3538)
- Changed how the emoji only message size and how they are laid out depending on emoji count. [#3665](https://github.com/GetStream/stream-chat-android/pull/3665)

### ❌ Removed
- Removed the default gray background from `LoadingIndicator`. [#3599](https://github.com/GetStream/stream-chat-android/pull/3599)

## stream-chat-android-pushprovider-xiaomi
### 🐞 Fixed
- Fix crash when used on Android API 31+ [#3678](https://github.com/GetStream/stream-chat-android/pull/3678)

### ✅ Added
- Upgrade MiPush SDK to version 5.0.6 [#3678](https://github.com/GetStream/stream-chat-android/pull/3678)

# Jun 1st, 2022 - 5.3.1
## stream-chat-android-client
### 🐞 Fixed
- Added getters to members search in `QuerySort` as some compilers may generate getters and setter instead of public properties,
 making our current search for property to fail. [#3608](https://github.com/GetStream/stream-chat-android/pull/3608)

# May 25th, 2022 - 5.3.0
## stream-chat-android-client
### 🐞 Fixed
- Fixed `ChatParser` failing to parse errors because it was trying to fetch the raw response from a converted body. [#3534](https://github.com/GetStream/stream-chat-android/pull/3534)

### ⬆️ Improved
- CurrentUser is not initialized when a PN is received. [#3520](https://github.com/GetStream/stream-chat-android/pull/3520)

### ✅ Added
- 🚨 Breaking change: Added `DistinctChatApi` to prevent multiple query requests being fired. [#3521](https://github.com/GetStream/stream-chat-android/pull/3521)
- 🚨 Breaking change: Added new property `ChatClientConfig.disableDistinctApiCalls` to disable `DistinctChatApi`, which is enabled by default. 

### ⚠️ Changed
- 🚨 Breaking change: `Plugin`, `PluginFactory` and plugin side-effect listeners (`CreatChannelListener`, `SendMessageListener` etc.) are moved out of `experimental` package. [#3583](https://github.com/GetStream/stream-chat-android/pull/3583/)

## stream-chat-android-offline
### 🐞 Fixed
- Fixed process sync offline message when a push is received. [#3518](https://github.com/GetStream/stream-chat-android/pull/3518)
- Fixed syncing the channel after bringing the app from background. [#3548](https://github.com/GetStream/stream-chat-android/pull/3548)
- Fixed initializing `OfflinePlugin` when connecting anonymous user. It fixes the issue when after connecting headers stay in `Disconnected` state. [#3553](https://github.com/GetStream/stream-chat-android/pull/3553)

### ⬆️ Improved
- Change the order of offline message so it matches the order of online messages. Now the reshuffling of messages when switching from offline to online doesn't happen anymore. [3524](https://github.com/GetStream/stream-chat-android/pull/3524)
- 🚨 Breaking change: `QueryChannelsState::channels` can now return a null as an initial value. 
- Adding logs for QuerySort: [3570](https://github.com/GetStream/stream-chat-android/pull/3570)
- Adding logs for plugin usage, state calls usage and ChannelListView. [3572](https://github.com/GetStream/stream-chat-android/pull/3572)

### ✅ Added
- Added `EventHandlingResult.WatchAndAdd` to results returned from `ChatEventHandler`.
- Added handling `ChannelVisibleEvent`. Default `ChatEventHandler` will return `EventHandlingResult.WatchAndAdd`.

## stream-chat-android-ui-common
### ✅ Added
- Added `MessageOptionsUserReactionAlignemnt` used to define the user reaction alignment inside message options. [#3541](https://github.com/GetStream/stream-chat-android/pull/3541)

## stream-chat-android-ui-components
### 🐞 Fixed
- Fixed the way pagination scrolling worked for various non-core components (e.g. search, gallery/media/pinned message lists) [#3507](https://github.com/GetStream/stream-chat-android/pull/3507)
- Added loading more indicator to PinnedMessageListView [#3507](https://github.com/GetStream/stream-chat-android/pull/3507)
- Fix video scaling issue on the media preview screen. [#3560](https://github.com/GetStream/stream-chat-android/pull/3560)
- Fixed refreshing `ChannelListView` after unhiding the channel. [#3569](https://github.com/GetStream/stream-chat-android/pull/3569)

### ✅ Added
- Added the public method `switchToCommandMode(command: Command)` inside `MessageInputView`. This method allows switching the input to command mode using the desired command directly, instead of having to select it from the dialog. An example of its usage is provided inside the patch within the linked PR. [#3515](https://github.com/GetStream/stream-chat-android/pull/3515)
- Added loading indicator to the media preview screen. [#3549](https://github.com/GetStream/stream-chat-android/pull/3549)
- Added `streamUiMediaActivityProgressBarStyle` theme attribute to customize the appearance of loading indicator on the media preview screen. [#3549](https://github.com/GetStream/stream-chat-android/pull/3549)
- Added the ability to customize user reaction alignment and orientation inside message options through `ViewReactionsViewStyle` or `SingleReactionViewStyle`. [#3541](https://github.com/GetStream/stream-chat-android/pull/3541)
- Added `horizontalPadding` customization options to `ViewReactionsViewStyle` and `EditReactionsViewStyle`. [#3541](https://github.com/GetStream/stream-chat-android/pull/3541)

### ⚠️ Changed
- Deprecated `Member.isOwnerOrAdmin` and `List<Member>?.isCurrentUserOwnerOrAdmin()`. Use `Channel::ownCapabilities` instead. [#3576](https://github.com/GetStream/stream-chat-android/pull/3576)
- Changed how padding is applied to `ViewReactionsView`. [#3541](https://github.com/GetStream/stream-chat-android/pull/3541)

## stream-chat-android-compose
### 🐞 Fixed
- Fix video scaling issue on the media preview screen. [#3560](https://github.com/GetStream/stream-chat-android/pull/3560)
- Fixed refreshing `ChannelListView` after unhiding the channel. [#3569](https://github.com/GetStream/stream-chat-android/pull/3569)

### ✅ Added
- Added scroll to quoted message on click. [#3472](https://github.com/GetStream/stream-chat-android/pull/3472)
- Added guides for `QuotedAttachmentFactory`. [You can read about it here](https://getstream.io/chat/docs/sdk/android/compose/guides/adding-custom-attachments/#quoted-messages)
- Added loading indicator to the media preview screen. [#3549](https://github.com/GetStream/stream-chat-android/pull/3549)
- Added the ability to customize user reaction alignment inside message options through `ChatTheme`. [#3541](https://github.com/GetStream/stream-chat-android/pull/3541)

### ⚠️ Changed
- Changed `QuotedMessage` design by adding `QuotedAttachmentFactory`, `ImageAttachmentQuotedContent` and `FileAttachmentQuotedContent`. [#3472](https://github.com/GetStream/stream-chat-android/pull/3472)

# May 11th, 2022 - 5.2.0
## stream-chat-android-client
### ✅ Added
- Added `Channel.membership` property. [#3367](https://github.com/GetStream/stream-chat-android/pull/3367)
- Added `ChannelData.membership` property. [#3367](https://github.com/GetStream/stream-chat-android/pull/3367)
- Added `NotificationAddedToChannelEvent.member` property. [#3367](https://github.com/GetStream/stream-chat-android/pull/3367)
- Add `provideName` property to `Device` entity to support Multi-Bundle [#3396](https://github.com/GetStream/stream-chat-android/pull/3396)

## stream-chat-android-offline
### 🐞 Fixed
- Fixed sorting channels by `Channel::lastMessageAt` when the channel contains not synced messages. [#3470](https://github.com/GetStream/stream-chat-android/pull/3470)
- Fixed bug that made impossible to retry attachments that were not fully sent. [3485](https://github.com/GetStream/stream-chat-android/pull/3485)
- Fixed refreshing channels list when syncing the channel. [#3492](https://github.com/GetStream/stream-chat-android/pull/3492)
- Fixed deleting reactions while offline. [3486](https://github.com/GetStream/stream-chat-android/pull/3486)

## stream-chat-android-ui-common
### ⬆️ Improved
- Updated the attachment upload size limit to 100MB from 20MB. [#3490](https://github.com/GetStream/stream-chat-android/pull/3490)

## stream-chat-android-ui-components
### 🐞 Fixed
- Fixed Xiaomi crash when long clicking on links inside messages. [#3491](https://github.com/GetStream/stream-chat-android/pull/3491)

## stream-chat-android-compose
### ⬆️ Improved
- Improved the behavior of `DeletedMessageVisibility` and `MessageFooterVisibility` when used in pair. Now the `DeletedMessageVisibility` and its "only visible to you" mode respects the `MessageFooterVisibility` and vice-versa. [#3467](https://github.com/GetStream/stream-chat-android/pull/3467)

## stream-chat-android-pushprovider-firebase
### ✅ Added
- Support Multi-Bundle [#3396](https://github.com/GetStream/stream-chat-android/pull/3396)

### ⚠️ Changed
- Upgrade Firebase Messaging dependency to version `23.0.4`. [#3484](https://github.com/GetStream/stream-chat-android/pull/3484)

## stream-chat-android-pushprovider-huawei
### ✅ Added
- Support Multi-Bundle [#3396](https://github.com/GetStream/stream-chat-android/pull/3396)

## stream-chat-android-pushprovider-xiaomi
### ✅ Added
- Support Multi-Bundle [#3396](https://github.com/GetStream/stream-chat-android/pull/3396)

# May 3rd, 2022 - 5.1.0
## stream-chat-android-client
### 🐞 Fixed
- Fixed ANR happening on a token request. [#3342](https://github.com/GetStream/stream-chat-android/pull/3342)
- Fixed overriding User's `image` and `name` properties with empty values when connecting the user. [#3430](https://github.com/GetStream/stream-chat-android/pull/3430)
- Fixed serialization problem when flagging message. [#3437](https://github.com/GetStream/stream-chat-android/pull/3437)

### ✅ Added
- Added `ChannelRepository.selectChannelByCid` method. [#3434](https://github.com/GetStream/stream-chat-android/pull/3434)
- Added `ChannelRepository.selectChannelsByCids` method. [#3434](https://github.com/GetStream/stream-chat-android/pull/3434)
- Added `ChannelRepository.selectChannelCidsSyncNeeded` method. [#3434](https://github.com/GetStream/stream-chat-android/pull/3434)
- Added `MessageRepository.selectMessageIdsBySyncState` method. [#3434](https://github.com/GetStream/stream-chat-android/pull/3434)
- Added `ReactionRepository.selectReactionById` method. [#3434](https://github.com/GetStream/stream-chat-android/pull/3434)
- Added `ReactionRepository.selectReactionsByIds` method. [#3434](https://github.com/GetStream/stream-chat-android/pull/3434)
- Added `ReactionRepository.selectReactionIdsBySyncStatus` method. [#3434](https://github.com/GetStream/stream-chat-android/pull/3434)
- Added `ChatLogger.logV` method. [#3434](https://github.com/GetStream/stream-chat-android/pull/3434)
- Added `TaggedLogger.logV` method. [#3434](https://github.com/GetStream/stream-chat-android/pull/3434)

### ⚠️ Changed
- Changed visibility of the `retry` extension to internal. [#3353](https://github.com/GetStream/stream-chat-android/pull/3353)

## stream-chat-android-offline
### 🐞 Fixed
- Fixed a crash when attachment upload is in progress or about to start and user is disconnected at the same moment. [#3377](https://github.com/GetStream/stream-chat-android/pull/3377)
- Fixed updating `Channel::ownCapabilities` after receiving events. [#3420](https://github.com/GetStream/stream-chat-android/pull/3420)
- Fixed reaction sync issue because `SyncState::lastSyncedAt` was never updated. [#3421](https://github.com/GetStream/stream-chat-android/pull/3421)

### ⬆️ Improved
- Adding the possibility to change the repositories of `OfflinePlugin`. You can change `RepositoryFactory` in `OfflinePlugin` and use custom implementations of repositories.

## stream-chat-android-ui-common
### ⚠️ Changed
- Deprecated `DeletedMessageListItemPredicate` in favor of `DeletedMessageVisibility`. This is a followup on [#3272](https://github.com/GetStream/stream-chat-android/pull/3272/files) which deprecated filtering messages inside `MessageListView` in favor of filtering messages inside `MessageListViewModel`. [#3409](https://github.com/GetStream/stream-chat-android/pull/3409)

## stream-chat-android-ui-components
### 🐞 Fixed
- Fixed a bug where command suggestion popup was displayed even though all the commands were disabled. [#3334](https://github.com/GetStream/stream-chat-android/pull/3334)
- Fixed a bug on Nougat where the reaction colors were not displayed properly. [#3347](https://github.com/GetStream/stream-chat-android/pull/3347)
- Fixed a bug where custom `MessageListItemViewHolderFactory` was ignore on the message options overlay. [#3343](https://github.com/GetStream/stream-chat-android/pull/3343)
- Fixed `MessageListViewModel` initialization when channel's data is not available immediately, for example when the view model is created after connecting the user. [#3379](https://github.com/GetStream/stream-chat-android/pull/3379)
- Fixed configuration for flag message confirmation dialog. [3411](https://github.com/GetStream/stream-chat-android/pull/3411)
- Fixed a potential crash with conflicting font names. [#3445](https://github.com/GetStream/stream-chat-android/pull/3445)

### ⬆️ Improved
- Added a way to customize reactions behavior to allow multiple reactions. [#3341](https://github.com/GetStream/stream-chat-android/pull/3341)
- Added a way to customize `messageInputField` padding inside `MessageInputFiledView`. [#3392](https://github.com/GetStream/stream-chat-android/pull/3392)
- Added a way to change the `MessageListHeaderView` separator color. [#3395](https://github.com/GetStream/stream-chat-android/pull/3395)
- Added a way to change the `ChannelListHeaderView` separator color. [#3395](https://github.com/GetStream/stream-chat-android/pull/3395)
- Now single membered channels display the name of member instead of "Channel without name" [3423](https://github.com/GetStream/stream-chat-android/pull/3423)
- Channels with only one member now show the member's image in avatar. [3425](https://github.com/GetStream/stream-chat-android/pull/3425)
- Added a way to change the `attachmentsButton` and `commandsButton` ripple color inside `MessageInputView`. [#3412](https://github.com/GetStream/stream-chat-android/pull/3412)

### ✅ Added
- Added support for own capabilities. You can read more about own capabilities [here](https://getstream.io/chat/docs/sdk/android/ui/guides/implementing-own-capabilities/). [#3389](https://github.com/GetStream/stream-chat-android/pull/3389)
- Added the possibility to customize the message footer visibility through `MessageFooterVisibility` inside `MessageListViewModel`. [#3343](https://github.com/GetStream/stream-chat-android/pull/3433)

### ⚠️ Changed
- Deprecated `DeletedMessageListItemPredicate` in favor of `DeletedMessageVisibility`. This is a followup on [#3272](https://github.com/GetStream/stream-chat-android/pull/3272/files) which deprecated filtering messages inside `MessageListView` in favor of filtering messages inside `MessageListViewModel`. [#3409](https://github.com/GetStream/stream-chat-android/pull/3409)
- Added own capabilities. If you are using our UI components separately from our `ViewModel`s, this has the possibility of introducing a change in functionality. You can find the guide on implementing own capabilities [here](https://getstream.io/chat/docs/sdk/android/ui/guides/implementing-own-capabilities/). [#3389](https://github.com/GetStream/stream-chat-android/pull/3389)

## stream-chat-android-compose
### 🐞 Fixed
- Fixed the message input handling when typing quickly or holding down the delete (backspace) button. [#3355](https://github.com/GetStream/stream-chat-android/pull/3355)

### ⬆️ Improved
- Now single membered channels display the name of member instead of "Channel without name" [3423](https://github.com/GetStream/stream-chat-android/pull/3423)
- Channels with only one member now show the member's image in avatar. [3425](https://github.com/GetStream/stream-chat-android/pull/3425)
- Improved the way filters work in `ChannelList`, `ChannelsScreen` and `ChannelListViewModel`. Now the filters are nullable and if you want the default behavior, just pass in null. [#3422](https://github.com/GetStream/stream-chat-android/pull/3422)
- You can now completely override the filters by using `ChannelListViewModel.setFilters()` in the runtime, or by passing in custom `FilterObject` to the `ViewModelFactory` or the `ViewModel` constructor. [#3422](https://github.com/GetStream/stream-chat-android/pull/3422)


### ✅ Added
- Added pan to ImagePreviewActivity. [#3335](https://github.com/GetStream/stream-chat-android/pull/3335)
- Added `imageLoader` parameter to `ChatTheme` that allows providing a custom Coil `ImageLoader`. [#3336](https://github.com/GetStream/stream-chat-android/pull/3336)
- Added the "Copy Message" option to link messages [#3354](https://github.com/GetStream/stream-chat-android/pull/3354)
- Added padding customisation option to `ChannelList` and `MessageList` components. [#3350](https://github.com/GetStream/stream-chat-android/pull/3350)
- Added emoji sticker support. [3359](https://github.com/GetStream/stream-chat-android/pull/3359)
- Added support for own capabilities. You can read more about own capabilities [here](https://getstream.io/chat/docs/sdk/android/compose/guides/implementing-own-capabilities/). [#3389](https://github.com/GetStream/stream-chat-android/pull/3389)
- Added better handling for Compose ChannelListHeader and MessageListHeader states. We now cover Connected, Connecting and Disconnected states (added Connecting). [#3428](https://github.com/GetStream/stream-chat-android/pull/3428)
- Added the possibility to customize the message footer visibility through `MessageFooterVisibility` inside `MessageListViewModel`. [#3343](https://github.com/GetStream/stream-chat-android/pull/3433)

### ⚠️ Changed
- `loadMore` calls inside `MessageListViewModel` and `ChannelListViewModel` should no longer load data if there is no network connection. [3362](https://github.com/GetStream/stream-chat-android/pull/3362)
- Added own capabilities. If you are using our components individually this has the possibility of introducing a change in functionality. You can find the guide on implementing own capabilities [here](https://getstream.io/chat/docs/sdk/android/compose/guides/implementing-own-capabilities/). [#3389](https://github.com/GetStream/stream-chat-android/pull/3389)
- Replaced the `imageLoader` parameter in `ChatTheme` with the new `imageLoaderFactory` parameter that can used to provide a custom Coil `ImageLoader` factory.  [#3441](https://github.com/GetStream/stream-chat-android/pull/3441)

# April 12th, 2022 - 5.0.3
## Common changes for all artifacts

### ⚠️ Changed
- Updated Gradle version to [7.4.2](https://docs.gradle.org/7.4.2/release-notes.html). [#3281](https://github.com/GetStream/stream-chat-android/pull/3281)
- Update Coroutines to 1.6.1 and migrate to runTest. [#3327](https://github.com/GetStream/stream-chat-android/pull/3327)

## stream-chat-android-client

### 🐞 Fixed
- Fixed `User` model deserialization error when `User.image` or `User.name` is null. [#3283](https://github.com/GetStream/stream-chat-android/pull/3283)
- Fixed `Channel` model deserialization error when `Channel.image` or `Channel.name` is null. [#3306](https://github.com/GetStream/stream-chat-android/pull/3306)

### ✅ Added
- Added an `ExtraDataValidator` to intercept `ChatApi` calls and validate `CustomObject.extraData` does not contain the reserved keywords. [#3279](https://github.com/GetStream/stream-chat-android/pull/3279)

### ⚠️ Changed
- Migrate androidx-lifecycle version to [2.4.1](https://developer.android.com/jetpack/androidx/releases/lifecycle#2.4.1). [#3282](https://github.com/GetStream/stream-chat-android/pull/3282)

## stream-chat-android-offline

### 🐞 Fixed
- Fixed crash related with logging out while running a request to update channels. [3286](https://github.com/GetStream/stream-chat-android/pull/3286)
- Fixed bug where user was not able to send and edit a message while offline. [3318](https://github.com/GetStream/stream-chat-android/pull/3324)

### ✅ Added
- Added `ChannelState::membersCount` property that can be used to observe total members of the channel. [#3297](https://github.com/GetStream/stream-chat-android/pull/3297)

## stream-chat-android-ui-common

### 🐞 Fixed
- Fixed avatar disappearing from a message group when `MessageListView.deletedMessageListItemPredicate = DeletedMessageListItemPredicate.VisibleToEveryone` or `MessageListView.deletedMessageListItemPredicate = DeletedMessageListItemPredicate.VisibleToAuthorOnly` and the last message in a group of messages posted by someone other than the currently logged in user was deleted. [#3272](https://github.com/GetStream/stream-chat-android/pull/3272)

## stream-chat-android-ui-components

### 🐞 Fixed
- Adding ShowAvatarPredicate for MessageOptions overlay making it possible to hide the avatar picture when in the message options. [#3302](https://github.com/GetStream/stream-chat-android/pull/3302)
- Users now able to open `MessageOptionsDialogFragment` by clicking on a reaction left on a Giphy message. [#3620](https://github.com/GetStream/stream-chat-android/pull/3260)
- inside `MessageOptionsDialogFragment` now properly displays all of the reactions to a message. Previously it erroneously displayed a blank state. [#3620](https://github.com/GetStream/stream-chat-android/pull/3260)
- Fixed the links in UI Components code snippets. [#3261](https://github.com/GetStream/stream-chat-android/pull/3261)
- Messages containing links are now properly aligned with other types of messages. They use `@dimen/stream_ui_spacing_small` for their root layout start and end padding. [#3264](https://github.com/GetStream/stream-chat-android/pull/3264)
- Fixed avatar disappearing from a message group when `MessageListView.deletedMessageListItemPredicate = DeletedMessageListItemPredicate.VisibleToEveryone` or `MessageListView.deletedMessageListItemPredicate = DeletedMessageListItemPredicate.VisibleToAuthorOnly` and the last message in a group of messages posted by someone other than the currently logged in user was deleted. [#3272](https://github.com/GetStream/stream-chat-android/pull/3272)
- Fixed bug in which member counter shown in the `MessageListHeaderViewModel` is incorrect and limited to 30 only. [#3297](https://github.com/GetStream/stream-chat-android/pull/3297)

### ✅ Added
- Added `membersCount` livedata in `MessageListHeaderViewModel` to observe number of all members of channel. [#3297](https://github.com/GetStream/stream-chat-android/pull/3297)

## stream-chat-android-compose

### 🐞 Fixed
- Added thumbnails for video attachments in the attachment picker. [#3300](https://github.com/GetStream/stream-chat-android/pull/3300)
- Fixed a crash occurring when the user would click on a preview of a link that contained no scheme. [#3331](https://github.com/GetStream/stream-chat-android/pull/3331)

### ⬆️ Improved
- Improved the way typing updates work in the MessageComposerController. [#3313](https://github.com/GetStream/stream-chat-android/pull/3313)

### ✅ Added
- Added a way to customize the visibility of deleted messages. [#3298](https://github.com/GetStream/stream-chat-android/pull/3298)
- Added support for file upload configuration that lets you specify what types of files and images you want to allow or block from being uploaded. [3288](https://github.com/GetStream/stream-chat-android/pull/3288)
- Added Compose SDK Guidelines for internal and external contributors. [#3315](https://github.com/GetStream/stream-chat-android/pull/3315)

### ⚠️ Changed
- Switched from vertical to horizontal scrolling for files in the preview section of the message composer. [#3289](https://github.com/GetStream/stream-chat-android/pull/3289)

# March 30th, 2022 - 5.0.2
## stream-chat-android-client
### ✅ Added
- Added a `systemMessage: Message` parameter to  `ChatClient::addMembers`, `ChatClient::removeMembers`, `ChannelClient::addMembers` and `ChannelClient::removeMembers` to send a system message to that channel. [#3254](https://github.com/GetStream/stream-chat-android/pull/3254)

## stream-chat-android-offline
### 🐞 Fixed
- Fixed a bug which occurs when we reinitialize `OfflinePlugin` because it uses old instance of `StateRegistry` and `LogicRegistry`. [#3267](https://github.com/GetStream/stream-chat-android/pull/3267)

## stream-chat-android-ui-components
### 🐞 Fixed
- Users now able to open `MessageOptionsDialogFragment` by clicking on a reaction left on a Giphy message. [#3620](https://github.com/GetStream/stream-chat-android/pull/3260)
- inside `MessageOptionsDialogFragment` now properly displays all of the reactions to a message. Previously it erroneously displayed a blank state. [#3620](https://github.com/GetStream/stream-chat-android/pull/3260)
- Fixed the links in UI Components code snippets. [#3261](https://github.com/GetStream/stream-chat-android/pull/3261)
- Messages containing links are now properly aligned with other types of messages. They use `@dimen/stream_ui_spacing_small` for their root layout start and end padding. [#3264](https://github.com/GetStream/stream-chat-android/pull/3264)
- Made it impossible to send blank or empty messages. [#3269](https://github.com/GetStream/stream-chat-android/pull/3269)

## stream-chat-android-compose
### 🐞 Fixed
- Made it impossible to send blank or empty messages. [#3269](https://github.com/GetStream/stream-chat-android/pull/3269)

### ✅ Added
- Added support for failed messages and an option to resend them. [#3263](https://github.com/GetStream/stream-chat-android/pull/3263)

# March 24th, 2022 - 5.0.1
## stream-chat-android-ui-components
### 🐞 Fixed
- Fixed a bug where the missing implementation of the `MessageTextTransformer` caused message text not to show up. [#3248](https://github.com/GetStream/stream-chat-android/pull/3248)

# March 24th, 2022 - 5.0.0
**5.0.0** is a major release! You can read more about the motivation behind the effort and featured changes in the [announcement blog post](https://getstream.io/blog/android-v5-sdk-release/).
## Common changes for all artifacts
### 🐞 Fixed
- Fixed memory leaks related to image loading. [#2979](https://github.com/GetStream/stream-chat-android/pull/2979)

### ⬆️ Improved
- Replaced KAPT with KSP. [#3113](https://github.com/GetStream/stream-chat-android/pull/3113)

### ⚠️ Changed
- Updated AGP version to 7.1.2 and Gradle version to 7.4. [#3159](https://github.com/GetStream/stream-chat-android/pull/3159)

## stream-chat-android-client
### ✅ Added
- Added possibility to configure `RetryPolicy` using `ChaClient.Builder()`. [#3069](https://github.com/GetStream/stream-chat-android/pull/3069)

### ⚠️ Changed
- Add `Channel::image`, `Channel:name`, `User::image`, `User::name` properties. [#3139](https://github.com/GetStream/stream-chat-android/pull/3139)
- Deprecated `Member:role` in favor of `Member:channelRole` [#3189](https://github.com/GetStream/stream-chat-android/pull/3189)

## stream-chat-android-offline
🚨🚨 **v5.0.0** release brings a big change to the offline support library - it replaces `ChatDomain` with the `OfflinePlugin`. Make sure to check our [migration guide](https://getstream.io/chat/docs/sdk/android/client/guides/chatdomain-migration/)! 🚨🚨

### 🐞 Fixed
- Unread count for muted channels no longer increments when the channel is muted and new messages are received. [#3112](https://github.com/GetStream/stream-chat-android/pull/3112)
- Fixed marking the channel as read if it was opened offline previously. [#3162](https://github.com/GetStream/stream-chat-android/pull/3162)

### ❌ Removed
- Moved `RetryPolicy` related logic to `ChatClient`. [#3069](https://github.com/GetStream/stream-chat-android/pull/3069)

## stream-chat-android-ui-common
### ❌ Removed
- Removed ChatMarkdown in favor of ChatMessageTextTransformer [#3189](https://github.com/GetStream/stream-chat-android/pull/3189)

## stream-chat-android-ui-components
### 🐞 Fixed
- Fixed an issue with message flickering when sending a message with file attachments. [#3209](https://github.com/GetStream/stream-chat-android/pull/3209)
- Fixed a crash when overriding `ChatUI::imageHeadersProvider` caused by compiler [issue](https://youtrack.jetbrains.com/issue/KT-49793). [#3237](https://github.com/GetStream/stream-chat-android/pull/3237)

### ✅ Added
- Added a separate `LinkAttachmentsViewHolder` for handling messages containing link attachments and no other types of attachments. [#3070](https://github.com/GetStream/stream-chat-android/pull/3070)
- Added a separate `FileAttachmentsViewHolder` for handling messages containing file attachments of different types or file attachments not handled by one of the other `ViewHolder`s. [#3091](https://github.com/GetStream/stream-chat-android/pull/3091)
- Introduced `InnerAttachmentViewHolder` as an inner ViewHolder for custom attachments. [#3183](https://github.com/GetStream/stream-chat-android/pull/3183)
- Introduced `AttachmentFactory` as a factory for custom attachment ViewHolders. [#3116](https://github.com/GetStream/stream-chat-android/pull/3116)
- Introduced `AttachmentFactoryManager` as a manager for the list of registered attachment factories. The class is exposed via `ChatUI`. [#3116](https://github.com/GetStream/stream-chat-android/pull/3116)
- Added an attribute to customize the color state list of the AttachmentsDialog buttons called `streamUiAttachmentTabButtonColorStateList`. [#3242](https://github.com/GetStream/stream-chat-android/pull/3242)

### ⚠️ Changed
- Separated the Giphy attachments and content to a GiphyAttachmentViewHolder. [#2932](https://github.com/GetStream/stream-chat-android/pull/2932)
- Created a GiphyMediaAttachmentView and its respective style to customize giphies. [#2932](https://github.com/GetStream/stream-chat-android/pull/2932)
- You can now use `original` sized giphies that apply resizing based on the GIF size. [#2932](https://github.com/GetStream/stream-chat-android/pull/2932)
- Use `fixedHeight` or `fixedHeightDownsampled` giphies to use a fixed height that keeps the aspect ratio and takes up less memory. [#2932](https://github.com/GetStream/stream-chat-android/pull/2932)
- Make sure to check out our giphy attachment styles (GiphyMediaAttachmentView) for customization.
- Created an ImageAttachmentViewHolder that represents images in the message list. [#3067](https://github.com/GetStream/stream-chat-android/pull/3067)
- Renamed MediaAttachmentViewStyle and its attributes to ImageAttachmentViewStyle. [#3067](https://github.com/GetStream/stream-chat-android/pull/3067)
- Messages containing link attachments and no other types of attachments are no longer handled by `TextAndAttachmentsViewHolder`, instead they are handled by `LinkAttachmentsViewHolder`. [#3070](https://github.com/GetStream/stream-chat-android/pull/3070)
- Messages containing file attachments of different file types or types not handled by one of the other `ViewHolders` are no longer handled by `TextAndAttachmentsViewHolder`, instead they are handled by `FileAttachmentsViewHolder`. [#3091](https://github.com/GetStream/stream-chat-android/pull/3091)
- Updated the structure of UI components documentation. [UI Components documentation](https://getstream.io/chat/docs/sdk/android/ui/overview/). [#3186](https://github.com/GetStream/stream-chat-android/pull/3186)
- Updated the code snippets from the UI Components documentation in the `stream-chat-android-docs` module. [3205](https://github.com/GetStream/stream-chat-android/pull/3205)

### ❌ Removed
- All usage of `ChatDomain`. [#3190](https://github.com/GetStream/stream-chat-android/pull/3190)
- Removed "Pin message", "Reply", "Thread reply" message actions for messages that are not synced. [#3226](https://github.com/GetStream/stream-chat-android/pull/3226)

## stream-chat-android-compose
### 🐞 Fixed
- Mitigated the effects of `ClickableText` consuming all pointer events when messages contain links by passing long press handlers to `MessageText`. [#3137](https://github.com/GetStream/stream-chat-android/pull/3137)
- Fixed an issue with message flickering when sending a message with file attachments. [#3209](https://github.com/GetStream/stream-chat-android/pull/3209)
- Fixed ripple color in dark mode. [#3211](https://github.com/GetStream/stream-chat-android/pull/3211)
- Long user names no longer break layout in the message list. [#3219](https://github.com/GetStream/stream-chat-android/pull/3219)
- Fixed the click handler on the last item in the image attachments content. [#3221](https://github.com/GetStream/stream-chat-android/pull/3221)

### ⬆️ Improved
- Allowed passing long press handlers to `MessageText`. [#3137](https://github.com/GetStream/stream-chat-android/pull/3137)

### ✅ Added
- Added code snippets from the Compose documentation to the `stream-chat-android-docs` module. [3197](https://github.com/GetStream/stream-chat-android/pull/3197)
- Added support for delivery indicator in the message list. [#3218](https://github.com/GetStream/stream-chat-android/pull/3218)

### ⚠️ Changed
- Replaced the `reactionTypes` field in `ChatTheme` with the new `reactionIconFactory` field that allows customizing reaction icons. [#3046](https://github.com/GetStream/stream-chat-android/pull/3046)
- `MessageText` now requires the parameter `onLongItemClick: (Message) -> Unit`. This was done in order to mitigate `ClickableText` consuming all pointer events. [#3137](https://github.com/GetStream/stream-chat-android/pull/3137)
- Renamed the `state.channel` package to `state.channels` for consistency. [#3143](https://github.com/GetStream/stream-chat-android/pull/3143)
- Renamed the `viewmodel.channel` package to `viewmodel.channels` for consistency. [#3143](https://github.com/GetStream/stream-chat-android/pull/3143)
- Moved the contents of the `ui.imagepreview` and `ui.mediapreview` packages to `ui.attachments.preview`. [#3143](https://github.com/GetStream/stream-chat-android/pull/3143)
- Moved the preview handlers from the `ui.filepreview` package to `ui.attachments.preview.handler` [#3143](https://github.com/GetStream/stream-chat-android/pull/3143)

### ❌ Removed
- Removed "Pin message", "Reply", "Thread reply" message actions for messages that are not synced. [#3226](https://github.com/GetStream/stream-chat-android/pull/3226)

# March 9th, 2022 - 4.30.1
## stream-chat-android-client
### ✅ Added
- Added `notificationChannel` lambda parameter to `NotificationHandlerFactory::createNotificationHandler` which is being used to create a `NotificationChannel`.
  You can use it to customize notifications priority, channel name, etc. [#3167](https://github.com/GetStream/stream-chat-android/pull/3167)

### ⚠️ Changed
- `LoadNotificationDataWorker` is now using a separate `NotificationChannel` with `NotificationCompat.PRIORITY_LOW`.
  You can customize its name by overriding `stream_chat_other_notifications_channel_name` string. [#3167](https://github.com/GetStream/stream-chat-android/pull/3167)

## stream-chat-android-offline
### 🐞 Fixed
- Fixed updating typing users. [#3154](https://github.com/GetStream/stream-chat-android/pull/3154)

## stream-chat-android-ui-components
### 🐞 Fixed
- Fixed displaying long usernames in message's footnote within `MessageListView`. [#3149](https://github.com/GetStream/stream-chat-android/pull/3149)
- A bug that made `ScrollButtonView` in `MessageListView` permanently visible. [#3170](https://github.com/GetStream/stream-chat-android/pull/3170)
- Fixed display of read status indicators [#3181](https://github.com/GetStream/stream-chat-android/pull/3181)

### ✅ Added
- Added a way to check if the adapters and message/channel lists have been initialized or not. [#3182](https://github.com/GetStream/stream-chat-android/pull/3182)
- Added `streamUiRetryMessageEnabled` attribute to `MessageListView` that allows to show/hide retry action in message's overlay. [#3185](https://github.com/GetStream/stream-chat-android/pull/3185)

## stream-chat-android-compose
### 🐞 Fixed
- Fixed display of read status indicators [#3181](https://github.com/GetStream/stream-chat-android/pull/3181)

# March 2nd, 2022 - 4.30.0
## Common changes for all artifacts
### ⬆️ Improved
- We upgraded our Kotlin version to 1.6, Moshi to 1.13 and Compose to 1.1.1. [#3104](https://github.com/GetStream/stream-chat-android/pull/3104)[#3123](https://github.com/GetStream/stream-chat-android/pull/3123)
- Updated Google's Accompanist version. [#3104](https://github.com/GetStream/stream-chat-android/pull/3104)

### ⚠️ Changed
- These version updates mean our SDK now expects the minimum of AGP 7.x.x. We recommend using 7.1+. [#3104](https://github.com/GetStream/stream-chat-android/pull/3104)

## stream-chat-android-compose
### ⚠️ Changed
- Since we're using Compose 1.1.1 for our SDK, we recommend upgrading to avoid conflicts. [#3104](https://github.com/GetStream/stream-chat-android/pull/3104)

# February 24th, 2022 - 4.29.0
## stream-chat-android-offline
### 🐞 Fixed
- Fixed updating `ChatDomain::totalUnreadCount` and `ChatDomain::channelUnreadCount` after restoring app from the background and
  when sending a message to a channel without read enabled. [#3121](https://github.com/GetStream/stream-chat-android/pull/3121)

## stream-chat-android-ui-components
### 🐞 Fixed
- Fixed setting custom empty and loading views for `MessageListView`. [#3082](https://github.com/GetStream/stream-chat-android/pull/3082)

### ⬆️ Improved
- Disabled command popups when attachments are present. [#3051](https://github.com/GetStream/stream-chat-android/pull/3051)
- Disabled the attachments button when popups are present. [#3051](https://github.com/GetStream/stream-chat-android/pull/3051)

### ✅ Added
- Added `ChatUI.channelNameFormatter` to allow customizing the channel's name format. [#3068](https://github.com/GetStream/stream-chat-android/pull/3068)
- Added a customizable height attribute to SearchInputView [#3081](https://github.com/GetStream/stream-chat-android/pull/3081)
- Added `ChatUI.dateFormatter` to allow customizing the way the dates are formatted. [#3085](https://github.com/GetStream/stream-chat-android/pull/3085)
- Added ways to show/hide the delivery receipts indicators for channels and messages. [#3102](https://github.com/GetStream/stream-chat-android/pull/3102)

### ⚠️ Changed
- Disabled editing on Giphy messages given that it's breaking the UX and can override the GIF that was previously put in. [#3071](https://github.com/GetStream/stream-chat-android/pull/3071)

### ❌ Removed
- Removed ExoMedia dependency in favor of standard Android `VideoView`. [#3098](https://github.com/GetStream/stream-chat-android/pull/3098)

## stream-chat-android-compose
### 🐞 Fixed
- Fixed back press handling. [#3120](https://github.com/GetStream/stream-chat-android/pull/3120)

### ✅ Added
- Exposed a way to clear the message composer externally, e.g. when using custom sendMessage handlers. [#3100](https://github.com/GetStream/stream-chat-android/pull/3100)
- Exposed `loadingMoreContent` for the `ChannelList` and `Channels` components that allows you to override the default loading more content. [#3103](https://github.com/GetStream/stream-chat-android/pull/3103)
- Exposed `loadingMoreContent` for the `MessageList` and `Messages` components that allows you to override the default loading more content. [#3103](https://github.com/GetStream/stream-chat-android/pull/3103)
- Added the `attachmentsContentImageGridSpacing` option to `StreamDimens`, to make it possible to customize the spacing between image attachment tiles via `ChatTheme`. [#3105](https://github.com/GetStream/stream-chat-android/pull/3105)

### ⚠️ Changed
- Replaced the `reactionTypes` field in `ChatTheme` with the new `reactionIconFactory` field that allows customizing reaction icons. [#3046](https://github.com/GetStream/stream-chat-android/pull/3046)
- Disabled editing on Giphy messages given that it's breaking the UX and can override the GIF that was previously put in. [#3071](https://github.com/GetStream/stream-chat-android/pull/3071)

### ❌ Removed
- Removed ExoMedia dependency in favor of standard Android `VideoView`. [#3092](https://github.com/GetStream/stream-chat-android/pull/3092)
- Removed `SystemBackPressHandler` in favor of `BackHandler` from the Compose framework. [#3120](https://github.com/GetStream/stream-chat-android/pull/3120)

# February 17th, 2022 - 4.28.4
## stream-chat-android-client
### ✅ Added
- Added the `member` field to the `MemberRemovedEvent`. [#3090](https://github.com/GetStream/stream-chat-android/pull/3090)

## stream-chat-android-offline
### 🐞 Fixed
- Fixed how member removal is handled in `DefaultChatEventHandler`. [#3090](https://github.com/GetStream/stream-chat-android/pull/3090)

# February 16th, 2022 - 4.28.3
## stream-chat-android-ui-components
### ⬆️ Improved
- Improved the logic around mentions and users that can be mentioned within the input. [#3088](https://github.com/GetStream/stream-chat-android/pull/3088)

## stream-chat-android-compose
### ⬆️ Improved
- Improved the logic around mentions and users that can be mentioned within the input. [#3088](https://github.com/GetStream/stream-chat-android/pull/3088)

# February 9th, 2022 - 4.28.2
## Common changes for all artifacts
- Fix crash with offline support. [#3063](https://github.com/GetStream/stream-chat-android/pull/3063)

# February 9th, 2022 - 4.28.1
## Common changes for all artifacts
- Fix crash when events were received. [#3058](https://github.com/GetStream/stream-chat-android/pull/3058)

# February 8th, 2022 - 4.28.0
## 🚨 Old UI Module removed
`stream-chat-android` is deprecated and won't be maintained anymore. The module will continue working, but we won't be releasing new versions.
The source code has been moved to this [archived repository](https://github.com/GetStream/stream-chat-android-old-ui)
Consider migrating to `stream-chat-android-ui-components` or `stream-chat-android-compose`. Here you can find a set of useful resources for migration:
- [UI Components Documentation](https://getstream.io/chat/docs/sdk/android/ui/overview/)
- [Android Chat Messaging Tutorial](https://getstream.io/tutorials/android-chat/)
- [Compose UI Components Documentation](https://getstream.io/chat/docs/sdk/android/compose/overview/)
- [Compose Chat Messaging Tutorial](https://getstream.io/chat/compose/tutorial/)
- [Old Sample App Migration PR](https://github.com/GetStream/stream-chat-android/pull/2467)

## Common changes for all artifacts
### ✅ Added
- Create new artifact to integrate Xiaomi Mi Push with Stream. You will need to add  `stream-chat-android-pushprovider-xiaomi` artifact to your App. Check our [docs](https://getstream.io/chat/docs/sdk/android/client/guides/push-notifications/xiaomi) for further details. [#2444](https://github.com/GetStream/stream-chat-android/pull/2444)

### ⚠️ Changed
- Update Android Gradle Plugin version to 7.1.0 and Gradle version to 7.3.3. [#2989](https://github.com/GetStream/stream-chat-android/pull/2989)

## stream-chat-android-client
### ⬆️ Improved
- Internal implementation only asks to the provided `TokenProvider` a new token when it is really needed. [#2995](https://github.com/GetStream/stream-chat-android/pull/2995)

### ⚠️ Changed
- UnknownHostException is no longer considered a permanent network error. [#3054](https://github.com/GetStream/stream-chat-android/pull/3054)

## stream-chat-android-offline
### 🐞 Fixed
- Fixed memory leak related to database initialization.[#2974](https://github.com/GetStream/stream-chat-android/pull/2974)

### ✅ Added
- Added new extension function `ChatClient::deleteChannel`. [#3007](https://github.com/GetStream/stream-chat-android/pull/3007)

### ⚠️ Changed
- Deprecated `ChatDomain::deleteChannel` in favour of `ChatClient::deleteChannel`. [#3007](https://github.com/GetStream/stream-chat-android/pull/3007)

## stream-chat-android-ui-common
### ✅ Added
- Added new extension function `ChatClient::loadMessageById`. [#2929](https://github.com/GetStream/stream-chat-android/pull/2929)

## stream-chat-android-ui-components
### 🐞 Fixed
- Fixed the logic for fetching encoding for URLs when opening PDFs and similar documents in the MessageList. [#3017](https://github.com/GetStream/stream-chat-android/pull/3017)

### ⬆️ Improved
- Replaced Lottie typing indicator with a custom view. [#3004](https://github.com/GetStream/stream-chat-android/pull/3004)

## stream-chat-android-compose
### 🐞 Fixed
- Fixed the way our attachments work and are represented in Compose to support more attachment types. [#2955](https://github.com/GetStream/stream-chat-android/pull/2955)
- Fixed the logic for fetching encoding for URLs when opening PDFs and similar documents in the MessageList. [#3017](https://github.com/GetStream/stream-chat-android/pull/3017)

### ⬆️ Improved
- Improved RTL support in Compose [#2987](https://github.com/GetStream/stream-chat-android/pull/2987)
- Made the SDK smaller by removing Materials Icons dependency [#2987](https://github.com/GetStream/stream-chat-android/pull/2987)
- Removed unnecessary experimental flags, opted in into APIs we're using from Compose. [#2983](https://github.com/GetStream/stream-chat-android/pull/2983)

### ✅ Added
- Added [`Custom Attachments guide`](https://getstream.io/chat/docs/sdk/android/composee/guides/adding-custom-attachments/). [#2967](https://github.com/GetStream/stream-chat-android/pull/2967)
- Added `onHeaderAvatarClick` parameter to the `ChannelsScreen` component. [#3016](https://github.com/GetStream/stream-chat-android/pull/3016)
- Exposed `lazyListState` for the `ChannelList` and `Channels` components that allows you to control the scrolling behavior and state. [#3049](https://github.com/GetStream/stream-chat-android/pull/3049)
- Exposed `helperContent` for the `ChannelList` and `Channels` components that allows you to implement a helper UI such as scroll to top button for the channel list. [#3049](https://github.com/GetStream/stream-chat-android/pull/3049)
- Exposed `lazyListState` for the `MessageList` and `Messages` components that allows you to control the scrolling behavior and state. [#3044](https://github.com/GetStream/stream-chat-android/pull/3044)
- Exposed `helperContent` for the `MessageList` and `Messages` components that allows you to override the default scrolling behavior UI.  [#3044](https://github.com/GetStream/stream-chat-android/pull/3044)

### ⚠️ Changed
- Renamed `onHeaderClickAction` parameter to `onHeaderActionClick` for the `ChannelsScreen` component. [#3016](https://github.com/GetStream/stream-chat-android/pull/3016)
- `MessageList` and `Messages` now have two new parameters that have default values. Please make sure that you check out the changes and that everything still works for you. [#3044](https://github.com/GetStream/stream-chat-android/pull/3044)

## stream-chat-android-pushprovider-xiaomi
### ✅ Added
- Added a `XiaomiMessagingDelegate` class to simplify custom implementations of `PushMessageReceiver` that forward messages to the SDK. See [Using a Custom PushMessageReceiver](https://getstream.io/chat/docs/sdk/android/client/guides/push-notifications/xiaomi#using-a-custom-pushmessagereceiver) for more details. [#2444](https://github.com/GetStream/stream-chat-android/pull/2444)

# February 2nd, 2022 - 4.27.2
## stream-chat-android-offline
### 🐞 Fixed
- Fixed refreshing cached channels after setting the user. [#3010](https://github.com/GetStream/stream-chat-android/pull/3010)

# January 31th, 2022 - 4.27.1
## stream-chat-android-offline
### 🐞 Fixed
- Fixed clearing cache after receiving channel truncated event. [#3001](https://github.com/GetStream/stream-chat-android/pull/3001)

# January 25th, 2022 - 4.27.0
## stream-chat-android-client
### 🐞 Fixed
- Fixed bug related to the wrong unread messages count when a socket connection is not available. [#2927](https://github.com/GetStream/stream-chat-android/pull/2927)
- Fixed deserialization issue when parsing the `Message` object while searching for a message from a channel with 0 members. [#2947](https://github.com/GetStream/stream-chat-android/pull/2947)

### ✅ Added
- Added the `systemMessage` parameter to `ChatClient::truncateChannel` and `ChannelClient:truncate` methods that represents a system message that will be displayed after the channel was truncated. [#2949](https://github.com/GetStream/stream-chat-android/pull/2949)
- Added the `message` parameter to the `ChannelTruncatedEvent` that represents a system message that will be displayed after the channel was truncated. [#2949](https://github.com/GetStream/stream-chat-android/pull/2949)
- Added method to consult the settings of the app. Use `ChatClient.instance().appSettings()` to request the settings of your app. [#2960](https://github.com/GetStream/stream-chat-android/pull/2960)
- Added `ChatClient.shuffleGiphy` extension function and removing ShuffleGiphy use case. [#2962](https://github.com/GetStream/stream-chat-android/pull/2962)
- Added `ChatClient.sendGiphy` extension function and removing SendGiphy use case. [#2963](https://github.com/GetStream/stream-chat-android/pull/2963)
- Added `Channel::ownCapabilities` and `ChannelCapabilities` object.
  Channel capabilities provide you information on which features are available for the current user. [#2971](https://github.com/GetStream/stream-chat-android/pull/2971)

### ⚠️ Changed
- Deprecated `ChatDomain.leaveChannel`. Use ChatClient.removeMembers instead. [#2926](https://github.com/GetStream/stream-chat-android/pull/2926)

## stream-chat-android-offline
### ⬆️ Improved
- Utilized the `message` parameter of the `ChannelTruncatedEvent` to show a system message instantly after the channel was truncated. [#2949](https://github.com/GetStream/stream-chat-android/pull/2949)

### ✅ Added
- Added new extension function `ChatClient::cancelMessage`. [#2928](https://github.com/GetStream/stream-chat-android/pull/2928)
- Added `ChatClient::needsMarkRead` extension function to check if a channel can be marked as read. [#2920](https://github.com/GetStream/stream-chat-android/pull/2920)

### ⚠️ Changed
- Deprecated `ChatDomain::cancelMessage` in favour of `ChatClient::cancelMessage`. [#2928](https://github.com/GetStream/stream-chat-android/pull/2928)

## stream-chat-android-ui-components
### 🐞 Fixed
- Handling video attachments that's don't have mime-type, but have type. [2919](https://github.com/GetStream/stream-chat-android/pull/2919)
- Intercepted and blocked attachment preview for attachments which are not fully uploaded. [#2950](https://github.com/GetStream/stream-chat-android/pull/2950)
- Fixed a bug when changes to the mentioned users in a message were not propagated to the UI. [2951](https://github.com/GetStream/stream-chat-android/pull/2951)

### ⬆️ Improved
- Improve Korean 🇰🇷 translations. [#2953](https://github.com/GetStream/stream-chat-android/pull/2953)

## stream-chat-android-compose
### 🐞 Fixed
- Fixed crashes caused by deleting channels [#2942](https://github.com/GetStream/stream-chat-android/pull/2942)

### ⬆️ Improved
- `ReactionOptions` now displays the option to show more reactions if there are more than 5 available [#2918](https://github.com/GetStream/stream-chat-android/pull/2918)
- Improve Korean 🇰🇷 translations. [#2953](https://github.com/GetStream/stream-chat-android/pull/2953)
- Improved `MessageComposer` UX by disabling commands when attachments or text are present. [#2961](https://github.com/GetStream/stream-chat-android/pull/2961)
- Improved `MessageComposer` UX by disabling attachment integration button when popups with suggestions are present. [#2961](https://github.com/GetStream/stream-chat-android/pull/2961)

### ✅ Added
- Added `ExtendedReactionsOptions` and `ReactionsPicker` in order to improve reaction picking UX [#2918](https://github.com/GetStream/stream-chat-android/pull/2918)
- Added documentation for [`ReactionsPicker`](https://getstream.io/chat/docs/sdk/android/compose/message-components/reactions-picker/) [#2918](https://github.com/GetStream/stream-chat-android/pull/2918)
- Added ways to customize the channel, message and member query limit when building a ChannelListViewModel [#2948](https://github.com/GetStream/stream-chat-android/pull/2948)

# January 12th, 2022 - 4.26.0
## Common changes for all artifacts
### ⬆️ Improved
- 🚨 Breaking change: Markdown support is moved into a standalone module `stream-chat-android-markdown-transformer` which is not included by default. You can use it with `ChatUI.messageTextTransformer` to add Markdown support to your app. You can find more information [here](https://getstream.io/chat/docs/sdk/android/ui/chatui/#markdown). [#2786](https://github.com/GetStream/stream-chat-android/pull/2786)

## stream-chat-android-client
### ✅ Added
- Added `Member::banned` property that represents, if the channel member is banned. [#2915](https://github.com/GetStream/stream-chat-android/pull/2915)
- Added `Member::channelRole` property that represents the user's channel-level role. [#2915](https://github.com/GetStream/stream-chat-android/pull/2915)

## stream-chat-android-offline
### 🐞 Fixed
- Fixed populating mentions after editing the message. `Message::mentionedUsers` shouldn't be empty if edited message contains mentioned users. [#2852](https://github.com/GetStream/stream-chat-android/pull/2852)

### ✅ Added
- Added `memberLimit` to `ChatDomain::queryChannels` and `ChatDomain::queryChannelsLoadMore` that allows modifying the number of members to fetch per channel. [#2826](https://github.com/GetStream/stream-chat-android/pull/2826)

### ❌ Removed
- Removed `QueryChannelsLoadMore` usecase. [#2790](https://github.com/GetStream/stream-chat-android/pull/2790)
- `QueryChannelsController::loadMore` is removed and logic is moved into `ChatDomain`. [#2790](https://github.com/GetStream/stream-chat-android/pull/2790)

## stream-chat-android-ui-components
### 🐞 Fixed
- Fixed displaying mentions popup when text contains multiple lines. [#2851](https://github.com/GetStream/stream-chat-android/pull/2851)
- Fixed the loading/playback speed of GIFs. [#2914](https://github.com/GetStream/stream-chat-android/pull/2914)
- Fixed scroll persisting after long tapping on an item in the message list. [#2916](https://github.com/GetStream/stream-chat-android/pull/2916)
- Fixed footnote of messages showing "Only Visible to You". This message was visible even when deleted messages were visible to everyone. [#2923](https://github.com/GetStream/stream-chat-android/pull/2923)

### ⬆️ Improved
- Improved the way thread pagination works. [#2845](https://github.com/GetStream/stream-chat-android/pull/2845)

### ✅ Added
- Added `memberLimit` parameter to `ChannelListViewModel` and `ChannelListViewModelFactory` that allows modifying the number of members to fetch per channel. [#2826](https://github.com/GetStream/stream-chat-android/pull/2826)
- Added `ChatMessageTextTransformer` to transform messages and set them to `TextView`. [#2786](https://github.com/GetStream/stream-chat-android/pull/2786)
- Added `AutoLinkableTextTransformer` which is an implementation of `ChatMessageTextTransformer`. After applying the transformer, it also makes links clickable in TextView. [#2786](https://github.com/GetStream/stream-chat-android/pull/2786)

### ⚠️ Changed
- `ChatUI.markdown` is deprecated in favour of `ChatUI.messageTextTransformer`. [#2786](https://github.com/GetStream/stream-chat-android/pull/2786)
- In the sample app the new behaviour for new messages is to count unread messages, instead of always scroll to bottom [#2865](https://github.com/GetStream/stream-chat-android/pull/)

## stream-chat-android-compose
### 🐞 Fixed
- Fixed a small issue with user avatars flickering [#2822](https://github.com/GetStream/stream-chat-android/pull/2822)
- Fixed faulty scrolling behavior in `Messages` by adding an autoscroll. [#2857](https://github.com/GetStream/stream-chat-android/pull/2857)
- Fixed the font size of avatar initials in the message list. [2862](https://github.com/GetStream/stream-chat-android/pull/2862)
- Fixed faulty scrolling behavior in `Channels` by adding an autoscroll. [#2887](  https://github.com/GetStream/stream-chat-android/pull/2887)
- Fixed the loading/playback speed of GIFs. [#2914](https://github.com/GetStream/stream-chat-android/pull/2914)

### ⬆️ Improved
- Added an animation to the `SelectedChannelMenu` component.
- Added an animation to the `ChannelInfo` component.
- Avatars now show fallback initials in case there was an error while loading images from the network. [#2830](https://github.com/GetStream/stream-chat-android/pull/2830)
- Added more parameters to the stateless version of the MessageComposer for consistency [#2809](https://github.com/GetStream/stream-chat-android/pull/2809)
- Updated primary accent colors in order to achieve a better contrast ratio for accessibility [#2857](https://github.com/GetStream/stream-chat-android/pull/2857)
- Removed default background color from `MessageItem` [#2857](https://github.com/GetStream/stream-chat-android/pull/2857)
- Added multiline mentions support [#2859](https://github.com/GetStream/stream-chat-android/pull/2859)
- Improved the way thread pagination works. [#2845](https://github.com/GetStream/stream-chat-android/pull/2845)

### ✅ Added
- Added the `headerContent` and `centerContent` Slot APIs for the `SelectedChannelMenu` component. [#2823](https://github.com/GetStream/stream-chat-android/pull/2823)
- Added the `headerContent` and `centerContent` Slot APIs for the `ChannelInfo` component. [#2823](https://github.com/GetStream/stream-chat-android/pull/2823)
- You can now define a `placeholderPainter` for the `Avatar` that is shown while the image is loading. [#2830](https://github.com/GetStream/stream-chat-android/pull/2830)
- Added more Slot APIs to the`MessageComposer` and `MessageInput` components [#2809](https://github.com/GetStream/stream-chat-android/pull/2809)
- Added [SelectedReactionsMenu documentation](https://getstream.io/chat/docs/sdk/android/compose/channel-components/selected-reactions-menu/). [#2868](https://github.com/GetStream/stream-chat-android/pull/2868)

### ⚠️ Changed
- Updated [ChatTheme documentation](https://getstream.io/chat/docs/sdk/android/compose/general-customization/chat-theme/). [#2833](https://github.com/GetStream/stream-chat-android/pull/2833)
- Updated [ChannelsScreen documentation](https://getstream.io/chat/docs/sdk/android/compose/channel-components/channels-screen/). [#2839](https://github.com/GetStream/stream-chat-android/pull/2839)
- Updated [ChannelItem documentation](https://getstream.io/chat/docs/sdk/android/compose/channel-components/channel-item/). [#2832](https://github.com/GetStream/stream-chat-android/pull/2832)
- Updated [ChannelListHeader documentation](https://getstream.io/chat/docs/sdk/android/compose/channel-components/channel-list-header/). [#2828](https://github.com/GetStream/stream-chat-android/pull/2828)
- Updated [Component Architecture documentation](https://getstream.io/chat/docs/sdk/android/compose/component-architecture/). [#2834](https://github.com/GetStream/stream-chat-android/pull/2834)
- Updated [SelectedChannelMenu documentation](https://getstream.io/chat/docs/sdk/android/compose/channel-components/selected-channel-menu/). [#2838](https://github.com/GetStream/stream-chat-android/pull/2838)
- Updated [ChannelList documentation](https://getstream.io/chat/docs/sdk/android/compose/channel-components/channel-list/). [#2847](https://github.com/GetStream/stream-chat-android/pull/2847)
- Updated [AttachmentsPicker documentation](https://getstream.io/chat/docs/sdk/android/compose/message-components/attachments-picker/) [#2860](https://github.com/GetStream/stream-chat-android/pull/2860)
- Renamed the `ChannelInfo` component to `SelectedChannelMenu`. [#2838](https://github.com/GetStream/stream-chat-android/pull/2838)
- Updated [Overview documentation](https://getstream.io/chat/docs/sdk/android/compose/overview/). [#2836](https://github.com/GetStream/stream-chat-android/pull/2836)
- Updated [Custom Attachments documentation](https://getstream.io/chat/docs/sdk/android/compose/general-customization/attachment-factory/) with minor sentence formatting changes [#2878](https://github.com/GetStream/stream-chat-android/pull/2878)
- Updated [MessagesScreen documentation](https://getstream.io/chat/docs/sdk/android/compose/message-components/messages-screen/) [#2866](https://github.com/GetStream/stream-chat-android/pull/2866)
- Updated [MessageList documentation](https://getstream.io/chat/docs/sdk/android/compose/message-components/message-list/). [#2869](https://github.com/GetStream/stream-chat-android/pull/2869)

# December 30th, 2021 - 4.25.1
## stream-chat-android-client
### ✅ Added
- Added support to paginate messages pinned in a channel. [#2848](https://github.com/GetStream/stream-chat-android/pull/2848).


# December 23th, 2021 - 4.25.0
## Common changes for all artifacts
### ⬆️ Improved
- Updated dependency versions
  - Kotlin 1.5.31
  - Compose framework 1.0.5
  - AndroidX
  - Lottie 4.2.2
  - OkHttp 4.9.3
  - Room 2.4.0
  - and other, see [#2771](https://github.com/GetStream/stream-chat-android/pull/2771) for more details

## stream-chat-android-offline
### 🐞 Fixed
- Fixed a bug when hard deleted messages still remain in the UI.
- Stabilized behavior of users' updates propagation across values of the channels and the messages. [#2803](https://github.com/GetStream/stream-chat-android/pull/2803)

### ⚠️ Changed
- 🚨 Breaking change: Added `cachedChannel` parameter to `ChatEventHandler::handleChatEvent` [#2807](https://github.com/GetStream/stream-chat-android/pull/2807)

## stream-chat-android-ui-components
### 🐞 Fixed
- Users' updates done in runtime are now propagated to the `MessageListView` component. [#2769](https://github.com/GetStream/stream-chat-android/pull/2769)
- Fixed the display of image attachments on the pinned message list screen. [#2792](https://github.com/GetStream/stream-chat-android/pull/2792)
-  Button for commands is now disabled in edit mode. [#2812](https://github.com/GetStream/stream-chat-android/pull/2812)
- Small bug fix for borders of attachments

### ⬆️ Improved
- Improved Korean 🇰🇷 and Japanese 🇯🇵 translation.
- Improved KDocs of UI components such as `ChannelListHeaderView` and `AvatarView`.

### ✅ Added
- Added header with back button and attachment's title to `AttachmentMediaActivity` which displays playable attachments.
  You can customize its appearance using `streamUiMediaActivityHeader`, `streamUiMediaActivityHeaderLeftActionButtonStyle` and `streamUiMediaActivityHeaderTitleStyle` attributes.
- Added `hard` flag to `MessageListViewModel.Event.DeleteMessage`.
  You can use `MessageListView::setMessageDeleteHandler` and pass `MessageListViewModel.Event.DeleteMessage(MESSAGE, hard = true)` to hard delete messages using `MessageListViewModel`.
  Check [MessageListViewModelBinding](https://github.com/GetStream/stream-chat-android/blob/main/stream-chat-android-ui-components/src/main/kotlin/io/getstream/chat/android/ui/message/list/viewmodel/MessageListViewModelBinding.kt#L37) for further details. [#2772](https://github.com/GetStream/stream-chat-android/pull/2772)
- Rtl support was added. If the app has `android:supportsRtl="true"` and the locale of the device needs Rtl support, the SDK will draw the components from the right-to-left instead the default way (left-to-right) [#2799](https://github.com/GetStream/stream-chat-android/pull/2799)

### ⚠️ Changed
- Constructor of `ChannelListViewModel` and `ChannelListViewModelFactory` changed. Now they ask for `ChatEventHandlerFactory` instead `ChatEventHandler`, so users can use `StateFlow<List<Channel

` in their implementations of `ChatEventHandler`, which can make implementation smarter with resources (don't try to add a channel that is already there, for example) [#2747](https://github.com/GetStream/stream-chat-android/pull/2747)

### ❌ Removed

## stream-chat-android-compose
### 🐞 Fixed
- Fixed the message grouping logic to now include date separators when splitting message groups [#2770](https://github.com/GetStream/stream-chat-android/pull/2770)

### ⬆️ Improved
- Improved the UI for message footers to be more respective of thread replies [#2765](https://github.com/GetStream/stream-chat-android/pull/2765)
- Fixed the orientation and UI of ThreadParticipants [#2765](https://github.com/GetStream/stream-chat-android/pull/2765)
- Improved the API structure more, made the components package more clear [#2795](https://github.com/GetStream/stream-chat-android/pull/2795)
- Improved the way to customize the message item types and containers [#2791](https://github.com/GetStream/stream-chat-android/pull/2791)
- Added more parameters to the stateless version of the MessageComposer for consistency [#2809](https://github.com/GetStream/stream-chat-android/pull/2809)
- Added color and shape parameters to `MessageListHeader` and `ChannelListHeader` components [#2855](https://github.com/GetStream/stream-chat-android/pull/2855)

### ✅ Added
- Added site name labels to link attachments for websites using the Open Graph protocol [#2785](https://github.com/GetStream/stream-chat-android/pull/2785)
- Added preview screens for file attachments [#2764](https://github.com/GetStream/stream-chat-android/pull/2764)
- Added a way to disable date separator and system message items in the message list [#2770](https://github.com/GetStream/stream-chat-android/pull/2770)
- Added an option to the message options menu to unmute a user that sent the message. [#2787](https://github.com/GetStream/stream-chat-android/pull/2787)
- Added a `DefaultMessageContainer` component that encapsulates all default message types [#2791](https://github.com/GetStream/stream-chat-android/pull/2791)
- Added the `SelectedReactionsMenu` component that represents a list of user reactions left for a particular message [#2782](https://github.com/GetStream/stream-chat-android/pull/2782)

### ⚠️ Changed
- Removed SelectedMessageOverlay and replaced it with SelectedMessageMenu - [#2768](https://github.com/GetStream/stream-chat-android/pull/2768)
- Big changes to the structure of the project, making it easier to find all the components and building blocks - [#2752](https://github.com/GetStream/stream-chat-android/pull/2752)
- Renamed the `common` package to `components` and added a logical structure to the components there
- Decoupled many smaller components to the `components` package and their individual files, for ease of use
- Improved the API of several smaller components
- Added a few missing previews
- Changed various component names, removed unused/redundant component blocks and moved to Default components [#2795](https://github.com/GetStream/stream-chat-android/pull/2795)
- Changed some of the component types regarding the message item [#2791](https://github.com/GetStream/stream-chat-android/pull/2791)
- Moved message item components to `components.messages` [#2791](https://github.com/GetStream/stream-chat-android/pull/2791)
- When querying for more channels, `ChannelListViewModel` now uses `OfflinePlugin` based approach if it is enabled. [#2790](https://github.com/GetStream/stream-chat-android/pull/2790)
- Updated [MessageListHeader Documentation](https://getstream.io/chat/docs/sdk/android/compose/message-components/message-list-header/) [#2855](https://github.com/GetStream/stream-chat-android/pull/2855)

### ❌ Removed
- Removed some redundant components from separate files and the `components` package [#2795](https://github.com/GetStream/stream-chat-android/pull/2795)

# December 9th, 2021 - 4.24.0
## stream-chat-android-offline
### 🐞 Fixed
- Fix the issue when users' data can be outdated until restart SDK.

### ✅ Added
- Added new extension function `ChatClient::keystroke`.
- Added new extension function `ChatClient::stopTyping`.

## stream-chat-android-ui-common
### 🐞 Fixed
- Fixed `MessageInputFieldView#mode` not being reset after custom attachments were cleared

## stream-chat-android-ui-components
### 🐞 Fixed
- Fixed crash related with creation of MessageOptionsDialogFragment
- Fixed behaviour related to search messages, when message was not already loaded from database MessageListView could not scroll to searched message.
- Removed cut from text when text end with Italic
- Fixed `GiphyViewHolderStyle#cardBackgroundColor` not getting applied
- Fixed bug related of not removing channels when filter selects channels where the the current user is not a member

### ⬆️ Improved
- Replied messages now have a limit for size. The text will get cut if there's too many characters or too many line breaks.
- Improved Korean 🇰🇷 translations.

### ✅ Added
- Added scroll to original message when clicking in a reply message. Use `ReplyMessageClickListener` to change the behaviour of click in reply messages.

## stream-chat-android-compose
### 🐞 Fixed
- Removed preemptive attachment loading that was resulting in crashes on certain Android API versions
- Fixed incorrect message shape for theirs messages in threads.

### ⬆️ Improved
- Minor UI improvements to the message overlay
- Enabled scrolling behavior in SelectedMessageOverlay

### ✅ Added
- Added the mention suggestion popup to the `MessageComposer` component, that allows to autocomplete a mention from a list of users.
- Added support for slowdown mode. Users are no longer able to send messages during the cooldown interval.
- Added support for system messages.
- Added support for Giphy command.
- Added message pinning to the list of message options
- Added pinned message UI
- Added a checkbox to the `MessageComposer` component, that allows to display a thread message in the parent channel.
- Added an option to flag a message to the message options overlay.

### ⚠️ Changed
- Changed the way focus state works for focused messages.
- Added the Pin type to the MessageAction sealed class
- Renamed a bunch of state classes for Compose component, to have the `State` prefix, general renaming, imports and other quality of life improvements
- Renamed `ReactionOption` state wrapper to `ReactionOptionItemState`
- Renamed `MessageListItem` state wrapper to `MessageListItemState` and its children now have a `State` suffix
- Renamed `AttachmentItem` state wrapper to `AttachmentPickerItemState`
- Renamed `MessageInputState` to `MessageComposerState`
- Renamed `MessageOption` to `MessageOptionState`
- Renamed `defaultMessageOptions()` to `defaultMessageOptionsState()`


# November 25th, 2021 - 4.23.0
## Common changes for all artifacts
### ⬆️ Improved
- Improved logs for errors in the SDK.

## stream-chat-android-offline
### 🐞 Fixed
- Deprecated `QueryChannelsController::mutedChannelsIds`. Use `ChatDomain.mutedChannels` instead
- Fix issue when sent attachments from Android SDK don't show title in iOS.

### ✅ Added
- Added new extension function `ChatClient::replayEventsForActiveChannels`.
- Added new extension function `ChatClient::setMessageForReply`.
- Added new extension function `ChatClient::downloadAttachment` to download attachments without `ChatDomain`.

## stream-chat-android-ui-common
### ✅ Added
- Made `ThreeTenInitializer` public to allow manual invocations of it. See the new [documentation](https://getstream.io/chat/docs/sdk/android/ui/guides/app-startup-initializers/) for more details.

## stream-chat-android-ui-components
### 🐞 Fixed
- Removed ripple effect for attachments in message options.
### ⬆️ Improved
- More customization for AvatarView. Now it is possible to choose between Square and Circle. Use new fields in AvatarStyle to customize AvatarView the way you prefer. 
### ✅ Added
- Added setter `MessageListView.setMessageBackgroundFactory` to set a factory to provide a background for messages. 
- Added `MessageInputViewModel::sendMessageWithCustomAttachments` function allowing to send message with custom attachments list.
- Added `MessageInputView::submitCustomAttachments` function allowing setting custom attachments in `MessageInputView`.
- Added `SelectedCustomAttachmentViewHolderFactory` interface and `BaseSelectedCustomAttachmentViewHolder`class allowing defining how previews of custom attachments in `MessageInputView` should be rendered.

### ⚠️ Changed
- Added `MessageSendHandler::sendMessageWithCustomAttachments` and `MessageSendHandler::sendToThreadWithCustomAttachments` allowing to intercept sending custom attachments actions.

## stream-chat-android-compose
### 🐞 Fixed
- Fixed the information about channel members shown in the `MessageListHeader` subtitle.
- Fixed the bug where the channel icon did not appear because of a lengthy title.

### ⬆️ Improved
- Updated a lot of documentation around the Messages features
- Improved the subtitle text in the `MessageListHeader` component.
- Now, the `MessageComposer` component supports sending `typing.start` and `typing.stop` events when a user starts or stops typing.
- Made the `ChannelNameFormatter`, `ClipboardHandler` and `MessagePreviewFormatter` interfaces functional for ease of use.
- Now, an error Toast is shown when the input in the `MessageComposer` does not pass validation.

### ✅ Added
- Added the "mute" option to the `ChannelInfo` action dialog.
- Added a wrapper for the message input state in the form of `MessageInputState`
- Added `attachmentsContentImageWidth`, `attachmentsContentImageHeight`, `attachmentsContentGiphyWidth`, `attachmentsContentGiphyHeight`, `attachmentsContentLinkWidth`, `attachmentsContentFileWidth` and `attachmentsContentFileUploadWidth` options to `StreamDimens`, to make it possible to customize the dimensions of attachments content via `ChatTheme`.
- Added a thread separator between a parent message and thread replies.
- Added the `threadSeparatorGradientStart` and `threadSeparatorGradientEnd` options to `StreamColors`, to make it possible to customize the thread separator background gradient colors via `ChatTheme`.
- Added the `threadSeparatorVerticalPadding` and `threadSeparatorTextVerticalPadding` options to `StreamDimens`, to make it possible to customize the dimensions of thread separator via `ChatTheme`.
- Added a typing indicator to the `MessageListHeader` component. 
- Added the `messageOverlayActionItemHeight` option to `StreamDimens`, to make it possible to customize the height of an action item on the selected message overlay via `ChatTheme`.
- Added the `messageAlignmentProvider` field to the `ChatTheme` that allows to customize message horizontal alignment. 
- Added the `maxAttachmentCount` and `maxAttachmentSize` parameters to the `MessagesViewModelFactory`, to make it possible to customize the allowed number and size of attachments that can be sent via the `MessageComposer` component.
- Added the `textStyle` and `textColor` parameters to the `NetworkLoadingView` component, to make it possible to customize the text appearance of the inner text.

### ⚠️ Changed
- Made the MessageMode subtypes to the parent class, to make it easier to understand when importing
- Renamed the MessageMode.Thread to MessageMode.MessageThread for clarity
- Changed the signature of the MessageComposer to accommodate for the `MessageInputState`
- Moved common state to the `io.getstream.chat.android.common` package
- Made the `AttachmentFactory.previewContent` field nullable.
- Exposed `MessageReactions` as a public component so users can use it to display a message reactions bubble in their custom UI.
- Changed the type of the inner channel items in the `ChannelsState` class from `Channel` to `ChannelItem`.


# November 11th, 2021 - 4.22.0
## Common changes for all artifacts
### ⬆️ Improved
- Bumped the SDKs target API to 31
- Updated WorkManager to version 2.7.0, which fixes compatibility issues with SDK 31

### ✅ Added
- Added Indonesian :indonesia: translations.
- Added `onErrorSuspend` extension for `Result` to allow executing suspending lambda function for handing error response.

## stream-chat-android
### ✅ Added
- Added `ChannelListItemAdapter::getChannels()` for getting a list of channels

## stream-chat-android-client
### ✅ Added
- Added `NotificationConfig::shouldShowNotificationOnPush` that allows enabling/disabling showing notification after receiving a push message

### ⚠️ Changed
- `NotificationConfig::pushNotificationsEnabled` is now disabled by default if you don't provide custom `NotificationConfig` - our SDK won't create a `NotificationChannel` if push notifications are not configured

## stream-chat-android-offline
### 🐞 Fixed
- Fixed inserting messages with empty `Message::cid`

### ✅ Added
- Added new extension function `ChatCliet::requestMembers` to query members without `ChatDomain`.
- Added new extension function `ChatCliet::searchUsersByName`.

### ⚠️ Changed
- 🚨 Breaking change: `RetryPolicy` in `ChatDomain` is now immutable and can only be set with Builder before creating an instance of it.
- 🚨 Breaking change: `ChannelEventsHandler` is renamed to `ChatEventHandler`, it's function is renamed from `onChannelEvent` to `handleChatEvent`, EventHandlingResult is sealed class now. To get more details read [our docs](https://getstream.io/chat/docs/sdk/android/ui/channel-components/channel-list/#chateventhandler)

## stream-chat-android-ui-components
### 🐞 Fixed
- Fixed bug when showing messages with pending attachments that cause loading state to be not shown in some cases.
- Fixed clearing `MessageInputView` after dismissing message to edit
- Fixed support for videos from other SDKs
- Fixed downloading attachments with some special characters in their names

### ⬆️ Improved
- Improved Korean 🇰🇷 translation related to the flagging.
- 🚨 Breaking change: Now the button for sending message in MessageInputView sizes itself accordingly with the drawable used, instead of having a predefined size (32dp)
- Improved KDocs for `MessageListFragment`.

### ✅ Added
- You can now use MessageListView.backgroundDrawable to have more flexibility to customize your message items background. Be aware that setting backgroundDrawable will override the background configurations of xml.
- Added `streamUiEditInputModeIcon` and `streamUiReplyInputModeIcon` attributes to `MessageInputView`.
  Use them to customize icon in the `MessageInputView's` top left corner displayed when user edits or replies to the message.
- Added `setMessageInputModeListener`, `setSendMessageButtonEnabledDrawable` and `setSendMessageButtonDisabledDrawable` method to `MessageInputView`.
  They can be used together for changing send button icon based on current input mode. See [docs](https://getstream.io/chat/docs/sdk/android/ui/components/message-input#changing-send-message-button) for more details.
- Added static methods `createIntent` and `newInstance` those doesn't have default parameters on `MessageListActivity` and `MessageListFragment` for supporting Java side.

## stream-chat-android-compose
### 🐞 Fixed
- Fixed channel options that are displayed in the `ChannelInfo` component.

### ⬆️ Improved
- Improved the icon set and polished the UI for various Messages features
- Improved the set of customization options for the `DefaultChannelItem`
- Updated documentation for Channels set of features
- Now it is possible to search for distinct channels by member names using `ChannelListViewModel`.
- Improved the design of `ChannelInfo` bottom sheet dialog.

### ✅ Added
- Added a new parameter to the `AttachmentFactory` called `previewContent` that represents attachments within the MessageInput
- Added the `leadingContent`, `detailsContent`, `trailingContent` and `divider` Slot APIs for the `DefaultChannelItem`
- Added `StreamDimens` option to the `ChatTheme`, to allow for dimension customization across the app.
- Added localization support for the components related the channel list.
- Added the `emptySearchContent` parameter to `ChannelList` component that allows to customize the empty placeholder, when there are no channels matching the search query.
- Added support for the muted channel indicator in the message list.
- Added `ChannelNameFormatter` option to the `ChatTheme`, to allow for channel name format customization across the app.
- Added the `textFormatter` field to `AttachmentFactory`, to allow for attachment text format customization.
- Added `MessagePreviewFormatter` option to the `ChatTheme`, to allow for message preview text format customization across the app.
- Added the `leadingContent`, `headerContent`, `footerContent`, `trailingContent` and `content` Slot APIs for the `DefaultMessageItem`
- Added `channelInfoUserItemWidth`, `channelInfoUserItemHorizontalPadding` and `channelInfoUserItemAvatarSize` options to `StreamDimens`, to make it possible to customize the dimensions inside the `ChannelInfo` component via `ChatTheme`.
- Added `ownMessagesBackground`, `otherMessagesBackground` and `deletedMessagesBackgroundColor` options to `StreamColors`, to make it possible to customize the message bubble color via `ChatTheme`.

### ⚠️ Changed
- The `AttachmentFactory` now requires an additional parameter - `previewContent` that's used to preview the attachment within the MessageInput, so please be aware of this!
- Renamed `ChannelOption.icon` property to `ChannelOption.iconPainter` and changed the property type from `ImageVector` to `Painter`.
- Changed the type of the `ChannelListViewModel.selectedChannel` field to `MutableState<Channel?>`.

# October 27th, 2021 - 4.21.0
## Common changes for all artifacts
### ⬆️ Improved
- Improved Korean 🇰🇷 translations.

### ✅ Added
- Added `ChatDomain.connectionState` that exposes 3 states: `CONNECTED`, `CONNECTING` and `OFFLINE`.
  `ChannelListHeaderView` and `MessageListHeaderView` show different title based on newly introduced connection state.
  `ChatDomain.online` is now deprecated - use `ChatDomain.connectionState` instead.

## stream-chat-android-client
### ⬆️ Improved
- Added KDocs for `Result` properties and methods.

### ✅ Added
- The `UserCredentialStorage` interface was added to `ChatClient`. You can set your own implementation via `ChatClient.Builder::credentialStorage`

### ⚠️ Changed
- 🚨 Breaking change: Config property `isRepliesEnabled` is renamed to `isThreadEnabled` to avoid misleading. Now it toggles only thread feature.

### ❌ Removed
- `androidx-security-crypto` dependency was removed. Now, the user's token storage uses private shared preferences by default.

## stream-chat-android-offline
### 🐞 Fixed
- Fix bug when ChannelEventsHandler was not used even if it was set in QueryChannelsController

### ⬆️ Improved
- Channel gets removed from `QueryChannelsController` when receive `ChannelHiddenEvent`

## stream-chat-android-ui-components
### 🐞 Fixed
- Fixed position of reactions. Now the reactions adapts its starting position to fit entirely in the screen. 
- 🚨 Breaking change: Fixing positions of reactions in edit reactions dialog. Using a GridLayoutManager instead of LinearLayoutManager, so now there's box with all reactions instead of a scrollable list. The way to customize the box is a bit different, then a breaking change was inserted in this feature. 
- Made it impossible to send a message during the cooldown interval in slow mode.

### ⬆️ Improved
- Better position for icon of failed message
- Small improvement for information update in messages. The ViewHolders only update the information that had a change.

### ✅ Added
- Added `streamUiMaxAttachmentsCount` attribute to `MessageInputView` to allow customizing the maximum number of attachments in the single message.
The maximum attachments count cannot be greater than 10. Default value: 10.
- Added `streamUiMessageMaxWidthFactorMine` and `streamUiMessageMaxWidthFactorTheirs` `MessageListView` attributes. You can adjust messages width by passing values in [75% - 100%] range.
- Added `MessageInputView::setAttachmentButtonClickListener` that helps you to override click listener for the attachment button.
- Added `MessageInputView::submitAttachments` method to set attachments in `MessageInputView` to be sent with a message.

### ⚠️ Changed
- Feature of replied messages can be enabled/disabled only locally via SDK. `Thread` dashboard flag toggles only thread feature.

## stream-chat-android-compose
### ⬆️ Improved
- Added a way to customize the app font family, by passing in a parameter to `StreamTypography.defaultTypography()`
- Improved permission handling for the `AttachmentsPicker` to handle only the required permissions
- `ThreadParticipants` is now public and can be used for your custom UI.

### ✅ Added
- `ThreadParticipants` component now has a `text: String` parameter allowing customizing the thread label.
- Added unread message count indicators to ChannelItems to show users more info about their channels

### ⚠️ Changed
- `CAMERA` permission is no longer required to be declared in the App Manifest, because we don't use it

### ❌ Removed
- Removed `CAMERA` permission requirement, because we don't use internal camera preview, we request a 3rd party app
- Removed `CAMERA` permission checks if the user doesn't require the permission in their app


# October 18th, 2021 - 4.20.0
## Common changes for all artifacts
### ⬆️ Improved
- Upgraded Kotlin version to 1.5.30
- Make our SDK compile-friendly with TargetSDK 31
- Upgraded Coil version to [1.4.0](https://github.com/coil-kt/coil/releases/tag/1.4.0)

### ⚠️ Changed
- 🚨 Breaking change: `ProgressCallback` is not invoked on main thread anymore. So make sure to handle it if you were previously using this callback to update the UI directly.
- Attachment#uploadState is now updated in real-time during uploads.

### ❌ Removed
- Removed `ProgressTrackerFactory` and `ProgressTracker` in favour of new progress tracking implementation.

## stream-chat-android
### ✅ Added
- Push Notification uses `MessagingStyle` on devices with API Version 23+
- Push Notification configuration has been simplified, check our [docs](https://getstream.io/chat/docs/sdk/android/client/guides/push-notifications/#customizing-push-notifications) to see how it works
- `NotificationHandler` interface allows you to implement your own Push Notification logic show/remove notifications. It is the new interface you need to use if you were using `ChatNotificationHandler` previously
- `NotificationHandlerFactory` help you to use our default `NotificationHandler` implementations

### ⚠️ Changed
- Some properties of `NotificationConfig` has been deprecated, check our [DEPRECATIONS](https://github.com/GetStream/stream-chat-android/blob/main/DEPRECATIONS.md) section
- `ChatNotificationhandler` class has been deprecated, you need to use `NotificationHandler` now. Check our [DEPRECATIONS](https://github.com/GetStream/stream-chat-android/blob/main/DEPRECATIONS.md) section.

## stream-chat-android-client
### 🐞 Fixed
- Fixed issues with Proguard stripping response classes incorrectly

### ⬆️ Improved
- Added KDocs for `ChatClient.Builder` methods.
- `ChatClient` now defaults to using the `https://chat.stream-io-api.com` base URL, using [Stream's Edge API Infrastructure](https://getstream.io/blog/chat-edge-infrastructure/) instead of connecting to a region-specific API. If you're not on a dedicated chat infrastructure, remove any region-specific base URL settings from the `ChatClient.Builder` to use Edge instead.

### ✅ Added
- 🚨 Breaking change: A new `Idle` state is added to `Attachment.UploadState`.
- Added a new callback function `onProgress(bytesUploaded: Long, totalLength: Long)` in `ProgressCallback`.
- Added the possibility to add your own instance of OkHttpClient with `ChatClient.okHttpClient`.

### ⚠️ Changed
- 🚨 Breaking change: `Attachment.UploadState.InProgress` now is data class having two fields, `bytesUploaded: Long` and `totalBytes: Long` instead of object.
- Deprecated the `ChatClient.Builder#cdnUrl` method. To customize file uploads, set a custom `FileUploader` implementation instead. More info in the documentation: [Using Your Own CDN](https://getstream.io/chat/docs/android/file_uploads/?language=kotlin#using-your-own-cdn).

## stream-chat-android-offline
### 🐞 Fixed
- Fixed infinite loading of message if any of its attachments uploading was failed

### ✅ Added
- `ChannelEventsHandler` is added to `QueryChannelsController` to handle updating channel list logic after receiving events. You can provide custom `ChannelEventsHandler` through `ChannelListViewModel` or using `QueryChannelsController` directly.

### ⚠️ Changed
- `QueryChannelsController::newChannelEventFilter` and `QueryChannelsController#checkFilterOnChannelUpdatedEvent` are now deprecated. See the deprecation log for more details.

## stream-chat-android-ui-common
### 🐞 Fixed
- Fixed PDF attachments previews

## stream-chat-android-ui-components
### 🐞 Fixed
- Fixed bug related to scroll of messages.
- Updating attachments view holder only when attachments have changed. This fixes a problem with reloading gifs when reactions are added or removed.
- Fixing ViewReactionsView being cropped if more than 7 reactions are added
- Fix bug using custom attributes into views inflated into our SDK Views

### ⬆️ Improved
- Now it is possible to set a custom `LinearLayoutManager` to `MessageListView`, this can be used to change stack of messages or revert the layout.
- Removed full screen loading view when loading more message items on the `SearchResultListView`.

### ✅ Added
- Added `MessageListView::getRecyclerView` method which exposes the inner `RecyclerView` with message list items.
- Added `MessageListView::setUserReactionClickListener` method to set a listener used when a reaction left by a user is clicked on the message options overlay.
- Added attr `streamUiScrollButtonElevation` to set the elevation of scroll button ot `MessageListView` 
### ⚠️ Changed
- `ChatUI.uiMode` has been deprecated. If you want to force Dark/Light theme, you need to use `AppCompatDelegate.setDefaultNightMode(AppCompatDelegate.MODE_NIGHT_NO|AppCompatDelegate.MODE_NIGHT_YES)`

### ❌ Removed
- `android.permission.CAMERA` from our Manifest. This permission is not required anymore.

## stream-chat-android-compose
### 🐞 Fixed
- Fixed a bug where attachments weren't properly stored when editing a message

### ⬆️ Improved
- Updated the Compose framework version (1.0.3)
- Updated the Accompanist libraries version (0.19.0)
- Improved overlays in all components, to match the same design and opacity
- Added smaller animations to the AttachmentPicker in the MessagesScreen
- General improvements in the Attachments API and the way we build different attachments
- Allowed for better long clicks on attachments
- Improved the experience of creating the MessagesViewModelFactory with default arguments
- Updated and cleaned up Channel screen design
- Improved logic for updating the `lastSeenMessage` for fewer calculations

### ✅ Added
- Added DateSeparator items to Messages to group up messages by their creation date
- Added an `overlayDark` color for date separators and similar UI components

### ⚠️ Changed
- Removed AttachmentPicker option when editing messages
- Removed Attachment previews when editing messages with attachments
- Improved the ease of use of the AttachmentState API by keeping it state & actions only
- Moved the `modifier` parameter outside of the AttachmentState to the AttachmentFactory
- Updated Attachments to hold `Message` items instead of `MessageItem`s
- Changed the type of the `onLastVisibleMessageChanged` parameter to `Message` for ease of use
- Changed the parameter type of `itemContent` in `MessageList` and `Messages` to `MessageListItem`
- Renamed `onScrollToBottom` to `onScrolledToBottom` in `MessageList` and `Messages`
- Made the ChannelListHeader Slot APIs non-nullable so they're always provided, also made them an extension of the RowScope for ease of use

# September 15th, 2021 - 4.19.0
## Common changes for all artifacts
### ✅ Added
- Create new artifact to integrate Huawei Push Kit with Stream. You will need to add  `stream-chat-android-pushprovider-huawei` artifact to your App. Check our [docs](https://getstream.io/chat/docs/sdk/android/client/guides/push-notifications/huawei) for further details.

## stream-chat-android
### ✅ Added
- Added a method to dismiss all notifications from a channel. It is handled internally from the SDK but you are able to dismiss channel notification at whatever time calling `ChatClient::dismissChannelNotifications`
- Notifications are dismissed after the user logout the SDK

## stream-chat-android-client
### 🐞 Fixed
- Fixed sending messages using `ChatClient::sendMessage` without explicitly specifying the sender user id.
- Fixed sending custom attachments without files to upload
- Fixed deserialization issues when parsing `ChannelTruncatedEvent` and `MessageDeletedEvent` events with an absent user.

### ⬆️ Improved
- Custom attachment types are now preserved after file uploads

### ✅ Added
- Added `hardDelete` field to `MessageDeletedEvent`.

### ⚠️ Changed
- Now it is possible to hard delete messages. Insert a flag `hard = true` in the `ChatClient.deleteMessage` and it will be deleted in the backend. **This action can't be undone!**

## stream-chat-android-ui-common
### 🐞 Fixed
- Fixed bug with light mode.
- Removed `streamUiValidTheme`, as we don't support extending our base theme any longer. Please don't extend our base theme and set the `streamUiTheme` in your application theme instead.

## stream-chat-android-ui-components
### ✅ Added
- Notifications are dismissed after the user go into the channel conversation when you are using `MessageListView`
- Added `bubbleBorderColorMine`, `bubbleBorderColorTheirs`, `bubbleBorderWidthMine`, `bubbleBorderWidthTheirs` to `ViewReactionsViewStyle` for customizing reactions` border

## stream-chat-android-compose
### ⬆️ Improved
- Updated the Compose framework version (1.0.2)
- Updated the Accompanist library version (0.18.0)

### ✅ Added
- Added an uploading indicator to files and images
- Images being uploaded are now preloaded from the system
- Upload indicators show the upload progress and how much data is left to send
- Added more image options to the ImagePreviewActivity such as download, delete, reply to message...
- Added an Image Gallery feature to the ImagePreviewActivity where users can browse all the images
- Notifications are dismissed after the user go into the channel conversation when you are using `MessageList`

### ⚠️ Changed
- `StreamAttachment.defaultFactories()` is a function now, instead of a property.
- Updated all default value factories to functions (e.g. StreamTypography)
- Re-organized all attachment factories and split up code in multiple packages
- Changed the `AttachmentState` `message` property name to `messageItem`
- Added an `isFocused` property to `MessageItem`
- Added an `onImagePreviewResult` callback/parameter to various Messages screen components

### ❌ Removed

## stream-chat-android-pushprovider-firebase
### ✅ Added
- Added a `FirebaseMessagingDelegate` class to simplify custom implementations of `FirebaseMessagingService` that forward messages to the SDK. See [Using a Custom Firebase Messaging Service](https://getstream.io/chat/docs/sdk/android/client/guides/push-notifications/firebase/#using-a-custom-firebase-messaging-service) for more details.

## stream-chat-android-pushprovider-huawei
### ✅ Added
- Added a `HuaweiMessagingDelegate` class to simplify custom implementations of `HmsMessageService` that forward messages to the SDK. See [Using a Custom Huawei Messaging Service](https://getstream.io/chat/docs/sdk/android/client/guides/push-notifications/huawei#using-a-custom-huawei-messaging-service) for more details.

# September 15th, 2021 - 4.18.0
## stream-chat-android-client
### 🐞 Fixed
- Fixed setting notification's `contentTitle` when a Channel doesn't have the name. It will now show members names instead

### ✅ Added
- Added a new way to paginate through search message results using limit and next/previous values.

### ⚠️ Changed
- Deprecated `Channel#name`, `Channel#image`, `User#name`, `Ues#image` extension properties. Use class members instead.

### ❌ Removed
- Completely removed the old serialization implementation. You can no longer opt-out of using the new serialization implementation.
- Removed the `UpdateUsersRequest` class.

## stream-chat-android-offline
### ⬆️ Improved
- Improving logs for Message deletion error.

## stream-chat-android-ui-common
### 🐞 Fixed
- Fixed theme for `AttachmentDocumentActivity`. Now it is applied: `Theme.AppCompat.DayNight.NoActionBar`

## stream-chat-android-ui-components
### 🐞 Fixed
- Fixed the bug when MessageInputView let send a message with large attachments. Such message is never sent.
- Fixed bug related to `ScrollHelper` when `MessageListView` is initialised more than once.

### ⬆️ Improved
- The search for mentions now includes transliteration, diacritics removal, and ignore typos. To use transliteration, pass the id of the desired alphabets to `DefaultStreamTransliterator`, add it to DefaultUserLookupHandler and set it using `MessageInputView.setUserLookupHandler`. Transliteration works only for android API 29. If you like to add your own transliteration use https://unicode-org.github.io/icu/userguide/icu4j/.
- Improved scroll of message when many gif images are present in `MessageListView`

### ✅ Added
- Added scroll behaviour to `MessageListViewStyle`.

## stream-chat-android-compose
### 🐞 Fixed
- Fixed a bug where the Message list flickered when sending new messages
- Fixed a few bugs where some attachments had upload state and weren't file/image uploads

### ⬆️ Improved
- Improved the Message list scrolling behavior and scroll to bottom actions
- Added an unread count on the Message list's scroll to bottom CTA
- Improved the way we build items in the Message list
- Added line limit to link attachment descriptions
- Added a way to customize the default line limit for link descriptions
- Improved the `MessageListHeader` with more customization options

### ✅ Added
- Added an uploading indicator to files and images
- Images being uploaded are now preloaded from the system
- Upload indicators show the upload progress and how much data is left to send
- Added UploadAttachmentFactory that handles attachment uploads

### ⚠️ Changed
- `StreamAttachment.defaultFactories()` is a function now, instead of a property.
- Updated all default value factories to functions (e.g. StreamTypography)
- Re-organized all attachment factories and split up code in multiple packages
- Changed the `AttachmentState` `message` property name to `messageItem`
- Added a `Channel` parameter to the `MessagesScreen`'s `onHeaderActionClick` lambda
- Changed the way the `MessageListHeader` is structured by adding slot components

# August 30th, 2021 - 4.17.2
## stream-chat-android-ui-client
### 🐞 Fixed
- Fixed bug which can lead to crash when immediate logout after login

# August 30th, 2021 - 4.17.2
## stream-chat-android-ui-components
### 🐞 Fixed
- Fixes a bug related to incorrect theme of AttachmentActivity.

# August 30th, 2021 - 4.17.1
## Common changes for all artifacts
### ⬆️ Improved
- Now we provide SNAPSHOT versions of our SDK for every commit arrives to the `develop` branch.
  They shouldn't be used for a production release because they could contains some known bugs or breaking changes that will be fixed before a normal version is released, but you can use them to fetch last changes from our SDK
  To use them you need add a new maven repository to your `build.gradle` file and use the SNAPSHOT.
```
 maven { url 'https://oss.sonatype.org/content/repositories/snapshots/' }
```
Giving that our last SDK version is `X.Y.Z`, the SNAPSHOT version would be `X.Y.(Z+1)-SNAPSHOT`

## stream-chat-android-client
### 🐞 Fixed
- `TooManyRequestsException` caused to be subscribed multiple times to the `ConnectivityManager`

### ⬆️ Improved
- Reconnection process

## stream-chat-android-offline
### ✅ Added
- Added `ChatDomain#Builder#uploadAttachmentsWorkerNetworkType` for customizing `UploadAttachmentsWorker` network type constraint

## stream-chat-android-ui-common
### 🐞 Fixed
- Fixed a bug in state handling for anonymous users.

## stream-chat-android-ui-components
### 🐞 Fixed
- Fix for position of deleted messages for other users
- Fix glitch in selectors of file

### ✅ Added
- Added style attributes for `AttachmentGalleryActivity` to control menu options like enabling/disabling reply button etc.
- Now it is possible to customize when the avatar appears in the conversation. It is possible to use an avatar in messages from other users and for messages of the current user. You can check it here:  https://getstream.io/chat/docs/sdk/android/ui/components/message-list/#configure-when-avatar-appears
- Added support for slow mode. Users are no longer able to send messages during cooldown interval.
- Added possibility to customize the appearance of cooldown timer in the `MessageInputView` using the following attributes:
  - `streamUiCooldownTimerTextSize`, `streamUiCooldownTimerTextColor`, `streamUiCooldownTimerFontAssets`, `streamUiCooldownTimerFont`, `streamUiCooldownTimerTextStyle` attributes to customize cooldown timer text
  - `cooldownTimerBackgroundDrawable`- the background drawable for cooldown timer

# August 24th, 2021 - 4.17.0
## Common changes for all artifacts
### ⬆️ Improved
- Updated Target API Level to 30
- Updated dependency versions
  - Coil 1.3.2
  - AndroidX Activity 1.3.1
  - AndroidX Startup 1.1.0
  - AndroidX ConstraintLayout 2.1.0
  - Lottie 4.0.0

## stream-chat-android-client
### 🐞 Fixed
- Fixed a serialization error when editing messages that are replies

### ✅ Added
- Added the `expiration` parameter to `ChatClient::muteChannel`, `ChannelClient:mute` methods
- Added the `timeout` parameter to `ChatClient::muteUser`, `ChannelClient:mute::muteUser` methods

### ⚠️ Changed
- Allow specifying multiple attachment's type when getting messages with attachments:
  - Deprecated `ChatClient::getMessagesWithAttachments` with `type` parameter. Use `ChatClient::getMessagesWithAttachments` function with types list instead
  - Deprecated `ChannelClient::getMessagesWithAttachments` with `type` parameter. Use `ChannelClient::getMessagesWithAttachments` function with types list instead

## stream-chat-android-ui-common
### 🐞 Fixed
- Fixed a bug in state handling for anonymous users.

## stream-chat-android-ui-components
### ✅ Added
- Added self-contained higher-level UI components:
  - `ChannelListFragment` - channel list screen which internally contains `ChannelListHeaderView`, `ChannelListView`, `SearchInputView`, `SearchResultListView`.
  - `ChannelListActivity` - thin wrapper around `ChannelListFragment`
  - `MessageListFragment` - message list screen which internally contains `MessageListHeaderView`, `MessageListView`, `MessageInputView`.
  - `MessageListActivity` - thin wrapper around `MessageListFragment`
    Check [ChannelListScreen](https://getstream.io/chat/docs/sdk/android/ui/components/channel-list-screen/) and [MessageListScreen](https://getstream.io/chat/docs/sdk/android/ui/components/message-list-screen/) docs for further details.

## stream-chat-android-compose
### 🐞 Fixed
- Added missing `emptyContent` and `loadingContent` parameters to `MessageList` inner components.
- Fixed a bug where selected File attachment icons were clipped.
- Fixed a bug where image file attachments weren't shown as thumbnails.
- Added an overlay to the `ChannelInfo` that blocks outside clicks.
- Updated the `ChannelInfoUserItem` to use the `UserAvatar`.

### ⬆️ Improved
- Added default date and time formatting to Channel and Message items.
- Improved attachments API by providing cleaner examples of attachment factories.
- Updated documentation & examples.
- Decoupled attachment content to specific attachment files.
- Decoupled message attachment content to a `MessageAttachmentsContent` component.
- Re-structured SDK module to accommodate a new `attachment` package.

### ✅ Added
- Added `DateFormatter` option to the `ChatTheme`, to allow for date format customization across the app.
- Added a `Timestamp` component that encapsulates date formatting.
- Added a way to customize and override if messages use unique reactions.
- Added a `GiphyAttachmentFactory` for GIF specific attachments.
- Added support for loading GIFs using a custom `ImageLoader` for Coil.


# August 12th, 2021 - 4.16.0
## Common changes for all artifacts
### ✅ Added
- Added support for several languages:
  - French
  - Hindi
  - Italian
  - Japanese
  - Korean
  - Spanish
    You can disable them by explicitly setting `resConfigs` inside `build.gradle` file. Check our [docs](https://getstream.io/chat/docs/sdk/android/ui/guides/custom-translations/) for further details.
### ⚠️ Changed
- 🚨 Breaking change: Firebase dependencies have been extracted from our SDK. If you want to continue working with Firebase Push Notification you need to add `stream-chat-android-pushprovider-firebase` artifact to your App
  Check our [docs](https://getstream.io/chat/docs/sdk/android/client/guides/push-notifications/) for further details.
- Updated the Kotlin version to latest supported - `1.5.21`.

## stream-chat-android
### 🐞 Fixed
- Fixed markdown links rendering using custom linkify implementation.

## stream-chat-android-client
### ✅ Added
- `PushMessage` class created to store Push Notification data
- `PushDeviceGenerator` interface to obtain the Push Token and create the `Device`

### ⚠️ Changed
- `Device` class has an extra attribute with the `PushProvider` used on this device
- Breaking change: `ChatClient.setDevice()` and `ChatClient.addDevice()` now receive a `device` instance, instead of only receive the push provider token
- `RemoteMessage` from Firebase is not used anymore inside of our SDK, now it needs to be used with `PushMessage` class
- `NotificationConfig` has a new list of `PushDeviceGenerator` instance to be used for generating the Push Notification Token. If you were using `Firebase` as your Push Notification Provider, you need to add `FirebasePushDeviceGenerator` to your `NotificationConfig` object to continue working as before. `FirebasePushDeviceGenerator` receive by constructor the default `FirebaseMessaging` instance to be used, if you would like to use your own instance and no the default one, you can inject it by constructor. Unneeded Firebase properties have been removed from this class.

### ❌ Removed
- 🚨 Breaking change: Remove `ChatClient.isValidRemoteMessage()` method. It needs to be handled outside
- 🚨 Breaking change: Remove `ChatClient.handleRemoteMessage(RemoteMessage)`. Now it needs to be used `ChatClient.handlePushMessage(PushMessage)`

## stream-chat-android-offline
### 🐞 Fixed
- Fixed the event sync process when connection is recovered

## stream-chat-android-ui-common
### ❌ Removed
- Removed unnecessary "draft" filter from the default channel list filter as it is only relevant to the sample app

## stream-chat-android-ui-components
### 🐞 Fixed
- Fixed attachments of camera. Now multiple videos and pictures can be taken from the camera.
- Added the possibility to force light and dark theme. Set it in inside ChatUI to make all views, fragments and activity of the SDK light.
- Fixed applying style to `SuggestionListView` when using it as a standalone component. You can modify the style using `suggestionListViewTheme` or `TransformStyle::suggestionListStyleTransformer`
- Fixed markdown links rendering using custom linkify implementation.

### ✅ Added
- Added `MessageListView::setDeletedMessageListItemPredicate` function. It's responsible for adjusting visibility of the deleted `MessageListItem.MessageItem` elements.
- Added `streamUiAttachmentSelectionBackgroundColor` for configuring attachment's icon background in `AttachmentSelectionDialogFragment`
- Added `streamUiAttachmentSelectionAttachIcon` for configuring attach icon in `AttachmentSelectionDialogFragment`
- Added support for pinned messages:
  - Added a button to pin/unpin a message to the message options overlay
  - Added `MessageListView::setMessagePinHandler` and `MessageListView::setMessageUnpinHandler` methods to provide custom handlers for aforementioned button
  - Added `PinnedMessageListView` to display a list of pinned messages. The view is supposed to be used with `PinnedMessageListViewModel` and `PinnedMessageListViewModelFactory`
- Possibility to transform MessageItems before the are displayed in the screen.
  Use the `MessageListView.setMessageItemTransformer` for make the necessary transformation. This example makes groups of messages if they were created less than one hour apart:
```
binding.messageListView.setMessageItemTransformer { list ->
  list.mapIndexed { i, messageItem ->
        var newMessageItem = messageItem

        if (i < list.lastIndex) {
            val nextMessageItem = list[i + 1]

            if (messageItem is MessageListItem.MessageItem &&
                nextMessageItem is MessageListItem.MessageItem
            ) {
                val thisInstant = messageItem.message.createdAt?.time?.let(Instant::ofEpochMilli)
                val nextInstant = nextMessageItem.message.createdAt?.time?.let(Instant::ofEpochMilli)

                if (nextInstant?.isAfter(thisInstant?.plus(1, ChronoUnit.HOURS)) == true) {
                    newMessageItem = messageItem.copy(positions = listOf(MessageListItem.Position.BOTTOM))
                } else {
                    newMessageItem =
                        messageItem.copy(positions = messageItem.positions - MessageListItem.Position.BOTTOM)
                }
            }
        }

        newMessageItem
    }
}
```
- Added possibility to customize the appearance of pinned message in the`MessageListView` using the following attributes:
  - `streamUiPinMessageEnabled` - attribute to enable/disable "pin message" feature
  - `streamUiPinOptionIcon` - icon for pin message option
  - `streamUiUnpinOptionIcon` - icon for unpin message option
  - `streamUiPinnedMessageIndicatorTextSize`, `streamUiPinnedMessageIndicatorTextColor`, `streamUiPinnedMessageIndicatorTextFontAssets`, `streamUiPinnedMessageIndicatorTextFont`, `streamUiPinnedMessageIndicatorTextStyle` attributes to customize "pinned by" text
  - `streamUiPinnedMessageIndicatorIcon` - icon in the message list indicating that a message was pinned
  - `streamUiPinnedMessageBackgroundColor` - the background color of a pinned message in the message list
- Added possibility to customize `PinnedMessageListView` style using `streamUiPinnedMessageListStyle` theme attribute or `TransformStyle.pinnedMessageListViewStyleTransformer`. The list of available style attributes can be found in `attrs_pinned_message_list_view.xml`. The default style for `PinnedMessageListView` is `StreamUi.PinnedMessageList`.

### ⚠️ Changed
- 🚨 Breaking change: the deleted `MessageListItem.MessageItem` elements are now displayed by default to all the users. This default behavior can be customized using `MessageListView::setDeletedMessageListItemPredicate` function. This function takes an instance of `MessageListItemPredicate`. You can pass one of the following objects:
  * `DeletedMessageListItemPredicate.VisibleToEveryone`
  * `DeletedMessageListItemPredicate.NotVisibleToAnyone`
  * or `DeletedMessageListItemPredicate.VisibleToAuthorOnly`
    Alternatively you can pass your custom implementation by implementing the `MessageListItemPredicate` interface if you need to customize it more deeply.

## stream-chat-android-compose
### 🐞 Fixed
- Fixed a bug where we didn't use the `Channel.getDisplayName()` logic for the `MessageListHeader`.
- Fixed a bug where lazy loading for `Channel`s wasn't working consistently

### ⬆️ Improved
- Updated Jetpack Compose to `1.0.1`
- Updated Accompanist libraries to `0.16.1`
- Updated KTX Activity to `1.3.1`
- Exposed functionality for getting the `displayName` of `Channel`s.
- Added updated logic to Link preview attachments, which chooses either the `titleLink` or the `ogUrl` when loading the data, depending on which exists .

### ✅ Added
- Added the `emptyContent` and `loadingContent` parameters to `ChannelList` and `MessageList` components. Now you can customize the UI of those two states.
- Added lots of improvements to Avatars - added a `UserAvatar`, `ChannelAvatar` and an `InitialsAvatar` to load different types of data.
- We now show a matrix of user images in case we're in a group DM.
- We also show initials in case the user doesn't have an image.
- Added a way to customize the leading content in the `ChannelListHeader`.

### ⚠️ Changed
- `ViewModel`s now initialize automatically, so you no longer have to call `start()` on them. This is aimed to improve the consistency between our SDKs.
- Added a `Shape` parameter to `Avatar` to customize the shape.
- The `User` parameter in the `ChannelListHeader` is nullable and used to display the default leading content.

## stream-chat-android-pushprovider-firebase
### ✅ Added
- Create this new artifact. To use Firebase Push Notification you need do the following steps:
  1. Add the artifact to your `build.gradle` file -> `implementation "io.getstream:stream-chat-android-pushprovider-firebase:$streamVersion"`
  2. Add `FirebaseDeviceGenerator` to your `NotificationConfig`
        ```
            val notificationConfig = NotificationConfig(
                [...]
                pushDeviceGenerators = listOf(FirebasePushDeviceGenerator())
                )
        ```


# August 5th, 2021 - 4.15.1
## stream-chat-android-client
### ⬆️ Improved
- Improved `ChatClient::pinMessage` and `ChatClient::unpinMessage`. Now the methods use partial message updates and the data in other `Message` fields is not lost.

### ✅ Added
- Added `Channel::isMutedFor` extension function which might be used to check if the Channel is muted for User
- Added `ChatClient::partialUpdateMessage` method to update specific `Message` fields retaining the other fields

## stream-chat-android-offline
### 🐞 Fixed
- Fixed updating `ChannelController::muted` value

### ⬆️ Improved
- The following `Message` fields are now persisted to the database: `pinned`, `pinnedAt`, `pinExpires`, `pinnedBy`, `channelInfo`, `replyMessageId`.

## stream-chat-android-ui-components
### 🐞 Fixed
- Added a fix for default view for empty state of ChannelListView.
- Fixed memory leaks for FileAttachmentsView.

### ✅ Added
- Added `MessageListItem.ThreadPlaceholderItem` and corresponding `THREAD_PLACEHOLDER` view type which can be used to implement an empty thread placeholder.
- Added `authorLink` to `Attachment` - the link to the website

### ❌ Removed
- Removed `UrlSigner` class

## stream-chat-android-compose
### ⬆️ Improved
- Exposed `DefaultMessageContainer` as a public component so users can use it as a fallback
- Exposed an `isMine` property on `MessageItem`s, for ease of use.
- Allowed for customization of `MessageList` (specifically `Messages`) component background, through a `modifier.background()` parameter.
- Allowed for better message customization before sending the message.

### ⚠️ Changed
- Moved permissions and queries from the compose sample app `AndroidManifest.xml` to the SDK `AndroidManifest.xml` so users don't have to add permissions themselves.
- Changed the exposed type of the `MessageComposer`'s `onSendMessage` handler. This way people can customize messages before we send them to the API.

### ❌ Removed
- Removed `currentUser` parameter from `DefaultMessageContainer` and some other components that relied on ID comparison to know which message is ours/theirs.
- Removed default background color on `Messages` component, so that users can customize it by passing in a `modifier`.


# July 29th, 2021 - 4.15.0
## New Jetpack Compose UI Components 🎉

Starting from this release, we have a new `stream-chat-android-compose` artifact that contains a UI implementation for Chat built in Jetpack Compose.

The new artifact is available as a beta for now (note the postfix in the version number):

```groovy
implementation "io.getstream:stream-chat-android-compose:4.15.0-beta"
```

Learn more in the [announcement blog post](https://getstream.io/blog/jetpack-compose-sdk/), check out the [documentation of the Compose UI Components](https://getstream.io/chat/docs/sdk/android/compose/overview/), and try them today with the [Compose Chat tutorial](https://getstream.io/chat/compose/tutorial/)!

## Common changes for all artifacts

### 🐞 Fixed
- Fixed adding `MessageListItem.TypingItem` to message list

### ⬆️ Improved
- ⚠ Downgraded Kotlin version to 1.5.10 to support Jetpack Compose
- Removed AndroidX Media dependency
- Updated dependency versions
  - Coil 1.3.0
  - AndroidX Activity 1.3.0
  - AndroidX AppCompat 1.3.1
  - Android Ktx 1.6.0
  - AndroidX RecyclerView 1.2.1
  - Kotlin Coroutines 1.5.1
  - Dexter 6.2.3
  - Lottie 3.7.2

## stream-chat-android-client
### ⬆️ Improved
- Improved the names of properties in the `Config` class

## stream-chat-android-ui-common
### ✅ Added
Now it is possible to style the AttachmentActivity. Just replace the activity's theme
in your Manifest file:

```
<activity
    android:name="io.getstream.chat.android.ui.gallery.AttachmentActivity"
    android:theme="@style/yourTheme"
    tools:replace="android:theme"
    />
```

## stream-chat-android-ui-components
### 🐞 Fixed
- Fixed "operator $ne is not supported for custom fields" error when querying channels

### ✅ Added
- Now you can configure the style of `MessageListItem`. Added:
  - streamUiMessageTextColorThreadSeparator
  - streamUiMessageTextFontThreadSeparator
  - streamUiMessageTextFontAssetsThreadSeparator
  - streamUiMessageTextStyleThreadSeparator
  - streamUiMessageTextSizeLinkLabel
  - streamUiMessageTextColorLinkLabel
  - streamUiMessageTextFontLinkLabel
  - streamUiMessageTextFontAssetsLinkLabel
  - streamUiMessageTextStyleLinkLabel
  - streamUiMessageListLoadingView
  - streamUiEmptyStateTextSize
  - streamUiEmptyStateTextColor
  - streamUiEmptyStateTextFont
  - streamUiEmptyStateTextFontAssets
  - streamUiEmptyStateTextStyle

- Now you can configure the style of `AttachmentMediaActivity`
- Added `streamUiLoadingView`, `streamUiEmptyStateView` and `streamUiLoadingMoreView` attributes to `ChannelListView` and `ChannelListViewStyle`
- Added possibility to customize `ChannelListView` using `streamUiChannelListViewStyle`. Check `StreamUi.ChannelListView` style
- Added `edgeEffectColor` attribute to `ChannelListView` and `ChannelListViewStyle` to allow configuring edge effect color
- Added possibility to customize `MentionListView` style via `TransformStyle.mentionListViewStyleTransformer`
- Added `streamUiSearchResultListViewStyle` attribute to application to customize `SearchResultListView`. The attribute references a style with the following attributes:
  - `streamUiSearchResultListSearchInfoBarBackground` - background for search info bar
  - `streamUiSearchResultListSearchInfoBarTextSize`, `streamUiSearchResultListSearchInfoBarTextColor`, `streamUiSearchResultListSearchInfoBarTextFont`, `streamUiSearchResultListSearchInfoBarTextFontAssets`, `streamUiSearchResultListSearchInfoBarTextStyle` attributes to customize text displayed in search info bar
  - `streamUiSearchResultListEmptyStateIcon` - icon for empty state view
  - `streamUiSearchResultListEmptyStateTextSize`, `streamUiSearchResultListEmptyStateTextColor`, `streamUiSearchResultListEmptyStateTextFont`, `streamUiSearchResultListEmptyStateTextFontAssets`, `streamUiSearchResultListEmptyStateTextStyle` attributes to customize empty state text
  - `streamUiSearchResultListProgressBarIcon` - animated progress drawable
  - `streamUiSearchResultListSenderNameTextSize`, `streamUiSearchResultListSenderNameTextColor`, `streamUiSearchResultListSenderNameTextFont`, `streamUiSearchResultListSenderNameTextFontAssets`, `streamUiSearchResultListSenderNameTextStyle` attributes to customize message sender text
  - `streamUiSearchResultListMessageTextSize`, `streamUiSearchResultListMessageTextColor`, `streamUiSearchResultListMessageTextFont`, `streamUiSearchResultListMessageTextFontAssets`, `streamUiSearchResultListMessageTextStyle` attributes to customize message text
  - `streamUiSearchResultListMessageTimeTextSize`, `streamUiSearchResultListMessageTimeTextColor`, `streamUiSearchResultListMessageTimeTextFont`, `streamUiSearchResultListMessageTimeTextFontAssets`, `streamUiSearchResultListMessageTimeTextStyle` attributes to customize message time text
- Added possibility to customize `SearchResultListView` style via `TransformStyle.searchResultListViewStyleTransformer`
- Added `streamUiTypingIndicatorViewStyle` attribute to application to customize `TypingIndicatorView`. The attribute references a style with the following attributes:
  - `streamUiTypingIndicatorAnimationView` - typing view
  - `streamUiTypingIndicatorUsersTextSize`, `streamUiTypingIndicatorUsersTextColor`, `streamUiTypingIndicatorUsersTextFont`, `streamUiTypingIndicatorUsersTextFontAssets`, `streamUiTypingIndicatorUsersTextStyle` attributes to customize typing users text
- Added possibility to customize `TypingIndicatorView` style via `TransformStyle.typingIndicatorViewStyleTransformer`
- Added new properties allowing customizing `MessageInputView` using `MessageInputViewStyle` and `AttachmentSelectionDialogStyle`:
  - `MessageInputViewStyle.fileNameTextStyle`
  - `MessageInputViewStyle.fileSizeTextStyle`
  - `MessageInputViewStyle.fileCheckboxSelectorDrawable`
  - `MessageInputViewStyle.fileCheckboxTextColor`
  - `MessageInputViewStyle.fileAttachmentEmptyStateTextStyle`
  - `MessageInputViewStyle.mediaAttachmentEmptyStateTextStyle`
  - `MessageInputViewStyle.fileAttachmentEmptyStateText`
  - `MessageInputViewStyle.mediaAttachmentEmptyStateText`
  - `MessageInputViewStyle.dismissIconDrawable`
  - `AttachmentSelectionDialogStyle.allowAccessToGalleryText`
  - `AttachmentSelectionDialogStyle.allowAccessToFilesText`
  - `AttachmentSelectionDialogStyle.allowAccessToCameraText`
  - `AttachmentSelectionDialogStyle.allowAccessToGalleryIcon`
  - `AttachmentSelectionDialogStyle.allowAccessToFilesIcon`
  - `AttachmentSelectionDialogStyle.allowAccessToCameraIcon`
  - `AttachmentSelectionDialogStyle.grantPermissionsTextStyle`
  - `AttachmentSelectionDialogStyle.recentFilesTextStyle`
  - `AttachmentSelectionDialogStyle.recentFilesText`
  - `AttachmentSelectionDialogStyle.fileManagerIcon`
  - `AttachmentSelectionDialogStyle.videoDurationTextStyle`
  - `AttachmentSelectionDialogStyle.videoIconDrawable`
  - `AttachmentSelectionDialogStyle.videoIconVisible`
  - `AttachmentSelectionDialogStyle.videoLengthLabelVisible`
- Added `StreamUi.MessageInputView` theme allowing to customize all of the `MessageInputViewStyle` properties:
  - streamUiAttachButtonEnabled
  - streamUiAttachButtonIcon
  - streamUiLightningButtonEnabled
  - streamUiLightningButtonIcon
  - streamUiMessageInputTextSize
  - streamUiMessageInputTextColor
  - streamUiMessageInputHintTextColor
  - streamUiMessageInputScrollbarEnabled
  - streamUiMessageInputScrollbarFadingEnabled
  - streamUiSendButtonEnabled
  - streamUiSendButtonEnabledIcon
  - streamUiSendButtonDisabledIcon
  - streamUiShowSendAlsoToChannelCheckbox
  - streamUiSendAlsoToChannelCheckboxGroupChatText
  - streamUiSendAlsoToChannelCheckboxDirectChatText
  - streamUiSendAlsoToChannelCheckboxTextSize
  - streamUiSendAlsoToChannelCheckboxTextColor
  - streamUiSendAlsoToChannelCheckboxTextStyle
  - streamUiMentionsEnabled
  - streamUiMessageInputTextStyle
  - streamUiMessageInputHintText
  - streamUiCommandsEnabled
  - streamUiMessageInputEditTextBackgroundDrawable
  - streamUiMessageInputDividerBackgroundDrawable
  - streamUiPictureAttachmentIcon
  - streamUiFileAttachmentIcon
  - streamUiCameraAttachmentIcon
  - streamUiAllowAccessToCameraIcon
  - streamUiAllowAccessToFilesIcon
  - streamUiAllowAccessToGalleryIcon
  - streamUiAllowAccessToGalleryText
  - streamUiAllowAccessToFilesText
  - streamUiAllowAccessToCameraText
  - streamUiGrantPermissionsTextSize
  - streamUiGrantPermissionsTextColor
  - streamUiGrantPermissionsTextStyle
  - streamUiAttachmentsRecentFilesTextSize
  - streamUiAttachmentsRecentFilesTextColor
  - streamUiAttachmentsRecentFilesTextStyle
  - streamUiAttachmentsRecentFilesText
  - streamUiAttachmentsFileManagerIcon
  - streamUiAttachmentVideoLogoIcon
  - streamUiAttachmentVideoLengthVisible
  - streamUiAttachmentVideoIconVisible
  - streamUiCommandInputCancelIcon
  - streamUiCommandInputBadgeBackgroundDrawable
  - streamUiCommandInputBadgeIcon
  - streamUiCommandInputBadgeTextSize
  - streamUiCommandInputBadgeTextColor
  - streamUiCommandInputBadgeStyle
  - streamUiAttachmentsFileNameTextSize
  - streamUiAttachmentsFileNameTextColor
  - streamUiAttachmentsFileNameTextStyle
  - streamUiAttachmentsFileSizeTextSize
  - streamUiAttachmentsFileSizeTextColor
  - streamUiAttachmentsFileSizeTextStyle
  - streamUiFileCheckBoxSelectorTextColor
  - streamUiFileCheckBoxSelectorDrawable
  - streamUiAttachmentsFilesEmptyStateTextSize
  - streamUiAttachmentsFilesEmptyStateTextColor
  - streamUiAttachmentsFilesEmptyStateStyle
  - streamUiAttachmentsMediaEmptyStateTextSize
  - streamUiAttachmentsMediaEmptyStateTextColor
  - streamUiAttachmentsMediaEmptyStateStyle
  - streamUiAttachmentsFilesEmptyStateText
  - streamUiAttachmentsMediaEmptyStateText
  - streamUiMessageInputCloseButtonIconDrawable
- Added `streamUiMessageListFileAttachmentStyle` theme attribute to customize the appearance of file attachments within messages.

### ⚠️ Changed
- Made `Channel::getLastMessage` function public
- `AttachmentSelectionDialogFragment::newInstance` requires instance of `MessageInputViewStyle` as a parameter. You can obtain a default implementation of `MessageInputViewStyle` with `MessageInputViewStyle::createDefault` method.
- Renamed `FileAttachmentsViewStyle` class to `FileAttachmentViewStyle`

### ❌ Removed
- 🚨 Breaking change: `MessageListItemStyle::reactionsEnabled` was deleted as doubling of the same flag from `MessageListViewStyle`


# July 19th, 2021 - 4.14.2
## stream-chat-android-client
### ❌ Removed
- Removed `Channel::isMuted` extension. Use `User::channelMutes` or subscribe for `NotificationChannelMutesUpdatedEvent` to get information about muted channels.

## stream-chat-android-ui-components
### 🐞 Fixed
- Fixed crash caused by missing `streamUiReplyAvatarStyle` and `streamUiMessageOptionsAvatarStyle`

### ⬆️ Improved
- "Copy Message" option is now hidden when the message contains no text to copy.

### ✅ Added
- Now you can configure the style of `AttachmentMediaActivity`.

# July 14th, 2021 - 4.14.1
## stream-chat-android-ui-components
### ✅ Added
- Added `MessageListView::requireStyle` which expose `MessageListViewStyle`. Be sure to invoke it when view is initialized already.

# July 13th, 2021 - 4.14.0
## Common changes for all artifacts
### 🐞 Fixed
- Fix scroll bug in the `MessageListView` that produces an exception related to index out of bounds.

## stream-chat-android-client
### ⬆️ Improved
- Improved `ChatClient::enableSlowMode`, `ChatClient::disableSlowMode`, `ChannelClient::enableSlowMode`, `ChannelClient::disableSlowMode` methods. Now the methods do partial channel updates so that other channel fields are not affected.

### ✅ Added
- Added `ChatClient::partialUpdateUser` method for user partial updates.

## stream-chat-android-offline
### 🐞 Fixed
- Fixed bug related to editing message in offline mode. The bug was causing message to reset to the previous one after connection was recovered.
- Fixed violation of comparison contract for nullable fields in `QuerySort::comparator`

## stream-chat-android-ui-components
### 🐞 Fixed
- Fixed the alignment of the titles in `MessageListHeaderView` when the avatar is hidden.

### ✅ Added
- Added `streamUiMessagesStart` that allows to control if the stack of messages starts at the bottom or the top.
- Added `streamUiThreadMessagesStart` that allows to control if the stack of thread messages starts at the bottom or the top.
- Added `streamUiSuggestionListViewStyle` that allows to customize `SuggestionListView` with a theme
- Added `streamUiChannelListHeaderStyle` that allows to customize ChannelListHeaderView.
- `MentionListView` can be customisable with XML parameters and with a theme.
- Added possibility to customize all avatar using themes. Create
  ```
  <style name="StreamTheme" parent="@style/StreamUiTheme">
  ```
  and customize all the avatars that you would like. All options are available here:
  https://github.com/GetStream/stream-chat-android/blob/main/stream-chat-android-ui-components/src/main/res/values/attrs.xml
- Now you can use the style `streamUiChannelListHeaderStyle` to customize ChannelListHeaderView.

### ⚠️ Changed
- 🚨 Breaking change: removed `MessageListItemStyle.threadsEnabled` property. You should use only the `MessageListViewStyle.threadsEnabled` instead. E.g. The following code will disable both _Thread reply_ message option and _Thread reply_ footnote view visible below the message list item:
```kotlin
        TransformStyle.messageListStyleTransformer = StyleTransformer {
  it.copy(threadsEnabled = false)
}
```

# July 1st, 2021 - 4.13.0
## Common changes for all artifacts
### ⬆️ Improved
- Updated to Kotlin 1.5.20

## stream-chat-android
### ✅ Added
- Added `ChatUi.Builder#withImageHeadersProvider` to allow adding custom headers to image requests

## stream-chat-android-client
### ⚠️ Changed
- Using the `useNewSerialization` option on the `ChatClient.Builder` to opt out from using the new serialization implementation is now an error. Please start using the new serialization implementation, or report any issues keeping you from doing so. The old implementation will be removed soon.

## stream-chat-android-offline
### 🐞 Fixed
- By default we use backend request to define is new message event related to our query channels specs or not. Now filtering by BE only fields works for channels

## stream-chat-android-ui-components
### ✅ Added
- Added new attributes to `MessageInputView` allowing to customize the style of input field during command input:
  - `streamUiCommandInputBadgeTextSize`, `streamUiCommandInputBadgeTextColor`, `streamUiCommandInputBadgeFontAssets`, `streamUiCommandInputBadgeFont`, `streamUiCommandInputBadgeStyle` attributes to customize the text appearance of command name inside command badge
  - `streamUiCommandInputCancelIcon` attribute to customize the icon for cancel button
  - `streamUiCommandInputBadgeIcon` attribute to customize the icon inside command badge
  - `streamUiCommandInputBadgeBackgroundDrawable` attribute to customize the background shape of command badge
- Added possibility to customize `MessageListHeaderView` style via `streamUiMessageListHeaderStyle` theme attribute and via `TransformStyle.messageListHeaderStyleTransformer`.
- Added new attributes to `MessageInputView`:
  - `streamUiCommandIcon` attribute to customize the command icon displayed for each command item in the suggestion list popup
  - `streamUiLightningIcon` attribute to customize the lightning icon displayed in the top left corner of the suggestion list popup
- Added support for customizing `SearchInputView`
  - Added `SearchInputViewStyle` class allowing customization using `TransformStyle` API
  - Added XML attrs for `SearchInputView`:
    - `streamUiSearchInputViewHintText`
    - `streamUiSearchInputViewSearchIcon`
    - `streamUiSearchInputViewClearInputIcon`
    - `streamUiSearchInputViewBackground`
    - `streamUiSearchInputViewTextColor`
    - `streamUiSearchInputViewHintColor`
    - `streamUiSearchInputViewTextSize`
- Added `ChatUi#imageHeadersProvider` to allow adding custom headers to image requests

### ⚠️ Changed
- 🚨 Breaking change: moved `commandsTitleTextStyle`, `commandsNameTextStyle`, `commandsDescriptionTextStyle`, `mentionsUsernameTextStyle`, `mentionsNameTextStyle`, `mentionsIcon`, `suggestionsBackground` fields from `MessageInputViewStyle` to `SuggestionListViewStyle`. Their values can be customized via `TransformStyle.suggestionListStyleTransformer`.
- Made `SuggestionListController` and `SuggestionListUi` public. Note that both of these are _experimental_, which means that the API might change at any time in the future (even without a deprecation cycle).
- Made `AttachmentSelectionDialogFragment` _experimental_ which means that the API might change at any time in the future (even without a deprecation cycle).


# June 23th, 2021 - 4.12.1
## stream-chat-android-client
### ✅ Added
- Added `ChannelClient::sendEvent` method which allows to send custom events.
- Added nullable `User` field to `UnknownEvent`.

### ❌ Removed
- Removed the `Message::attachmentsSyncStatus` field


## stream-chat-android-offline
### 🐞 Fixed
- Fixed `in` and `nin` filters when filtering by extra data field that is an array.
- Fixed crash when adding a reaction to a thread message.

### ⬆️ Improved
- Now attachments can be sent while being in offline


## stream-chat-android-ui-common
### ✅ Added
- Made `AttachmentSelectionDialogFragment` public. Use `newInstance` to create instances of this Fragment.


## stream-chat-android-ui-components
### ⬆️ Improved
- Hide suggestion list popup when keyboard is hidden.

### ✅ Added
- Added the `MessageInputView::hideSuggestionList` method to hide the suggestion list popup.


# June 15th, 2021 - 4.12.0
## stream-chat-android-client
### 🐞 Fixed
- Fixed thrown exception type while checking if `ChatClient` is initialized

## stream-chat-android-offline
### 🐞 Fixed
- Fixed bug where reactions of other users were sometimes displayed as reactions of the current user.
- Fixed bug where deleted user reactions were sometimes displayed on the message options overlay.

## stream-chat-android-ui-common
### 🐞 Fixed
- Fixed bug where files without extension in their name lost the mime type.
- Using offline.ChatDomain instead of livedata.ChatDomain in ChannelListViewModel.

## stream-chat-android-ui-components
### 🐞 Fixed
- Fixing the save of pictures from AttachmentGalleryActivity. When external storage
  permission is not granted, now it asks for it.
### ⬆️ Improved
- Added default implementation of "Leave channel" click listener to `ChannelListViewModelBinding`

### ✅ Added
- Added `streamUiChannelActionsDialogStyle` attribute to application theme and `ChannelListView` to customize channel actions dialog appearance. The attribute references a style with the following attributes:
  - `streamUiChannelActionsMemberNamesTextSize`, `streamUiChannelActionsMemberNamesTextColor`, `streamUiChannelActionsMemberNamesTextFont`, `streamUiChannelActionsMemberNamesTextFontAssets`, `streamUiChannelActionsMemberNamesTextStyle` attributes to customize dialog title with member names
  - `streamUiChannelActionsMemberInfoTextSize`, `streamUiChannelActionsMemberInfoTextColor`, `streamUiChannelActionsMemberInfoTextFont`, `streamUiChannelActionsMemberInfoTextFontAssets`, `streamUiChannelActionsMemberInfoTextStyle` attributes to customize dialog subtitle with member info
  - `streamUiChannelActionsItemTextSize`, `streamUiChannelActionsItemTextColor`, `streamUiChannelActionsItemTextFont`, `streamUiChannelActionsItemTextFontAssets`, `streamUiChannelActionsItemTextStyle` attributes to customize action item text style
  - `streamUiChannelActionsWarningItemTextSize`, `streamUiChannelActionsWarningItemTextColor`, `streamUiChannelActionsWarningItemTextFont`, `streamUiChannelActionsWarningItemTextFontAssets`, `streamUiChannelActionsWarningItemTextStyle` attributes to customize warning action item text style
  - `streamUiChannelActionsViewInfoIcon` attribute to customize "View Info" action icon
  - `streamUiChannelActionsViewInfoEnabled` attribute to hide/show "View Info" action item
  - `streamUiChannelActionsLeaveGroupIcon` attribute to customize "Leave Group" action icon
  - `streamUiChannelActionsLeaveGroupEnabled` attribute to hide/show "Leave Group" action item
  - `streamUiChannelActionsDeleteConversationIcon` attribute to customize "Delete Conversation" action icon
  - `streamUiChannelActionsDeleteConversationEnabled` attribute to hide/show "Delete Conversation" action item
  - `streamUiChannelActionsCancelIcon` attribute to customize "Cancel" action icon
  - `streamUiChannelActionsCancelEnabled` attribute to hide/show "Cancel" action item
  - `streamUiChannelActionsBackground` attribute for dialog's background
- Added `streamUiIconOnlyVisibleToYou` attribute to `MessageListView` to allow customizing "Only visible to you" icon placed in messages footer
- Added `GiphyViewHolderStyle` to `MessageListViewStyle` to allow customizing `GiphyViewHolder`. The new style comes together with following `MessageListView` attributes:
  - `streamUiGiphyCardBackgroundColor` attribute to customize card's background color
  - `streamUiGiphyCardElevation` attribute to customize card's elevation
  - `streamUiGiphyCardButtonDividerColor` attribute to customize dividers' colors
  - `streamUiGiphyIcon` attribute to customize Giphy icon
  - `streamUiGiphyLabelTextSize`, `streamUiGiphyLabelTextColor`, `streamUiGiphyLabelTextFont`, `streamUiGiphyLabelTextFontAssets`, `streamUiGiphyLabelTextStyle` attributes to customize label
  - `streamUiGiphyQueryTextSize`, `streamUiGiphyQueryTextColor`, `streamUiGiphyQueryTextFont`, `streamUiGiphyQueryTextFontAssets`, `streamUiGiphyQueryTextStyle` attributes to customize query text
  - `streamUiGiphyCancelButtonTextSize`, `streamUiGiphyCancelButtonTextColor`, `streamUiGiphyCancelButtonTextFont`, `streamUiGiphyCancelButtonTextFontAssets`, `streamUiGiphyCancelButtonTextStyle` attributes to customize cancel button text
  - `streamUiGiphyShuffleButtonTextSize`, `streamUiGiphyShuffleButtonTextColor`, `streamUiGiphyShuffleButtonTextFont`, `streamUiGiphyShuffleButtonTextFontAssets`, `streamUiGiphyShuffleButtonTextStyle` attributes to customize shuffle button text
  - `streamUiGiphySendButtonTextSize`, `streamUiGiphySendButtonTextColor`, `streamUiGiphySendButtonTextFont`, `streamUiGiphySendButtonTextFontAssets`, `streamUiGiphySendButtonTextStyle` attributes to customize send button text
- Adding extra XML attrs allowing to customize "Send also to channel" CheckBox at `MessageInputView` component:
  - `MessageInputView.streamUiSendAlsoToChannelCheckboxDrawable`
  - `MessageInputView.streamUiSendAlsoToChannelCheckboxDirectChatText`
  - `MessageInputView.streamUiSendAlsoToChannelCheckboxGroupChatText`
  - `MessageInputView.streamUiSendAlsoToChannelCheckboxTextStyle`
  - `MessageInputView.streamUiSendAlsoToChannelCheckboxTextColor`
  - `MessageInputView.streamUiSendAlsoToChannelCheckboxTextSize`
- Added `streamUiWarningMessageOptionsTextSize`, `streamUiWarningMessageOptionsTextColor`, `streamUiWarningMessageOptionsTextFont`, `streamUiWarningMessageOptionsFontAssets`, `streamUiWarningMessageOptionsTextStyle` attributes to `MessageListView` for customizing warning actions text appearance
- Deprecated multiple views' tint properties and attributes. Use custom drawables instead.
- Added `MediaAttachmentViewStyle` to allow customizing the appearance of media attachments in the message list. The new style comes together with following `MediaAttachmentView` attributes:
  - `progressIcon` - attribute to customize animated progress drawable when image is loading
  - `giphyIcon` - attribute to customize Giphy icon
  - `imageBackgroundColor` - attribute to customize image background color
  - `moreCountOverlayColor` - attribute to customize the color of "more count" semi-transparent overlay
  - `moreCountTextStyle` - attribute to customize text appearance of more count text
- Added `MessageReplyStyle` class allowing to customize MessageReply item view on MessageListView.
  Customization can be done using `TransformStyle` API or XML attributes of `MessageListView`:
  - `streamUiMessageReplyBackgroundColorMine`
  - `streamUiMessageReplyBackgroundColorTheirs`
  - `streamUiMessageReplyTextSizeMine`
  - `streamUiMessageReplyTextColorMine`
  - `streamUiMessageReplyTextFontMine`
  - `streamUiMessageReplyTextFontAssetsMine`
  - `streamUiMessageReplyTextStyleMine`
  - `streamUiMessageReplyTextSizeTheirs`
  - `streamUiMessageReplyTextColorTheirs`
  - `streamUiMessageReplyTextFontTheirs`
  - `streamUiMessageReplyTextFontAssetsTheirs`
  - `streamUiMessageReplyTextStyleTheirs`
  - `streamUiMessageReplyLinkColorMine`
  - `streamUiMessageReplyLinkColorTheirs`
  - `streamUiMessageReplyLinkBackgroundColorMine`
  - `streamUiMessageReplyLinkBackgroundColorTheirs`
  - `streamUiMessageReplyStrokeColorMine`
  - `streamUiMessageReplyStrokeWidthMine`
  - `streamUiMessageReplyStrokeColorTheirs`
  - `streamUiMessageReplyStrokeWidthTheirs`
- Added `FileAttachmentsViewStyle` class allowing to customize FileAttachmentsView item view on MessageListView.
- Added `MessageInputView::setSuggestionListViewHolderFactory` method which allows to provide custom views from suggestion list popup.

### ⚠️ Changed
- Changed the naming of string resources. The updated names can be reviewed in:
  - `strings_common.xml`
  - `strings_attachment_gallery.xml`
  - `strings_channel_list.xml`
  - `strings_channel_list_header.xml`
  - `strings_mention_list.xml`
  - `strings_message_input.xml`
  - `strings_message_list.xml`
  - `strings_message_list_header.xml`
  - `strings_search.xml`

# May 2nd, 2021 - 4.11.0
## Common changes for all artifacts
### 🐞 Fixed
- Fixed channel list sorting
### ⬆️ Improved
- Updated to Kotlin 1.5.10, coroutines 1.5.0
- Updated to Android Gradle Plugin 4.2.1
- Updated Room version to 2.3.0
- Updated Firebase, AndroidX, and other dependency versions to latest, [see here](https://github.com/GetStream/stream-chat-android/pull/1895) for more details
- Marked many library interfaces that should not be implemented by clients as [sealed](https://kotlinlang.org/docs/sealed-classes.html)
- Removed Fresco, PhotoDraweeView, and FrescoImageViewer dependencies (replaced by StfalconImageViewer)

## stream-chat-android
### 🐞 Fixed
- Fixing filter for draft channels. Those channels were not showing in the results, even when the user asked for them. Now this is fixed and the draft channels can be included in the `ChannelsView`.
- Fixed link preview UI issues in old-ui package
- Fixed crashes when opening the image gallery.

## stream-chat-android-client
### 🐞 Fixed
- Fixed querying banned users using new serialization.
- Fixed the bug when wrong credentials lead to inability to login
- Fixed issues with Proguard stripping response classes in new serialization implementation incorrectly

### ⬆️ Improved
- Improved handling push notifications:
  - Added `ChatClient.handleRemoteMessage` for remote message handling
  - Added `ChatClient.setFirebaseToken` for setting Firebase token
  - Added `NotificationConfig::pushNotificationsEnabled` for disabling push notifications
  - Deprecated `ChatClient.onMessageReceived`
  - Deprecated `ChatClient.onNewTokenReceived`
  - Changed `ChatNotificationHandler::buildNotification` signature - it now receives `Channel` and `Message` and returns `NotificationCompat.Builder` for better customization
  - Deprecated `ChatNotificationHandler.getSmallIcon`
  - Deprecated `ChatNotificationHandler.getFirebaseMessageIdKey`
  - Deprecated `ChatNotificationHandler.getFirebaseChannelIdKey`
  - Deprecated `ChatNotificationHandler.getFirebaseChannelTypeKey`
  - Changed `ChatNotificationHandler::onChatEvent` - it now doesn't handle events by default and receives `NewMessageEvent` instead of generic `ChatEvent`
- Improved error description provided by `ChatClient::sendImage`, `ChatClient::sendFile`, `ChannelClient::sendImage` and `ChannelClient::sendFile` methods if upload fails.

### ✅ Added
- Added `ChatClient::truncateChannel` and `ChannelClient::truncate` methods to remove messages from a channel.
- Added `DisconnectCause` to `DisconnectedEvent`
- Added method `SocketListener::onDisconnected(cause: DisconnectCause)`
- Added possibility to group notifications:
  - Notifications grouping is disabled by default and can be enabled using `NotificationConfig::shouldGroupNotifications`
  - If enabled, by default notifications are grouped by Channel's cid
  - Notifications grouping can be configured using `ChatNotificationHandler` and `NotificationConfig`
- Added `ChatNotificationHandler::getFirebaseMessaging()` method in place of `ChatNotificationHandler::getFirebaseInstanceId()`.
  It should be used now to fetch Firebase token in the following way: `handler.getFirebaseMessaging()?.token?.addOnCompleteListener {...}`.
- Added `Message.attachmentsSyncStatus: SyncStatus` property.

### ⚠️ Changed
- Changed the return type of `FileUploader` methods from nullable string to `Result<String>`.
- Updated `firebase-messaging` library to the version `22.0.0`. Removed deprecated `FirebaseInstanceId` invocations from the project.

### ❌ Removed
- `ChatNotificationHandler::getFirebaseInstanceId()` due to `FirebaseInstanceId` being deprecated. It's replaced now with `ChatNotificationHandler::getFirebaseMessaging()`.

## stream-chat-android-ui-components
### 🐞 Fixed
Fixing filter for draft channels. Those channels were not showing in the results, even when the user asked for them. Now this is fixed and the draft channels can be included in the `ChannelListView`.
Fixed bug when for some video attachments activity with media player wasn't shown.

### ✅ Added
- Added `topLeft`, `topRight`, `bottomLeft`, `bottomRight` options to the `streamUiAvatarOnlineIndicatorPosition` attribute of `AvatarView` and corresponding constants to `AvatarView.OnlineIndicatorPosition` enum.

### ⚠️ Changed
- Swipe options of `ChannelListView` component:
  - "Channel more" option is now not shown by default because we are not able to provide generic, default implementation for it.
    If you want to make this option visible, you need to set `app:streamUiChannelOptionsEnabled="true"` explicitly to `io.getstream.chat.android.ui.channel.list.ChannelListView` component.
  - "Channel delete" option has now default implementation. Clicking on the "delete" icon shows AlertDialog asking to confirm Channel deletion operation.

# May 11th, 2021 - 4.10.0
## stream-chat-android-client
### 🐞 Fixed
- Fixed the usage of `ProgressCallback` in `ChannelClient::sendFile` and `ChannelClient::sendImage` methods.

### ✅ Added
- Added `ChannelClient::deleteFile` and `ChannelClient::deleteImage` methods.
- Added `NotificationInviteRejectedEvent`
- Added `member` field to the `NotificationRemovedFromChannel` event
- Added `totalUnreadCount` and `unreadChannels` fields to the following events:
- `notification.channel_truncated`
- `notification.added_to_channel`
- `notification.channel_deleted`
- Added `channel` field to the `NotificationInviteAcceptedEvent` event
- Added `channel` field to the `NotificationInviteRejectedEvent` event

### ⚠️ Changed
- **The client now uses a new serialization implementation by default**, which was [previously](https://github.com/GetStream/stream-chat-android/releases/tag/4.8.0) available as an opt-in API.
  - This new implementation is more performant and greatly improves type safety in the networking code of the SDK.
  - If you experience any issues after upgrading to this version of the SDK, you can call `useNewSerialization(false)` when building your `ChatClient` to revert to using the old implementation. Note however that we'll be removing the old implementation soon, so please report any issues found.
  - To check if the new implementation is causing any failures in your app, enable error logging on `ChatClient` with the `logLevel` method, and look for the `NEW_SERIALIZATION_ERROR` tag in your logs while using the SDK.
- Made the `user` field in `channel.hidden` and `notification.invite_accepter` events non nullable.
- Updated channels state after `NotificationInviteRejectedEvent` or `NotificationInviteAcceptedEvent` is received

### ❌ Removed
- Removed redundant events which can only be received by using webhooks:
  - `channel.created`
  - `channel.muted`
  - `channel.unmuted`
  - `channel.muted`
  - `channel.unmuted`
- Removed `watcherCount` field from the following events as they are not returned with the server response:
  - `message.deleted`
  - `message.read`
  - `message.updated`
  - `notification.mark_read`
- Removed `user` field from the following events as they are not returned with the server response:
  - `notification.channel_deleted`
  - `notification.channel_truncated`
## stream-chat-android-offline
### 🐞 Fixed
- Fixed an issue when CustomFilter was configured with an int value but the value from the API was a double value
### ⚠️ Changed

- Changed the upload logic in `ChannelController` for the images unsupported by the Stream CDN. Now such images are uploaded as files via `ChannelClient::sendFile` method.
### ❌ Removed

## stream-chat-android-ui-common
### ⬆️ Improved
- Updated ExoPlayer version to 2.13.3

### ⚠️ Changed
- Deprecated `MessageInputViewModel::editMessage`. Use `MessageInputViewModel::messageToEdit` and `MessageInputViewModel::postMessageToEdit` instead.
- Changed `MessageInputViewModel::repliedMessage` type to `LiveData`. Use `ChatDomain::setMessageForReply` for setting message for reply.
- Changed `MessageListViewModel::mode` type to `LiveData`. Mode is handled internally and shouldn't be modified outside the SDK.

## stream-chat-android-ui-components
### 🐞 Fixed
- Removed empty badge for selected media attachments.

### ✅ Added
- Added `messageLimit` argument to `ChannelListViewModel` and `ChannelListViewModelFactory` constructors to allow changing the number of fetched messages for each channel in the channel list.

# April 30th, 2021 - 4.9.2
## stream-chat-android-offline
### ✅ Added
- Added `ChatDomain::user`, a new property that provide the current user into a LiveData/StateFlow container

### ⚠️ Changed
- `ChatDomain::currentUser` has been warning-deprecated because it is an unsafe property that could be null, you should subscribe to `ChatDomain::user` instead

## stream-chat-android-ui-components
### 🐞 Fixed
- Fixed NPE on MessageInputViewModel when the it was initialized before the user was set

# April 29th, 2021 - 4.9.1
## stream-chat-android
### ⬆️ Improved
* Updated coil dependency to the latest version. This fixes problem with .heic, and .heif attachment metadata parsing.

## stream-chat-android-client
### 🐞 Fixed
- Optimized the number of `ChatClient::addDevice` API calls

### ⬆️ Improved
- Events received after the client closes the connection are rejected

## stream-chat-android-offline
### 🐞 Fixed
- Fixed offline reactions sync

### ✅ Added
- Added new versions with API based on kotlin `StateFlow` for the following classes:
  * `io.getstream.chat.android.offline.ChatDomain`
  * `io.getstream.chat.android.offline.channel.ChannelController`
  * `io.getstream.chat.android.offline.thread.ThreadController`
  * `io.getstream.chat.android.offline.querychannels.QueryChannelsController`

## stream-chat-android-ui-common
### 🐞 Fixed
- Fixed crash related to accessing `ChatDomain::currentUser` in `MessageListViewModel` before user is connected

## stream-chat-android-ui-components
### ⬆️ Improved
* Updated coil dependency to the latest version. This fixes problem with .heic, and .heif attachment metadata parsing.

### ✅ Added
Customization of icons in Attachment selection dialog
you can use:
- app:streamUiPictureAttachmentIcon
  Change the icon for the first item in the list of icons
- app:streamUiPictureAttachmentIconTint
  Change the tint color for icon of picture selection
- app:streamUiFileAttachmentIcon
  Change the icon for the second item in the list of icons
- app:streamUiFileAttachmentIconTint
  Change the tint color for icon of file selection
- app:streamUiCameraAttachmentIcon
  Change the icon for the third item in the list of icons
- app:streamUiCameraAttachmentIconTint
  Change the tint color for icon of camera selection
- Added support for error messages
- Added attrs to `MessageListView` that allow to customize error message text style:
  * `streamUiErrorMessageTextSize`
  * `streamUiErrorMessageTextColor`
  * `streamUiErrorMessageTextFont`
  * `streamUiErrorMessageTextFontAssets`
  * `streamUiErrorMessageTextStyle`

# April 21th, 2021 - 4.9.0
## Common changes for all artifacts
### ✅ Added
Added icon to show when channel is muted in ChannelListView.
It is possible to customize the color and the drawable of the icon.

## stream-chat-android
### 🐞 Fixed
- Fixed multiline messages which were displayed in a single line

### ❌ Removed
- Removed deprecated `MessageListView::setViewHolderFactory` method
- Removed deprecated `Chat` interface

## stream-chat-android-client
### 🐞 Fixed
- Fixed: local cached hidden channels stay hidden even though new message is received.
- Make `Flag::approvedAt` nullable
- Fixed error event parsing with new serialization implementation

### ✅ Added
- Added `ChatClient::updateChannelPartial` and `ChannelClient::updatePartial` methods for partial updates of channel data.

### ⚠️ Changed
- Deprecated `ChannelClient::unBanUser` method
- Deprecated `ChatClient::unBanUser` method
- Deprecated `ChatClient::unMuteChannel` method

### ❌ Removed
- Removed deprecated `ChatObservable` class and all its uses
- Removed deprecated `ChannelControler` interface

## stream-chat-android-offline
### ✅ Added
- Added the following use case functions to `ChatDomain` which are supposed to replace `ChatDomain.useCases` property:
  * `ChatDomain::replayEventsForActiveChannels` Adds the provided channel to the active channels and replays events for all active channels.
  * `ChatDomain::getChannelController` Returns a `ChannelController` for given cid.
  * `ChatDomain::watchChannel` Watches the given channel and returns a `ChannelController`.
  * `ChatDomain::queryChannels` Queries offline storage and the API for channels matching the filter. Returns a queryChannelsController.
  * `ChatDomain::getThread` Returns a thread controller for the given channel and message id.
  * `ChatDomain::loadOlderMessages` Loads older messages for the channel.
  * `ChatDomain::loadNewerMessages` Loads newer messages for the channel.
  * `ChatDomain::loadMessageById` Loads message for a given message id and channel id.
  * `ChatDomain::queryChannelsLoadMore` Load more channels for query.
  * `ChatDomain::threadLoadMore` Loads more messages for the specified thread.
  * `ChatDomain::createChannel` Creates a new channel.
  * `ChatDomain::sendMessage` Sends the message.
  * `ChatDomain::cancelMessage` Cancels the message of "ephemeral" type.
  * `ChatDomain::shuffleGiphy` Performs giphy shuffle operation.
  * `ChatDomain::sendGiphy` Sends selected giphy message to the channel.
  * `ChatDomain::editMessage` Edits the specified message.
  * `ChatDomain::deleteMessage` Deletes the specified message.
  * `ChatDomain::sendReaction` Sends the reaction.
  * `ChatDomain::deleteReaction` Deletes the specified reaction.
  * `ChatDomain::keystroke` It should be called whenever a user enters text into the message input.
  * `ChatDomain::stopTyping` It should be called when the user submits the text and finishes typing.
  * `ChatDomain::markRead` Marks all messages of the specified channel as read.
  * `ChatDomain::markAllRead` Marks all messages as read.
  * `ChatDomain::hideChannel` Hides the channel with the specified id.
  * `ChatDomain::showChannel` Shows a channel that was previously hidden.
  * `ChatDomain::leaveChannel` Leaves the channel with the specified id.
  * `ChatDomain::deleteChannel` Deletes the channel with the specified id.
  * `ChatDomain::setMessageForReply` Set the reply state for the channel.
  * `ChatDomain::downloadAttachment` Downloads the selected attachment to the "Download" folder in the public external storage directory.
  * `ChatDomain::searchUsersByName` Perform api request with a search string as autocomplete if in online state. Otherwise performs search by name in local database.
  * `ChatDomain::queryMembers` Query members of a channel.
- Added `ChatDomain::removeMembers` method
- Added `ChatDomain::createDistinctChannel` A use-case for creating a channel based on its members.
- Added `ChatDomain::removeMembers` method

### ⚠️ Changed
- Deprecated `ChatDomain.useCases`. It has `DeprecationLevel.Warning` and still can be used. However, it will be not available in the future, so please consider migrating to use `ChatDomain` use case functions instead.
- Deprecated `GetUnreadChannelCount`
- Deprecated `GetTotalUnreadCount`

## stream-chat-android-ui-common
### 🐞 Fixed
- Fixed compatibility with latest Dagger Hilt versions

## stream-chat-android-ui-components
### 🐞 Fixed
- Fixed not perfectly rounded avatars
- `MessageInputView::UserLookupHandler` is not overridden everytime that members livedata is updated
- Fixed doubled command prefix when the command contains user mention
- Fixed handling user mute state in default `MessageListViewOptions` dialog
- Fixed incorrect "last seen" text
- Fixed multiline messages which were displayed in a single line

### ⬆️ Improved
- Setting external SuggestionListView is no longer necessary to display suggestions popup
### ✅ Added
- Added `ChatUI.supportedReactions: SupportedReactions` property, also introduced `SupportedReactions`, and `ReactionDrawable` class.
  It allows defining a set of supported reactions by passing a `Map<String, ReactionDrawable>` in constructor. `ReactionDrawable` is a wrapping class holding two `Drawable` instances - for active and inactive reaction states.
- Added methods and attrs to `MessageListView` that allow to customize visibility of message options:
  * `MessageListView::setDeleteMessageConfirmationEnabled`
  * `MessageListView::setCopyMessageEnabled`
  * `MessageListView::setBlockUserEnabled`
  * `MessageListView::setMuteUserEnabled`
  * `MessageListView::setMessageFlagEnabled`
  * `MessageListView::setReactionsEnabled`
  * `MessageListView::setRepliesEnabled`
  * `MessageListView::setThreadsEnabled`
  * `MessageListView.streamUiFlagMessageOptionEnabled`
  * `MessageListView.streamUiMuteUserOptionEnabled`
  * `MessageListView.streamUiBlockUserOptionEnabled`
  * `MessageListView.streamUiCopyMessageActionEnabled`
- Added confirmation dialog for flagging message option:
  * Added `MessageListView::flagMessageConfirmationEnabled` attribute
- Added `MessageListView::setFlagMessageResultHandler` which allows to handle flag message result
- Added support for system messages
- Added attrs to `MessageListView` that allow to customize system message text style:
  * `streamUiSystemMessageTextSize`
  * `streamUiSystemMessageTextColor`
  * `streamUiSystemMessageTextFont`
  * `streamUiSystemMessageTextFontAssets`
  * `streamUiSystemMessageTextStyle`
- Added attrs to `MessageListView` that allow to customize message option text style:
  * `streamUiMessageOptionsTextSize`
  * `streamUiMessageOptionsTextColor`
  * `streamUiMessageOptionsTextFont`
  * `streamUiMessageOptionsTextFontAssets`
  * `streamUiMessageOptionsTextStyle`
- Added attrs to `MessageListView` that allow to customize user reactions title text style:
  * `streamUiUserReactionsTitleTextSize`
  * `streamUiUserReactionsTitleTextColor`
  * `streamUiUserReactionsTitleTextFont`
  * `streamUiUserReactionsTitleTextFontAssets`
  * `streamUiUserReactionsTitleTextStyle`
- Added attrs to `MessageListView` that allow to customize colors of message options background, user reactions card background, overlay dim color and warning actions color:
  * `streamUiMessageOptionBackgroundColor`
  * `streamUiUserReactionsBackgroundColor`
  * `streamUiOptionsOverlayDimColor`
  * `streamUiWarningActionsTintColor`
- Added `ChatUI.mimeTypeIconProvider: MimeTypeIconProvider` property which allows to customize file attachment icons.

### ⚠️ Changed
- Now the "block user" feature is disabled. We're planning to improve the feature later. Stay tuned!
- Changed gallery background to black in dark mode

# April 8th, 2021 - 4.8.1
## Common changes for all artifacts
### ⚠️ Changed
- We've cleaned up the transitive dependencies that our library exposes to its clients. If you were using other libraries implicitly through our SDK, you'll now have to depend on those libraries directly instead.

## stream-chat-android
### 🐞 Fixed
- Fix Attachment Gravity

### ✅ Added
- Provide AvatarView class

## stream-chat-android-offline
### 🐞 Fixed
- Fix Crash on some devices that are not able to create an Encrypted SharedPreferences
- Fixed the message read indicator in the message list
- Added missing `team` field to `ChannelEntity` and `ChannelData`

### ✅ Added
- Add `ChatDomain::removeMembers` method

## stream-chat-android-ui-common
### 🐞 Fixed
- Fixed getting files provided by content resolver.

### ⚠️ Changed
- Added theme to all activities all the SDK. You can override then in your project by redefining the styles:
- StreamUiAttachmentGalleryActivityStyle
- StreamUiAttachmentMediaActivityStyle
- StreamUiAttachmentActivityStyle

## stream-chat-android-ui-components
### 🐞 Fixed
- Fixed attr streamUiCopyMessageActionEnabled. From color to boolean.
- Now it is possible to change the color of `MessageListHeaderView` from the XML.
- Fixed the `MessageListView::setUserClickListener` method.
- Fixed bugs in handling empty states for `ChannelListView`. Deprecated manual methods for showing/hiding empty state changes.
- Fix `ChannelListHeaderView`'s title position when user avatar or action button is invisible
- Fix UI behaviour for in-progress file uploads
- Fix extension problems with file uploads when attachment names contain spaces
- Fix reaction bubbles which were shown behind message attachment views

### ✅ Added
- Now it is possible to change the back button of MessageListHeaderView using `app:streamUiMessageListHeaderBackButtonIcon`
- Now it is possible to inject `UserLookupHandler` into `MessageInputView` in order to implement custom users' mention lookup algorithm

# March 31th, 2021 - 4.8.0
## Common changes for all artifacts
### 🐞 Fixed
Group channels with 1<>1 behaviour the same way as group channels with many users
It is not possible to remove users from distinct channels anymore.
### ⬆️ Improved
it is now possible to configure the max lines of a link description. Just use
`app:streamUiLinkDescriptionMaxLines` when defining MessageListView

It is now possible to configure the max size of files and an alert is shown when
a files bigger than this is selected.
### ✅ Added
Configure enable/disable of replies using XML in `MessageListView`
Option `app:streamUiReactionsEnabled` in `MessageListView` to enable or disable reactions
It is possible now to configure the max size of the file upload using
`app:streamUiAttachmentMaxFileSizeMb`

## stream-chat-android
### 🐞 Fixed
- Fixed crash when sending GIF from Samsung keyboard

## stream-chat-android-client
### 🐞 Fixed
- Fixed parsing of `createdAt` property in `MessageDeletedEvent`

### ⬆️ Improved
- Postponed queries as run as non-blocking

### ✅ Added
- **Added a brand new serialization implementation, available as an opt-in API for now.** This can be enabled by making a `useNewSerialization(true)` call on the `ChatClient.Builder`.
  - This new implementation will be more performant and greatly improve type safety in the networking code of the SDK.
  - The old implementation remains the default for now, while we're making sure the new one is bug-free.
  - We recommend that you opt-in to the new implementation and test your app with it, so that you can report any issues early and we can get them fixed before a general rollout.
- Added `unflagMessage(messageId)` and `unflagUser(userId)` methods to `ChatClient`
- Added support for querying banned users - added `ChatClient::queryBannedUsers` and `ChannelClient::queryBannedUsers`
- Added `uploadsEnabled`, `urlEnrichmentEnabled`, `customEventsEnabled`, `pushNotificationsEnabled`, `messageRetention`, `automodBehavior` and `blocklistBehavior` fields to channel config

### ⚠️ Changed
- Renamed `ChannelId` property to `channelId` in both `ChannelDeletedEvent` and `NotificationChannelDeletedEvent`
- Deprecated `ChatClient::unMuteChannel`, the `ChatClient::unmuteChannel` method should be used instead
- Deprecated `ChatClient::unBanUser`, the `ChatClient::unbanUser` method should be used instead
- Deprecated `ChannelClient::unBanUser`, the `ChannelClient::unbanUser` method should be used instead
- Deprecated `ChannelController::unBanUser`, the `ChannelController::unbanUser` method should be used instead

## stream-chat-android-offline
### 🐞 Fixed
- Fixed an issue that didn't find the user when obtaining the list of messages
- Fix refreshing not messaging channels which don't contain current user as a member

## stream-chat-android-ui-common
### ⬆️ Improved
- Show AttachmentMediaActivity for video attachments

### ✅ Added
- `AvatarView.streamUiAvatarOnlineIndicatorColor` and `AvatarView.streamUiAvatarOnlineIndicatorBorderColor` attrs

## stream-chat-android-ui-components
### 🐞 Fixed
- Now replied messages are shown correctly with the replied part in message options
- `MessageListView::enterThreadListener` is properly notified when entering into a thread
- Fix initial controls state in `MessageInputView`
- Fix crashing when open attachments destination

### ⬆️ Improved
- Add support of non-image attachment types to the default attachment click listener.

### ✅ Added
- `MessageInputView` now uses the cursor `stream_ui_message_input_cursor.xml` instead of accent color. To change the cursor, override `stream_ui_message_input_cursor.xml`.
- Replacing `ChatUI` with new `io.getstream.chat.android.ui.ChatUI` implementation
- Added possibility to configure delete message option visibility using `streamUiDeleteMessageEnabled` attribute, and `MessageListView::setDeleteMessageEnabled` method
- Add `streamUiEditMessageEnabled` attribute to `MessageListView` and `MessageListView::setEditMessageEnabled` method to enable/disable the message editing feature
- Add `streamUiMentionsEnabled` attribute to `MessageInputView` and `MessageInputView::setMentionsEnabled` method to enable/disable mentions
- Add `streamUiThreadsEnabled` attribute to `MessageListView` and `MessageListView::setThreadsEnabled` method to enable/disable the thread replies feature
- Add `streamUiCommandsEnabled` attribute to `MessageInputView` and `MessageInputView::setCommandsEnabled` method to enable/disable commands
- Add `ChannelListItemPredicate` to our `channelListView` to allow filter `ChannelListItem` before they are rendered
- Open `AvatarBitmapFactory` class
- Add `ChatUI::avatarBitmapFactory` property to allow custom implementation of `AvatarBitmapFactory`
- Add `AvatarBitmapFactory::userBitmapKey` method to generate cache key for a given User
- Add `AvatarBitmapFactory::channelBitmapKey` method to generate cache key for a given Channel
- Add `StyleTransformer` class to allow application-wide style customizations
- Add the default font field to `TextStyle`
- Add new method `ChatFonts::setFont(textStyle: TextStyle, textView: TextView, defaultTypeface: Typeface)`
- Add attributes for `MessageListView` in order to customize styles of:
  - Mine message text
  - Theirs message text
  - User name text in footer of Message
  - Message date in footer of Message
  - Thread replies counter in footer of Message
  - Link title text
  - Link description text
  - Date separator text
  - Deleted message text and background
  - Reactions style in list view and in options view
  - Indicator icons in footer of Message
  - Unread count badge on scroll to bottom button
  - Message stroke width and color for mine and theirs types
    It is now possible to customize the following attributes for `ChannelListView`:
- `streamUiChannelOptionsIcon` - customize options icon
- `streamUiChannelDeleteIcon` - customize delete icon
- `streamUiChannelOptionsEnabled` - hide/show options icon
- `streamUiChannelDeleteEnabled` - hide/show delete button
- `streamUiSwipeEnabled` - enable/disable swipe action
- `streamUiBackgroundLayoutColor` - customize the color of "background layout"
- `streamUiChannelTitleTextSize` - customize channel name text size
- `streamUiChannelTitleTextColor` - customize channel name text color
- `streamUiChannelTitleTextFont` - customize channel name text font
- `streamUiChannelTitleFontAssets` - customize channel name font asset
- `streamUiChannelTitleTextStyle` - customize channel name text style (normal / bold / italic)
- `streamUiLastMessageTextSize` - customize last message text size
- `streamUiLastMessageTextColor` - customize last message text color
- `streamUiLastMessageTextFont` - customize last message text font
- `streamUiLastMessageFontAssets` - customize last message font asset
- `streamUiLastMessageTextStyle` - customize last message text style (normal / bold / italic)
- `streamUiLastMessageDateTextSize` - customize last message date text size
- `streamUiLastMessageDateTextColor` - customize last message date text color
- `streamUiLastMessageDateTextFont` - customize last message date text font
- `streamUiLastMessageDateFontAssets` - customize last message date font asset
- `streamUiLastMessageDateTextStyle` - customize last message date text style (normal / bold / italic)
- `streamUiIndicatorSentIcon` - customize drawable indicator for sent
- `streamUiIndicatorReadIcon` - customize drawable indicator for read
- `streamUiIndicatorPendingSyncIcon` - customize drawable indicator for pending sync
- `streamUiForegroundLayoutColor` - customize the color of "foreground layout"
- `streamUiUnreadMessageCounterBackgroundColor` - customize the color of message counter badge
- `streamUiUnreadMessageCounterTextSize` - customize message counter text size
- `streamUiUnreadMessageCounterTextColor` - customize message counter text color
- `streamUiUnreadMessageCounterTextFont` - customize message counter text font
- `streamUiUnreadMessageCounterFontAssets` - customize message counter font asset
- `streamUiUnreadMessageCounterTextStyle` - customize message counter text style (normal / bold / italic)
- Option `app:streamUiReactionsEnabled` in `MessageListView` to enable or disable reactions
- It is now possible to configure new fields in MessageInputView:
- `streamUiMessageInputTextStyle` - customize message input text style.
- `streamUiMessageInputFont` - customize message input text font.
- `streamUiMessageInputFontAssets` - customize message input text font assets.
- `streamUiMessageInputEditTextBackgroundDrawable` - customize message input EditText drawable.
- `streamUiMessageInputCustomCursorDrawable` - customize message input EditText cursor drawable.
- `streamUiCommandsTitleTextSize` - customize command title text size
- `streamUiCommandsTitleTextColor` - customize command title text color
- `streamUiCommandsTitleFontAssets` - customize command title text color
- `streamUiCommandsTitleTextColor` - customize command title font asset
- `streamUiCommandsTitleFont` - customize command title text font
- `streamUiCommandsTitleStyle` - customize command title text style
- `streamUiCommandsNameTextSize` - customize command name text size
- `streamUiCommandsNameTextColor` - customize command name text color
- `streamUiCommandsNameFontAssets` - customize command name text color
- `streamUiCommandsNameTextColor` - customize command name font asset
- `streamUiCommandsNameFont` - customize command name text font
- `streamUiCommandsNameStyle` - customize command name text style
- `streamUiCommandsDescriptionTextSize` - customize command description text size
- `streamUiCommandsDescriptionTextColor` - customize command description text color
- `streamUiCommandsDescriptionFontAssets` - customize command description text color
- `streamUiCommandsDescriptionTextColor` - customize command description font asset
- `streamUiCommandsDescriptionFont` - customize command description text font
- `streamUiCommandsDescriptionStyle` - customize command description text style
- `streamUiSuggestionBackgroundColor` - customize suggestion view background
- `streamUiMessageInputDividerBackgroundDrawable` - customize the background of divider of MessageInputView

### ⚠️ Changed
- Deprecated `ChatUI` class

# March 8th, 2021 - 4.7.0
## stream-chat-android-client
### ⚠️ Changed
- Refactored `FilterObject` class  - see the [migration guide](https://github.com/GetStream/stream-chat-android/wiki/Migration-guide:-FilterObject) for more info

## stream-chat-android-offline
### 🐞 Fixed
- Fixed refreshing channel list after removing member
- Fixed an issue that didn't find the user when obtaining the list of messages

### ⚠️ Changed
- Deprecated `ChatDomain::disconnect`, use disconnect on ChatClient instead, it will make the disconnection on ChatDomain too.
- Deprecated constructors for `ChatDomain.Builder` with the `User` type parameter, use constructor with `Context` and `ChatClient` instead.

## stream-chat-android-ui-common
### ⚠️ Changed
- Message options list changed colour for dark version. The colour is a little lighters
  now, what makes it easier to see.

## stream-chat-android-ui-components
### 🐞 Fixed
- Fixed some rare crashes when `MessageListView` was created without any attribute info present

### ⬆️ Improved
- Updated PhotoView to version 2.3.0

### ✅ Added
- Introduced `AttachmentViewFactory` as a factory for custom attachment views/custom link view
- Introduced `TextAndAttachmentsViewHolder` for any combination of attachment content and text

### ❌ Removed
- Deleted `OnlyFileAttachmentsViewHolder`, `OnlyMediaAttachmentsViewHolder`,
  `PlainTextWithMediaAttachmentsViewHolder` and `PlainTextWithFileAttachmentsViewHolder`

# Feb 22th, 2021 - 4.6.0
# New UI-Components Artifact
A new UI-Components artifact has been created with a new design of all our components.
This new artifact is available on MavenCentral and can imported by adding the following dependency:
```
implementation "io.getstream:stream-chat-android-ui-components:4.6.0"
```

## stream-chat-android
- Add `streamMessageActionButtonsTextSize`, `streamMessageActionButtonsTextColor`, `streamMessageActionButtonsTextFont`,
  `streamMessageActionButtonsTextFontAssets`, `streamMessageActionButtonsTextStyle`, `streamMessageActionButtonsIconTint`
  attributes to `MessageListView`
- Add `ChannelHeaderViewModel::resetThread` method and make `ChannelHeaderViewModel::setActiveThread` message parameter non-nullable
- Fix ReadIndicator state
- Using `MessageListView#setViewHolderFactory` is now an error - use `setMessageViewHolderFactory` instead
- Removed `MessageListItemAdapter#replaceEntities` - use `submitList` method instead
- Use proper color values on Dialog Theme
- Increase touchable area on the button to remove an attachment

## stream-chat-android-client
- Introduce ChatClient::setUserWithoutConnecting function
- Handle disconnect event during pending token state
- Remove unneeded user data when creating WS Connection
- Using `User#unreadCount` is now an error - use `totalUnreadCount` instead
- Using `ChannelController` is now an error - use `ChannelClient` instead
- Using `Pagination#get` is now an error - use `toString` instead
- Using the old event APIs is now an error - see the [migration guide](https://github.com/GetStream/stream-chat-android/wiki/Migration-guide:-ChatObserver-and-events()-APIs) for more info
- Using `ChatClient#flag` is now an error - use `flagUser` instead

## stream-chat-android-offline
- Introduce `PushMessageSyncHandler` class

- Add UseCase for querying members (`chatDomain.useCases.queryMembers(..., ...).execute()`).
  - If we're online, it executes a remote call through the ChatClient
  - If we're offline, it pulls members from the database for the given channel
- Mark the `SendMessageWithAttachmentsImpl` use case an error

## stream-chat-android-ui-common
- Fix `CaptureMediaContract` chooser on Android API 21
- Using `ChatUI(client, domain, context)` now an error - use simpler constructor instead
- Using the `Chat` interface now an error - use `ChatUI` instead

# Feb 15th, 2021 - 4.5.5
## Common changes for all artifacts
- Updated project dependencies
  - Kotlin 1.4.30
  - Stable AndroidX releases: LiveData 2.3.0, Activity 1.2.0, Fragment 1.3.0
  - For the full list of dependency version changes, see [this PR](https://github.com/GetStream/stream-chat-android/pull/1383)

## stream-chat-android
- Add `streamInputAttachmentsMenuBackground` and `streamInputSuggestionsBackground` attributes to `MessageInputView`
- Add `streamMessageActionButtonsBackground` attributes to `MessageListView`

## stream-chat-android-client
- Remove unused `reason` and `timeout` parameters from `ChannelClient::unBanUser` method

# Feb 11th, 2021 - 4.5.4
## stream-chat-android
- Fix `streamLastMessageDateUnreadTextColor` attribute not being used in ChannelListView
- Fix `streamChannelsItemSeparatorDrawable` attribute not being parsed

## stream-chat-android-client
- Fix `ConcurrentModificationException` on our `NetworkStateProvider`

# Feb 5th, 2021 - 4.5.3
## stream-chat-android
-. `ChatUtils::devToken` is not accessible anymore, it has been moved to `ChatClient::devToken`

## stream-chat-android-client
- **setUser deprecation**
  - The `setUser`, `setGuestUser`, and `setAnonymousUser` methods on `ChatClient` are now deprecated.
  - Prefer to use the `connectUser` (`connectGuestUser`, `connectAnonymousUser`) methods instead, which return `Call` objects.
  - If you want the same async behaviour as with the old methods, use `client.setUser(user, token).enqueue { /* Handle result */ }`.
- Add support for typing events in threads:
  - Add `parentId` to `TypingStartEvent` and `TypingStopEvent`
  - Add `parentId` to ``ChannelClient::keystroke` and `ChannelClient::stopTyping`
- `ChatClient::sendFile` and `ChatClient::sendImage` each now have just one definition with `ProgressCallback` as an optional parameter. These methods both return `Call<String>`, allowing for sync/async execution, and error handling. The old overloads that were asynchronous and returned no value/error have been removed.
- `FileUploader::sendFile` and `FileUploader::sendImages` variations with `ProgressCallback` are no longer async with no return type. Now they are synchronous with `String?` as return type

## stream-chat-android-offline
- Add support for typing events in threads:
  - Add `parentId` to `Keystroke` and `StopTyping` use cases

## stream-chat-android-ui-common
- Add a new `isMessageRead` flag to the `MessageListItem.MessageItem` class, which indicates
  that a particular message is read by other members in this channel.
- Add handling threads typing in `MessageInputViewModel`

# Jan 31th, 2021 - 4.5.2
## stream-chat-android-client
- Use proper data on `ChatClient::reconnectSocket` to reconnect normal/anonymous user
- Add `enforceUnique` parameter to `ChatClient::sendReaction` and `ChannelClient::sendReaction` methods .
  If reaction is sent with `enforceUnique` set to true, new reaction will replace all reactions the user has on this message.
- Add suspending `setUserAndAwait` extension for `ChatClient`
- Replace chat event listener Kotlin functions with ChatEventListener functional interface in order to promote
  a better integration experience for Java clients. Old methods that use the Kotlin function have been deprecated.
  Deprecated interfaces, such as ChannelController, have not been updated. ChannelClient, which inherits from ChannelController
  for the sake of backwards compatibility, has been updated.

## stream-chat-android-offline
- Add `enforceUnique` parameter to `SendReaction` use case. If reaction is sent with `enforceUnique` set to true,
  new reaction will replace all reactions the user has on this message.
- Fix updating `Message::ownReactions` and `Message:latestReactions` after sending or deleting reaction - add missing `userId` to `Reaction`
- Fix Load Thread Replies process

## stream-chat-android-ui-common
- Add a new `isThreadMode` flag to the `MessageListItem.MessageItem` class.
  It shows is a message item should be shown as part of thread mode in chat.
- Add possibility to set `DateSeparatorHandler` via `MessageListViewModel::setDateSeparatorHandler`
  and `MessageListViewModel::setThreadDateSeparatorHandler` which determines when to add date separator between messages
- Add `MessageListViewModel.Event.ReplyAttachment`, `MessageListViewModel.Event.DownloadAttachment`, `MessageListViewModel.Event.ShowMessage`,
  and `MessageListViewModel.Event.RemoveAttachment` classes.
- Deprecate `MessageListViewModel.Event.AttachmentDownload`

# Jan 18th, 2021 - 4.5.1
## stream-chat-android
- Fix `MessageListItemViewHolder::bind` behavior
- Improve connection/reconnection with normal/anonymous user

## stream-chat-android-client
- Create `ChatClient::getMessagesWithAttachments` to filter message with attachments
- Create `ChannelClient::getMessagesWithAttachments` to filter message with attachments
- Add support for pinned messages:
  - Add `pinMessage` and `unpinMessage` methods `ChatClient` and `ChannelClient`
  - Add `Channel::pinnedMessages` property
  - Add `Message:pinned`, `Message::pinnedAt`, `Message::pinExpires`, and `Message:pinnedBy` properties

# Jan 7th, 2021 - 4.5.0
## stream-chat-android
- Now depends explicitly on AndroidX Fragment (fixes a potential crash with result handling)
- Update AndroidX dependencies: Activity 1.2.0-rc01 and Fragment 1.3.0-rc01

## stream-chat-android-client
- Add filtering non image attachments in ChatClient::getImageAttachments
- Add a `channel` property to `notification.message_new` events
- Fix deleting channel error
- 🚨 Breaking change: ChatClient::unmuteUser, ChatClient::unmuteCurrentUser,
  ChannelClient::unmuteUser, and ChannelClient::unmuteCurrentUser now return Unit instead of Mute

## stream-chat-android-offline
- Add LeaveChannel use case
- Add ChannelData::memberCount
- Add DeleteChannel use case
- Improve loading state querying channels
- Improve loading state querying messages

# Dec 18th, 2020 - 4.4.9

## stream-chat-android-client
- improved event recovery behaviour

## stream-chat-android-offline
- improved event recovery behaviour
- fixed the chatDomain.Builder boolean usage between userPresence and recoveryEnabled

# Dec 18th, 2020 - 4.4.8
## stream-chat-android
- Add filtering `shadowed` messages when computing last channel message
- Add filtering `draft` channels
- Add `DateFormatter::formatTime` method to format only time of a date
- Fix `ChatUtils::devToken` method

## stream-chat-android-client
- Improve `banUser` and `unBanUser` methods - make `reason` and `timeout` parameter nullable
- Add support for shadow ban - add `shadowBanUser` and `removeShadowBan` methods to `ChatClient` and `ChannelClient`
- Add `shadowBanned` property to `Member` class
- Add `ChatClient::getImageAttachments` method to obtain image attachments from a channel
- Add `ChatClient::getFileAttachments` method to obtain file attachments from a channel
- Add `ChannelClient::getImageAttachments` method to obtain image attachments from a channel
- Add `ChannelClient::getFileAttachments` method to obtain file attachments from a channel

## stream-chat-android-offline
- Add filtering `shadowed` messages
- Add new usecase `LoadMessageById` to fetch message by id with offset older and newer messages
- Watch Channel if there was previous error

## stream-chat-android-ui-common
- Add `messageId` arg to `MessageListViewModel`'s constructor allowing to load message by id and messages around it

# Dec 14th, 2020 - 4.4.7
## Common changes for all artifacts
- Updated to Kotlin 1.4.21
- For Java clients only: deprecated the `Call.enqueue(Function1)` method, please use `Call.enqueue(Callback)` instead

## stream-chat-android
- Add new attrs to `MessageListView`: `streamDeleteMessageActionEnabled`, `streamEditMessageActionEnabled`
- Improve Channel List Diff
- Add new attrs to `MessageInputView`: `streamInputScrollbarEnabled`, `streamInputScrollbarFadingEnabled`
- Add API for setting custom message date formatter in MessageListView via `setMessageDateFormatter(DateFormatter)`
  - 24 vs 12 hr controlled by user's System settings.

## stream-chat-android-client
- Add `ChatClient::isValidRemoteMessage` method to know if a RemoteMessage is valid for Stream

## stream-chat-android-offline
- Add updating `channelData` after receiving `ChannelUpdatedByUserEvent`
- Fix crash when a push notification arrives from other provider different than Stream

# Dic 4th, 2020 - 4.4.6

## stream-chat-android
- Use custom `StreamFileProvider` instead of androidx `FileProvider` to avoid conflicts
- Add `ChatClient::setGuestUser` method to login as a guest user
- Make `MessageListItemViewHolder` public and open, to allow customization by overriding the `bind` method

## stream-chat-android-offline
- Centralize how channels are stored locally

# Nov 24th, 2020 - 4.4.5
## Common changes for all artifacts
- Stream SDks has been uploaded to MavenCentral and the GroupID has changed to `io.getstream`.

## stream-chat-android
- New artifact name: `io.getstream:stream-chat-android:STREAM_VERSION`

## stream-chat-android-client
- It's no longer required to wait for `setUser` to finish before querying channels
- `ChatClient::setUser` method allows be called without network connection and will retry to connect when network connection is available
- New artifact name: `io.getstream:stream-chat-android-client:STREAM_VERSION`
- Show date of the last message into channels list when data comes from offline storage
- Show text of the last message into channels list when data comes from offline storage
- Accept Invite Message is now optional, if null value is sent, no message will be sent to the rest of members about this action

## stream-chat-android-offline
- Fix bug when channels with newer messages don't go to the first position in the list
- Fix Offline usage of `ChatDomain`
- New artifact name: `io.getstream:stream-chat-android-offline:STREAM_VERSION`
- Provide the last message when data is load from offline storage

# Nov 24th, 2020 - 4.4.4
This version is a rollback to 4.4.2, The previous release (4.4.3) was not valid due to a problem with the build flow.
We are going to release 4.4.5 with the features introduced by 4.4.3 as soon as the build is back working

# Nov 20th, 2020 - 4.4.3
## stream-chat-android-client
- It's no longer required to wait for `setUser` to finish before querying channels
- `ChatClient::setUser` method allows be called without network connection and will retry to connect when network connection is available

## stream-chat-android-offline
- Fix bug when channels with newer messages don't go to the first position in the list
- Fix Offline usage of `ChatDomain`

# Nov 13th, 2020 - 4.4.2

## stream-chat-android
- Remove `ChatClient` and `ChatDomain` as `ChatUI`'s dependencies
- Replace Glide with Coil - SDK doesn't depend on Glide anymore.
- Remove `BaseStyle` class and extract its properties into `AvatarStyle` and `ReadStateStyle`.
  - Use composition with `AvatarStyle` and `ReadStateStyle` instead of inheriting from `BaseStyle`.
  - Convert to kotlin: `ReadStateView`, `MessageListViewStyle`
- Add `streamShowSendAlsoToChannelCheckbox` attr to `MessageInputView` controlling visibility of "send also to channel" checkbox
- The sample app no longer uses Koin for dependency injection
- Add `streamCopyMessageActionEnabled`, `streamFlagMessageActionEnabled`, and `streamStartThreadMessageActionEnabled` attrs to `MessageListView`
- Validate message text length in MessageInputView.
  - Add property `MessageInputView.maxMessageLength: Int` and show warning once the char limit is exceeded
  - Expose `MessageInputViewModel.maxMessageLength: Int` informing about text length limit of the Channel

## stream-chat-android-client
- Deprecate `User::unreadCount` property, replace with `User::totalUnreadCount`
- Added MarkAllReadEvent
- Fix UpdateUsers call

## stream-chat-android-offline
- Update `totalUnreadCount` when user is connected
- Update `channelUnreadCount` when user is connected
- Fix bug when channels could be shown without names
- Added support for marking all channels as read for the current user.
  - Can be accessed via `ChatDomain`'s use cases (`chatDomain.useCases.markAllRead()...`).
- Fix bug when local channels could be sorted not properly
- Typing events can be all tracked with `ChatDomain.typingUpdates`

# Nov 4th, 2020 - 4.4.1
## Common changes for all artifacts
- Updated dependencies to latest versions (AGP 4.1, OkHttp 4.9, Coroutines 1.3.9, ExoPlayer 2.12.1, etc.)
  - See [PR #757](https://github.com/GetStream/stream-chat-android/pull/757) for full list of version updates
- Revamped `Call` implementations
  - The `Call2` type has been removed, the libraries now all use the same `Call` instead for all APIs
  - `Call` now guarantees callbacks to happen on the main thread
  - Coroutine users can now `await()` a `Call` easily with a provided extension

## stream-chat-android
- Add empty state views to channel list view and message list view components
- Allow setting custom empty state views
- Add loading view to message list view
- Allow setting custom loading view
- Add load more threshold for `MessageListView` and `streamLoadMoreThreshold` attribute
- Fix handling of the `streamShowReadState` attribute on `MessageListView`
- Add `streamShowDeliveredState` XML attribute to `MessageListView`
- Add "loading more" indicator to the `MessageListView`
- Messages in ChannelController were split in messages - New messages and oldMessages for messages coming from the history.

## stream-chat-android-client
- Fix guest user authentication
- Changed API of QuerySort class. You have to specify for what model it is being used.
- Rename `ChannelController` to `ChannelClient`. Deprecate `ChannelController`.
- Replace `ChannelController` subscribe related extension functions with corresponding `ChannelClient` functions
- Move `ChannelClient` extension functions to `io.getstream.chat.android.client.channel` package

## stream-chat-android-offline
- Add GetChannelController use cases which allows to get ChannelController for Channel
- Fix not storing channels when run channels fetching after connection recovery.
- Fix read state getting stuck in unread state

# Oct 26th, 2020 - 4.4.0
## stream-chat-android
- Create custom login screen in sample app
- Bump Coil to 1.0.0
- Add message sending/sent indicators in `MessageListView`
- Add possibility to replace default FileUploader
- Fixes a race condition where client.getCurrentUser() was set too late
- Support for hiding channels
- Makes the number of channels return configurable by adding the limit param to ChannelsViewModelFactory
- Add message sending/sent indicators in `MessageListView`
- Provide ChannelViewModelFactory and ChannelsViewModelFactory by the library to simplify setup
- Fixes for https://github.com/GetStream/stream-chat-android/issues/698 and https://github.com/GetStream/stream-chat-android/issues/723
- Don't show read state for the current user

## stream-chat-android-client
- Fix ConcurrentModificationException in `ChatEventsObservable`
- Add possibility to replace default FileUploader
- Fix anonymous user authentication
- Fix fetching color value from TypedArray

## stream-chat-android-offline
- Channel list now correctly updates when you send a new message while offline. This fixes https://github.com/GetStream/stream-chat-android/issues/698
- Channels now stay sorted based on the QuerySort order (previous behaviour was to sort them once)
- New messages now default to type "regular" or type "ephemeral" if they start with a /
- Improved error logging on sendMessage & sendReaction
- Fixed a race condition that in rare circumstances could cause the channel list to show stale (offline) data
- Fixed a bug with channel.hidden not working correctly
- Fixed crash with absence of user in the UserMap

# Oct 19th, 2020 - 4.3.1-beta-2 (stream-chat-android)
- Allow setting custom `NotificationHandler` in `Chat.Builder`
- Fix unresponsive attachment upload buttons
- Removed many internal implementation classes and methods from the SDK's public API
- Fix sending GIFs from keyboard
- Fix unresponsive attachment upload buttons
- Fix method to obtain initials from user to be shown into the avatar
- Fix method to obtain initials from channel to be shown into the avatar
- Allow setting `ChatLoggerHandler` and `ChatLogLevel` in `Chat.Builder`

# Oct 16th, 2020 - 4.3.1-beta-1 (stream-chat-android)
- Significant performance improvements
- Fix a crash related to behaviour changes in 1.3.0-alpha08 of the AndroidX Fragment library
- Replace Glide with Coil in AttachmentViewHolderMedia (Fix GIFs loading issues)
- `MessageListView.BubbleHelper`'s methods now have nullability annotations, and use primitive `boolean` values as parameters
- Update Offline Support to the [last version](https://github.com/GetStream/stream-chat-android-livedata/releases/tag/0.8.6)

# Oct 16th, 2020 - 0.8.6 (stream-chat-android-offline)
- Improve sync data validation in ChatDomain.Builder
- Removed many internal implementation classes and methods from the SDK's public API
- Significant performance improvements to offline storage
- Default message limit for the queryChannels use case changed from 10 to 1. This is a more sensible default for the channel list view of most chat apps
- Fix QuerySort
- Update client to 1.16.8: See changes: https://github.com/GetStream/stream-chat-android-client/releases/tag/1.16.8

# 1.16.8 - Fri 16th of Oct 2020 (stream-chat-android-client)
- Add `lastUpdated` property to `Channel`

# Oct 14th, 2020 - 4.3.0-beta-6 (stream-chat-android)
- Update to Kotlin 1.4.10
- Fix Typing view behavior
- Fix NPE asking for `Attachment::type`
- Fix ChatDomain initialization issue
- Limit max lines displayed in link previews (5 lines by default, customizable via `streamAttachmentPreviewMaxLines` attribute on `MessageListView`)
- Update Offline Support to the [last version](. See changes: )https://github.com/GetStream/stream-chat-android-livedata/releases/tag/0.8.5)

# 1.16.7 - Wed 14th of Oct 2020 (stream-chat-android-client)
- Removed many internal implementation classes and methods from the SDK's public API
- Improved nullability, restricted many generic type parameters to be non-nullable (set `Any` as their upper bound)
- Use AttachmentsHelper to validate imageUrl instead of just url.

# Oct 14th, 2020 - 0.8.5 (stream-chat-android-offline)
- Use `createdLocallyAt` and `updatedLocallyAt` properties in ChannelController and ThreadController
- Update attachments of message with an old image url, if it's still valid.
- Set attachment fields even if the file upload fails
- Fix NPE while ChatEvent was handled
- Improved nullability, restricted some generic type parameters to be non-nullable (set `Any` as their upper bound)
- Fix method to store date of the last message received into a channel
- Update client to 1.16.7: See changes: https://github.com/GetStream/stream-chat-android-client/releases/tag/1.16.7

# Oct 9th, 2020 - 4.3.0-beta-5 (stream-chat-android)
- Improve selecting non-media attachments
- Fix showing attachments captured with camera
- Add setting type and file size when creating AttachmentMetaData from file
- Remove FileAttachmentListAdapter and methods related to opening files chooser
- Replace isMedia flag with getting type from attachment if possible
- Update ExoPlayer dependency to version [2.12.0](https://github.com/google/ExoPlayer/blob/release-v2/RELEASENOTES.md#2120-2020-09-11)

# 1.16.6 - Fri 9th of Oct 2020 (stream-chat-android-client)
- Add `createdLocallyAt` and `updatedLocallyAt` properties to `Message` type
- Add AttachmentsHelper with hasValidUrl method

# Oct 7th, 2020 - 4.3.0-beta-4 (stream-chat-android)
- For Java clients, the `bindView` methods used to bind a ViewModel and its UI component together are now available with friendlier syntax.
- Calls such as `MessageListViewModelBindingKt.bindView(...);` should be replaced with calls like `MessageListViewModelBinding.bind(...);`
- The `ChannelListViewModelBindingKt` class has been renamed to `ChannelsViewModelBinding`, to match the name of the ViewModel it's associated with.
- Update client to the latest version. See changes: https://github.com/GetStream/stream-chat-android-client/releases/tag/1.16.5
- Update Stream Livedata to the last version. See changes: https://github.com/GetStream/stream-chat-android-livedata/releases/tag/0.8.4

# Oct 7th, 2020 - 0.8.4 (stream-chat-android-offline)
- Update client to 1.16.5: See changes: https://github.com/GetStream/stream-chat-android-client/releases/tag/1.16.5

# 1.16.5 - Wed 7th of Oct 2020 (stream-chat-android-client)
- Add autocomplete filter
- Add @JvmOverloads to QueryUsersRequest constructor
- Improve java interop of `TokenManager`

# Oct 5th, 2020 - 0.8.3 (stream-chat-android-offline)
- Improved message attachment handling. Message is now first added to local storage and the attachment is uploaded afterwards.
- Editing messages now works while offline
- Deprecate SendMessageWithAttachments in favor of SendMessage while specifying attachment.upload
- Fix a bug that caused messages not to load if member limit wasn't specified
- Fix a crash related to reaction data structure
- Fix a bug where network errors (temporary ones) are detected as permanent errors

# 1.16.4 - Mon 5th of Oct 2020 (stream-chat-android-client)
- Add `attachment.upload` and `attachment.uploadState` fields for livedata upload status. These fields are currently unused if you only use the low level client.

# Oct 2nd, 2020 - 4.3.0-beta-3 (stream-chat-android)
- Removed several parameters of `BaseAttachmentViewHolder#bind`, `Context` is now available as a property instead, others should be passed in through the `AttachmentViewHolderFactory` as constructor parameters
- Moved `BaseAttachmentViewHolder` to a new package
- Fix setting read state when user's last read equals message created date
- Skip setting user's read status if last read message is his own
- Make MessageListItem properties abstract
- Change default query sort to "last_updated"
- Fixed attachments logic. Save previously attached files when add more.
- Fixed the bug when it was unable to select new files when you have already attached something.
- Moved `MessageInputView` class to a new package.
- Update Stream Livedata to the last version. See changes: https://github.com/GetStream/stream-chat-android-livedata/releases/tag/0.8.2

# Oct 2nd, 2020 - 0.8.2 (stream-chat-android-offline)
- Request members by default when querying channels

# Sep 30th, 2020 - 4.3.0-beta-2 (stream-chat-android)
- Removed several parameters of `BaseMessageListItemViewHolder#bind`, `Context` is now available as a property instead, others should be passed in through the `MessageViewHolderFactory` as constructor parameters
- Attachment customization methods moved from `MessageViewHolderFactory` to a separate `AttachmentViewHolderFactory` class
- Removed `position` parameter from `MessageClickListener`
- Moved `BaseMessageListItemViewHolder` to a new package
- Update client to the latest version. See changes: https://github.com/GetStream/stream-chat-android-client/releases/tag/1.16.1
- Update Stream Livedata to the last version. See changes: https://github.com/GetStream/stream-chat-android-livedata/releases/tag/0.8.1

# Sep 30th, 2020 - 0.8.1 (stream-chat-android-offline)
- Handle the new `ChannelUpdatedByUserEvent`
- Update client to 1.16.1: See changes: https://github.com/GetStream/stream-chat-android-client/releases/tag/1.16.1
- Improve online status handling
- Replace posting an empty channels map when the channels query wasn't run online and offline storage is empty with error

# 1.16.2 - Wed 30 Sep 2020 (stream-chat-android-client)
- Add `ChatClient::enableSlowMode` method to enable slow mode
- Add `ChatClient::disableSlowMode` method to disable slow mode
- Add `ChannelController::enableSlowMode` method to enable slow mode
- Add `ChannelController::disableSlowMode` method to disable slow mode
- Add `Channel::cooldown` property to know how configured `cooldown` time for the channel
- Fix FirebaseMessageParserImpl.verifyPayload() logic
- Fix notification display condition
- Fix Socket connection issues

# 1.16.1 - Wed 25 Sep 2020 (stream-chat-android-client)
- Remove `User` field on `ChannelUpdatedEvent`
- Add new chat event type -> `ChannelUpdatedByUserEvent`
- Add `ChatNotificationHandler::getFirebaseInstanceId` method to provide a custom `FirebaseInstanceId`
- Add `NotificationConfig::useProvidedFirebaseInstance` conf

# Sep 23rd, 2020 - 4.3.0-beta-1 (stream-chat-android)
- Update livedata/client to latest version. See changes: https://github.com/GetStream/stream-chat-android-client/releases/tag/1.16.0

# 1.16.0 - Wed 23 Sep 2020 (stream-chat-android-client)
- Removed message.channel, this is a backwards incompatible change
- Ensure that message.cid is always available

The SDK was providing message.cid and message.channel in some cases, but not always.
Code that relied on those fields being populated caused bugs in production.

If you were relying on message.channel it's likely that you were running into bugs.
We recommend using one of these alternatives:

- message.cid if you just need a reference to the channel
- the channel object provided by client.queryChannel(s) if you need the full channel data
- channelController.channelData livedata object provided by the livedata package (automatically updated if channel data changes)
- channelController.toChannel() function provided by the livedata package

# Sep 23rd, 2020 - 0.8.0 (stream-chat-android-offline)
- Update client to 1.16.0: See changes: https://github.com/GetStream/stream-chat-android-client/releases/tag/1.16.0

# Sep 23rd, 2020 - 0.7.7 (stream-chat-android-offline)
- Fix crash when map channels DB entity to Channel
- Add posting empty channels map when queryChannels fails either offline and online which prevents infinite loader

# 1.15.6 - Wed 23 Sep 2020 (stream-chat-android-client)
- Convert ChatError to plain class. Changes in ChatLogger interface.
- Update events fields related to read status - remove "unread_messages" field and add "unread_channels" to NewMessageEvent, NotificationMarkReadEvent, and NotificationMessageNewEvent
- Mark ChatEvents containing the user property by the UserEvent interface.
- Simplified the event handling APIs, deprecated `ChatObservable`. See [the migration guide](https://github.com/GetStream/stream-chat-android-client/wiki/Migrating-from-the-old-event-subscription-APIs) for details on how to easily adopt the new APIs.

# Sep 23rd, 2020 - 4.2.11-beta-13 (stream-chat-android)
- Adjust ChatSocketListener to new events(NewMessageEvent, NotificationMarkReadEvent, NotificationMessageNewEvent) properties.
- Fix "load more channels"
- Update client to the latest version. See changes: https://github.com/GetStream/stream-chat-android-client/releases/tag/1.15.6
- Update Stream Livedata to the last version. See changes: https://github.com/GetStream/stream-chat-android-livedata/releases/tag/0.7.7

# Sep 18th, 2020 - 4.2.11-beta-12 (stream-chat-android)
- Implement Giphy actions handler
- Fix .gif preview rendering on message list
- Fix thread shown issue after sending message to a channel
- Remove border related attributes from MessageInputView. Add close button background attribute to MessageInputView.
- Improve setting user in sample app
- Add updating message read state after loading first messages
- Wrap Attachment into AttachmentListItem for use in adapter
- Properly show the message date
- Revamp MessageListView adapter customization, introduce ListenerContainer to handle all ViewHolder listeners
- Fix default filters on `ChannelsViewModelImpl`
- Update client to the latest version. See changes: https://github.com/GetStream/stream-chat-android-client/releases/tag/1.15.5
- Update Stream Livedata to the last version. See changes: https://github.com/GetStream/stream-chat-android-livedata/releases/tag/0.7.6

# Sep 18th, 2020 - 0.7.6 (stream-chat-android-offline)
- Store needed users in DB
- Stop trying to execute background sync in case ChatDomain.offlineEnabled is set to false
- Fix Socket Connection/Reconnection
- Update client to the latest version. See changes: https://github.com/GetStream/stream-chat-android-client/releases/tag/1.15.5

# 1.15.5 - Fri 18 Sep 2020 (stream-chat-android-client)
- Fix Socket Connection/Reconnection

# Sep 15th, 2020 - 0.7.5 (stream-chat-android-offline)
- Fix offline support for adding and removing reactions
- Fix crash when creating a channel while channel.createdBy is not set

# Sep 14th, 2020 - 0.7.4 (stream-chat-android-offline)
- Remove duplicates of new channels
- Improve tests
- Remove some message's properties that are not used anymore GetStream/stream-chat-android-client#69
- Update client to the latest version. See changes: https://github.com/GetStream/stream-chat-android-client/releases/tag/1.15.4

# 1.15.4 - Fri 11 Sep 2020 (stream-chat-android-client)
- Fix Socket Disconnection
- Remove useless message's properties (isStartDay, isYesterday, isToday, date, time and commandInfo)
- Forbid setting new user when previous one wasn't disconnected

# Sep 8th, 2020 - 0.7.3 (stream-chat-android-offline)
- Add usecase to send Giphy command
- Add usecase to shuffle a Gif on Giphy command message
- Add usecase to cancel Giphy Command
- Update client to the latest version. See changes: https://github.com/GetStream/stream-chat-android-client/releases/tag/1.15.3

# 1.15.3 - Tue 7 Sep 2020 (stream-chat-android-client)
- Add send action operation to ChannelController
- Fix serialized file names of SendActionRequest
- Fix `ConnectedEvent` parse process

# Sep 4th, 2020 - 4.2.11-beta-11 (stream-chat-android)
- Fix uploading files and capturing images on Android >= 10
- Fix `AvatarView`: Render lastActiveUsers avatars when channel image is not present

# 1.15.2 - Tue 1 Sep 2020 (stream-chat-android-client)
- `ChannelResponse.watchers` is an array of User now
- `Watcher` model has been removed, `User` model should be used instead
- `QueryChannelsRequet` has a new field called `memberLimit` to limit the number of members received per channel

# Aug 28th, 2020 - 4.2.11-beta-9 (stream-chat-android)
- Update event structure
- Update client to the latest version. See changes: https://github.com/GetStream/stream-chat-android-client/releases/tag/1.15.1
- Update Stream Livedata to the last version. See changes: https://github.com/GetStream/stream-chat-android-livedata/releases/tag/0.7.2

# 1.15.1 - Thu 28 Aug 2020 (stream-chat-android-client)
- New MapAdapter that omit key that contains null values or emptyMaps
- Null-Check over Watchers response

## Aug 23th, 2020 - 4.2.11-beta-8 (stream-chat-android)
- Fix Upload Files
- Update RecyclerView Lib
- Update Notification Customization

# Aug 28th, 2020 - 0.7.2 (stream-chat-android-offline)
- Update client to the latest version. See changes: https://github.com/GetStream/stream-chat-android-client/releases/tag/1.15.1

# Aug 28th, 2020 - 0.7.1 (stream-chat-android-offline)
- Keep order when retry to send a message
- Fix message sync logic and message sending success event emitting
- Update client to the latest version. See changes: https://github.com/GetStream/stream-chat-android-client/releases/tag/1.15.0

# Aug 20th, 2020 - 0.7.0 (stream-chat-android-offline)
- Update to version 0.7.0

# 1.15.0 - Thu 20 Aug 2020 (stream-chat-android-client)
- Refactor ChatEvents Structure

# 1.14.0 - Thu 20 Aug 2020 (stream-chat-android-client)
- Decouple cloud messages handler logic from configuration data
- Fix createChannel methods

# 1.13.3 - Tue 18 Aug 2020 (stream-chat-android-client)
- Set message as optional when updating a channel

# 1.13.2 - Fri 14 Aug 2020 (stream-chat-android-client)
- Reduce TLS Latency

# 1.13.1 - Fri 7 Aug 2020 (stream-chat-android-client)
- Fix DateParser

## Aug 5th, 2020 - 4.2.11-beta-7 (stream-chat-android)
- Update Stream Livedata to the last version. See changes: https://github.com/GetStream/stream-chat-android-livedata/releases/tag/0.6.9
- Fix channel name validation in CreateChannelViewModel
- Add `ChannelsView.setViewHolderFactory(factory: ChannelViewHolderFactory)` function
- Fix Fresco initialization
- Fix method to add/remove reaction

# Aug 3nd, 2020 - 0.6.9 (stream-chat-android-offline)
- Fix `QuerySort`

# 1.13.0 - Tue 28 Jul 2020 (stream-chat-android-client)
- Add `Client.flagUser()` method to flag an User
- Add `Client.flagMessage()` method to flag a Message
- Deprecated method `Client.flag()` because was a bit confusing, you should use `client.flagUser()` instead

# 1.12.3 - Mon 27 Jul 2020 (stream-chat-android-client)
- Fix NPE on TokenManagerImpl
- Upgrade Kotlin to version 1.3.72
- Add Kotlin Proguard Rules

# Jul 20th, 2020 - 0.6.8 (stream-chat-android-offline)
- Fix `NotificationAddedToChannelEvent` event handling

# 1.12.2 - Fri 17 Jul 2020 (stream-chat-android-client)
- Add customer proguard rules

# 1.12.1 - Wed 15 Jul 2020 (stream-chat-android-client)
- Add customer proguard rules

## Jul 13th, 2020 - 4.2.11-beta-6 (stream-chat-android)
- Update client to the latest version. See changes: https://github.com/GetStream/stream-chat-android-client/releases/tag/1.10.0
- Update Stream Livedata to the last version. See changes: https://github.com/GetStream/stream-chat-android-livedata/releases/tag/0.6.7
- Refactor ChannelHeaderView
- Refactor MessageInputView
- Refactor Permission Checker Behavior
- Refactor MessageListVIew
- Fix Send Attachment Behavior
- Fix "Take Picture/Record Video" Behavior
- Add option to show empty view when there are no channels
- Add option to send a message to a thread
- Allow to switch user / logout

# 1.12.0 - Mon 06 Jul 2020 (stream-chat-android-client)
- Add mute and unmute methods to channel controller

# 1.11.0 - Mon 06 Jul 2020 (stream-chat-android-client)
- Fix message mentioned users

# Jul 3nd, 2020 - 0.6.7 (stream-chat-android-offline)
- Update client to the latest version. See changes: https://github.com/GetStream/stream-chat-android-client/releases/tag/1.10.0
- Implement Thread Behavior

# 1.10.0 - Wed 29 June 2020 (stream-chat-android-client)
- Add mute and unmute channels
- Add `notification.channel_mutes_updated` socket even handling
- Add user.channelMutes field
- Improve error logging
- Add invalid date format handling (channel.config dates might be invalid)

# 1.9.3 - Wed 29 June 2020 (stream-chat-android-client)
- Add raw socket events logging. See with tag `Chat:Events`

# Jun 24th, 2020 - 0.6.6 (stream-chat-android-offline)
- Update client to the latest version. See changes: https://github.com/GetStream/stream-chat-android-client/releases/tag/1.9.2

# 1.9.2 - Wed 24 June 2020 (stream-chat-android-client)
- Add `show_in_channel` attribute to `Message` entity

# 1.9.1 - Mue 23 June 2020 (stream-chat-android-client)
- Fix multithreaded date parsing

# 1.9.0 - Mon 22 June 2020 (stream-chat-android-client)
- Fix search message request body
  🚨 Breaking change:
- client.searchMessages signature has been changed: query removed, added channel filter

# 1.8.1 - Thu 18 June 2020 (stream-chat-android-client)
- Fix UTC date for sync endpoint
- Fix inhered events parsing
- Fix custom url setter of ChatClient.Builder

# Jun 16th, 2020 - 0.6.5 (stream-chat-android-offline)
- Fixed crash caused by `NotificationMarkReadEvent.user` value being sent null.
- Solution: using the current user which was set to the ChatDomain instead of relying on event's data.

# 1.8.0 - Thu 12 June 2020 (stream-chat-android-client)
- Add sync api call

# Jun 12th, 2020 - 0.6.4 (stream-chat-android-offline)
- Add attachment.type when upload a file or image

# 1.7.0 - Thu 12 June 2020 (stream-chat-android-client)
- Add query members call

# Jun 11th, 2020 - 0.6.3 (stream-chat-android-offline)
- Create a new UseCase to send messages with attachments

# Jun 11th, 2020 - 0.6.2 (stream-chat-android-offline)
- Update client to the latest version. See changes: https://github.com/GetStream/stream-chat-android-client/releases/tag/1.6.1

# 1.6.1 - Thu 11 June 2020 (stream-chat-android-client)
- Add MimeType on sendFile and sendImage methods

# 1.6.0 - Mon 8 June 2020 (stream-chat-android-client)
- Add translations api call and update message with `i18n` field. Helper `Message` extensions functions are added.

## Jun 4th, 2020 - 4.2.11-beta-5 (stream-chat-android)
- Update livedata dependency to fix crash when NotificationMarkReadEvent received
- Add mavenLocal() repository

## Jun 4th, 2020 - 4.2.11-beta-4 (stream-chat-android)
- Fix crash when command (`/`) is typed.

## Jun 3rd, 2020 - 4.2.11-beta (stream-chat-android)
- Fix `AvatarView` crash when the view is not attached

# 1.5.4 - Wed 3 June 2020 (stream-chat-android-client)
- Add optional `userId` parameter to `Channel.getUnreadMessagesCount` to filter out unread messages for the user

# 1.5.3 - Wed 3 June 2020 (stream-chat-android-client)
- Fix switching users issue: `disconnect` and `setUser` resulted in wrong user connection

# 1.5.2 - Tue 2 June 2020 (stream-chat-android-client)
- Fix `ConcurrentModificationException` on multithread access to socket listeners

# May 30th, 2020 - 0.6.1 (stream-chat-android-offline)
- Use the new low level client syntax for creating a channel with members
- Fallback to a default channel config if the real channel config isn't available yet. This fixes GetStream/stream-chat-android#486

# May 27th, 2020 - 0.6.0 (stream-chat-android-offline)
- Update client to the latest version: https://github.com/GetStream/stream-chat-android-client/releases/tag/1.5.0

# 1.5.1 - Wed 27 May 2020 (stream-chat-android-client)
- Add filter contains with any value

# May 26th, 2020 - 0.5.2 (stream-chat-android-offline)
- Test cases for notification removed from channel had the wrong data structure. This caused a crash when this event was triggered.

# 1.5.0 - Mon 26 May 2020 (stream-chat-android-client)
🚨 Breaking change:
- Add new constructor field to `Channel`: `team`
- Add new constructor field to `User`: `teams`

✅ Other changes:
- Add `Filter.contains`

# 1.4.17 - Mon 26 May 2020 (stream-chat-android-client)
- Fix loop on client.create
- Fix crash when backend sends first event without me

# May 25th, 2020 - 0.5.1 (stream-chat-android-offline)
- Update client to the latest version. See changes: https://github.com/GetStream/stream-chat-android-client/releases/tag/1.4.16

# 1.4.16 - Mon 25 May 2020 (stream-chat-android-client)
Breaking change:
- `Command` fields are mandatory and marked as non-nullable

# May 24th, 2020 - 0.5.0 (stream-chat-android-offline)
Livedata now supports all events exposed by the chat API. The 3 new events are:
- Channel truncated
- Notification channel truncated
- Channel Deleted
  This release also improves how new channels are created.

# May 23rd, 2020 - 0.4.8 (stream-chat-android-offline)
- NotificationMessageNew doesn't specify event.message.cid, this was causing issues with offline storage. The test suite has been updated and the issue is now resolved. Also see: GetStream/stream-chat-android#490

# May 23rd, 2020 - 0.4.7 (stream-chat-android-offline)
- Fixed NPE on MemberRemoved event GetStream/stream-chat-android#476
- Updates low level client to fix GetStream/stream-chat-android#492

# 1.4.15 - Fri 22 May 2020 (stream-chat-android-client)
- Add events: `ChannelTruncated`, `NotificationChannelTruncated`, `NotificationChannelDeleted`

# 1.4.13 - Fri 22 May 2020 (stream-chat-android-client)
🚨 Breaking change:
- Fields `role` and `isInvited` of ``Member` fields optional

# 1.4.12 - Fri 22 May 2020 (stream-chat-android-client)
🚨 Breaking change:
- `Member` model is cleaned up from non existing fields

# May 20th, 2020 - 0.4.6 (stream-chat-android-offline)
- Update client to the latest version. See changes: https://github.com/GetStream/stream-chat-android-client/releases/tag/1.4.11

# 1.4.11 - Tue 19 May 2020 (stream-chat-android-client)
🚨 Breaking change:
- `markRead` of ``ChatClient` and `ChannelController` return `Unit` instead of `ChatEvent`

✅ Other changes:
- Fix null fields which are not marked as nullable

# 1.4.10 - Tue 19 May 2020 (stream-chat-android-client)
- Fix add member invalid api key

# 1.4.9 - Mon 18 May 2020 (stream-chat-android-client)
🚨 Breaking change:
- `markRead` of ``ChatClient` and `ChannelController` return `Unit` instead of `ChatEvent`

✅ Other changes:
- Fix `ChannelController.markRead`: was marking read all channels instead of current one
- `ChatClient.markRead` accepts optional `messageId`

# 1.4.8 - Mon 18 May 2020 (stream-chat-android-client)
- Add handling invalid event payload

# May 16th, 2020 - 0.4.5 (stream-chat-android-offline)
- Improved handling of unread counts. Fixes GetStream/stream-chat-android#475

# May 16th, 2020 - 0.4.4 (stream-chat-android-offline)
- GetStream/stream-chat-android#476

## May 15th, 2020 - 4.2.10-beta (stream-chat-android)
- Update to the latest livedata: 0.6.1

# May 15th, 2020 - 0.4.3 (stream-chat-android-offline)
- Resolves this ticket: GetStream/stream-chat-android#479

## May 29th, 2020 - 4.2.9-beta-3 (stream-chat-android)
- Fix AttachmentViewHolder crash when user sends message with plain/no-media url

## May 15th, 2020 - 4.2.9-beta-2 (stream-chat-android)
- Update to the latest livedata: 0.6.0

## May 15th, 2020 - 4.2.8-beta-1 (stream-chat-android)
- Update to the latest livedata: 0.4.6

## May 15th, 2020 - 4.2.6 (stream-chat-android)
- Fix Avatar crash if channel/user initials are empty

# 1.4.7 - Tue 14 May 2020 (stream-chat-android-client)
- Add more channel creation signatures to `Client` and `ChannelController`

# 1.4.6 - Tue 14 May 2020 (stream-chat-android-client)
- Move channel out of message constructor

## May 13th, 2020 - 4.2.5 (stream-chat-android)
- Create new `AvatarView`
- Glide Redirect issues resolved
- Bugfix release for livedata, updated to 0.4.2

# May 13th, 2020 - 0.4.2 (stream-chat-android-offline)
-NotificationAddedToChannelEvent cid parsing didn't work correctly. This has been fixed in 0.4.2

# May 13th, 2020 - 0.4.1 (stream-chat-android-offline)
- There was an issue with the 0.4.0 and the data structure for NotificationMarkRead

# May 13th, 2020 - 0.4.0 (stream-chat-android-offline)
## Features:
- Massive improvement to javadoc/dokka
- Support for user ban events. Exposed via chatDomain.banned
- Muted users are available via chatDomain.muted
- Support for notificationMarkRead, invite and removed from channel events
- Support for deleting channels
- Support for silent messages
- Creating channels with both members and additional data works now
- User presence is enabled

##Bugfixes:
- No longer denormalizing channelData.lastMessageAt
- Fixed an issue with channel event handling and the usage of channel.id vs channel.cid
- Changed channelData.createdBy from lateinit to a regular field

##Other:
- Moved from Travis to Github actions

# 1.4.5 - Tue 12 May 2020 (stream-chat-android-client)
- add message.silent field
- add extension properties `name` and `image` to `Channel` and `User`

## March 11th, 2020 - 3.6.5 (stream-chat-android)
- Fix reaction score parser casting exception

# May 8th, 2020 - 0.3.4 (stream-chat-android-offline)
- added support for muting users
- store the current user in offline storage
- performance tests
- removed launcher icons from lib
- forward compatibility with new event sync endpoint
- support for reaction scores

# 1.4.3 - Thu 7 May 2020 (stream-chat-android-client)
- fix type erasure of parsed collections: `LinkedTreeMap`, but not `List<Reaction>`

# 1.4.2 - Mon 4 May 2020 (stream-chat-android-client)
- add `reactionScores` to `Message`
- fix null write crash of CustomObject nullable field
- fix extraData duplicated fields

# May 2nd, 2020 - 0.3.1 (stream-chat-android-offline)
- Make the channel unread counts easily accessible via channel.unreadCount
- Support for muting users
- Detection for permanent vs temporary errors (which helps improve retry logic)
- Bugfix: Fixes edge cases where recovery flow runs before the existing API calls complete

# 1.4.0 - Fri 1 May 2020 (stream-chat-android-client)
- fix `QueryChannelRequest` when `withMessages/withMembers` is called, but messages were not returned
- add `unreadMessages` to `ChannelUserRead`. Add extension for channel to count total unread messages: `channel.getUnreadMessagesCount()`

# 1.3.0 - Wed 30 Apr 2020 (stream-chat-android-client)
🚨 Breaking changes:
- `TokenProvider` signature enforces async execution
- make socket related classes internal

✅ Other changes
- fix endlessly hanging request in case setUser is not called
- fix expired token case on socket connection
- fix client crash if TokenProvider throws an exception

# Apr 29th, 2020 - 0.3.0 (stream-chat-android-offline)
- Handle edge cases where events are received out of order
- KTlint, travis and coverage reporting
- Interfaces for use cases and controllers for easier testing
- Channel data to isolate channel data vs rest of channel state
- Java version of code examples
- Handle edge cases for channels with more than 100 members
- Test coverage on mark read
- Bugfix queryChannelsController returning duplicate channels
- Support for hiding and showing channels
- Full offline pagination support (including the difference between GTE and GT filters)

# 1.2.2 - Wed 29 Apr 2020 (stream-chat-android-client)
🚨 Breaking changes:
- fields of models are moved to constructors: `io.getstream.chat.android.client.models`
- field of Device `push_provider` renamed to `pushProvider` and moved to constructor

✅ Other changes
- added local error codes with descriptions: `io.getstream.chat.android.client.errors.ChatErrorCode`
- fix uncaught java.lang.ExceptionInInitializerError while parsing custom object

# Apr 22nd, 2020 - 0.2.1 (stream-chat-android-offline)
- Better handling for missing cids

# Apr 22nd, 2020 - 0.2.0 (stream-chat-android-offline)
- Test suite > 100 tests
- Sample app (stream-chat-android) works
- Full offline sync for channels, messages and reactions
- Easy to use livedata objects for building your own UI

# Apr 22nd, 2020 - 0.1.0 (stream-chat-android-offline)
- First Release

## March 3rd, 2020 - 3.6.5 (stream-chat-android)
- Fix crash on sending Google gif

## March 3rd, 2020 - 3.6.4 (stream-chat-android)
- Update default endpoint: from `chat-us-east-1.stream-io-api.com` to `chat-us-east-staging.stream-io-api.com`
- update target api level to 29
- Fixed media playback error on api 29 devices
- Added score field to reaction model

## January 28th, 2020 - 3.6.3 (stream-chat-android)
- ViewModel & ViewHolder classes now use protected instead of private variables to allow customization via subclassing
- ChannelViewHolderFactory is now easier to customize
- Added ChannelViewHolder.messageInputText for 2 way data binding
- Documentation improvements
- Fix problem with wrong scroll position

## January 10th, 2020 - 3.6.2 (stream-chat-android)
- Enable multiline edit text
- Fix deprecated getColumnIndexOrThrow for 29 Api Level

## January 7th, 2020 - 3.6.1 (stream-chat-android)
- Add navigation components with handler to override default behaviour

## Breaking changes:
###
- `OpenCameraViewListener` is replaced with CameraDestination

## January 6th, 2020 - 3.6.0 (stream-chat-android)
- Add `MessageSendListener` interface for sending Message
- Update `README` about Customizing MessageInputView
- Client support for anonymous and guest users
- Client support initialization with Configurator
- Support auto capitalization for keyboard
- Add `NotificationManager` with customization opportunity
- Update `UpdateChannelRequest` for reserved fields
- renamed `MoreActionDialog` to `MessageMoreActionDialog`
- Add `StreamLoggerHandler` interface for custom logging client data
- Add logging customization ability
- fix markdown for mention if there is no space at prefix @
- fix Edit Attachment behavior
- add support for channel.hide with clear history + events
- Fix crash in AttachmentActivity and AttachmentDocumentActivity crash when app is killed in background
- Add utility method StreamChat.isConnected()

#### Breaking changes:

##### Channel hide request
- `Channel:hide` signature has changed: `HideChannelRequest` must be specified as first parameter
- `Client:hideChannel` signature has changed: `HideChannelRequest` must be specified as second parameter
- `ChannelListViewModel:hideChannel` signature has changed: `HideChannelRequest` must be specified as second parameter

##### How to upgrade
To keep the same behavior pass `new HideChannelRequest()` as request parameter to match with the new signature.

## December 9th, 2019 - 3.5.0 (stream-chat-android)
- Fix set typeFace without custom font
- Fix channel.watch (data payload was not sent)
- Fix API 23 compatibility
- Add Attachment Border Color attrs
- Add Message Link Text Color attrs
- Add custom api endpoint config to sample app and SDK

## November 28th, 2019 - 3.4.1 (stream-chat-android)
- Fix Giphy buttons alignments
- Add Giphy error cases handling
- Update http related issues documentation


## November 28th, 2019 - 3.4.0 (stream-chat-android)
- Custom font fot the whole SDK
- Custom font per TextView
- Ignore sample app release unit tests, keep debug tests
- Added AttachmentBackgroundColorMine/Theirs
- Fix Edit/Delete thread parent message
- Replace fadein/fadeout animation of parent/current thread with default RecyclerView animation

## November 5th, 2019 - 3.3.0 (stream-chat-android)
- Fix Concurrent modification when removing member from channel
- Fix automention input issue
- Fix Sent message progress infinite
- Fix channel delete event handling in ChannelList view model
- Fix attachment duplicated issue when message edit
- Add File Upload 2.0
- Add editMessage function in Channel View Model
- Fix JSON encoding always omits null fields
- Sample app: add version header, release version signing
- Add Message Username and Date attrs


## November 5th, 2019 - 3.2.1 (stream-chat-android)
- Fixed transparency issues with user profile images on older devices
- Better channel header title for channels without a name
- Fixed read count difference between own and other users' messages
- Fixed Video length preview
- Catch error body parsing errors
- Do not show commands list UI when all commands are disabled
- Renamed `MessageInputClient` to `MessageInputController`
- Added Large file(20MB) check for uploading file
- Added streamUserNameShow and streamMessageDateShow in `MessageListViewStyle`
- Fixed channel header title position issue when Last Active is hidden


## October 25th, 2019 - 3.2.0 (stream-chat-android)
- Added event interceptors to `ChannelListViewModel`

## October 24th, 2019 - 3.1.0 (stream-chat-android)
- Add channel to list when the user is added
- Add `onUserDisconnected` event
- Make sure channel list view model is cleared when the user disconnects
- Fix bug with `setUser` when user data is not correctly URI encoded
- Add debug/info logging
- Add Attrs for DateSeparator

## Oct 23th, 2019 - 3.0.2 (stream-chat-android)
- Fix NPE with restore from background and null users

## Oct 22th, 2019 - 3.0.1 (stream-chat-android)
- Fix NPE with empty channel lists

## Oct 21th, 2019 - 3.0.0 (stream-chat-android)
- Added support for message search `client.searchMessages`
- Better support for query user options
- Update channel update signature
- Fix disconnection NPE
- Minor bugfixes
- Remove file/image support
- Expose members and watchers pagination options for query channel

#### Breaking changes
- `Channel.update` signature has changed

## Oct 16th, 2019 - 2.3.0 (stream-chat-android)
- Added support for `getReactions` endpoint
- Calls to `ChannelListViewModel#setChannelFilter` will reload the list of channels if necessary
- Added support for `channel.stopWatching()`
- Improved error message for uploading large files
- Remove error messages after you send a message (similar behaviour to Slack)
- Fixed slash command support on threads
- Improved newline handling
- Improved thread display
- Expose ban information for current user (`User#getBanned`)
- Bugfix on attachment size
- Added support for accepting and rejecting channel invites
- Expose current user LiveData with `StreamChat.getCurrentUser()`

## Oct 14th, 2019 - 2.2.1 (stream-chat-android)
- Renamed `FileSendResponse` to `UploadFileResponse`
- Renamed `SendFileCallback` to `UploadFileCallback`
- Removed `SendMessageRequest`
- Updated `sendMessage` and `updateMessage` from `Client`
- Added devToken function for setUser of Client
- Added a callback as an optional last argument for setUser functions
- Added ClientState which stores users, current user, unreadCount and the current user's mutes
- Added notification.mutes_updated event
- Add support for add/remove channel members
- Expose channel unread messages counts for any user in the channel

## Oct 9, 2019 - 2.2.0 (stream-chat-android)
- Limit message input height to 7 rows
- Fixed thread safety issues on Client.java
- Fixed serialization of custom fields for message/user/channel and attachment types
- Added support for distinct channels
- Added support to Channel hide/show
- Improved client error reporting (we now return a parsed error response when available)
- General improvements to Message Input View
- Added ReactionViewClickListener
- Added support for banning and unbanning users
- Added support for deleting a channel
- Add support for switching users via `client.disconnect` and `client.setUser`
- Add `reload` method to `ChannelListViewModel`
- Bugfix: hides attachment drawer after deny permission
- Add support for update channel endpoint
- Add PermissionRequestListener for Permission Request

## September 28, 2019 - 2.1.0 (stream-chat-android)
- Improved support for regenerating expired tokens

#### Breaking changes:
- `MessageInputView#progressCapturedMedia(int requestCode, int resultCode, Intent data)` renamed into `captureMedia(int requestCode, int resultCode, Intent data)`
- `binding.messageInput.permissionResult(requestCode, permissions, grantResults)` in `onRequestPermissionsResult(requestCode, permissions, grantResults) of `ChannelActivity`

## September 28, 2019 - 2.0.1 (stream-chat-android)
- Fix channel list ordering when a channel is added directly from Android
- Better Proguard support

## September 26, 2019 - 2.0.0 (stream-chat-android)
- Simplify random access to channels
- Channel query and watch methods now work the same as they do on all other SDKs

#### Breaking changes:
- `channel.query` does not watch the channel anymore, to retrieve channel state and watch use `channel.watch`
- `client.getChannelByCID` is now private, use one of the `client.channel` methods to get the same (no null checks needed)<|MERGE_RESOLUTION|>--- conflicted
+++ resolved
@@ -16,13 +16,7 @@
 ### ⬆️ Improved
 
 ### ✅ Added
-<<<<<<< HEAD
-- Introduce `Channel.userRead` extension function to get the read status of a specific user in the channel. [#5979](https://github.com/GetStream/stream-chat-android/pull/5979)
-- Introduce `Channel.readsOf` extension function to get the read statuses representing which users have read the given message in the channel. [#5979](https://github.com/GetStream/stream-chat-android/pull/5979)
-- Introduce `ChatClient.markMessageAsDelivered` to mark a message as delivered for the current user. [#5979](https://github.com/GetStream/stream-chat-android/pull/5979)
 - Add `filter_tags` to `Channel`. [#6006](https://github.com/GetStream/stream-chat-android/pull/6006)
-=======
->>>>>>> c655102b
 
 ### ⚠️ Changed
 
