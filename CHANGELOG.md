--- conflicted
+++ resolved
@@ -71,6 +71,7 @@
 - Removed cut from text when text end with Italic
 - Fixed `GiphyViewHolderStyle#cardBackgroundColor` not getting applied
 - Fixed bug related of not removing channels when filter selects channels where the the current user is not a member
+
 ### ⬆️ Improved
 - Replied messages now have a limit for size. The text will get cut if there's too many characters or too many line breaks.
 - Improved Korean 🇰🇷 translations.
@@ -97,11 +98,8 @@
 - Added support for Giphy command.
 - Added message pinning to the list of message options
 - Added pinned message UI
-<<<<<<< HEAD
 - Added a checkbox to the `MessageComposer` component, that allows to display a thread message in the parent channel.
-=======
 - Added an option to flag a message to the message options overlay. 
->>>>>>> 9e4d3ccd
 
 ### ⚠️ Changed
 - Changed the way focus state works for focused messages.
