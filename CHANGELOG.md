# UNRELEASED CHANGELOG
## Common changes for all artifacts
### 🐞 Fixed

### ⬆️ Improved
<<<<<<< HEAD
- Updated Kotlin version to `1.7.20`. (#4247)[https://github.com/GetStream/stream-chat-android/pull/4247]
=======
>>>>>>> f4bcf478

### ✅ Added

### ⚠️ Changed
<<<<<<< HEAD
- Separated `state` and `offline` modules. (#4214)[https://github.com/GetStream/stream-chat-android/pull/4214]
=======
>>>>>>> f4bcf478

### ❌ Removed

## stream-chat-android-client
### 🐞 Fixed

### ⬆️ Improved

### ✅ Added

### ⚠️ Changed

### ❌ Removed

## stream-chat-android-offline
### 🐞 Fixed

### ⬆️ Improved

### ✅ Added

### ⚠️ Changed

### ❌ Removed

## stream-chat-android-state
### 🐞 Fixed
<<<<<<< HEAD
- Stop showing a blink of empty state screen when loading channel without loading from database first. [#4261](https://github.com/GetStream/stream-chat-android/pull/4261)
=======
>>>>>>> f4bcf478

### ⬆️ Improved

### ✅ Added

### ⚠️ Changed
<<<<<<< HEAD
- Separated `QueryChannelListenerState` into state and databased focused classes. [#4188](https://github.com/GetStream/stream-chat-android/pull/4188)
- Separated `ThreadQueryListener` into state and databased focused classes. [#4208](https://github.com/GetStream/stream-chat-android/pull/4208)
- Rename of `QueryChannelsListenerImpl` to `QueryChannelsListenerState` [#4170](https://github.com/GetStream/stream-chat-android/pull/4170)

### ❌ Removed
- Removed `EventHandlerImpl` from the codebase. [#4207](https://github.com/GetStream/stream-chat-android/pull/4207)
=======

### ❌ Removed
>>>>>>> f4bcf478

## stream-chat-android-ui-common
### 🐞 Fixed

### ⬆️ Improved
<<<<<<< HEAD
- Updated Compose compiler version to `1.3.2`. (#4247)[https://github.com/GetStream/stream-chat-android/pull/4247]
=======
>>>>>>> f4bcf478

### ✅ Added

### ⚠️ Changed

### ❌ Removed

## stream-chat-android-ui-components
### 🐞 Fixed

### ⬆️ Improved
<<<<<<< HEAD
- Improved asking for `WRITE_EXTERNAL_STORAGE` permission. The permission won't be requested starting from Android Q unless legacy external storage is requested. [#4219](https://github.com/GetStream/stream-chat-android/pull/4219)
- Improved the stability of cooldown timer in slow mode. [#4251](https://github.com/GetStream/stream-chat-android/pull/4251)
- Improved how system bar colors are handled on the attachment gallery screen. [#4269](https://github.com/GetStream/stream-chat-android/pull/4269)

### ✅ Added
- Added `UserAvatarView` and `ChannelAvatarView` to replace `AvatarView` to keep consistency with the Compose UI SDK. [#4165](https://github.com/GetStream/stream-chat-android/pull/4165)
- Added `UnsupportedAttachmentFactory` for unsupported attachments. [#4271](https://github.com/GetStream/stream-chat-android/pull/4271)
- Added attrs to `UnsupportedAttachmentsView` that allow to customize the UI of unsupported attachments in [#4271](https://github.com/GetStream/stream-chat-android/pull/4271):
 * `streamUiUnsupportedAttachmentBackgroundColor`
 * `streamUiUnsupportedAttachmentStrokeColor`
 * `streamUiUnsupportedAttachmentStrokeWidth`
 * `streamUiUnsupportedAttachmentCornerRadius`
 * `streamUiUnsupportedAttachmentTitleTextSize`
 * `streamUiUnsupportedAttachmentTitleTextColor`
 * `streamUiUnsupportedAttachmentTitleTextFont`
 * `streamUiUnsupportedAttachmentTitleFontAssets`
 * `streamUiUnsupportedAttachmentTitleTextStyle`
- Added a page about [Sample Apps](https://getstream.io/chat/docs/sdk/android/resources/sample-apps/) to the docs. [#4282](https://github.com/GetStream/stream-chat-android/pull/4282)
- Added the ability to turn off video previews (thumbnails) via `ChatUI.videoThumbnailsEnabled`. Video previews are a paid feature and as such you can turn them off. They are on by default and the pricing can be found [here](https://getstream.io/chat/pricing/). [#4158](https://github.com/GetStream/stream-chat-android/pull/4158)
- Added a new function `MessageListItemViewHolderFactory.createMediaAttachmentsViewHolder()` which returns a `ViewHolder` capable of previewing both images and videos. [#4158](https://github.com/GetStream/stream-chat-android/pull/4158)
- Added a style class called `MediaAttachmentViewStyle`. The new style controls how previews of both image and video attachments are displayed inside the message list. [#4158](https://github.com/GetStream/stream-chat-android/pull/4158)

### ⚠️ Changed
- 🚨 Breaking change: The function `MessageListItemViewHolderFactory.createImageAttachmentsViewHolder()` has been removed in favor of the function `MessageListItemViewHolderFactory.createMediaAttachmentsViewHolder()` which returns a `ViewHolder` capable of previewing both images and videos. [#4158](https://github.com/GetStream/stream-chat-android/pull/4158)
- 🚨 Breaking change: `ImageAttachmentViewStyle` has been removed and replaced by `MediaAttachmentViewStyle`. The new style controls how previews of both image and video attachments are displayed inside the message list. [#4158](https://github.com/GetStream/stream-chat-android/pull/4158)

### ❌ Removed
- Removed `AvatarView` in favor of `UserAvatarView` and `ChannelAvatarView` to keep consistency with the Compose UI SDK. [#4165](https://github.com/GetStream/stream-chat-android/pull/4165)
- The function `MessageListItemViewHolderFactory.createImageAttachmentsViewHolder()` has been removed in favor of the function `MessageListItemViewHolderFactory.createMediaAttachmentsViewHolder()` which returns a `ViewHolder` capable of previewing both images and videos. [#4158](https://github.com/GetStream/stream-chat-android/pull/4158)
- `ImageAttachmentViewStyle` has been removed and replaced by `MediaAttachmentViewStyle`. The new style controls how previews of both image and video attachments are displayed inside the message list. [#4158](https://github.com/GetStream/stream-chat-android/pull/4158)
=======

### ✅ Added

### ⚠️ Changed

### ❌ Removed
>>>>>>> f4bcf478

## stream-chat-android-compose
### 🐞 Fixed

### ⬆️ Improved
<<<<<<< HEAD
- Improved the way the [ChannelsScreen](https://getstream.io/chat/docs/sdk/android/compose/channel-components/channels-screen/) is built. [#4183](https://github.com/GetStream/stream-chat-android/pull/4183)
- Improved the way the [MessagesScreen](https://getstream.io/chat/docs/sdk/android/compose/message-components/messages-screen/) is built. [#4183](https://github.com/GetStream/stream-chat-android/pull/4183)
- Improved automatic reloading of non-cached images when regaining network connection. The improvements are visible in the messages list and the new media gallery called `MediaGalleryPreviewActivity`. [#4096](https://github.com/GetStream/stream-chat-android/pull/4096)
- Improved requesting `WRITE_EXTERNAL_STORAGE` permission when legacy storage is requested. [#4219](https://github.com/GetStream/stream-chat-android/pull/4219)
- Improved the stability of cooldown timer in slow mode. [#4251](https://github.com/GetStream/stream-chat-android/pull/4251)
- Improved how system bar colors are handled on the gallery screen. [#4267](https://github.com/GetStream/stream-chat-android/pull/4267)

### ✅ Added
- Added a new gallery called `MediaGalleryPreviewActivity`. This gallery is an upgrade over `ImagePreviewActivity` as it has the capability to reproduce videos as well as images, automatically reloads non-cached images upon regaining network connection and works in offline mode. [#4096](https://github.com/GetStream/stream-chat-android/pull/4096)
- Added `MediaAttachmentContent`. The new composable is an improvement over `ImageAttachmentContent` as it has the ability to preview both videos and images and has access to the new and improved media gallery and the ability to tile more than 4 previews by modifying the parameter `maximumNumberOfPreviewedItems`. [#4096](https://github.com/GetStream/stream-chat-android/pull/4096)
- Added `MediaAttachmentFactory`. The new factory is an improvement over `ImageAttachmentFactory`. The new factory hs the ability to preview videos and the ability to tile more than 4 previews in a group by changing the value of the parameter `maximumNumberOfPreviewedItems`. [#4096](https://github.com/GetStream/stream-chat-android/pull/4096)
- Added parameters `attachmentsContentVideoMaxHeight`, `attachmentsContentMediaGridSpacing`, `attachmentsContentVideoWidth`, `attachmentsContentGroupPreviewWidth` and `attachmentsContentGroupPreviewHeight` to `StreamDimens`. These parameters are meant for more finer grained control over how media previews are displayed in the message list. For the best aesthetic outcome, the width of these should be equal to the value in `StreamDimens.messageItemMaxWidth`. [#4096](https://github.com/GetStream/stream-chat-android/pull/4096)
- Added the ability to turn off video previews (thumbnails) via `ChatTheme.videoThumbnailsEnabled`. Video previews are a paid feature and as such you can turn them off. They are on by default and the pricing can be found [here](https://getstream.io/chat/pricing/). [#4096](https://github.com/GetStream/stream-chat-android/pull/4096)
- Added fallback factory for unsupported attachments. [#4270](https://github.com/GetStream/stream-chat-android/pull/4270)
- Added a page about [Sample Apps](https://getstream.io/chat/docs/sdk/android/resources/sample-apps/) to the docs. [#4282](https://github.com/GetStream/stream-chat-android/pull/4282)

### ⚠️ Changed
- Changed the way ChannelsScreen and MessagesScreen components are built. Instead of exposing a ton of parameters for customization, we now expose a ViewModelFactory that accepts them. [#4183](https://github.com/GetStream/stream-chat-android/pull/4183)
- Using this new approach you can reuse and connect to ViewModels from the outside, if you want to power custom behavior. Make sure to check out our documentation regarding these components. [#4183](https://github.com/GetStream/stream-chat-android/pull/4183)
- 🚨 Breaking change: `MessageAttachmentsContent` function parameter `onImagePreviewResult: (ImagePreviewResult?) -> Unit` has been replaced with `onMediaGalleryPreviewResult: (MediaGalleryPreviewResult?) -> Unit`. Functionally `ImagePreviewResult` and `MediaGalleryPreviewResult` are the same, the only difference is the activity they are returned from so changes should be minimal.
- 🚨 Breaking change: `QuotedMessageAttachmentContent` function parameter `onImagePreviewResult: (ImagePreviewResult?) -> Unit` has been replaced with `onMediaGalleryPreviewResult: (MediaGalleryPreviewResult?) -> Unit`. Functionally `ImagePreviewResult` and `MediaGalleryPreviewResult` are the same, the only difference is the activity they are returned from so changes should be minimal.
- 🚨 Breaking change: `MessageContent` function parameter `onImagePreviewResult: (ImagePreviewResult?) -> Unit` has been replaced with `onMediaGalleryPreviewResult: (MediaGalleryPreviewResult?) -> Unit`. Functionally `ImagePreviewResult` and `MediaGalleryPreviewResult` are the same, the only difference is the activity they are returned from so changes should be minimal.
- 🚨 Breaking change: `MessageContainer` function parameter `onImagePreviewResult: (ImagePreviewResult?) -> Unit` has been replaced with `onMediaGalleryPreviewResult: (MediaGalleryPreviewResult?) -> Unit`. Functionally `ImagePreviewResult` and `MediaGalleryPreviewResult` are the same, the only difference is the activity they are returned from so changes should be minimal.
- 🚨 Breaking change: Both bound (with `MessageListViewModel` as a parameter) and unbound `MessageList` Composable functions have had parameter `onImagePreviewResult: (ImagePreviewResult?) -> Unit` replaced with `onMediaGalleryPreviewResult: (MediaGalleryPreviewResult?) -> Unit`. Functionally `ImagePreviewResult` and `MediaGalleryPreviewResult` are the same, the only difference is the activity they are returned from so changes should be minimal.
- Video previews are now automatically displayed. These are a paid feature and can be turned off via `ChatTheme.videoThumbnailsEnabled`. If you are interested in the pricing before making a decision, you can find it [here](https://getstream.io/chat/pricing/). [#4096](https://github.com/GetStream/stream-chat-android/pull/4096)
- Started the deprecation process for `ImagePreviewActivity`, please use `MediaGalleryPreviewActivity` as it has all the functionality of the previous gallery while adding additional features such as video playback and offline capabilities. [#4096](https://github.com/GetStream/stream-chat-android/pull/4096)
- Started the deprecation process for `ImageAttachmentFactory`, please use `MediaAttachmentFactory` as it has all the functionality of the previous factory while adding additional features such as displaying video previews modifiable number of tiles in a group preview. [#4096](https://github.com/GetStream/stream-chat-android/pull/4096)
- Started the deprecation process for `ImageAttachmentContent`, please use `MediaAttachmentContent` as it has all the functionality of the previous component while adding additional features such as displaying video previous and modifiable number of tiles in a group preview. [#4096](https://github.com/GetStream/stream-chat-android/pull/4096)
- Started the deprecation process for `ImageAttachmentQuotedContent`, please use `MediaAttachmentQuotedContent` as it retains all of the previous functionality while adding the ability to preview video attachments. [#4096](https://github.com/GetStream/stream-chat-android/pull/4096)
=======

### ✅ Added

### ⚠️ Changed
>>>>>>> f4bcf478

### ❌ Removed

## stream-chat-android-markdown-transformer
### 🐞 Fixed

### ⬆️ Improved
<<<<<<< HEAD
- The default factory for previewing video and image attachment now is `MediaAttachmentFactory`. It holds numerous improvements, the biggest of which are the ability to reload the image intelligently if the image wasn't loaded and network connection is re-established and the access to the new and improved media gallery. [#4096](https://github.com/GetStream/stream-chat-android/pull/4096)
=======
>>>>>>> f4bcf478

### ✅ Added

### ⚠️ Changed

### ❌ Removed

## stream-chat-android-pushprovider-firebase
### 🐞 Fixed

### ⬆️ Improved

### ✅ Added

### ⚠️ Changed

### ❌ Removed

## stream-chat-android-pushprovider-huawei
### 🐞 Fixed

### ⬆️ Improved

### ✅ Added

### ⚠️ Changed

### ❌ Removed

## stream-chat-android-pushprovider-xiaomi
### 🐞 Fixed

### ⬆️ Improved

### ✅ Added

### ⚠️ Changed

### ❌ Removed

<<<<<<< HEAD
=======
# October 17th, 2022 - 5.11.2
## stream-chat-android-ui-components
### 🐞 Fixed
- Fixed displaying messages with failed image attachments. [#4234](https://github.com/GetStream/stream-chat-android/pull/4234)
- Fixes problem when alligning reactions ballon for custom ViewHolders in message options dialog. [#4248](https://github.com/GetStream/stream-chat-android/pull/4248)

### ⬆️ Improved
- Improved asking for `WRITE_EXTERNAL_STORAGE` permission. The permission won't be requested starting from Android Q unless legacy external storage is requested. [#4219](https://github.com/GetStream/stream-chat-android/pull/4219)
- When `ChatClient.disconnect` is called, only remove the device on backend side if `flushPersistence` is `true` [#4280](https://github.com/GetStream/stream-chat-android/pull/4280)

## stream-chat-android-compose
### ⬆️ Improved
- Improved requesting `WRITE_EXTERNAL_STORAGE` permission when legacy storage is requested. [#4219](https://github.com/GetStream/stream-chat-android/pull/4219)

# September 30th, 2022 - 5.11.1
## stream-chat-android-ui-common
### 🐞 Fixed
- Fixed giphy size parsing. [#4222](https://github.com/GetStream/stream-chat-android/pull/4222)

>>>>>>> f4bcf478
# September 21th, 2022 - 5.11.0
## stream-chat-android-client
### ⬆️ Improved
- Reviewed requests parameters. `connectionId` is now sent only if necessary. [#4138](https://github.com/GetStream/stream-chat-android/pull/4138)

### ❌ Removed
- 🚨 Breaking change: Removed `connectionId` parameter from `FileUploader` methods. [#4138](https://github.com/GetStream/stream-chat-android/pull/4138)

## stream-chat-android-state
### ⚠️ Changed
- Divided QueryChannelLogic into state and database. [#4156](https://github.com/GetStream/stream-chat-android/pull/4156)

## stream-chat-android-compose
### ✅ Added
- Added `ownMessageText` and `otherMessageText` to `StreamColors` to enable message text customization. If you have been using `StreamColors.textHighEmphasis` to customize the color of the message texts, we recommend switching to the new attributes instead. [#4175](https://github.com/GetStream/stream-chat-android/pull/4175)

# September 13th, 2022 - 5.10.0
## stream-chat-android-client
### ⬆️ Improved
- Improving precision in time in the endpoint that syncs information between SDK and Stream's backend to make sure that undesired events are not coming due to a incorrect round down in time or desired events are not being ignored due to a incorrect round up of time when serializing/desirializing time in the SDK. [#4102](https://github.com/GetStream/stream-chat-android/pull/4102)

### ✅ Added
- Added `ChatEvent.rawDate` to access the time of an event as it was sent by the backend. This class includes microseconds precision and can be used when a higher precision than miliseconds is desired. [#4102](https://github.com/GetStream/stream-chat-android/pull/4102)
- Added [Handling User Connection](https://getstream.io/chat/docs/sdk/android/client/guides/handling-user-connection/) guide. [#4131](https://github.com/GetStream/stream-chat-android/pull/4131)
- Supported Android 13 behaviour changes. [#4039](https://github.com/GetStream/stream-chat-android/pull/4039)

## stream-chat-android-state
### 🐞 Fixed
- Fixed incrementing unread count if the message is already in the state. [#4135](https://github.com/GetStream/stream-chat-android/pull/4135)

## stream-chat-android-ui-common
### ⬆️ Improved
- Improved slow mode countdown which is now started only after the message is sent to the server. [#4120](https://github.com/GetStream/stream-chat-android/pull/4120)

## stream-chat-android-ui-components
### ⬆️ Improved
- Clicking or long clicking on the white spaces next to messages will no longer trigger listeners, from now on, only clicking on the actual message containers will. [#4151](https://github.com/GetStream/stream-chat-android/pull/4151)

### ✅ Added
- Added the `MessageListView::showMessageOptionsDialog` method to show message options dialog. [#4127](https://github.com/GetStream/stream-chat-android/pull/4127)
- Added styled attribute `streamUiGiphyMediaAttachmentSizingMode` and it's programmatic counterpart `GiphyMediaAttachmentViewStyle.sizingMode`. This parameters controls the way Giphy containers resize themselves. For a care free experience use adaptive resizing which will intelligently adapt its size while respecting the gif's aspect ratio. We recommend using adaptive resizing, however if you require more control use manual mode. [#4134](https://github.com/GetStream/stream-chat-android/pull/4134)
- Added styled attributes `streamUiGiphyMediaAttachmentWidth`, `streamUiGiphyMediaAttachmentHeight`, `streamUiGiphyMediaAttachmentDimensionRatio` and their programmatic counterparts contained within `GiphyMediaAttachmentViewStyle` that are `width`, `height` and `dimensionRatio`. These values are used to exert more control over Giphys. They are ignored if sizing mode is set to adaptive and respected if it is set to manual. [#4134](https://github.com/GetStream/stream-chat-android/pull/4134)

### ⚠️ Changed
- Exposed `MessageOptionsDialogFragment` so that clients are able to create and show the dialog manually. [#4127](https://github.com/GetStream/stream-chat-android/pull/4127)
- 🚨 Breaking change: `streamUiGiphyMediaAttachmentGiphyType` and its programmatic counterpart `GiphyMediaAttachmentViewStyle.giphyType` no longer change the container size. Container sizing has been decoupled from giphy scale type which now only controls the quality of the gif itself. If you need fixed sizes, set the sizing mode to manual and manipulate the container by setting custom width, height and if needed dimension ratio and scale type. Please check the added section for the full names of the new attributes. [#4134](https://github.com/GetStream/stream-chat-android/pull/4134)

## stream-chat-android-compose
### ⬆️ Improved
- Improved the way Giphy attachments are displayed. Instead of being cropped they can now be set to either respect the Giphy attachment's aspect ratio and adaptively resize themselves automatically or be manually sized in a fixed way by the user. [#4027](https://github.com/GetStream/stream-chat-android/pull/4027)
- Added the ability to control Giphy quality, sizing mode and content scaling by adding the parameters `GiphyInfoType` (controls quality), `GiphySizingMode` (controls sizing) and `contentScale` (controls scaling) to the functions `StreamAttachmentFactories.defaultFactories()`, `GiphyAttachmentFactory()` and `GiphyAttachmentContent()`. [#4027](https://github.com/GetStream/stream-chat-android/pull/4027)

### ✅ Added
- Added `GiphySizingMode`, an enum class used to control the way Giphys are displayed. When `GiphySizingMode.ADAPTIVE` is passed in as an argument it will make Giphy automatically resize themselves to fill available space while respecting their original aspect ratios, while `GiphySizingMode.FIXED_SIZE` will allow you to manually control the dimensions of the Giphy container in a fixed size manner. You can clip the maximum height and width in both cases by modifying `ChatTheme.attachmentsContentGiphyMaxWidth` and `attachmentsContentGiphyMaxHeight`. `GiphySizingMode` can be passed in as an argument to the following functions: `StreamAttachmentFactories.defaultFactories()`, `GiphyAttachmentFactory()` and `GiphyAttachmentContent()`. [#4027](https://github.com/GetStream/stream-chat-android/pull/4027)
- Added parameters `attachmentsContentGiphyMaxWidth` and `attachmentsContentGiphyMaxHeight` to `StreamDimens`. These parameters can be used to control the maximum dimensions of Giphys in either sizing mode. [#4027](https://github.com/GetStream/stream-chat-android/pull/4027)

# August 30th, 2022 - 5.9.0
## stream-chat-android-client
### ⬆️ Improved
- Show rounded avatars on Push Notification when `MessagingStyleNotificationHandler` is used. [#4059](https://github.com/GetStream/stream-chat-android/pull/4059)
- Add an option to use a custom implementation when showing avatars on Push Notifications when `MessagingStyleNotificationHandler` is used. [#4069](https://github.com/GetStream/stream-chat-android/pull/4069)

### ✅ Added
- Method to switch between users `ChatClient.switchUser`. Can be used for switching between users to simplify code for disconnecting and connecting to the SDK. [#4018](https://github.com/GetStream/stream-chat-android/pull/4018)
- Added `UploadedFile` which represents an uploaded file. It contains the url to the file under the property `file`, and a thumbnail of the file under the property `thumbUrl`. Thumbnails are usually returned when uploading a video file. [#4058](https://github.com/GetStream/stream-chat-android/pull/4058)

### ⚠️ Changed
- 🚨 Breaking change: `ChatClient.sendFile` now returns `UploadedFile` instead of `String`. `UploadedFile.file` is the equivalent of the previous return value. If you do not need the other parts of `UploadedFile`, you can use `.map { it.file }` to mitigate the breaking change. [#4058](https://github.com/GetStream/stream-chat-android/pull/4058)
- 🚨 Breaking change: `ChannelClient.sendFile` now returns `UploadedFile` instead of `String`. `UploadedFile.file` is the equivalent of the previous return value. If you do not need the other parts of `UploadedFile`, you can use `.map { it.file }` to mitigate the breaking change. [#4058](https://github.com/GetStream/stream-chat-android/pull/4058)
- 🚨 Breaking change: Overloaded functions `FileUploader.sendFile()` have had their signatures changed. Instead of returning `String`, they are now supposed to return `UploadedFile`. If you have extended this interface and only need the previous return functionality, you can assign a value to `UploadedFile.file` while keeping `UploadedFile.thumbUrl` `null`. [#4058](https://github.com/GetStream/stream-chat-android/pull/4058)
- 🚨 Breaking change: Overloaded functions `StreamFileUploader.sendFile()` have had their signatures changed. Instead of returning `String`, they now return `UploadedFile`. If you do not need the other parts of `UploadedFile`, you can use `.map { it.file }` to mitigate the breaking change. [#4058](https://github.com/GetStream/stream-chat-android/pull/4058)
- 🚨 Breaking change: `ChatClient.sendImage` now returns `UploadedImage` instead of `String`. `UploadedImage.file` is the equivalent of the previous return value, you can use `.map { it.file }` to mitigate the breaking change. [#4058](https://github.com/GetStream/stream-chat-android/pull/4058)
- 🚨 Breaking change: `ChannelClient.sendImage` now returns `UploadedImage` instead of `String`. `UploadedImage.file` is the equivalent of the previous return value, you can use `.map { it.file }` to mitigate the breaking change. [#4058](https://github.com/GetStream/stream-chat-android/pull/4058)
- 🚨 Breaking change: Overloaded functions `FileUploader.sendImage()` have had their signatures changed. Instead of returning `String`, they are now supposed to return `UploadedImage`. To mitigate these changes, you can wrap your previously returned file URL inside `UploadedImage`. [#4058](https://github.com/GetStream/stream-chat-android/pull/4058)
- 🚨 Breaking change: Overloaded functions `StreamFileUploader.sendImage()` have had their signatures changed. Instead of returning `String`, they now return `UploadedImage`, you can use `.map { it.file }` to mitigate the breaking change. [#4058](https://github.com/GetStream/stream-chat-android/pull/4058)

## stream-chat-android-state
### ⚠️ Changed
- `EventHandlerSequential` is now in use by default.

## stream-chat-android-offline
### 🐞 Fixed
- Removed calls to Kotlin Collection's `getOrDefault()` inside `TypingEventPruner`. The function is not available below Android API 24 and was causing exceptions. [#4100](https://github.com/GetStream/stream-chat-android/pull/4100)

## stream-chat-android-ui-common
### ✅ Added
- Added `hasCommands` field to `MessageComposerState` to set commands button visibility. [#4057](https://github.com/GetStream/stream-chat-android/pull/4057)
- Add an implementation of `UserIconBuilder` which uses Coil to load the avatar picture. [#4069](https://github.com/GetStream/stream-chat-android/pull/4069)

## stream-chat-android-ui-components
### 🐞 Fixed
- Fixed user avatar in navigation drawer of the sample app. [#4050](https://github.com/GetStream/stream-chat-android/pull/4050)
- The commands button in `MessageComposerView` can now be used to hide the command suggestion popup. [#4041](https://github.com/GetStream/stream-chat-android/pull/4041)
- Now "Quotes" toggle in the dashboard controls the "Reply" option in the message list. [#4074](https://github.com/GetStream/stream-chat-android/pull/4074)
- Now "Threads & Replies" toggle in the dashboard controls the "Thread Reply" option in the message list. [#4074](https://github.com/GetStream/stream-chat-android/pull/4074)
- Fixed a bug that made `MessageInputView` not adhere to integration visibility attributes (`streamUiAttachButtonEnabled` and `streamUiLightningButtonEnabled`). [#4107](https://github.com/GetStream/stream-chat-android/pull/4107)
- Fixed scroll state on filter change. [#4105](https://github.com/GetStream/stream-chat-android/pull/4105/files)

### ⬆️ Improved
- Added check to hide command button if no commands are available in `MessageInputView` and `MessageComposerView`. [#4057](https://github.com/GetStream/stream-chat-android/pull/4057)
- Revert workaround for setting `ChatUI::imageHeadersProvider` introduced in [#3237](https://github.com/GetStream/stream-chat-android/pull/3237). [#4065](https://github.com/GetStream/stream-chat-android/pull/4065)
- Integration button visibility inside `MessageComposerView` dictated by attributes `streamUiMessageComposerCommandsButtonVisible` and `streamUiMessageComposerAttachmentsButtonVisible` is now set prior to binding the ViewModel, improving compliance and possible flickering issues. [#4107](https://github.com/GetStream/stream-chat-android/pull/4107)

### ✅ Added
- Added the `stream-chat-android-ui-guides` application that showcases different customizations of the SDK. [#4024](https://github.com/GetStream/stream-chat-android/pull/4024)

### ⚠️ Changed
- 🚨 Breaking change: `ChannelListUpdateListener` is now tasked with scrolling the list to the bottom once the `ChannelListItem.LoadingMoreItem` is inserted after requesting a new page of `Channel`s. If `ChannelListUpdateListener` inside `ChannelListView` is overridden in order to keep the scroll to bottom when loading a new page please copy the default implementation to the custom implementation of the listener. [#4105](https://github.com/GetStream/stream-chat-android/pull/4105/files)

## stream-chat-android-compose
### 🐞 Fixed
- Fixed the online member count indicator in the message list header. Previously it did not properly track members going offline. [#4043](https://github.com/GetStream/stream-chat-android/pull/4043)
- Now "Quotes" toggle in the dashboard controls the "Reply" option in the message list. [#4074](https://github.com/GetStream/stream-chat-android/pull/4074)
- Now "Threads & Replies" toggle in the dashboard controls the "Thread Reply" option in the message list. [#4074](https://github.com/GetStream/stream-chat-android/pull/4074)

### ⬆️ Improved
- Added check to hide command button if no commands are available in `MessageComposer`. [#4057](https://github.com/GetStream/stream-chat-android/pull/4057)

### ✅ Added
- Added the `stream-chat-android-ui-guides` application that showcases different customizations of the SDK. [#4024](https://github.com/GetStream/stream-chat-android/pull/4024)

# August 24th, 2022 - 5.8.2
## stream-chat-android-offline
### 🐞 Fixed
- Fixed `useSequentialEventHandler` config parameter that was passed to `StreamOfflinePluginFactory` but had no effect. [#4089](https://github.com/GetStream/stream-chat-android/pull/4089)

## stream-chat-android-ui-components
### 🐞 Fixed
- Fixed stale online member count in `MessageListHeaderView` when a member leaves the channel. [#4072](https://github.com/GetStream/stream-chat-android/pull/4072)

## stream-chat-android-compose
### 🐞 Fixed
- Fixed stale online member count in `MessageListHeader` when a member leaves the channel. [#4072](https://github.com/GetStream/stream-chat-android/pull/4072)

# August 22nd, 2022 - 5.8.1
## stream-chat-android-ui-components
### 🐞 Fixed
- Fixed loading of image attachments with null values of `Attachment.originalWidth` and `Attachment.originalHeight`. A bug was introduced in the previous release that made these image attachments not load as their container height would remain set to 0. [#4067](https://github.com/GetStream/stream-chat-android/pull/4067)

# August 16th, 2022 - 5.8.0
## Common changes for all artifacts
### ⚠️ Changed
- Updated external libraries version. Check the PR to get more details.[#3976](https://github.com/GetStream/stream-chat-android/pull/3976)
- Updated Compose Compiler version to `1.3.0`, Compose UI version to `1.2.1`,  and Kotlin version to `1.7.10`. [#4019](https://github.com/GetStream/stream-chat-android/pull/4019)

## stream-chat-android-client
### 🐞 Fixed
- Rename of field for optional multi bundle push provider. Now projects with multiple push providers will correct correctly. [#4008](https://github.com/GetStream/stream-chat-android/pull/4008)
- Fixed blinking unread count indicator. [#4030](https://github.com/GetStream/stream-chat-android/pull/4030)
- Fixed push notification reply action. [#4046](https://github.com/GetStream/stream-chat-android/pull/4046)

### ✅ Added
- Added properties `originalHeight` and `originalWidth` to `Attachment`. These represent the original dimensions of an image attachment. [#4011](https://github.com/GetStream/stream-chat-android/pull/4011)

## stream-chat-android-offline
### ⬆️ Improved
- Improved updating channels after receiving `NotificationMessageNew` event. [#3991](https://github.com/GetStream/stream-chat-android/pull/3991)
- Improved updating channels after receiving `NewMessageEvent`. The channel will be added to the list if the message is not a system message. [#3999](https://github.com/GetStream/stream-chat-android/pull/3999)
- `ThreadState` is now independent from `ChannelState`. [#3959]

### ✅ Added
- `loading` is added to `ThreadState`. [#3959]

### ⚠️ Changed
- Deprecated `NonMemberChatEventHandler`. Use `BaseChatEventHandler` or `DefaultChatEventHandler` for custom implementation. [#3991](https://github.com/GetStream/stream-chat-android/pull/3991)
- Deprecated multiple event specific `BaseChatEventHandler` methods . Use `handleChatEvent()` or `handleCidEvent()` instead. [#3991](https://github.com/GetStream/stream-chat-android/pull/3991)
- Made `DefaultChatEventHandler` open. You can extend it to change default member-based events handling. [#3991](https://github.com/GetStream/stream-chat-android/pull/3991)
- 🚨 Breaking change: `ChatEventHandlerFactory::chatEventHandler` signature was changed. It now requires `StateFlow<Map<String, Channel>?>` instead of `StateFlow<List<Channel>?>` [#3992](https://github.com/GetStream/stream-chat-android/pull/3992)
- Added additional `chatEventHandlerFactory` parameter to `ChatClient.queryChannelsAsState` which allows you to customize `chatEventHandler` associated with the query. [#3992](https://github.com/GetStream/stream-chat-android/pull/3992)

## stream-chat-android-ui-components
### 🐞 Fixed
- Fixed a crash when passing content URIs without duration metadata to the `StorageHelper::.getAttachmentsFromUriList` method. [4002](https://github.com/GetStream/stream-chat-android/pull/4002)
- Image attachment containers now posses the correct fixed size prior to loading, avoiding message items around messages containing images from "jumping". This is applicable only to image attachments which contain non-null values`Attachment.originalWidth` and `Attachment.originalHeight` properties. [#4011](https://github.com/GetStream/stream-chat-android/pull/4011)
- Fixed a bug when a reaction left by the current user appears as a reaction left by some other user. [4035#](https://github.com/GetStream/stream-chat-android/pull/4035)

### ✅ Added
- Add `streamUiAttachmentsPickerMediaAttachmentsTabEnabled`, `streamUiAttachmentsPickerFileAttachmentsTabEnabled` and `streamUiAttachmentsPickerCameraAttachmentsTabEnabled` attributes to `MessageComposerView` that allow to show/hide particular tabs in the attachment picker. [#3977](https://github.com/GetStream/stream-chat-android/pull/3977)
- Add `streamUiMediaAttachmentsTabEnabled`, `streamUiFileAttachmentsTabEnabled` and `streamUiCameraAttachmentsTabEnabled` attributes to `MessageInputView` that allow to show/hide particular tabs in the attachment picker.. [#3977](https://github.com/GetStream/stream-chat-android/pull/3977)
- Add the `attachmentsPickerTabFactories` parameter to `AttachmentSelectionDialogFragment` that allows to create a custom tab for the attachment picker. [#3977](https://github.com/GetStream/stream-chat-android/pull/3977)

### ⚠️ Changed
- Link attachment previews now feature a more compact image preview container. [#4011](https://github.com/GetStream/stream-chat-android/pull/4011)

## stream-chat-android-compose
### 🐞 Fixed
- Fixed a crash when passing content URIs without duration metadata to the `StorageHelperWrapper::.getAttachmentsFromUris` method. [4002](https://github.com/GetStream/stream-chat-android/pull/4002)
- Fixed a bug when a reaction left by the current user appears as a reaction left by some other user. [4035#](https://github.com/GetStream/stream-chat-android/pull/4035)

### ⬆️ Improved
- `ImageAttachmentContent` is no longer statically sized. It now auto-sizes itself according to the image attachment dimension ratio. If you wish to limit the maximum height of image attachments, please use `StreamDimens.attachmentsContentImageMaxHeight`.  [#4013](https://github.com/GetStream/stream-chat-android/pull/4013)

### ✅ Added
- Added additional `chatEventHandlerFactory` parameter to `ChannelListViewModel` and `ChannelListViewModelFactory` that allows customizing `ChatEventHandler`. [#3997](https://github.com/GetStream/stream-chat-android/pull/3997)
- Added the `tabFactories` parameter to `AttachmentsPicker` that allows to control the list of tabs displayed in the picker. [#3994](https://github.com/GetStream/stream-chat-android/pull/3994)
- Added parameter `attachmentsContentImageMaxHeight` to `StreamDimens`. [#4013](https://github.com/GetStream/stream-chat-android/pull/4013)

### ⚠️ Changed
- `StreamDimens` constructor containing parameter `attachmentsContentImageHeight` has been deprecated. Please use the one without it. This has been done because images displayed by `ImageAttachmentContent` inside the message list now auto-size themselves intelligently according to their aspect ratio. If you wish to limit the maximum vertical height of such images, use `StreamDimens.attachmentsContentImageMaxHeight`.  [#4013](https://github.com/GetStream/stream-chat-android/pull/4013)

# August 02th, 2022 - 5.7.0
## Common changes for all artifacts
### ⚠️ Changed
- Updated compile & target SDK to **32**. [#3965](https://github.com/GetStream/stream-chat-android/pull/3965)
- Updated Kotlin version to **1.7.0**.[#3965](https://github.com/GetStream/stream-chat-android/pull/3965)

## stream-chat-android-client
### 🐞 Fixed
- Fixed the missing disconnected state in `ClientState.connectionState`. [#3943](https://github.com/GetStream/stream-chat-android/pull/3943)

### ⬆️ Improved
- Offline data is clear after the user is disconnect by calling `ChatClient.disconnect(true)`. [#3917](https://github.com/GetStream/stream-chat-android/pull/3917)
- Adding logs to understand more about unrecoverable errors in socket connection. [#3946](https://github.com/GetStream/stream-chat-android/pull/3946)
- Added the ClientState.initializationState. Now you can check when the current state of the initialization progress. [#3962](https://github.com/GetStream/stream-chat-android/pull/3962)

### ✅ Added
- Added a check if `lastSyncedAt` is no later than 30 days when calling `ChatClient::getSyncHistory`. [#3934](https://github.com/GetStream/stream-chat-android/pull/3934)
- Added `ClientState::isNetworkAvailable` which gives you information about device's internet connection status.[#3880](https://github.com/GetStream/stream-chat-android/pull/3880)

### ⚠️ Changed
- Queries that require active socket connection will be postponed until connection is established: [#3952](https://github.com/GetStream/stream-chat-android/pull/3952)

## stream-chat-android-offline
### 🐞 Fixed
- Fixed preview for channels when sending messages offline. [3933](https://github.com/GetStream/stream-chat-android/pull/3933)
- Fixed marking the channel as read when opening it from a push notification. Previously the SDK would fail to make the call. [#3985](https://github.com/GetStream/stream-chat-android/pull/3985)

## stream-chat-android-ui-common
### ✅ Added
- Added more file sources to the file provider used when sending file attachments. [3958](https://github.com/GetStream/stream-chat-android/pull/3958)

### ⚠️ Changed
- Deprecated `MessageAction.MuteUser`. The option to mute users via a message options has been deprecated and will be removed. [#3953](https://github.com/GetStream/stream-chat-android/pull/3953)

## stream-chat-android-ui-components
### 🐞 Fixed
- Fixed the display of disconnected state in channel list and message list headers. [#3943](https://github.com/GetStream/stream-chat-android/pull/3943)
- Fixed list state race condition while switching filters in channel list. [#3939](https://github.com/GetStream/stream-chat-android/pull/3939/files)

### ✅ Added
- Added `android:inputType` customization option to `MessageComposerView` and `MessageInputView`. [#3942](https://github.com/GetStream/stream-chat-android/pull/3924)
- Added `streamUiOptionsOverlayEditReactionsMargin`, `streamUiOptionsOverlayUserReactionsMargin` and `streamUiOptionsOverlayMessageOptionsMargin` attributes to `MessageInputView` to customize the spacing between the elements on the message options overlay. [#3950](https://github.com/GetStream/stream-chat-android/pull/3950)
- Added `MessageListViewModel.Event.BanUser`. This event is used to ban a user by using calling `MessageListViewModel.onEvent(Event)` and providing it as an argument. For the difference between banning and shadow banning, you can read the documentation [here](https://getstream.io/blog/feature-announcement-shadow-ban/). [#3953](https://github.com/GetStream/stream-chat-android/pull/3953)
- Added `MessageListViewModel.Event.UnbanUser`. This event is used to unban a user by using calling `MessageListViewModel.onEvent(Event)` and providing it as an argument. For the difference between banning and shadow banning, you can read the documentation [here](https://getstream.io/blog/feature-announcement-shadow-ban/). [#3953](https://github.com/GetStream/stream-chat-android/pull/3953)
- Added `MessageListViewModel.Event.ShadowBanUser`. This event is used to shadow ban a user by using calling `MessageListViewModel.onEvent(Event)` and providing it as an argument. For the difference between banning and shadow banning, you can read the documentation [here](https://getstream.io/blog/feature-announcement-shadow-ban/). [#3953](https://github.com/GetStream/stream-chat-android/pull/3953)
- Added `MessageListViewModel.Event.RemoveShadowBanFromUser`. This event is used to remove a shadow ban from a user by using calling `MessageListViewModel.onEvent(Event)` and providing it as an argument. For the difference between banning and shadow banning, you can read the documentation [here](https://getstream.io/blog/feature-announcement-shadow-ban/). [#3953](https://github.com/GetStream/stream-chat-android/pull/3953)

### ⚠️ Changed
- Deprecated `LegacyDateFormatter`, `PorterImageView` and `PorterShapeImageView` classes as they are unused. [3923](https://github.com/GetStream/stream-chat-android/pull/3923)
- Deprecated `DefaultTypingUpdatesBuffer`. Should you wish to create your own implementation of a typing buffer, you can create a custom implementation of `TypingUpdatesBuffer`. [#3968](https://github.com/GetStream/stream-chat-android/pull/3968)
- Deprecated `MessageListViewModel.BlockUser`. Use `MessageListViewModel.ShadowBanUser` if you want to retain the same functionality, or `MessageListViewModel.BanUser` if you want to outright ban the user. For the difference between banning and shadow banning, you can read the documentation [here](https://getstream.io/blog/feature-announcement-shadow-ban/). [#3953](https://github.com/GetStream/stream-chat-android/pull/3953)
- Deprecated `MessageListView::setUserMuteHandler`. The option to mute users via message option has been deprecated and will be removed. [#3953](https://github.com/GetStream/stream-chat-android/pull/3953)
- Deprecated `MessageListView::setUserUnmuteHandler`. The option to unmute users via message option has been deprecated and will be removed. [#3953](https://github.com/GetStream/stream-chat-android/pull/3953)
- Deprecated `MessageListView::setMuteUserEnabled`. The option to mute users via message option has been deprecated and will be removed. [#3953](https://github.com/GetStream/stream-chat-android/pull/3953)
- Deprecated `MessageListView.UserMuteHandler`. The option to mute users via message option has been deprecated and will be removed. [#3953](https://github.com/GetStream/stream-chat-android/pull/3953)
- Deprecated `MessageListView.UserUnmuteHandler`. The option to unmute users via message option has been deprecated and will be removed. [#3953](https://github.com/GetStream/stream-chat-android/pull/3953)
- Deprecated `MessageListView::setBlockUserEnabled`. The option to block users via message option has been deprecated and will be removed. [#3953](https://github.com/GetStream/stream-chat-android/pull/3953)
- Deprecated `MessageListView.UserBlockHandler`. The option to block users via message option has been deprecated and will be removed. [#3953](https://github.com/GetStream/stream-chat-android/pull/3953)
- Deprecated the following `MessageListViewAttributes`: `streamUiMuteOptionIcon`, `streamUiUnmuteOptionIcon`, `streamUiMuteUserEnabled`, `streamUiBlockOptionIcon` and `streamUiBlockUserEnabled`. The options to block and mute user using `MessageListView` message options have been deprecated and will be removed. [#3953](https://github.com/GetStream/stream-chat-android/pull/3953)
- Deprecated the `MessageListViewStyle` constructor containing params `muteIcon`, `unmuteIcon`, `muteEnabled`, `blockIcon` and `blockEnabled`. Use the constructor which does not contain these parameters. [#3953](https://github.com/GetStream/stream-chat-android/pull/3953)

## stream-chat-android-compose
### 🐞 Fixed
- Fixed the display of disconnected state in channel list and message list headers. [#3943](https://github.com/GetStream/stream-chat-android/pull/3943)

### ✅ Added
- Added `KeyboardOptions` customization option to `MessageInput` composable. [#3942](https://github.com/GetStream/stream-chat-android/pull/3924)
- Added `MessageListViewModel::banUser`. You can use it to ban a user belonging to the current channel. For the difference between banning and shadow banning, you can read the documentation [here](https://getstream.io/blog/feature-announcement-shadow-ban/). [#3953](https://github.com/GetStream/stream-chat-android/pull/3953)
- Added `MessageListViewModel::unbanUser`. You can use it to unban a user belonging to the current channel. For the difference between banning and shadow banning, you can read the documentation [here](https://getstream.io/blog/feature-announcement-shadow-ban/). [#3953](https://github.com/GetStream/stream-chat-android/pull/3953)
- Added `MessageListViewModel::shadowBanUser`. You can use it to shadow ban a user belonging to the current channel. For the difference between banning and shadow banning, you can read the documentation [here](https://getstream.io/blog/feature-announcement-shadow-ban/). [#3953](https://github.com/GetStream/stream-chat-android/pull/3953)
- Added `MessageListViewModel::removeShadowBanFromUser`. You can use it to remove a shadow ban from a user belonging to the current channel. For the difference between banning and shadow banning, you can read the documentation [here](https://getstream.io/blog/feature-announcement-shadow-ban/). [#3953](https://github.com/GetStream/stream-chat-android/pull/3953)
- Added `MessageListViewModel::muteUser`. You can use it to mute a user belonging to the current channel. [#3953](https://github.com/GetStream/stream-chat-android/pull/3953)
- Added `MessageListViewModel::unmuteUser`. You can use it to mute a user belonging to the current channel. [#3953](https://github.com/GetStream/stream-chat-android/pull/3953)

### ⚠️ Changed
- Deprecated `RowScope.DefaultComposerInputContent` to be marked internal. Use `MessageInput` directly instead. [#3942](https://github.com/GetStream/stream-chat-android/pull/3924)
- Updated Compose compiler and UI version to **1.2.0**.[#3965](https://github.com/GetStream/stream-chat-android/pull/3965)

# July 20th, 2022 - 5.6.1
## stream-chat-android-client
### ⚠️ Changed
- Functions inside `ThreadQueryListener` have been turned into `suspend` functions. [#3926](https://github.com/GetStream/stream-chat-android/pull/3926)

## stream-chat-android-offline
### 🐞 Fixed
- Fixed a crash when reacting to a message in a thread. [#3926](https://github.com/GetStream/stream-chat-android/pull/3926)

## stream-chat-android-compose
### 🐞 Fixed
- Fixed thread not scrolling to new message. [#3930](https://github.com/GetStream/stream-chat-android/pull/3930)

# July 20th, 2022 - 5.6.0
## Common changes for all artifacts
### ⚠️ Changed
- 🚨 Breaking change: The class `io.getstream.chat.android.offline.model.connection.ConnectionState` was moved to `io.getstream.chat.android.client.models.ConnectionState`. Please update your imports to be able to compile code using this class. [#3852](https://github.com/GetStream/stream-chat-android/pull/3852).

## stream-chat-android-client
### ✅ Added
- Added a way to convert `Flow` into `LiveData` for Java users.
- Base state of the SDK can be check using `io.getstream.chat.android.client.setup.state.ClientState` interface. Use this interface to receive the state of the SDK as StateFlows. [#3852](https://github.com/GetStream/stream-chat-android/pull/3852)

### ⚠️ Changed
-. `Call` interface provides an `await()` suspend function implemented on every subclass and is not needed to use the extension function anymore. [#3807](https://github.com/GetStream/stream-chat-android/pull/3807)
- `ChatLoggerHandler` has a new function named `logV`. [#3869](https://github.com/GetStream/stream-chat-android/pull/3869)
- `ChatClient.disconnect()` is deprecated and a new `ChatClient.disconnect(Boolean)` method with a boolean argument is created. This method return a `Call` to be invoked for disconnection. [#3817](https://github.com/GetStream/stream-chat-android/pull/3817)

### ❌ Removed
- 🚨 Breaking change: Removed the `Member.role` field. [3851](https://github.com/GetStream/stream-chat-android/pull/3851)

## stream-chat-android-offline
### 🐞 Fixed
- Fixed initializing channels state when DB is empty and API requests fails. [3870](https://github.com/GetStream/stream-chat-android/pull/3870)
- Fixed that causes a crash while reconnecting to the SDK multiple times. [#3888](https://github.com/GetStream/stream-chat-android/pull/3888)

## stream-chat-android-ui-components
### 🐞 Fixed
- The reply option on the gallery screen and moderation options now work with `MessageComposerView`. [#3864](https://github.com/GetStream/stream-chat-android/pull/3864)
- Fixed potential crashes when showing dialogs after process recreation. [#3857](https://github.com/GetStream/stream-chat-android/pull/3857)
- Fixed potential unnecessary channel query on the channel list screen. [#3895](https://github.com/GetStream/stream-chat-android/pull/3895)

### ⬆️ Improved
- `MessageListView` now allows multiple re-bindings of `MessageListViewModel` provided that `MessageListViewModel.deletedMessageVisibility` has not been changed since `MessageListView` was first initialized. [#3843](https://github.com/GetStream/stream-chat-android/pull/3843)

### ✅ Added
- Added the ability to align system messages via a `MessageListView` attribute called `streamUiSystemMessageAlignment`. [#3840](https://github.com/GetStream/stream-chat-android/pull/3840)
- Added the `MessageListViewModel::setMessagePositionHandler` method to customize message position within a group. [#3882](https://github.com/GetStream/stream-chat-android/pull/3882)
- Added documentation for [MessageComposerView](https://getstream.io/chat/docs/sdk/android/ui/message-components/message-composer). [#3845](https://github.com/GetStream/stream-chat-android/pull/3845)
- Added a new version of the [Adding Custom Attachments](https://getstream.io/chat/docs/sdk/android/ui/guides/adding-custom-attachments-message-composer/) guide that uses the new `MessageComposerView`. [#3877](https://github.com/GetStream/stream-chat-android/pull/3877)

## stream-chat-android-compose
### 🐞 Fixed
- Fixed potential unnecessary channel query on the channel list screen. [#3895](https://github.com/GetStream/stream-chat-android/pull/3895)

### ⬆️ Improved
- Improved recomposition in `MessagesScreen` by deferring state reads to the latest possible point. [#3667](https://github.com/GetStream/stream-chat-android/pull/3667)

### ⚠️ Changed
- Show snackbar instead of toast when file exceeds the size limit. [#3858](https://github.com/GetStream/stream-chat-android/pull/3858)

# July 05th, 2022 - 5.5.0
## Common changes for all artifacts
### 🐞 Fixed
- Add ordered substitution arguments in `ja` and `ko` translated strings files [#3778](https://github.com/GetStream/stream-chat-android/pull/3778)

## stream-chat-android-client
### 🐞 Fixed
- Fix the channel screen being stuck with an infinite loading [3791](https://github.com/GetStream/stream-chat-android/pull/3791)

## stream-chat-android-offline
### 🐞 Fixed
- Fixed bug of empty channels while sending messages. [3776](https://github.com/GetStream/stream-chat-android/pull/3776)
- Fixed populating mentions when sending a message with attachments. [3801](https://github.com/GetStream/stream-chat-android/pull/3801)
- Fixed crash at ExtraDataConverter.stringToMap. [3816](https://github.com/GetStream/stream-chat-android/pull/3816)

### ⚠️ Changed
- Deprecated `GlobalState::typingUpdates` in favor of `GlobalState::typingChannels`.

## stream-chat-android-ui-components
### 🐞 Fixed
- Fixed reply messages inside notification. [#3756](https://github.com/GetStream/stream-chat-android/pull/3756)
- Fixed the display of avatars before system messages. [#3799](https://github.com/GetStream/stream-chat-android/pull/3799)
- Fixed a bug which made the unread count disappear on certain devices when it went over double digits. [#3798](https://github.com/GetStream/stream-chat-android/pull/3798)
- Fixed a bug where typing items in MessageList weren't properly set on all data changes. [#3790](https://github.com/GetStream/stream-chat-android/pull/3790)

### ⬆️ Improved
- `ChannelListView` can now restore the previously saved scroll state. [3804](https://github.com/GetStream/stream-chat-android/pull/3804)

### ✅ Added
- Added `MessagePreviewFormatter` field to the `ChatUI` class, to allow for message preview text format customization across the app. [3788](https://github.com/GetStream/stream-chat-android/pull/3788).
- Added `streamUiDisableScrollWhenShowingDialog` attribute to `MessageListView` that allows to enable/disable message list scroll while a dialog is shown over the message list. [#3809](https://github.com/GetStream/stream-chat-android/pull/3809)
- Added the preview of moderation bounced messages and the ability to take actions upon those messages like edit, delete and send anyway. [#3625](https://github.com/GetStream/stream-chat-android/pull/3625)
- Added experimental implementation of `MessageComposerView` and `MessageComposerViewModel` which are supposed to replace `MessageInputView` in the future. [3019](https://github.com/GetStream/stream-chat-android/pull/3019)
- Added `MessageListView::setMessageOptionItemsFactory` and `MessageListView::setCustomActionHandler` methods to add and handle custom actions in `MessageListView`. [3768](https://github.com/GetStream/stream-chat-android/pull/3768)

### ⚠️ Changed
- The layout width of the unread count view is now set to `wrap_content` instead of being a fixed size dictated by the dimen `stream_ui_scroll_button_unread_badge_size`. [#3798](https://github.com/GetStream/stream-chat-android/pull/3798)

### ❌ Removed
- 🚨 Breaking change: The block action has been removed from message options. [3768](https://github.com/GetStream/stream-chat-android/pull/3768)

## stream-chat-android-compose
### 🐞 Fixed
- Channels will now be marked as read only when the latest message is reached. Previously they were marked read whenever an unread message was read, regardless of its position in the list. [#3772](https://github.com/GetStream/stream-chat-android/pull/3772)

### ⬆️ Improved
- Improved `Messages` recomposition when marking messages as read. It will now avoid going into a recomposition loop in certain situations such as when you have two or more failed messages visible in the list. [#3772](https://github.com/GetStream/stream-chat-android/pull/3772)
- Covered an edge case inside `DefaultTypingUpdatesBuffer`. It will now always call `onTypingStopped()` when you call `DefaultTypingUpdatesBuffer.clear()`. [#3782](https://github.com/GetStream/stream-chat-android/pull/3782)

### ✅ Added
- Added the preview of moderation bounced messages and the ability to take actions upon those messages like edit, delete and send anyway. [#3625](https://github.com/GetStream/stream-chat-android/pull/3625)

# June 27th, 2022 - 5.4.0
## Common changes for all artifacts
### ⬆️ Improved
- Now the SDK can be used if R8 full mode. New rules were added to the library to support the aggressive optimizations [3663](https://github.com/GetStream/stream-chat-android/pull/3663).

### ⚠️ Changed
- Migrated to Coil version 2.1.0 [#3538](https://github.com/GetStream/stream-chat-android/pull/3538)

## stream-chat-android-client
### ⬆️ Improved
-  Avoid multiple calls to `/app` endpoint. [3686](https://github.com/GetStream/stream-chat-android/pull/3686)

### ✅ Added
-. `ChatClient::connectUser` as a new optional argument to configure a timeout to be waiting until the connection is established, in another case an error will be returned [#3605](https://github.com/GetStream/stream-chat-android/pull/3605)
-. `ChatClient::connectAnonymousUser` as a new optional argument to configure a timeout to be waiting until the connection is established, in another case an error will be returned [#3605](https://github.com/GetStream/stream-chat-android/pull/3605)
-. `ChatClient::connectGuestUser` as a new optional argument to configure a timeout to be waiting until the connection is established, in another case an error will be returned [#3605](https://github.com/GetStream/stream-chat-android/pull/3605)
-. `ChatClient::connectUser` doesn't return an error in the case there is a previous connection with the same user. [#3653](https://github.com/GetStream/stream-chat-android/pull/3653)
- Added `ChatClient::countUnreadMentions` extension function which counts messages in which the user is mentioned.

### ⚠️ Changed
- 🚨 Changed `ChatClient::connectUser` - the method shouldn't be called when the user is already set and will automatically disconnect if this happens.

## stream-chat-android-offline
### 🐞 Fixed
- Fix the stale Channel data being stored into database. [3650](https://github.com/GetStream/stream-chat-android/pull/3650)
- Fix race condition problem that allowed multiple threads to increment unread count, which could cause a mistake in the number of unread messages. [3656](https://github.com/GetStream/stream-chat-android/pull/3656)
- A new optional argument `useSequentialEventHandler` has been added to `Config` class of offline plugin to enable a sequential event handling mechanism. [3659](https://github.com/GetStream/stream-chat-android/pull/3659)
- Fix channel mutes being dropped on user updates [3728](https://github.com/GetStream/stream-chat-android/pull/3728)
- Bug fix when deleting reactions without internet connection. [#3753](https://github.com/GetStream/stream-chat-android/pull/3753)

### ⬆️ Improved
- Added logs of all properties available in a class and which one was searched for then QuerySort fails to find a field. [3597](https://github.com/GetStream/stream-chat-android/pull/3597)

### ✅ Added
- Added `EventHandlerSequential` to support a sequential event processing. [3604](https://github.com/GetStream/stream-chat-android/pull/3604)
- Logging when unread count is updated. [3642](https://github.com/GetStream/stream-chat-android/pull/3642)

### ⚠️ Changed
-  Added interface `QuerySorter` and new implementation of query sort `QuerySortByField` so users can choose between implementations that use reflection or not. [3624](https://github.com/GetStream/stream-chat-android/pull/3624)

## stream-chat-android-ui-components
### 🐞 Fixed
- Fixed potential NPE when disconnecting the user. [#3612](https://github.com/GetStream/stream-chat-android/pull/3612)
- The channel will now be marked as read once the latest message inside `MessagesListView` is reached. Previously scrolling down to it would not trigger this action. [#3620](https://github.com/GetStream/stream-chat-android/pull/3620)
- Now the options button is not displayed on the gallery screen if there are no options available. [#3696](https://github.com/GetStream/stream-chat-android/pull/3696)
- Fixed `app:streamUiMessageInputHintText` not getting applied properly in `MessageInputView`. [#3749](https://github.com/GetStream/stream-chat-android/pull/3749)
- Fixed backwards compatibility of the `ChannelListView` attribute `streamUiIndicatorPendingSyncIcon` and the `MessageListView` attribute `streamUiIconIndicatorPendingSync`. These are now backwards compatible down to API 21 [#3766](https://github.com/GetStream/stream-chat-android/pull/3766)

### ⬆️ Improved
- Improved displaying the upload progress of files being uploaded. Now the upload progress text is less likely to get ellipsized. [#3618](https://github.com/GetStream/stream-chat-android/pull/3618)

### ✅ Added
- Added way to customize quoted attachments through `QuotedAttachmentFactory` and updated custom attachments guide for the new feature. [#3592](https://github.com/GetStream/stream-chat-android/pull/3592)
- Added `ChannelListViewModelFactory.Builder` for Java users. [#3617](https://github.com/GetStream/stream-chat-android/pull/3617)
- Added `MessageListViewModelFactory.Builder` for Java users. [#3617](https://github.com/GetStream/stream-chat-android/pull/3617)
- Added `PinnedMessageListViewModelFactory.Builder` for Java users. [#3617](https://github.com/GetStream/stream-chat-android/pull/3617)
- Added `TypingIndicatorViewModelFactory.Builder` for Java users. [#3617](https://github.com/GetStream/stream-chat-android/pull/3617)
- Added new attributes to `MessageListView` that are designed to customize the scroll to bottom button. They are listed in the linked PR. [3634](https://github.com/GetStream/stream-chat-android/pull/3634)
- Added a way to change runtime filters for Channels in `ChannelListViewModel`, using `setFilters(FilterObject)`. [#3687](https://github.com/GetStream/stream-chat-android/pull/3687) 
- Added support for bottom infinite scrolling when searching for messages or navigating to messages in a non-linear way inside MessageListView. [3654](https://github.com/GetStream/stream-chat-android/pull/3654)
- A new interface `TypingUpdatesBuffer` and its implementation `DefaultTypingUpdatesBuffer` used for buffering typing updates in order to save API calls. [3633](https://github.com/GetStream/stream-chat-android/pull/3633)
- A new method `MessageInputView.setTypingUpdatesBuffer(TypingUpdatesBuffer)` used for setting the typing updates buffer. [3633](https://github.com/GetStream/stream-chat-android/pull/3633)
- Added possibility to customize gallery options style via `TransformStyle.attachmentGalleryOptionsStyleTransformer`. [3696](https://github.com/GetStream/stream-chat-android/pull/3696)

### ⚠️ Changed
- Dimens `stream_ui_spacing_small` no longer has an effect on the internal margins of `ScrollButtonView`, instead use the `MessageListView` attribute `streamUIScrollButtonInternalMargin` to set internal margins. [3634](https://github.com/GetStream/stream-chat-android/pull/3634)
- The default elevation of the unread count badge inside `ScrollButtonView` was changed from `10dp` to `3dp`. [3634](https://github.com/GetStream/stream-chat-android/pull/3634)
- Deprecated `MessageInputView.TypingListener` in favor of `TypingUpdatesBuffer` and `MessageInputView.setTypingListener(TypingListener)` in favor of `MessageInputView.setTypingUpdatesBuffer(TypingUpdatesBuffer)`. [3633](https://github.com/GetStream/stream-chat-android/pull/3633)
- Added `WRITE_EXTERNAL_STORAGE` permission check on the default implementation of the download handler when using `MessageListViewModel.bindView`. [#3719](https://github.com/GetStream/stream-chat-android/pull/3719)
- Removed the default filter from `ChannelListFragment` so that it can rely on the default filter from `ChannelListViewModel`. [3762](https://github.com/GetStream/stream-chat-android/pull/3762)

## stream-chat-android-compose
### 🐞 Fixed
- Fixed the display of `ChannelAvatar` for a channel with two members and neither of them is the current user. [3598](https://github.com/GetStream/stream-chat-android/pull/3598)

### ⬆️ Improved
- Improved padding customization options of `InputField`. [#3596](https://github.com/GetStream/stream-chat-android/pull/3596)

### ✅ Added
- Added `Modifier` as an argument to `FileUploadItem` and `FileAttachmentItem`. [#3603](https://github.com/GetStream/stream-chat-android/pull/3603)
- Added option to customise `InitialsAvatar` offset passing it custom offset and through `groupAvatarInitialsXOffset` and `groupAvatarInitialsYOffset` dimens. [#3609](https://github.com/GetStream/stream-chat-android/pull/3609)
- A new interface `TypingUpdatesBuffer` and its implementation `DefaultTypingUpdatesBuffer` used for buffering typing updates in order to save API calls. [3633](https://github.com/GetStream/stream-chat-android/pull/3633)
- A new method `MessageComposerViewModel.setTypingUpdatesBuffer(TypingUpdatesBuffer)` used for setting the typing updates buffer. [3633](https://github.com/GetStream/stream-chat-android/pull/3633)
- Added `PermissionHandler` and `DownloadPermissionHandler` to automatically request storage permission if needed and download the attachments. [#3676](https://github.com/GetStream/stream-chat-android/pull/3676)

### ⚠️ Changed
- Since Coil 2.0, the `LocalImageLoader` has been deprecated. So now we support our own image loader, `StreamImageLoader` for providing composition local. [#3538](https://github.com/GetStream/stream-chat-android/pull/3538)
- Changed how the emoji only message size and how they are laid out depending on emoji count. [#3665](https://github.com/GetStream/stream-chat-android/pull/3665)

### ❌ Removed
- Removed the default gray background from `LoadingIndicator`. [#3599](https://github.com/GetStream/stream-chat-android/pull/3599)

## stream-chat-android-pushprovider-xiaomi
### 🐞 Fixed
- Fix crash when used on Android API 31+ [#3678](https://github.com/GetStream/stream-chat-android/pull/3678)

### ✅ Added
- Upgrade MiPush SDK to version 5.0.6 [#3678](https://github.com/GetStream/stream-chat-android/pull/3678)

# Jun 1st, 2022 - 5.3.1
## stream-chat-android-client
### 🐞 Fixed
- Added getters to members search in `QuerySort` as some compilers may generate getters and setter instead of public properties,
 making our current search for property to fail. [#3608](https://github.com/GetStream/stream-chat-android/pull/3608)

# May 25th, 2022 - 5.3.0
## stream-chat-android-client
### 🐞 Fixed
- Fixed `ChatParser` failing to parse errors because it was trying to fetch the raw response from a converted body. [#3534](https://github.com/GetStream/stream-chat-android/pull/3534)

### ⬆️ Improved
- CurrentUser is not initialized when a PN is received. [#3520](https://github.com/GetStream/stream-chat-android/pull/3520)

### ✅ Added
- 🚨 Breaking change: Added `DistinctChatApi` to prevent multiple query requests being fired. [#3521](https://github.com/GetStream/stream-chat-android/pull/3521)
- 🚨 Breaking change: Added new property `ChatClientConfig.disableDistinctApiCalls` to disable `DistinctChatApi`, which is enabled by default. 

### ⚠️ Changed
- 🚨 Breaking change: `Plugin`, `PluginFactory` and plugin side-effect listeners (`CreatChannelListener`, `SendMessageListener` etc.) are moved out of `experimental` package. [#3583](https://github.com/GetStream/stream-chat-android/pull/3583/)

## stream-chat-android-offline
### 🐞 Fixed
- Fixed process sync offline message when a push is received. [#3518](https://github.com/GetStream/stream-chat-android/pull/3518)
- Fixed syncing the channel after bringing the app from background. [#3548](https://github.com/GetStream/stream-chat-android/pull/3548)
- Fixed initializing `OfflinePlugin` when connecting anonymous user. It fixes the issue when after connecting headers stay in `Disconnected` state. [#3553](https://github.com/GetStream/stream-chat-android/pull/3553)

### ⬆️ Improved
- Change the order of offline message so it matches the order of online messages. Now the reshuffling of messages when switching from offline to online doesn't happen anymore. [3524](https://github.com/GetStream/stream-chat-android/pull/3524)
- 🚨 Breaking change: `QueryChannelsState::channels` can now return a null as an initial value. 
- Adding logs for QuerySort: [3570](https://github.com/GetStream/stream-chat-android/pull/3570)
- Adding logs for plugin usage, state calls usage and ChannelListView. [3572](https://github.com/GetStream/stream-chat-android/pull/3572)

### ✅ Added
- Added `EventHandlingResult.WatchAndAdd` to results returned from `ChatEventHandler`.
- Added handling `ChannelVisibleEvent`. Default `ChatEventHandler` will return `EventHandlingResult.WatchAndAdd`.

## stream-chat-android-ui-common
### ✅ Added
- Added `MessageOptionsUserReactionAlignemnt` used to define the user reaction alignment inside message options. [#3541](https://github.com/GetStream/stream-chat-android/pull/3541)

## stream-chat-android-ui-components
### 🐞 Fixed
- Fixed the way pagination scrolling worked for various non-core components (e.g. search, gallery/media/pinned message lists) [#3507](https://github.com/GetStream/stream-chat-android/pull/3507)
- Added loading more indicator to PinnedMessageListView [#3507](https://github.com/GetStream/stream-chat-android/pull/3507)
- Fix video scaling issue on the media preview screen. [#3560](https://github.com/GetStream/stream-chat-android/pull/3560)
- Fixed refreshing `ChannelListView` after unhiding the channel. [#3569](https://github.com/GetStream/stream-chat-android/pull/3569)

### ✅ Added
- Added the public method `switchToCommandMode(command: Command)` inside `MessageInputView`. This method allows switching the input to command mode using the desired command directly, instead of having to select it from the dialog. An example of its usage is provided inside the patch within the linked PR. [#3515](https://github.com/GetStream/stream-chat-android/pull/3515)
- Added loading indicator to the media preview screen. [#3549](https://github.com/GetStream/stream-chat-android/pull/3549)
- Added `streamUiMediaActivityProgressBarStyle` theme attribute to customize the appearance of loading indicator on the media preview screen. [#3549](https://github.com/GetStream/stream-chat-android/pull/3549)
- Added the ability to customize user reaction alignment and orientation inside message options through `ViewReactionsViewStyle` or `SingleReactionViewStyle`. [#3541](https://github.com/GetStream/stream-chat-android/pull/3541)
- Added `horizontalPadding` customization options to `ViewReactionsViewStyle` and `EditReactionsViewStyle`. [#3541](https://github.com/GetStream/stream-chat-android/pull/3541)

### ⚠️ Changed
- Deprecated `Member.isOwnerOrAdmin` and `List<Member>?.isCurrentUserOwnerOrAdmin()`. Use `Channel::ownCapabilities` instead. [#3576](https://github.com/GetStream/stream-chat-android/pull/3576)
- Changed how padding is applied to `ViewReactionsView`. [#3541](https://github.com/GetStream/stream-chat-android/pull/3541)

## stream-chat-android-compose
### 🐞 Fixed
- Fix video scaling issue on the media preview screen. [#3560](https://github.com/GetStream/stream-chat-android/pull/3560)
- Fixed refreshing `ChannelListView` after unhiding the channel. [#3569](https://github.com/GetStream/stream-chat-android/pull/3569)

### ✅ Added
- Added scroll to quoted message on click. [#3472](https://github.com/GetStream/stream-chat-android/pull/3472)
- Added guides for `QuotedAttachmentFactory`. [You can read about it here](https://getstream.io/chat/docs/sdk/android/compose/guides/adding-custom-attachments/#quoted-messages)
- Added loading indicator to the media preview screen. [#3549](https://github.com/GetStream/stream-chat-android/pull/3549)
- Added the ability to customize user reaction alignment inside message options through `ChatTheme`. [#3541](https://github.com/GetStream/stream-chat-android/pull/3541)

### ⚠️ Changed
- Changed `QuotedMessage` design by adding `QuotedAttachmentFactory`, `ImageAttachmentQuotedContent` and `FileAttachmentQuotedContent`. [#3472](https://github.com/GetStream/stream-chat-android/pull/3472)

# May 11th, 2022 - 5.2.0
## stream-chat-android-client
### ✅ Added
- Added `Channel.membership` property. [#3367](https://github.com/GetStream/stream-chat-android/pull/3367)
- Added `ChannelData.membership` property. [#3367](https://github.com/GetStream/stream-chat-android/pull/3367)
- Added `NotificationAddedToChannelEvent.member` property. [#3367](https://github.com/GetStream/stream-chat-android/pull/3367)
- Add `provideName` property to `Device` entity to support Multi-Bundle [#3396](https://github.com/GetStream/stream-chat-android/pull/3396)

## stream-chat-android-offline
### 🐞 Fixed
- Fixed sorting channels by `Channel::lastMessageAt` when the channel contains not synced messages. [#3470](https://github.com/GetStream/stream-chat-android/pull/3470)
- Fixed bug that made impossible to retry attachments that were not fully sent. [3485](https://github.com/GetStream/stream-chat-android/pull/3485)
- Fixed refreshing channels list when syncing the channel. [#3492](https://github.com/GetStream/stream-chat-android/pull/3492)
- Fixed deleting reactions while offline. [3486](https://github.com/GetStream/stream-chat-android/pull/3486)

## stream-chat-android-ui-common
### ⬆️ Improved
- Updated the attachment upload size limit to 100MB from 20MB. [#3490](https://github.com/GetStream/stream-chat-android/pull/3490)

## stream-chat-android-ui-components
### 🐞 Fixed
- Fixed Xiaomi crash when long clicking on links inside messages. [#3491](https://github.com/GetStream/stream-chat-android/pull/3491)

## stream-chat-android-compose
### ⬆️ Improved
- Improved the behavior of `DeletedMessageVisibility` and `MessageFooterVisibility` when used in pair. Now the `DeletedMessageVisibility` and its "only visible to you" mode respects the `MessageFooterVisibility` and vice-versa. [#3467](https://github.com/GetStream/stream-chat-android/pull/3467)

## stream-chat-android-pushprovider-firebase
### ✅ Added
- Support Multi-Bundle [#3396](https://github.com/GetStream/stream-chat-android/pull/3396)

### ⚠️ Changed
- Upgrade Firebase Messaging dependency to version `23.0.4`. [#3484](https://github.com/GetStream/stream-chat-android/pull/3484)

## stream-chat-android-pushprovider-huawei
### ✅ Added
- Support Multi-Bundle [#3396](https://github.com/GetStream/stream-chat-android/pull/3396)

## stream-chat-android-pushprovider-xiaomi
### ✅ Added
- Support Multi-Bundle [#3396](https://github.com/GetStream/stream-chat-android/pull/3396)

# May 3rd, 2022 - 5.1.0
## stream-chat-android-client
### 🐞 Fixed
- Fixed ANR happening on a token request. [#3342](https://github.com/GetStream/stream-chat-android/pull/3342)
- Fixed overriding User's `image` and `name` properties with empty values when connecting the user. [#3430](https://github.com/GetStream/stream-chat-android/pull/3430)
- Fixed serialization problem when flagging message. [#3437](https://github.com/GetStream/stream-chat-android/pull/3437)

### ✅ Added
- Added `ChannelRepository.selectChannelByCid` method. [#3434](https://github.com/GetStream/stream-chat-android/pull/3434)
- Added `ChannelRepository.selectChannelsByCids` method. [#3434](https://github.com/GetStream/stream-chat-android/pull/3434)
- Added `ChannelRepository.selectChannelCidsSyncNeeded` method. [#3434](https://github.com/GetStream/stream-chat-android/pull/3434)
- Added `MessageRepository.selectMessageIdsBySyncState` method. [#3434](https://github.com/GetStream/stream-chat-android/pull/3434)
- Added `ReactionRepository.selectReactionById` method. [#3434](https://github.com/GetStream/stream-chat-android/pull/3434)
- Added `ReactionRepository.selectReactionsByIds` method. [#3434](https://github.com/GetStream/stream-chat-android/pull/3434)
- Added `ReactionRepository.selectReactionIdsBySyncStatus` method. [#3434](https://github.com/GetStream/stream-chat-android/pull/3434)
- Added `ChatLogger.logV` method. [#3434](https://github.com/GetStream/stream-chat-android/pull/3434)
- Added `TaggedLogger.logV` method. [#3434](https://github.com/GetStream/stream-chat-android/pull/3434)

### ⚠️ Changed
- Changed visibility of the `retry` extension to internal. [#3353](https://github.com/GetStream/stream-chat-android/pull/3353)

## stream-chat-android-offline
### 🐞 Fixed
- Fixed a crash when attachment upload is in progress or about to start and user is disconnected at the same moment. [#3377](https://github.com/GetStream/stream-chat-android/pull/3377)
- Fixed updating `Channel::ownCapabilities` after receiving events. [#3420](https://github.com/GetStream/stream-chat-android/pull/3420)
- Fixed reaction sync issue because `SyncState::lastSyncedAt` was never updated. [#3421](https://github.com/GetStream/stream-chat-android/pull/3421)

### ⬆️ Improved
- Adding the possibility to change the repositories of `OfflinePlugin`. You can change `RepositoryFactory` in `OfflinePlugin` and use custom implementations of repositories.

## stream-chat-android-ui-common
### ⚠️ Changed
- Deprecated `DeletedMessageListItemPredicate` in favor of `DeletedMessageVisibility`. This is a followup on [#3272](https://github.com/GetStream/stream-chat-android/pull/3272/files) which deprecated filtering messages inside `MessageListView` in favor of filtering messages inside `MessageListViewModel`. [#3409](https://github.com/GetStream/stream-chat-android/pull/3409)

## stream-chat-android-ui-components
### 🐞 Fixed
- Fixed a bug where command suggestion popup was displayed even though all the commands were disabled. [#3334](https://github.com/GetStream/stream-chat-android/pull/3334)
- Fixed a bug on Nougat where the reaction colors were not displayed properly. [#3347](https://github.com/GetStream/stream-chat-android/pull/3347)
- Fixed a bug where custom `MessageListItemViewHolderFactory` was ignore on the message options overlay. [#3343](https://github.com/GetStream/stream-chat-android/pull/3343)
- Fixed `MessageListViewModel` initialization when channel's data is not available immediately, for example when the view model is created after connecting the user. [#3379](https://github.com/GetStream/stream-chat-android/pull/3379)
- Fixed configuration for flag message confirmation dialog. [3411](https://github.com/GetStream/stream-chat-android/pull/3411)
- Fixed a potential crash with conflicting font names. [#3445](https://github.com/GetStream/stream-chat-android/pull/3445)

### ⬆️ Improved
- Added a way to customize reactions behavior to allow multiple reactions. [#3341](https://github.com/GetStream/stream-chat-android/pull/3341)
- Added a way to customize `messageInputField` padding inside `MessageInputFiledView`. [#3392](https://github.com/GetStream/stream-chat-android/pull/3392)
- Added a way to change the `MessageListHeaderView` separator color. [#3395](https://github.com/GetStream/stream-chat-android/pull/3395)
- Added a way to change the `ChannelListHeaderView` separator color. [#3395](https://github.com/GetStream/stream-chat-android/pull/3395)
- Now single membered channels display the name of member instead of "Channel without name" [3423](https://github.com/GetStream/stream-chat-android/pull/3423)
- Channels with only one member now show the member's image in avatar. [3425](https://github.com/GetStream/stream-chat-android/pull/3425)
- Added a way to change the `attachmentsButton` and `commandsButton` ripple color inside `MessageInputView`. [#3412](https://github.com/GetStream/stream-chat-android/pull/3412)

### ✅ Added
- Added support for own capabilities. You can read more about own capabilities [here](https://getstream.io/chat/docs/sdk/android/ui/guides/implementing-own-capabilities/). [#3389](https://github.com/GetStream/stream-chat-android/pull/3389)
- Added the possibility to customize the message footer visibility through `MessageFooterVisibility` inside `MessageListViewModel`. [#3343](https://github.com/GetStream/stream-chat-android/pull/3433)

### ⚠️ Changed
- Deprecated `DeletedMessageListItemPredicate` in favor of `DeletedMessageVisibility`. This is a followup on [#3272](https://github.com/GetStream/stream-chat-android/pull/3272/files) which deprecated filtering messages inside `MessageListView` in favor of filtering messages inside `MessageListViewModel`. [#3409](https://github.com/GetStream/stream-chat-android/pull/3409)
- Added own capabilities. If you are using our UI components separately from our `ViewModel`s, this has the possibility of introducing a change in functionality. You can find the guide on implementing own capabilities [here](https://getstream.io/chat/docs/sdk/android/ui/guides/implementing-own-capabilities/). [#3389](https://github.com/GetStream/stream-chat-android/pull/3389)

## stream-chat-android-compose
### 🐞 Fixed
- Fixed the message input handling when typing quickly or holding down the delete (backspace) button. [#3355](https://github.com/GetStream/stream-chat-android/pull/3355)

### ⬆️ Improved
- Now single membered channels display the name of member instead of "Channel without name" [3423](https://github.com/GetStream/stream-chat-android/pull/3423)
- Channels with only one member now show the member's image in avatar. [3425](https://github.com/GetStream/stream-chat-android/pull/3425)
- Improved the way filters work in `ChannelList`, `ChannelsScreen` and `ChannelListViewModel`. Now the filters are nullable and if you want the default behavior, just pass in null. [#3422](https://github.com/GetStream/stream-chat-android/pull/3422)
- You can now completely override the filters by using `ChannelListViewModel.setFilters()` in the runtime, or by passing in custom `FilterObject` to the `ViewModelFactory` or the `ViewModel` constructor. [#3422](https://github.com/GetStream/stream-chat-android/pull/3422)


### ✅ Added
- Added pan to ImagePreviewActivity. [#3335](https://github.com/GetStream/stream-chat-android/pull/3335)
- Added `imageLoader` parameter to `ChatTheme` that allows providing a custom Coil `ImageLoader`. [#3336](https://github.com/GetStream/stream-chat-android/pull/3336)
- Added the "Copy Message" option to link messages [#3354](https://github.com/GetStream/stream-chat-android/pull/3354)
- Added padding customisation option to `ChannelList` and `MessageList` components. [#3350](https://github.com/GetStream/stream-chat-android/pull/3350)
- Added emoji sticker support. [3359](https://github.com/GetStream/stream-chat-android/pull/3359)
- Added support for own capabilities. You can read more about own capabilities [here](https://getstream.io/chat/docs/sdk/android/compose/guides/implementing-own-capabilities/). [#3389](https://github.com/GetStream/stream-chat-android/pull/3389)
- Added better handling for Compose ChannelListHeader and MessageListHeader states. We now cover Connected, Connecting and Disconnected states (added Connecting). [#3428](https://github.com/GetStream/stream-chat-android/pull/3428)
- Added the possibility to customize the message footer visibility through `MessageFooterVisibility` inside `MessageListViewModel`. [#3343](https://github.com/GetStream/stream-chat-android/pull/3433)

### ⚠️ Changed
- `loadMore` calls inside `MessageListViewModel` and `ChannelListViewModel` should no longer load data if there is no network connection. [3362](https://github.com/GetStream/stream-chat-android/pull/3362)
- Added own capabilities. If you are using our components individually this has the possibility of introducing a change in functionality. You can find the guide on implementing own capabilities [here](https://getstream.io/chat/docs/sdk/android/compose/guides/implementing-own-capabilities/). [#3389](https://github.com/GetStream/stream-chat-android/pull/3389)
- Replaced the `imageLoader` parameter in `ChatTheme` with the new `imageLoaderFactory` parameter that can used to provide a custom Coil `ImageLoader` factory.  [#3441](https://github.com/GetStream/stream-chat-android/pull/3441)

# April 12th, 2022 - 5.0.3
## Common changes for all artifacts

### ⚠️ Changed
- Updated Gradle version to [7.4.2](https://docs.gradle.org/7.4.2/release-notes.html). [#3281](https://github.com/GetStream/stream-chat-android/pull/3281)
- Update Coroutines to 1.6.1 and migrate to runTest. [#3327](https://github.com/GetStream/stream-chat-android/pull/3327)

## stream-chat-android-client

### 🐞 Fixed
- Fixed `User` model deserialization error when `User.image` or `User.name` is null. [#3283](https://github.com/GetStream/stream-chat-android/pull/3283)
- Fixed `Channel` model deserialization error when `Channel.image` or `Channel.name` is null. [#3306](https://github.com/GetStream/stream-chat-android/pull/3306)

### ✅ Added
- Added an `ExtraDataValidator` to intercept `ChatApi` calls and validate `CustomObject.extraData` does not contain the reserved keywords. [#3279](https://github.com/GetStream/stream-chat-android/pull/3279)

### ⚠️ Changed
- Migrate androidx-lifecycle version to [2.4.1](https://developer.android.com/jetpack/androidx/releases/lifecycle#2.4.1). [#3282](https://github.com/GetStream/stream-chat-android/pull/3282)

## stream-chat-android-offline

### 🐞 Fixed
- Fixed crash related with logging out while running a request to update channels. [3286](https://github.com/GetStream/stream-chat-android/pull/3286)
- Fixed bug where user was not able to send and edit a message while offline. [3318](https://github.com/GetStream/stream-chat-android/pull/3324)

### ✅ Added
- Added `ChannelState::membersCount` property that can be used to observe total members of the channel. [#3297](https://github.com/GetStream/stream-chat-android/pull/3297)

## stream-chat-android-ui-common

### 🐞 Fixed
- Fixed avatar disappearing from a message group when `MessageListView.deletedMessageListItemPredicate = DeletedMessageListItemPredicate.VisibleToEveryone` or `MessageListView.deletedMessageListItemPredicate = DeletedMessageListItemPredicate.VisibleToAuthorOnly` and the last message in a group of messages posted by someone other than the currently logged in user was deleted. [#3272](https://github.com/GetStream/stream-chat-android/pull/3272)

## stream-chat-android-ui-components

### 🐞 Fixed
- Adding ShowAvatarPredicate for MessageOptions overlay making it possible to hide the avatar picture when in the message options. [#3302](https://github.com/GetStream/stream-chat-android/pull/3302)
- Users now able to open `MessageOptionsDialogFragment` by clicking on a reaction left on a Giphy message. [#3620](https://github.com/GetStream/stream-chat-android/pull/3260)
- inside `MessageOptionsDialogFragment` now properly displays all of the reactions to a message. Previously it erroneously displayed a blank state. [#3620](https://github.com/GetStream/stream-chat-android/pull/3260)
- Fixed the links in UI Components code snippets. [#3261](https://github.com/GetStream/stream-chat-android/pull/3261)
- Messages containing links are now properly aligned with other types of messages. They use `@dimen/stream_ui_spacing_small` for their root layout start and end padding. [#3264](https://github.com/GetStream/stream-chat-android/pull/3264)
- Fixed avatar disappearing from a message group when `MessageListView.deletedMessageListItemPredicate = DeletedMessageListItemPredicate.VisibleToEveryone` or `MessageListView.deletedMessageListItemPredicate = DeletedMessageListItemPredicate.VisibleToAuthorOnly` and the last message in a group of messages posted by someone other than the currently logged in user was deleted. [#3272](https://github.com/GetStream/stream-chat-android/pull/3272)
- Fixed bug in which member counter shown in the `MessageListHeaderViewModel` is incorrect and limited to 30 only. [#3297](https://github.com/GetStream/stream-chat-android/pull/3297)

### ✅ Added
- Added `membersCount` livedata in `MessageListHeaderViewModel` to observe number of all members of channel. [#3297](https://github.com/GetStream/stream-chat-android/pull/3297)

## stream-chat-android-compose

### 🐞 Fixed
- Added thumbnails for video attachments in the attachment picker. [#3300](https://github.com/GetStream/stream-chat-android/pull/3300)
- Fixed a crash occurring when the user would click on a preview of a link that contained no scheme. [#3331](https://github.com/GetStream/stream-chat-android/pull/3331)

### ⬆️ Improved
- Improved the way typing updates work in the MessageComposerController. [#3313](https://github.com/GetStream/stream-chat-android/pull/3313)

### ✅ Added
- Added a way to customize the visibility of deleted messages. [#3298](https://github.com/GetStream/stream-chat-android/pull/3298)
- Added support for file upload configuration that lets you specify what types of files and images you want to allow or block from being uploaded. [3288](https://github.com/GetStream/stream-chat-android/pull/3288)
- Added Compose SDK Guidelines for internal and external contributors. [#3315](https://github.com/GetStream/stream-chat-android/pull/3315)

### ⚠️ Changed
- Switched from vertical to horizontal scrolling for files in the preview section of the message composer. [#3289](https://github.com/GetStream/stream-chat-android/pull/3289)

# March 30th, 2022 - 5.0.2
## stream-chat-android-client
### ✅ Added
- Added a `systemMessage: Message` parameter to  `ChatClient::addMembers`, `ChatClient::removeMembers`, `ChannelClient::addMembers` and `ChannelClient::removeMembers` to send a system message to that channel. [#3254](https://github.com/GetStream/stream-chat-android/pull/3254)

## stream-chat-android-offline
### 🐞 Fixed
- Fixed a bug which occurs when we reinitialize `OfflinePlugin` because it uses old instance of `StateRegistry` and `LogicRegistry`. [#3267](https://github.com/GetStream/stream-chat-android/pull/3267)

## stream-chat-android-ui-components
### 🐞 Fixed
- Users now able to open `MessageOptionsDialogFragment` by clicking on a reaction left on a Giphy message. [#3620](https://github.com/GetStream/stream-chat-android/pull/3260)
- inside `MessageOptionsDialogFragment` now properly displays all of the reactions to a message. Previously it erroneously displayed a blank state. [#3620](https://github.com/GetStream/stream-chat-android/pull/3260)
- Fixed the links in UI Components code snippets. [#3261](https://github.com/GetStream/stream-chat-android/pull/3261)
- Messages containing links are now properly aligned with other types of messages. They use `@dimen/stream_ui_spacing_small` for their root layout start and end padding. [#3264](https://github.com/GetStream/stream-chat-android/pull/3264)
- Made it impossible to send blank or empty messages. [#3269](https://github.com/GetStream/stream-chat-android/pull/3269)

## stream-chat-android-compose
### 🐞 Fixed
- Made it impossible to send blank or empty messages. [#3269](https://github.com/GetStream/stream-chat-android/pull/3269)

### ✅ Added
- Added support for failed messages and an option to resend them. [#3263](https://github.com/GetStream/stream-chat-android/pull/3263)

# March 24th, 2022 - 5.0.1
## stream-chat-android-ui-components
### 🐞 Fixed
- Fixed a bug where the missing implementation of the `MessageTextTransformer` caused message text not to show up. [#3248](https://github.com/GetStream/stream-chat-android/pull/3248)

# March 24th, 2022 - 5.0.0
**5.0.0** is a major release! You can read more about the motivation behind the effort and featured changes in the [announcement blog post](https://getstream.io/blog/android-v5-sdk-release/).
## Common changes for all artifacts
### 🐞 Fixed
- Fixed memory leaks related to image loading. [#2979](https://github.com/GetStream/stream-chat-android/pull/2979)

### ⬆️ Improved
- Replaced KAPT with KSP. [#3113](https://github.com/GetStream/stream-chat-android/pull/3113)

### ⚠️ Changed
- Updated AGP version to 7.1.2 and Gradle version to 7.4. [#3159](https://github.com/GetStream/stream-chat-android/pull/3159)

## stream-chat-android-client
### ✅ Added
- Added possibility to configure `RetryPolicy` using `ChaClient.Builder()`. [#3069](https://github.com/GetStream/stream-chat-android/pull/3069)

### ⚠️ Changed
- Add `Channel::image`, `Channel:name`, `User::image`, `User::name` properties. [#3139](https://github.com/GetStream/stream-chat-android/pull/3139)
- Deprecated `Member:role` in favor of `Member:channelRole` [#3189](https://github.com/GetStream/stream-chat-android/pull/3189)

## stream-chat-android-offline
🚨🚨 **v5.0.0** release brings a big change to the offline support library - it replaces `ChatDomain` with the `OfflinePlugin`. Make sure to check our [migration guide](https://getstream.io/chat/docs/sdk/android/client/guides/chatdomain-migration/)! 🚨🚨

### 🐞 Fixed
- Unread count for muted channels no longer increments when the channel is muted and new messages are received. [#3112](https://github.com/GetStream/stream-chat-android/pull/3112)
- Fixed marking the channel as read if it was opened offline previously. [#3162](https://github.com/GetStream/stream-chat-android/pull/3162)

### ❌ Removed
- Moved `RetryPolicy` related logic to `ChatClient`. [#3069](https://github.com/GetStream/stream-chat-android/pull/3069)

## stream-chat-android-ui-common
### ❌ Removed
- Removed ChatMarkdown in favor of ChatMessageTextTransformer [#3189](https://github.com/GetStream/stream-chat-android/pull/3189)

## stream-chat-android-ui-components
### 🐞 Fixed
- Fixed an issue with message flickering when sending a message with file attachments. [#3209](https://github.com/GetStream/stream-chat-android/pull/3209)
- Fixed a crash when overriding `ChatUI::imageHeadersProvider` caused by compiler [issue](https://youtrack.jetbrains.com/issue/KT-49793). [#3237](https://github.com/GetStream/stream-chat-android/pull/3237)

### ✅ Added
- Added a separate `LinkAttachmentsViewHolder` for handling messages containing link attachments and no other types of attachments. [#3070](https://github.com/GetStream/stream-chat-android/pull/3070)
- Added a separate `FileAttachmentsViewHolder` for handling messages containing file attachments of different types or file attachments not handled by one of the other `ViewHolder`s. [#3091](https://github.com/GetStream/stream-chat-android/pull/3091)
- Introduced `InnerAttachmentViewHolder` as an inner ViewHolder for custom attachments. [#3183](https://github.com/GetStream/stream-chat-android/pull/3183)
- Introduced `AttachmentFactory` as a factory for custom attachment ViewHolders. [#3116](https://github.com/GetStream/stream-chat-android/pull/3116)
- Introduced `AttachmentFactoryManager` as a manager for the list of registered attachment factories. The class is exposed via `ChatUI`. [#3116](https://github.com/GetStream/stream-chat-android/pull/3116)
- Added an attribute to customize the color state list of the AttachmentsDialog buttons called `streamUiAttachmentTabButtonColorStateList`. [#3242](https://github.com/GetStream/stream-chat-android/pull/3242)

### ⚠️ Changed
- Separated the Giphy attachments and content to a GiphyAttachmentViewHolder. [#2932](https://github.com/GetStream/stream-chat-android/pull/2932)
- Created a GiphyMediaAttachmentView and its respective style to customize giphies. [#2932](https://github.com/GetStream/stream-chat-android/pull/2932)
- You can now use `original` sized giphies that apply resizing based on the GIF size. [#2932](https://github.com/GetStream/stream-chat-android/pull/2932)
- Use `fixedHeight` or `fixedHeightDownsampled` giphies to use a fixed height that keeps the aspect ratio and takes up less memory. [#2932](https://github.com/GetStream/stream-chat-android/pull/2932)
- Make sure to check out our giphy attachment styles (GiphyMediaAttachmentView) for customization.
- Created an ImageAttachmentViewHolder that represents images in the message list. [#3067](https://github.com/GetStream/stream-chat-android/pull/3067)
- Renamed MediaAttachmentViewStyle and its attributes to ImageAttachmentViewStyle. [#3067](https://github.com/GetStream/stream-chat-android/pull/3067)
- Messages containing link attachments and no other types of attachments are no longer handled by `TextAndAttachmentsViewHolder`, instead they are handled by `LinkAttachmentsViewHolder`. [#3070](https://github.com/GetStream/stream-chat-android/pull/3070)
- Messages containing file attachments of different file types or types not handled by one of the other `ViewHolders` are no longer handled by `TextAndAttachmentsViewHolder`, instead they are handled by `FileAttachmentsViewHolder`. [#3091](https://github.com/GetStream/stream-chat-android/pull/3091)
- Updated the structure of UI components documentation. [UI Components documentation](https://getstream.io/chat/docs/sdk/android/ui/overview/). [#3186](https://github.com/GetStream/stream-chat-android/pull/3186)
- Updated the code snippets from the UI Components documentation in the `stream-chat-android-docs` module. [3205](https://github.com/GetStream/stream-chat-android/pull/3205)

### ❌ Removed
- All usage of `ChatDomain`. [#3190](https://github.com/GetStream/stream-chat-android/pull/3190)
- Removed "Pin message", "Reply", "Thread reply" message actions for messages that are not synced. [#3226](https://github.com/GetStream/stream-chat-android/pull/3226)

## stream-chat-android-compose
### 🐞 Fixed
- Mitigated the effects of `ClickableText` consuming all pointer events when messages contain links by passing long press handlers to `MessageText`. [#3137](https://github.com/GetStream/stream-chat-android/pull/3137)
- Fixed an issue with message flickering when sending a message with file attachments. [#3209](https://github.com/GetStream/stream-chat-android/pull/3209)
- Fixed ripple color in dark mode. [#3211](https://github.com/GetStream/stream-chat-android/pull/3211)
- Long user names no longer break layout in the message list. [#3219](https://github.com/GetStream/stream-chat-android/pull/3219)
- Fixed the click handler on the last item in the image attachments content. [#3221](https://github.com/GetStream/stream-chat-android/pull/3221)

### ⬆️ Improved
- Allowed passing long press handlers to `MessageText`. [#3137](https://github.com/GetStream/stream-chat-android/pull/3137)

### ✅ Added
- Added code snippets from the Compose documentation to the `stream-chat-android-docs` module. [3197](https://github.com/GetStream/stream-chat-android/pull/3197)
- Added support for delivery indicator in the message list. [#3218](https://github.com/GetStream/stream-chat-android/pull/3218)

### ⚠️ Changed
- Replaced the `reactionTypes` field in `ChatTheme` with the new `reactionIconFactory` field that allows customizing reaction icons. [#3046](https://github.com/GetStream/stream-chat-android/pull/3046)
- `MessageText` now requires the parameter `onLongItemClick: (Message) -> Unit`. This was done in order to mitigate `ClickableText` consuming all pointer events. [#3137](https://github.com/GetStream/stream-chat-android/pull/3137)
- Renamed the `state.channel` package to `state.channels` for consistency. [#3143](https://github.com/GetStream/stream-chat-android/pull/3143)
- Renamed the `viewmodel.channel` package to `viewmodel.channels` for consistency. [#3143](https://github.com/GetStream/stream-chat-android/pull/3143)
- Moved the contents of the `ui.imagepreview` and `ui.mediapreview` packages to `ui.attachments.preview`. [#3143](https://github.com/GetStream/stream-chat-android/pull/3143)
- Moved the preview handlers from the `ui.filepreview` package to `ui.attachments.preview.handler` [#3143](https://github.com/GetStream/stream-chat-android/pull/3143)

### ❌ Removed
- Removed "Pin message", "Reply", "Thread reply" message actions for messages that are not synced. [#3226](https://github.com/GetStream/stream-chat-android/pull/3226)

# March 9th, 2022 - 4.30.1
## stream-chat-android-client
### ✅ Added
- Added `notificationChannel` lambda parameter to `NotificationHandlerFactory::createNotificationHandler` which is being used to create a `NotificationChannel`.
  You can use it to customize notifications priority, channel name, etc. [#3167](https://github.com/GetStream/stream-chat-android/pull/3167)

### ⚠️ Changed
- `LoadNotificationDataWorker` is now using a separate `NotificationChannel` with `NotificationCompat.PRIORITY_LOW`.
  You can customize its name by overriding `stream_chat_other_notifications_channel_name` string. [#3167](https://github.com/GetStream/stream-chat-android/pull/3167)

## stream-chat-android-offline
### 🐞 Fixed
- Fixed updating typing users. [#3154](https://github.com/GetStream/stream-chat-android/pull/3154)

## stream-chat-android-ui-components
### 🐞 Fixed
- Fixed displaying long usernames in message's footnote within `MessageListView`. [#3149](https://github.com/GetStream/stream-chat-android/pull/3149)
- A bug that made `ScrollButtonView` in `MessageListView` permanently visible. [#3170](https://github.com/GetStream/stream-chat-android/pull/3170)
- Fixed display of read status indicators [#3181](https://github.com/GetStream/stream-chat-android/pull/3181)

### ✅ Added
- Added a way to check if the adapters and message/channel lists have been initialized or not. [#3182](https://github.com/GetStream/stream-chat-android/pull/3182)
- Added `streamUiRetryMessageEnabled` attribute to `MessageListView` that allows to show/hide retry action in message's overlay. [#3185](https://github.com/GetStream/stream-chat-android/pull/3185)

## stream-chat-android-compose
### 🐞 Fixed
- Fixed display of read status indicators [#3181](https://github.com/GetStream/stream-chat-android/pull/3181)

# March 2nd, 2022 - 4.30.0
## Common changes for all artifacts
### ⬆️ Improved
- We upgraded our Kotlin version to 1.6, Moshi to 1.13 and Compose to 1.1.1. [#3104](https://github.com/GetStream/stream-chat-android/pull/3104)[#3123](https://github.com/GetStream/stream-chat-android/pull/3123)
- Updated Google's Accompanist version. [#3104](https://github.com/GetStream/stream-chat-android/pull/3104)

### ⚠️ Changed
- These version updates mean our SDK now expects the minimum of AGP 7.x.x. We recommend using 7.1+. [#3104](https://github.com/GetStream/stream-chat-android/pull/3104)

## stream-chat-android-compose
### ⚠️ Changed
- Since we're using Compose 1.1.1 for our SDK, we recommend upgrading to avoid conflicts. [#3104](https://github.com/GetStream/stream-chat-android/pull/3104)

# February 24th, 2022 - 4.29.0
## stream-chat-android-offline
### 🐞 Fixed
- Fixed updating `ChatDomain::totalUnreadCount` and `ChatDomain::channelUnreadCount` after restoring app from the background and
  when sending a message to a channel without read enabled. [#3121](https://github.com/GetStream/stream-chat-android/pull/3121)

## stream-chat-android-ui-components
### 🐞 Fixed
- Fixed setting custom empty and loading views for `MessageListView`. [#3082](https://github.com/GetStream/stream-chat-android/pull/3082)

### ⬆️ Improved
- Disabled command popups when attachments are present. [#3051](https://github.com/GetStream/stream-chat-android/pull/3051)
- Disabled the attachments button when popups are present. [#3051](https://github.com/GetStream/stream-chat-android/pull/3051)

### ✅ Added
- Added `ChatUI.channelNameFormatter` to allow customizing the channel's name format. [#3068](https://github.com/GetStream/stream-chat-android/pull/3068)
- Added a customizable height attribute to SearchInputView [#3081](https://github.com/GetStream/stream-chat-android/pull/3081)
- Added `ChatUI.dateFormatter` to allow customizing the way the dates are formatted. [#3085](https://github.com/GetStream/stream-chat-android/pull/3085)
- Added ways to show/hide the delivery status indicators for channels and messages. [#3102](https://github.com/GetStream/stream-chat-android/pull/3102)

### ⚠️ Changed
- Disabled editing on Giphy messages given that it's breaking the UX and can override the GIF that was previously put in. [#3071](https://github.com/GetStream/stream-chat-android/pull/3071)

### ❌ Removed
- Removed ExoMedia dependency in favor of standard Android `VideoView`. [#3098](https://github.com/GetStream/stream-chat-android/pull/3098)

## stream-chat-android-compose
### 🐞 Fixed
- Fixed back press handling. [#3120](https://github.com/GetStream/stream-chat-android/pull/3120)

### ✅ Added
- Exposed a way to clear the message composer externally, e.g. when using custom sendMessage handlers. [#3100](https://github.com/GetStream/stream-chat-android/pull/3100)
- Exposed `loadingMoreContent` for the `ChannelList` and `Channels` components that allows you to override the default loading more content. [#3103](https://github.com/GetStream/stream-chat-android/pull/3103)
- Exposed `loadingMoreContent` for the `MessageList` and `Messages` components that allows you to override the default loading more content. [#3103](https://github.com/GetStream/stream-chat-android/pull/3103)
- Added the `attachmentsContentImageGridSpacing` option to `StreamDimens`, to make it possible to customize the spacing between image attachment tiles via `ChatTheme`. [#3105](https://github.com/GetStream/stream-chat-android/pull/3105)

### ⚠️ Changed
- Replaced the `reactionTypes` field in `ChatTheme` with the new `reactionIconFactory` field that allows customizing reaction icons. [#3046](https://github.com/GetStream/stream-chat-android/pull/3046)
- Disabled editing on Giphy messages given that it's breaking the UX and can override the GIF that was previously put in. [#3071](https://github.com/GetStream/stream-chat-android/pull/3071)

### ❌ Removed
- Removed ExoMedia dependency in favor of standard Android `VideoView`. [#3092](https://github.com/GetStream/stream-chat-android/pull/3092)
- Removed `SystemBackPressHandler` in favor of `BackHandler` from the Compose framework. [#3120](https://github.com/GetStream/stream-chat-android/pull/3120)

# February 17th, 2022 - 4.28.4
## stream-chat-android-client
### ✅ Added
- Added the `member` field to the `MemberRemovedEvent`. [#3090](https://github.com/GetStream/stream-chat-android/pull/3090)

## stream-chat-android-offline
### 🐞 Fixed
- Fixed how member removal is handled in `DefaultChatEventHandler`. [#3090](https://github.com/GetStream/stream-chat-android/pull/3090)

# February 16th, 2022 - 4.28.3
## stream-chat-android-ui-components
### ⬆️ Improved
- Improved the logic around mentions and users that can be mentioned within the input. [#3088](https://github.com/GetStream/stream-chat-android/pull/3088)

## stream-chat-android-compose
### ⬆️ Improved
- Improved the logic around mentions and users that can be mentioned within the input. [#3088](https://github.com/GetStream/stream-chat-android/pull/3088)

# February 9th, 2022 - 4.28.2
## Common changes for all artifacts
- Fix crash with offline support. [#3063](https://github.com/GetStream/stream-chat-android/pull/3063)

# February 9th, 2022 - 4.28.1
## Common changes for all artifacts
- Fix crash when events were received. [#3058](https://github.com/GetStream/stream-chat-android/pull/3058)

# February 8th, 2022 - 4.28.0
## 🚨 Old UI Module removed
`stream-chat-android` is deprecated and won't be maintained anymore. The module will continue working, but we won't be releasing new versions.
The source code has been moved to this [archived repository](https://github.com/GetStream/stream-chat-android-old-ui)
Consider migrating to `stream-chat-android-ui-components` or `stream-chat-android-compose`. Here you can find a set of useful resources for migration:
- [UI Components Documentation](https://getstream.io/chat/docs/sdk/android/ui/overview/)
- [Android Chat Messaging Tutorial](https://getstream.io/tutorials/android-chat/)
- [Compose UI Components Documentation](https://getstream.io/chat/docs/sdk/android/compose/overview/)
- [Compose Chat Messaging Tutorial](https://getstream.io/chat/compose/tutorial/)
- [Old Sample App Migration PR](https://github.com/GetStream/stream-chat-android/pull/2467)

## Common changes for all artifacts
### ✅ Added
- Create new artifact to integrate Xiaomi Mi Push with Stream. You will need to add  `stream-chat-android-pushprovider-xiaomi` artifact to your App. Check our [docs](https://getstream.io/chat/docs/sdk/android/client/guides/push-notifications/xiaomi) for further details. [#2444](https://github.com/GetStream/stream-chat-android/pull/2444)

### ⚠️ Changed
- Update Android Gradle Plugin version to 7.1.0 and Gradle version to 7.3.3. [#2989](https://github.com/GetStream/stream-chat-android/pull/2989)

## stream-chat-android-client
### ⬆️ Improved
- Internal implementation only asks to the provided `TokenProvider` a new token when it is really needed. [#2995](https://github.com/GetStream/stream-chat-android/pull/2995)

### ⚠️ Changed
- UnknownHostException is no longer considered a permanent network error. [#3054](https://github.com/GetStream/stream-chat-android/pull/3054)

## stream-chat-android-offline
### 🐞 Fixed
- Fixed memory leak related to database initialization.[#2974](https://github.com/GetStream/stream-chat-android/pull/2974)

### ✅ Added
- Added new extension function `ChatClient::deleteChannel`. [#3007](https://github.com/GetStream/stream-chat-android/pull/3007)

### ⚠️ Changed
- Deprecated `ChatDomain::deleteChannel` in favour of `ChatClient::deleteChannel`. [#3007](https://github.com/GetStream/stream-chat-android/pull/3007)

## stream-chat-android-ui-common
### ✅ Added
- Added new extension function `ChatClient::loadMessageById`. [#2929](https://github.com/GetStream/stream-chat-android/pull/2929)

## stream-chat-android-ui-components
### 🐞 Fixed
- Fixed the logic for fetching encoding for URLs when opening PDFs and similar documents in the MessageList. [#3017](https://github.com/GetStream/stream-chat-android/pull/3017)

### ⬆️ Improved
- Replaced Lottie typing indicator with a custom view. [#3004](https://github.com/GetStream/stream-chat-android/pull/3004)

## stream-chat-android-compose
### 🐞 Fixed
- Fixed the way our attachments work and are represented in Compose to support more attachment types. [#2955](https://github.com/GetStream/stream-chat-android/pull/2955)
- Fixed the logic for fetching encoding for URLs when opening PDFs and similar documents in the MessageList. [#3017](https://github.com/GetStream/stream-chat-android/pull/3017)

### ⬆️ Improved
- Improved RTL support in Compose [#2987](https://github.com/GetStream/stream-chat-android/pull/2987)
- Made the SDK smaller by removing Materials Icons dependency [#2987](https://github.com/GetStream/stream-chat-android/pull/2987)
- Removed unnecessary experimental flags, opted in into APIs we're using from Compose. [#2983](https://github.com/GetStream/stream-chat-android/pull/2983)

### ✅ Added
- Added [`Custom Attachments guide`](https://getstream.io/chat/docs/sdk/android/composee/guides/adding-custom-attachments/). [#2967](https://github.com/GetStream/stream-chat-android/pull/2967)
- Added `onHeaderAvatarClick` parameter to the `ChannelsScreen` component. [#3016](https://github.com/GetStream/stream-chat-android/pull/3016)
- Exposed `lazyListState` for the `ChannelList` and `Channels` components that allows you to control the scrolling behavior and state. [#3049](https://github.com/GetStream/stream-chat-android/pull/3049)
- Exposed `helperContent` for the `ChannelList` and `Channels` components that allows you to implement a helper UI such as scroll to top button for the channel list. [#3049](https://github.com/GetStream/stream-chat-android/pull/3049)
- Exposed `lazyListState` for the `MessageList` and `Messages` components that allows you to control the scrolling behavior and state. [#3044](https://github.com/GetStream/stream-chat-android/pull/3044)
- Exposed `helperContent` for the `MessageList` and `Messages` components that allows you to override the default scrolling behavior UI.  [#3044](https://github.com/GetStream/stream-chat-android/pull/3044)

### ⚠️ Changed
- Renamed `onHeaderClickAction` parameter to `onHeaderActionClick` for the `ChannelsScreen` component. [#3016](https://github.com/GetStream/stream-chat-android/pull/3016)
- `MessageList` and `Messages` now have two new parameters that have default values. Please make sure that you check out the changes and that everything still works for you. [#3044](https://github.com/GetStream/stream-chat-android/pull/3044)

## stream-chat-android-pushprovider-xiaomi
### ✅ Added
- Added a `XiaomiMessagingDelegate` class to simplify custom implementations of `PushMessageReceiver` that forward messages to the SDK. See [Using a Custom PushMessageReceiver](https://getstream.io/chat/docs/sdk/android/client/guides/push-notifications/xiaomi#using-a-custom-pushmessagereceiver) for more details. [#2444](https://github.com/GetStream/stream-chat-android/pull/2444)

# February 2nd, 2022 - 4.27.2
## stream-chat-android-offline
### 🐞 Fixed
- Fixed refreshing cached channels after setting the user. [#3010](https://github.com/GetStream/stream-chat-android/pull/3010)

# January 31th, 2022 - 4.27.1
## stream-chat-android-offline
### 🐞 Fixed
- Fixed clearing cache after receiving channel truncated event. [#3001](https://github.com/GetStream/stream-chat-android/pull/3001)

# January 25th, 2022 - 4.27.0
## stream-chat-android-client
### 🐞 Fixed
- Fixed bug related to the wrong unread messages count when a socket connection is not available. [#2927](https://github.com/GetStream/stream-chat-android/pull/2927)
- Fixed deserialization issue when parsing the `Message` object while searching for a message from a channel with 0 members. [#2947](https://github.com/GetStream/stream-chat-android/pull/2947)

### ✅ Added
- Added the `systemMessage` parameter to `ChatClient::truncateChannel` and `ChannelClient:truncate` methods that represents a system message that will be displayed after the channel was truncated. [#2949](https://github.com/GetStream/stream-chat-android/pull/2949)
- Added the `message` parameter to the `ChannelTruncatedEvent` that represents a system message that will be displayed after the channel was truncated. [#2949](https://github.com/GetStream/stream-chat-android/pull/2949)
- Added method to consult the settings of the app. Use `ChatClient.instance().appSettings()` to request the settings of your app. [#2960](https://github.com/GetStream/stream-chat-android/pull/2960)
- Added `ChatClient.shuffleGiphy` extension function and removing ShuffleGiphy use case. [#2962](https://github.com/GetStream/stream-chat-android/pull/2962)
- Added `ChatClient.sendGiphy` extension function and removing SendGiphy use case. [#2963](https://github.com/GetStream/stream-chat-android/pull/2963)
- Added `Channel::ownCapabilities` and `ChannelCapabilities` object.
  Channel capabilities provide you information on which features are available for the current user. [#2971](https://github.com/GetStream/stream-chat-android/pull/2971)

### ⚠️ Changed
- Deprecated `ChatDomain.leaveChannel`. Use ChatClient.removeMembers instead. [#2926](https://github.com/GetStream/stream-chat-android/pull/2926)

## stream-chat-android-offline
### ⬆️ Improved
- Utilized the `message` parameter of the `ChannelTruncatedEvent` to show a system message instantly after the channel was truncated. [#2949](https://github.com/GetStream/stream-chat-android/pull/2949)

### ✅ Added
- Added new extension function `ChatClient::cancelMessage`. [#2928](https://github.com/GetStream/stream-chat-android/pull/2928)
- Added `ChatClient::needsMarkRead` extension function to check if a channel can be marked as read. [#2920](https://github.com/GetStream/stream-chat-android/pull/2920)

### ⚠️ Changed
- Deprecated `ChatDomain::cancelMessage` in favour of `ChatClient::cancelMessage`. [#2928](https://github.com/GetStream/stream-chat-android/pull/2928)

## stream-chat-android-ui-components
### 🐞 Fixed
- Handling video attachments that's don't have mime-type, but have type. [2919](https://github.com/GetStream/stream-chat-android/pull/2919)
- Intercepted and blocked attachment preview for attachments which are not fully uploaded. [#2950](https://github.com/GetStream/stream-chat-android/pull/2950)
- Fixed a bug when changes to the mentioned users in a message were not propagated to the UI. [2951](https://github.com/GetStream/stream-chat-android/pull/2951)

### ⬆️ Improved
- Improve Korean 🇰🇷 translations. [#2953](https://github.com/GetStream/stream-chat-android/pull/2953)

## stream-chat-android-compose
### 🐞 Fixed
- Fixed crashes caused by deleting channels [#2942](https://github.com/GetStream/stream-chat-android/pull/2942)

### ⬆️ Improved
- `ReactionOptions` now displays the option to show more reactions if there are more than 5 available [#2918](https://github.com/GetStream/stream-chat-android/pull/2918)
- Improve Korean 🇰🇷 translations. [#2953](https://github.com/GetStream/stream-chat-android/pull/2953)
- Improved `MessageComposer` UX by disabling commands when attachments or text are present. [#2961](https://github.com/GetStream/stream-chat-android/pull/2961)
- Improved `MessageComposer` UX by disabling attachment integration button when popups with suggestions are present. [#2961](https://github.com/GetStream/stream-chat-android/pull/2961)

### ✅ Added
- Added `ExtendedReactionsOptions` and `ReactionsPicker` in order to improve reaction picking UX [#2918](https://github.com/GetStream/stream-chat-android/pull/2918)
- Added documentation for [`ReactionsPicker`](https://getstream.io/chat/docs/sdk/android/compose/message-components/reactions-picker/) [#2918](https://github.com/GetStream/stream-chat-android/pull/2918)
- Added ways to customize the channel, message and member query limit when building a ChannelListViewModel [#2948](https://github.com/GetStream/stream-chat-android/pull/2948)

# January 12th, 2022 - 4.26.0
## Common changes for all artifacts
### ⬆️ Improved
- 🚨 Breaking change: Markdown support is moved into a standalone module `stream-chat-android-markdown-transformer` which is not included by default. You can use it with `ChatUI.messageTextTransformer` to add Markdown support to your app. You can find more information [here](https://getstream.io/chat/docs/sdk/android/ui/chatui/#markdown). [#2786](https://github.com/GetStream/stream-chat-android/pull/2786)

## stream-chat-android-client
### ✅ Added
- Added `Member::banned` property that represents, if the channel member is banned. [#2915](https://github.com/GetStream/stream-chat-android/pull/2915)
- Added `Member::channelRole` property that represents the user's channel-level role. [#2915](https://github.com/GetStream/stream-chat-android/pull/2915)

## stream-chat-android-offline
### 🐞 Fixed
- Fixed populating mentions after editing the message. `Message::mentionedUsers` shouldn't be empty if edited message contains mentioned users. [#2852](https://github.com/GetStream/stream-chat-android/pull/2852)

### ✅ Added
- Added `memberLimit` to `ChatDomain::queryChannels` and `ChatDomain::queryChannelsLoadMore` that allows modifying the number of members to fetch per channel. [#2826](https://github.com/GetStream/stream-chat-android/pull/2826)

### ❌ Removed
- Removed `QueryChannelsLoadMore` usecase. [#2790](https://github.com/GetStream/stream-chat-android/pull/2790)
- `QueryChannelsController::loadMore` is removed and logic is moved into `ChatDomain`. [#2790](https://github.com/GetStream/stream-chat-android/pull/2790)

## stream-chat-android-ui-components
### 🐞 Fixed
- Fixed displaying mentions popup when text contains multiple lines. [#2851](https://github.com/GetStream/stream-chat-android/pull/2851)
- Fixed the loading/playback speed of GIFs. [#2914](https://github.com/GetStream/stream-chat-android/pull/2914)
- Fixed scroll persisting after long tapping on an item in the message list. [#2916](https://github.com/GetStream/stream-chat-android/pull/2916)
- Fixed footnote of messages showing "Only Visible to You". This message was visible even when deleted messages were visible to everyone. [#2923](https://github.com/GetStream/stream-chat-android/pull/2923)

### ⬆️ Improved
- Improved the way thread pagination works. [#2845](https://github.com/GetStream/stream-chat-android/pull/2845)

### ✅ Added
- Added `memberLimit` parameter to `ChannelListViewModel` and `ChannelListViewModelFactory` that allows modifying the number of members to fetch per channel. [#2826](https://github.com/GetStream/stream-chat-android/pull/2826)
- Added `ChatMessageTextTransformer` to transform messages and set them to `TextView`. [#2786](https://github.com/GetStream/stream-chat-android/pull/2786)
- Added `AutoLinkableTextTransformer` which is an implementation of `ChatMessageTextTransformer`. After applying the transformer, it also makes links clickable in TextView. [#2786](https://github.com/GetStream/stream-chat-android/pull/2786)

### ⚠️ Changed
- `ChatUI.markdown` is deprecated in favour of `ChatUI.messageTextTransformer`. [#2786](https://github.com/GetStream/stream-chat-android/pull/2786)
- In the sample app the new behaviour for new messages is to count unread messages, instead of always scroll to bottom [#2865](https://github.com/GetStream/stream-chat-android/pull/)

## stream-chat-android-compose
### 🐞 Fixed
- Fixed a small issue with user avatars flickering [#2822](https://github.com/GetStream/stream-chat-android/pull/2822)
- Fixed faulty scrolling behavior in `Messages` by adding an autoscroll. [#2857](https://github.com/GetStream/stream-chat-android/pull/2857)
- Fixed the font size of avatar initials in the message list. [2862](https://github.com/GetStream/stream-chat-android/pull/2862)
- Fixed faulty scrolling behavior in `Channels` by adding an autoscroll. [#2887](  https://github.com/GetStream/stream-chat-android/pull/2887)
- Fixed the loading/playback speed of GIFs. [#2914](https://github.com/GetStream/stream-chat-android/pull/2914)

### ⬆️ Improved
- Added an animation to the `SelectedChannelMenu` component.
- Added an animation to the `ChannelInfo` component.
- Avatars now show fallback initials in case there was an error while loading images from the network. [#2830](https://github.com/GetStream/stream-chat-android/pull/2830)
- Added more parameters to the stateless version of the MessageComposer for consistency [#2809](https://github.com/GetStream/stream-chat-android/pull/2809)
- Updated primary accent colors in order to achieve a better contrast ratio for accessibility [#2857](https://github.com/GetStream/stream-chat-android/pull/2857)
- Removed default background color from `MessageItem` [#2857](https://github.com/GetStream/stream-chat-android/pull/2857)
- Added multiline mentions support [#2859](https://github.com/GetStream/stream-chat-android/pull/2859)
- Improved the way thread pagination works. [#2845](https://github.com/GetStream/stream-chat-android/pull/2845)

### ✅ Added
- Added the `headerContent` and `centerContent` Slot APIs for the `SelectedChannelMenu` component. [#2823](https://github.com/GetStream/stream-chat-android/pull/2823)
- Added the `headerContent` and `centerContent` Slot APIs for the `ChannelInfo` component. [#2823](https://github.com/GetStream/stream-chat-android/pull/2823)
- You can now define a `placeholderPainter` for the `Avatar` that is shown while the image is loading. [#2830](https://github.com/GetStream/stream-chat-android/pull/2830)
- Added more Slot APIs to the`MessageComposer` and `MessageInput` components [#2809](https://github.com/GetStream/stream-chat-android/pull/2809)
- Added [SelectedReactionsMenu documentation](https://getstream.io/chat/docs/sdk/android/compose/channel-components/selected-reactions-menu/). [#2868](https://github.com/GetStream/stream-chat-android/pull/2868)

### ⚠️ Changed
- Updated [ChatTheme documentation](https://getstream.io/chat/docs/sdk/android/compose/general-customization/chat-theme/). [#2833](https://github.com/GetStream/stream-chat-android/pull/2833)
- Updated [ChannelsScreen documentation](https://getstream.io/chat/docs/sdk/android/compose/channel-components/channels-screen/). [#2839](https://github.com/GetStream/stream-chat-android/pull/2839)
- Updated [ChannelItem documentation](https://getstream.io/chat/docs/sdk/android/compose/channel-components/channel-item/). [#2832](https://github.com/GetStream/stream-chat-android/pull/2832)
- Updated [ChannelListHeader documentation](https://getstream.io/chat/docs/sdk/android/compose/channel-components/channel-list-header/). [#2828](https://github.com/GetStream/stream-chat-android/pull/2828)
- Updated [Component Architecture documentation](https://getstream.io/chat/docs/sdk/android/compose/component-architecture/). [#2834](https://github.com/GetStream/stream-chat-android/pull/2834)
- Updated [SelectedChannelMenu documentation](https://getstream.io/chat/docs/sdk/android/compose/channel-components/selected-channel-menu/). [#2838](https://github.com/GetStream/stream-chat-android/pull/2838)
- Updated [ChannelList documentation](https://getstream.io/chat/docs/sdk/android/compose/channel-components/channel-list/). [#2847](https://github.com/GetStream/stream-chat-android/pull/2847)
- Updated [AttachmentsPicker documentation](https://getstream.io/chat/docs/sdk/android/compose/message-components/attachments-picker/) [#2860](https://github.com/GetStream/stream-chat-android/pull/2860)
- Renamed the `ChannelInfo` component to `SelectedChannelMenu`. [#2838](https://github.com/GetStream/stream-chat-android/pull/2838)
- Updated [Overview documentation](https://getstream.io/chat/docs/sdk/android/compose/overview/). [#2836](https://github.com/GetStream/stream-chat-android/pull/2836)
- Updated [Custom Attachments documentation](https://getstream.io/chat/docs/sdk/android/compose/general-customization/attachment-factory/) with minor sentence formatting changes [#2878](https://github.com/GetStream/stream-chat-android/pull/2878)
- Updated [MessagesScreen documentation](https://getstream.io/chat/docs/sdk/android/compose/message-components/messages-screen/) [#2866](https://github.com/GetStream/stream-chat-android/pull/2866)
- Updated [MessageList documentation](https://getstream.io/chat/docs/sdk/android/compose/message-components/message-list/). [#2869](https://github.com/GetStream/stream-chat-android/pull/2869)

# December 30th, 2021 - 4.25.1
## stream-chat-android-client
### ✅ Added
- Added support to paginate messages pinned in a channel. [#2848](https://github.com/GetStream/stream-chat-android/pull/2848).


# December 23th, 2021 - 4.25.0
## Common changes for all artifacts
### ⬆️ Improved
- Updated dependency versions
  - Kotlin 1.5.31
  - Compose framework 1.0.5
  - AndroidX
  - Lottie 4.2.2
  - OkHttp 4.9.3
  - Room 2.4.0
  - and other, see [#2771](https://github.com/GetStream/stream-chat-android/pull/2771) for more details

## stream-chat-android-offline
### 🐞 Fixed
- Fixed a bug when hard deleted messages still remain in the UI.
- Stabilized behavior of users' updates propagation across values of the channels and the messages. [#2803](https://github.com/GetStream/stream-chat-android/pull/2803)

### ⚠️ Changed
- 🚨 Breaking change: Added `cachedChannel` parameter to `ChatEventHandler::handleChatEvent` [#2807](https://github.com/GetStream/stream-chat-android/pull/2807)

## stream-chat-android-ui-components
### 🐞 Fixed
- Users' updates done in runtime are now propagated to the `MessageListView` component. [#2769](https://github.com/GetStream/stream-chat-android/pull/2769)
- Fixed the display of image attachments on the pinned message list screen. [#2792](https://github.com/GetStream/stream-chat-android/pull/2792)
-  Button for commands is now disabled in edit mode. [#2812](https://github.com/GetStream/stream-chat-android/pull/2812)
- Small bug fix for borders of attachments

### ⬆️ Improved
- Improved Korean 🇰🇷 and Japanese 🇯🇵 translation.
- Improved KDocs of UI components such as `ChannelListHeaderView` and `AvatarView`.

### ✅ Added
- Added header with back button and attachment's title to `AttachmentMediaActivity` which displays playable attachments.
  You can customize its appearance using `streamUiMediaActivityHeader`, `streamUiMediaActivityHeaderLeftActionButtonStyle` and `streamUiMediaActivityHeaderTitleStyle` attributes.
- Added `hard` flag to `MessageListViewModel.Event.DeleteMessage`.
  You can use `MessageListView::setMessageDeleteHandler` and pass `MessageListViewModel.Event.DeleteMessage(MESSAGE, hard = true)` to hard delete messages using `MessageListViewModel`.
  Check [MessageListViewModelBinding](https://github.com/GetStream/stream-chat-android/blob/main/stream-chat-android-ui-components/src/main/kotlin/io/getstream/chat/android/ui/message/list/viewmodel/MessageListViewModelBinding.kt#L37) for further details. [#2772](https://github.com/GetStream/stream-chat-android/pull/2772)
- Rtl support was added. If the app has `android:supportsRtl="true"` and the locale of the device needs Rtl support, the SDK will draw the components from the right-to-left instead the default way (left-to-right) [#2799](https://github.com/GetStream/stream-chat-android/pull/2799)

### ⚠️ Changed
- Constructor of `ChannelListViewModel` and `ChannelListViewModelFactory` changed. Now they ask for `ChatEventHandlerFactory` instead `ChatEventHandler`, so users can use `StateFlow<List<Channel>>` in their implementations of `ChatEventHandler`, which can make implementation smarter with resources (don't try to add a channel that is already there, for example) [#2747](https://github.com/GetStream/stream-chat-android/pull/2747)

### ❌ Removed

## stream-chat-android-compose
### 🐞 Fixed
- Fixed the message grouping logic to now include date separators when splitting message groups [#2770](https://github.com/GetStream/stream-chat-android/pull/2770)

### ⬆️ Improved
- Improved the UI for message footers to be more respective of thread replies [#2765](https://github.com/GetStream/stream-chat-android/pull/2765)
- Fixed the orientation and UI of ThreadParticipants [#2765](https://github.com/GetStream/stream-chat-android/pull/2765)
- Improved the API structure more, made the components package more clear [#2795](https://github.com/GetStream/stream-chat-android/pull/2795)
- Improved the way to customize the message item types and containers [#2791](https://github.com/GetStream/stream-chat-android/pull/2791)
- Added more parameters to the stateless version of the MessageComposer for consistency [#2809](https://github.com/GetStream/stream-chat-android/pull/2809)
- Added color and shape parameters to `MessageListHeader` and `ChannelListHeader` components [#2855](https://github.com/GetStream/stream-chat-android/pull/2855)

### ✅ Added
- Added site name labels to link attachments for websites using the Open Graph protocol [#2785](https://github.com/GetStream/stream-chat-android/pull/2785)
- Added preview screens for file attachments [#2764](https://github.com/GetStream/stream-chat-android/pull/2764)
- Added a way to disable date separator and system message items in the message list [#2770](https://github.com/GetStream/stream-chat-android/pull/2770)
- Added an option to the message options menu to unmute a user that sent the message. [#2787](https://github.com/GetStream/stream-chat-android/pull/2787)
- Added a `DefaultMessageContainer` component that encapsulates all default message types [#2791](https://github.com/GetStream/stream-chat-android/pull/2791)
- Added the `SelectedReactionsMenu` component that represents a list of user reactions left for a particular message [#2782](https://github.com/GetStream/stream-chat-android/pull/2782)

### ⚠️ Changed
- Removed SelectedMessageOverlay and replaced it with SelectedMessageMenu - [#2768](https://github.com/GetStream/stream-chat-android/pull/2768)
- Big changes to the structure of the project, making it easier to find all the components and building blocks - [#2752](https://github.com/GetStream/stream-chat-android/pull/2752)
- Renamed the `common` package to `components` and added a logical structure to the components there
- Decoupled many smaller components to the `components` package and their individual files, for ease of use
- Improved the API of several smaller components
- Added a few missing previews
- Changed various component names, removed unused/redundant component blocks and moved to Default components [#2795](https://github.com/GetStream/stream-chat-android/pull/2795)
- Changed some of the component types regarding the message item [#2791](https://github.com/GetStream/stream-chat-android/pull/2791)
- Moved message item components to `components.messages` [#2791](https://github.com/GetStream/stream-chat-android/pull/2791)
- When querying for more channels, `ChannelListViewModel` now uses `OfflinePlugin` based approach if it is enabled. [#2790](https://github.com/GetStream/stream-chat-android/pull/2790)
- Updated [MessageListHeader Documentation](https://getstream.io/chat/docs/sdk/android/compose/message-components/message-list-header/) [#2855](https://github.com/GetStream/stream-chat-android/pull/2855)

### ❌ Removed
- Removed some redundant components from separate files and the `components` package [#2795](https://github.com/GetStream/stream-chat-android/pull/2795)

# December 9th, 2021 - 4.24.0
## stream-chat-android-offline
### 🐞 Fixed
- Fix the issue when users' data can be outdated until restart SDK.

### ✅ Added
- Added new extension function `ChatClient::keystroke`.
- Added new extension function `ChatClient::stopTyping`.

## stream-chat-android-ui-common
### 🐞 Fixed
- Fixed `MessageInputFieldView#mode` not being reset after custom attachments were cleared

## stream-chat-android-ui-components
### 🐞 Fixed
- Fixed crash related with creation of MessageOptionsDialogFragment
- Fixed behaviour related to search messages, when message was not already loaded from database MessageListView could not scroll to searched message.
- Removed cut from text when text end with Italic
- Fixed `GiphyViewHolderStyle#cardBackgroundColor` not getting applied
- Fixed bug related of not removing channels when filter selects channels where the the current user is not a member

### ⬆️ Improved
- Replied messages now have a limit for size. The text will get cut if there's too many characters or too many line breaks.
- Improved Korean 🇰🇷 translations.

### ✅ Added
- Added scroll to original message when clicking in a reply message. Use `ReplyMessageClickListener` to change the behaviour of click in reply messages.

## stream-chat-android-compose
### 🐞 Fixed
- Removed preemptive attachment loading that was resulting in crashes on certain Android API versions
- Fixed incorrect message shape for theirs messages in threads.

### ⬆️ Improved
- Minor UI improvements to the message overlay
- Enabled scrolling behavior in SelectedMessageOverlay

### ✅ Added
- Added the mention suggestion popup to the `MessageComposer` component, that allows to autocomplete a mention from a list of users.
- Added support for slowdown mode. Users are no longer able to send messages during the cooldown interval.
- Added support for system messages.
- Added support for Giphy command.
- Added message pinning to the list of message options
- Added pinned message UI
- Added a checkbox to the `MessageComposer` component, that allows to display a thread message in the parent channel.
- Added an option to flag a message to the message options overlay.

### ⚠️ Changed
- Changed the way focus state works for focused messages.
- Added the Pin type to the MessageAction sealed class
- Renamed a bunch of state classes for Compose component, to have the `State` prefix, general renaming, imports and other quality of life improvements
- Renamed `ReactionOption` state wrapper to `ReactionOptionItemState`
- Renamed `MessageListItem` state wrapper to `MessageListItemState` and its children now have a `State` suffix
- Renamed `AttachmentItem` state wrapper to `AttachmentPickerItemState`
- Renamed `MessageInputState` to `MessageComposerState`
- Renamed `MessageOption` to `MessageOptionState`
- Renamed `defaultMessageOptions()` to `defaultMessageOptionsState()`


# November 25th, 2021 - 4.23.0
## Common changes for all artifacts
### ⬆️ Improved
- Improved logs for errors in the SDK.

## stream-chat-android-offline
### 🐞 Fixed
- Deprecated `QueryChannelsController::mutedChannelsIds`. Use `ChatDomain.mutedChannels` instead
- Fix issue when sent attachments from Android SDK don't show title in iOS.

### ✅ Added
- Added new extension function `ChatClient::replayEventsForActiveChannels`.
- Added new extension function `ChatClient::setMessageForReply`.
- Added new extension function `ChatClient::downloadAttachment` to download attachments without `ChatDomain`.

## stream-chat-android-ui-common
### ✅ Added
- Made `ThreeTenInitializer` public to allow manual invocations of it. See the new [documentation](https://getstream.io/chat/docs/sdk/android/ui/guides/app-startup-initializers/) for more details.

## stream-chat-android-ui-components
### 🐞 Fixed
- Removed ripple effect for attachments in message options.
### ⬆️ Improved
- More customization for AvatarView. Now it is possible to choose between Square and Circle. Use new fields in AvatarStyle to customize AvatarView the way you prefer. 
### ✅ Added
- Added setter `MessageListView.setMessageBackgroundFactory` to set a factory to provide a background for messages. 
- Added `MessageInputViewModel::sendMessageWithCustomAttachments` function allowing to send message with custom attachments list.
- Added `MessageInputView::submitCustomAttachments` function allowing setting custom attachments in `MessageInputView`.
- Added `SelectedCustomAttachmentViewHolderFactory` interface and `BaseSelectedCustomAttachmentViewHolder`class allowing defining how previews of custom attachments in `MessageInputView` should be rendered.

### ⚠️ Changed
- Added `MessageSendHandler::sendMessageWithCustomAttachments` and `MessageSendHandler::sendToThreadWithCustomAttachments` allowing to intercept sending custom attachments actions.

## stream-chat-android-compose
### 🐞 Fixed
- Fixed the information about channel members shown in the `MessageListHeader` subtitle.
- Fixed the bug where the channel icon did not appear because of a lengthy title.

### ⬆️ Improved
- Updated a lot of documentation around the Messages features
- Improved the subtitle text in the `MessageListHeader` component.
- Now, the `MessageComposer` component supports sending `typing.start` and `typing.stop` events when a user starts or stops typing.
- Made the `ChannelNameFormatter`, `ClipboardHandler` and `MessagePreviewFormatter` interfaces functional for ease of use.
- Now, an error Toast is shown when the input in the `MessageComposer` does not pass validation.

### ✅ Added
- Added the "mute" option to the `ChannelInfo` action dialog.
- Added a wrapper for the message input state in the form of `MessageInputState`
- Added `attachmentsContentImageWidth`, `attachmentsContentImageHeight`, `attachmentsContentGiphyWidth`, `attachmentsContentGiphyHeight`, `attachmentsContentLinkWidth`, `attachmentsContentFileWidth` and `attachmentsContentFileUploadWidth` options to `StreamDimens`, to make it possible to customize the dimensions of attachments content via `ChatTheme`.
- Added a thread separator between a parent message and thread replies.
- Added the `threadSeparatorGradientStart` and `threadSeparatorGradientEnd` options to `StreamColors`, to make it possible to customize the thread separator background gradient colors via `ChatTheme`.
- Added the `threadSeparatorVerticalPadding` and `threadSeparatorTextVerticalPadding` options to `StreamDimens`, to make it possible to customize the dimensions of thread separator via `ChatTheme`.
- Added a typing indicator to the `MessageListHeader` component. 
- Added the `messageOverlayActionItemHeight` option to `StreamDimens`, to make it possible to customize the height of an action item on the selected message overlay via `ChatTheme`.
- Added the `messageAlignmentProvider` field to the `ChatTheme` that allows to customize message horizontal alignment. 
- Added the `maxAttachmentCount` and `maxAttachmentSize` parameters to the `MessagesViewModelFactory`, to make it possible to customize the allowed number and size of attachments that can be sent via the `MessageComposer` component.
- Added the `textStyle` and `textColor` parameters to the `NetworkLoadingView` component, to make it possible to customize the text appearance of the inner text.

### ⚠️ Changed
- Made the MessageMode subtypes to the parent class, to make it easier to understand when importing
- Renamed the MessageMode.Thread to MessageMode.MessageThread for clarity
- Changed the signature of the MessageComposer to accommodate for the `MessageInputState`
- Moved common state to the `io.getstream.chat.android.common` package
- Made the `AttachmentFactory.previewContent` field nullable.
- Exposed `MessageReactions` as a public component so users can use it to display a message reactions bubble in their custom UI.
- Changed the type of the inner channel items in the `ChannelsState` class from `Channel` to `ChannelItem`.


# November 11th, 2021 - 4.22.0
## Common changes for all artifacts
### ⬆️ Improved
- Bumped the SDKs target API to 31
- Updated WorkManager to version 2.7.0, which fixes compatibility issues with SDK 31

### ✅ Added
- Added Indonesian :indonesia: translations.
- Added `onErrorSuspend` extension for `Result` to allow executing suspending lambda function for handing error response.

## stream-chat-android
### ✅ Added
- Added `ChannelListItemAdapter::getChannels()` for getting a list of channels

## stream-chat-android-client
### ✅ Added
- Added `NotificationConfig::shouldShowNotificationOnPush` that allows enabling/disabling showing notification after receiving a push message

### ⚠️ Changed
- `NotificationConfig::pushNotificationsEnabled` is now disabled by default if you don't provide custom `NotificationConfig` - our SDK won't create a `NotificationChannel` if push notifications are not configured

## stream-chat-android-offline
### 🐞 Fixed
- Fixed inserting messages with empty `Message::cid`

### ✅ Added
- Added new extension function `ChatCliet::requestMembers` to query members without `ChatDomain`.
- Added new extension function `ChatCliet::searchUsersByName`.

### ⚠️ Changed
- 🚨 Breaking change: `RetryPolicy` in `ChatDomain` is now immutable and can only be set with Builder before creating an instance of it.
- 🚨 Breaking change: `ChannelEventsHandler` is renamed to `ChatEventHandler`, it's function is renamed from `onChannelEvent` to `handleChatEvent`, EventHandlingResult is sealed class now. To get more details read [our docs](https://getstream.io/chat/docs/sdk/android/ui/components/channel-list/#chateventhandler)

## stream-chat-android-ui-components
### 🐞 Fixed
- Fixed bug when showing messages with pending attachments that cause loading state to be not shown in some cases.
- Fixed clearing `MessageInputView` after dismissing message to edit
- Fixed support for videos from other SDKs
- Fixed downloading attachments with some special characters in their names

### ⬆️ Improved
- Improved Korean 🇰🇷 translation related to the flagging.
- 🚨 Breaking change: Now the button for sending message in MessageInputView sizes itself accordingly with the drawable used, instead of having a predefined size (32dp)
- Improved KDocs for `MessageListFragment`.

### ✅ Added
- You can now use MessageListView.backgroundDrawable to have more flexibility to customize your message items background. Be aware that setting backgroundDrawable will override the background configurations of xml.
- Added `streamUiEditInputModeIcon` and `streamUiReplyInputModeIcon` attributes to `MessageInputView`.
  Use them to customize icon in the `MessageInputView's` top left corner displayed when user edits or replies to the message.
- Added `setMessageInputModeListener`, `setSendMessageButtonEnabledDrawable` and `setSendMessageButtonDisabledDrawable` method to `MessageInputView`.
  They can be used together for changing send button icon based on current input mode. See [docs](https://getstream.io/chat/docs/sdk/android/ui/components/message-input#changing-send-message-button) for more details.
- Added static methods `createIntent` and `newInstance` those doesn't have default parameters on `MessageListActivity` and `MessageListFragment` for supporting Java side.

## stream-chat-android-compose
### 🐞 Fixed
- Fixed channel options that are displayed in the `ChannelInfo` component.

### ⬆️ Improved
- Improved the icon set and polished the UI for various Messages features
- Improved the set of customization options for the `DefaultChannelItem`
- Updated documentation for Channels set of features
- Now it is possible to search for distinct channels by member names using `ChannelListViewModel`.
- Improved the design of `ChannelInfo` bottom sheet dialog.

### ✅ Added
- Added a new parameter to the `AttachmentFactory` called `previewContent` that represents attachments within the MessageInput
- Added the `leadingContent`, `detailsContent`, `trailingContent` and `divider` Slot APIs for the `DefaultChannelItem`
- Added `StreamDimens` option to the `ChatTheme`, to allow for dimension customization across the app.
- Added localization support for the components related the channel list.
- Added the `emptySearchContent` parameter to `ChannelList` component that allows to customize the empty placeholder, when there are no channels matching the search query.
- Added support for the muted channel indicator in the message list.
- Added `ChannelNameFormatter` option to the `ChatTheme`, to allow for channel name format customization across the app.
- Added the `textFormatter` field to `AttachmentFactory`, to allow for attachment text format customization.
- Added `MessagePreviewFormatter` option to the `ChatTheme`, to allow for message preview text format customization across the app.
- Added the `leadingContent`, `headerContent`, `footerContent`, `trailingContent` and `content` Slot APIs for the `DefaultMessageItem`
- Added `channelInfoUserItemWidth`, `channelInfoUserItemHorizontalPadding` and `channelInfoUserItemAvatarSize` options to `StreamDimens`, to make it possible to customize the dimensions inside the `ChannelInfo` component via `ChatTheme`.
- Added `ownMessagesBackground`, `otherMessagesBackground` and `deletedMessagesBackgroundColor` options to `StreamColors`, to make it possible to customize the message bubble color via `ChatTheme`.

### ⚠️ Changed
- The `AttachmentFactory` now requires an additional parameter - `previewContent` that's used to preview the attachment within the MessageInput, so please be aware of this!
- Renamed `ChannelOption.icon` property to `ChannelOption.iconPainter` and changed the property type from `ImageVector` to `Painter`.
- Changed the type of the `ChannelListViewModel.selectedChannel` field to `MutableState<Channel?>`.

# October 27th, 2021 - 4.21.0
## Common changes for all artifacts
### ⬆️ Improved
- Improved Korean 🇰🇷 translations.

### ✅ Added
- Added `ChatDomain.connectionState` that exposes 3 states: `CONNECTED`, `CONNECTING` and `OFFLINE`.
  `ChannelListHeaderView` and `MessageListHeaderView` show different title based on newly introduced connection state.
  `ChatDomain.online` is now deprecated - use `ChatDomain.connectionState` instead.

## stream-chat-android-client
### ⬆️ Improved
- Added KDocs for `Result` properties and methods.

### ✅ Added
- The `UserCredentialStorage` interface was added to `ChatClient`. You can set your own implementation via `ChatClient.Builder::credentialStorage`

### ⚠️ Changed
- 🚨 Breaking change: Config property `isRepliesEnabled` is renamed to `isThreadEnabled` to avoid misleading. Now it toggles only thread feature.

### ❌ Removed
- `androidx-security-crypto` dependency was removed. Now, the user's token storage uses private shared preferences by default.

## stream-chat-android-offline
### 🐞 Fixed
- Fix bug when ChannelEventsHandler was not used even if it was set in QueryChannelsController

### ⬆️ Improved
- Channel gets removed from `QueryChannelsController` when receive `ChannelHiddenEvent`

## stream-chat-android-ui-components
### 🐞 Fixed
- Fixed position of reactions. Now the reactions adapts its starting position to fit entirely in the screen. 
- 🚨 Breaking change: Fixing positions of reactions in edit reactions dialog. Using a GridLayoutManager instead of LinearLayoutManager, so now there's box with all reactions instead of a scrollable list. The way to customize the box is a bit different, then a breaking change was inserted in this feature. 
- Made it impossible to send a message during the cooldown interval in slow mode.

### ⬆️ Improved
- Better position for icon of failed message
- Small improvement for information update in messages. The ViewHolders only update the information that had a change.

### ✅ Added
- Added `streamUiMaxAttachmentsCount` attribute to `MessageInputView` to allow customizing the maximum number of attachments in the single message.
The maximum attachments count cannot be greater than 10. Default value: 10.
- Added `streamUiMessageMaxWidthFactorMine` and `streamUiMessageMaxWidthFactorTheirs` `MessageListView` attributes. You can adjust messages width by passing values in [75% - 100%] range.
- Added `MessageInputView::setAttachmentButtonClickListener` that helps you to override click listener for the attachment button.
- Added `MessageInputView::submitAttachments` method to set attachments in `MessageInputView` to be sent with a message.

### ⚠️ Changed
- Feature of replied messages can be enabled/disabled only locally via SDK. `Thread` dashboard flag toggles only thread feature.

## stream-chat-android-compose
### ⬆️ Improved
- Added a way to customize the app font family, by passing in a parameter to `StreamTypography.defaultTypography()`
- Improved permission handling for the `AttachmentsPicker` to handle only the required permissions
- `ThreadParticipants` is now public and can be used for your custom UI.

### ✅ Added
- `ThreadParticipants` component now has a `text: String` parameter allowing customizing the thread label.
- Added unread message count indicators to ChannelItems to show users more info about their channels

### ⚠️ Changed
- `CAMERA` permission is no longer required to be declared in the App Manifest, because we don't use it

### ❌ Removed
- Removed `CAMERA` permission requirement, because we don't use internal camera preview, we request a 3rd party app
- Removed `CAMERA` permission checks if the user doesn't require the permission in their app


# October 18th, 2021 - 4.20.0
## Common changes for all artifacts
### ⬆️ Improved
- Upgraded Kotlin version to 1.5.30
- Make our SDK compile-friendly with TargetSDK 31
- Upgraded Coil version to [1.4.0](https://github.com/coil-kt/coil/releases/tag/1.4.0)

### ⚠️ Changed
- 🚨 Breaking change: `ProgressCallback` is not invoked on main thread anymore. So make sure to handle it if you were previously using this callback to update the UI directly.
- Attachment#uploadState is now updated in real-time during uploads.

### ❌ Removed
- Removed `ProgressTrackerFactory` and `ProgressTracker` in favour of new progress tracking implementation.

## stream-chat-android
### ✅ Added
- Push Notification uses `MessagingStyle` on devices with API Version 23+
- Push Notification configuration has been simplified, check our [docs](https://getstream.io/chat/docs/sdk/android/client/guides/push-notifications/#customizing-push-notifications) to see how it works
- `NotificationHandler` interface allows you to implement your own Push Notification logic show/remove notifications. It is the new interface you need to use if you were using `ChatNotificationHandler` previously
- `NotificationHandlerFactory` help you to use our default `NotificationHandler` implementations

### ⚠️ Changed
- Some properties of `NotificationConfig` has been deprecated, check our [DEPRECATIONS](https://github.com/GetStream/stream-chat-android/blob/main/DEPRECATIONS.md) section
- `ChatNotificationhandler` class has been deprecated, you need to use `NotificationHandler` now. Check our [DEPRECATIONS](https://github.com/GetStream/stream-chat-android/blob/main/DEPRECATIONS.md) section.

## stream-chat-android-client
### 🐞 Fixed
- Fixed issues with Proguard stripping response classes incorrectly

### ⬆️ Improved
- Added KDocs for `ChatClient.Builder` methods.
- `ChatClient` now defaults to using the `https://chat.stream-io-api.com` base URL, using [Stream's Edge API Infrastructure](https://getstream.io/blog/chat-edge-infrastructure/) instead of connecting to a region-specific API. If you're not on a dedicated chat infrastructure, remove any region-specific base URL settings from the `ChatClient.Builder` to use Edge instead.

### ✅ Added
- 🚨 Breaking change: A new `Idle` state is added to `Attachment.UploadState`.
- Added a new callback function `onProgress(bytesUploaded: Long, totalLength: Long)` in `ProgressCallback`.
- Added the possibility to add your own instance of OkHttpClient with `ChatClient.okHttpClient`.

### ⚠️ Changed
- 🚨 Breaking change: `Attachment.UploadState.InProgress` now is data class having two fields, `bytesUploaded: Long` and `totalBytes: Long` instead of object.
- Deprecated the `ChatClient.Builder#cdnUrl` method. To customize file uploads, set a custom `FileUploader` implementation instead. More info in the documentation: [Using Your Own CDN](https://getstream.io/chat/docs/android/file_uploads/?language=kotlin#using-your-own-cdn).

## stream-chat-android-offline
### 🐞 Fixed
- Fixed infinite loading of message if any of its attachments uploading was failed

### ✅ Added
- `ChannelEventsHandler` is added to `QueryChannelsController` to handle updating channel list logic after receiving events. You can provide custom `ChannelEventsHandler` through `ChannelListViewModel` or using `QueryChannelsController` directly.

### ⚠️ Changed
- `QueryChannelsController::newChannelEventFilter` and `QueryChannelsController#checkFilterOnChannelUpdatedEvent` are now deprecated. See the deprecation log for more details.

## stream-chat-android-ui-common
### 🐞 Fixed
- Fixed PDF attachments previews

## stream-chat-android-ui-components
### 🐞 Fixed
- Fixed bug related to scroll of messages.
- Updating attachments view holder only when attachments have changed. This fixes a problem with reloading gifs when reactions are added or removed.
- Fixing ViewReactionsView being cropped if more than 7 reactions are added
- Fix bug using custom attributes into views inflated into our SDK Views

### ⬆️ Improved
- Now it is possible to set a custom `LinearLayoutManager` to `MessageListView`, this can be used to change stack of messages or revert the layout.
- Removed full screen loading view when loading more message items on the `SearchResultListView`.

### ✅ Added
- Added `MessageListView::getRecyclerView` method which exposes the inner `RecyclerView` with message list items.
- Added `MessageListView::setUserReactionClickListener` method to set a listener used when a reaction left by a user is clicked on the message options overlay.
- Added attr `streamUiScrollButtonElevation` to set the elevation of scroll button ot `MessageListView` 
### ⚠️ Changed
- `ChatUI.uiMode` has been deprecated. If you want to force Dark/Light theme, you need to use `AppCompatDelegate.setDefaultNightMode(AppCompatDelegate.MODE_NIGHT_NO|AppCompatDelegate.MODE_NIGHT_YES)`

### ❌ Removed
- `android.permission.CAMERA` from our Manifest. This permission is not required anymore.

## stream-chat-android-compose
### 🐞 Fixed
- Fixed a bug where attachments weren't properly stored when editing a message

### ⬆️ Improved
- Updated the Compose framework version (1.0.3)
- Updated the Accompanist libraries version (0.19.0)
- Improved overlays in all components, to match the same design and opacity
- Added smaller animations to the AttachmentPicker in the MessagesScreen
- General improvements in the Attachments API and the way we build different attachments
- Allowed for better long clicks on attachments
- Improved the experience of creating the MessagesViewModelFactory with default arguments
- Updated and cleaned up Channel screen design
- Improved logic for updating the `lastSeenMessage` for fewer calculations

### ✅ Added
- Added DateSeparator items to Messages to group up messages by their creation date
- Added an `overlayDark` color for date separators and similar UI components

### ⚠️ Changed
- Removed AttachmentPicker option when editing messages
- Removed Attachment previews when editing messages with attachments
- Improved the ease of use of the AttachmentState API by keeping it state & actions only
- Moved the `modifier` parameter outside of the AttachmentState to the AttachmentFactory
- Updated Attachments to hold `Message` items instead of `MessageItem`s
- Changed the type of the `onLastVisibleMessageChanged` parameter to `Message` for ease of use
- Changed the parameter type of `itemContent` in `MessageList` and `Messages` to `MessageListItem`
- Renamed `onScrollToBottom` to `onScrolledToBottom` in `MessageList` and `Messages`
- Made the ChannelListHeader Slot APIs non-nullable so they're always provided, also made them an extension of the RowScope for ease of use

# September 15th, 2021 - 4.19.0
## Common changes for all artifacts
### ✅ Added
- Create new artifact to integrate Huawei Push Kit with Stream. You will need to add  `stream-chat-android-pushprovider-huawei` artifact to your App. Check our [docs](https://getstream.io/chat/docs/sdk/android/client/guides/push-notifications/huawei) for further details.

## stream-chat-android
### ✅ Added
- Added a method to dismiss all notifications from a channel. It is handled internally from the SDK but you are able to dismiss channel notification at whatever time calling `ChatClient::dismissChannelNotifications`
- Notifications are dismissed after the user logout the SDK

## stream-chat-android-client
### 🐞 Fixed
- Fixed sending messages using `ChatClient::sendMessage` without explicitly specifying the sender user id.
- Fixed sending custom attachments without files to upload
- Fixed deserialization issues when parsing `ChannelTruncatedEvent` and `MessageDeletedEvent` events with an absent user.

### ⬆️ Improved
- Custom attachment types are now preserved after file uploads

### ✅ Added
- Added `hardDelete` field to `MessageDeletedEvent`.

### ⚠️ Changed
- Now it is possible to hard delete messages. Insert a flag `hard = true` in the `ChatClient.deleteMessage` and it will be deleted in the backend. **This action can't be undone!**

## stream-chat-android-ui-common
### 🐞 Fixed
- Fixed bug with light mode.
- Removed `streamUiValidTheme`, as we don't support extending our base theme any longer. Please don't extend our base theme and set the `streamUiTheme` in your application theme instead.

## stream-chat-android-ui-components
### ✅ Added
- Notifications are dismissed after the user go into the channel conversation when you are using `MessageListView`
- Added `bubbleBorderColorMine`, `bubbleBorderColorTheirs`, `bubbleBorderWidthMine`, `bubbleBorderWidthTheirs` to `ViewReactionsViewStyle` for customizing reactions` border

## stream-chat-android-compose
### ⬆️ Improved
- Updated the Compose framework version (1.0.2)
- Updated the Accompanist library version (0.18.0)

### ✅ Added
- Added an uploading indicator to files and images
- Images being uploaded are now preloaded from the system
- Upload indicators show the upload progress and how much data is left to send
- Added more image options to the ImagePreviewActivity such as download, delete, reply to message...
- Added an Image Gallery feature to the ImagePreviewActivity where users can browse all the images
- Notifications are dismissed after the user go into the channel conversation when you are using `MessageList`

### ⚠️ Changed
- `StreamAttachment.defaultFactories()` is a function now, instead of a property.
- Updated all default value factories to functions (e.g. StreamTypography)
- Re-organized all attachment factories and split up code in multiple packages
- Changed the `AttachmentState` `message` property name to `messageItem`
- Added an `isFocused` property to `MessageItem`
- Added an `onImagePreviewResult` callback/parameter to various Messages screen components

### ❌ Removed

## stream-chat-android-pushprovider-firebase
### ✅ Added
- Added a `FirebaseMessagingDelegate` class to simplify custom implementations of `FirebaseMessagingService` that forward messages to the SDK. See [Using a Custom Firebase Messaging Service](https://getstream.io/chat/docs/sdk/android/client/guides/push-notifications/firebase/#using-a-custom-firebase-messaging-service) for more details.

## stream-chat-android-pushprovider-huawei
### ✅ Added
- Added a `HuaweiMessagingDelegate` class to simplify custom implementations of `HmsMessageService` that forward messages to the SDK. See [Using a Custom Huawei Messaging Service](https://getstream.io/chat/docs/sdk/android/client/guides/push-notifications/huawei#using-a-custom-huawei-messaging-service) for more details.

# September 15th, 2021 - 4.18.0
## stream-chat-android-client
### 🐞 Fixed
- Fixed setting notification's `contentTitle` when a Channel doesn't have the name. It will now show members names instead

### ✅ Added
- Added a new way to paginate through search message results using limit and next/previous values.

### ⚠️ Changed
- Deprecated `Channel#name`, `Channel#image`, `User#name`, `Ues#image` extension properties. Use class members instead.

### ❌ Removed
- Completely removed the old serialization implementation. You can no longer opt-out of using the new serialization implementation.
- Removed the `UpdateUsersRequest` class.

## stream-chat-android-offline
### ⬆️ Improved
- Improving logs for Message deletion error.

## stream-chat-android-ui-common
### 🐞 Fixed
- Fixed theme for `AttachmentDocumentActivity`. Now it is applied: `Theme.AppCompat.DayNight.NoActionBar`

## stream-chat-android-ui-components
### 🐞 Fixed
- Fixed the bug when MessageInputView let send a message with large attachments. Such message is never sent.
- Fixed bug related to `ScrollHelper` when `MessageListView` is initialised more than once.

### ⬆️ Improved
- The search for mentions now includes transliteration, diacritics removal, and ignore typos. To use transliteration, pass the id of the desired alphabets to `DefaultStreamTransliterator`, add it to DefaultUserLookupHandler and set it using `MessageInputView.setUserLookupHandler`. Transliteration works only for android API 29. If you like to add your own transliteration use https://unicode-org.github.io/icu/userguide/icu4j/.
- Improved scroll of message when many gif images are present in `MessageListView`

### ✅ Added
- Added scroll behaviour to `MessageListViewStyle`.

## stream-chat-android-compose
### 🐞 Fixed
- Fixed a bug where the Message list flickered when sending new messages
- Fixed a few bugs where some attachments had upload state and weren't file/image uploads

### ⬆️ Improved
- Improved the Message list scrolling behavior and scroll to bottom actions
- Added an unread count on the Message list's scroll to bottom CTA
- Improved the way we build items in the Message list
- Added line limit to link attachment descriptions
- Added a way to customize the default line limit for link descriptions
- Improved the `MessageListHeader` with more customization options

### ✅ Added
- Added an uploading indicator to files and images
- Images being uploaded are now preloaded from the system
- Upload indicators show the upload progress and how much data is left to send
- Added UploadAttachmentFactory that handles attachment uploads

### ⚠️ Changed
- `StreamAttachment.defaultFactories()` is a function now, instead of a property.
- Updated all default value factories to functions (e.g. StreamTypography)
- Re-organized all attachment factories and split up code in multiple packages
- Changed the `AttachmentState` `message` property name to `messageItem`
- Added a `Channel` parameter to the `MessagesScreen`'s `onHeaderActionClick` lambda
- Changed the way the `MessageListHeader` is structured by adding slot components

# August 30th, 2021 - 4.17.2
## stream-chat-android-ui-client
### 🐞 Fixed
- Fixed bug which can lead to crash when immediate logout after login

# August 30th, 2021 - 4.17.2
## stream-chat-android-ui-components
### 🐞 Fixed
- Fixes a bug related to incorrect theme of AttachmentActivity.

# August 30th, 2021 - 4.17.1
## Common changes for all artifacts
### ⬆️ Improved
- Now we provide SNAPSHOT versions of our SDK for every commit arrives to the `develop` branch.
  They shouldn't be used for a production release because they could contains some known bugs or breaking changes that will be fixed before a normal version is released, but you can use them to fetch last changes from our SDK
  To use them you need add a new maven repository to your `build.gradle` file and use the SNAPSHOT.
```
 maven { url 'https://oss.sonatype.org/content/repositories/snapshots/' }
```
Giving that our last SDK version is `X.Y.Z`, the SNAPSHOT version would be `X.Y.(Z+1)-SNAPSHOT`

## stream-chat-android-client
### 🐞 Fixed
- `TooManyRequestsException` caused to be subscribed multiple times to the `ConnectivityManager`

### ⬆️ Improved
- Reconnection process

## stream-chat-android-offline
### ✅ Added
- Added `ChatDomain#Builder#uploadAttachmentsWorkerNetworkType` for customizing `UploadAttachmentsWorker` network type constraint

## stream-chat-android-ui-common
### 🐞 Fixed
- Fixed a bug in state handling for anonymous users.

## stream-chat-android-ui-components
### 🐞 Fixed
- Fix for position of deleted messages for other users
- Fix glitch in selectors of file

### ✅ Added
- Added style attributes for `AttachmentGalleryActivity` to control menu options like enabling/disabling reply button etc.
- Now it is possible to customize when the avatar appears in the conversation. It is possible to use an avatar in messages from other users and for messages of the current user. You can check it here:  https://getstream.io/chat/docs/sdk/android/ui/components/message-list/#configure-when-avatar-appears
- Added support for slow mode. Users are no longer able to send messages during cooldown interval.
- Added possibility to customize the appearance of cooldown timer in the `MessageInputView` using the following attributes:
  - `streamUiCooldownTimerTextSize`, `streamUiCooldownTimerTextColor`, `streamUiCooldownTimerFontAssets`, `streamUiCooldownTimerFont`, `streamUiCooldownTimerTextStyle` attributes to customize cooldown timer text
  - `cooldownTimerBackgroundDrawable`- the background drawable for cooldown timer

# August 24th, 2021 - 4.17.0
## Common changes for all artifacts
### ⬆️ Improved
- Updated Target API Level to 30
- Updated dependency versions
  - Coil 1.3.2
  - AndroidX Activity 1.3.1
  - AndroidX Startup 1.1.0
  - AndroidX ConstraintLayout 2.1.0
  - Lottie 4.0.0

## stream-chat-android-client
### 🐞 Fixed
- Fixed a serialization error when editing messages that are replies

### ✅ Added
- Added the `expiration` parameter to `ChatClient::muteChannel`, `ChannelClient:mute` methods
- Added the `timeout` parameter to `ChatClient::muteUser`, `ChannelClient:mute::muteUser` methods

### ⚠️ Changed
- Allow specifying multiple attachment's type when getting messages with attachments:
  - Deprecated `ChatClient::getMessagesWithAttachments` with `type` parameter. Use `ChatClient::getMessagesWithAttachments` function with types list instead
  - Deprecated `ChannelClient::getMessagesWithAttachments` with `type` parameter. Use `ChannelClient::getMessagesWithAttachments` function with types list instead

## stream-chat-android-ui-common
### 🐞 Fixed
- Fixed a bug in state handling for anonymous users.

## stream-chat-android-ui-components
### ✅ Added
- Added self-contained higher-level UI components:
  - `ChannelListFragment` - channel list screen which internally contains `ChannelListHeaderView`, `ChannelListView`, `SearchInputView`, `SearchResultListView`.
  - `ChannelListActivity` - thin wrapper around `ChannelListFragment`
  - `MessageListFragment` - message list screen which internally contains `MessageListHeaderView`, `MessageListView`, `MessageInputView`.
  - `MessageListActivity` - thin wrapper around `MessageListFragment`
    Check [ChannelListScreen](https://getstream.io/chat/docs/sdk/android/ui/components/channel-list-screen/) and [MessageListScreen](https://getstream.io/chat/docs/sdk/android/ui/components/message-list-screen/) docs for further details.

## stream-chat-android-compose
### 🐞 Fixed
- Added missing `emptyContent` and `loadingContent` parameters to `MessageList` inner components.
- Fixed a bug where selected File attachment icons were clipped.
- Fixed a bug where image file attachments weren't shown as thumbnails.
- Added an overlay to the `ChannelInfo` that blocks outside clicks.
- Updated the `ChannelInfoUserItem` to use the `UserAvatar`.

### ⬆️ Improved
- Added default date and time formatting to Channel and Message items.
- Improved attachments API by providing cleaner examples of attachment factories.
- Updated documentation & examples.
- Decoupled attachment content to specific attachment files.
- Decoupled message attachment content to a `MessageAttachmentsContent` component.
- Re-structured SDK module to accommodate a new `attachment` package.

### ✅ Added
- Added `DateFormatter` option to the `ChatTheme`, to allow for date format customization across the app.
- Added a `Timestamp` component that encapsulates date formatting.
- Added a way to customize and override if messages use unique reactions.
- Added a `GiphyAttachmentFactory` for GIF specific attachments.
- Added support for loading GIFs using a custom `ImageLoader` for Coil.


# August 12th, 2021 - 4.16.0
## Common changes for all artifacts
### ✅ Added
- Added support for several languages:
  - French
  - Hindi
  - Italian
  - Japanese
  - Korean
  - Spanish
    You can disable them by explicitly setting `resConfigs` inside `build.gradle` file. Check our [docs](https://getstream.io/chat/docs/sdk/android/ui/guides/custom-translations/) for further details.
### ⚠️ Changed
- 🚨 Breaking change: Firebase dependencies have been extracted from our SDK. If you want to continue working with Firebase Push Notification you need to add `stream-chat-android-pushprovider-firebase` artifact to your App
  Check our [docs](https://getstream.io/chat/docs/sdk/android/client/guides/push-notifications/) for further details.
- Updated the Kotlin version to latest supported - `1.5.21`.

## stream-chat-android
### 🐞 Fixed
- Fixed markdown links rendering using custom linkify implementation.

## stream-chat-android-client
### ✅ Added
- `PushMessage` class created to store Push Notification data
- `PushDeviceGenerator` interface to obtain the Push Token and create the `Device`

### ⚠️ Changed
- `Device` class has an extra attribute with the `PushProvider` used on this device
- Breaking change: `ChatClient.setDevice()` and `ChatClient.addDevice()` now receive a `device` instance, instead of only receive the push provider token
- `RemoteMessage` from Firebase is not used anymore inside of our SDK, now it needs to be used with `PushMessage` class
- `NotificationConfig` has a new list of `PushDeviceGenerator` instance to be used for generating the Push Notification Token. If you were using `Firebase` as your Push Notification Provider, you need to add `FirebasePushDeviceGenerator` to your `NotificationConfig` object to continue working as before. `FirebasePushDeviceGenerator` receive by constructor the default `FirebaseMessaging` instance to be used, if you would like to use your own instance and no the default one, you can inject it by constructor. Unneeded Firebase properties have been removed from this class.

### ❌ Removed
- 🚨 Breaking change: Remove `ChatClient.isValidRemoteMessage()` method. It needs to be handled outside
- 🚨 Breaking change: Remove `ChatClient.handleRemoteMessage(RemoteMessage)`. Now it needs to be used `ChatClient.handlePushMessage(PushMessage)`

## stream-chat-android-offline
### 🐞 Fixed
- Fixed the event sync process when connection is recovered

## stream-chat-android-ui-common
### ❌ Removed
- Removed unnecessary "draft" filter from the default channel list filter as it is only relevant to the sample app

## stream-chat-android-ui-components
### 🐞 Fixed
- Fixed attachments of camera. Now multiple videos and pictures can be taken from the camera.
- Added the possibility to force light and dark theme. Set it in inside ChatUI to make all views, fragments and activity of the SDK light.
- Fixed applying style to `SuggestionListView` when using it as a standalone component. You can modify the style using `suggestionListViewTheme` or `TransformStyle::suggestionListStyleTransformer`
- Fixed markdown links rendering using custom linkify implementation.

### ✅ Added
- Added `MessageListView::setDeletedMessageListItemPredicate` function. It's responsible for adjusting visibility of the deleted `MessageListItem.MessageItem` elements.
- Added `streamUiAttachmentSelectionBackgroundColor` for configuring attachment's icon background in `AttachmentSelectionDialogFragment`
- Added `streamUiAttachmentSelectionAttachIcon` for configuring attach icon in `AttachmentSelectionDialogFragment`
- Added support for pinned messages:
  - Added a button to pin/unpin a message to the message options overlay
  - Added `MessageListView::setMessagePinHandler` and `MessageListView::setMessageUnpinHandler` methods to provide custom handlers for aforementioned button
  - Added `PinnedMessageListView` to display a list of pinned messages. The view is supposed to be used with `PinnedMessageListViewModel` and `PinnedMessageListViewModelFactory`
- Possibility to transform MessageItems before the are displayed in the screen.
  Use the `MessageListView.setMessageItemTransformer` for make the necessary transformation. This example makes groups of messages if they were created less than one hour apart:
```
binding.messageListView.setMessageItemTransformer { list ->
  list.mapIndexed { i, messageItem ->
        var newMessageItem = messageItem

        if (i < list.lastIndex) {
            val nextMessageItem = list[i + 1]

            if (messageItem is MessageListItem.MessageItem &&
                nextMessageItem is MessageListItem.MessageItem
            ) {
                val thisInstant = messageItem.message.createdAt?.time?.let(Instant::ofEpochMilli)
                val nextInstant = nextMessageItem.message.createdAt?.time?.let(Instant::ofEpochMilli)

                if (nextInstant?.isAfter(thisInstant?.plus(1, ChronoUnit.HOURS)) == true) {
                    newMessageItem = messageItem.copy(positions = listOf(MessageListItem.Position.BOTTOM))
                } else {
                    newMessageItem =
                        messageItem.copy(positions = messageItem.positions - MessageListItem.Position.BOTTOM)
                }
            }
        }

        newMessageItem
    }
}
```
- Added possibility to customize the appearance of pinned message in the`MessageListView` using the following attributes:
  - `streamUiPinMessageEnabled` - attribute to enable/disable "pin message" feature
  - `streamUiPinOptionIcon` - icon for pin message option
  - `streamUiUnpinOptionIcon` - icon for unpin message option
  - `streamUiPinnedMessageIndicatorTextSize`, `streamUiPinnedMessageIndicatorTextColor`, `streamUiPinnedMessageIndicatorTextFontAssets`, `streamUiPinnedMessageIndicatorTextFont`, `streamUiPinnedMessageIndicatorTextStyle` attributes to customize "pinned by" text
  - `streamUiPinnedMessageIndicatorIcon` - icon in the message list indicating that a message was pinned
  - `streamUiPinnedMessageBackgroundColor` - the background color of a pinned message in the message list
- Added possibility to customize `PinnedMessageListView` style using `streamUiPinnedMessageListStyle` theme attribute or `TransformStyle.pinnedMessageListViewStyleTransformer`. The list of available style attributes can be found in `attrs_pinned_message_list_view.xml`. The default style for `PinnedMessageListView` is `StreamUi.PinnedMessageList`.

### ⚠️ Changed
- 🚨 Breaking change: the deleted `MessageListItem.MessageItem` elements are now displayed by default to all the users. This default behavior can be customized using `MessageListView::setDeletedMessageListItemPredicate` function. This function takes an instance of `MessageListItemPredicate`. You can pass one of the following objects:
  * `DeletedMessageListItemPredicate.VisibleToEveryone`
  * `DeletedMessageListItemPredicate.NotVisibleToAnyone`
  * or `DeletedMessageListItemPredicate.VisibleToAuthorOnly`
    Alternatively you can pass your custom implementation by implementing the `MessageListItemPredicate` interface if you need to customize it more deeply.

## stream-chat-android-compose
### 🐞 Fixed
- Fixed a bug where we didn't use the `Channel.getDisplayName()` logic for the `MessageListHeader`.
- Fixed a bug where lazy loading for `Channel`s wasn't working consistently

### ⬆️ Improved
- Updated Jetpack Compose to `1.0.1`
- Updated Accompanist libraries to `0.16.1`
- Updated KTX Activity to `1.3.1`
- Exposed functionality for getting the `displayName` of `Channel`s.
- Added updated logic to Link preview attachments, which chooses either the `titleLink` or the `ogUrl` when loading the data, depending on which exists .

### ✅ Added
- Added the `emptyContent` and `loadingContent` parameters to `ChannelList` and `MessageList` components. Now you can customize the UI of those two states.
- Added lots of improvements to Avatars - added a `UserAvatar`, `ChannelAvatar` and an `InitialsAvatar` to load different types of data.
- We now show a matrix of user images in case we're in a group DM.
- We also show initials in case the user doesn't have an image.
- Added a way to customize the leading content in the `ChannelListHeader`.

### ⚠️ Changed
- `ViewModel`s now initialize automatically, so you no longer have to call `start()` on them. This is aimed to improve the consistency between our SDKs.
- Added a `Shape` parameter to `Avatar` to customize the shape.
- The `User` parameter in the `ChannelListHeader` is nullable and used to display the default leading content.

## stream-chat-android-pushprovider-firebase
### ✅ Added
- Create this new artifact. To use Firebase Push Notification you need do the following steps:
  1. Add the artifact to your `build.gradle` file -> `implementation "io.getstream:stream-chat-android-pushprovider-firebase:$streamVersion"`
  2. Add `FirebaseDeviceGenerator` to your `NotificationConfig`
        ```
            val notificationConfig = NotificationConfig(
                [...]
                pushDeviceGenerators = listOf(FirebasePushDeviceGenerator())
                )
        ```


# August 5th, 2021 - 4.15.1
## stream-chat-android-client
### ⬆️ Improved
- Improved `ChatClient::pinMessage` and `ChatClient::unpinMessage`. Now the methods use partial message updates and the data in other `Message` fields is not lost.

### ✅ Added
- Added `Channel::isMutedFor` extension function which might be used to check if the Channel is muted for User
- Added `ChatClient::partialUpdateMessage` method to update specific `Message` fields retaining the other fields

## stream-chat-android-offline
### 🐞 Fixed
- Fixed updating `ChannelController::muted` value

### ⬆️ Improved
- The following `Message` fields are now persisted to the database: `pinned`, `pinnedAt`, `pinExpires`, `pinnedBy`, `channelInfo`, `replyMessageId`.

## stream-chat-android-ui-components
### 🐞 Fixed
- Added a fix for default view for empty state of ChannelListView.
- Fixed memory leaks for FileAttachmentsView.

### ✅ Added
- Added `MessageListItem.ThreadPlaceholderItem` and corresponding `THREAD_PLACEHOLDER` view type which can be used to implement an empty thread placeholder.
- Added `authorLink` to `Attachment` - the link to the website

### ❌ Removed
- Removed `UrlSigner` class

## stream-chat-android-compose
### ⬆️ Improved
- Exposed `DefaultMessageContainer` as a public component so users can use it as a fallback
- Exposed an `isMine` property on `MessageItem`s, for ease of use.
- Allowed for customization of `MessageList` (specifically `Messages`) component background, through a `modifier.background()` parameter.
- Allowed for better message customization before sending the message.

### ⚠️ Changed
- Moved permissions and queries from the compose sample app `AndroidManifest.xml` to the SDK `AndroidManifest.xml` so users don't have to add permissions themselves.
- Changed the exposed type of the `MessageComposer`'s `onSendMessage` handler. This way people can customize messages before we send them to the API.

### ❌ Removed
- Removed `currentUser` parameter from `DefaultMessageContainer` and some other components that relied on ID comparison to know which message is ours/theirs.
- Removed default background color on `Messages` component, so that users can customize it by passing in a `modifier`.


# July 29th, 2021 - 4.15.0
## New Jetpack Compose UI Components 🎉

Starting from this release, we have a new `stream-chat-android-compose` artifact that contains a UI implementation for Chat built in Jetpack Compose.

The new artifact is available as a beta for now (note the postfix in the version number):

```groovy
implementation "io.getstream:stream-chat-android-compose:4.15.0-beta"
```

Learn more in the [announcement blog post](https://getstream.io/blog/jetpack-compose-sdk/), check out the [documentation of the Compose UI Components](https://getstream.io/chat/docs/sdk/android/compose/overview/), and try them today with the [Compose Chat tutorial](https://getstream.io/chat/compose/tutorial/)!

## Common changes for all artifacts

### 🐞 Fixed
- Fixed adding `MessageListItem.TypingItem` to message list

### ⬆️ Improved
- ⚠ Downgraded Kotlin version to 1.5.10 to support Jetpack Compose
- Removed AndroidX Media dependency
- Updated dependency versions
  - Coil 1.3.0
  - AndroidX Activity 1.3.0
  - AndroidX AppCompat 1.3.1
  - Android Ktx 1.6.0
  - AndroidX RecyclerView 1.2.1
  - Kotlin Coroutines 1.5.1
  - Dexter 6.2.3
  - Lottie 3.7.2

## stream-chat-android-client
### ⬆️ Improved
- Improved the names of properties in the `Config` class

## stream-chat-android-ui-common
### ✅ Added
Now it is possible to style the AttachmentActivity. Just replace the activity's theme
in your Manifest file:

```
<activity
    android:name="io.getstream.chat.android.ui.gallery.AttachmentActivity"
    android:theme="@style/yourTheme"
    tools:replace="android:theme"
    />
```

## stream-chat-android-ui-components
### 🐞 Fixed
- Fixed "operator $ne is not supported for custom fields" error when querying channels

### ✅ Added
- Now you can configure the style of `MessageListItem`. Added:
  - streamUiMessageTextColorThreadSeparator
  - streamUiMessageTextFontThreadSeparator
  - streamUiMessageTextFontAssetsThreadSeparator
  - streamUiMessageTextStyleThreadSeparator
  - streamUiMessageTextSizeLinkLabel
  - streamUiMessageTextColorLinkLabel
  - streamUiMessageTextFontLinkLabel
  - streamUiMessageTextFontAssetsLinkLabel
  - streamUiMessageTextStyleLinkLabel
  - streamUiMessageListLoadingView
  - streamUiEmptyStateTextSize
  - streamUiEmptyStateTextColor
  - streamUiEmptyStateTextFont
  - streamUiEmptyStateTextFontAssets
  - streamUiEmptyStateTextStyle

- Now you can configure the style of `AttachmentMediaActivity`
- Added `streamUiLoadingView`, `streamUiEmptyStateView` and `streamUiLoadingMoreView` attributes to `ChannelListView` and `ChannelListViewStyle`
- Added possibility to customize `ChannelListView` using `streamUiChannelListViewStyle`. Check `StreamUi.ChannelListView` style
- Added `edgeEffectColor` attribute to `ChannelListView` and `ChannelListViewStyle` to allow configuring edge effect color
- Added possibility to customize `MentionListView` style via `TransformStyle.mentionListViewStyleTransformer`
- Added `streamUiSearchResultListViewStyle` attribute to application to customize `SearchResultListView`. The attribute references a style with the following attributes:
  - `streamUiSearchResultListSearchInfoBarBackground` - background for search info bar
  - `streamUiSearchResultListSearchInfoBarTextSize`, `streamUiSearchResultListSearchInfoBarTextColor`, `streamUiSearchResultListSearchInfoBarTextFont`, `streamUiSearchResultListSearchInfoBarTextFontAssets`, `streamUiSearchResultListSearchInfoBarTextStyle` attributes to customize text displayed in search info bar
  - `streamUiSearchResultListEmptyStateIcon` - icon for empty state view
  - `streamUiSearchResultListEmptyStateTextSize`, `streamUiSearchResultListEmptyStateTextColor`, `streamUiSearchResultListEmptyStateTextFont`, `streamUiSearchResultListEmptyStateTextFontAssets`, `streamUiSearchResultListEmptyStateTextStyle` attributes to customize empty state text
  - `streamUiSearchResultListProgressBarIcon` - animated progress drawable
  - `streamUiSearchResultListSenderNameTextSize`, `streamUiSearchResultListSenderNameTextColor`, `streamUiSearchResultListSenderNameTextFont`, `streamUiSearchResultListSenderNameTextFontAssets`, `streamUiSearchResultListSenderNameTextStyle` attributes to customize message sender text
  - `streamUiSearchResultListMessageTextSize`, `streamUiSearchResultListMessageTextColor`, `streamUiSearchResultListMessageTextFont`, `streamUiSearchResultListMessageTextFontAssets`, `streamUiSearchResultListMessageTextStyle` attributes to customize message text
  - `streamUiSearchResultListMessageTimeTextSize`, `streamUiSearchResultListMessageTimeTextColor`, `streamUiSearchResultListMessageTimeTextFont`, `streamUiSearchResultListMessageTimeTextFontAssets`, `streamUiSearchResultListMessageTimeTextStyle` attributes to customize message time text
- Added possibility to customize `SearchResultListView` style via `TransformStyle.searchResultListViewStyleTransformer`
- Added `streamUiTypingIndicatorViewStyle` attribute to application to customize `TypingIndicatorView`. The attribute references a style with the following attributes:
  - `streamUiTypingIndicatorAnimationView` - typing view
  - `streamUiTypingIndicatorUsersTextSize`, `streamUiTypingIndicatorUsersTextColor`, `streamUiTypingIndicatorUsersTextFont`, `streamUiTypingIndicatorUsersTextFontAssets`, `streamUiTypingIndicatorUsersTextStyle` attributes to customize typing users text
- Added possibility to customize `TypingIndicatorView` style via `TransformStyle.typingIndicatorViewStyleTransformer`
- Added new properties allowing customizing `MessageInputView` using `MessageInputViewStyle` and `AttachmentSelectionDialogStyle`:
  - `MessageInputViewStyle.fileNameTextStyle`
  - `MessageInputViewStyle.fileSizeTextStyle`
  - `MessageInputViewStyle.fileCheckboxSelectorDrawable`
  - `MessageInputViewStyle.fileCheckboxTextColor`
  - `MessageInputViewStyle.fileAttachmentEmptyStateTextStyle`
  - `MessageInputViewStyle.mediaAttachmentEmptyStateTextStyle`
  - `MessageInputViewStyle.fileAttachmentEmptyStateText`
  - `MessageInputViewStyle.mediaAttachmentEmptyStateText`
  - `MessageInputViewStyle.dismissIconDrawable`
  - `AttachmentSelectionDialogStyle.allowAccessToGalleryText`
  - `AttachmentSelectionDialogStyle.allowAccessToFilesText`
  - `AttachmentSelectionDialogStyle.allowAccessToCameraText`
  - `AttachmentSelectionDialogStyle.allowAccessToGalleryIcon`
  - `AttachmentSelectionDialogStyle.allowAccessToFilesIcon`
  - `AttachmentSelectionDialogStyle.allowAccessToCameraIcon`
  - `AttachmentSelectionDialogStyle.grantPermissionsTextStyle`
  - `AttachmentSelectionDialogStyle.recentFilesTextStyle`
  - `AttachmentSelectionDialogStyle.recentFilesText`
  - `AttachmentSelectionDialogStyle.fileManagerIcon`
  - `AttachmentSelectionDialogStyle.videoDurationTextStyle`
  - `AttachmentSelectionDialogStyle.videoIconDrawable`
  - `AttachmentSelectionDialogStyle.videoIconVisible`
  - `AttachmentSelectionDialogStyle.videoLengthLabelVisible`
- Added `StreamUi.MessageInputView` theme allowing to customize all of the `MessageInputViewStyle` properties:
  - streamUiAttachButtonEnabled
  - streamUiAttachButtonIcon
  - streamUiLightningButtonEnabled
  - streamUiLightningButtonIcon
  - streamUiMessageInputTextSize
  - streamUiMessageInputTextColor
  - streamUiMessageInputHintTextColor
  - streamUiMessageInputScrollbarEnabled
  - streamUiMessageInputScrollbarFadingEnabled
  - streamUiSendButtonEnabled
  - streamUiSendButtonEnabledIcon
  - streamUiSendButtonDisabledIcon
  - streamUiShowSendAlsoToChannelCheckbox
  - streamUiSendAlsoToChannelCheckboxGroupChatText
  - streamUiSendAlsoToChannelCheckboxDirectChatText
  - streamUiSendAlsoToChannelCheckboxTextSize
  - streamUiSendAlsoToChannelCheckboxTextColor
  - streamUiSendAlsoToChannelCheckboxTextStyle
  - streamUiMentionsEnabled
  - streamUiMessageInputTextStyle
  - streamUiMessageInputHintText
  - streamUiCommandsEnabled
  - streamUiMessageInputEditTextBackgroundDrawable
  - streamUiMessageInputDividerBackgroundDrawable
  - streamUiPictureAttachmentIcon
  - streamUiFileAttachmentIcon
  - streamUiCameraAttachmentIcon
  - streamUiAllowAccessToCameraIcon
  - streamUiAllowAccessToFilesIcon
  - streamUiAllowAccessToGalleryIcon
  - streamUiAllowAccessToGalleryText
  - streamUiAllowAccessToFilesText
  - streamUiAllowAccessToCameraText
  - streamUiGrantPermissionsTextSize
  - streamUiGrantPermissionsTextColor
  - streamUiGrantPermissionsTextStyle
  - streamUiAttachmentsRecentFilesTextSize
  - streamUiAttachmentsRecentFilesTextColor
  - streamUiAttachmentsRecentFilesTextStyle
  - streamUiAttachmentsRecentFilesText
  - streamUiAttachmentsFileManagerIcon
  - streamUiAttachmentVideoLogoIcon
  - streamUiAttachmentVideoLengthVisible
  - streamUiAttachmentVideoIconVisible
  - streamUiCommandInputCancelIcon
  - streamUiCommandInputBadgeBackgroundDrawable
  - streamUiCommandInputBadgeIcon
  - streamUiCommandInputBadgeTextSize
  - streamUiCommandInputBadgeTextColor
  - streamUiCommandInputBadgeStyle
  - streamUiAttachmentsFileNameTextSize
  - streamUiAttachmentsFileNameTextColor
  - streamUiAttachmentsFileNameTextStyle
  - streamUiAttachmentsFileSizeTextSize
  - streamUiAttachmentsFileSizeTextColor
  - streamUiAttachmentsFileSizeTextStyle
  - streamUiFileCheckBoxSelectorTextColor
  - streamUiFileCheckBoxSelectorDrawable
  - streamUiAttachmentsFilesEmptyStateTextSize
  - streamUiAttachmentsFilesEmptyStateTextColor
  - streamUiAttachmentsFilesEmptyStateStyle
  - streamUiAttachmentsMediaEmptyStateTextSize
  - streamUiAttachmentsMediaEmptyStateTextColor
  - streamUiAttachmentsMediaEmptyStateStyle
  - streamUiAttachmentsFilesEmptyStateText
  - streamUiAttachmentsMediaEmptyStateText
  - streamUiMessageInputCloseButtonIconDrawable
- Added `streamUiMessageListFileAttachmentStyle` theme attribute to customize the appearance of file attachments within messages.

### ⚠️ Changed
- Made `Channel::getLastMessage` function public
- `AttachmentSelectionDialogFragment::newInstance` requires instance of `MessageInputViewStyle` as a parameter. You can obtain a default implementation of `MessageInputViewStyle` with `MessageInputViewStyle::createDefault` method.
- Renamed `FileAttachmentsViewStyle` class to `FileAttachmentViewStyle`

### ❌ Removed
- 🚨 Breaking change: `MessageListItemStyle::reactionsEnabled` was deleted as doubling of the same flag from `MessageListViewStyle`


# July 19th, 2021 - 4.14.2
## stream-chat-android-client
### ❌ Removed
- Removed `Channel::isMuted` extension. Use `User::channelMutes` or subscribe for `NotificationChannelMutesUpdatedEvent` to get information about muted channels.

## stream-chat-android-ui-components
### 🐞 Fixed
- Fixed crash caused by missing `streamUiReplyAvatarStyle` and `streamUiMessageOptionsAvatarStyle`

### ⬆️ Improved
- "Copy Message" option is now hidden when the message contains no text to copy.

### ✅ Added
- Now you can configure the style of `AttachmentMediaActivity`.

# July 14th, 2021 - 4.14.1
## stream-chat-android-ui-components
### ✅ Added
- Added `MessageListView::requireStyle` which expose `MessageListViewStyle`. Be sure to invoke it when view is initialized already.

# July 13th, 2021 - 4.14.0
## Common changes for all artifacts
### 🐞 Fixed
- Fix scroll bug in the `MessageListView` that produces an exception related to index out of bounds.

## stream-chat-android-client
### ⬆️ Improved
- Improved `ChatClient::enableSlowMode`, `ChatClient::disableSlowMode`, `ChannelClient::enableSlowMode`, `ChannelClient::disableSlowMode` methods. Now the methods do partial channel updates so that other channel fields are not affected.

### ✅ Added
- Added `ChatClient::partialUpdateUser` method for user partial updates.

## stream-chat-android-offline
### 🐞 Fixed
- Fixed bug related to editing message in offline mode. The bug was causing message to reset to the previous one after connection was recovered.
- Fixed violation of comparison contract for nullable fields in `QuerySort::comparator`

## stream-chat-android-ui-components
### 🐞 Fixed
- Fixed the alignment of the titles in `MessageListHeaderView` when the avatar is hidden.

### ✅ Added
- Added `streamUiMessagesStart` that allows to control if the stack of messages starts at the bottom or the top.
- Added `streamUiThreadMessagesStart` that allows to control if the stack of thread messages starts at the bottom or the top.
- Added `streamUiSuggestionListViewStyle` that allows to customize `SuggestionListView` with a theme
- Added `streamUiChannelListHeaderStyle` that allows to customize ChannelListHeaderView.
- `MentionListView` can be customisable with XML parameters and with a theme.
- Added possibility to customize all avatar using themes. Create
  ```
  <style name="StreamTheme" parent="@style/StreamUiTheme">
  ```
  and customize all the avatars that you would like. All options are available here:
  https://github.com/GetStream/stream-chat-android/blob/main/stream-chat-android-ui-components/src/main/res/values/attrs.xml
- Now you can use the style `streamUiChannelListHeaderStyle` to customize ChannelListHeaderView.

### ⚠️ Changed
- 🚨 Breaking change: removed `MessageListItemStyle.threadsEnabled` property. You should use only the `MessageListViewStyle.threadsEnabled` instead. E.g. The following code will disable both _Thread reply_ message option and _Thread reply_ footnote view visible below the message list item:
```kotlin
        TransformStyle.messageListStyleTransformer = StyleTransformer {
  it.copy(threadsEnabled = false)
}
```

# July 1st, 2021 - 4.13.0
## Common changes for all artifacts
### ⬆️ Improved
- Updated to Kotlin 1.5.20

## stream-chat-android
### ✅ Added
- Added `ChatUi.Builder#withImageHeadersProvider` to allow adding custom headers to image requests

## stream-chat-android-client
### ⚠️ Changed
- Using the `useNewSerialization` option on the `ChatClient.Builder` to opt out from using the new serialization implementation is now an error. Please start using the new serialization implementation, or report any issues keeping you from doing so. The old implementation will be removed soon.

## stream-chat-android-offline
### 🐞 Fixed
- By default we use backend request to define is new message event related to our query channels specs or not. Now filtering by BE only fields works for channels

## stream-chat-android-ui-components
### ✅ Added
- Added new attributes to `MessageInputView` allowing to customize the style of input field during command input:
  - `streamUiCommandInputBadgeTextSize`, `streamUiCommandInputBadgeTextColor`, `streamUiCommandInputBadgeFontAssets`, `streamUiCommandInputBadgeFont`, `streamUiCommandInputBadgeStyle` attributes to customize the text appearance of command name inside command badge
  - `streamUiCommandInputCancelIcon` attribute to customize the icon for cancel button
  - `streamUiCommandInputBadgeIcon` attribute to customize the icon inside command badge
  - `streamUiCommandInputBadgeBackgroundDrawable` attribute to customize the background shape of command badge
- Added possibility to customize `MessageListHeaderView` style via `streamUiMessageListHeaderStyle` theme attribute and via `TransformStyle.messageListHeaderStyleTransformer`.
- Added new attributes to `MessageInputView`:
  - `streamUiCommandIcon` attribute to customize the command icon displayed for each command item in the suggestion list popup
  - `streamUiLightningIcon` attribute to customize the lightning icon displayed in the top left corner of the suggestion list popup
- Added support for customizing `SearchInputView`
  - Added `SearchInputViewStyle` class allowing customization using `TransformStyle` API
  - Added XML attrs for `SearchInputView`:
    - `streamUiSearchInputViewHintText`
    - `streamUiSearchInputViewSearchIcon`
    - `streamUiSearchInputViewClearInputIcon`
    - `streamUiSearchInputViewBackground`
    - `streamUiSearchInputViewTextColor`
    - `streamUiSearchInputViewHintColor`
    - `streamUiSearchInputViewTextSize`
- Added `ChatUi#imageHeadersProvider` to allow adding custom headers to image requests

### ⚠️ Changed
- 🚨 Breaking change: moved `commandsTitleTextStyle`, `commandsNameTextStyle`, `commandsDescriptionTextStyle`, `mentionsUsernameTextStyle`, `mentionsNameTextStyle`, `mentionsIcon`, `suggestionsBackground` fields from `MessageInputViewStyle` to `SuggestionListViewStyle`. Their values can be customized via `TransformStyle.suggestionListStyleTransformer`.
- Made `SuggestionListController` and `SuggestionListUi` public. Note that both of these are _experimental_, which means that the API might change at any time in the future (even without a deprecation cycle).
- Made `AttachmentSelectionDialogFragment` _experimental_ which means that the API might change at any time in the future (even without a deprecation cycle).


# June 23th, 2021 - 4.12.1
## stream-chat-android-client
### ✅ Added
- Added `ChannelClient::sendEvent` method which allows to send custom events.
- Added nullable `User` field to `UnknownEvent`.

### ❌ Removed
- Removed the `Message::attachmentsSyncStatus` field


## stream-chat-android-offline
### 🐞 Fixed
- Fixed `in` and `nin` filters when filtering by extra data field that is an array.
- Fixed crash when adding a reaction to a thread message.

### ⬆️ Improved
- Now attachments can be sent while being in offline


## stream-chat-android-ui-common
### ✅ Added
- Made `AttachmentSelectionDialogFragment` public. Use `newInstance` to create instances of this Fragment.


## stream-chat-android-ui-components
### ⬆️ Improved
- Hide suggestion list popup when keyboard is hidden.

### ✅ Added
- Added the `MessageInputView::hideSuggestionList` method to hide the suggestion list popup.


# June 15th, 2021 - 4.12.0
## stream-chat-android-client
### 🐞 Fixed
- Fixed thrown exception type while checking if `ChatClient` is initialized

## stream-chat-android-offline
### 🐞 Fixed
- Fixed bug where reactions of other users were sometimes displayed as reactions of the current user.
- Fixed bug where deleted user reactions were sometimes displayed on the message options overlay.

## stream-chat-android-ui-common
### 🐞 Fixed
- Fixed bug where files without extension in their name lost the mime type.
- Using offline.ChatDomain instead of livedata.ChatDomain in ChannelListViewModel.

## stream-chat-android-ui-components
### 🐞 Fixed
- Fixing the save of pictures from AttachmentGalleryActivity. When external storage
  permission is not granted, now it asks for it.
### ⬆️ Improved
- Added default implementation of "Leave channel" click listener to `ChannelListViewModelBinding`

### ✅ Added
- Added `streamUiChannelActionsDialogStyle` attribute to application theme and `ChannelListView` to customize channel actions dialog appearance. The attribute references a style with the following attributes:
  - `streamUiChannelActionsMemberNamesTextSize`, `streamUiChannelActionsMemberNamesTextColor`, `streamUiChannelActionsMemberNamesTextFont`, `streamUiChannelActionsMemberNamesTextFontAssets`, `streamUiChannelActionsMemberNamesTextStyle` attributes to customize dialog title with member names
  - `streamUiChannelActionsMemberInfoTextSize`, `streamUiChannelActionsMemberInfoTextColor`, `streamUiChannelActionsMemberInfoTextFont`, `streamUiChannelActionsMemberInfoTextFontAssets`, `streamUiChannelActionsMemberInfoTextStyle` attributes to customize dialog subtitle with member info
  - `streamUiChannelActionsItemTextSize`, `streamUiChannelActionsItemTextColor`, `streamUiChannelActionsItemTextFont`, `streamUiChannelActionsItemTextFontAssets`, `streamUiChannelActionsItemTextStyle` attributes to customize action item text style
  - `streamUiChannelActionsWarningItemTextSize`, `streamUiChannelActionsWarningItemTextColor`, `streamUiChannelActionsWarningItemTextFont`, `streamUiChannelActionsWarningItemTextFontAssets`, `streamUiChannelActionsWarningItemTextStyle` attributes to customize warning action item text style
  - `streamUiChannelActionsViewInfoIcon` attribute to customize "View Info" action icon
  - `streamUiChannelActionsViewInfoEnabled` attribute to hide/show "View Info" action item
  - `streamUiChannelActionsLeaveGroupIcon` attribute to customize "Leave Group" action icon
  - `streamUiChannelActionsLeaveGroupEnabled` attribute to hide/show "Leave Group" action item
  - `streamUiChannelActionsDeleteConversationIcon` attribute to customize "Delete Conversation" action icon
  - `streamUiChannelActionsDeleteConversationEnabled` attribute to hide/show "Delete Conversation" action item
  - `streamUiChannelActionsCancelIcon` attribute to customize "Cancel" action icon
  - `streamUiChannelActionsCancelEnabled` attribute to hide/show "Cancel" action item
  - `streamUiChannelActionsBackground` attribute for dialog's background
- Added `streamUiIconOnlyVisibleToYou` attribute to `MessageListView` to allow customizing "Only visible to you" icon placed in messages footer
- Added `GiphyViewHolderStyle` to `MessageListViewStyle` to allow customizing `GiphyViewHolder`. The new style comes together with following `MessageListView` attributes:
  - `streamUiGiphyCardBackgroundColor` attribute to customize card's background color
  - `streamUiGiphyCardElevation` attribute to customize card's elevation
  - `streamUiGiphyCardButtonDividerColor` attribute to customize dividers' colors
  - `streamUiGiphyIcon` attribute to customize Giphy icon
  - `streamUiGiphyLabelTextSize`, `streamUiGiphyLabelTextColor`, `streamUiGiphyLabelTextFont`, `streamUiGiphyLabelTextFontAssets`, `streamUiGiphyLabelTextStyle` attributes to customize label
  - `streamUiGiphyQueryTextSize`, `streamUiGiphyQueryTextColor`, `streamUiGiphyQueryTextFont`, `streamUiGiphyQueryTextFontAssets`, `streamUiGiphyQueryTextStyle` attributes to customize query text
  - `streamUiGiphyCancelButtonTextSize`, `streamUiGiphyCancelButtonTextColor`, `streamUiGiphyCancelButtonTextFont`, `streamUiGiphyCancelButtonTextFontAssets`, `streamUiGiphyCancelButtonTextStyle` attributes to customize cancel button text
  - `streamUiGiphyShuffleButtonTextSize`, `streamUiGiphyShuffleButtonTextColor`, `streamUiGiphyShuffleButtonTextFont`, `streamUiGiphyShuffleButtonTextFontAssets`, `streamUiGiphyShuffleButtonTextStyle` attributes to customize shuffle button text
  - `streamUiGiphySendButtonTextSize`, `streamUiGiphySendButtonTextColor`, `streamUiGiphySendButtonTextFont`, `streamUiGiphySendButtonTextFontAssets`, `streamUiGiphySendButtonTextStyle` attributes to customize send button text
- Adding extra XML attrs allowing to customize "Send also to channel" CheckBox at `MessageInputView` component:
  - `MessageInputView.streamUiSendAlsoToChannelCheckboxDrawable`
  - `MessageInputView.streamUiSendAlsoToChannelCheckboxDirectChatText`
  - `MessageInputView.streamUiSendAlsoToChannelCheckboxGroupChatText`
  - `MessageInputView.streamUiSendAlsoToChannelCheckboxTextStyle`
  - `MessageInputView.streamUiSendAlsoToChannelCheckboxTextColor`
  - `MessageInputView.streamUiSendAlsoToChannelCheckboxTextSize`
- Added `streamUiWarningMessageOptionsTextSize`, `streamUiWarningMessageOptionsTextColor`, `streamUiWarningMessageOptionsTextFont`, `streamUiWarningMessageOptionsFontAssets`, `streamUiWarningMessageOptionsTextStyle` attributes to `MessageListView` for customizing warning actions text appearance
- Deprecated multiple views' tint properties and attributes. Use custom drawables instead.
- Added `MediaAttachmentViewStyle` to allow customizing the appearance of media attachments in the message list. The new style comes together with following `MediaAttachmentView` attributes:
  - `progressIcon` - attribute to customize animated progress drawable when image is loading
  - `giphyIcon` - attribute to customize Giphy icon
  - `imageBackgroundColor` - attribute to customize image background color
  - `moreCountOverlayColor` - attribute to customize the color of "more count" semi-transparent overlay
  - `moreCountTextStyle` - attribute to customize text appearance of more count text
- Added `MessageReplyStyle` class allowing to customize MessageReply item view on MessageListView.
  Customization can be done using `TransformStyle` API or XML attributes of `MessageListView`:
  - `streamUiMessageReplyBackgroundColorMine`
  - `streamUiMessageReplyBackgroundColorTheirs`
  - `streamUiMessageReplyTextSizeMine`
  - `streamUiMessageReplyTextColorMine`
  - `streamUiMessageReplyTextFontMine`
  - `streamUiMessageReplyTextFontAssetsMine`
  - `streamUiMessageReplyTextStyleMine`
  - `streamUiMessageReplyTextSizeTheirs`
  - `streamUiMessageReplyTextColorTheirs`
  - `streamUiMessageReplyTextFontTheirs`
  - `streamUiMessageReplyTextFontAssetsTheirs`
  - `streamUiMessageReplyTextStyleTheirs`
  - `streamUiMessageReplyLinkColorMine`
  - `streamUiMessageReplyLinkColorTheirs`
  - `streamUiMessageReplyLinkBackgroundColorMine`
  - `streamUiMessageReplyLinkBackgroundColorTheirs`
  - `streamUiMessageReplyStrokeColorMine`
  - `streamUiMessageReplyStrokeWidthMine`
  - `streamUiMessageReplyStrokeColorTheirs`
  - `streamUiMessageReplyStrokeWidthTheirs`
- Added `FileAttachmentsViewStyle` class allowing to customize FileAttachmentsView item view on MessageListView.
- Added `MessageInputView::setSuggestionListViewHolderFactory` method which allows to provide custom views from suggestion list popup.

### ⚠️ Changed
- Changed the naming of string resources. The updated names can be reviewed in:
  - `strings_common.xml`
  - `strings_attachment_gallery.xml`
  - `strings_channel_list.xml`
  - `strings_channel_list_header.xml`
  - `strings_mention_list.xml`
  - `strings_message_input.xml`
  - `strings_message_list.xml`
  - `strings_message_list_header.xml`
  - `strings_search.xml`

# May 2nd, 2021 - 4.11.0
## Common changes for all artifacts
### 🐞 Fixed
- Fixed channel list sorting
### ⬆️ Improved
- Updated to Kotlin 1.5.10, coroutines 1.5.0
- Updated to Android Gradle Plugin 4.2.1
- Updated Room version to 2.3.0
- Updated Firebase, AndroidX, and other dependency versions to latest, [see here](https://github.com/GetStream/stream-chat-android/pull/1895) for more details
- Marked many library interfaces that should not be implemented by clients as [sealed](https://kotlinlang.org/docs/sealed-classes.html)
- Removed Fresco, PhotoDraweeView, and FrescoImageViewer dependencies (replaced by StfalconImageViewer)

## stream-chat-android
### 🐞 Fixed
- Fixing filter for draft channels. Those channels were not showing in the results, even when the user asked for them. Now this is fixed and the draft channels can be included in the `ChannelsView`.
- Fixed link preview UI issues in old-ui package
- Fixed crashes when opening the image gallery.

## stream-chat-android-client
### 🐞 Fixed
- Fixed querying banned users using new serialization.
- Fixed the bug when wrong credentials lead to inability to login
- Fixed issues with Proguard stripping response classes in new serialization implementation incorrectly

### ⬆️ Improved
- Improved handling push notifications:
  - Added `ChatClient.handleRemoteMessage` for remote message handling
  - Added `ChatClient.setFirebaseToken` for setting Firebase token
  - Added `NotificationConfig::pushNotificationsEnabled` for disabling push notifications
  - Deprecated `ChatClient.onMessageReceived`
  - Deprecated `ChatClient.onNewTokenReceived`
  - Changed `ChatNotificationHandler::buildNotification` signature - it now receives `Channel` and `Message` and returns `NotificationCompat.Builder` for better customization
  - Deprecated `ChatNotificationHandler.getSmallIcon`
  - Deprecated `ChatNotificationHandler.getFirebaseMessageIdKey`
  - Deprecated `ChatNotificationHandler.getFirebaseChannelIdKey`
  - Deprecated `ChatNotificationHandler.getFirebaseChannelTypeKey`
  - Changed `ChatNotificationHandler::onChatEvent` - it now doesn't handle events by default and receives `NewMessageEvent` instead of generic `ChatEvent`
- Improved error description provided by `ChatClient::sendImage`, `ChatClient::sendFile`, `ChannelClient::sendImage` and `ChannelClient::sendFile` methods if upload fails.

### ✅ Added
- Added `ChatClient::truncateChannel` and `ChannelClient::truncate` methods to remove messages from a channel.
- Added `DisconnectCause` to `DisconnectedEvent`
- Added method `SocketListener::onDisconnected(cause: DisconnectCause)`
- Added possibility to group notifications:
  - Notifications grouping is disabled by default and can be enabled using `NotificationConfig::shouldGroupNotifications`
  - If enabled, by default notifications are grouped by Channel's cid
  - Notifications grouping can be configured using `ChatNotificationHandler` and `NotificationConfig`
- Added `ChatNotificationHandler::getFirebaseMessaging()` method in place of `ChatNotificationHandler::getFirebaseInstanceId()`.
  It should be used now to fetch Firebase token in the following way: `handler.getFirebaseMessaging()?.token?.addOnCompleteListener {...}`.
- Added `Message.attachmentsSyncStatus: SyncStatus` property.

### ⚠️ Changed
- Changed the return type of `FileUploader` methods from nullable string to `Result<String>`.
- Updated `firebase-messaging` library to the version `22.0.0`. Removed deprecated `FirebaseInstanceId` invocations from the project.

### ❌ Removed
- `ChatNotificationHandler::getFirebaseInstanceId()` due to `FirebaseInstanceId` being deprecated. It's replaced now with `ChatNotificationHandler::getFirebaseMessaging()`.

## stream-chat-android-ui-components
### 🐞 Fixed
Fixing filter for draft channels. Those channels were not showing in the results, even when the user asked for them. Now this is fixed and the draft channels can be included in the `ChannelListView`.
Fixed bug when for some video attachments activity with media player wasn't shown.

### ✅ Added
- Added `topLeft`, `topRight`, `bottomLeft`, `bottomRight` options to the `streamUiAvatarOnlineIndicatorPosition` attribute of `AvatarView` and corresponding constants to `AvatarView.OnlineIndicatorPosition` enum.

### ⚠️ Changed
- Swipe options of `ChannelListView` component:
  - "Channel more" option is now not shown by default because we are not able to provide generic, default implementation for it.
    If you want to make this option visible, you need to set `app:streamUiChannelOptionsEnabled="true"` explicitly to `io.getstream.chat.android.ui.channel.list.ChannelListView` component.
  - "Channel delete" option has now default implementation. Clicking on the "delete" icon shows AlertDialog asking to confirm Channel deletion operation.

# May 11th, 2021 - 4.10.0
## stream-chat-android-client
### 🐞 Fixed
- Fixed the usage of `ProgressCallback` in `ChannelClient::sendFile` and `ChannelClient::sendImage` methods.

### ✅ Added
- Added `ChannelClient::deleteFile` and `ChannelClient::deleteImage` methods.
- Added `NotificationInviteRejectedEvent`
- Added `member` field to the `NotificationRemovedFromChannel` event
- Added `totalUnreadCount` and `unreadChannels` fields to the following events:
- `notification.channel_truncated`
- `notification.added_to_channel`
- `notification.channel_deleted`
- Added `channel` field to the `NotificationInviteAcceptedEvent` event
- Added `channel` field to the `NotificationInviteRejectedEvent` event

### ⚠️ Changed
- **The client now uses a new serialization implementation by default**, which was [previously](https://github.com/GetStream/stream-chat-android/releases/tag/4.8.0) available as an opt-in API.
  - This new implementation is more performant and greatly improves type safety in the networking code of the SDK.
  - If you experience any issues after upgrading to this version of the SDK, you can call `useNewSerialization(false)` when building your `ChatClient` to revert to using the old implementation. Note however that we'll be removing the old implementation soon, so please report any issues found.
  - To check if the new implementation is causing any failures in your app, enable error logging on `ChatClient` with the `logLevel` method, and look for the `NEW_SERIALIZATION_ERROR` tag in your logs while using the SDK.
- Made the `user` field in `channel.hidden` and `notification.invite_accepter` events non nullable.
- Updated channels state after `NotificationInviteRejectedEvent` or `NotificationInviteAcceptedEvent` is received

### ❌ Removed
- Removed redundant events which can only be received by using webhooks:
  - `channel.created`
  - `channel.muted`
  - `channel.unmuted`
  - `channel.muted`
  - `channel.unmuted`
- Removed `watcherCount` field from the following events as they are not returned with the server response:
  - `message.deleted`
  - `message.read`
  - `message.updated`
  - `notification.mark_read`
- Removed `user` field from the following events as they are not returned with the server response:
  - `notification.channel_deleted`
  - `notification.channel_truncated`
## stream-chat-android-offline
### 🐞 Fixed
- Fixed an issue when CustomFilter was configured with an int value but the value from the API was a double value
### ⚠️ Changed

- Changed the upload logic in `ChannelController` for the images unsupported by the Stream CDN. Now such images are uploaded as files via `ChannelClient::sendFile` method.
### ❌ Removed

## stream-chat-android-ui-common
### ⬆️ Improved
- Updated ExoPlayer version to 2.13.3

### ⚠️ Changed
- Deprecated `MessageInputViewModel::editMessage`. Use `MessageInputViewModel::messageToEdit` and `MessageInputViewModel::postMessageToEdit` instead.
- Changed `MessageInputViewModel::repliedMessage` type to `LiveData`. Use `ChatDomain::setMessageForReply` for setting message for reply.
- Changed `MessageListViewModel::mode` type to `LiveData`. Mode is handled internally and shouldn't be modified outside the SDK.

## stream-chat-android-ui-components
### 🐞 Fixed
- Removed empty badge for selected media attachments.

### ✅ Added
- Added `messageLimit` argument to `ChannelListViewModel` and `ChannelListViewModelFactory` constructors to allow changing the number of fetched messages for each channel in the channel list.

# April 30th, 2021 - 4.9.2
## stream-chat-android-offline
### ✅ Added
- Added `ChatDomain::user`, a new property that provide the current user into a LiveData/StateFlow container

### ⚠️ Changed
- `ChatDomain::currentUser` has been warning-deprecated because it is an unsafe property that could be null, you should subscribe to `ChatDomain::user` instead

## stream-chat-android-ui-components
### 🐞 Fixed
- Fixed NPE on MessageInputViewModel when the it was initialized before the user was set

# April 29th, 2021 - 4.9.1
## stream-chat-android
### ⬆️ Improved
* Updated coil dependency to the latest version. This fixes problem with .heic, and .heif attachment metadata parsing.

## stream-chat-android-client
### 🐞 Fixed
- Optimized the number of `ChatClient::addDevice` API calls

### ⬆️ Improved
- Events received after the client closes the connection are rejected

## stream-chat-android-offline
### 🐞 Fixed
- Fixed offline reactions sync

### ✅ Added
- Added new versions with API based on kotlin `StateFlow` for the following classes:
  * `io.getstream.chat.android.offline.ChatDomain`
  * `io.getstream.chat.android.offline.channel.ChannelController`
  * `io.getstream.chat.android.offline.thread.ThreadController`
  * `io.getstream.chat.android.offline.querychannels.QueryChannelsController`

## stream-chat-android-ui-common
### 🐞 Fixed
- Fixed crash related to accessing `ChatDomain::currentUser` in `MessageListViewModel` before user is connected

## stream-chat-android-ui-components
### ⬆️ Improved
* Updated coil dependency to the latest version. This fixes problem with .heic, and .heif attachment metadata parsing.

### ✅ Added
Customization of icons in Attachment selection dialog
you can use:
- app:streamUiPictureAttachmentIcon
  Change the icon for the first item in the list of icons
- app:streamUiPictureAttachmentIconTint
  Change the tint color for icon of picture selection
- app:streamUiFileAttachmentIcon
  Change the icon for the second item in the list of icons
- app:streamUiFileAttachmentIconTint
  Change the tint color for icon of file selection
- app:streamUiCameraAttachmentIcon
  Change the icon for the third item in the list of icons
- app:streamUiCameraAttachmentIconTint
  Change the tint color for icon of camera selection
- Added support for error messages
- Added attrs to `MessageListView` that allow to customize error message text style:
  * `streamUiErrorMessageTextSize`
  * `streamUiErrorMessageTextColor`
  * `streamUiErrorMessageTextFont`
  * `streamUiErrorMessageTextFontAssets`
  * `streamUiErrorMessageTextStyle`

# April 21th, 2021 - 4.9.0
## Common changes for all artifacts
### ✅ Added
Added icon to show when channel is muted in ChannelListView.
It is possible to customize the color and the drawable of the icon.

## stream-chat-android
### 🐞 Fixed
- Fixed multiline messages which were displayed in a single line

### ❌ Removed
- Removed deprecated `MessageListView::setViewHolderFactory` method
- Removed deprecated `Chat` interface

## stream-chat-android-client
### 🐞 Fixed
- Fixed: local cached hidden channels stay hidden even though new message is received.
- Make `Flag::approvedAt` nullable
- Fixed error event parsing with new serialization implementation

### ✅ Added
- Added `ChatClient::updateChannelPartial` and `ChannelClient::updatePartial` methods for partial updates of channel data.

### ⚠️ Changed
- Deprecated `ChannelClient::unBanUser` method
- Deprecated `ChatClient::unBanUser` method
- Deprecated `ChatClient::unMuteChannel` method

### ❌ Removed
- Removed deprecated `ChatObservable` class and all its uses
- Removed deprecated `ChannelControler` interface

## stream-chat-android-offline
### ✅ Added
- Added the following use case functions to `ChatDomain` which are supposed to replace `ChatDomain.useCases` property:
  * `ChatDomain::replayEventsForActiveChannels` Adds the provided channel to the active channels and replays events for all active channels.
  * `ChatDomain::getChannelController` Returns a `ChannelController` for given cid.
  * `ChatDomain::watchChannel` Watches the given channel and returns a `ChannelController`.
  * `ChatDomain::queryChannels` Queries offline storage and the API for channels matching the filter. Returns a queryChannelsController.
  * `ChatDomain::getThread` Returns a thread controller for the given channel and message id.
  * `ChatDomain::loadOlderMessages` Loads older messages for the channel.
  * `ChatDomain::loadNewerMessages` Loads newer messages for the channel.
  * `ChatDomain::loadMessageById` Loads message for a given message id and channel id.
  * `ChatDomain::queryChannelsLoadMore` Load more channels for query.
  * `ChatDomain::threadLoadMore` Loads more messages for the specified thread.
  * `ChatDomain::createChannel` Creates a new channel.
  * `ChatDomain::sendMessage` Sends the message.
  * `ChatDomain::cancelMessage` Cancels the message of "ephemeral" type.
  * `ChatDomain::shuffleGiphy` Performs giphy shuffle operation.
  * `ChatDomain::sendGiphy` Sends selected giphy message to the channel.
  * `ChatDomain::editMessage` Edits the specified message.
  * `ChatDomain::deleteMessage` Deletes the specified message.
  * `ChatDomain::sendReaction` Sends the reaction.
  * `ChatDomain::deleteReaction` Deletes the specified reaction.
  * `ChatDomain::keystroke` It should be called whenever a user enters text into the message input.
  * `ChatDomain::stopTyping` It should be called when the user submits the text and finishes typing.
  * `ChatDomain::markRead` Marks all messages of the specified channel as read.
  * `ChatDomain::markAllRead` Marks all messages as read.
  * `ChatDomain::hideChannel` Hides the channel with the specified id.
  * `ChatDomain::showChannel` Shows a channel that was previously hidden.
  * `ChatDomain::leaveChannel` Leaves the channel with the specified id.
  * `ChatDomain::deleteChannel` Deletes the channel with the specified id.
  * `ChatDomain::setMessageForReply` Set the reply state for the channel.
  * `ChatDomain::downloadAttachment` Downloads the selected attachment to the "Download" folder in the public external storage directory.
  * `ChatDomain::searchUsersByName` Perform api request with a search string as autocomplete if in online state. Otherwise performs search by name in local database.
  * `ChatDomain::queryMembers` Query members of a channel.
- Added `ChatDomain::removeMembers` method
- Added `ChatDomain::createDistinctChannel` A use-case for creating a channel based on its members.
- Added `ChatDomain::removeMembers` method

### ⚠️ Changed
- Deprecated `ChatDomain.useCases`. It has `DeprecationLevel.Warning` and still can be used. However, it will be not available in the future, so please consider migrating to use `ChatDomain` use case functions instead.
- Deprecated `GetUnreadChannelCount`
- Deprecated `GetTotalUnreadCount`

## stream-chat-android-ui-common
### 🐞 Fixed
- Fixed compatibility with latest Dagger Hilt versions

## stream-chat-android-ui-components
### 🐞 Fixed
- Fixed not perfectly rounded avatars
- `MessageInputView::UserLookupHandler` is not overridden everytime that members livedata is updated
- Fixed doubled command prefix when the command contains user mention
- Fixed handling user mute state in default `MessageListViewOptions` dialog
- Fixed incorrect "last seen" text
- Fixed multiline messages which were displayed in a single line

### ⬆️ Improved
- Setting external SuggestionListView is no longer necessary to display suggestions popup
### ✅ Added
- Added `ChatUI.supportedReactions: SupportedReactions` property, also introduced `SupportedReactions`, and `ReactionDrawable` class.
  It allows defining a set of supported reactions by passing a `Map<String, ReactionDrawable>` in constructor. `ReactionDrawable` is a wrapping class holding two `Drawable` instances - for active and inactive reaction states.
- Added methods and attrs to `MessageListView` that allow to customize visibility of message options:
  * `MessageListView::setDeleteMessageConfirmationEnabled`
  * `MessageListView::setCopyMessageEnabled`
  * `MessageListView::setBlockUserEnabled`
  * `MessageListView::setMuteUserEnabled`
  * `MessageListView::setMessageFlagEnabled`
  * `MessageListView::setReactionsEnabled`
  * `MessageListView::setRepliesEnabled`
  * `MessageListView::setThreadsEnabled`
  * `MessageListView.streamUiFlagMessageOptionEnabled`
  * `MessageListView.streamUiMuteUserOptionEnabled`
  * `MessageListView.streamUiBlockUserOptionEnabled`
  * `MessageListView.streamUiCopyMessageActionEnabled`
- Added confirmation dialog for flagging message option:
  * Added `MessageListView::flagMessageConfirmationEnabled` attribute
- Added `MessageListView::setFlagMessageResultHandler` which allows to handle flag message result
- Added support for system messages
- Added attrs to `MessageListView` that allow to customize system message text style:
  * `streamUiSystemMessageTextSize`
  * `streamUiSystemMessageTextColor`
  * `streamUiSystemMessageTextFont`
  * `streamUiSystemMessageTextFontAssets`
  * `streamUiSystemMessageTextStyle`
- Added attrs to `MessageListView` that allow to customize message option text style:
  * `streamUiMessageOptionsTextSize`
  * `streamUiMessageOptionsTextColor`
  * `streamUiMessageOptionsTextFont`
  * `streamUiMessageOptionsTextFontAssets`
  * `streamUiMessageOptionsTextStyle`
- Added attrs to `MessageListView` that allow to customize user reactions title text style:
  * `streamUiUserReactionsTitleTextSize`
  * `streamUiUserReactionsTitleTextColor`
  * `streamUiUserReactionsTitleTextFont`
  * `streamUiUserReactionsTitleTextFontAssets`
  * `streamUiUserReactionsTitleTextStyle`
- Added attrs to `MessageListView` that allow to customize colors of message options background, user reactions card background, overlay dim color and warning actions color:
  * `streamUiMessageOptionBackgroundColor`
  * `streamUiUserReactionsBackgroundColor`
  * `streamUiOptionsOverlayDimColor`
  * `streamUiWarningActionsTintColor`
- Added `ChatUI.mimeTypeIconProvider: MimeTypeIconProvider` property which allows to customize file attachment icons.

### ⚠️ Changed
- Now the "block user" feature is disabled. We're planning to improve the feature later. Stay tuned!
- Changed gallery background to black in dark mode

# April 8th, 2021 - 4.8.1
## Common changes for all artifacts
### ⚠️ Changed
- We've cleaned up the transitive dependencies that our library exposes to its clients. If you were using other libraries implicitly through our SDK, you'll now have to depend on those libraries directly instead.

## stream-chat-android
### 🐞 Fixed
- Fix Attachment Gravity

### ✅ Added
- Provide AvatarView class

## stream-chat-android-offline
### 🐞 Fixed
- Fix Crash on some devices that are not able to create an Encrypted SharedPreferences
- Fixed the message read indicator in the message list
- Added missing `team` field to `ChannelEntity` and `ChannelData`

### ✅ Added
- Add `ChatDomain::removeMembers` method

## stream-chat-android-ui-common
### 🐞 Fixed
- Fixed getting files provided by content resolver.

### ⚠️ Changed
- Added theme to all activities all the SDK. You can override then in your project by redefining the styles:
- StreamUiAttachmentGalleryActivityStyle
- StreamUiAttachmentMediaActivityStyle
- StreamUiAttachmentActivityStyle

## stream-chat-android-ui-components
### 🐞 Fixed
- Fixed attr streamUiCopyMessageActionEnabled. From color to boolean.
- Now it is possible to change the color of `MessageListHeaderView` from the XML.
- Fixed the `MessageListView::setUserClickListener` method.
- Fixed bugs in handling empty states for `ChannelListView`. Deprecated manual methods for showing/hiding empty state changes.
- Fix `ChannelListHeaderView`'s title position when user avatar or action button is invisible
- Fix UI behaviour for in-progress file uploads
- Fix extension problems with file uploads when attachment names contain spaces
- Fix reaction bubbles which were shown behind message attachment views

### ✅ Added
- Now it is possible to change the back button of MessageListHeaderView using `app:streamUiMessageListHeaderBackButtonIcon`
- Now it is possible to inject `UserLookupHandler` into `MessageInputView` in order to implement custom users' mention lookup algorithm

# March 31th, 2021 - 4.8.0
## Common changes for all artifacts
### 🐞 Fixed
Group channels with 1<>1 behaviour the same way as group channels with many users
It is not possible to remove users from distinct channels anymore.
### ⬆️ Improved
it is now possible to configure the max lines of a link description. Just use
`app:streamUiLinkDescriptionMaxLines` when defining MessageListView

It is now possible to configure the max size of files and an alert is shown when
a files bigger than this is selected.
### ✅ Added
Configure enable/disable of replies using XML in `MessageListView`
Option `app:streamUiReactionsEnabled` in `MessageListView` to enable or disable reactions
It is possible now to configure the max size of the file upload using
`app:streamUiAttachmentMaxFileSizeMb`

## stream-chat-android
### 🐞 Fixed
- Fixed crash when sending GIF from Samsung keyboard

## stream-chat-android-client
### 🐞 Fixed
- Fixed parsing of `createdAt` property in `MessageDeletedEvent`

### ⬆️ Improved
- Postponed queries as run as non-blocking

### ✅ Added
- **Added a brand new serialization implementation, available as an opt-in API for now.** This can be enabled by making a `useNewSerialization(true)` call on the `ChatClient.Builder`.
  - This new implementation will be more performant and greatly improve type safety in the networking code of the SDK.
  - The old implementation remains the default for now, while we're making sure the new one is bug-free.
  - We recommend that you opt-in to the new implementation and test your app with it, so that you can report any issues early and we can get them fixed before a general rollout.
- Added `unflagMessage(messageId)` and `unflagUser(userId)` methods to `ChatClient`
- Added support for querying banned users - added `ChatClient::queryBannedUsers` and `ChannelClient::queryBannedUsers`
- Added `uploadsEnabled`, `urlEnrichmentEnabled`, `customEventsEnabled`, `pushNotificationsEnabled`, `messageRetention`, `automodBehavior` and `blocklistBehavior` fields to channel config

### ⚠️ Changed
- Renamed `ChannelId` property to `channelId` in both `ChannelDeletedEvent` and `NotificationChannelDeletedEvent`
- Deprecated `ChatClient::unMuteChannel`, the `ChatClient::unmuteChannel` method should be used instead
- Deprecated `ChatClient::unBanUser`, the `ChatClient::unbanUser` method should be used instead
- Deprecated `ChannelClient::unBanUser`, the `ChannelClient::unbanUser` method should be used instead
- Deprecated `ChannelController::unBanUser`, the `ChannelController::unbanUser` method should be used instead

## stream-chat-android-offline
### 🐞 Fixed
- Fixed an issue that didn't find the user when obtaining the list of messages
- Fix refreshing not messaging channels which don't contain current user as a member

## stream-chat-android-ui-common
### ⬆️ Improved
- Show AttachmentMediaActivity for video attachments

### ✅ Added
- `AvatarView.streamUiAvatarOnlineIndicatorColor` and `AvatarView.streamUiAvatarOnlineIndicatorBorderColor` attrs

## stream-chat-android-ui-components
### 🐞 Fixed
- Now replied messages are shown correctly with the replied part in message options
- `MessageListView::enterThreadListener` is properly notified when entering into a thread
- Fix initial controls state in `MessageInputView`
- Fix crashing when open attachments destination

### ⬆️ Improved
- Add support of non-image attachment types to the default attachment click listener.

### ✅ Added
- `MessageInputView` now uses the cursor `stream_ui_message_input_cursor.xml` instead of accent color. To change the cursor, override `stream_ui_message_input_cursor.xml`.
- Replacing `ChatUI` with new `io.getstream.chat.android.ui.ChatUI` implementation
- Added possibility to configure delete message option visibility using `streamUiDeleteMessageEnabled` attribute, and `MessageListView::setDeleteMessageEnabled` method
- Add `streamUiEditMessageEnabled` attribute to `MessageListView` and `MessageListView::setEditMessageEnabled` method to enable/disable the message editing feature
- Add `streamUiMentionsEnabled` attribute to `MessageInputView` and `MessageInputView::setMentionsEnabled` method to enable/disable mentions
- Add `streamUiThreadsEnabled` attribute to `MessageListView` and `MessageListView::setThreadsEnabled` method to enable/disable the thread replies feature
- Add `streamUiCommandsEnabled` attribute to `MessageInputView` and `MessageInputView::setCommandsEnabled` method to enable/disable commands
- Add `ChannelListItemPredicate` to our `channelListView` to allow filter `ChannelListItem` before they are rendered
- Open `AvatarBitmapFactory` class
- Add `ChatUI::avatarBitmapFactory` property to allow custom implementation of `AvatarBitmapFactory`
- Add `AvatarBitmapFactory::userBitmapKey` method to generate cache key for a given User
- Add `AvatarBitmapFactory::channelBitmapKey` method to generate cache key for a given Channel
- Add `StyleTransformer` class to allow application-wide style customizations
- Add the default font field to `TextStyle`
- Add new method `ChatFonts::setFont(textStyle: TextStyle, textView: TextView, defaultTypeface: Typeface)`
- Add attributes for `MessageListView` in order to customize styles of:
  - Mine message text
  - Theirs message text
  - User name text in footer of Message
  - Message date in footer of Message
  - Thread replies counter in footer of Message
  - Link title text
  - Link description text
  - Date separator text
  - Deleted message text and background
  - Reactions style in list view and in options view
  - Indicator icons in footer of Message
  - Unread count badge on scroll to bottom button
  - Message stroke width and color for mine and theirs types
    It is now possible to customize the following attributes for `ChannelListView`:
- `streamUiChannelOptionsIcon` - customize options icon
- `streamUiChannelDeleteIcon` - customize delete icon
- `streamUiChannelOptionsEnabled` - hide/show options icon
- `streamUiChannelDeleteEnabled` - hide/show delete button
- `streamUiSwipeEnabled` - enable/disable swipe action
- `streamUiBackgroundLayoutColor` - customize the color of "background layout"
- `streamUiChannelTitleTextSize` - customize channel name text size
- `streamUiChannelTitleTextColor` - customize channel name text color
- `streamUiChannelTitleTextFont` - customize channel name text font
- `streamUiChannelTitleFontAssets` - customize channel name font asset
- `streamUiChannelTitleTextStyle` - customize channel name text style (normal / bold / italic)
- `streamUiLastMessageTextSize` - customize last message text size
- `streamUiLastMessageTextColor` - customize last message text color
- `streamUiLastMessageTextFont` - customize last message text font
- `streamUiLastMessageFontAssets` - customize last message font asset
- `streamUiLastMessageTextStyle` - customize last message text style (normal / bold / italic)
- `streamUiLastMessageDateTextSize` - customize last message date text size
- `streamUiLastMessageDateTextColor` - customize last message date text color
- `streamUiLastMessageDateTextFont` - customize last message date text font
- `streamUiLastMessageDateFontAssets` - customize last message date font asset
- `streamUiLastMessageDateTextStyle` - customize last message date text style (normal / bold / italic)
- `streamUiIndicatorSentIcon` - customize drawable indicator for sent
- `streamUiIndicatorReadIcon` - customize drawable indicator for read
- `streamUiIndicatorPendingSyncIcon` - customize drawable indicator for pending sync
- `streamUiForegroundLayoutColor` - customize the color of "foreground layout"
- `streamUiUnreadMessageCounterBackgroundColor` - customize the color of message counter badge
- `streamUiUnreadMessageCounterTextSize` - customize message counter text size
- `streamUiUnreadMessageCounterTextColor` - customize message counter text color
- `streamUiUnreadMessageCounterTextFont` - customize message counter text font
- `streamUiUnreadMessageCounterFontAssets` - customize message counter font asset
- `streamUiUnreadMessageCounterTextStyle` - customize message counter text style (normal / bold / italic)
- Option `app:streamUiReactionsEnabled` in `MessageListView` to enable or disable reactions
- It is now possible to configure new fields in MessageInputView:
- `streamUiMessageInputTextStyle` - customize message input text style.
- `streamUiMessageInputFont` - customize message input text font.
- `streamUiMessageInputFontAssets` - customize message input text font assets.
- `streamUiMessageInputEditTextBackgroundDrawable` - customize message input EditText drawable.
- `streamUiMessageInputCustomCursorDrawable` - customize message input EditText cursor drawable.
- `streamUiCommandsTitleTextSize` - customize command title text size
- `streamUiCommandsTitleTextColor` - customize command title text color
- `streamUiCommandsTitleFontAssets` - customize command title text color
- `streamUiCommandsTitleTextColor` - customize command title font asset
- `streamUiCommandsTitleFont` - customize command title text font
- `streamUiCommandsTitleStyle` - customize command title text style
- `streamUiCommandsNameTextSize` - customize command name text size
- `streamUiCommandsNameTextColor` - customize command name text color
- `streamUiCommandsNameFontAssets` - customize command name text color
- `streamUiCommandsNameTextColor` - customize command name font asset
- `streamUiCommandsNameFont` - customize command name text font
- `streamUiCommandsNameStyle` - customize command name text style
- `streamUiCommandsDescriptionTextSize` - customize command description text size
- `streamUiCommandsDescriptionTextColor` - customize command description text color
- `streamUiCommandsDescriptionFontAssets` - customize command description text color
- `streamUiCommandsDescriptionTextColor` - customize command description font asset
- `streamUiCommandsDescriptionFont` - customize command description text font
- `streamUiCommandsDescriptionStyle` - customize command description text style
- `streamUiSuggestionBackgroundColor` - customize suggestion view background
- `streamUiMessageInputDividerBackgroundDrawable` - customize the background of divider of MessageInputView

### ⚠️ Changed
- Deprecated `ChatUI` class

# March 8th, 2021 - 4.7.0
## stream-chat-android-client
### ⚠️ Changed
- Refactored `FilterObject` class  - see the [migration guide](https://github.com/GetStream/stream-chat-android/wiki/Migration-guide:-FilterObject) for more info

## stream-chat-android-offline
### 🐞 Fixed
- Fixed refreshing channel list after removing member
- Fixed an issue that didn't find the user when obtaining the list of messages

### ⚠️ Changed
- Deprecated `ChatDomain::disconnect`, use disconnect on ChatClient instead, it will make the disconnection on ChatDomain too.
- Deprecated constructors for `ChatDomain.Builder` with the `User` type parameter, use constructor with `Context` and `ChatClient` instead.

## stream-chat-android-ui-common
### ⚠️ Changed
- Message options list changed colour for dark version. The colour is a little lighters
  now, what makes it easier to see.

## stream-chat-android-ui-components
### 🐞 Fixed
- Fixed some rare crashes when `MessageListView` was created without any attribute info present

### ⬆️ Improved
- Updated PhotoView to version 2.3.0

### ✅ Added
- Introduced `AttachmentViewFactory` as a factory for custom attachment views/custom link view
- Introduced `TextAndAttachmentsViewHolder` for any combination of attachment content and text

### ❌ Removed
- Deleted `OnlyFileAttachmentsViewHolder`, `OnlyMediaAttachmentsViewHolder`,
  `PlainTextWithMediaAttachmentsViewHolder` and `PlainTextWithFileAttachmentsViewHolder`

# Feb 22th, 2021 - 4.6.0
# New UI-Components Artifact
A new UI-Components artifact has been created with a new design of all our components.
This new artifact is available on MavenCentral and can imported by adding the following dependency:
```
implementation "io.getstream:stream-chat-android-ui-components:4.6.0"
```

## stream-chat-android
- Add `streamMessageActionButtonsTextSize`, `streamMessageActionButtonsTextColor`, `streamMessageActionButtonsTextFont`,
  `streamMessageActionButtonsTextFontAssets`, `streamMessageActionButtonsTextStyle`, `streamMessageActionButtonsIconTint`
  attributes to `MessageListView`
- Add `ChannelHeaderViewModel::resetThread` method and make `ChannelHeaderViewModel::setActiveThread` message parameter non-nullable
- Fix ReadIndicator state
- Using `MessageListView#setViewHolderFactory` is now an error - use `setMessageViewHolderFactory` instead
- Removed `MessageListItemAdapter#replaceEntities` - use `submitList` method instead
- Use proper color values on Dialog Theme
- Increase touchable area on the button to remove an attachment

## stream-chat-android-client
- Introduce ChatClient::setUserWithoutConnecting function
- Handle disconnect event during pending token state
- Remove unneeded user data when creating WS Connection
- Using `User#unreadCount` is now an error - use `totalUnreadCount` instead
- Using `ChannelController` is now an error - use `ChannelClient` instead
- Using `Pagination#get` is now an error - use `toString` instead
- Using the old event APIs is now an error - see the [migration guide](https://github.com/GetStream/stream-chat-android/wiki/Migration-guide:-ChatObserver-and-events()-APIs) for more info
- Using `ChatClient#flag` is now an error - use `flagUser` instead

## stream-chat-android-offline
- Introduce `PushMessageSyncHandler` class

- Add UseCase for querying members (`chatDomain.useCases.queryMembers(..., ...).execute()`).
  - If we're online, it executes a remote call through the ChatClient
  - If we're offline, it pulls members from the database for the given channel
- Mark the `SendMessageWithAttachmentsImpl` use case an error

## stream-chat-android-ui-common
- Fix `CaptureMediaContract` chooser on Android API 21
- Using `ChatUI(client, domain, context)` now an error - use simpler constructor instead
- Using the `Chat` interface now an error - use `ChatUI` instead

# Feb 15th, 2021 - 4.5.5
## Common changes for all artifacts
- Updated project dependencies
  - Kotlin 1.4.30
  - Stable AndroidX releases: LiveData 2.3.0, Activity 1.2.0, Fragment 1.3.0
  - For the full list of dependency version changes, see [this PR](https://github.com/GetStream/stream-chat-android/pull/1383)

## stream-chat-android
- Add `streamInputAttachmentsMenuBackground` and `streamInputSuggestionsBackground` attributes to `MessageInputView`
- Add `streamMessageActionButtonsBackground` attributes to `MessageListView`

## stream-chat-android-client
- Remove unused `reason` and `timeout` parameters from `ChannelClient::unBanUser` method

# Feb 11th, 2021 - 4.5.4
## stream-chat-android
- Fix `streamLastMessageDateUnreadTextColor` attribute not being used in ChannelListView
- Fix `streamChannelsItemSeparatorDrawable` attribute not being parsed

## stream-chat-android-client
- Fix `ConcurrentModificationException` on our `NetworkStateProvider`

# Feb 5th, 2021 - 4.5.3
## stream-chat-android
-. `ChatUtils::devToken` is not accessible anymore, it has been moved to `ChatClient::devToken`

## stream-chat-android-client
- **setUser deprecation**
  - The `setUser`, `setGuestUser`, and `setAnonymousUser` methods on `ChatClient` are now deprecated.
  - Prefer to use the `connectUser` (`connectGuestUser`, `connectAnonymousUser`) methods instead, which return `Call` objects.
  - If you want the same async behaviour as with the old methods, use `client.setUser(user, token).enqueue { /* Handle result */ }`.
- Add support for typing events in threads:
  - Add `parentId` to `TypingStartEvent` and `TypingStopEvent`
  - Add `parentId` to ``ChannelClient::keystroke` and `ChannelClient::stopTyping`
- `ChatClient::sendFile` and `ChatClient::sendImage` each now have just one definition with `ProgressCallback` as an optional parameter. These methods both return `Call<String>`, allowing for sync/async execution, and error handling. The old overloads that were asynchronous and returned no value/error have been removed.
- `FileUploader::sendFile` and `FileUploader::sendImages` variations with `ProgressCallback` are no longer async with no return type. Now they are synchronous with `String?` as return type

## stream-chat-android-offline
- Add support for typing events in threads:
  - Add `parentId` to `Keystroke` and `StopTyping` use cases

## stream-chat-android-ui-common
- Add a new `isMessageRead` flag to the `MessageListItem.MessageItem` class, which indicates
  that a particular message is read by other members in this channel.
- Add handling threads typing in `MessageInputViewModel`

# Jan 31th, 2021 - 4.5.2
## stream-chat-android-client
- Use proper data on `ChatClient::reconnectSocket` to reconnect normal/anonymous user
- Add `enforceUnique` parameter to `ChatClient::sendReaction` and `ChannelClient::sendReaction` methods .
  If reaction is sent with `enforceUnique` set to true, new reaction will replace all reactions the user has on this message.
- Add suspending `setUserAndAwait` extension for `ChatClient`
- Replace chat event listener Kotlin functions with ChatEventListener functional interface in order to promote
  a better integration experience for Java clients. Old methods that use the Kotlin function have been deprecated.
  Deprecated interfaces, such as ChannelController, have not been updated. ChannelClient, which inherits from ChannelController
  for the sake of backwards compatibility, has been updated.

## stream-chat-android-offline
- Add `enforceUnique` parameter to `SendReaction` use case. If reaction is sent with `enforceUnique` set to true,
  new reaction will replace all reactions the user has on this message.
- Fix updating `Message::ownReactions` and `Message:latestReactions` after sending or deleting reaction - add missing `userId` to `Reaction`
- Fix Load Thread Replies process

## stream-chat-android-ui-common
- Add a new `isThreadMode` flag to the `MessageListItem.MessageItem` class.
  It shows is a message item should be shown as part of thread mode in chat.
- Add possibility to set `DateSeparatorHandler` via `MessageListViewModel::setDateSeparatorHandler`
  and `MessageListViewModel::setThreadDateSeparatorHandler` which determines when to add date separator between messages
- Add `MessageListViewModel.Event.ReplyAttachment`, `MessageListViewModel.Event.DownloadAttachment`, `MessageListViewModel.Event.ShowMessage`,
  and `MessageListViewModel.Event.RemoveAttachment` classes.
- Deprecate `MessageListViewModel.Event.AttachmentDownload`

# Jan 18th, 2021 - 4.5.1
## stream-chat-android
- Fix `MessageListItemViewHolder::bind` behavior
- Improve connection/reconnection with normal/anonymous user

## stream-chat-android-client
- Create `ChatClient::getMessagesWithAttachments` to filter message with attachments
- Create `ChannelClient::getMessagesWithAttachments` to filter message with attachments
- Add support for pinned messages:
  - Add `pinMessage` and `unpinMessage` methods `ChatClient` and `ChannelClient`
  - Add `Channel::pinnedMessages` property
  - Add `Message:pinned`, `Message::pinnedAt`, `Message::pinExpires`, and `Message:pinnedBy` properties

# Jan 7th, 2021 - 4.5.0
## stream-chat-android
- Now depends explicitly on AndroidX Fragment (fixes a potential crash with result handling)
- Update AndroidX dependencies: Activity 1.2.0-rc01 and Fragment 1.3.0-rc01

## stream-chat-android-client
- Add filtering non image attachments in ChatClient::getImageAttachments
- Add a `channel` property to `notification.message_new` events
- Fix deleting channel error
- 🚨 Breaking change: ChatClient::unmuteUser, ChatClient::unmuteCurrentUser,
  ChannelClient::unmuteUser, and ChannelClient::unmuteCurrentUser now return Unit instead of Mute

## stream-chat-android-offline
- Add LeaveChannel use case
- Add ChannelData::memberCount
- Add DeleteChannel use case
- Improve loading state querying channels
- Improve loading state querying messages

# Dec 18th, 2020 - 4.4.9

## stream-chat-android-client
- improved event recovery behaviour

## stream-chat-android-offline
- improved event recovery behaviour
- fixed the chatDomain.Builder boolean usage between userPresence and recoveryEnabled

# Dec 18th, 2020 - 4.4.8
## stream-chat-android
- Add filtering `shadowed` messages when computing last channel message
- Add filtering `draft` channels
- Add `DateFormatter::formatTime` method to format only time of a date
- Fix `ChatUtils::devToken` method

## stream-chat-android-client
- Improve `banUser` and `unBanUser` methods - make `reason` and `timeout` parameter nullable
- Add support for shadow ban - add `shadowBanUser` and `removeShadowBan` methods to `ChatClient` and `ChannelClient`
- Add `shadowBanned` property to `Member` class
- Add `ChatClient::getImageAttachments` method to obtain image attachments from a channel
- Add `ChatClient::getFileAttachments` method to obtain file attachments from a channel
- Add `ChannelClient::getImageAttachments` method to obtain image attachments from a channel
- Add `ChannelClient::getFileAttachments` method to obtain file attachments from a channel

## stream-chat-android-offline
- Add filtering `shadowed` messages
- Add new usecase `LoadMessageById` to fetch message by id with offset older and newer messages
- Watch Channel if there was previous error

## stream-chat-android-ui-common
- Add `messageId` arg to `MessageListViewModel`'s constructor allowing to load message by id and messages around it

# Dec 14th, 2020 - 4.4.7
## Common changes for all artifacts
- Updated to Kotlin 1.4.21
- For Java clients only: deprecated the `Call.enqueue(Function1)` method, please use `Call.enqueue(Callback)` instead

## stream-chat-android
- Add new attrs to `MessageListView`: `streamDeleteMessageActionEnabled`, `streamEditMessageActionEnabled`
- Improve Channel List Diff
- Add new attrs to `MessageInputView`: `streamInputScrollbarEnabled`, `streamInputScrollbarFadingEnabled`
- Add API for setting custom message date formatter in MessageListView via `setMessageDateFormatter(DateFormatter)`
  - 24 vs 12 hr controlled by user's System settings.

## stream-chat-android-client
- Add `ChatClient::isValidRemoteMessage` method to know if a RemoteMessage is valid for Stream

## stream-chat-android-offline
- Add updating `channelData` after receiving `ChannelUpdatedByUserEvent`
- Fix crash when a push notification arrives from other provider different than Stream

# Dic 4th, 2020 - 4.4.6

## stream-chat-android
- Use custom `StreamFileProvider` instead of androidx `FileProvider` to avoid conflicts
- Add `ChatClient::setGuestUser` method to login as a guest user
- Make `MessageListItemViewHolder` public and open, to allow customization by overriding the `bind` method

## stream-chat-android-offline
- Centralize how channels are stored locally

# Nov 24th, 2020 - 4.4.5
## Common changes for all artifacts
- Stream SDks has been uploaded to MavenCentral and the GroupID has changed to `io.getstream`.

## stream-chat-android
- New artifact name: `io.getstream:stream-chat-android:STREAM_VERSION`

## stream-chat-android-client
- It's no longer required to wait for `setUser` to finish before querying channels
- `ChatClient::setUser` method allows be called without network connection and will retry to connect when network connection is available
- New artifact name: `io.getstream:stream-chat-android-client:STREAM_VERSION`
- Show date of the last message into channels list when data comes from offline storage
- Show text of the last message into channels list when data comes from offline storage
- Accept Invite Message is now optional, if null value is sent, no message will be sent to the rest of members about this action

## stream-chat-android-offline
- Fix bug when channels with newer messages don't go to the first position in the list
- Fix Offline usage of `ChatDomain`
- New artifact name: `io.getstream:stream-chat-android-offline:STREAM_VERSION`
- Provide the last message when data is load from offline storage

# Nov 24th, 2020 - 4.4.4
This version is a rollback to 4.4.2, The previous release (4.4.3) was not valid due to a problem with the build flow.
We are going to release 4.4.5 with the features introduced by 4.4.3 as soon as the build is back working

# Nov 20th, 2020 - 4.4.3
## stream-chat-android-client
- It's no longer required to wait for `setUser` to finish before querying channels
- `ChatClient::setUser` method allows be called without network connection and will retry to connect when network connection is available

## stream-chat-android-offline
- Fix bug when channels with newer messages don't go to the first position in the list
- Fix Offline usage of `ChatDomain`

# Nov 13th, 2020 - 4.4.2

## stream-chat-android
- Remove `ChatClient` and `ChatDomain` as `ChatUI`'s dependencies
- Replace Glide with Coil - SDK doesn't depend on Glide anymore.
- Remove `BaseStyle` class and extract its properties into `AvatarStyle` and `ReadStateStyle`.
  - Use composition with `AvatarStyle` and `ReadStateStyle` instead of inheriting from `BaseStyle`.
  - Convert to kotlin: `ReadStateView`, `MessageListViewStyle`
- Add `streamShowSendAlsoToChannelCheckbox` attr to `MessageInputView` controlling visibility of "send also to channel" checkbox
- The sample app no longer uses Koin for dependency injection
- Add `streamCopyMessageActionEnabled`, `streamFlagMessageActionEnabled`, and `streamStartThreadMessageActionEnabled` attrs to `MessageListView`
- Validate message text length in MessageInputView.
  - Add property `MessageInputView.maxMessageLength: Int` and show warning once the char limit is exceeded
  - Expose `MessageInputViewModel.maxMessageLength: Int` informing about text length limit of the Channel

## stream-chat-android-client
- Deprecate `User::unreadCount` property, replace with `User::totalUnreadCount`
- Added MarkAllReadEvent
- Fix UpdateUsers call

## stream-chat-android-offline
- Update `totalUnreadCount` when user is connected
- Update `channelUnreadCount` when user is connected
- Fix bug when channels could be shown without names
- Added support for marking all channels as read for the current user.
  - Can be accessed via `ChatDomain`'s use cases (`chatDomain.useCases.markAllRead()...`).
- Fix bug when local channels could be sorted not properly
- Typing events can be all tracked with `ChatDomain.typingUpdates`

# Nov 4th, 2020 - 4.4.1
## Common changes for all artifacts
- Updated dependencies to latest versions (AGP 4.1, OkHttp 4.9, Coroutines 1.3.9, ExoPlayer 2.12.1, etc.)
  - See [PR #757](https://github.com/GetStream/stream-chat-android/pull/757) for full list of version updates
- Revamped `Call` implementations
  - The `Call2` type has been removed, the libraries now all use the same `Call` instead for all APIs
  - `Call` now guarantees callbacks to happen on the main thread
  - Coroutine users can now `await()` a `Call` easily with a provided extension

## stream-chat-android
- Add empty state views to channel list view and message list view components
- Allow setting custom empty state views
- Add loading view to message list view
- Allow setting custom loading view
- Add load more threshold for `MessageListView` and `streamLoadMoreThreshold` attribute
- Fix handling of the `streamShowReadState` attribute on `MessageListView`
- Add `streamShowDeliveredState` XML attribute to `MessageListView`
- Add "loading more" indicator to the `MessageListView`
- Messages in ChannelController were split in messages - New messages and oldMessages for messages coming from the history.

## stream-chat-android-client
- Fix guest user authentication
- Changed API of QuerySort class. You have to specify for what model it is being used.
- Rename `ChannelController` to `ChannelClient`. Deprecate `ChannelController`.
- Replace `ChannelController` subscribe related extension functions with corresponding `ChannelClient` functions
- Move `ChannelClient` extension functions to `io.getstream.chat.android.client.channel` package

## stream-chat-android-offline
- Add GetChannelController use cases which allows to get ChannelController for Channel
- Fix not storing channels when run channels fetching after connection recovery.
- Fix read state getting stuck in unread state

# Oct 26th, 2020 - 4.4.0
## stream-chat-android
- Create custom login screen in sample app
- Bump Coil to 1.0.0
- Add message sending/sent indicators in `MessageListView`
- Add possibility to replace default FileUploader
- Fixes a race condition where client.getCurrentUser() was set too late
- Support for hiding channels
- Makes the number of channels return configurable by adding the limit param to ChannelsViewModelFactory
- Add message sending/sent indicators in `MessageListView`
- Provide ChannelViewModelFactory and ChannelsViewModelFactory by the library to simplify setup
- Fixes for https://github.com/GetStream/stream-chat-android/issues/698 and https://github.com/GetStream/stream-chat-android/issues/723
- Don't show read state for the current user

## stream-chat-android-client
- Fix ConcurrentModificationException in `ChatEventsObservable`
- Add possibility to replace default FileUploader
- Fix anonymous user authentication
- Fix fetching color value from TypedArray

## stream-chat-android-offline
- Channel list now correctly updates when you send a new message while offline. This fixes https://github.com/GetStream/stream-chat-android/issues/698
- Channels now stay sorted based on the QuerySort order (previous behaviour was to sort them once)
- New messages now default to type "regular" or type "ephemeral" if they start with a /
- Improved error logging on sendMessage & sendReaction
- Fixed a race condition that in rare circumstances could cause the channel list to show stale (offline) data
- Fixed a bug with channel.hidden not working correctly
- Fixed crash with absence of user in the UserMap

# Oct 19th, 2020 - 4.3.1-beta-2 (stream-chat-android)
- Allow setting custom `NotificationHandler` in `Chat.Builder`
- Fix unresponsive attachment upload buttons
- Removed many internal implementation classes and methods from the SDK's public API
- Fix sending GIFs from keyboard
- Fix unresponsive attachment upload buttons
- Fix method to obtain initials from user to be shown into the avatar
- Fix method to obtain initials from channel to be shown into the avatar
- Allow setting `ChatLoggerHandler` and `ChatLogLevel` in `Chat.Builder`

# Oct 16th, 2020 - 4.3.1-beta-1 (stream-chat-android)
- Significant performance improvements
- Fix a crash related to behaviour changes in 1.3.0-alpha08 of the AndroidX Fragment library
- Replace Glide with Coil in AttachmentViewHolderMedia (Fix GIFs loading issues)
- `MessageListView.BubbleHelper`'s methods now have nullability annotations, and use primitive `boolean` values as parameters
- Update Offline Support to the [last version](https://github.com/GetStream/stream-chat-android-livedata/releases/tag/0.8.6)

# Oct 16th, 2020 - 0.8.6 (stream-chat-android-offline)
- Improve sync data validation in ChatDomain.Builder
- Removed many internal implementation classes and methods from the SDK's public API
- Significant performance improvements to offline storage
- Default message limit for the queryChannels use case changed from 10 to 1. This is a more sensible default for the channel list view of most chat apps
- Fix QuerySort
- Update client to 1.16.8: See changes: https://github.com/GetStream/stream-chat-android-client/releases/tag/1.16.8

# 1.16.8 - Fri 16th of Oct 2020 (stream-chat-android-client)
- Add `lastUpdated` property to `Channel`

# Oct 14th, 2020 - 4.3.0-beta-6 (stream-chat-android)
- Update to Kotlin 1.4.10
- Fix Typing view behavior
- Fix NPE asking for `Attachment::type`
- Fix ChatDomain initialization issue
- Limit max lines displayed in link previews (5 lines by default, customizable via `streamAttachmentPreviewMaxLines` attribute on `MessageListView`)
- Update Offline Support to the [last version](. See changes: )https://github.com/GetStream/stream-chat-android-livedata/releases/tag/0.8.5)

# 1.16.7 - Wed 14th of Oct 2020 (stream-chat-android-client)
- Removed many internal implementation classes and methods from the SDK's public API
- Improved nullability, restricted many generic type parameters to be non-nullable (set `Any` as their upper bound)
- Use AttachmentsHelper to validate imageUrl instead of just url.

# Oct 14th, 2020 - 0.8.5 (stream-chat-android-offline)
- Use `createdLocallyAt` and `updatedLocallyAt` properties in ChannelController and ThreadController
- Update attachments of message with an old image url, if it's still valid.
- Set attachment fields even if the file upload fails
- Fix NPE while ChatEvent was handled
- Improved nullability, restricted some generic type parameters to be non-nullable (set `Any` as their upper bound)
- Fix method to store date of the last message received into a channel
- Update client to 1.16.7: See changes: https://github.com/GetStream/stream-chat-android-client/releases/tag/1.16.7

# Oct 9th, 2020 - 4.3.0-beta-5 (stream-chat-android)
- Improve selecting non-media attachments
- Fix showing attachments captured with camera
- Add setting type and file size when creating AttachmentMetaData from file
- Remove FileAttachmentListAdapter and methods related to opening files chooser
- Replace isMedia flag with getting type from attachment if possible
- Update ExoPlayer dependency to version [2.12.0](https://github.com/google/ExoPlayer/blob/release-v2/RELEASENOTES.md#2120-2020-09-11)

# 1.16.6 - Fri 9th of Oct 2020 (stream-chat-android-client)
- Add `createdLocallyAt` and `updatedLocallyAt` properties to `Message` type
- Add AttachmentsHelper with hasValidUrl method

# Oct 7th, 2020 - 4.3.0-beta-4 (stream-chat-android)
- For Java clients, the `bindView` methods used to bind a ViewModel and its UI component together are now available with friendlier syntax.
- Calls such as `MessageListViewModelBindingKt.bindView(...);` should be replaced with calls like `MessageListViewModelBinding.bind(...);`
- The `ChannelListViewModelBindingKt` class has been renamed to `ChannelsViewModelBinding`, to match the name of the ViewModel it's associated with.
- Update client to the latest version. See changes: https://github.com/GetStream/stream-chat-android-client/releases/tag/1.16.5
- Update Stream Livedata to the last version. See changes: https://github.com/GetStream/stream-chat-android-livedata/releases/tag/0.8.4

# Oct 7th, 2020 - 0.8.4 (stream-chat-android-offline)
- Update client to 1.16.5: See changes: https://github.com/GetStream/stream-chat-android-client/releases/tag/1.16.5

# 1.16.5 - Wed 7th of Oct 2020 (stream-chat-android-client)
- Add autocomplete filter
- Add @JvmOverloads to QueryUsersRequest constructor
- Improve java interop of `TokenManager`

# Oct 5th, 2020 - 0.8.3 (stream-chat-android-offline)
- Improved message attachment handling. Message is now first added to local storage and the attachment is uploaded afterwards.
- Editing messages now works while offline
- Deprecate SendMessageWithAttachments in favor of SendMessage while specifying attachment.upload
- Fix a bug that caused messages not to load if member limit wasn't specified
- Fix a crash related to reaction data structure
- Fix a bug where network errors (temporary ones) are detected as permanent errors

# 1.16.4 - Mon 5th of Oct 2020 (stream-chat-android-client)
- Add `attachment.upload` and `attachment.uploadState` fields for livedata upload status. These fields are currently unused if you only use the low level client.

# Oct 2nd, 2020 - 4.3.0-beta-3 (stream-chat-android)
- Removed several parameters of `BaseAttachmentViewHolder#bind`, `Context` is now available as a property instead, others should be passed in through the `AttachmentViewHolderFactory` as constructor parameters
- Moved `BaseAttachmentViewHolder` to a new package
- Fix setting read state when user's last read equals message created date
- Skip setting user's read status if last read message is his own
- Make MessageListItem properties abstract
- Change default query sort to "last_updated"
- Fixed attachments logic. Save previously attached files when add more.
- Fixed the bug when it was unable to select new files when you have already attached something.
- Moved `MessageInputView` class to a new package.
- Update Stream Livedata to the last version. See changes: https://github.com/GetStream/stream-chat-android-livedata/releases/tag/0.8.2

# Oct 2nd, 2020 - 0.8.2 (stream-chat-android-offline)
- Request members by default when querying channels

# Sep 30th, 2020 - 4.3.0-beta-2 (stream-chat-android)
- Removed several parameters of `BaseMessageListItemViewHolder#bind`, `Context` is now available as a property instead, others should be passed in through the `MessageViewHolderFactory` as constructor parameters
- Attachment customization methods moved from `MessageViewHolderFactory` to a separate `AttachmentViewHolderFactory` class
- Removed `position` parameter from `MessageClickListener`
- Moved `BaseMessageListItemViewHolder` to a new package
- Update client to the latest version. See changes: https://github.com/GetStream/stream-chat-android-client/releases/tag/1.16.1
- Update Stream Livedata to the last version. See changes: https://github.com/GetStream/stream-chat-android-livedata/releases/tag/0.8.1

# Sep 30th, 2020 - 0.8.1 (stream-chat-android-offline)
- Handle the new `ChannelUpdatedByUserEvent`
- Update client to 1.16.1: See changes: https://github.com/GetStream/stream-chat-android-client/releases/tag/1.16.1
- Improve online status handling
- Replace posting an empty channels map when the channels query wasn't run online and offline storage is empty with error

# 1.16.2 - Wed 30 Sep 2020 (stream-chat-android-client)
- Add `ChatClient::enableSlowMode` method to enable slow mode
- Add `ChatClient::disableSlowMode` method to disable slow mode
- Add `ChannelController::enableSlowMode` method to enable slow mode
- Add `ChannelController::disableSlowMode` method to disable slow mode
- Add `Channel::cooldown` property to know how configured `cooldown` time for the channel
- Fix FirebaseMessageParserImpl.verifyPayload() logic
- Fix notification display condition
- Fix Socket connection issues

# 1.16.1 - Wed 25 Sep 2020 (stream-chat-android-client)
- Remove `User` field on `ChannelUpdatedEvent`
- Add new chat event type -> `ChannelUpdatedByUserEvent`
- Add `ChatNotificationHandler::getFirebaseInstanceId` method to provide a custom `FirebaseInstanceId`
- Add `NotificationConfig::useProvidedFirebaseInstance` conf

# Sep 23rd, 2020 - 4.3.0-beta-1 (stream-chat-android)
- Update livedata/client to latest version. See changes: https://github.com/GetStream/stream-chat-android-client/releases/tag/1.16.0

# 1.16.0 - Wed 23 Sep 2020 (stream-chat-android-client)
- Removed message.channel, this is a backwards incompatible change
- Ensure that message.cid is always available

The SDK was providing message.cid and message.channel in some cases, but not always.
Code that relied on those fields being populated caused bugs in production.

If you were relying on message.channel it's likely that you were running into bugs.
We recommend using one of these alternatives:

- message.cid if you just need a reference to the channel
- the channel object provided by client.queryChannel(s) if you need the full channel data
- channelController.channelData livedata object provided by the livedata package (automatically updated if channel data changes)
- channelController.toChannel() function provided by the livedata package

# Sep 23rd, 2020 - 0.8.0 (stream-chat-android-offline)
- Update client to 1.16.0: See changes: https://github.com/GetStream/stream-chat-android-client/releases/tag/1.16.0

# Sep 23rd, 2020 - 0.7.7 (stream-chat-android-offline)
- Fix crash when map channels DB entity to Channel
- Add posting empty channels map when queryChannels fails either offline and online which prevents infinite loader

# 1.15.6 - Wed 23 Sep 2020 (stream-chat-android-client)
- Convert ChatError to plain class. Changes in ChatLogger interface.
- Update events fields related to read status - remove "unread_messages" field and add "unread_channels" to NewMessageEvent, NotificationMarkReadEvent, and NotificationMessageNewEvent
- Mark ChatEvents containing the user property by the UserEvent interface.
- Simplified the event handling APIs, deprecated `ChatObservable`. See [the migration guide](https://github.com/GetStream/stream-chat-android-client/wiki/Migrating-from-the-old-event-subscription-APIs) for details on how to easily adopt the new APIs.

# Sep 23rd, 2020 - 4.2.11-beta-13 (stream-chat-android)
- Adjust ChatSocketListener to new events(NewMessageEvent, NotificationMarkReadEvent, NotificationMessageNewEvent) properties.
- Fix "load more channels"
- Update client to the latest version. See changes: https://github.com/GetStream/stream-chat-android-client/releases/tag/1.15.6
- Update Stream Livedata to the last version. See changes: https://github.com/GetStream/stream-chat-android-livedata/releases/tag/0.7.7

# Sep 18th, 2020 - 4.2.11-beta-12 (stream-chat-android)
- Implement Giphy actions handler
- Fix .gif preview rendering on message list
- Fix thread shown issue after sending message to a channel
- Remove border related attributes from MessageInputView. Add close button background attribute to MessageInputView.
- Improve setting user in sample app
- Add updating message read state after loading first messages
- Wrap Attachment into AttachmentListItem for use in adapter
- Properly show the message date
- Revamp MessageListView adapter customization, introduce ListenerContainer to handle all ViewHolder listeners
- Fix default filters on `ChannelsViewModelImpl`
- Update client to the latest version. See changes: https://github.com/GetStream/stream-chat-android-client/releases/tag/1.15.5
- Update Stream Livedata to the last version. See changes: https://github.com/GetStream/stream-chat-android-livedata/releases/tag/0.7.6

# Sep 18th, 2020 - 0.7.6 (stream-chat-android-offline)
- Store needed users in DB
- Stop trying to execute background sync in case ChatDomain.offlineEnabled is set to false
- Fix Socket Connection/Reconnection
- Update client to the latest version. See changes: https://github.com/GetStream/stream-chat-android-client/releases/tag/1.15.5

# 1.15.5 - Fri 18 Sep 2020 (stream-chat-android-client)
- Fix Socket Connection/Reconnection

# Sep 15th, 2020 - 0.7.5 (stream-chat-android-offline)
- Fix offline support for adding and removing reactions
- Fix crash when creating a channel while channel.createdBy is not set

# Sep 14th, 2020 - 0.7.4 (stream-chat-android-offline)
- Remove duplicates of new channels
- Improve tests
- Remove some message's properties that are not used anymore GetStream/stream-chat-android-client#69
- Update client to the latest version. See changes: https://github.com/GetStream/stream-chat-android-client/releases/tag/1.15.4

# 1.15.4 - Fri 11 Sep 2020 (stream-chat-android-client)
- Fix Socket Disconnection
- Remove useless message's properties (isStartDay, isYesterday, isToday, date, time and commandInfo)
- Forbid setting new user when previous one wasn't disconnected

# Sep 8th, 2020 - 0.7.3 (stream-chat-android-offline)
- Add usecase to send Giphy command
- Add usecase to shuffle a Gif on Giphy command message
- Add usecase to cancel Giphy Command
- Update client to the latest version. See changes: https://github.com/GetStream/stream-chat-android-client/releases/tag/1.15.3

# 1.15.3 - Tue 7 Sep 2020 (stream-chat-android-client)
- Add send action operation to ChannelController
- Fix serialized file names of SendActionRequest
- Fix `ConnectedEvent` parse process

# Sep 4th, 2020 - 4.2.11-beta-11 (stream-chat-android)
- Fix uploading files and capturing images on Android >= 10
- Fix `AvatarView`: Render lastActiveUsers avatars when channel image is not present

# 1.15.2 - Tue 1 Sep 2020 (stream-chat-android-client)
- `ChannelResponse.watchers` is an array of User now
- `Watcher` model has been removed, `User` model should be used instead
- `QueryChannelsRequet` has a new field called `memberLimit` to limit the number of members received per channel

# Aug 28th, 2020 - 4.2.11-beta-9 (stream-chat-android)
- Update event structure
- Update client to the latest version. See changes: https://github.com/GetStream/stream-chat-android-client/releases/tag/1.15.1
- Update Stream Livedata to the last version. See changes: https://github.com/GetStream/stream-chat-android-livedata/releases/tag/0.7.2

# 1.15.1 - Thu 28 Aug 2020 (stream-chat-android-client)
- New MapAdapter that omit key that contains null values or emptyMaps
- Null-Check over Watchers response

## Aug 23th, 2020 - 4.2.11-beta-8 (stream-chat-android)
- Fix Upload Files
- Update RecyclerView Lib
- Update Notification Customization

# Aug 28th, 2020 - 0.7.2 (stream-chat-android-offline)
- Update client to the latest version. See changes: https://github.com/GetStream/stream-chat-android-client/releases/tag/1.15.1

# Aug 28th, 2020 - 0.7.1 (stream-chat-android-offline)
- Keep order when retry to send a message
- Fix message sync logic and message sending success event emitting
- Update client to the latest version. See changes: https://github.com/GetStream/stream-chat-android-client/releases/tag/1.15.0

# Aug 20th, 2020 - 0.7.0 (stream-chat-android-offline)
- Update to version 0.7.0

# 1.15.0 - Thu 20 Aug 2020 (stream-chat-android-client)
- Refactor ChatEvents Structure

# 1.14.0 - Thu 20 Aug 2020 (stream-chat-android-client)
- Decouple cloud messages handler logic from configuration data
- Fix createChannel methods

# 1.13.3 - Tue 18 Aug 2020 (stream-chat-android-client)
- Set message as optional when updating a channel

# 1.13.2 - Fri 14 Aug 2020 (stream-chat-android-client)
- Reduce TLS Latency

# 1.13.1 - Fri 7 Aug 2020 (stream-chat-android-client)
- Fix DateParser

## Aug 5th, 2020 - 4.2.11-beta-7 (stream-chat-android)
- Update Stream Livedata to the last version. See changes: https://github.com/GetStream/stream-chat-android-livedata/releases/tag/0.6.9
- Fix channel name validation in CreateChannelViewModel
- Add `ChannelsView.setViewHolderFactory(factory: ChannelViewHolderFactory)` function
- Fix Fresco initialization
- Fix method to add/remove reaction

# Aug 3nd, 2020 - 0.6.9 (stream-chat-android-offline)
- Fix `QuerySort`

# 1.13.0 - Tue 28 Jul 2020 (stream-chat-android-client)
- Add `Client.flagUser()` method to flag an User
- Add `Client.flagMessage()` method to flag a Message
- Deprecated method `Client.flag()` because was a bit confusing, you should use `client.flagUser()` instead

# 1.12.3 - Mon 27 Jul 2020 (stream-chat-android-client)
- Fix NPE on TokenManagerImpl
- Upgrade Kotlin to version 1.3.72
- Add Kotlin Proguard Rules

# Jul 20th, 2020 - 0.6.8 (stream-chat-android-offline)
- Fix `NotificationAddedToChannelEvent` event handling

# 1.12.2 - Fri 17 Jul 2020 (stream-chat-android-client)
- Add customer proguard rules

# 1.12.1 - Wed 15 Jul 2020 (stream-chat-android-client)
- Add customer proguard rules

## Jul 13th, 2020 - 4.2.11-beta-6 (stream-chat-android)
- Update client to the latest version. See changes: https://github.com/GetStream/stream-chat-android-client/releases/tag/1.10.0
- Update Stream Livedata to the last version. See changes: https://github.com/GetStream/stream-chat-android-livedata/releases/tag/0.6.7
- Refactor ChannelHeaderView
- Refactor MessageInputView
- Refactor Permission Checker Behavior
- Refactor MessageListVIew
- Fix Send Attachment Behavior
- Fix "Take Picture/Record Video" Behavior
- Add option to show empty view when there are no channels
- Add option to send a message to a thread
- Allow to switch user / logout

# 1.12.0 - Mon 06 Jul 2020 (stream-chat-android-client)
- Add mute and unmute methods to channel controller

# 1.11.0 - Mon 06 Jul 2020 (stream-chat-android-client)
- Fix message mentioned users

# Jul 3nd, 2020 - 0.6.7 (stream-chat-android-offline)
- Update client to the latest version. See changes: https://github.com/GetStream/stream-chat-android-client/releases/tag/1.10.0
- Implement Thread Behavior

# 1.10.0 - Wed 29 June 2020 (stream-chat-android-client)
- Add mute and unmute channels
- Add `notification.channel_mutes_updated` socket even handling
- Add user.channelMutes field
- Improve error logging
- Add invalid date format handling (channel.config dates might be invalid)

# 1.9.3 - Wed 29 June 2020 (stream-chat-android-client)
- Add raw socket events logging. See with tag `Chat:Events`

# Jun 24th, 2020 - 0.6.6 (stream-chat-android-offline)
- Update client to the latest version. See changes: https://github.com/GetStream/stream-chat-android-client/releases/tag/1.9.2

# 1.9.2 - Wed 24 June 2020 (stream-chat-android-client)
- Add `show_in_channel` attribute to `Message` entity

# 1.9.1 - Mue 23 June 2020 (stream-chat-android-client)
- Fix multithreaded date parsing

# 1.9.0 - Mon 22 June 2020 (stream-chat-android-client)
- Fix search message request body
  🚨 Breaking change:
- client.searchMessages signature has been changed: query removed, added channel filter

# 1.8.1 - Thu 18 June 2020 (stream-chat-android-client)
- Fix UTC date for sync endpoint
- Fix inhered events parsing
- Fix custom url setter of ChatClient.Builder

# Jun 16th, 2020 - 0.6.5 (stream-chat-android-offline)
- Fixed crash caused by `NotificationMarkReadEvent.user` value being sent null.
- Solution: using the current user which was set to the ChatDomain instead of relying on event's data.

# 1.8.0 - Thu 12 June 2020 (stream-chat-android-client)
- Add sync api call

# Jun 12th, 2020 - 0.6.4 (stream-chat-android-offline)
- Add attachment.type when upload a file or image

# 1.7.0 - Thu 12 June 2020 (stream-chat-android-client)
- Add query members call

# Jun 11th, 2020 - 0.6.3 (stream-chat-android-offline)
- Create a new UseCase to send messages with attachments

# Jun 11th, 2020 - 0.6.2 (stream-chat-android-offline)
- Update client to the latest version. See changes: https://github.com/GetStream/stream-chat-android-client/releases/tag/1.6.1

# 1.6.1 - Thu 11 June 2020 (stream-chat-android-client)
- Add MimeType on sendFile and sendImage methods

# 1.6.0 - Mon 8 June 2020 (stream-chat-android-client)
- Add translations api call and update message with `i18n` field. Helper `Message` extensions functions are added.

## Jun 4th, 2020 - 4.2.11-beta-5 (stream-chat-android)
- Update livedata dependency to fix crash when NotificationMarkReadEvent received
- Add mavenLocal() repository

## Jun 4th, 2020 - 4.2.11-beta-4 (stream-chat-android)
- Fix crash when command (`/`) is typed.

## Jun 3rd, 2020 - 4.2.11-beta (stream-chat-android)
- Fix `AvatarView` crash when the view is not attached

# 1.5.4 - Wed 3 June 2020 (stream-chat-android-client)
- Add optional `userId` parameter to `Channel.getUnreadMessagesCount` to filter out unread messages for the user

# 1.5.3 - Wed 3 June 2020 (stream-chat-android-client)
- Fix switching users issue: `disconnect` and `setUser` resulted in wrong user connection

# 1.5.2 - Tue 2 June 2020 (stream-chat-android-client)
- Fix `ConcurrentModificationException` on multithread access to socket listeners

# May 30th, 2020 - 0.6.1 (stream-chat-android-offline)
- Use the new low level client syntax for creating a channel with members
- Fallback to a default channel config if the real channel config isn't available yet. This fixes GetStream/stream-chat-android#486

# May 27th, 2020 - 0.6.0 (stream-chat-android-offline)
- Update client to the latest version: https://github.com/GetStream/stream-chat-android-client/releases/tag/1.5.0

# 1.5.1 - Wed 27 May 2020 (stream-chat-android-client)
- Add filter contains with any value

# May 26th, 2020 - 0.5.2 (stream-chat-android-offline)
- Test cases for notification removed from channel had the wrong data structure. This caused a crash when this event was triggered.

# 1.5.0 - Mon 26 May 2020 (stream-chat-android-client)
🚨 Breaking change:
- Add new constructor field to `Channel`: `team`
- Add new constructor field to `User`: `teams`

✅ Other changes:
- Add `Filter.contains`

# 1.4.17 - Mon 26 May 2020 (stream-chat-android-client)
- Fix loop on client.create
- Fix crash when backend sends first event without me

# May 25th, 2020 - 0.5.1 (stream-chat-android-offline)
- Update client to the latest version. See changes: https://github.com/GetStream/stream-chat-android-client/releases/tag/1.4.16

# 1.4.16 - Mon 25 May 2020 (stream-chat-android-client)
Breaking change:
- `Command` fields are mandatory and marked as non-nullable

# May 24th, 2020 - 0.5.0 (stream-chat-android-offline)
Livedata now supports all events exposed by the chat API. The 3 new events are:
- Channel truncated
- Notification channel truncated
- Channel Deleted
  This release also improves how new channels are created.

# May 23rd, 2020 - 0.4.8 (stream-chat-android-offline)
- NotificationMessageNew doesn't specify event.message.cid, this was causing issues with offline storage. The test suite has been updated and the issue is now resolved. Also see: GetStream/stream-chat-android#490

# May 23rd, 2020 - 0.4.7 (stream-chat-android-offline)
- Fixed NPE on MemberRemoved event GetStream/stream-chat-android#476
- Updates low level client to fix GetStream/stream-chat-android#492

# 1.4.15 - Fri 22 May 2020 (stream-chat-android-client)
- Add events: `ChannelTruncated`, `NotificationChannelTruncated`, `NotificationChannelDeleted`

# 1.4.13 - Fri 22 May 2020 (stream-chat-android-client)
🚨 Breaking change:
- Fields `role` and `isInvited` of ``Member` fields optional

# 1.4.12 - Fri 22 May 2020 (stream-chat-android-client)
🚨 Breaking change:
- `Member` model is cleaned up from non existing fields

# May 20th, 2020 - 0.4.6 (stream-chat-android-offline)
- Update client to the latest version. See changes: https://github.com/GetStream/stream-chat-android-client/releases/tag/1.4.11

# 1.4.11 - Tue 19 May 2020 (stream-chat-android-client)
🚨 Breaking change:
- `markRead` of ``ChatClient` and `ChannelController` return `Unit` instead of `ChatEvent`

✅ Other changes:
- Fix null fields which are not marked as nullable

# 1.4.10 - Tue 19 May 2020 (stream-chat-android-client)
- Fix add member invalid api key

# 1.4.9 - Mon 18 May 2020 (stream-chat-android-client)
🚨 Breaking change:
- `markRead` of ``ChatClient` and `ChannelController` return `Unit` instead of `ChatEvent`

✅ Other changes:
- Fix `ChannelController.markRead`: was marking read all channels instead of current one
- `ChatClient.markRead` accepts optional `messageId`

# 1.4.8 - Mon 18 May 2020 (stream-chat-android-client)
- Add handling invalid event payload

# May 16th, 2020 - 0.4.5 (stream-chat-android-offline)
- Improved handling of unread counts. Fixes GetStream/stream-chat-android#475

# May 16th, 2020 - 0.4.4 (stream-chat-android-offline)
- GetStream/stream-chat-android#476

## May 15th, 2020 - 4.2.10-beta (stream-chat-android)
- Update to the latest livedata: 0.6.1

# May 15th, 2020 - 0.4.3 (stream-chat-android-offline)
- Resolves this ticket: GetStream/stream-chat-android#479

## May 29th, 2020 - 4.2.9-beta-3 (stream-chat-android)
- Fix AttachmentViewHolder crash when user sends message with plain/no-media url

## May 15th, 2020 - 4.2.9-beta-2 (stream-chat-android)
- Update to the latest livedata: 0.6.0

## May 15th, 2020 - 4.2.8-beta-1 (stream-chat-android)
- Update to the latest livedata: 0.4.6

## May 15th, 2020 - 4.2.6 (stream-chat-android)
- Fix Avatar crash if channel/user initials are empty

# 1.4.7 - Tue 14 May 2020 (stream-chat-android-client)
- Add more channel creation signatures to `Client` and `ChannelController`

# 1.4.6 - Tue 14 May 2020 (stream-chat-android-client)
- Move channel out of message constructor

## May 13th, 2020 - 4.2.5 (stream-chat-android)
- Create new `AvatarView`
- Glide Redirect issues resolved
- Bugfix release for livedata, updated to 0.4.2

# May 13th, 2020 - 0.4.2 (stream-chat-android-offline)
-NotificationAddedToChannelEvent cid parsing didn't work correctly. This has been fixed in 0.4.2

# May 13th, 2020 - 0.4.1 (stream-chat-android-offline)
- There was an issue with the 0.4.0 and the data structure for NotificationMarkRead

# May 13th, 2020 - 0.4.0 (stream-chat-android-offline)
## Features:
- Massive improvement to javadoc/dokka
- Support for user ban events. Exposed via chatDomain.banned
- Muted users are available via chatDomain.muted
- Support for notificationMarkRead, invite and removed from channel events
- Support for deleting channels
- Support for silent messages
- Creating channels with both members and additional data works now
- User presence is enabled

##Bugfixes:
- No longer denormalizing channelData.lastMessageAt
- Fixed an issue with channel event handling and the usage of channel.id vs channel.cid
- Changed channelData.createdBy from lateinit to a regular field

##Other:
- Moved from Travis to Github actions

# 1.4.5 - Tue 12 May 2020 (stream-chat-android-client)
- add message.silent field
- add extension properties `name` and `image` to `Channel` and `User`

## March 11th, 2020 - 3.6.5 (stream-chat-android)
- Fix reaction score parser casting exception

# May 8th, 2020 - 0.3.4 (stream-chat-android-offline)
- added support for muting users
- store the current user in offline storage
- performance tests
- removed launcher icons from lib
- forward compatibility with new event sync endpoint
- support for reaction scores

# 1.4.3 - Thu 7 May 2020 (stream-chat-android-client)
- fix type erasure of parsed collections: `LinkedTreeMap`, but not `List<Reaction>`

# 1.4.2 - Mon 4 May 2020 (stream-chat-android-client)
- add `reactionScores` to `Message`
- fix null write crash of CustomObject nullable field
- fix extraData duplicated fields

# May 2nd, 2020 - 0.3.1 (stream-chat-android-offline)
- Make the channel unread counts easily accessible via channel.unreadCount
- Support for muting users
- Detection for permanent vs temporary errors (which helps improve retry logic)
- Bugfix: Fixes edge cases where recovery flow runs before the existing API calls complete

# 1.4.0 - Fri 1 May 2020 (stream-chat-android-client)
- fix `QueryChannelRequest` when `withMessages/withMembers` is called, but messages were not returned
- add `unreadMessages` to `ChannelUserRead`. Add extension for channel to count total unread messages: `channel.getUnreadMessagesCount()`

# 1.3.0 - Wed 30 Apr 2020 (stream-chat-android-client)
🚨 Breaking changes:
- `TokenProvider` signature enforces async execution
- make socket related classes internal

✅ Other changes
- fix endlessly hanging request in case setUser is not called
- fix expired token case on socket connection
- fix client crash if TokenProvider throws an exception

# Apr 29th, 2020 - 0.3.0 (stream-chat-android-offline)
- Handle edge cases where events are received out of order
- KTlint, travis and coverage reporting
- Interfaces for use cases and controllers for easier testing
- Channel data to isolate channel data vs rest of channel state
- Java version of code examples
- Handle edge cases for channels with more than 100 members
- Test coverage on mark read
- Bugfix queryChannelsController returning duplicate channels
- Support for hiding and showing channels
- Full offline pagination support (including the difference between GTE and GT filters)

# 1.2.2 - Wed 29 Apr 2020 (stream-chat-android-client)
🚨 Breaking changes:
- fields of models are moved to constructors: `io.getstream.chat.android.client.models`
- field of Device `push_provider` renamed to `pushProvider` and moved to constructor

✅ Other changes
- added local error codes with descriptions: `io.getstream.chat.android.client.errors.ChatErrorCode`
- fix uncaught java.lang.ExceptionInInitializerError while parsing custom object

# Apr 22nd, 2020 - 0.2.1 (stream-chat-android-offline)
- Better handling for missing cids

# Apr 22nd, 2020 - 0.2.0 (stream-chat-android-offline)
- Test suite > 100 tests
- Sample app (stream-chat-android) works
- Full offline sync for channels, messages and reactions
- Easy to use livedata objects for building your own UI

# Apr 22nd, 2020 - 0.1.0 (stream-chat-android-offline)
- First Release

## March 3rd, 2020 - 3.6.5 (stream-chat-android)
- Fix crash on sending Google gif

## March 3rd, 2020 - 3.6.4 (stream-chat-android)
- Update default endpoint: from `chat-us-east-1.stream-io-api.com` to `chat-us-east-staging.stream-io-api.com`
- update target api level to 29
- Fixed media playback error on api 29 devices
- Added score field to reaction model

## January 28th, 2020 - 3.6.3 (stream-chat-android)
- ViewModel & ViewHolder classes now use protected instead of private variables to allow customization via subclassing
- ChannelViewHolderFactory is now easier to customize
- Added ChannelViewHolder.messageInputText for 2 way data binding
- Documentation improvements
- Fix problem with wrong scroll position

## January 10th, 2020 - 3.6.2 (stream-chat-android)
- Enable multiline edit text
- Fix deprecated getColumnIndexOrThrow for 29 Api Level

## January 7th, 2020 - 3.6.1 (stream-chat-android)
- Add navigation components with handler to override default behaviour

## Breaking changes:
###
- `OpenCameraViewListener` is replaced with CameraDestination

## January 6th, 2020 - 3.6.0 (stream-chat-android)
- Add `MessageSendListener` interface for sending Message
- Update `README` about Customizing MessageInputView
- Client support for anonymous and guest users
- Client support initialization with Configurator
- Support auto capitalization for keyboard
- Add `NotificationManager` with customization opportunity
- Update `UpdateChannelRequest` for reserved fields
- renamed `MoreActionDialog` to `MessageMoreActionDialog`
- Add `StreamLoggerHandler` interface for custom logging client data
- Add logging customization ability
- fix markdown for mention if there is no space at prefix @
- fix Edit Attachment behavior
- add support for channel.hide with clear history + events
- Fix crash in AttachmentActivity and AttachmentDocumentActivity crash when app is killed in background
- Add utility method StreamChat.isConnected()

#### Breaking changes:

##### Channel hide request
- `Channel:hide` signature has changed: `HideChannelRequest` must be specified as first parameter
- `Client:hideChannel` signature has changed: `HideChannelRequest` must be specified as second parameter
- `ChannelListViewModel:hideChannel` signature has changed: `HideChannelRequest` must be specified as second parameter

##### How to upgrade
To keep the same behavior pass `new HideChannelRequest()` as request parameter to match with the new signature.

## December 9th, 2019 - 3.5.0 (stream-chat-android)
- Fix set typeFace without custom font
- Fix channel.watch (data payload was not sent)
- Fix API 23 compatibility
- Add Attachment Border Color attrs
- Add Message Link Text Color attrs
- Add custom api endpoint config to sample app and SDK

## November 28th, 2019 - 3.4.1 (stream-chat-android)
- Fix Giphy buttons alignments
- Add Giphy error cases handling
- Update http related issues documentation


## November 28th, 2019 - 3.4.0 (stream-chat-android)
- Custom font fot the whole SDK
- Custom font per TextView
- Ignore sample app release unit tests, keep debug tests
- Added AttachmentBackgroundColorMine/Theirs
- Fix Edit/Delete thread parent message
- Replace fadein/fadeout animation of parent/current thread with default RecyclerView animation

## November 5th, 2019 - 3.3.0 (stream-chat-android)
- Fix Concurrent modification when removing member from channel
- Fix automention input issue
- Fix Sent message progress infinite
- Fix channel delete event handling in ChannelList view model
- Fix attachment duplicated issue when message edit
- Add File Upload 2.0
- Add editMessage function in Channel View Model
- Fix JSON encoding always omits null fields
- Sample app: add version header, release version signing
- Add Message Username and Date attrs


## November 5th, 2019 - 3.2.1 (stream-chat-android)
- Fixed transparency issues with user profile images on older devices
- Better channel header title for channels without a name
- Fixed read count difference between own and other users' messages
- Fixed Video length preview
- Catch error body parsing errors
- Do not show commands list UI when all commands are disabled
- Renamed `MessageInputClient` to `MessageInputController`
- Added Large file(20MB) check for uploading file
- Added streamUserNameShow and streamMessageDateShow in `MessageListViewStyle`
- Fixed channel header title position issue when Last Active is hidden


## October 25th, 2019 - 3.2.0 (stream-chat-android)
- Added event interceptors to `ChannelListViewModel`

## October 24th, 2019 - 3.1.0 (stream-chat-android)
- Add channel to list when the user is added
- Add `onUserDisconnected` event
- Make sure channel list view model is cleared when the user disconnects
- Fix bug with `setUser` when user data is not correctly URI encoded
- Add debug/info logging
- Add Attrs for DateSeparator

## Oct 23th, 2019 - 3.0.2 (stream-chat-android)
- Fix NPE with restore from background and null users

## Oct 22th, 2019 - 3.0.1 (stream-chat-android)
- Fix NPE with empty channel lists

## Oct 21th, 2019 - 3.0.0 (stream-chat-android)
- Added support for message search `client.searchMessages`
- Better support for query user options
- Update channel update signature
- Fix disconnection NPE
- Minor bugfixes
- Remove file/image support
- Expose members and watchers pagination options for query channel

#### Breaking changes
- `Channel.update` signature has changed

## Oct 16th, 2019 - 2.3.0 (stream-chat-android)
- Added support for `getReactions` endpoint
- Calls to `ChannelListViewModel#setChannelFilter` will reload the list of channels if necessary
- Added support for `channel.stopWatching()`
- Improved error message for uploading large files
- Remove error messages after you send a message (similar behaviour to Slack)
- Fixed slash command support on threads
- Improved newline handling
- Improved thread display
- Expose ban information for current user (`User#getBanned`)
- Bugfix on attachment size
- Added support for accepting and rejecting channel invites
- Expose current user LiveData with `StreamChat.getCurrentUser()`

## Oct 14th, 2019 - 2.2.1 (stream-chat-android)
- Renamed `FileSendResponse` to `UploadFileResponse`
- Renamed `SendFileCallback` to `UploadFileCallback`
- Removed `SendMessageRequest`
- Updated `sendMessage` and `updateMessage` from `Client`
- Added devToken function for setUser of Client
- Added a callback as an optional last argument for setUser functions
- Added ClientState which stores users, current user, unreadCount and the current user's mutes
- Added notification.mutes_updated event
- Add support for add/remove channel members
- Expose channel unread messages counts for any user in the channel

## Oct 9, 2019 - 2.2.0 (stream-chat-android)
- Limit message input height to 7 rows
- Fixed thread safety issues on Client.java
- Fixed serialization of custom fields for message/user/channel and attachment types
- Added support for distinct channels
- Added support to Channel hide/show
- Improved client error reporting (we now return a parsed error response when available)
- General improvements to Message Input View
- Added ReactionViewClickListener
- Added support for banning and unbanning users
- Added support for deleting a channel
- Add support for switching users via `client.disconnect` and `client.setUser`
- Add `reload` method to `ChannelListViewModel`
- Bugfix: hides attachment drawer after deny permission
- Add support for update channel endpoint
- Add PermissionRequestListener for Permission Request

## September 28, 2019 - 2.1.0 (stream-chat-android)
- Improved support for regenerating expired tokens

#### Breaking changes:
- `MessageInputView#progressCapturedMedia(int requestCode, int resultCode, Intent data)` renamed into `captureMedia(int requestCode, int resultCode, Intent data)`
- `binding.messageInput.permissionResult(requestCode, permissions, grantResults)` in `onRequestPermissionsResult(requestCode, permissions, grantResults) of `ChannelActivity`

## September 28, 2019 - 2.0.1 (stream-chat-android)
- Fix channel list ordering when a channel is added directly from Android
- Better Proguard support

## September 26, 2019 - 2.0.0 (stream-chat-android)
- Simplify random access to channels
- Channel query and watch methods now work the same as they do on all other SDKs

#### Breaking changes:
- `channel.query` does not watch the channel anymore, to retrieve channel state and watch use `channel.watch`
- `client.getChannelByCID` is now private, use one of the `client.channel` methods to get the same (no null checks needed)<|MERGE_RESOLUTION|>--- conflicted
+++ resolved
@@ -3,18 +3,12 @@
 ### 🐞 Fixed
 
 ### ⬆️ Improved
-<<<<<<< HEAD
 - Updated Kotlin version to `1.7.20`. (#4247)[https://github.com/GetStream/stream-chat-android/pull/4247]
-=======
->>>>>>> f4bcf478
-
-### ✅ Added
-
-### ⚠️ Changed
-<<<<<<< HEAD
+
+### ✅ Added
+
+### ⚠️ Changed
 - Separated `state` and `offline` modules. (#4214)[https://github.com/GetStream/stream-chat-android/pull/4214]
-=======
->>>>>>> f4bcf478
 
 ### ❌ Removed
 
@@ -42,48 +36,36 @@
 
 ## stream-chat-android-state
 ### 🐞 Fixed
-<<<<<<< HEAD
 - Stop showing a blink of empty state screen when loading channel without loading from database first. [#4261](https://github.com/GetStream/stream-chat-android/pull/4261)
-=======
->>>>>>> f4bcf478
-
-### ⬆️ Improved
-
-### ✅ Added
-
-### ⚠️ Changed
-<<<<<<< HEAD
+
+### ⬆️ Improved
+
+### ✅ Added
+
+### ⚠️ Changed
 - Separated `QueryChannelListenerState` into state and databased focused classes. [#4188](https://github.com/GetStream/stream-chat-android/pull/4188)
 - Separated `ThreadQueryListener` into state and databased focused classes. [#4208](https://github.com/GetStream/stream-chat-android/pull/4208)
 - Rename of `QueryChannelsListenerImpl` to `QueryChannelsListenerState` [#4170](https://github.com/GetStream/stream-chat-android/pull/4170)
 
 ### ❌ Removed
 - Removed `EventHandlerImpl` from the codebase. [#4207](https://github.com/GetStream/stream-chat-android/pull/4207)
-=======
+
+## stream-chat-android-ui-common
+### 🐞 Fixed
+
+### ⬆️ Improved
+- Updated Compose compiler version to `1.3.2`. (#4247)[https://github.com/GetStream/stream-chat-android/pull/4247]
+
+### ✅ Added
+
+### ⚠️ Changed
 
 ### ❌ Removed
->>>>>>> f4bcf478
-
-## stream-chat-android-ui-common
-### 🐞 Fixed
-
-### ⬆️ Improved
-<<<<<<< HEAD
-- Updated Compose compiler version to `1.3.2`. (#4247)[https://github.com/GetStream/stream-chat-android/pull/4247]
-=======
->>>>>>> f4bcf478
-
-### ✅ Added
-
-### ⚠️ Changed
-
-### ❌ Removed
-
-## stream-chat-android-ui-components
-### 🐞 Fixed
-
-### ⬆️ Improved
-<<<<<<< HEAD
+
+## stream-chat-android-ui-components
+### 🐞 Fixed
+
+### ⬆️ Improved
 - Improved asking for `WRITE_EXTERNAL_STORAGE` permission. The permission won't be requested starting from Android Q unless legacy external storage is requested. [#4219](https://github.com/GetStream/stream-chat-android/pull/4219)
 - Improved the stability of cooldown timer in slow mode. [#4251](https://github.com/GetStream/stream-chat-android/pull/4251)
 - Improved how system bar colors are handled on the attachment gallery screen. [#4269](https://github.com/GetStream/stream-chat-android/pull/4269)
@@ -114,20 +96,11 @@
 - Removed `AvatarView` in favor of `UserAvatarView` and `ChannelAvatarView` to keep consistency with the Compose UI SDK. [#4165](https://github.com/GetStream/stream-chat-android/pull/4165)
 - The function `MessageListItemViewHolderFactory.createImageAttachmentsViewHolder()` has been removed in favor of the function `MessageListItemViewHolderFactory.createMediaAttachmentsViewHolder()` which returns a `ViewHolder` capable of previewing both images and videos. [#4158](https://github.com/GetStream/stream-chat-android/pull/4158)
 - `ImageAttachmentViewStyle` has been removed and replaced by `MediaAttachmentViewStyle`. The new style controls how previews of both image and video attachments are displayed inside the message list. [#4158](https://github.com/GetStream/stream-chat-android/pull/4158)
-=======
-
-### ✅ Added
-
-### ⚠️ Changed
-
-### ❌ Removed
->>>>>>> f4bcf478
 
 ## stream-chat-android-compose
 ### 🐞 Fixed
 
 ### ⬆️ Improved
-<<<<<<< HEAD
 - Improved the way the [ChannelsScreen](https://getstream.io/chat/docs/sdk/android/compose/channel-components/channels-screen/) is built. [#4183](https://github.com/GetStream/stream-chat-android/pull/4183)
 - Improved the way the [MessagesScreen](https://getstream.io/chat/docs/sdk/android/compose/message-components/messages-screen/) is built. [#4183](https://github.com/GetStream/stream-chat-android/pull/4183)
 - Improved automatic reloading of non-cached images when regaining network connection. The improvements are visible in the messages list and the new media gallery called `MediaGalleryPreviewActivity`. [#4096](https://github.com/GetStream/stream-chat-android/pull/4096)
@@ -157,12 +130,6 @@
 - Started the deprecation process for `ImageAttachmentFactory`, please use `MediaAttachmentFactory` as it has all the functionality of the previous factory while adding additional features such as displaying video previews modifiable number of tiles in a group preview. [#4096](https://github.com/GetStream/stream-chat-android/pull/4096)
 - Started the deprecation process for `ImageAttachmentContent`, please use `MediaAttachmentContent` as it has all the functionality of the previous component while adding additional features such as displaying video previous and modifiable number of tiles in a group preview. [#4096](https://github.com/GetStream/stream-chat-android/pull/4096)
 - Started the deprecation process for `ImageAttachmentQuotedContent`, please use `MediaAttachmentQuotedContent` as it retains all of the previous functionality while adding the ability to preview video attachments. [#4096](https://github.com/GetStream/stream-chat-android/pull/4096)
-=======
-
-### ✅ Added
-
-### ⚠️ Changed
->>>>>>> f4bcf478
 
 ### ❌ Removed
 
@@ -170,10 +137,7 @@
 ### 🐞 Fixed
 
 ### ⬆️ Improved
-<<<<<<< HEAD
 - The default factory for previewing video and image attachment now is `MediaAttachmentFactory`. It holds numerous improvements, the biggest of which are the ability to reload the image intelligently if the image wasn't loaded and network connection is re-established and the access to the new and improved media gallery. [#4096](https://github.com/GetStream/stream-chat-android/pull/4096)
-=======
->>>>>>> f4bcf478
 
 ### ✅ Added
 
@@ -214,8 +178,6 @@
 
 ### ❌ Removed
 
-<<<<<<< HEAD
-=======
 # October 17th, 2022 - 5.11.2
 ## stream-chat-android-ui-components
 ### 🐞 Fixed
@@ -235,7 +197,6 @@
 ### 🐞 Fixed
 - Fixed giphy size parsing. [#4222](https://github.com/GetStream/stream-chat-android/pull/4222)
 
->>>>>>> f4bcf478
 # September 21th, 2022 - 5.11.0
 ## stream-chat-android-client
 ### ⬆️ Improved
