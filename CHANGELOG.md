--- conflicted
+++ resolved
@@ -46,11 +46,8 @@
 
 ## stream-chat-android-ui-components
 ### 🐞 Fixed
-<<<<<<< HEAD
+- Fixed potential NPE when disconnecting the user. [#3612](https://github.com/GetStream/stream-chat-android/pull/3612)
 - The channel will now be marked as read once the latest message inside `MessagesListView` is reached. Previously scrolling down to it would not trigger this action. [#3619](https://github.com/GetStream/stream-chat-android/pull/3619)
-=======
-- Fixed potential NPE when disconnecting the user. [#3612](https://github.com/GetStream/stream-chat-android/pull/3612)
->>>>>>> 0bc24d72
 
 ### ⬆️ Improved
 - Improved displaying the upload progress of files being uploaded. Now the upload progress text is less likely to get ellipsized. [#3618](https://github.com/GetStream/stream-chat-android/pull/3618)
