--- conflicted
+++ resolved
@@ -6,6 +6,7 @@
 
 ### ✅ Added
 - Adding ChatDomain.connectionState from with 3 states: CONNECTED, CONNECTING and OFFLINE. Also changing the exibition of disconnected state in ChannelListHeaderView and MessageListHeaderView. Please use this instead of ChatDomain.online
+
 ### ⚠️ Changed
 
 ### ❌ Removed
@@ -60,10 +61,12 @@
 ## stream-chat-android-ui-components
 ### 🐞 Fixed
 - 🚨 Breaking change: Fixing positions of reactions in edit reactions dialog. Using a GridLayoutManager instead of LinearLayoutManager, so now there's box with all reactions instead of a scrollable list. The way to customize the box is a bit different, then a breaking change was inserted in this feature. 
+
 ### ⬆️ Improved
 - Better position for icon of failed message
-### ✅ Added
-Added `streamUiMessageMaxWidthFactorMine` and `streamUiMessageMaxWidthFactorTheirs` `MessageListView` attributes. You can adjust messages width by passing values in [75% - 100%] range.
+
+### ✅ Added
+- Added `streamUiMessageMaxWidthFactorMine` and `streamUiMessageMaxWidthFactorTheirs` `MessageListView` attributes. You can adjust messages width by passing values in [75% - 100%] range.
 
 ### ⚠️ Changed
 
@@ -73,14 +76,11 @@
 ### 🐞 Fixed
 
 ### ⬆️ Improved
-<<<<<<< HEAD
-* `ThreadParticipants` is now public and can be used for your custom UI.
-=======
 - Added a way to customize the app font family, by passing in a parameter to `StreamTypography.defaultTypography()`
->>>>>>> 3a19bbfd
-
-### ✅ Added
-`ThreadParticipants` component now has a `text: String` parameter allowing customizing the thread label.
+- `ThreadParticipants` is now public and can be used for your custom UI.
+
+### ✅ Added
+- `ThreadParticipants` component now has a `text: String` parameter allowing customizing the thread label.
 
 ### ⚠️ Changed
 
