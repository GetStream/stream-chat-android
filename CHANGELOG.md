## 🚨 Old UI Module Deprecation
`stream-chat-android` module will be deprecated by the end of December 2021. The module will continue working, but we won't be releasing new versions.
Consider migrating to `stream-chat-android-ui-components` or `stream-chat-android-compose`. Here you can find a set of useful resources for migration:
- [UI Components Documentation](https://getstream.io/chat/docs/sdk/android/ui/overview/)
- [Android Chat Messaging Tutorial](https://getstream.io/tutorials/android-chat/)
- [Compose UI Components Documentation](https://getstream.io/chat/docs/sdk/android/compose/overview/)
- [Compose Chat Messaging Tutorial](https://getstream.io/chat/compose/tutorial/)

# UNRELEASED CHANGELOG
## Common changes for all artifacts
### 🐞 Fixed

### ⬆️ Improved

### ✅ Added

### ⚠️ Changed

### ❌ Removed

## stream-chat-android
### 🐞 Fixed

### ⬆️ Improved

### ✅ Added

### ⚠️ Changed

### ❌ Removed

## stream-chat-android-client
### 🐞 Fixed

### ⬆️ Improved

### ✅ Added

### ⚠️ Changed

### ❌ Removed

## stream-chat-android-offline
### 🐞 Fixed

### ⬆️ Improved

### ✅ Added
- Added new extension function `ChatClient::replayEventsForActiveChannels`.
<<<<<<< HEAD
- Added new extension function `ChatClient::downloadAttachment` to download attachments without `ChatDomain`.
=======
- Added new extension function `ChatClient::setMessageForReply`.
>>>>>>> e81fcd93

### ⚠️ Changed

### ❌ Removed

## stream-chat-android-ui-common
### 🐞 Fixed

### ⬆️ Improved

### ✅ Added

### ⚠️ Changed

### ❌ Removed

## stream-chat-android-ui-components
### 🐞 Fixed

### ⬆️ Improved

### ✅ Added

### ⚠️ Changed

### ❌ Removed

## stream-chat-android-compose
### 🐞 Fixed

### ⬆️ Improved

### ✅ Added

### ⚠️ Changed

### ❌ Removed

## stream-chat-android-pushprovider-firebase
### 🐞 Fixed

### ⬆️ Improved

### ✅ Added

### ⚠️ Changed

### ❌ Removed

## stream-chat-android-pushprovider-huawei
### 🐞 Fixed

### ⬆️ Improved

### ✅ Added

### ⚠️ Changed

### ❌ Removed

# November 11th, 2021 - 4.22.0
## Common changes for all artifacts
### ⬆️ Improved
- Bumped the SDKs target API to 31
- Updated WorkManager to version 2.7.0, which fixes compatibility issues with SDK 31

### ✅ Added
- Added Indonesian :indonesia: translations.
- Added `onErrorSuspend` extension for `Result` to allow executing suspending lambda function for handing error response.

## stream-chat-android
### ✅ Added
- Added `ChannelListItemAdapter::getChannels()` for getting a list of channels

## stream-chat-android-client
### ✅ Added
- Added `NotificationConfig::shouldShowNotificationOnPush` that allows enabling/disabling showing notification after receiving a push message

### ⚠️ Changed
- `NotificationConfig::pushNotificationsEnabled` is now disabled by default if you don't provide custom `NotificationConfig` - our SDK won't create a `NotificationChannel` if push notifications are not configured

## stream-chat-android-offline
### 🐞 Fixed
- Fixed inserting messages with empty `Message::cid`

### ✅ Added
- Added new extension function `ChatCliet::requestMembers` to query members without `ChatDomain`.
- Added new extension function `ChatCliet::searchUsersByName`.

### ⚠️ Changed
- 🚨 Breaking change: `RetryPolicy` in `ChatDomain` is now immutable and can only be set with Builder before creating an instance of it.
- 🚨 Breaking change: `ChannelEventsHandler` is renamed to `ChatEventHandler`, it's function is renamed from `onChannelEvent` to `handleChatEvent`, EventHandlingResult is sealed class now. To get more details read [our docs](https://getstream.io/chat/docs/sdk/android/ui/components/channel-list/#chateventhandler)

## stream-chat-android-ui-components
### 🐞 Fixed
- Fixed bug when showing messages with pending attachments that cause loading state to be not shown in some cases.
- Fixed clearing `MessageInputView` after dismissing message to edit
- Fixed support for videos from other SDKs
- Fixed downloading attachments with some special characters in their names

### ⬆️ Improved
- Improved Korean 🇰🇷 translation related to the flagging.
- 🚨 Breaking change: Now the button for sending message in MessageInputView sizes itself accordingly with the drawable used, instead of having a predefined size (32dp)
- Improved KDocs for `MessageListFragment`.

### ✅ Added
- You can now use MessageListView.backgroundDrawable to have more flexibility to customize your message items background. Be aware that setting backgroundDrawable will override the background configurations of xml.
- Added `streamUiEditInputModeIcon` and `streamUiReplyInputModeIcon` attributes to `MessageInputView`.
  Use them to customize icon in the `MessageInputView's` top left corner displayed when user edits or replies to the message.
- Added `setMessageInputModeListener`, `setSendMessageButtonEnabledDrawable` and `setSendMessageButtonDisabledDrawable` method to `MessageInputView`.
  They can be used together for changing send button icon based on current input mode. See [docs](https://getstream.io/chat/docs/sdk/android/ui/components/message-input#changing-send-message-button) for more details.
- Added static methods `createIntent` and `newInstance` those doesn't have default parameters on `MessageListActivity` and `MessageListFragment` for supporting Java side.

## stream-chat-android-compose
### 🐞 Fixed
- Fixed channel options that are displayed in the `ChannelInfo` component.

### ⬆️ Improved
- Improved the icon set and polished the UI for various Messages features
- Improved the set of customization options for the `DefaultChannelItem`
- Updated documentation for Channels set of features
- Now it is possible to search for distinct channels by member names using `ChannelListViewModel`.
- Improved the design of `ChannelInfo` bottom sheet dialog.

### ✅ Added
- Added a new parameter to the `AttachmentFactory` called `previewContent` that represents attachments within the MessageInput
- Added the `leadingContent`, `detailsContent`, `trailingContent` and `divider` Slot APIs for the `DefaultChannelItem`
- Added `StreamDimens` option to the `ChatTheme`, to allow for dimension customization across the app.
- Added localization support for the components related the channel list.
- Added the `emptySearchContent` parameter to `ChannelList` component that allows to customize the empty placeholder, when there are no channels matching the search query.
- Added support for the muted channel indicator in the message list.
- Added `ChannelNameFormatter` option to the `ChatTheme`, to allow for channel name format customization across the app.
- Added the `textFormatter` field to `AttachmentFactory`, to allow for attachment text format customization.
- Added `MessagePreviewFormatter` option to the `ChatTheme`, to allow for message preview text format customization across the app.
- Added the `leadingContent`, `headerContent`, `footerContent`, `trailingContent` and `content` Slot APIs for the `DefaultMessageItem`
- Added `channelInfoUserItemWidth`, `channelInfoUserItemHorizontalPadding` and `channelInfoUserItemAvatarSize` options to `StreamDimens`, to make it possible to customize the dimensions inside the `ChannelInfo` component via `ChatTheme`.
- Added `ownMessagesBackground`, `otherMessagesBackground` and `deletedMessagesBackgroundColor` options to `StreamColors`, to make it possible to customize the message bubble color via `ChatTheme`.

### ⚠️ Changed
- The `AttachmentFactory` now requires an additional parameter - `previewContent` that's used to preview the attachment within the MessageInput, so please be aware of this!
- Renamed `ChannelOption.icon` property to `ChannelOption.iconPainter` and changed the property type from `ImageVector` to `Painter`.
- Changed the type of the `ChannelListViewModel.selectedChannel` field to `MutableState<Channel?>`.


# October 27th, 2021 - 4.21.0
## Common changes for all artifacts
### ⬆️ Improved
- Improved Korean 🇰🇷 translations.

### ✅ Added
- Added `ChatDomain.connectionState` that exposes 3 states: `CONNECTED`, `CONNECTING` and `OFFLINE`.
  `ChannelListHeaderView` and `MessageListHeaderView` show different title based on newly introduced connection state.
  `ChatDomain.online` is now deprecated - use `ChatDomain.connectionState` instead.

## stream-chat-android-client
### ⬆️ Improved
- Added KDocs for `Result` properties and methods.

### ✅ Added
- The `UserCredentialStorage` interface was added to `ChatClient`. You can set your own implementation via `ChatClient.Builder::credentialStorage`

### ⚠️ Changed
- 🚨 Breaking change: Config property `isRepliesEnabled` is renamed to `isThreadEnabled` to avoid misleading. Now it toggles only thread feature.

### ❌ Removed
- `androidx-security-crypto` dependency was removed. Now, the user's token storage uses private shared preferences by default.

## stream-chat-android-offline
### 🐞 Fixed
- Fix bug when ChannelEventsHandler was not used even if it was set in QueryChannelsController

### ⬆️ Improved
- Channel gets removed from `QueryChannelsController` when receive `ChannelHiddenEvent`

## stream-chat-android-ui-components
### 🐞 Fixed
- Fixed position of reactions. Now the reactions adapts its starting position to fit entirely in the screen. 
- 🚨 Breaking change: Fixing positions of reactions in edit reactions dialog. Using a GridLayoutManager instead of LinearLayoutManager, so now there's box with all reactions instead of a scrollable list. The way to customize the box is a bit different, then a breaking change was inserted in this feature. 
- Made it impossible to send a message during the cooldown interval in slow mode.

### ⬆️ Improved
- Better position for icon of failed message
- Small improvement for information update in messages. The ViewHolders only update the information that had a change.

### ✅ Added
- Added `streamUiMaxAttachmentsCount` attribute to `MessageInputView` to allow customizing the maximum number of attachments in the single message.
The maximum attachments count cannot be greater than 10. Default value: 10.
- Added `streamUiMessageMaxWidthFactorMine` and `streamUiMessageMaxWidthFactorTheirs` `MessageListView` attributes. You can adjust messages width by passing values in [75% - 100%] range.
- Added `MessageInputView::setAttachmentButtonClickListener` that helps you to override click listener for the attachment button.
- Added `MessageInputView::submitAttachments` method to set attachments in `MessageInputView` to be sent with a message.

### ⚠️ Changed
- Feature of replied messages can be enabled/disabled only locally via SDK. `Thread` dashboard flag toggles only thread feature.

## stream-chat-android-compose
### ⬆️ Improved
- Added a way to customize the app font family, by passing in a parameter to `StreamTypography.defaultTypography()`
- Improved permission handling for the `AttachmentsPicker` to handle only the required permissions
- `ThreadParticipants` is now public and can be used for your custom UI.

### ✅ Added
- `ThreadParticipants` component now has a `text: String` parameter allowing customizing the thread label.
- Added unread message count indicators to ChannelItems to show users more info about their channels

### ⚠️ Changed
- `CAMERA` permission is no longer required to be declared in the App Manifest, because we don't use it

### ❌ Removed
- Removed `CAMERA` permission requirement, because we don't use internal camera preview, we request a 3rd party app
- Removed `CAMERA` permission checks if the user doesn't require the permission in their app


# October 18th, 2021 - 4.20.0
## Common changes for all artifacts
### ⬆️ Improved
- Upgraded Kotlin version to 1.5.30
- Make our SDK compile-friendly with TargetSDK 31
- Upgraded Coil version to [1.4.0](https://github.com/coil-kt/coil/releases/tag/1.4.0)

### ⚠️ Changed
- 🚨 Breaking change: `ProgressCallback` is not invoked on main thread anymore. So make sure to handle it if you were previously using this callback to update the UI directly.
- Attachment#uploadState is now updated in real-time during uploads.

### ❌ Removed
- Removed `ProgressTrackerFactory` and `ProgressTracker` in favour of new progress tracking implementation.

## stream-chat-android
### ✅ Added
- Push Notification uses `MessagingStyle` on devices with API Version 23+
- Push Notification configuration has been simplified, check our [docs](https://getstream.io/chat/docs/sdk/android/client/guides/push-notifications/#customizing-push-notifications) to see how it works
- `NotificationHandler` interface allows you to implement your own Push Notification logic show/remove notifications. It is the new interface you need to use if you were using `ChatNotificationHandler` previously
- `NotificationHandlerFactory` help you to use our default `NotificationHandler` implementations

### ⚠️ Changed
- Some properties of `NotificationConfig` has been deprecated, check our [DEPRECATIONS](https://github.com/GetStream/stream-chat-android/blob/main/DEPRECATIONS.md) section
- `ChatNotificationhandler` class has been deprecated, you need to use `NotificationHandler` now. Check our [DEPRECATIONS](https://github.com/GetStream/stream-chat-android/blob/main/DEPRECATIONS.md) section.

## stream-chat-android-client
### 🐞 Fixed
- Fixed issues with Proguard stripping response classes incorrectly

### ⬆️ Improved
- Added KDocs for `ChatClient.Builder` methods.
- `ChatClient` now defaults to using the `https://chat.stream-io-api.com` base URL, using [Stream's Edge API Infrastructure](https://getstream.io/blog/chat-edge-infrastructure/) instead of connecting to a region-specific API. If you're not on a dedicated chat infrastructure, remove any region-specific base URL settings from the `ChatClient.Builder` to use Edge instead.

### ✅ Added
- 🚨 Breaking change: A new `Idle` state is added to `Attachment.UploadState`.
- Added a new callback function `onProgress(bytesUploaded: Long, totalLength: Long)` in `ProgressCallback`.
- Added the possibility to add your own instance of OkHttpClient with `ChatClient.okHttpClient`.

### ⚠️ Changed
- 🚨 Breaking change: `Attachment.UploadState.InProgress` now is data class having two fields, `bytesUploaded: Long` and `totalBytes: Long` instead of object.
- Deprecated the `ChatClient.Builder#cdnUrl` method. To customize file uploads, set a custom `FileUploader` implementation instead. More info in the documentation: [Using Your Own CDN](https://getstream.io/chat/docs/android/file_uploads/?language=kotlin#using-your-own-cdn).

## stream-chat-android-offline
### 🐞 Fixed
- Fixed infinite loading of message if any of its attachments uploading was failed

### ✅ Added
- `ChannelEventsHandler` is added to `QueryChannelsController` to handle updating channel list logic after receiving events. You can provide custom `ChannelEventsHandler` through `ChannelListViewModel` or using `QueryChannelsController` directly.

### ⚠️ Changed
- `QueryChannelsController::newChannelEventFilter` and `QueryChannelsController#checkFilterOnChannelUpdatedEvent` are now deprecated. See the deprecation log for more details.

## stream-chat-android-ui-common
### 🐞 Fixed
- Fixed PDF attachments previews

## stream-chat-android-ui-components
### 🐞 Fixed
- Fixed bug related to scroll of messages.
- Updating attachments view holder only when attachments have changed. This fixes a problem with reloading gifs when reactions are added or removed.
- Fixing ViewReactionsView being cropped if more than 7 reactions are added
- Fix bug using custom attributes into views inflated into our SDK Views

### ⬆️ Improved
- Now it is possible to set a custom `LinearLayoutManager` to `MessageListView`, this can be used to change stack of messages or revert the layout.
- Removed full screen loading view when loading more message items on the `SearchResultListView`.

### ✅ Added
- Added `MessageListView::getRecyclerView` method which exposes the inner `RecyclerView` with message list items.
- Added `MessageListView::setUserReactionClickListener` method to set a listener used when a reaction left by a user is clicked on the message options overlay.
- Added attr `streamUiScrollButtonElevation` to set the elevation of scroll button ot `MessageListView` 
### ⚠️ Changed
- `ChatUI.uiMode` has been deprecated. If you want to force Dark/Light theme, you need to use `AppCompatDelegate.setDefaultNightMode(AppCompatDelegate.MODE_NIGHT_NO|AppCompatDelegate.MODE_NIGHT_YES)`

### ❌ Removed
- `android.permission.CAMERA` from our Manifest. This permission is not required anymore.

## stream-chat-android-compose
### 🐞 Fixed
- Fixed a bug where attachments weren't properly stored when editing a message

### ⬆️ Improved
- Updated the Compose framework version (1.0.3)
- Updated the Accompanist libraries version (0.19.0)
- Improved overlays in all components, to match the same design and opacity
- Added smaller animations to the AttachmentPicker in the MessagesScreen
- General improvements in the Attachments API and the way we build different attachments
- Allowed for better long clicks on attachments
- Improved the experience of creating the MessagesViewModelFactory with default arguments
- Updated and cleaned up Channel screen design
- Improved logic for updating the `lastSeenMessage` for fewer calculations

### ✅ Added
- Added DateSeparator items to Messages to group up messages by their creation date
- Added an `overlayDark` color for date separators and similar UI components

### ⚠️ Changed
- Removed AttachmentPicker option when editing messages
- Removed Attachment previews when editing messages with attachments
- Improved the ease of use of the AttachmentState API by keeping it state & actions only
- Moved the `modifier` parameter outside of the AttachmentState to the AttachmentFactory
- Updated Attachments to hold `Message` items instead of `MessageItem`s
- Changed the type of the `onLastVisibleMessageChanged` parameter to `Message` for ease of use
- Changed the parameter type of `itemContent` in `MessageList` and `Messages` to `MessageListItem`
- Renamed `onScrollToBottom` to `onScrolledToBottom` in `MessageList` and `Messages`
- Made the ChannelListHeader Slot APIs non-nullable so they're always provided, also made them an extension of the RowScope for ease of use


# September 15th, 2021 - 4.19.0
## Common changes for all artifacts
### ✅ Added
- Create new artifact to integrate Huawei Push Kit with Stream. You will need to add  `stream-chat-android-pushprovider-huawei` artifact to your App. Check our [docs](https://getstream.io/chat/docs/sdk/android/client/guides/push-notifications/huawei) for further details.

## stream-chat-android
### ✅ Added
- Added a method to dismiss all notifications from a channel. It is handled internally from the SDK but you are able to dismiss channel notification at whatever time calling `ChatClient::dismissChannelNotifications`
- Notifications are dismissed after the user logout the SDK

## stream-chat-android-client
### 🐞 Fixed
- Fixed sending messages using `ChatClient::sendMessage` without explicitly specifying the sender user id.
- Fixed sending custom attachments without files to upload
- Fixed deserialization issues when parsing `ChannelTruncatedEvent` and `MessageDeletedEvent` events with an absent user.

### ⬆️ Improved
- Custom attachment types are now preserved after file uploads

### ✅ Added
- Added `hardDelete` field to `MessageDeletedEvent`.

### ⚠️ Changed
- Now it is possible to hard delete messages. Insert a flag `hard = true` in the `ChatClient.deleteMessage` and it will be deleted in the backend. **This action can't be undone!**

## stream-chat-android-ui-common
### 🐞 Fixed
- Fixed bug with light mode.
- Removed `streamUiValidTheme`, as we don't support extending our base theme any longer. Please don't extend our base theme and set the `streamUiTheme` in your application theme instead.

## stream-chat-android-ui-components
### ✅ Added
- Notifications are dismissed after the user go into the channel conversation when you are using `MessageListView`
- Added `bubbleBorderColorMine`, `bubbleBorderColorTheirs`, `bubbleBorderWidthMine`, `bubbleBorderWidthTheirs` to `ViewReactionsViewStyle` for customizing reactions` border

## stream-chat-android-compose
### ⬆️ Improved
- Updated the Compose framework version (1.0.2)
- Updated the Accompanist library version (0.18.0)

### ✅ Added
- Added an uploading indicator to files and images
- Images being uploaded are now preloaded from the system
- Upload indicators show the upload progress and how much data is left to send
- Added more image options to the ImagePreviewActivity such as download, delete, reply to message...
- Added an Image Gallery feature to the ImagePreviewActivity where users can browse all the images
- Notifications are dismissed after the user go into the channel conversation when you are using `MessageList`

### ⚠️ Changed
- `StreamAttachment.defaultFactories()` is a function now, instead of a property.
- Updated all default value factories to functions (e.g. StreamTypography)
- Re-organized all attachment factories and split up code in multiple packages
- Changed the `AttachmentState` `message` property name to `messageItem`
- Added an `isFocused` property to `MessageItem`
- Added an `onImagePreviewResult` callback/parameter to various Messages screen components

### ❌ Removed

## stream-chat-android-pushprovider-firebase
### ✅ Added
- Added a `FirebaseMessagingDelegate` class to simplify custom implementations of `FirebaseMessagingService` that forward messages to the SDK. See [Using a Custom Firebase Messaging Service](https://getstream.io/chat/docs/sdk/android/client/guides/push-notifications/firebase/#using-a-custom-firebase-messaging-service) for more details.

## stream-chat-android-pushprovider-huawei
### ✅ Added
- Added a `HuaweiMessagingDelegate` class to simplify custom implementations of `HmsMessageService` that forward messages to the SDK. See [Using a Custom Huawei Messaging Service](https://getstream.io/chat/docs/sdk/android/client/guides/push-notifications/huawei#using-a-custom-huawei-messaging-service) for more details.

# September 15th, 2021 - 4.18.0
## stream-chat-android-client
### 🐞 Fixed
- Fixed setting notification's `contentTitle` when a Channel doesn't have the name. It will now show members names instead

### ✅ Added
- Added a new way to paginate through search message results using limit and next/previous values.

### ⚠️ Changed
- Deprecated `Channel#name`, `Channel#image`, `User#name`, `Ues#image` extension properties. Use class members instead.

### ❌ Removed
- Completely removed the old serialization implementation. You can no longer opt-out of using the new serialization implementation.
- Removed the `UpdateUsersRequest` class.

## stream-chat-android-offline
### ⬆️ Improved
- Improving logs for Message deletion error.

## stream-chat-android-ui-common
### 🐞 Fixed
- Fixed theme for `AttachmentDocumentActivity`. Now it is applied: `Theme.AppCompat.DayNight.NoActionBar`

## stream-chat-android-ui-components
### 🐞 Fixed
- Fixed the bug when MessageInputView let send a message with large attachments. Such message is never sent.
- Fixed bug related to `ScrollHelper` when `MessageListView` is initialised more than once.

### ⬆️ Improved
- The search for mentions now includes transliteration, diacritics removal, and ignore typos. To use transliteration, pass the id of the desired alphabets to `DefaultStreamTransliterator`, add it to DefaultUserLookupHandler and set it using `MessageInputView.setUserLookupHandler`. Transliteration works only for android API 29. If you like to add your own transliteration use https://unicode-org.github.io/icu/userguide/icu4j/.
- Improved scroll of message when many gif images are present in `MessageListView`

### ✅ Added
- Added scroll behaviour to `MessageListViewStyle`.

## stream-chat-android-compose
### 🐞 Fixed
- Fixed a bug where the Message list flickered when sending new messages
- Fixed a few bugs where some attachments had upload state and weren't file/image uploads

### ⬆️ Improved
- Improved the Message list scrolling behavior and scroll to bottom actions
- Added an unread count on the Message list's scroll to bottom CTA
- Improved the way we build items in the Message list
- Added line limit to link attachment descriptions
- Added a way to customize the default line limit for link descriptions
- Improved the `MessageListHeader` with more customization options

### ✅ Added
- Added an uploading indicator to files and images
- Images being uploaded are now preloaded from the system
- Upload indicators show the upload progress and how much data is left to send
- Added UploadAttachmentFactory that handles attachment uploads

### ⚠️ Changed
- `StreamAttachment.defaultFactories()` is a function now, instead of a property.
- Updated all default value factories to functions (e.g. StreamTypography)
- Re-organized all attachment factories and split up code in multiple packages
- Changed the `AttachmentState` `message` property name to `messageItem`
- Added a `Channel` parameter to the `MessagesScreen`'s `onHeaderActionClick` lambda
- Changed the way the `MessageListHeader` is structured by adding slot components

# August 30th, 2021 - 4.17.2
## stream-chat-android-ui-client
### 🐞 Fixed
- Fixed bug which can lead to crash when immediate logout after login

# August 30th, 2021 - 4.17.2
## stream-chat-android-ui-components
### 🐞 Fixed
- Fixes a bug related to incorrect theme of AttachmentActivity.

# August 30th, 2021 - 4.17.1
## Common changes for all artifacts
### ⬆️ Improved
- Now we provide SNAPSHOT versions of our SDK for every commit arrives to the `develop` branch.
  They shouldn't be used for a production release because they could contains some known bugs or breaking changes that will be fixed before a normal version is released, but you can use them to fetch last changes from our SDK
  To use them you need add a new maven repository to your `build.gradle` file and use the SNAPSHOT.
```
 maven { url 'https://oss.sonatype.org/content/repositories/snapshots/' }
```
Giving that our last SDK version is `X.Y.Z`, the SNAPSHOT version would be `X.Y.(Z+1)-SNAPSHOT`

## stream-chat-android-client
### 🐞 Fixed
- `TooManyRequestsException` caused to be subscribed multiple times to the `ConnectivityManager`

### ⬆️ Improved
- Reconnection process

## stream-chat-android-offline
### ✅ Added
- Added `ChatDomain#Builder#uploadAttachmentsWorkerNetworkType` for customizing `UploadAttachmentsWorker` network type constraint

## stream-chat-android-ui-common
### 🐞 Fixed
- Fixed a bug in state handling for anonymous users.

## stream-chat-android-ui-components
### 🐞 Fixed
- Fix for position of deleted messages for other users
- Fix glitch in selectors of file

### ✅ Added
- Added style attributes for `AttachmentGalleryActivity` to control menu options like enabling/disabling reply button etc.
- Now it is possible to customize when the avatar appears in the conversation. It is possible to use an avatar in messages from other users and for messages of the current user. You can check it here:  https://getstream.io/chat/docs/sdk/android/ui/components/message-list/#configure-when-avatar-appears
- Added support for slow mode. Users are no longer able to send messages during cooldown interval.
- Added possibility to customize the appearance of cooldown timer in the `MessageInputView` using the following attributes:
  - `streamUiCooldownTimerTextSize`, `streamUiCooldownTimerTextColor`, `streamUiCooldownTimerFontAssets`, `streamUiCooldownTimerFont`, `streamUiCooldownTimerTextStyle` attributes to customize cooldown timer text
  - `cooldownTimerBackgroundDrawable`- the background drawable for cooldown timer

# August 24th, 2021 - 4.17.0
## Common changes for all artifacts
### ⬆️ Improved
- Updated Target API Level to 30
- Updated dependency versions
  - Coil 1.3.2
  - AndroidX Activity 1.3.1
  - AndroidX Startup 1.1.0
  - AndroidX ConstraintLayout 2.1.0
  - Lottie 4.0.0

## stream-chat-android-client
### 🐞 Fixed
- Fixed a serialization error when editing messages that are replies

### ✅ Added
- Added the `expiration` parameter to `ChatClient::muteChannel`, `ChannelClient:mute` methods
- Added the `timeout` parameter to `ChatClient::muteUser`, `ChannelClient:mute::muteUser` methods

### ⚠️ Changed
- Allow specifying multiple attachment's type when getting messages with attachments:
  - Deprecated `ChatClient::getMessagesWithAttachments` with `type` parameter. Use `ChatClient::getMessagesWithAttachments` function with types list instead
  - Deprecated `ChannelClient::getMessagesWithAttachments` with `type` parameter. Use `ChannelClient::getMessagesWithAttachments` function with types list instead

## stream-chat-android-ui-common
### 🐞 Fixed
- Fixed a bug in state handling for anonymous users.

## stream-chat-android-ui-components
### ✅ Added
- Added self-contained higher-level UI components:
  - `ChannelListFragment` - channel list screen which internally contains `ChannelListHeaderView`, `ChannelListView`, `SearchInputView`, `SearchResultListView`.
  - `ChannelListActivity` - thin wrapper around `ChannelListFragment`
  - `MessageListFragment` - message list screen which internally contains `MessageListHeaderView`, `MessageListView`, `MessageInputView`.
  - `MessageListActivity` - thin wrapper around `MessageListFragment`
    Check [ChannelListScreen](https://getstream.io/chat/docs/sdk/android/ui/components/channel-list-screen/) and [MessageListScreen](https://getstream.io/chat/docs/sdk/android/ui/components/message-list-screen/) docs for further details.

## stream-chat-android-compose
### 🐞 Fixed
- Added missing `emptyContent` and `loadingContent` parameters to `MessageList` inner components.
- Fixed a bug where selected File attachment icons were clipped.
- Fixed a bug where image file attachments weren't shown as thumbnails.
- Added an overlay to the `ChannelInfo` that blocks outside clicks.
- Updated the `ChannelInfoUserItem` to use the `UserAvatar`.

### ⬆️ Improved
- Added default date and time formatting to Channel and Message items.
- Improved attachments API by providing cleaner examples of attachment factories.
- Updated documentation & examples.
- Decoupled attachment content to specific attachment files.
- Decoupled message attachment content to a `MessageAttachmentsContent` component.
- Re-structured SDK module to accommodate a new `attachment` package.

### ✅ Added
- Added `DateFormatter` option to the `ChatTheme`, to allow for date format customization across the app.
- Added a `Timestamp` component that encapsulates date formatting.
- Added a way to customize and override if messages use unique reactions.
- Added a `GiphyAttachmentFactory` for GIF specific attachments.
- Added support for loading GIFs using a custom `ImageLoader` for Coil.


# August 12th, 2021 - 4.16.0
## Common changes for all artifacts
### ✅ Added
- Added support for several languages:
  - French
  - Hindi
  - Italian
  - Japanese
  - Korean
  - Spanish
    You can disable them by explicitly setting `resConfigs` inside `build.gradle` file. Check our [docs](https://getstream.io/chat/docs/sdk/android/ui/guides/custom-translations/) for further details.
### ⚠️ Changed
- 🚨 Breaking change: Firebase dependencies have been extracted from our SDK. If you want to continue working with Firebase Push Notification you need to add `stream-chat-android-pushprovider-firebase` artifact to your App
  Check our [docs](https://getstream.io/chat/docs/sdk/android/client/guides/push-notifications/) for further details.
- Updated the Kotlin version to latest supported - `1.5.21`.

## stream-chat-android
### 🐞 Fixed
- Fixed markdown links rendering using custom linkify implementation.

## stream-chat-android-client
### ✅ Added
- `PushMessage` class created to store Push Notification data
- `PushDeviceGenerator` interface to obtain the Push Token and create the `Device`

### ⚠️ Changed
- `Device` class has an extra attribute with the `PushProvider` used on this device
- Breaking change: `ChatClient.setDevice()` and `ChatClient.addDevice()` now receive a `device` instance, instead of only receive the push provider token
- `RemoteMessage` from Firebase is not used anymore inside of our SDK, now it needs to be used with `PushMessage` class
- `NotificationConfig` has a new list of `PushDeviceGenerator` instance to be used for generating the Push Notification Token. If you were using `Firebase` as your Push Notification Provider, you need to add `FirebasePushDeviceGenerator` to your `NotificationConfig` object to continue working as before. `FirebasePushDeviceGenerator` receive by constructor the default `FirebaseMessaging` instance to be used, if you would like to use your own instance and no the default one, you can inject it by constructor. Unneeded Firebase properties have been removed from this class.

### ❌ Removed
- 🚨 Breaking change: Remove `ChatClient.isValidRemoteMessage()` method. It needs to be handled outside
- 🚨 Breaking change: Remove `ChatClient.handleRemoteMessage(RemoteMessage)`. Now it needs to be used `ChatClient.handlePushMessage(PushMessage)`

## stream-chat-android-offline
### 🐞 Fixed
- Fixed the event sync process when connection is recovered

## stream-chat-android-ui-common
### ❌ Removed
- Removed unnecessary "draft" filter from the default channel list filter as it is only relevant to the sample app

## stream-chat-android-ui-components
### 🐞 Fixed
- Fixed attachments of camera. Now multiple videos and pictures can be taken from the camera.
- Added the possibility to force light and dark theme. Set it in inside ChatUI to make all views, fragments and activity of the SDK light.
- Fixed applying style to `SuggestionListView` when using it as a standalone component. You can modify the style using `suggestionListViewTheme` or `TransformStyle::suggestionListStyleTransformer`
- Fixed markdown links rendering using custom linkify implementation.

### ✅ Added
- Added `MessageListView::setDeletedMessageListItemPredicate` function. It's responsible for adjusting visibility of the deleted `MessageListItem.MessageItem` elements.
- Added `streamUiAttachmentSelectionBackgroundColor` for configuring attachment's icon background in `AttachmentSelectionDialogFragment`
- Added `streamUiAttachmentSelectionAttachIcon` for configuring attach icon in `AttachmentSelectionDialogFragment`
- Added support for pinned messages:
  - Added a button to pin/unpin a message to the message options overlay
  - Added `MessageListView::setMessagePinHandler` and `MessageListView::setMessageUnpinHandler` methods to provide custom handlers for aforementioned button
  - Added `PinnedMessageListView` to display a list of pinned messages. The view is supposed to be used with `PinnedMessageListViewModel` and `PinnedMessageListViewModelFactory`
- Possibility to transform MessageItems before the are displayed in the screen.
  Use the `MessageListView.setMessageItemTransformer` for make the necessary transformation. This example makes groups of messages if they were created less than one hour apart:
```
binding.messageListView.setMessageItemTransformer { list ->
  list.mapIndexed { i, messageItem ->
        var newMessageItem = messageItem

        if (i < list.lastIndex) {
            val nextMessageItem = list[i + 1]

            if (messageItem is MessageListItem.MessageItem &&
                nextMessageItem is MessageListItem.MessageItem
            ) {
                val thisInstant = messageItem.message.createdAt?.time?.let(Instant::ofEpochMilli)
                val nextInstant = nextMessageItem.message.createdAt?.time?.let(Instant::ofEpochMilli)

                if (nextInstant?.isAfter(thisInstant?.plus(1, ChronoUnit.HOURS)) == true) {
                    newMessageItem = messageItem.copy(positions = listOf(MessageListItem.Position.BOTTOM))
                } else {
                    newMessageItem =
                        messageItem.copy(positions = messageItem.positions - MessageListItem.Position.BOTTOM)
                }
            }
        }

        newMessageItem
    }
}
```
- Added possibility to customize the appearance of pinned message in the`MessageListView` using the following attributes:
  - `streamUiPinMessageEnabled` - attribute to enable/disable "pin message" feature
  - `streamUiPinOptionIcon` - icon for pin message option
  - `streamUiUnpinOptionIcon` - icon for unpin message option
  - `streamUiPinnedMessageIndicatorTextSize`, `streamUiPinnedMessageIndicatorTextColor`, `streamUiPinnedMessageIndicatorTextFontAssets`, `streamUiPinnedMessageIndicatorTextFont`, `streamUiPinnedMessageIndicatorTextStyle` attributes to customize "pinned by" text
  - `streamUiPinnedMessageIndicatorIcon` - icon in the message list indicating that a message was pinned
  - `streamUiPinnedMessageBackgroundColor` - the background color of a pinned message in the message list
- Added possibility to customize `PinnedMessageListView` style using `streamUiPinnedMessageListStyle` theme attribute or `TransformStyle.pinnedMessageListViewStyleTransformer`. The list of available style attributes can be found in `attrs_pinned_message_list_view.xml`. The default style for `PinnedMessageListView` is `StreamUi.PinnedMessageList`.

### ⚠️ Changed
- 🚨 Breaking change: the deleted `MessageListItem.MessageItem` elements are now displayed by default to all the users. This default behavior can be customized using `MessageListView::setDeletedMessageListItemPredicate` function. This function takes an instance of `MessageListItemPredicate`. You can pass one of the following objects:
  * `DeletedMessageListItemPredicate.VisibleToEveryone`
  * `DeletedMessageListItemPredicate.NotVisibleToAnyone`
  * or `DeletedMessageListItemPredicate.VisibleToAuthorOnly`
    Alternatively you can pass your custom implementation by implementing the `MessageListItemPredicate` interface if you need to customize it more deeply.

## stream-chat-android-compose
### 🐞 Fixed
- Fixed a bug where we didn't use the `Channel.getDisplayName()` logic for the `MessageListHeader`.
- Fixed a bug where lazy loading for `Channel`s wasn't working consistently

### ⬆️ Improved
- Updated Jetpack Compose to `1.0.1`
- Updated Accompanist libraries to `0.16.1`
- Updated KTX Activity to `1.3.1`
- Exposed functionality for getting the `displayName` of `Channel`s.
- Added updated logic to Link preview attachments, which chooses either the `titleLink` or the `ogUrl` when loading the data, depending on which exists .

### ✅ Added
- Added the `emptyContent` and `loadingContent` parameters to `ChannelList` and `MessageList` components. Now you can customize the UI of those two states.
- Added lots of improvements to Avatars - added a `UserAvatar`, `ChannelAvatar` and an `InitialsAvatar` to load different types of data.
- We now show a matrix of user images in case we're in a group DM.
- We also show initials in case the user doesn't have an image.
- Added a way to customize the leading content in the `ChannelListHeader`.

### ⚠️ Changed
- `ViewModel`s now initialize automatically, so you no longer have to call `start()` on them. This is aimed to improve the consistency between our SDKs.
- Added a `Shape` parameter to `Avatar` to customize the shape.
- The `User` parameter in the `ChannelListHeader` is nullable and used to display the default leading content.

## stream-chat-android-pushprovider-firebase
### ✅ Added
- Create this new artifact. To use Firebase Push Notification you need do the following steps:
  1. Add the artifact to your `build.gradle` file -> `implementation "io.getstream:stream-chat-android-pushprovider-firebase:$streamVersion"`
  2. Add `FirebaseDeviceGenerator` to your `NotificationConfig`
        ```
            val notificationConfig = NotificationConfig(
                [...]
                pushDeviceGenerators = listOf(FirebasePushDeviceGenerator())
                )
        ```


# August 5th, 2021 - 4.15.1
## stream-chat-android-client
### ⬆️ Improved
- Improved `ChatClient::pinMessage` and `ChatClient::unpinMessage`. Now the methods use partial message updates and the data in other `Message` fields is not lost.

### ✅ Added
- Added `Channel::isMutedFor` extension function which might be used to check if the Channel is muted for User
- Added `ChatClient::partialUpdateMessage` method to update specific `Message` fields retaining the other fields

## stream-chat-android-offline
### 🐞 Fixed
- Fixed updating `ChannelController::muted` value

### ⬆️ Improved
- The following `Message` fields are now persisted to the database: `pinned`, `pinnedAt`, `pinExpires`, `pinnedBy`, `channelInfo`, `replyMessageId`.

## stream-chat-android-ui-components
### 🐞 Fixed
- Added a fix for default view for empty state of ChannelListView.
- Fixed memory leaks for FileAttachmentsView.

### ✅ Added
- Added `MessageListItem.ThreadPlaceholderItem` and corresponding `THREAD_PLACEHOLDER` view type which can be used to implement an empty thread placeholder.
- Added `authorLink` to `Attachment` - the link to the website

### ❌ Removed
- Removed `UrlSigner` class

## stream-chat-android-compose
### ⬆️ Improved
- Exposed `DefaultMessageContainer` as a public component so users can use it as a fallback
- Exposed an `isMine` property on `MessageItem`s, for ease of use.
- Allowed for customization of `MessageList` (specifically `Messages`) component background, through a `modifier.background()` parameter.
- Allowed for better message customization before sending the message.

### ⚠️ Changed
- Moved permissions and queries from the compose sample app `AndroidManifest.xml` to the SDK `AndroidManifest.xml` so users don't have to add permissions themselves.
- Changed the exposed type of the `MessageComposer`'s `onSendMessage` handler. This way people can customize messages before we send them to the API.

### ❌ Removed
- Removed `currentUser` parameter from `DefaultMessageContainer` and some other components that relied on ID comparison to know which message is ours/theirs.
- Removed default background color on `Messages` component, so that users can customize it by passing in a `modifier`.


# July 29th, 2021 - 4.15.0
## New Jetpack Compose UI Components 🎉

Starting from this release, we have a new `stream-chat-android-compose` artifact that contains a UI implementation for Chat built in Jetpack Compose.

The new artifact is available as a beta for now (note the postfix in the version number):

```groovy
implementation "io.getstream:stream-chat-android-compose:4.15.0-beta"
```

Learn more in the [announcement blog post](https://getstream.io/blog/jetpack-compose-sdk/), check out the [documentation of the Compose UI Components](https://getstream.io/chat/docs/sdk/android/compose/overview/), and try them today with the [Compose Chat tutorial](https://getstream.io/chat/compose/tutorial/)!

## Common changes for all artifacts

### 🐞 Fixed
- Fixed adding `MessageListItem.TypingItem` to message list

### ⬆️ Improved
- ⚠ Downgraded Kotlin version to 1.5.10 to support Jetpack Compose
- Removed AndroidX Media dependency
- Updated dependency versions
  - Coil 1.3.0
  - AndroidX Activity 1.3.0
  - AndroidX AppCompat 1.3.1
  - Android Ktx 1.6.0
  - AndroidX RecyclerView 1.2.1
  - Kotlin Coroutines 1.5.1
  - Dexter 6.2.3
  - Lottie 3.7.2

## stream-chat-android-client
### ⬆️ Improved
- Improved the names of properties in the `Config` class

## stream-chat-android-ui-common
### ✅ Added
Now it is possible to style the AttachmentActivity. Just replace the activity's theme
in your Manifest file:

```
<activity
    android:name="io.getstream.chat.android.ui.gallery.AttachmentActivity"
    android:theme="@style/yourTheme"
    tools:replace="android:theme"
    />
```

## stream-chat-android-ui-components
### 🐞 Fixed
- Fixed "operator $ne is not supported for custom fields" error when querying channels

### ✅ Added
- Now you can configure the style of `MessageListItem`. Added:
  - streamUiMessageTextColorThreadSeparator
  - streamUiMessageTextFontThreadSeparator
  - streamUiMessageTextFontAssetsThreadSeparator
  - streamUiMessageTextStyleThreadSeparator
  - streamUiMessageTextSizeLinkLabel
  - streamUiMessageTextColorLinkLabel
  - streamUiMessageTextFontLinkLabel
  - streamUiMessageTextFontAssetsLinkLabel
  - streamUiMessageTextStyleLinkLabel
  - streamUiMessageListLoadingView
  - streamUiEmptyStateTextSize
  - streamUiEmptyStateTextColor
  - streamUiEmptyStateTextFont
  - streamUiEmptyStateTextFontAssets
  - streamUiEmptyStateTextStyle

- Now you can configure the style of `AttachmentMediaActivity`
- Added `streamUiLoadingView`, `streamUiEmptyStateView` and `streamUiLoadingMoreView` attributes to `ChannelListView` and `ChannelListViewStyle`
- Added possibility to customize `ChannelListView` using `streamUiChannelListViewStyle`. Check `StreamUi.ChannelListView` style
- Added `edgeEffectColor` attribute to `ChannelListView` and `ChannelListViewStyle` to allow configuring edge effect color
- Added possibility to customize `MentionListView` style via `TransformStyle.mentionListViewStyleTransformer`
- Added `streamUiSearchResultListViewStyle` attribute to application to customize `SearchResultListView`. The attribute references a style with the following attributes:
  - `streamUiSearchResultListSearchInfoBarBackground` - background for search info bar
  - `streamUiSearchResultListSearchInfoBarTextSize`, `streamUiSearchResultListSearchInfoBarTextColor`, `streamUiSearchResultListSearchInfoBarTextFont`, `streamUiSearchResultListSearchInfoBarTextFontAssets`, `streamUiSearchResultListSearchInfoBarTextStyle` attributes to customize text displayed in search info bar
  - `streamUiSearchResultListEmptyStateIcon` - icon for empty state view
  - `streamUiSearchResultListEmptyStateTextSize`, `streamUiSearchResultListEmptyStateTextColor`, `streamUiSearchResultListEmptyStateTextFont`, `streamUiSearchResultListEmptyStateTextFontAssets`, `streamUiSearchResultListEmptyStateTextStyle` attributes to customize empty state text
  - `streamUiSearchResultListProgressBarIcon` - animated progress drawable
  - `streamUiSearchResultListSenderNameTextSize`, `streamUiSearchResultListSenderNameTextColor`, `streamUiSearchResultListSenderNameTextFont`, `streamUiSearchResultListSenderNameTextFontAssets`, `streamUiSearchResultListSenderNameTextStyle` attributes to customize message sender text
  - `streamUiSearchResultListMessageTextSize`, `streamUiSearchResultListMessageTextColor`, `streamUiSearchResultListMessageTextFont`, `streamUiSearchResultListMessageTextFontAssets`, `streamUiSearchResultListMessageTextStyle` attributes to customize message text
  - `streamUiSearchResultListMessageTimeTextSize`, `streamUiSearchResultListMessageTimeTextColor`, `streamUiSearchResultListMessageTimeTextFont`, `streamUiSearchResultListMessageTimeTextFontAssets`, `streamUiSearchResultListMessageTimeTextStyle` attributes to customize message time text
- Added possibility to customize `SearchResultListView` style via `TransformStyle.searchResultListViewStyleTransformer`
- Added `streamUiTypingIndicatorViewStyle` attribute to application to customize `TypingIndicatorView`. The attribute references a style with the following attributes:
  - `streamUiTypingIndicatorAnimationView` - typing view
  - `streamUiTypingIndicatorUsersTextSize`, `streamUiTypingIndicatorUsersTextColor`, `streamUiTypingIndicatorUsersTextFont`, `streamUiTypingIndicatorUsersTextFontAssets`, `streamUiTypingIndicatorUsersTextStyle` attributes to customize typing users text
- Added possibility to customize `TypingIndicatorView` style via `TransformStyle.typingIndicatorViewStyleTransformer`
- Added new properties allowing customizing `MessageInputView` using `MessageInputViewStyle` and `AttachmentSelectionDialogStyle`:
  - `MessageInputViewStyle.fileNameTextStyle`
  - `MessageInputViewStyle.fileSizeTextStyle`
  - `MessageInputViewStyle.fileCheckboxSelectorDrawable`
  - `MessageInputViewStyle.fileCheckboxTextColor`
  - `MessageInputViewStyle.fileAttachmentEmptyStateTextStyle`
  - `MessageInputViewStyle.mediaAttachmentEmptyStateTextStyle`
  - `MessageInputViewStyle.fileAttachmentEmptyStateText`
  - `MessageInputViewStyle.mediaAttachmentEmptyStateText`
  - `MessageInputViewStyle.dismissIconDrawable`
  - `AttachmentSelectionDialogStyle.allowAccessToGalleryText`
  - `AttachmentSelectionDialogStyle.allowAccessToFilesText`
  - `AttachmentSelectionDialogStyle.allowAccessToCameraText`
  - `AttachmentSelectionDialogStyle.allowAccessToGalleryIcon`
  - `AttachmentSelectionDialogStyle.allowAccessToFilesIcon`
  - `AttachmentSelectionDialogStyle.allowAccessToCameraIcon`
  - `AttachmentSelectionDialogStyle.grantPermissionsTextStyle`
  - `AttachmentSelectionDialogStyle.recentFilesTextStyle`
  - `AttachmentSelectionDialogStyle.recentFilesText`
  - `AttachmentSelectionDialogStyle.fileManagerIcon`
  - `AttachmentSelectionDialogStyle.videoDurationTextStyle`
  - `AttachmentSelectionDialogStyle.videoIconDrawable`
  - `AttachmentSelectionDialogStyle.videoIconVisible`
  - `AttachmentSelectionDialogStyle.videoLengthLabelVisible`
- Added `StreamUi.MessageInputView` theme allowing to customize all of the `MessageInputViewStyle` properties:
  - streamUiAttachButtonEnabled
  - streamUiAttachButtonIcon
  - streamUiLightningButtonEnabled
  - streamUiLightningButtonIcon
  - streamUiMessageInputTextSize
  - streamUiMessageInputTextColor
  - streamUiMessageInputHintTextColor
  - streamUiMessageInputScrollbarEnabled
  - streamUiMessageInputScrollbarFadingEnabled
  - streamUiSendButtonEnabled
  - streamUiSendButtonEnabledIcon
  - streamUiSendButtonDisabledIcon
  - streamUiShowSendAlsoToChannelCheckbox
  - streamUiSendAlsoToChannelCheckboxGroupChatText
  - streamUiSendAlsoToChannelCheckboxDirectChatText
  - streamUiSendAlsoToChannelCheckboxTextSize
  - streamUiSendAlsoToChannelCheckboxTextColor
  - streamUiSendAlsoToChannelCheckboxTextStyle
  - streamUiMentionsEnabled
  - streamUiMessageInputTextStyle
  - streamUiMessageInputHintText
  - streamUiCommandsEnabled
  - streamUiMessageInputEditTextBackgroundDrawable
  - streamUiMessageInputDividerBackgroundDrawable
  - streamUiPictureAttachmentIcon
  - streamUiFileAttachmentIcon
  - streamUiCameraAttachmentIcon
  - streamUiAllowAccessToCameraIcon
  - streamUiAllowAccessToFilesIcon
  - streamUiAllowAccessToGalleryIcon
  - streamUiAllowAccessToGalleryText
  - streamUiAllowAccessToFilesText
  - streamUiAllowAccessToCameraText
  - streamUiGrantPermissionsTextSize
  - streamUiGrantPermissionsTextColor
  - streamUiGrantPermissionsTextStyle
  - streamUiAttachmentsRecentFilesTextSize
  - streamUiAttachmentsRecentFilesTextColor
  - streamUiAttachmentsRecentFilesTextStyle
  - streamUiAttachmentsRecentFilesText
  - streamUiAttachmentsFileManagerIcon
  - streamUiAttachmentVideoLogoIcon
  - streamUiAttachmentVideoLengthVisible
  - streamUiAttachmentVideoIconVisible
  - streamUiCommandInputCancelIcon
  - streamUiCommandInputBadgeBackgroundDrawable
  - streamUiCommandInputBadgeIcon
  - streamUiCommandInputBadgeTextSize
  - streamUiCommandInputBadgeTextColor
  - streamUiCommandInputBadgeStyle
  - streamUiAttachmentsFileNameTextSize
  - streamUiAttachmentsFileNameTextColor
  - streamUiAttachmentsFileNameTextStyle
  - streamUiAttachmentsFileSizeTextSize
  - streamUiAttachmentsFileSizeTextColor
  - streamUiAttachmentsFileSizeTextStyle
  - streamUiFileCheckBoxSelectorTextColor
  - streamUiFileCheckBoxSelectorDrawable
  - streamUiAttachmentsFilesEmptyStateTextSize
  - streamUiAttachmentsFilesEmptyStateTextColor
  - streamUiAttachmentsFilesEmptyStateStyle
  - streamUiAttachmentsMediaEmptyStateTextSize
  - streamUiAttachmentsMediaEmptyStateTextColor
  - streamUiAttachmentsMediaEmptyStateStyle
  - streamUiAttachmentsFilesEmptyStateText
  - streamUiAttachmentsMediaEmptyStateText
  - streamUiMessageInputCloseButtonIconDrawable
- Added `streamUiMessageListFileAttachmentStyle` theme attribute to customize the appearance of file attachments within messages.

### ⚠️ Changed
- Made `Channel::getLastMessage` function public
- `AttachmentSelectionDialogFragment::newInstance` requires instance of `MessageInputViewStyle` as a parameter. You can obtain a default implementation of `MessageInputViewStyle` with `MessageInputViewStyle::createDefault` method.
- Renamed `FileAttachmentsViewStyle` class to `FileAttachmentViewStyle`

### ❌ Removed
- 🚨 Breaking change: `MessageListItemStyle::reactionsEnabled` was deleted as doubling of the same flag from `MessageListViewStyle`


# July 19th, 2021 - 4.14.2
## stream-chat-android-client
### ❌ Removed
- Removed `Channel::isMuted` extension. Use `User::channelMutes` or subscribe for `NotificationChannelMutesUpdatedEvent` to get information about muted channels.

## stream-chat-android-ui-components
### 🐞 Fixed
- Fixed crash caused by missing `streamUiReplyAvatarStyle` and `streamUiMessageOptionsAvatarStyle`

### ⬆️ Improved
- "Copy Message" option is now hidden when the message contains no text to copy.

### ✅ Added
- Now you can configure the style of `AttachmentMediaActivity`.

# July 14th, 2021 - 4.14.1
## stream-chat-android-ui-components
### ✅ Added
- Added `MessageListView::requireStyle` which expose `MessageListViewStyle`. Be sure to invoke it when view is initialized already.

# July 13th, 2021 - 4.14.0
## Common changes for all artifacts
### 🐞 Fixed
- Fix scroll bug in the `MessageListView` that produces an exception related to index out of bounds.

## stream-chat-android-client
### ⬆️ Improved
- Improved `ChatClient::enableSlowMode`, `ChatClient::disableSlowMode`, `ChannelClient::enableSlowMode`, `ChannelClient::disableSlowMode` methods. Now the methods do partial channel updates so that other channel fields are not affected.

### ✅ Added
- Added `ChatClient::partialUpdateUser` method for user partial updates.

## stream-chat-android-offline
### 🐞 Fixed
- Fixed bug related to editing message in offline mode. The bug was causing message to reset to the previous one after connection was recovered.
- Fixed violation of comparison contract for nullable fields in `QuerySort::comparator`

## stream-chat-android-ui-components
### 🐞 Fixed
- Fixed the alignment of the titles in `MessageListHeaderView` when the avatar is hidden.

### ✅ Added
- Added `streamUiMessagesStart` that allows to control if the stack of messages starts at the bottom or the top.
- Added `streamUiThreadMessagesStart` that allows to control if the stack of thread messages starts at the bottom or the top.
- Added `streamUiSuggestionListViewStyle` that allows to customize `SuggestionListView` with a theme
- Added `streamUiChannelListHeaderStyle` that allows to customize ChannelListHeaderView.
- `MentionListView` can be customisable with XML parameters and with a theme.
- Added possibility to customize all avatar using themes. Create
  ```
  <style name="StreamTheme" parent="@style/StreamUiTheme">
  ```
  and customize all the avatars that you would like. All options are available here:
  https://github.com/GetStream/stream-chat-android/blob/main/stream-chat-android-ui-components/src/main/res/values/attrs.xml
- Now you can use the style `streamUiChannelListHeaderStyle` to customize ChannelListHeaderView.

### ⚠️ Changed
- 🚨 Breaking change: removed `MessageListItemStyle.threadsEnabled` property. You should use only the `MessageListViewStyle.threadsEnabled` instead. E.g. The following code will disable both _Thread reply_ message option and _Thread reply_ footnote view visible below the message list item:
```kotlin
        TransformStyle.messageListStyleTransformer = StyleTransformer {
  it.copy(threadsEnabled = false)
}
```

# July 1st, 2021 - 4.13.0
## Common changes for all artifacts
### ⬆️ Improved
- Updated to Kotlin 1.5.20

## stream-chat-android
### ✅ Added
- Added `ChatUi.Builder#withImageHeadersProvider` to allow adding custom headers to image requests

## stream-chat-android-client
### ⚠️ Changed
- Using the `useNewSerialization` option on the `ChatClient.Builder` to opt out from using the new serialization implementation is now an error. Please start using the new serialization implementation, or report any issues keeping you from doing so. The old implementation will be removed soon.

## stream-chat-android-offline
### 🐞 Fixed
- By default we use backend request to define is new message event related to our query channels specs or not. Now filtering by BE only fields works for channels

## stream-chat-android-ui-components
### ✅ Added
- Added new attributes to `MessageInputView` allowing to customize the style of input field during command input:
  - `streamUiCommandInputBadgeTextSize`, `streamUiCommandInputBadgeTextColor`, `streamUiCommandInputBadgeFontAssets`, `streamUiCommandInputBadgeFont`, `streamUiCommandInputBadgeStyle` attributes to customize the text appearance of command name inside command badge
  - `streamUiCommandInputCancelIcon` attribute to customize the icon for cancel button
  - `streamUiCommandInputBadgeIcon` attribute to customize the icon inside command badge
  - `streamUiCommandInputBadgeBackgroundDrawable` attribute to customize the background shape of command badge
- Added possibility to customize `MessageListHeaderView` style via `streamUiMessageListHeaderStyle` theme attribute and via `TransformStyle.messageListHeaderStyleTransformer`.
- Added new attributes to `MessageInputView`:
  - `streamUiCommandIcon` attribute to customize the command icon displayed for each command item in the suggestion list popup
  - `streamUiLightningIcon` attribute to customize the lightning icon displayed in the top left corner of the suggestion list popup
- Added support for customizing `SearchInputView`
  - Added `SearchInputViewStyle` class allowing customization using `TransformStyle` API
  - Added XML attrs for `SearchInputView`:
    - `streamUiSearchInputViewHintText`
    - `streamUiSearchInputViewSearchIcon`
    - `streamUiSearchInputViewClearInputIcon`
    - `streamUiSearchInputViewBackground`
    - `streamUiSearchInputViewTextColor`
    - `streamUiSearchInputViewHintColor`
    - `streamUiSearchInputViewTextSize`
- Added `ChatUi#imageHeadersProvider` to allow adding custom headers to image requests

### ⚠️ Changed
- 🚨 Breaking change: moved `commandsTitleTextStyle`, `commandsNameTextStyle`, `commandsDescriptionTextStyle`, `mentionsUsernameTextStyle`, `mentionsNameTextStyle`, `mentionsIcon`, `suggestionsBackground` fields from `MessageInputViewStyle` to `SuggestionListViewStyle`. Their values can be customized via `TransformStyle.suggestionListStyleTransformer`.
- Made `SuggestionListController` and `SuggestionListUi` public. Note that both of these are _experimental_, which means that the API might change at any time in the future (even without a deprecation cycle).
- Made `AttachmentSelectionDialogFragment` _experimental_ which means that the API might change at any time in the future (even without a deprecation cycle).


# June 23th, 2021 - 4.12.1
## stream-chat-android-client
### ✅ Added
- Added `ChannelClient::sendEvent` method which allows to send custom events.
- Added nullable `User` field to `UnknownEvent`.

### ❌ Removed
- Removed the `Message::attachmentsSyncStatus` field


## stream-chat-android-offline
### 🐞 Fixed
- Fixed `in` and `nin` filters when filtering by extra data field that is an array.
- Fixed crash when adding a reaction to a thread message.

### ⬆️ Improved
- Now attachments can be sent while being in offline


## stream-chat-android-ui-common
### ✅ Added
- Made `AttachmentSelectionDialogFragment` public. Use `newInstance` to create instances of this Fragment.


## stream-chat-android-ui-components
### ⬆️ Improved
- Hide suggestion list popup when keyboard is hidden.

### ✅ Added
- Added the `MessageInputView::hideSuggestionList` method to hide the suggestion list popup.


# June 15th, 2021 - 4.12.0
## stream-chat-android-client
### 🐞 Fixed
- Fixed thrown exception type while checking if `ChatClient` is initialized

## stream-chat-android-offline
### 🐞 Fixed
- Fixed bug where reactions of other users were sometimes displayed as reactions of the current user.
- Fixed bug where deleted user reactions were sometimes displayed on the message options overlay.

## stream-chat-android-ui-common
### 🐞 Fixed
- Fixed bug where files without extension in their name lost the mime type.
- Using offline.ChatDomain instead of livedata.ChatDomain in ChannelListViewModel.

## stream-chat-android-ui-components
### 🐞 Fixed
- Fixing the save of pictures from AttachmentGalleryActivity. When external storage
  permission is not granted, now it asks for it.
### ⬆️ Improved
- Added default implementation of "Leave channel" click listener to `ChannelListViewModelBinding`

### ✅ Added
- Added `streamUiChannelActionsDialogStyle` attribute to application theme and `ChannelListView` to customize channel actions dialog appearance. The attribute references a style with the following attributes:
  - `streamUiChannelActionsMemberNamesTextSize`, `streamUiChannelActionsMemberNamesTextColor`, `streamUiChannelActionsMemberNamesTextFont`, `streamUiChannelActionsMemberNamesTextFontAssets`, `streamUiChannelActionsMemberNamesTextStyle` attributes to customize dialog title with member names
  - `streamUiChannelActionsMemberInfoTextSize`, `streamUiChannelActionsMemberInfoTextColor`, `streamUiChannelActionsMemberInfoTextFont`, `streamUiChannelActionsMemberInfoTextFontAssets`, `streamUiChannelActionsMemberInfoTextStyle` attributes to customize dialog subtitle with member info
  - `streamUiChannelActionsItemTextSize`, `streamUiChannelActionsItemTextColor`, `streamUiChannelActionsItemTextFont`, `streamUiChannelActionsItemTextFontAssets`, `streamUiChannelActionsItemTextStyle` attributes to customize action item text style
  - `streamUiChannelActionsWarningItemTextSize`, `streamUiChannelActionsWarningItemTextColor`, `streamUiChannelActionsWarningItemTextFont`, `streamUiChannelActionsWarningItemTextFontAssets`, `streamUiChannelActionsWarningItemTextStyle` attributes to customize warning action item text style
  - `streamUiChannelActionsViewInfoIcon` attribute to customize "View Info" action icon
  - `streamUiChannelActionsViewInfoEnabled` attribute to hide/show "View Info" action item
  - `streamUiChannelActionsLeaveGroupIcon` attribute to customize "Leave Group" action icon
  - `streamUiChannelActionsLeaveGroupEnabled` attribute to hide/show "Leave Group" action item
  - `streamUiChannelActionsDeleteConversationIcon` attribute to customize "Delete Conversation" action icon
  - `streamUiChannelActionsDeleteConversationEnabled` attribute to hide/show "Delete Conversation" action item
  - `streamUiChannelActionsCancelIcon` attribute to customize "Cancel" action icon
  - `streamUiChannelActionsCancelEnabled` attribute to hide/show "Cancel" action item
  - `streamUiChannelActionsBackground` attribute for dialog's background
- Added `streamUiIconOnlyVisibleToYou` attribute to `MessageListView` to allow customizing "Only visible to you" icon placed in messages footer
- Added `GiphyViewHolderStyle` to `MessageListViewStyle` to allow customizing `GiphyViewHolder`. The new style comes together with following `MessageListView` attributes:
  - `streamUiGiphyCardBackgroundColor` attribute to customize card's background color
  - `streamUiGiphyCardElevation` attribute to customize card's elevation
  - `streamUiGiphyCardButtonDividerColor` attribute to customize dividers' colors
  - `streamUiGiphyIcon` attribute to customize Giphy icon
  - `streamUiGiphyLabelTextSize`, `streamUiGiphyLabelTextColor`, `streamUiGiphyLabelTextFont`, `streamUiGiphyLabelTextFontAssets`, `streamUiGiphyLabelTextStyle` attributes to customize label
  - `streamUiGiphyQueryTextSize`, `streamUiGiphyQueryTextColor`, `streamUiGiphyQueryTextFont`, `streamUiGiphyQueryTextFontAssets`, `streamUiGiphyQueryTextStyle` attributes to customize query text
  - `streamUiGiphyCancelButtonTextSize`, `streamUiGiphyCancelButtonTextColor`, `streamUiGiphyCancelButtonTextFont`, `streamUiGiphyCancelButtonTextFontAssets`, `streamUiGiphyCancelButtonTextStyle` attributes to customize cancel button text
  - `streamUiGiphyShuffleButtonTextSize`, `streamUiGiphyShuffleButtonTextColor`, `streamUiGiphyShuffleButtonTextFont`, `streamUiGiphyShuffleButtonTextFontAssets`, `streamUiGiphyShuffleButtonTextStyle` attributes to customize shuffle button text
  - `streamUiGiphySendButtonTextSize`, `streamUiGiphySendButtonTextColor`, `streamUiGiphySendButtonTextFont`, `streamUiGiphySendButtonTextFontAssets`, `streamUiGiphySendButtonTextStyle` attributes to customize send button text
- Adding extra XML attrs allowing to customize "Send also to channel" CheckBox at `MessageInputView` component:
  - `MessageInputView.streamUiSendAlsoToChannelCheckboxDrawable`
  - `MessageInputView.streamUiSendAlsoToChannelCheckboxDirectChatText`
  - `MessageInputView.streamUiSendAlsoToChannelCheckboxGroupChatText`
  - `MessageInputView.streamUiSendAlsoToChannelCheckboxTextStyle`
  - `MessageInputView.streamUiSendAlsoToChannelCheckboxTextColor`
  - `MessageInputView.streamUiSendAlsoToChannelCheckboxTextSize`
- Added `streamUiWarningMessageOptionsTextSize`, `streamUiWarningMessageOptionsTextColor`, `streamUiWarningMessageOptionsTextFont`, `streamUiWarningMessageOptionsFontAssets`, `streamUiWarningMessageOptionsTextStyle` attributes to `MessageListView` for customizing warning actions text appearance
- Deprecated multiple views' tint properties and attributes. Use custom drawables instead.
- Added `MediaAttachmentViewStyle` to allow customizing the appearance of media attachments in the message list. The new style comes together with following `MediaAttachmentView` attributes:
  - `progressIcon` - attribute to customize animated progress drawable when image is loading
  - `giphyIcon` - attribute to customize Giphy icon
  - `imageBackgroundColor` - attribute to customize image background color
  - `moreCountOverlayColor` - attribute to customize the color of "more count" semi-transparent overlay
  - `moreCountTextStyle` - attribute to customize text appearance of more count text
- Added `MessageReplyStyle` class allowing to customize MessageReply item view on MessageListView.
  Customization can be done using `TransformStyle` API or XML attributes of `MessageListView`:
  - `streamUiMessageReplyBackgroundColorMine`
  - `streamUiMessageReplyBackgroundColorTheirs`
  - `streamUiMessageReplyTextSizeMine`
  - `streamUiMessageReplyTextColorMine`
  - `streamUiMessageReplyTextFontMine`
  - `streamUiMessageReplyTextFontAssetsMine`
  - `streamUiMessageReplyTextStyleMine`
  - `streamUiMessageReplyTextSizeTheirs`
  - `streamUiMessageReplyTextColorTheirs`
  - `streamUiMessageReplyTextFontTheirs`
  - `streamUiMessageReplyTextFontAssetsTheirs`
  - `streamUiMessageReplyTextStyleTheirs`
  - `streamUiMessageReplyLinkColorMine`
  - `streamUiMessageReplyLinkColorTheirs`
  - `streamUiMessageReplyLinkBackgroundColorMine`
  - `streamUiMessageReplyLinkBackgroundColorTheirs`
  - `streamUiMessageReplyStrokeColorMine`
  - `streamUiMessageReplyStrokeWidthMine`
  - `streamUiMessageReplyStrokeColorTheirs`
  - `streamUiMessageReplyStrokeWidthTheirs`
- Added `FileAttachmentsViewStyle` class allowing to customize FileAttachmentsView item view on MessageListView.
- Added `MessageInputView::setSuggestionListViewHolderFactory` method which allows to provide custom views from suggestion list popup.

### ⚠️ Changed
- Changed the naming of string resources. The updated names can be reviewed in:
  - `strings_common.xml`
  - `strings_attachment_gallery.xml`
  - `strings_channel_list.xml`
  - `strings_channel_list_header.xml`
  - `strings_mention_list.xml`
  - `strings_message_input.xml`
  - `strings_message_list.xml`
  - `strings_message_list_header.xml`
  - `strings_search.xml`

# May 2nd, 2021 - 4.11.0
## Common changes for all artifacts
### 🐞 Fixed
- Fixed channel list sorting
### ⬆️ Improved
- Updated to Kotlin 1.5.10, coroutines 1.5.0
- Updated to Android Gradle Plugin 4.2.1
- Updated Room version to 2.3.0
- Updated Firebase, AndroidX, and other dependency versions to latest, [see here](https://github.com/GetStream/stream-chat-android/pull/1895) for more details
- Marked many library interfaces that should not be implemented by clients as [sealed](https://kotlinlang.org/docs/sealed-classes.html)
- Removed Fresco, PhotoDraweeView, and FrescoImageViewer dependencies (replaced by StfalconImageViewer)

## stream-chat-android
### 🐞 Fixed
- Fixing filter for draft channels. Those channels were not showing in the results, even when the user asked for them. Now this is fixed and the draft channels can be included in the `ChannelsView`.
- Fixed link preview UI issues in old-ui package
- Fixed crashes when opening the image gallery.

## stream-chat-android-client
### 🐞 Fixed
- Fixed querying banned users using new serialization.
- Fixed the bug when wrong credentials lead to inability to login
- Fixed issues with Proguard stripping response classes in new serialization implementation incorrectly

### ⬆️ Improved
- Improved handling push notifications:
  - Added `ChatClient.handleRemoteMessage` for remote message handling
  - Added `ChatClient.setFirebaseToken` for setting Firebase token
  - Added `NotificationConfig::pushNotificationsEnabled` for disabling push notifications
  - Deprecated `ChatClient.onMessageReceived`
  - Deprecated `ChatClient.onNewTokenReceived`
  - Changed `ChatNotificationHandler::buildNotification` signature - it now receives `Channel` and `Message` and returns `NotificationCompat.Builder` for better customization
  - Deprecated `ChatNotificationHandler.getSmallIcon`
  - Deprecated `ChatNotificationHandler.getFirebaseMessageIdKey`
  - Deprecated `ChatNotificationHandler.getFirebaseChannelIdKey`
  - Deprecated `ChatNotificationHandler.getFirebaseChannelTypeKey`
  - Changed `ChatNotificationHandler::onChatEvent` - it now doesn't handle events by default and receives `NewMessageEvent` instead of generic `ChatEvent`
- Improved error description provided by `ChatClient::sendImage`, `ChatClient::sendFile`, `ChannelClient::sendImage` and `ChannelClient::sendFile` methods if upload fails.

### ✅ Added
- Added `ChatClient::truncateChannel` and `ChannelClient::truncate` methods to remove messages from a channel.
- Added `DisconnectCause` to `DisconnectedEvent`
- Added method `SocketListener::onDisconnected(cause: DisconnectCause)`
- Added possibility to group notifications:
  - Notifications grouping is disabled by default and can be enabled using `NotificationConfig::shouldGroupNotifications`
  - If enabled, by default notifications are grouped by Channel's cid
  - Notifications grouping can be configured using `ChatNotificationHandler` and `NotificationConfig`
- Added `ChatNotificationHandler::getFirebaseMessaging()` method in place of `ChatNotificationHandler::getFirebaseInstanceId()`.
  It should be used now to fetch Firebase token in the following way: `handler.getFirebaseMessaging()?.token?.addOnCompleteListener {...}`.
- Added `Message.attachmentsSyncStatus: SyncStatus` property.

### ⚠️ Changed
- Changed the return type of `FileUploader` methods from nullable string to `Result<String>`.
- Updated `firebase-messaging` library to the version `22.0.0`. Removed deprecated `FirebaseInstanceId` invocations from the project.

### ❌ Removed
- `ChatNotificationHandler::getFirebaseInstanceId()` due to `FirebaseInstanceId` being deprecated. It's replaced now with `ChatNotificationHandler::getFirebaseMessaging()`.

## stream-chat-android-ui-components
### 🐞 Fixed
Fixing filter for draft channels. Those channels were not showing in the results, even when the user asked for them. Now this is fixed and the draft channels can be included in the `ChannelListView`.
Fixed bug when for some video attachments activity with media player wasn't shown.

### ✅ Added
- Added `topLeft`, `topRight`, `bottomLeft`, `bottomRight` options to the `streamUiAvatarOnlineIndicatorPosition` attribute of `AvatarView` and corresponding constants to `AvatarView.OnlineIndicatorPosition` enum.

### ⚠️ Changed
- Swipe options of `ChannelListView` component:
  - "Channel more" option is now not shown by default because we are not able to provide generic, default implementation for it.
    If you want to make this option visible, you need to set `app:streamUiChannelOptionsEnabled="true"` explicitly to `io.getstream.chat.android.ui.channel.list.ChannelListView` component.
  - "Channel delete" option has now default implementation. Clicking on the "delete" icon shows AlertDialog asking to confirm Channel deletion operation.

# May 11th, 2021 - 4.10.0
## stream-chat-android-client
### 🐞 Fixed
- Fixed the usage of `ProgressCallback` in `ChannelClient::sendFile` and `ChannelClient::sendImage` methods.

### ✅ Added
- Added `ChannelClient::deleteFile` and `ChannelClient::deleteImage` methods.
- Added `NotificationInviteRejectedEvent`
- Added `member` field to the `NotificationRemovedFromChannel` event
- Added `totalUnreadCount` and `unreadChannels` fields to the following events:
- `notification.channel_truncated`
- `notification.added_to_channel`
- `notification.channel_deleted`
- Added `channel` field to the `NotificationInviteAcceptedEvent` event
- Added `channel` field to the `NotificationInviteRejectedEvent` event

### ⚠️ Changed
- **The client now uses a new serialization implementation by default**, which was [previously](https://github.com/GetStream/stream-chat-android/releases/tag/4.8.0) available as an opt-in API.
  - This new implementation is more performant and greatly improves type safety in the networking code of the SDK.
  - If you experience any issues after upgrading to this version of the SDK, you can call `useNewSerialization(false)` when building your `ChatClient` to revert to using the old implementation. Note however that we'll be removing the old implementation soon, so please report any issues found.
  - To check if the new implementation is causing any failures in your app, enable error logging on `ChatClient` with the `logLevel` method, and look for the `NEW_SERIALIZATION_ERROR` tag in your logs while using the SDK.
- Made the `user` field in `channel.hidden` and `notification.invite_accepter` events non nullable.
- Updated channels state after `NotificationInviteRejectedEvent` or `NotificationInviteAcceptedEvent` is received

### ❌ Removed
- Removed redundant events which can only be received by using webhooks:
  - `channel.created`
  - `channel.muted`
  - `channel.unmuted`
  - `channel.muted`
  - `channel.unmuted`
- Removed `watcherCount` field from the following events as they are not returned with the server response:
  - `message.deleted`
  - `message.read`
  - `message.updated`
  - `notification.mark_read`
- Removed `user` field from the following events as they are not returned with the server response:
  - `notification.channel_deleted`
  - `notification.channel_truncated`
## stream-chat-android-offline
### 🐞 Fixed
- Fixed an issue when CustomFilter was configured with an int value but the value from the API was a double value
### ⚠️ Changed

- Changed the upload logic in `ChannelController` for the images unsupported by the Stream CDN. Now such images are uploaded as files via `ChannelClient::sendFile` method.
### ❌ Removed

## stream-chat-android-ui-common
### ⬆️ Improved
- Updated ExoPlayer version to 2.13.3

### ⚠️ Changed
- Deprecated `MessageInputViewModel::editMessage`. Use `MessageInputViewModel::messageToEdit` and `MessageInputViewModel::postMessageToEdit` instead.
- Changed `MessageInputViewModel::repliedMessage` type to `LiveData`. Use `ChatDomain::setMessageForReply` for setting message for reply.
- Changed `MessageListViewModel::mode` type to `LiveData`. Mode is handled internally and shouldn't be modified outside the SDK.

## stream-chat-android-ui-components
### 🐞 Fixed
- Removed empty badge for selected media attachments.

### ✅ Added
- Added `messageLimit` argument to `ChannelListViewModel` and `ChannelListViewModelFactory` constructors to allow changing the number of fetched messages for each channel in the channel list.

# April 30th, 2021 - 4.9.2
## stream-chat-android-offline
### ✅ Added
- Added `ChatDomain::user`, a new property that provide the current user into a LiveData/StateFlow container

### ⚠️ Changed
- `ChatDomain::currentUser` has been warning-deprecated because it is an unsafe property that could be null, you should subscribe to `ChatDomain::user` instead

## stream-chat-android-ui-components
### 🐞 Fixed
- Fixed NPE on MessageInputViewModel when the it was initialized before the user was set

# April 29th, 2021 - 4.9.1
## stream-chat-android
### ⬆️ Improved
* Updated coil dependency to the latest version. This fixes problem with .heic, and .heif attachment metadata parsing.

## stream-chat-android-client
### 🐞 Fixed
- Optimized the number of `ChatClient::addDevice` API calls

### ⬆️ Improved
- Events received after the client closes the connection are rejected

## stream-chat-android-offline
### 🐞 Fixed
- Fixed offline reactions sync

### ✅ Added
- Added new versions with API based on kotlin `StateFlow` for the following classes:
  * `io.getstream.chat.android.offline.ChatDomain`
  * `io.getstream.chat.android.offline.channel.ChannelController`
  * `io.getstream.chat.android.offline.thread.ThreadController`
  * `io.getstream.chat.android.offline.querychannels.QueryChannelsController`

## stream-chat-android-ui-common
### 🐞 Fixed
- Fixed crash related to accessing `ChatDomain::currentUser` in `MessageListViewModel` before user is connected

## stream-chat-android-ui-components
### ⬆️ Improved
* Updated coil dependency to the latest version. This fixes problem with .heic, and .heif attachment metadata parsing.

### ✅ Added
Customization of icons in Attachment selection dialog
you can use:
- app:streamUiPictureAttachmentIcon
  Change the icon for the first item in the list of icons
- app:streamUiPictureAttachmentIconTint
  Change the tint color for icon of picture selection
- app:streamUiFileAttachmentIcon
  Change the icon for the second item in the list of icons
- app:streamUiFileAttachmentIconTint
  Change the tint color for icon of file selection
- app:streamUiCameraAttachmentIcon
  Change the icon for the third item in the list of icons
- app:streamUiCameraAttachmentIconTint
  Change the tint color for icon of camera selection
- Added support for error messages
- Added attrs to `MessageListView` that allow to customize error message text style:
  * `streamUiErrorMessageTextSize`
  * `streamUiErrorMessageTextColor`
  * `streamUiErrorMessageTextFont`
  * `streamUiErrorMessageTextFontAssets`
  * `streamUiErrorMessageTextStyle`

# April 21th, 2021 - 4.9.0
## Common changes for all artifacts
### ✅ Added
Added icon to show when channel is muted in ChannelListView.
It is possible to customize the color and the drawable of the icon.

## stream-chat-android
### 🐞 Fixed
- Fixed multiline messages which were displayed in a single line

### ❌ Removed
- Removed deprecated `MessageListView::setViewHolderFactory` method
- Removed deprecated `Chat` interface

## stream-chat-android-client
### 🐞 Fixed
- Fixed: local cached hidden channels stay hidden even though new message is received.
- Make `Flag::approvedAt` nullable
- Fixed error event parsing with new serialization implementation

### ✅ Added
- Added `ChatClient::updateChannelPartial` and `ChannelClient::updatePartial` methods for partial updates of channel data.

### ⚠️ Changed
- Deprecated `ChannelClient::unBanUser` method
- Deprecated `ChatClient::unBanUser` method
- Deprecated `ChatClient::unMuteChannel` method

### ❌ Removed
- Removed deprecated `ChatObservable` class and all its uses
- Removed deprecated `ChannelControler` interface

## stream-chat-android-offline
### ✅ Added
- Added the following use case functions to `ChatDomain` which are supposed to replace `ChatDomain.useCases` property:
  * `ChatDomain::replayEventsForActiveChannels` Adds the provided channel to the active channels and replays events for all active channels.
  * `ChatDomain::getChannelController` Returns a `ChannelController` for given cid.
  * `ChatDomain::watchChannel` Watches the given channel and returns a `ChannelController`.
  * `ChatDomain::queryChannels` Queries offline storage and the API for channels matching the filter. Returns a queryChannelsController.
  * `ChatDomain::getThread` Returns a thread controller for the given channel and message id.
  * `ChatDomain::loadOlderMessages` Loads older messages for the channel.
  * `ChatDomain::loadNewerMessages` Loads newer messages for the channel.
  * `ChatDomain::loadMessageById` Loads message for a given message id and channel id.
  * `ChatDomain::queryChannelsLoadMore` Load more channels for query.
  * `ChatDomain::threadLoadMore` Loads more messages for the specified thread.
  * `ChatDomain::createChannel` Creates a new channel.
  * `ChatDomain::sendMessage` Sends the message.
  * `ChatDomain::cancelMessage` Cancels the message of "ephemeral" type.
  * `ChatDomain::shuffleGiphy` Performs giphy shuffle operation.
  * `ChatDomain::sendGiphy` Sends selected giphy message to the channel.
  * `ChatDomain::editMessage` Edits the specified message.
  * `ChatDomain::deleteMessage` Deletes the specified message.
  * `ChatDomain::sendReaction` Sends the reaction.
  * `ChatDomain::deleteReaction` Deletes the specified reaction.
  * `ChatDomain::keystroke` It should be called whenever a user enters text into the message input.
  * `ChatDomain::stopTyping` It should be called when the user submits the text and finishes typing.
  * `ChatDomain::markRead` Marks all messages of the specified channel as read.
  * `ChatDomain::markAllRead` Marks all messages as read.
  * `ChatDomain::hideChannel` Hides the channel with the specified id.
  * `ChatDomain::showChannel` Shows a channel that was previously hidden.
  * `ChatDomain::leaveChannel` Leaves the channel with the specified id.
  * `ChatDomain::deleteChannel` Deletes the channel with the specified id.
  * `ChatDomain::setMessageForReply` Set the reply state for the channel.
  * `ChatDomain::downloadAttachment` Downloads the selected attachment to the "Download" folder in the public external storage directory.
  * `ChatDomain::searchUsersByName` Perform api request with a search string as autocomplete if in online state. Otherwise performs search by name in local database.
  * `ChatDomain::queryMembers` Query members of a channel.
- Added `ChatDomain::removeMembers` method
- Added `ChatDomain::createDistinctChannel` A use-case for creating a channel based on its members.
- Added `ChatDomain::removeMembers` method

### ⚠️ Changed
- Deprecated `ChatDomain.useCases`. It has `DeprecationLevel.Warning` and still can be used. However, it will be not available in the future, so please consider migrating to use `ChatDomain` use case functions instead.
- Deprecated `GetUnreadChannelCount`
- Deprecated `GetTotalUnreadCount`

## stream-chat-android-ui-common
### 🐞 Fixed
- Fixed compatibility with latest Dagger Hilt versions

## stream-chat-android-ui-components
### 🐞 Fixed
- Fixed not perfectly rounded avatars
- `MessageInputView::UserLookupHandler` is not overridden everytime that members livedata is updated
- Fixed doubled command prefix when the command contains user mention
- Fixed handling user mute state in default `MessageListViewOptions` dialog
- Fixed incorrect "last seen" text
- Fixed multiline messages which were displayed in a single line

### ⬆️ Improved
- Setting external SuggestionListView is no longer necessary to display suggestions popup
### ✅ Added
- Added `ChatUI.supportedReactions: SupportedReactions` property, also introduced `SupportedReactions`, and `ReactionDrawable` class.
  It allows defining a set of supported reactions by passing a `Map<String, ReactionDrawable>` in constructor. `ReactionDrawable` is a wrapping class holding two `Drawable` instances - for active and inactive reaction states.
- Added methods and attrs to `MessageListView` that allow to customize visibility of message options:
  * `MessageListView::setDeleteMessageConfirmationEnabled`
  * `MessageListView::setCopyMessageEnabled`
  * `MessageListView::setBlockUserEnabled`
  * `MessageListView::setMuteUserEnabled`
  * `MessageListView::setMessageFlagEnabled`
  * `MessageListView::setReactionsEnabled`
  * `MessageListView::setRepliesEnabled`
  * `MessageListView::setThreadsEnabled`
  * `MessageListView.streamUiFlagMessageOptionEnabled`
  * `MessageListView.streamUiMuteUserOptionEnabled`
  * `MessageListView.streamUiBlockUserOptionEnabled`
  * `MessageListView.streamUiCopyMessageActionEnabled`
- Added confirmation dialog for flagging message option:
  * Added `MessageListView::flagMessageConfirmationEnabled` attribute
- Added `MessageListView::setFlagMessageResultHandler` which allows to handle flag message result
- Added support for system messages
- Added attrs to `MessageListView` that allow to customize system message text style:
  * `streamUiSystemMessageTextSize`
  * `streamUiSystemMessageTextColor`
  * `streamUiSystemMessageTextFont`
  * `streamUiSystemMessageTextFontAssets`
  * `streamUiSystemMessageTextStyle`
- Added attrs to `MessageListView` that allow to customize message option text style:
  * `streamUiMessageOptionsTextSize`
  * `streamUiMessageOptionsTextColor`
  * `streamUiMessageOptionsTextFont`
  * `streamUiMessageOptionsTextFontAssets`
  * `streamUiMessageOptionsTextStyle`
- Added attrs to `MessageListView` that allow to customize user reactions title text style:
  * `streamUiUserReactionsTitleTextSize`
  * `streamUiUserReactionsTitleTextColor`
  * `streamUiUserReactionsTitleTextFont`
  * `streamUiUserReactionsTitleTextFontAssets`
  * `streamUiUserReactionsTitleTextStyle`
- Added attrs to `MessageListView` that allow to customize colors of message options background, user reactions card background, overlay dim color and warning actions color:
  * `streamUiMessageOptionBackgroundColor`
  * `streamUiUserReactionsBackgroundColor`
  * `streamUiOptionsOverlayDimColor`
  * `streamUiWarningActionsTintColor`
- Added `ChatUI.mimeTypeIconProvider: MimeTypeIconProvider` property which allows to customize file attachment icons.

### ⚠️ Changed
- Now the "block user" feature is disabled. We're planning to improve the feature later. Stay tuned!
- Changed gallery background to black in dark mode

# April 8th, 2021 - 4.8.1
## Common changes for all artifacts
### ⚠️ Changed
- We've cleaned up the transitive dependencies that our library exposes to its clients. If you were using other libraries implicitly through our SDK, you'll now have to depend on those libraries directly instead.

## stream-chat-android
### 🐞 Fixed
- Fix Attachment Gravity

### ✅ Added
- Provide AvatarView class

## stream-chat-android-offline
### 🐞 Fixed
- Fix Crash on some devices that are not able to create an Encrypted SharedPreferences
- Fixed the message read indicator in the message list
- Added missing `team` field to `ChannelEntity` and `ChannelData`

### ✅ Added
- Add `ChatDomain::removeMembers` method

## stream-chat-android-ui-common
### 🐞 Fixed
- Fixed getting files provided by content resolver.

### ⚠️ Changed
- Added theme to all activities all the SDK. You can override then in your project by redefining the styles:
- StreamUiAttachmentGalleryActivityStyle
- StreamUiAttachmentMediaActivityStyle
- StreamUiAttachmentActivityStyle

## stream-chat-android-ui-components
### 🐞 Fixed
- Fixed attr streamUiCopyMessageActionEnabled. From color to boolean.
- Now it is possible to change the color of `MessageListHeaderView` from the XML.
- Fixed the `MessageListView::setUserClickListener` method.
- Fixed bugs in handling empty states for `ChannelListView`. Deprecated manual methods for showing/hiding empty state changes.
- Fix `ChannelListHeaderView`'s title position when user avatar or action button is invisible
- Fix UI behaviour for in-progress file uploads
- Fix extension problems with file uploads when attachment names contain spaces
- Fix reaction bubbles which were shown behind message attachment views

### ✅ Added
- Now it is possible to change the back button of MessageListHeaderView using `app:streamUiMessageListHeaderBackButtonIcon`
- Now it is possible to inject `UserLookupHandler` into `MessageInputView` in order to implement custom users' mention lookup algorithm

# March 31th, 2021 - 4.8.0
## Common changes for all artifacts
### 🐞 Fixed
Group channels with 1<>1 behaviour the same way as group channels with many users
It is not possible to remove users from distinct channels anymore.
### ⬆️ Improved
it is now possible to configure the max lines of a link description. Just use
`app:streamUiLinkDescriptionMaxLines` when defining MessageListView

It is now possible to configure the max size of files and an alert is shown when
a files bigger than this is selected.
### ✅ Added
Configure enable/disable of replies using XML in `MessageListView`
Option `app:streamUiReactionsEnabled` in `MessageListView` to enable or disable reactions
It is possible now to configure the max size of the file upload using
`app:streamUiAttachmentMaxFileSizeMb`

## stream-chat-android
### 🐞 Fixed
- Fixed crash when sending GIF from Samsung keyboard

## stream-chat-android-client
### 🐞 Fixed
- Fixed parsing of `createdAt` property in `MessageDeletedEvent`

### ⬆️ Improved
- Postponed queries as run as non-blocking

### ✅ Added
- **Added a brand new serialization implementation, available as an opt-in API for now.** This can be enabled by making a `useNewSerialization(true)` call on the `ChatClient.Builder`.
  - This new implementation will be more performant and greatly improve type safety in the networking code of the SDK.
  - The old implementation remains the default for now, while we're making sure the new one is bug-free.
  - We recommend that you opt-in to the new implementation and test your app with it, so that you can report any issues early and we can get them fixed before a general rollout.
- Added `unflagMessage(messageId)` and `unflagUser(userId)` methods to `ChatClient`
- Added support for querying banned users - added `ChatClient::queryBannedUsers` and `ChannelClient::queryBannedUsers`
- Added `uploadsEnabled`, `urlEnrichmentEnabled`, `customEventsEnabled`, `pushNotificationsEnabled`, `messageRetention`, `automodBehavior` and `blocklistBehavior` fields to channel config

### ⚠️ Changed
- Renamed `ChannelId` property to `channelId` in both `ChannelDeletedEvent` and `NotificationChannelDeletedEvent`
- Deprecated `ChatClient::unMuteChannel`, the `ChatClient::unmuteChannel` method should be used instead
- Deprecated `ChatClient::unBanUser`, the `ChatClient::unbanUser` method should be used instead
- Deprecated `ChannelClient::unBanUser`, the `ChannelClient::unbanUser` method should be used instead
- Deprecated `ChannelController::unBanUser`, the `ChannelController::unbanUser` method should be used instead

## stream-chat-android-offline
### 🐞 Fixed
- Fixed an issue that didn't find the user when obtaining the list of messages
- Fix refreshing not messaging channels which don't contain current user as a member

## stream-chat-android-ui-common
### ⬆️ Improved
- Show AttachmentMediaActivity for video attachments

### ✅ Added
- `AvatarView.streamUiAvatarOnlineIndicatorColor` and `AvatarView.streamUiAvatarOnlineIndicatorBorderColor` attrs

## stream-chat-android-ui-components
### 🐞 Fixed
- Now replied messages are shown correctly with the replied part in message options
- `MessageListView::enterThreadListener` is properly notified when entering into a thread
- Fix initial controls state in `MessageInputView`
- Fix crashing when open attachments destination

### ⬆️ Improved
- Add support of non-image attachment types to the default attachment click listener.

### ✅ Added
- `MessageInputView` now uses the cursor `stream_ui_message_input_cursor.xml` instead of accent color. To change the cursor, override `stream_ui_message_input_cursor.xml`.
- Replacing `ChatUI` with new `io.getstream.chat.android.ui.ChatUI` implementation
- Added possibility to configure delete message option visibility using `streamUiDeleteMessageEnabled` attribute, and `MessageListView::setDeleteMessageEnabled` method
- Add `streamUiEditMessageEnabled` attribute to `MessageListView` and `MessageListView::setEditMessageEnabled` method to enable/disable the message editing feature
- Add `streamUiMentionsEnabled` attribute to `MessageInputView` and `MessageInputView::setMentionsEnabled` method to enable/disable mentions
- Add `streamUiThreadsEnabled` attribute to `MessageListView` and `MessageListView::setThreadsEnabled` method to enable/disable the thread replies feature
- Add `streamUiCommandsEnabled` attribute to `MessageInputView` and `MessageInputView::setCommandsEnabled` method to enable/disable commands
- Add `ChannelListItemPredicate` to our `channelListView` to allow filter `ChannelListItem` before they are rendered
- Open `AvatarBitmapFactory` class
- Add `ChatUI::avatarBitmapFactory` property to allow custom implementation of `AvatarBitmapFactory`
- Add `AvatarBitmapFactory::userBitmapKey` method to generate cache key for a given User
- Add `AvatarBitmapFactory::channelBitmapKey` method to generate cache key for a given Channel
- Add `StyleTransformer` class to allow application-wide style customizations
- Add the default font field to `TextStyle`
- Add new method `ChatFonts::setFont(textStyle: TextStyle, textView: TextView, defaultTypeface: Typeface)`
- Add attributes for `MessageListView` in order to customize styles of:
  - Mine message text
  - Theirs message text
  - User name text in footer of Message
  - Message date in footer of Message
  - Thread replies counter in footer of Message
  - Link title text
  - Link description text
  - Date separator text
  - Deleted message text and background
  - Reactions style in list view and in options view
  - Indicator icons in footer of Message
  - Unread count badge on scroll to bottom button
  - Message stroke width and color for mine and theirs types
    It is now possible to customize the following attributes for `ChannelListView`:
- `streamUiChannelOptionsIcon` - customize options icon
- `streamUiChannelDeleteIcon` - customize delete icon
- `streamUiChannelOptionsEnabled` - hide/show options icon
- `streamUiChannelDeleteEnabled` - hide/show delete button
- `streamUiSwipeEnabled` - enable/disable swipe action
- `streamUiBackgroundLayoutColor` - customize the color of "background layout"
- `streamUiChannelTitleTextSize` - customize channel name text size
- `streamUiChannelTitleTextColor` - customize channel name text color
- `streamUiChannelTitleTextFont` - customize channel name text font
- `streamUiChannelTitleFontAssets` - customize channel name font asset
- `streamUiChannelTitleTextStyle` - customize channel name text style (normal / bold / italic)
- `streamUiLastMessageTextSize` - customize last message text size
- `streamUiLastMessageTextColor` - customize last message text color
- `streamUiLastMessageTextFont` - customize last message text font
- `streamUiLastMessageFontAssets` - customize last message font asset
- `streamUiLastMessageTextStyle` - customize last message text style (normal / bold / italic)
- `streamUiLastMessageDateTextSize` - customize last message date text size
- `streamUiLastMessageDateTextColor` - customize last message date text color
- `streamUiLastMessageDateTextFont` - customize last message date text font
- `streamUiLastMessageDateFontAssets` - customize last message date font asset
- `streamUiLastMessageDateTextStyle` - customize last message date text style (normal / bold / italic)
- `streamUiIndicatorSentIcon` - customize drawable indicator for sent
- `streamUiIndicatorReadIcon` - customize drawable indicator for read
- `streamUiIndicatorPendingSyncIcon` - customize drawable indicator for pending sync
- `streamUiForegroundLayoutColor` - customize the color of "foreground layout"
- `streamUiUnreadMessageCounterBackgroundColor` - customize the color of message counter badge
- `streamUiUnreadMessageCounterTextSize` - customize message counter text size
- `streamUiUnreadMessageCounterTextColor` - customize message counter text color
- `streamUiUnreadMessageCounterTextFont` - customize message counter text font
- `streamUiUnreadMessageCounterFontAssets` - customize message counter font asset
- `streamUiUnreadMessageCounterTextStyle` - customize message counter text style (normal / bold / italic)
- Option `app:streamUiReactionsEnabled` in `MessageListView` to enable or disable reactions
- It is now possible to configure new fields in MessageInputView:
- `streamUiMessageInputTextStyle` - customize message input text style.
- `streamUiMessageInputFont` - customize message input text font.
- `streamUiMessageInputFontAssets` - customize message input text font assets.
- `streamUiMessageInputEditTextBackgroundDrawable` - customize message input EditText drawable.
- `streamUiMessageInputCustomCursorDrawable` - customize message input EditText cursor drawable.
- `streamUiCommandsTitleTextSize` - customize command title text size
- `streamUiCommandsTitleTextColor` - customize command title text color
- `streamUiCommandsTitleFontAssets` - customize command title text color
- `streamUiCommandsTitleTextColor` - customize command title font asset
- `streamUiCommandsTitleFont` - customize command title text font
- `streamUiCommandsTitleStyle` - customize command title text style
- `streamUiCommandsNameTextSize` - customize command name text size
- `streamUiCommandsNameTextColor` - customize command name text color
- `streamUiCommandsNameFontAssets` - customize command name text color
- `streamUiCommandsNameTextColor` - customize command name font asset
- `streamUiCommandsNameFont` - customize command name text font
- `streamUiCommandsNameStyle` - customize command name text style
- `streamUiCommandsDescriptionTextSize` - customize command description text size
- `streamUiCommandsDescriptionTextColor` - customize command description text color
- `streamUiCommandsDescriptionFontAssets` - customize command description text color
- `streamUiCommandsDescriptionTextColor` - customize command description font asset
- `streamUiCommandsDescriptionFont` - customize command description text font
- `streamUiCommandsDescriptionStyle` - customize command description text style
- `streamUiSuggestionBackgroundColor` - customize suggestion view background
- `streamUiMessageInputDividerBackgroundDrawable` - customize the background of divider of MessageInputView

### ⚠️ Changed
- Deprecated `ChatUI` class

# March 8th, 2021 - 4.7.0
## stream-chat-android-client
### ⚠️ Changed
- Refactored `FilterObject` class  - see the [migration guide](https://github.com/GetStream/stream-chat-android/wiki/Migration-guide:-FilterObject) for more info

## stream-chat-android-offline
### 🐞 Fixed
- Fixed refreshing channel list after removing member
- Fixed an issue that didn't find the user when obtaining the list of messages

### ⚠️ Changed
- Deprecated `ChatDomain::disconnect`, use disconnect on ChatClient instead, it will make the disconnection on ChatDomain too.
- Deprecated constructors for `ChatDomain.Builder` with the `User` type parameter, use constructor with `Context` and `ChatClient` instead.

## stream-chat-android-ui-common
### ⚠️ Changed
- Message options list changed colour for dark version. The colour is a little lighters
  now, what makes it easier to see.

## stream-chat-android-ui-components
### 🐞 Fixed
- Fixed some rare crashes when `MessageListView` was created without any attribute info present

### ⬆️ Improved
- Updated PhotoView to version 2.3.0

### ✅ Added
- Introduced `AttachmentViewFactory` as a factory for custom attachment views/custom link view
- Introduced `TextAndAttachmentsViewHolder` for any combination of attachment content and text

### ❌ Removed
- Deleted `OnlyFileAttachmentsViewHolder`, `OnlyMediaAttachmentsViewHolder`,
  `PlainTextWithMediaAttachmentsViewHolder` and `PlainTextWithFileAttachmentsViewHolder`

# Feb 22th, 2021 - 4.6.0
# New UI-Components Artifact
A new UI-Components artifact has been created with a new design of all our components.
This new artifact is available on MavenCentral and can imported by adding the following dependency:
```
implementation "io.getstream:stream-chat-android-ui-components:4.6.0"
```

## stream-chat-android
- Add `streamMessageActionButtonsTextSize`, `streamMessageActionButtonsTextColor`, `streamMessageActionButtonsTextFont`,
  `streamMessageActionButtonsTextFontAssets`, `streamMessageActionButtonsTextStyle`, `streamMessageActionButtonsIconTint`
  attributes to `MessageListView`
- Add `ChannelHeaderViewModel::resetThread` method and make `ChannelHeaderViewModel::setActiveThread` message parameter non-nullable
- Fix ReadIndicator state
- Using `MessageListView#setViewHolderFactory` is now an error - use `setMessageViewHolderFactory` instead
- Removed `MessageListItemAdapter#replaceEntities` - use `submitList` method instead
- Use proper color values on Dialog Theme
- Increase touchable area on the button to remove an attachment

## stream-chat-android-client
- Introduce ChatClient::setUserWithoutConnecting function
- Handle disconnect event during pending token state
- Remove unneeded user data when creating WS Connection
- Using `User#unreadCount` is now an error - use `totalUnreadCount` instead
- Using `ChannelController` is now an error - use `ChannelClient` instead
- Using `Pagination#get` is now an error - use `toString` instead
- Using the old event APIs is now an error - see the [migration guide](https://github.com/GetStream/stream-chat-android/wiki/Migration-guide:-ChatObserver-and-events()-APIs) for more info
- Using `ChatClient#flag` is now an error - use `flagUser` instead

## stream-chat-android-offline
- Introduce `PushMessageSyncHandler` class

- Add UseCase for querying members (`chatDomain.useCases.queryMembers(..., ...).execute()`).
  - If we're online, it executes a remote call through the ChatClient
  - If we're offline, it pulls members from the database for the given channel
- Mark the `SendMessageWithAttachmentsImpl` use case an error

## stream-chat-android-ui-common
- Fix `CaptureMediaContract` chooser on Android API 21
- Using `ChatUI(client, domain, context)` now an error - use simpler constructor instead
- Using the `Chat` interface now an error - use `ChatUI` instead

# Feb 15th, 2021 - 4.5.5
## Common changes for all artifacts
- Updated project dependencies
  - Kotlin 1.4.30
  - Stable AndroidX releases: LiveData 2.3.0, Activity 1.2.0, Fragment 1.3.0
  - For the full list of dependency version changes, see [this PR](https://github.com/GetStream/stream-chat-android/pull/1383)

## stream-chat-android
- Add `streamInputAttachmentsMenuBackground` and `streamInputSuggestionsBackground` attributes to `MessageInputView`
- Add `streamMessageActionButtonsBackground` attributes to `MessageListView`

## stream-chat-android-client
- Remove unused `reason` and `timeout` parameters from `ChannelClient::unBanUser` method

# Feb 11th, 2021 - 4.5.4
## stream-chat-android
- Fix `streamLastMessageDateUnreadTextColor` attribute not being used in ChannelListView
- Fix `streamChannelsItemSeparatorDrawable` attribute not being parsed

## stream-chat-android-client
- Fix `ConcurrentModificationException` on our `NetworkStateProvider`

# Feb 5th, 2021 - 4.5.3
## stream-chat-android
-. `ChatUtils::devToken` is not accessible anymore, it has been moved to `ChatClient::devToken`

## stream-chat-android-client
- **setUser deprecation**
  - The `setUser`, `setGuestUser`, and `setAnonymousUser` methods on `ChatClient` are now deprecated.
  - Prefer to use the `connectUser` (`connectGuestUser`, `connectAnonymousUser`) methods instead, which return `Call` objects.
  - If you want the same async behaviour as with the old methods, use `client.setUser(user, token).enqueue { /* Handle result */ }`.
- Add support for typing events in threads:
  - Add `parentId` to `TypingStartEvent` and `TypingStopEvent`
  - Add `parentId` to ``ChannelClient::keystroke` and `ChannelClient::stopTyping`
- `ChatClient::sendFile` and `ChatClient::sendImage` each now have just one definition with `ProgressCallback` as an optional parameter. These methods both return `Call<String>`, allowing for sync/async execution, and error handling. The old overloads that were asynchronous and returned no value/error have been removed.
- `FileUploader::sendFile` and `FileUploader::sendImages` variations with `ProgressCallback` are no longer async with no return type. Now they are synchronous with `String?` as return type

## stream-chat-android-offline
- Add support for typing events in threads:
  - Add `parentId` to `Keystroke` and `StopTyping` use cases

## stream-chat-android-ui-common
- Add a new `isMessageRead` flag to the `MessageListItem.MessageItem` class, which indicates
  that a particular message is read by other members in this channel.
- Add handling threads typing in `MessageInputViewModel`

# Jan 31th, 2021 - 4.5.2
## stream-chat-android-client
- Use proper data on `ChatClient::reconnectSocket` to reconnect normal/anonymous user
- Add `enforceUnique` parameter to `ChatClient::sendReaction` and `ChannelClient::sendReaction` methods .
  If reaction is sent with `enforceUnique` set to true, new reaction will replace all reactions the user has on this message.
- Add suspending `setUserAndAwait` extension for `ChatClient`
- Replace chat event listener Kotlin functions with ChatEventListener functional interface in order to promote
  a better integration experience for Java clients. Old methods that use the Kotlin function have been deprecated.
  Deprecated interfaces, such as ChannelController, have not been updated. ChannelClient, which inherits from ChannelController
  for the sake of backwards compatibility, has been updated.

## stream-chat-android-offline
- Add `enforceUnique` parameter to `SendReaction` use case. If reaction is sent with `enforceUnique` set to true,
  new reaction will replace all reactions the user has on this message.
- Fix updating `Message::ownReactions` and `Message:latestReactions` after sending or deleting reaction - add missing `userId` to `Reaction`
- Fix Load Thread Replies process

## stream-chat-android-ui-common
- Add a new `isThreadMode` flag to the `MessageListItem.MessageItem` class.
  It shows is a message item should be shown as part of thread mode in chat.
- Add possibility to set `DateSeparatorHandler` via `MessageListViewModel::setDateSeparatorHandler`
  and `MessageListViewModel::setThreadDateSeparatorHandler` which determines when to add date separator between messages
- Add `MessageListViewModel.Event.ReplyAttachment`, `MessageListViewModel.Event.DownloadAttachment`, `MessageListViewModel.Event.ShowMessage`,
  and `MessageListViewModel.Event.RemoveAttachment` classes.
- Deprecate `MessageListViewModel.Event.AttachmentDownload`

# Jan 18th, 2021 - 4.5.1
## stream-chat-android
- Fix `MessageListItemViewHolder::bind` behavior
- Improve connection/reconnection with normal/anonymous user

## stream-chat-android-client
- Create `ChatClient::getMessagesWithAttachments` to filter message with attachments
- Create `ChannelClient::getMessagesWithAttachments` to filter message with attachments
- Add support for pinned messages:
  - Add `pinMessage` and `unpinMessage` methods `ChatClient` and `ChannelClient`
  - Add `Channel::pinnedMessages` property
  - Add `Message:pinned`, `Message::pinnedAt`, `Message::pinExpires`, and `Message:pinnedBy` properties

# Jan 7th, 2021 - 4.5.0
## stream-chat-android
- Now depends explicitly on AndroidX Fragment (fixes a potential crash with result handling)
- Update AndroidX dependencies: Activity 1.2.0-rc01 and Fragment 1.3.0-rc01

## stream-chat-android-client
- Add filtering non image attachments in ChatClient::getImageAttachments
- Add a `channel` property to `notification.message_new` events
- Fix deleting channel error
- 🚨 Breaking change: ChatClient::unmuteUser, ChatClient::unmuteCurrentUser,
  ChannelClient::unmuteUser, and ChannelClient::unmuteCurrentUser now return Unit instead of Mute

## stream-chat-android-offline
- Add LeaveChannel use case
- Add ChannelData::memberCount
- Add DeleteChannel use case
- Improve loading state querying channels
- Improve loading state querying messages

# Dec 18th, 2020 - 4.4.9

## stream-chat-android-client
- improved event recovery behaviour

## stream-chat-android-offline
- improved event recovery behaviour
- fixed the chatDomain.Builder boolean usage between userPresence and recoveryEnabled

# Dec 18th, 2020 - 4.4.8
## stream-chat-android
- Add filtering `shadowed` messages when computing last channel message
- Add filtering `draft` channels
- Add `DateFormatter::formatTime` method to format only time of a date
- Fix `ChatUtils::devToken` method

## stream-chat-android-client
- Improve `banUser` and `unBanUser` methods - make `reason` and `timeout` parameter nullable
- Add support for shadow ban - add `shadowBanUser` and `removeShadowBan` methods to `ChatClient` and `ChannelClient`
- Add `shadowBanned` property to `Member` class
- Add `ChatClient::getImageAttachments` method to obtain image attachments from a channel
- Add `ChatClient::getFileAttachments` method to obtain file attachments from a channel
- Add `ChannelClient::getImageAttachments` method to obtain image attachments from a channel
- Add `ChannelClient::getFileAttachments` method to obtain file attachments from a channel

## stream-chat-android-offline
- Add filtering `shadowed` messages
- Add new usecase `LoadMessageById` to fetch message by id with offset older and newer messages
- Watch Channel if there was previous error

## stream-chat-android-ui-common
- Add `messageId` arg to `MessageListViewModel`'s constructor allowing to load message by id and messages around it

# Dec 14th, 2020 - 4.4.7
## Common changes for all artifacts
- Updated to Kotlin 1.4.21
- For Java clients only: deprecated the `Call.enqueue(Function1)` method, please use `Call.enqueue(Callback)` instead

## stream-chat-android
- Add new attrs to `MessageListView`: `streamDeleteMessageActionEnabled`, `streamEditMessageActionEnabled`
- Improve Channel List Diff
- Add new attrs to `MessageInputView`: `streamInputScrollbarEnabled`, `streamInputScrollbarFadingEnabled`
- Add API for setting custom message date formatter in MessageListView via `setMessageDateFormatter(DateFormatter)`
  - 24 vs 12 hr controlled by user's System settings.

## stream-chat-android-client
- Add `ChatClient::isValidRemoteMessage` method to know if a RemoteMessage is valid for Stream

## stream-chat-android-offline
- Add updating `channelData` after receiving `ChannelUpdatedByUserEvent`
- Fix crash when a push notification arrives from other provider different than Stream

# Dic 4th, 2020 - 4.4.6

## stream-chat-android
- Use custom `StreamFileProvider` instead of androidx `FileProvider` to avoid conflicts
- Add `ChatClient::setGuestUser` method to login as a guest user
- Make `MessageListItemViewHolder` public and open, to allow customization by overriding the `bind` method

## stream-chat-android-offline
- Centralize how channels are stored locally

# Nov 24th, 2020 - 4.4.5
## Common changes for all artifacts
- Stream SDks has been uploaded to MavenCentral and the GroupID has changed to `io.getstream`.

## stream-chat-android
- New artifact name: `io.getstream:stream-chat-android:STREAM_VERSION`

## stream-chat-android-client
- It's no longer required to wait for `setUser` to finish before querying channels
- `ChatClient::setUser` method allows be called without network connection and will retry to connect when network connection is available
- New artifact name: `io.getstream:stream-chat-android-client:STREAM_VERSION`
- Show date of the last message into channels list when data comes from offline storage
- Show text of the last message into channels list when data comes from offline storage
- Accept Invite Message is now optional, if null value is sent, no message will be sent to the rest of members about this action

## stream-chat-android-offline
- Fix bug when channels with newer messages don't go to the first position in the list
- Fix Offline usage of `ChatDomain`
- New artifact name: `io.getstream:stream-chat-android-offline:STREAM_VERSION`
- Provide the last message when data is load from offline storage

# Nov 24th, 2020 - 4.4.4
This version is a rollback to 4.4.2, The previous release (4.4.3) was not valid due to a problem with the build flow.
We are going to release 4.4.5 with the features introduced by 4.4.3 as soon as the build is back working

# Nov 20th, 2020 - 4.4.3
## stream-chat-android-client
- It's no longer required to wait for `setUser` to finish before querying channels
- `ChatClient::setUser` method allows be called without network connection and will retry to connect when network connection is available

## stream-chat-android-offline
- Fix bug when channels with newer messages don't go to the first position in the list
- Fix Offline usage of `ChatDomain`

# Nov 13th, 2020 - 4.4.2

## stream-chat-android
- Remove `ChatClient` and `ChatDomain` as `ChatUI`'s dependencies
- Replace Glide with Coil - SDK doesn't depend on Glide anymore.
- Remove `BaseStyle` class and extract its properties into `AvatarStyle` and `ReadStateStyle`.
  - Use composition with `AvatarStyle` and `ReadStateStyle` instead of inheriting from `BaseStyle`.
  - Convert to kotlin: `ReadStateView`, `MessageListViewStyle`
- Add `streamShowSendAlsoToChannelCheckbox` attr to `MessageInputView` controlling visibility of "send also to channel" checkbox
- The sample app no longer uses Koin for dependency injection
- Add `streamCopyMessageActionEnabled`, `streamFlagMessageActionEnabled`, and `streamStartThreadMessageActionEnabled` attrs to `MessageListView`
- Validate message text length in MessageInputView.
  - Add property `MessageInputView.maxMessageLength: Int` and show warning once the char limit is exceeded
  - Expose `MessageInputViewModel.maxMessageLength: Int` informing about text length limit of the Channel

## stream-chat-android-client
- Deprecate `User::unreadCount` property, replace with `User::totalUnreadCount`
- Added MarkAllReadEvent
- Fix UpdateUsers call

## stream-chat-android-offline
- Update `totalUnreadCount` when user is connected
- Update `channelUnreadCount` when user is connected
- Fix bug when channels could be shown without names
- Added support for marking all channels as read for the current user.
  - Can be accessed via `ChatDomain`'s use cases (`chatDomain.useCases.markAllRead()...`).
- Fix bug when local channels could be sorted not properly
- Typing events can be all tracked with `ChatDomain.typingUpdates`

# Nov 4th, 2020 - 4.4.1
## Common changes for all artifacts
- Updated dependencies to latest versions (AGP 4.1, OkHttp 4.9, Coroutines 1.3.9, ExoPlayer 2.12.1, etc.)
  - See [PR #757](https://github.com/GetStream/stream-chat-android/pull/757) for full list of version updates
- Revamped `Call` implementations
  - The `Call2` type has been removed, the libraries now all use the same `Call` instead for all APIs
  - `Call` now guarantees callbacks to happen on the main thread
  - Coroutine users can now `await()` a `Call` easily with a provided extension

## stream-chat-android
- Add empty state views to channel list view and message list view components
- Allow setting custom empty state views
- Add loading view to message list view
- Allow setting custom loading view
- Add load more threshold for `MessageListView` and `streamLoadMoreThreshold` attribute
- Fix handling of the `streamShowReadState` attribute on `MessageListView`
- Add `streamShowDeliveredState` XML attribute to `MessageListView`
- Add "loading more" indicator to the `MessageListView`
- Messages in ChannelController were split in messages - New messages and oldMessages for messages coming from the history.

## stream-chat-android-client
- Fix guest user authentication
- Changed API of QuerySort class. You have to specify for what model it is being used.
- Rename `ChannelController` to `ChannelClient`. Deprecate `ChannelController`.
- Replace `ChannelController` subscribe related extension functions with corresponding `ChannelClient` functions
- Move `ChannelClient` extension functions to `io.getstream.chat.android.client.channel` package

## stream-chat-android-offline
- Add GetChannelController use cases which allows to get ChannelController for Channel
- Fix not storing channels when run channels fetching after connection recovery.
- Fix read state getting stuck in unread state

# Oct 26th, 2020 - 4.4.0
## stream-chat-android
- Create custom login screen in sample app
- Bump Coil to 1.0.0
- Add message sending/sent indicators in `MessageListView`
- Add possibility to replace default FileUploader
- Fixes a race condition where client.getCurrentUser() was set too late
- Support for hiding channels
- Makes the number of channels return configurable by adding the limit param to ChannelsViewModelFactory
- Add message sending/sent indicators in `MessageListView`
- Provide ChannelViewModelFactory and ChannelsViewModelFactory by the library to simplify setup
- Fixes for https://github.com/GetStream/stream-chat-android/issues/698 and https://github.com/GetStream/stream-chat-android/issues/723
- Don't show read state for the current user

## stream-chat-android-client
- Fix ConcurrentModificationException in `ChatEventsObservable`
- Add possibility to replace default FileUploader
- Fix anonymous user authentication
- Fix fetching color value from TypedArray

## stream-chat-android-offline
- Channel list now correctly updates when you send a new message while offline. This fixes https://github.com/GetStream/stream-chat-android/issues/698
- Channels now stay sorted based on the QuerySort order (previous behaviour was to sort them once)
- New messages now default to type "regular" or type "ephemeral" if they start with a /
- Improved error logging on sendMessage & sendReaction
- Fixed a race condition that in rare circumstances could cause the channel list to show stale (offline) data
- Fixed a bug with channel.hidden not working correctly
- Fixed crash with absence of user in the UserMap

# Oct 19th, 2020 - 4.3.1-beta-2 (stream-chat-android)
- Allow setting custom `NotificationHandler` in `Chat.Builder`
- Fix unresponsive attachment upload buttons
- Removed many internal implementation classes and methods from the SDK's public API
- Fix sending GIFs from keyboard
- Fix unresponsive attachment upload buttons
- Fix method to obtain initials from user to be shown into the avatar
- Fix method to obtain initials from channel to be shown into the avatar
- Allow setting `ChatLoggerHandler` and `ChatLogLevel` in `Chat.Builder`

# Oct 16th, 2020 - 4.3.1-beta-1 (stream-chat-android)
- Significant performance improvements
- Fix a crash related to behaviour changes in 1.3.0-alpha08 of the AndroidX Fragment library
- Replace Glide with Coil in AttachmentViewHolderMedia (Fix GIFs loading issues)
- `MessageListView.BubbleHelper`'s methods now have nullability annotations, and use primitive `boolean` values as parameters
- Update Offline Support to the [last version](https://github.com/GetStream/stream-chat-android-livedata/releases/tag/0.8.6)

# Oct 16th, 2020 - 0.8.6 (stream-chat-android-offline)
- Improve sync data validation in ChatDomain.Builder
- Removed many internal implementation classes and methods from the SDK's public API
- Significant performance improvements to offline storage
- Default message limit for the queryChannels use case changed from 10 to 1. This is a more sensible default for the channel list view of most chat apps
- Fix QuerySort
- Update client to 1.16.8: See changes: https://github.com/GetStream/stream-chat-android-client/releases/tag/1.16.8

# 1.16.8 - Fri 16th of Oct 2020 (stream-chat-android-client)
- Add `lastUpdated` property to `Channel`

# Oct 14th, 2020 - 4.3.0-beta-6 (stream-chat-android)
- Update to Kotlin 1.4.10
- Fix Typing view behavior
- Fix NPE asking for `Attachment::type`
- Fix ChatDomain initialization issue
- Limit max lines displayed in link previews (5 lines by default, customizable via `streamAttachmentPreviewMaxLines` attribute on `MessageListView`)
- Update Offline Support to the [last version](. See changes: )https://github.com/GetStream/stream-chat-android-livedata/releases/tag/0.8.5)

# 1.16.7 - Wed 14th of Oct 2020 (stream-chat-android-client)
- Removed many internal implementation classes and methods from the SDK's public API
- Improved nullability, restricted many generic type parameters to be non-nullable (set `Any` as their upper bound)
- Use AttachmentsHelper to validate imageUrl instead of just url.

# Oct 14th, 2020 - 0.8.5 (stream-chat-android-offline)
- Use `createdLocallyAt` and `updatedLocallyAt` properties in ChannelController and ThreadController
- Update attachments of message with an old image url, if it's still valid.
- Set attachment fields even if the file upload fails
- Fix NPE while ChatEvent was handled
- Improved nullability, restricted some generic type parameters to be non-nullable (set `Any` as their upper bound)
- Fix method to store date of the last message received into a channel
- Update client to 1.16.7: See changes: https://github.com/GetStream/stream-chat-android-client/releases/tag/1.16.7

# Oct 9th, 2020 - 4.3.0-beta-5 (stream-chat-android)
- Improve selecting non-media attachments
- Fix showing attachments captured with camera
- Add setting type and file size when creating AttachmentMetaData from file
- Remove FileAttachmentListAdapter and methods related to opening files chooser
- Replace isMedia flag with getting type from attachment if possible
- Update ExoPlayer dependency to version [2.12.0](https://github.com/google/ExoPlayer/blob/release-v2/RELEASENOTES.md#2120-2020-09-11)

# 1.16.6 - Fri 9th of Oct 2020 (stream-chat-android-client)
- Add `createdLocallyAt` and `updatedLocallyAt` properties to `Message` type
- Add AttachmentsHelper with hasValidUrl method

# Oct 7th, 2020 - 4.3.0-beta-4 (stream-chat-android)
- For Java clients, the `bindView` methods used to bind a ViewModel and its UI component together are now available with friendlier syntax.
- Calls such as `MessageListViewModelBindingKt.bindView(...);` should be replaced with calls like `MessageListViewModelBinding.bind(...);`
- The `ChannelListViewModelBindingKt` class has been renamed to `ChannelsViewModelBinding`, to match the name of the ViewModel it's associated with.
- Update client to the latest version. See changes: https://github.com/GetStream/stream-chat-android-client/releases/tag/1.16.5
- Update Stream Livedata to the last version. See changes: https://github.com/GetStream/stream-chat-android-livedata/releases/tag/0.8.4

# Oct 7th, 2020 - 0.8.4 (stream-chat-android-offline)
- Update client to 1.16.5: See changes: https://github.com/GetStream/stream-chat-android-client/releases/tag/1.16.5

# 1.16.5 - Wed 7th of Oct 2020 (stream-chat-android-client)
- Add autocomplete filter
- Add @JvmOverloads to QueryUsersRequest constructor
- Improve java interop of `TokenManager`

# Oct 5th, 2020 - 0.8.3 (stream-chat-android-offline)
- Improved message attachment handling. Message is now first added to local storage and the attachment is uploaded afterwards.
- Editing messages now works while offline
- Deprecate SendMessageWithAttachments in favor of SendMessage while specifying attachment.upload
- Fix a bug that caused messages not to load if member limit wasn't specified
- Fix a crash related to reaction data structure
- Fix a bug where network errors (temporary ones) are detected as permanent errors

# 1.16.4 - Mon 5th of Oct 2020 (stream-chat-android-client)
- Add `attachment.upload` and `attachment.uploadState` fields for livedata upload status. These fields are currently unused if you only use the low level client.

# Oct 2nd, 2020 - 4.3.0-beta-3 (stream-chat-android)
- Removed several parameters of `BaseAttachmentViewHolder#bind`, `Context` is now available as a property instead, others should be passed in through the `AttachmentViewHolderFactory` as constructor parameters
- Moved `BaseAttachmentViewHolder` to a new package
- Fix setting read state when user's last read equals message created date
- Skip setting user's read status if last read message is his own
- Make MessageListItem properties abstract
- Change default query sort to "last_updated"
- Fixed attachments logic. Save previously attached files when add more.
- Fixed the bug when it was unable to select new files when you have already attached something.
- Moved `MessageInputView` class to a new package.
- Update Stream Livedata to the last version. See changes: https://github.com/GetStream/stream-chat-android-livedata/releases/tag/0.8.2

# Oct 2nd, 2020 - 0.8.2 (stream-chat-android-offline)
- Request members by default when querying channels

# Sep 30th, 2020 - 4.3.0-beta-2 (stream-chat-android)
- Removed several parameters of `BaseMessageListItemViewHolder#bind`, `Context` is now available as a property instead, others should be passed in through the `MessageViewHolderFactory` as constructor parameters
- Attachment customization methods moved from `MessageViewHolderFactory` to a separate `AttachmentViewHolderFactory` class
- Removed `position` parameter from `MessageClickListener`
- Moved `BaseMessageListItemViewHolder` to a new package
- Update client to the latest version. See changes: https://github.com/GetStream/stream-chat-android-client/releases/tag/1.16.1
- Update Stream Livedata to the last version. See changes: https://github.com/GetStream/stream-chat-android-livedata/releases/tag/0.8.1

# Sep 30th, 2020 - 0.8.1 (stream-chat-android-offline)
- Handle the new `ChannelUpdatedByUserEvent`
- Update client to 1.16.1: See changes: https://github.com/GetStream/stream-chat-android-client/releases/tag/1.16.1
- Improve online status handling
- Replace posting an empty channels map when the channels query wasn't run online and offline storage is empty with error

# 1.16.2 - Wed 30 Sep 2020 (stream-chat-android-client)
- Add `ChatClient::enableSlowMode` method to enable slow mode
- Add `ChatClient::disableSlowMode` method to disable slow mode
- Add `ChannelController::enableSlowMode` method to enable slow mode
- Add `ChannelController::disableSlowMode` method to disable slow mode
- Add `Channel::cooldown` property to know how configured `cooldown` time for the channel
- Fix FirebaseMessageParserImpl.verifyPayload() logic
- Fix notification display condition
- Fix Socket connection issues

# 1.16.1 - Wed 25 Sep 2020 (stream-chat-android-client)
- Remove `User` field on `ChannelUpdatedEvent`
- Add new chat event type -> `ChannelUpdatedByUserEvent`
- Add `ChatNotificationHandler::getFirebaseInstanceId` method to provide a custom `FirebaseInstanceId`
- Add `NotificationConfig::useProvidedFirebaseInstance` conf

# Sep 23rd, 2020 - 4.3.0-beta-1 (stream-chat-android)
- Update livedata/client to latest version. See changes: https://github.com/GetStream/stream-chat-android-client/releases/tag/1.16.0

# 1.16.0 - Wed 23 Sep 2020 (stream-chat-android-client)
- Removed message.channel, this is a backwards incompatible change
- Ensure that message.cid is always available

The SDK was providing message.cid and message.channel in some cases, but not always.
Code that relied on those fields being populated caused bugs in production.

If you were relying on message.channel it's likely that you were running into bugs.
We recommend using one of these alternatives:

- message.cid if you just need a reference to the channel
- the channel object provided by client.queryChannel(s) if you need the full channel data
- channelController.channelData livedata object provided by the livedata package (automatically updated if channel data changes)
- channelController.toChannel() function provided by the livedata package

# Sep 23rd, 2020 - 0.8.0 (stream-chat-android-offline)
- Update client to 1.16.0: See changes: https://github.com/GetStream/stream-chat-android-client/releases/tag/1.16.0

# Sep 23rd, 2020 - 0.7.7 (stream-chat-android-offline)
- Fix crash when map channels DB entity to Channel
- Add posting empty channels map when queryChannels fails either offline and online which prevents infinite loader

# 1.15.6 - Wed 23 Sep 2020 (stream-chat-android-client)
- Convert ChatError to plain class. Changes in ChatLogger interface.
- Update events fields related to read status - remove "unread_messages" field and add "unread_channels" to NewMessageEvent, NotificationMarkReadEvent, and NotificationMessageNewEvent
- Mark ChatEvents containing the user property by the UserEvent interface.
- Simplified the event handling APIs, deprecated `ChatObservable`. See [the migration guide](https://github.com/GetStream/stream-chat-android-client/wiki/Migrating-from-the-old-event-subscription-APIs) for details on how to easily adopt the new APIs.

# Sep 23rd, 2020 - 4.2.11-beta-13 (stream-chat-android)
- Adjust ChatSocketListener to new events(NewMessageEvent, NotificationMarkReadEvent, NotificationMessageNewEvent) properties.
- Fix "load more channels"
- Update client to the latest version. See changes: https://github.com/GetStream/stream-chat-android-client/releases/tag/1.15.6
- Update Stream Livedata to the last version. See changes: https://github.com/GetStream/stream-chat-android-livedata/releases/tag/0.7.7

# Sep 18th, 2020 - 4.2.11-beta-12 (stream-chat-android)
- Implement Giphy actions handler
- Fix .gif preview rendering on message list
- Fix thread shown issue after sending message to a channel
- Remove border related attributes from MessageInputView. Add close button background attribute to MessageInputView.
- Improve setting user in sample app
- Add updating message read state after loading first messages
- Wrap Attachment into AttachmentListItem for use in adapter
- Properly show the message date
- Revamp MessageListView adapter customization, introduce ListenerContainer to handle all ViewHolder listeners
- Fix default filters on `ChannelsViewModelImpl`
- Update client to the latest version. See changes: https://github.com/GetStream/stream-chat-android-client/releases/tag/1.15.5
- Update Stream Livedata to the last version. See changes: https://github.com/GetStream/stream-chat-android-livedata/releases/tag/0.7.6

# Sep 18th, 2020 - 0.7.6 (stream-chat-android-offline)
- Store needed users in DB
- Stop trying to execute background sync in case ChatDomain.offlineEnabled is set to false
- Fix Socket Connection/Reconnection
- Update client to the latest version. See changes: https://github.com/GetStream/stream-chat-android-client/releases/tag/1.15.5

# 1.15.5 - Fri 18 Sep 2020 (stream-chat-android-client)
- Fix Socket Connection/Reconnection

# Sep 15th, 2020 - 0.7.5 (stream-chat-android-offline)
- Fix offline support for adding and removing reactions
- Fix crash when creating a channel while channel.createdBy is not set

# Sep 14th, 2020 - 0.7.4 (stream-chat-android-offline)
- Remove duplicates of new channels
- Improve tests
- Remove some message's properties that are not used anymore GetStream/stream-chat-android-client#69
- Update client to the latest version. See changes: https://github.com/GetStream/stream-chat-android-client/releases/tag/1.15.4

# 1.15.4 - Fri 11 Sep 2020 (stream-chat-android-client)
- Fix Socket Disconnection
- Remove useless message's properties (isStartDay, isYesterday, isToday, date, time and commandInfo)
- Forbid setting new user when previous one wasn't disconnected

# Sep 8th, 2020 - 0.7.3 (stream-chat-android-offline)
- Add usecase to send Giphy command
- Add usecase to shuffle a Gif on Giphy command message
- Add usecase to cancel Giphy Command
- Update client to the latest version. See changes: https://github.com/GetStream/stream-chat-android-client/releases/tag/1.15.3

# 1.15.3 - Tue 7 Sep 2020 (stream-chat-android-client)
- Add send action operation to ChannelController
- Fix serialized file names of SendActionRequest
- Fix `ConnectedEvent` parse process

# Sep 4th, 2020 - 4.2.11-beta-11 (stream-chat-android)
- Fix uploading files and capturing images on Android >= 10
- Fix `AvatarView`: Render lastActiveUsers avatars when channel image is not present

# 1.15.2 - Tue 1 Sep 2020 (stream-chat-android-client)
- `ChannelResponse.watchers` is an array of User now
- `Watcher` model has been removed, `User` model should be used instead
- `QueryChannelsRequet` has a new field called `memberLimit` to limit the number of members received per channel

# Aug 28th, 2020 - 4.2.11-beta-9 (stream-chat-android)
- Update event structure
- Update client to the latest version. See changes: https://github.com/GetStream/stream-chat-android-client/releases/tag/1.15.1
- Update Stream Livedata to the last version. See changes: https://github.com/GetStream/stream-chat-android-livedata/releases/tag/0.7.2

# 1.15.1 - Thu 28 Aug 2020 (stream-chat-android-client)
- New MapAdapter that omit key that contains null values or emptyMaps
- Null-Check over Watchers response

## Aug 23th, 2020 - 4.2.11-beta-8 (stream-chat-android)
- Fix Upload Files
- Update RecyclerView Lib
- Update Notification Customization

# Aug 28th, 2020 - 0.7.2 (stream-chat-android-offline)
- Update client to the latest version. See changes: https://github.com/GetStream/stream-chat-android-client/releases/tag/1.15.1

# Aug 28th, 2020 - 0.7.1 (stream-chat-android-offline)
- Keep order when retry to send a message
- Fix message sync logic and message sending success event emitting
- Update client to the latest version. See changes: https://github.com/GetStream/stream-chat-android-client/releases/tag/1.15.0

# Aug 20th, 2020 - 0.7.0 (stream-chat-android-offline)
- Update to version 0.7.0

# 1.15.0 - Thu 20 Aug 2020 (stream-chat-android-client)
- Refactor ChatEvents Structure

# 1.14.0 - Thu 20 Aug 2020 (stream-chat-android-client)
- Decouple cloud messages handler logic from configuration data
- Fix createChannel methods

# 1.13.3 - Tue 18 Aug 2020 (stream-chat-android-client)
- Set message as optional when updating a channel

# 1.13.2 - Fri 14 Aug 2020 (stream-chat-android-client)
- Reduce TLS Latency

# 1.13.1 - Fri 7 Aug 2020 (stream-chat-android-client)
- Fix DateParser

## Aug 5th, 2020 - 4.2.11-beta-7 (stream-chat-android)
- Update Stream Livedata to the last version. See changes: https://github.com/GetStream/stream-chat-android-livedata/releases/tag/0.6.9
- Fix channel name validation in CreateChannelViewModel
- Add `ChannelsView.setViewHolderFactory(factory: ChannelViewHolderFactory)` function
- Fix Fresco initialization
- Fix method to add/remove reaction

# Aug 3nd, 2020 - 0.6.9 (stream-chat-android-offline)
- Fix `QuerySort`

# 1.13.0 - Tue 28 Jul 2020 (stream-chat-android-client)
- Add `Client.flagUser()` method to flag an User
- Add `Client.flagMessage()` method to flag a Message
- Deprecated method `Client.flag()` because was a bit confusing, you should use `client.flagUser()` instead

# 1.12.3 - Mon 27 Jul 2020 (stream-chat-android-client)
- Fix NPE on TokenManagerImpl
- Upgrade Kotlin to version 1.3.72
- Add Kotlin Proguard Rules

# Jul 20th, 2020 - 0.6.8 (stream-chat-android-offline)
- Fix `NotificationAddedToChannelEvent` event handling

# 1.12.2 - Fri 17 Jul 2020 (stream-chat-android-client)
- Add customer proguard rules

# 1.12.1 - Wed 15 Jul 2020 (stream-chat-android-client)
- Add customer proguard rules

## Jul 13th, 2020 - 4.2.11-beta-6 (stream-chat-android)
- Update client to the latest version. See changes: https://github.com/GetStream/stream-chat-android-client/releases/tag/1.10.0
- Update Stream Livedata to the last version. See changes: https://github.com/GetStream/stream-chat-android-livedata/releases/tag/0.6.7
- Refactor ChannelHeaderView
- Refactor MessageInputView
- Refactor Permission Checker Behavior
- Refactor MessageListVIew
- Fix Send Attachment Behavior
- Fix "Take Picture/Record Video" Behavior
- Add option to show empty view when there are no channels
- Add option to send a message to a thread
- Allow to switch user / logout

# 1.12.0 - Mon 06 Jul 2020 (stream-chat-android-client)
- Add mute and unmute methods to channel controller

# 1.11.0 - Mon 06 Jul 2020 (stream-chat-android-client)
- Fix message mentioned users

# Jul 3nd, 2020 - 0.6.7 (stream-chat-android-offline)
- Update client to the latest version. See changes: https://github.com/GetStream/stream-chat-android-client/releases/tag/1.10.0
- Implement Thread Behavior

# 1.10.0 - Wed 29 June 2020 (stream-chat-android-client)
- Add mute and unmute channels
- Add `notification.channel_mutes_updated` socket even handling
- Add user.channelMutes field
- Improve error logging
- Add invalid date format handling (channel.config dates might be invalid)

# 1.9.3 - Wed 29 June 2020 (stream-chat-android-client)
- Add raw socket events logging. See with tag `Chat:Events`

# Jun 24th, 2020 - 0.6.6 (stream-chat-android-offline)
- Update client to the latest version. See changes: https://github.com/GetStream/stream-chat-android-client/releases/tag/1.9.2

# 1.9.2 - Wed 24 June 2020 (stream-chat-android-client)
- Add `show_in_channel` attribute to `Message` entity

# 1.9.1 - Mue 23 June 2020 (stream-chat-android-client)
- Fix multithreaded date parsing

# 1.9.0 - Mon 22 June 2020 (stream-chat-android-client)
- Fix search message request body
  🚨 Breaking change:
- client.searchMessages signature has been changed: query removed, added channel filter

# 1.8.1 - Thu 18 June 2020 (stream-chat-android-client)
- Fix UTC date for sync endpoint
- Fix inhered events parsing
- Fix custom url setter of ChatClient.Builder

# Jun 16th, 2020 - 0.6.5 (stream-chat-android-offline)
- Fixed crash caused by `NotificationMarkReadEvent.user` value being sent null.
- Solution: using the current user which was set to the ChatDomain instead of relying on event's data.

# 1.8.0 - Thu 12 June 2020 (stream-chat-android-client)
- Add sync api call

# Jun 12th, 2020 - 0.6.4 (stream-chat-android-offline)
- Add attachment.type when upload a file or image

# 1.7.0 - Thu 12 June 2020 (stream-chat-android-client)
- Add query members call

# Jun 11th, 2020 - 0.6.3 (stream-chat-android-offline)
- Create a new UseCase to send messages with attachments

# Jun 11th, 2020 - 0.6.2 (stream-chat-android-offline)
- Update client to the latest version. See changes: https://github.com/GetStream/stream-chat-android-client/releases/tag/1.6.1

# 1.6.1 - Thu 11 June 2020 (stream-chat-android-client)
- Add MimeType on sendFile and sendImage methods

# 1.6.0 - Mon 8 June 2020 (stream-chat-android-client)
- Add translations api call and update message with `i18n` field. Helper `Message` extensions functions are added.

## Jun 4th, 2020 - 4.2.11-beta-5 (stream-chat-android)
- Update livedata dependency to fix crash when NotificationMarkReadEvent received
- Add mavenLocal() repository

## Jun 4th, 2020 - 4.2.11-beta-4 (stream-chat-android)
- Fix crash when command (`/`) is typed.

## Jun 3rd, 2020 - 4.2.11-beta (stream-chat-android)
- Fix `AvatarView` crash when the view is not attached

# 1.5.4 - Wed 3 June 2020 (stream-chat-android-client)
- Add optional `userId` parameter to `Channel.getUnreadMessagesCount` to filter out unread messages for the user

# 1.5.3 - Wed 3 June 2020 (stream-chat-android-client)
- Fix switching users issue: `disconnect` and `setUser` resulted in wrong user connection

# 1.5.2 - Tue 2 June 2020 (stream-chat-android-client)
- Fix `ConcurrentModificationException` on multithread access to socket listeners

# May 30th, 2020 - 0.6.1 (stream-chat-android-offline)
- Use the new low level client syntax for creating a channel with members
- Fallback to a default channel config if the real channel config isn't available yet. This fixes GetStream/stream-chat-android#486

# May 27th, 2020 - 0.6.0 (stream-chat-android-offline)
- Update client to the latest version: https://github.com/GetStream/stream-chat-android-client/releases/tag/1.5.0

# 1.5.1 - Wed 27 May 2020 (stream-chat-android-client)
- Add filter contains with any value

# May 26th, 2020 - 0.5.2 (stream-chat-android-offline)
- Test cases for notification removed from channel had the wrong data structure. This caused a crash when this event was triggered.

# 1.5.0 - Mon 26 May 2020 (stream-chat-android-client)
🚨 Breaking change:
- Add new constructor field to `Channel`: `team`
- Add new constructor field to `User`: `teams`

✅ Other changes:
- Add `Filter.contains`

# 1.4.17 - Mon 26 May 2020 (stream-chat-android-client)
- Fix loop on client.create
- Fix crash when backend sends first event without me

# May 25th, 2020 - 0.5.1 (stream-chat-android-offline)
- Update client to the latest version. See changes: https://github.com/GetStream/stream-chat-android-client/releases/tag/1.4.16

# 1.4.16 - Mon 25 May 2020 (stream-chat-android-client)
Breaking change:
- `Command` fields are mandatory and marked as non-nullable

# May 24th, 2020 - 0.5.0 (stream-chat-android-offline)
Livedata now supports all events exposed by the chat API. The 3 new events are:
- Channel truncated
- Notification channel truncated
- Channel Deleted
  This release also improves how new channels are created.

# May 23rd, 2020 - 0.4.8 (stream-chat-android-offline)
- NotificationMessageNew doesn't specify event.message.cid, this was causing issues with offline storage. The test suite has been updated and the issue is now resolved. Also see: GetStream/stream-chat-android#490

# May 23rd, 2020 - 0.4.7 (stream-chat-android-offline)
- Fixed NPE on MemberRemoved event GetStream/stream-chat-android#476
- Updates low level client to fix GetStream/stream-chat-android#492

# 1.4.15 - Fri 22 May 2020 (stream-chat-android-client)
- Add events: `ChannelTruncated`, `NotificationChannelTruncated`, `NotificationChannelDeleted`

# 1.4.13 - Fri 22 May 2020 (stream-chat-android-client)
🚨 Breaking change:
- Fields `role` and `isInvited` of ``Member` fields optional

# 1.4.12 - Fri 22 May 2020 (stream-chat-android-client)
🚨 Breaking change:
- `Member` model is cleaned up from non existing fields

# May 20th, 2020 - 0.4.6 (stream-chat-android-offline)
- Update client to the latest version. See changes: https://github.com/GetStream/stream-chat-android-client/releases/tag/1.4.11

# 1.4.11 - Tue 19 May 2020 (stream-chat-android-client)
🚨 Breaking change:
- `markRead` of ``ChatClient` and `ChannelController` return `Unit` instead of `ChatEvent`

✅ Other changes:
- Fix null fields which are not marked as nullable

# 1.4.10 - Tue 19 May 2020 (stream-chat-android-client)
- Fix add member invalid api key

# 1.4.9 - Mon 18 May 2020 (stream-chat-android-client)
🚨 Breaking change:
- `markRead` of ``ChatClient` and `ChannelController` return `Unit` instead of `ChatEvent`

✅ Other changes:
- Fix `ChannelController.markRead`: was marking read all channels instead of current one
- `ChatClient.markRead` accepts optional `messageId`

# 1.4.8 - Mon 18 May 2020 (stream-chat-android-client)
- Add handling invalid event payload

# May 16th, 2020 - 0.4.5 (stream-chat-android-offline)
- Improved handling of unread counts. Fixes GetStream/stream-chat-android#475

# May 16th, 2020 - 0.4.4 (stream-chat-android-offline)
- GetStream/stream-chat-android#476

## May 15th, 2020 - 4.2.10-beta (stream-chat-android)
- Update to the latest livedata: 0.6.1

# May 15th, 2020 - 0.4.3 (stream-chat-android-offline)
- Resolves this ticket: GetStream/stream-chat-android#479

## May 29th, 2020 - 4.2.9-beta-3 (stream-chat-android)
- Fix AttachmentViewHolder crash when user sends message with plain/no-media url

## May 15th, 2020 - 4.2.9-beta-2 (stream-chat-android)
- Update to the latest livedata: 0.6.0

## May 15th, 2020 - 4.2.8-beta-1 (stream-chat-android)
- Update to the latest livedata: 0.4.6

## May 15th, 2020 - 4.2.6 (stream-chat-android)
- Fix Avatar crash if channel/user initials are empty

# 1.4.7 - Tue 14 May 2020 (stream-chat-android-client)
- Add more channel creation signatures to `Client` and `ChannelController`

# 1.4.6 - Tue 14 May 2020 (stream-chat-android-client)
- Move channel out of message constructor

## May 13th, 2020 - 4.2.5 (stream-chat-android)
- Create new `AvatarView`
- Glide Redirect issues resolved
- Bugfix release for livedata, updated to 0.4.2

# May 13th, 2020 - 0.4.2 (stream-chat-android-offline)
-NotificationAddedToChannelEvent cid parsing didn't work correctly. This has been fixed in 0.4.2

# May 13th, 2020 - 0.4.1 (stream-chat-android-offline)
- There was an issue with the 0.4.0 and the data structure for NotificationMarkRead

# May 13th, 2020 - 0.4.0 (stream-chat-android-offline)
## Features:
- Massive improvement to javadoc/dokka
- Support for user ban events. Exposed via chatDomain.banned
- Muted users are available via chatDomain.muted
- Support for notificationMarkRead, invite and removed from channel events
- Support for deleting channels
- Support for silent messages
- Creating channels with both members and additional data works now
- User presence is enabled

##Bugfixes:
- No longer denormalizing channelData.lastMessageAt
- Fixed an issue with channel event handling and the usage of channel.id vs channel.cid
- Changed channelData.createdBy from lateinit to a regular field

##Other:
- Moved from Travis to Github actions

# 1.4.5 - Tue 12 May 2020 (stream-chat-android-client)
- add message.silent field
- add extension properties `name` and `image` to `Channel` and `User`

## March 11th, 2020 - 3.6.5 (stream-chat-android)
- Fix reaction score parser casting exception

# May 8th, 2020 - 0.3.4 (stream-chat-android-offline)
- added support for muting users
- store the current user in offline storage
- performance tests
- removed launcher icons from lib
- forward compatibility with new event sync endpoint
- support for reaction scores

# 1.4.3 - Thu 7 May 2020 (stream-chat-android-client)
- fix type erasure of parsed collections: `LinkedTreeMap`, but not `List<Reaction>`

# 1.4.2 - Mon 4 May 2020 (stream-chat-android-client)
- add `reactionScores` to `Message`
- fix null write crash of CustomObject nullable field
- fix extraData duplicated fields

# May 2nd, 2020 - 0.3.1 (stream-chat-android-offline)
- Make the channel unread counts easily accessible via channel.unreadCount
- Support for muting users
- Detection for permanent vs temporary errors (which helps improve retry logic)
- Bugfix: Fixes edge cases where recovery flow runs before the existing API calls complete

# 1.4.0 - Fri 1 May 2020 (stream-chat-android-client)
- fix `QueryChannelRequest` when `withMessages/withMembers` is called, but messages were not returned
- add `unreadMessages` to `ChannelUserRead`. Add extension for channel to count total unread messages: `channel.getUnreadMessagesCount()`

# 1.3.0 - Wed 30 Apr 2020 (stream-chat-android-client)
🚨 Breaking changes:
- `TokenProvider` signature enforces async execution
- make socket related classes internal

✅ Other changes
- fix endlessly hanging request in case setUser is not called
- fix expired token case on socket connection
- fix client crash if TokenProvider throws an exception

# Apr 29th, 2020 - 0.3.0 (stream-chat-android-offline)
- Handle edge cases where events are received out of order
- KTlint, travis and coverage reporting
- Interfaces for use cases and controllers for easier testing
- Channel data to isolate channel data vs rest of channel state
- Java version of code examples
- Handle edge cases for channels with more than 100 members
- Test coverage on mark read
- Bugfix queryChannelsController returning duplicate channels
- Support for hiding and showing channels
- Full offline pagination support (including the difference between GTE and GT filters)

# 1.2.2 - Wed 29 Apr 2020 (stream-chat-android-client)
🚨 Breaking changes:
- fields of models are moved to constructors: `io.getstream.chat.android.client.models`
- field of Device `push_provider` renamed to `pushProvider` and moved to constructor

✅ Other changes
- added local error codes with descriptions: `io.getstream.chat.android.client.errors.ChatErrorCode`
- fix uncaught java.lang.ExceptionInInitializerError while parsing custom object

# Apr 22nd, 2020 - 0.2.1 (stream-chat-android-offline)
- Better handling for missing cids

# Apr 22nd, 2020 - 0.2.0 (stream-chat-android-offline)
- Test suite > 100 tests
- Sample app (stream-chat-android) works
- Full offline sync for channels, messages and reactions
- Easy to use livedata objects for building your own UI

# Apr 22nd, 2020 - 0.1.0 (stream-chat-android-offline)
- First Release

## March 3rd, 2020 - 3.6.5 (stream-chat-android)
- Fix crash on sending Google gif

## March 3rd, 2020 - 3.6.4 (stream-chat-android)
- Update default endpoint: from `chat-us-east-1.stream-io-api.com` to `chat-us-east-staging.stream-io-api.com`
- update target api level to 29
- Fixed media playback error on api 29 devices
- Added score field to reaction model

## January 28th, 2020 - 3.6.3 (stream-chat-android)
- ViewModel & ViewHolder classes now use protected instead of private variables to allow customization via subclassing
- ChannelViewHolderFactory is now easier to customize
- Added ChannelViewHolder.messageInputText for 2 way data binding
- Documentation improvements
- Fix problem with wrong scroll position

## January 10th, 2020 - 3.6.2 (stream-chat-android)
- Enable multiline edit text
- Fix deprecated getColumnIndexOrThrow for 29 Api Level

## January 7th, 2020 - 3.6.1 (stream-chat-android)
- Add navigation components with handler to override default behaviour

## Breaking changes:
###
- `OpenCameraViewListener` is replaced with CameraDestination

## January 6th, 2020 - 3.6.0 (stream-chat-android)
- Add `MessageSendListener` interface for sending Message
- Update `README` about Customizing MessageInputView
- Client support for anonymous and guest users
- Client support initialization with Configurator
- Support auto capitalization for keyboard
- Add `NotificationManager` with customization opportunity
- Update `UpdateChannelRequest` for reserved fields
- renamed `MoreActionDialog` to `MessageMoreActionDialog`
- Add `StreamLoggerHandler` interface for custom logging client data
- Add logging customization ability
- fix markdown for mention if there is no space at prefix @
- fix Edit Attachment behavior
- add support for channel.hide with clear history + events
- Fix crash in AttachmentActivity and AttachmentDocumentActivity crash when app is killed in background
- Add utility method StreamChat.isConnected()

#### Breaking changes:

##### Channel hide request
- `Channel:hide` signature has changed: `HideChannelRequest` must be specified as first parameter
- `Client:hideChannel` signature has changed: `HideChannelRequest` must be specified as second parameter
- `ChannelListViewModel:hideChannel` signature has changed: `HideChannelRequest` must be specified as second parameter

##### How to upgrade
To keep the same behavior pass `new HideChannelRequest()` as request parameter to match with the new signature.

## December 9th, 2019 - 3.5.0 (stream-chat-android)
- Fix set typeFace without custom font
- Fix channel.watch (data payload was not sent)
- Fix API 23 compatibility
- Add Attachment Border Color attrs
- Add Message Link Text Color attrs
- Add custom api endpoint config to sample app and SDK

## November 28th, 2019 - 3.4.1 (stream-chat-android)
- Fix Giphy buttons alignments
- Add Giphy error cases handling
- Update http related issues documentation


## November 28th, 2019 - 3.4.0 (stream-chat-android)
- Custom font fot the whole SDK
- Custom font per TextView
- Ignore sample app release unit tests, keep debug tests
- Added AttachmentBackgroundColorMine/Theirs
- Fix Edit/Delete thread parent message
- Replace fadein/fadeout animation of parent/current thread with default RecyclerView animation

## November 5th, 2019 - 3.3.0 (stream-chat-android)
- Fix Concurrent modification when removing member from channel
- Fix automention input issue
- Fix Sent message progress infinite
- Fix channel delete event handling in ChannelList view model
- Fix attachment duplicated issue when message edit
- Add File Upload 2.0
- Add editMessage function in Channel View Model
- Fix JSON encoding always omits null fields
- Sample app: add version header, release version signing
- Add Message Username and Date attrs


## November 5th, 2019 - 3.2.1 (stream-chat-android)
- Fixed transparency issues with user profile images on older devices
- Better channel header title for channels without a name
- Fixed read count difference between own and other users' messages
- Fixed Video length preview
- Catch error body parsing errors
- Do not show commands list UI when all commands are disabled
- Renamed `MessageInputClient` to `MessageInputController`
- Added Large file(20MB) check for uploading file
- Added streamUserNameShow and streamMessageDateShow in `MessageListViewStyle`
- Fixed channel header title position issue when Last Active is hidden


## October 25th, 2019 - 3.2.0 (stream-chat-android)
- Added event interceptors to `ChannelListViewModel`

## October 24th, 2019 - 3.1.0 (stream-chat-android)
- Add channel to list when the user is added
- Add `onUserDisconnected` event
- Make sure channel list view model is cleared when the user disconnects
- Fix bug with `setUser` when user data is not correctly URI encoded
- Add debug/info logging
- Add Attrs for DateSeparator

## Oct 23th, 2019 - 3.0.2 (stream-chat-android)
- Fix NPE with restore from background and null users

## Oct 22th, 2019 - 3.0.1 (stream-chat-android)
- Fix NPE with empty channel lists

## Oct 21th, 2019 - 3.0.0 (stream-chat-android)
- Added support for message search `client.searchMessages`
- Better support for query user options
- Update channel update signature
- Fix disconnection NPE
- Minor bugfixes
- Remove file/image support
- Expose members and watchers pagination options for query channel

#### Breaking changes
- `Channel.update` signature has changed

## Oct 16th, 2019 - 2.3.0 (stream-chat-android)
- Added support for `getReactions` endpoint
- Calls to `ChannelListViewModel#setChannelFilter` will reload the list of channels if necessary
- Added support for `channel.stopWatching()`
- Improved error message for uploading large files
- Remove error messages after you send a message (similar behaviour to Slack)
- Fixed slash command support on threads
- Improved newline handling
- Improved thread display
- Expose ban information for current user (`User#getBanned`)
- Bugfix on attachment size
- Added support for accepting and rejecting channel invites
- Expose current user LiveData with `StreamChat.getCurrentUser()`

## Oct 14th, 2019 - 2.2.1 (stream-chat-android)
- Renamed `FileSendResponse` to `UploadFileResponse`
- Renamed `SendFileCallback` to `UploadFileCallback`
- Removed `SendMessageRequest`
- Updated `sendMessage` and `updateMessage` from `Client`
- Added devToken function for setUser of Client
- Added a callback as an optional last argument for setUser functions
- Added ClientState which stores users, current user, unreadCount and the current user's mutes
- Added notification.mutes_updated event
- Add support for add/remove channel members
- Expose channel unread messages counts for any user in the channel

## Oct 9, 2019 - 2.2.0 (stream-chat-android)
- Limit message input height to 7 rows
- Fixed thread safety issues on Client.java
- Fixed serialization of custom fields for message/user/channel and attachment types
- Added support for distinct channels
- Added support to Channel hide/show
- Improved client error reporting (we now return a parsed error response when available)
- General improvements to Message Input View
- Added ReactionViewClickListener
- Added support for banning and unbanning users
- Added support for deleting a channel
- Add support for switching users via `client.disconnect` and `client.setUser`
- Add `reload` method to `ChannelListViewModel`
- Bugfix: hides attachment drawer after deny permission
- Add support for update channel endpoint
- Add PermissionRequestListener for Permission Request

## September 28, 2019 - 2.1.0 (stream-chat-android)
- Improved support for regenerating expired tokens

#### Breaking changes:
- `MessageInputView#progressCapturedMedia(int requestCode, int resultCode, Intent data)` renamed into `captureMedia(int requestCode, int resultCode, Intent data)`
- `binding.messageInput.permissionResult(requestCode, permissions, grantResults)` in `onRequestPermissionsResult(requestCode, permissions, grantResults) of `ChannelActivity`

## September 28, 2019 - 2.0.1 (stream-chat-android)
- Fix channel list ordering when a channel is added directly from Android
- Better Proguard support

## September 26, 2019 - 2.0.0 (stream-chat-android)
- Simplify random access to channels
- Channel query and watch methods now work the same as they do on all other SDKs

#### Breaking changes:
- `channel.query` does not watch the channel anymore, to retrieve channel state and watch use `channel.watch`
- `client.getChannelByCID` is now private, use one of the `client.channel` methods to get the same (no null checks needed)<|MERGE_RESOLUTION|>--- conflicted
+++ resolved
@@ -47,11 +47,8 @@
 
 ### ✅ Added
 - Added new extension function `ChatClient::replayEventsForActiveChannels`.
-<<<<<<< HEAD
+- Added new extension function `ChatClient::setMessageForReply`.
 - Added new extension function `ChatClient::downloadAttachment` to download attachments without `ChatDomain`.
-=======
-- Added new extension function `ChatClient::setMessageForReply`.
->>>>>>> e81fcd93
 
 ### ⚠️ Changed
 
