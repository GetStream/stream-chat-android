--- conflicted
+++ resolved
@@ -62,12 +62,7 @@
 ### ✅ Added
 
 ### ⚠️ Changed
-<<<<<<< HEAD
-- Renamed `onHeaderClickAction` parameter to `onHeaderActionClick` for the `ChannelsScreen` component. [#3016](https://github.com/GetStream/stream-chat-android/pull/3016)
-- `MessageList` and `Messages` now have two new parameters that have default values. Please make sure that you check out the changes and that everything still works for you. [#3044](https://github.com/GetStream/stream-chat-android/pull/3044)
 - Replaced the `reactionTypes` field in `ChatTheme` with the new `reactionIconFactory` field that allows customizing reaction icons. [#3046](https://github.com/GetStream/stream-chat-android/pull/3046)
-=======
->>>>>>> 176eb57f
 
 ### ❌ Removed
 
