--- conflicted
+++ resolved
@@ -96,21 +96,16 @@
 
 ### ✅ Added
 - Added the "mute" option to the `ChannelInfo` action dialog.
-<<<<<<< HEAD
 - Added a wrapper for the message input state in the form of `MessageInputState`
 - Added a MessageComposerController which abstracts away all the Composer state and behavior
+- Added `attachmentsContentImageWidth`, `attachmentsContentImageHeight`, `attachmentsContentGiphyWidth`, `attachmentsContentGiphyHeight`, `attachmentsContentLinkWidth`, `attachmentsContentFileWidth` and `attachmentsContentFileUploadWidth` options to `StreamDimens`, to make it possible to customize the dimensions of attachments content via `ChatTheme`.
 
 ### ⚠️ Changed
 - Made the MessageMode subtypes to the parent class, to make it easier to understand when importing
 - Renamed the MessageMode.Thread to MessageMode.MessageThread for clarity
 - Changed the signature of the MessageComposer to accommodate for the `MessageInputState`
 - Moved common state to the `io.getstream.chat.android.common` package
-=======
-- Added `attachmentsContentImageWidth`, `attachmentsContentImageHeight`, `attachmentsContentGiphyWidth`, `attachmentsContentGiphyHeight`, `attachmentsContentLinkWidth`, `attachmentsContentFileWidth` and `attachmentsContentFileUploadWidth` options to `StreamDimens`, to make it possible to customize the dimensions of attachments content via `ChatTheme`.
-
-### ⚠️ Changed
 - Made the `AttachmentFactory.previewContent` field nullable.
->>>>>>> 992bab69
 
 ### ❌ Removed
 
