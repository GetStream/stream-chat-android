--- conflicted
+++ resolved
@@ -1,4 +1,3 @@
-<<<<<<< HEAD
 # UNRELEASED CHANGELOG
 ## Common changes for all artifacts
 ### 🐞 Fixed
@@ -119,12 +118,11 @@
 ### ⚠️ Changed
 
 ### ❌ Removed
-=======
+
 # August 22nd, 2022 - 5.8.1
 ## stream-chat-android-ui-components
 ### 🐞 Fixed
 - Fixed loading of image attachments with null values of `Attachment.originalWidth` and `Attachment.originalHeight`. A bug was introduced in the previous release that made these image attachments not load as their container height would remain set to 0. [#4067](https://github.com/GetStream/stream-chat-android/pull/4067)
->>>>>>> d0cd03db
 
 # August 16th, 2022 - 5.8.0
 ## Common changes for all artifacts
