## 🚨 Old UI Module Deprecation
`stream-chat-android` module will be deprecated by the end of December 2021. The module will continue working, but we won't be releasing new versions.
Consider migrating to `stream-chat-android-ui-components` or `stream-chat-android-compose`. Here you can find a set of useful resources for migration:
- [UI Components Documentation](https://getstream.io/chat/docs/sdk/android/ui/overview/)
- [Android Chat Messaging Tutorial](https://getstream.io/tutorials/android-chat/)
- [Compose UI Components Documentation](https://getstream.io/chat/docs/sdk/android/compose/overview/)
- [Compose Chat Messaging Tutorial](https://getstream.io/chat/compose/tutorial/)
- [Old Sample App Migration PR](https://github.com/GetStream/stream-chat-android/pull/2467)

# UNRELEASED CHANGELOG
## Common changes for all artifacts
### 🐞 Fixed

### ⬆️ Improved
<<<<<<< HEAD
- Updated dependency versions
  - Kotlin 1.5.31
  - Compose framework 1.0.5
  - AndroidX
  - Lottie 4.2.2
  - OkHttp 4.9.3
  - Room 2.4.0
  - and other, see [#2771](https://github.com/GetStream/stream-chat-android/pull/2771) for more details
- 🚨 Breaking change: Markdown support is moved into a standalone module `stream-chat-android-markdown-transformer` which is not included by default. You can use it with `ChatUI.messageTextTransformer` to add Markdown support to your app. You can find more information [here](https://getstream.io/chat/docs/sdk/android/ui/chatui/#markdown). [#2786](https://github.com/GetStream/stream-chat-android/pull/2786)
=======
>>>>>>> 713c92d7

### ✅ Added

### ⚠️ Changed

### ❌ Removed

## stream-chat-android
### 🐞 Fixed

### ⬆️ Improved

### ✅ Added

### ⚠️ Changed

### ❌ Removed

## stream-chat-android-client
### 🐞 Fixed

### ⬆️ Improved

### ✅ Added

### ⚠️ Changed

### ❌ Removed

## stream-chat-android-offline
### 🐞 Fixed

### ⬆️ Improved

### ✅ Added

### ⚠️ Changed

### ❌ Removed
- Removed `QueryChannelsLoadMore` usecase. [#2790](https://github.com/GetStream/stream-chat-android/pull/2790)
- `QueryChannelsController::loadMore` is removed and logic is moved into `ChatDomain`. [#2790](https://github.com/GetStream/stream-chat-android/pull/2790)


## stream-chat-android-ui-common
### 🐞 Fixed

### ⬆️ Improved

### ✅ Added

### ⚠️ Changed

### ❌ Removed

## stream-chat-android-ui-components
### 🐞 Fixed

### ⬆️ Improved

### ✅ Added

### ⚠️ Changed

### ❌ Removed

## stream-chat-android-compose
### 🐞 Fixed

### ⬆️ Improved

### ✅ Added

### ⚠️ Changed

### ❌ Removed

## stream-chat-android-pushprovider-firebase
### 🐞 Fixed

### ⬆️ Improved

### ✅ Added

### ⚠️ Changed

### ❌ Removed

## stream-chat-android-pushprovider-huawei
### 🐞 Fixed

### ⬆️ Improved

### ✅ Added

### ⚠️ Changed

### ❌ Removed


# December 23th, 2021 - 4.25.0
## Common changes for all artifacts
### ⬆️ Improved
- Updated dependency versions
  - Kotlin 1.5.31
  - Compose framework 1.0.5
  - AndroidX
  - Lottie 4.2.2
  - OkHttp 4.9.3
  - Room 2.4.0
  - and other, see [#2771](https://github.com/GetStream/stream-chat-android/pull/2771) for more details

## stream-chat-android-offline
### 🐞 Fixed
- Fixed a bug when hard deleted messages still remain in the UI.
- Stabilized behavior of users' updates propagation across values of the channels and the messages. [#2803](https://github.com/GetStream/stream-chat-android/pull/2803)

### ⚠️ Changed
- 🚨 Breaking change: Added `cachedChannel` parameter to `ChatEventHandler::handleChatEvent` [#2807](https://github.com/GetStream/stream-chat-android/pull/2807)

## stream-chat-android-ui-components
### 🐞 Fixed
- Users' updates done in runtime are now propagated to the `MessageListView` component. [#2769](https://github.com/GetStream/stream-chat-android/pull/2769)
- Fixed the display of image attachments on the pinned message list screen. [#2792](https://github.com/GetStream/stream-chat-android/pull/2792)
- Small bug fix for borders of attachments

### ⬆️ Improved
- Improved Korean 🇰🇷 and Japanese 🇯🇵 translation.
- Improved KDocs of UI components such as `ChannelListHeaderView` and `AvatarView`.

### ✅ Added
- Added header with back button and attachment's title to `AttachmentMediaActivity` which displays playable attachments.
  You can customize its appearance using `streamUiMediaActivityHeader`, `streamUiMediaActivityHeaderLeftActionButtonStyle` and `streamUiMediaActivityHeaderTitleStyle` attributes.
- Added `hard` flag to `MessageListViewModel.Event.DeleteMessage`.
  You can use `MessageListView::setMessageDeleteHandler` and pass `MessageListViewModel.Event.DeleteMessage(MESSAGE, hard = true)` to hard delete messages using `MessageListViewModel`.
  Check [MessageListViewModelBinding](https://github.com/GetStream/stream-chat-android/blob/main/stream-chat-android-ui-components/src/main/kotlin/io/getstream/chat/android/ui/message/list/viewmodel/MessageListViewModelBinding.kt#L37) for further details. [#2772](https://github.com/GetStream/stream-chat-android/pull/2772)
- Added `ChatMessageTextTransformer` to transform messages and set them to `TextView`. [#2786](https://github.com/GetStream/stream-chat-android/pull/2786)

### ⚠️ Changed
- Constructor of `ChannelListViewModel` and `ChannelListViewModelFactory` changed. Now they ask for `ChatEventHandlerFactory` instead `ChatEventHandler`, so users can use `StateFlow<List<Channel>>` in their implementations of `ChatEventHandler`, which can make implementation smarter with resources (don't try to add a channel that is already there, for example) [#2747](https://github.com/GetStream/stream-chat-android/pull/2747)
<<<<<<< HEAD
- `ChatUI.markdown` is deprecated in favour of `ChatUI.messageTextTransformer`. [#2786](https://github.com/GetStream/stream-chat-android/pull/2786)
=======
- When querying for more channels, `ChannelListViewModel` now uses `OfflinePlugin` based approach if it is enabled. [#2790](https://github.com/GetStream/stream-chat-android/pull/2790)
>>>>>>> 713c92d7

### ❌ Removed

## stream-chat-android-compose
### 🐞 Fixed
- Fixed the message grouping logic to now include date separators when splitting message groups [#2770](https://github.com/GetStream/stream-chat-android/pull/2770)
- Fixed a small issue with user avatars flickering [#2822](https://github.com/GetStream/stream-chat-android/pull/2822)

### ⬆️ Improved
- Improved the UI for message footers to be more respective of thread replies [#2765](https://github.com/GetStream/stream-chat-android/pull/2765)
- Fixed the orientation and UI of ThreadParticipants [#2765](https://github.com/GetStream/stream-chat-android/pull/2765)
- Improved the API structure more, made the components package more clear [#2795](https://github.com/GetStream/stream-chat-android/pull/2795)
- Improved the way to customize the message item types and containers [#2791](https://github.com/GetStream/stream-chat-android/pull/2791)
- Added more parameters to the stateless version of the MessageComposer for consistency [#2809](https://github.com/GetStream/stream-chat-android/pull/2809)

### ✅ Added
- Added site name labels to link attachments for websites using the Open Graph protocol [#2785](https://github.com/GetStream/stream-chat-android/pull/2785)
- Added preview screens for file attachments [#2764](https://github.com/GetStream/stream-chat-android/pull/2764)
- Added a way to disable date separator and system message items in the message list [#2770](https://github.com/GetStream/stream-chat-android/pull/2770)
- Added an option to the message options menu to unmute a user that sent the message. [#2787](https://github.com/GetStream/stream-chat-android/pull/2787)
- Added a `DefaultMessageContainer` component that encapsulates all default message types [#2791](https://github.com/GetStream/stream-chat-android/pull/2791)
- Added the `SelectedReactionsMenu` component that represents a list of user reactions left for a particular message [#2782](https://github.com/GetStream/stream-chat-android/pull/2782)
- Added more Slot APIs to the`MessageComposer` and `MessageInput` components [#2809](https://github.com/GetStream/stream-chat-android/pull/2809) 

### ⚠️ Changed
- Removed SelectedMessageOverlay and replaced it with SelectedMessageMenu - [#2768](https://github.com/GetStream/stream-chat-android/pull/2768)
- Big changes to the structure of the project, making it easier to find all the components and building blocks - [#2752](https://github.com/GetStream/stream-chat-android/pull/2752)
- Renamed the `common` package to `components` and added a logical structure to the components there
- Decoupled many smaller components to the `components` package and their individual files, for ease of use
- Improved the API of several smaller components
- Added a few missing previews
- Changed various component names, removed unused/redundant component blocks and moved to Default components [#2795](https://github.com/GetStream/stream-chat-android/pull/2795)
- Changed some of the component types regarding the message item [#2791](https://github.com/GetStream/stream-chat-android/pull/2791)
- Moved message item components to `components.messages` [#2791](https://github.com/GetStream/stream-chat-android/pull/2791)
- When querying for more channels, `ChannelListViewModel` now uses `OfflinePlugin` based approach if it is enabled. [#2790](https://github.com/GetStream/stream-chat-android/pull/2790)

### ❌ Removed
- Removed some reduntant components from separate files and the `components` package [#2795](https://github.com/GetStream/stream-chat-android/pull/2795)

<<<<<<< HEAD
## stream-chat-android-pushprovider-firebase
### 🐞 Fixed

### ⬆️ Improved

### ✅ Added

### ⚠️ Changed

### ❌ Removed

## stream-chat-android-pushprovider-huawei
### 🐞 Fixed

### ⬆️ Improved

### ✅ Added

### ⚠️ Changed

### ❌ Removed

## stream-chat-android-markdown-transformer
### 🐞 Fixed

### ⬆️ Improved

### ✅ Added

### ⚠️ Changed

### ❌ Removed
=======
>>>>>>> 713c92d7

# December 9th, 2021 - 4.24.0
## stream-chat-android-offline
### 🐞 Fixed
- Fix the issue when users' data can be outdated until restart SDK.

### ✅ Added
- Added new extension function `ChatClient::keystroke`.
- Added new extension function `ChatClient::stopTyping`.

## stream-chat-android-ui-common
### 🐞 Fixed
- Fixed `MessageInputFieldView#mode` not being reset after custom attachments were cleared

## stream-chat-android-ui-components
### 🐞 Fixed
- Fixed crash related with creation of MessageOptionsDialogFragment
- Fixed behaviour related to search messages, when message was not already loaded from database MessageListView could not scroll to searched message.
- Removed cut from text when text end with Italic
- Fixed `GiphyViewHolderStyle#cardBackgroundColor` not getting applied
- Fixed bug related of not removing channels when filter selects channels where the the current user is not a member

### ⬆️ Improved
- Replied messages now have a limit for size. The text will get cut if there's too many characters or too many line breaks.
- Improved Korean 🇰🇷 translations.

### ✅ Added
- Added scroll to original message when clicking in a reply message. Use `ReplyMessageClickListener` to change the behaviour of click in reply messages.

## stream-chat-android-compose
### 🐞 Fixed
- Removed preemptive attachment loading that was resulting in crashes on certain Android API versions
- Fixed incorrect message shape for theirs messages in threads.

### ⬆️ Improved
- Minor UI improvements to the message overlay
- Enabled scrolling behavior in SelectedMessageOverlay

### ✅ Added
- Added the mention suggestion popup to the `MessageComposer` component, that allows to autocomplete a mention from a list of users.
- Added support for slowdown mode. Users are no longer able to send messages during the cooldown interval.
- Added support for system messages.
- Added support for Giphy command.
- Added message pinning to the list of message options
- Added pinned message UI
- Added a checkbox to the `MessageComposer` component, that allows to display a thread message in the parent channel.
- Added an option to flag a message to the message options overlay.

### ⚠️ Changed
- Changed the way focus state works for focused messages.
- Added the Pin type to the MessageAction sealed class
- Renamed a bunch of state classes for Compose component, to have the `State` prefix, general renaming, imports and other quality of life improvements
- Renamed `ReactionOption` state wrapper to `ReactionOptionItemState`
- Renamed `MessageListItem` state wrapper to `MessageListItemState` and its children now have a `State` suffix
- Renamed `AttachmentItem` state wrapper to `AttachmentPickerItemState`
- Renamed `MessageInputState` to `MessageComposerState`
- Renamed `MessageOption` to `MessageOptionState`
- Renamed `defaultMessageOptions()` to `defaultMessageOptionsState()`


# November 25th, 2021 - 4.23.0
## Common changes for all artifacts
### ⬆️ Improved
- Improved logs for errors in the SDK.

## stream-chat-android-offline
### 🐞 Fixed
- Deprecated `QueryChannelsController::mutedChannelsIds`. Use `ChatDomain.mutedChannels` instead
- Fix issue when sent attachments from Android SDK don't show title in iOS.

### ✅ Added
- Added new extension function `ChatClient::replayEventsForActiveChannels`.
- Added new extension function `ChatClient::setMessageForReply`.
- Added new extension function `ChatClient::downloadAttachment` to download attachments without `ChatDomain`.

## stream-chat-android-ui-common
### ✅ Added
- Made `ThreeTenInitializer` public to allow manual invocations of it. See the new [documentation](https://getstream.io/chat/docs/sdk/android/ui/guides/app-startup-initializers/) for more details.

## stream-chat-android-ui-components
### 🐞 Fixed
- Removed ripple effect for attachements in message options.
### ⬆️ Improved
- More customization for AvatarView. Now it is possible to choose between Square and Circle. Use new fields in AvatarStyle to customize AvatarView the way you prefer. 
### ✅ Added
- Added setter `MessageListView.setMessageBackgroundFactory` to set a factory to provide a background for messages. 
- Added `MessageInputViewModel::sendMessageWithCustomAttachments` function allowing to send message with custom attachments list.
- Added `MessageInputView::submitCustomAttachments` function allowing setting custom attachments in `MessageInputView`.
- Added `SelectedCustomAttachmentViewHolderFactory` interface and `BaseSelectedCustomAttachmentViewHolder`class allowing defining how previews of custom attachments in `MessageInputView` should be rendered.

### ⚠️ Changed
- Added `MessageSendHandler::sendMessageWithCustomAttachments` and `MessageSendHandler::sendToThreadWithCustomAttachments` allowing to intercept sending custom attachments actions.

## stream-chat-android-compose
### 🐞 Fixed
- Fixed the information about channel members shown in the `MessageListHeader` subtitle.
- Fixed the bug where the channel icon did not appear because of a lengthy title.

### ⬆️ Improved
- Updated a lot of documentation around the Messages features
- Improved the subtitle text in the `MessageListHeader` component.
- Now, the `MessageComposer` component supports sending `typing.start` and `typing.stop` events when a user starts or stops typing.
- Made the `ChannelNameFormatter`, `ClipboardHandler` and `MessagePreviewFormatter` interfaces functional for ease of use.
- Now, an error Toast is shown when the input in the `MessageComposer` does not pass validation.

### ✅ Added
- Added the "mute" option to the `ChannelInfo` action dialog.
- Added a wrapper for the message input state in the form of `MessageInputState`
- Added `attachmentsContentImageWidth`, `attachmentsContentImageHeight`, `attachmentsContentGiphyWidth`, `attachmentsContentGiphyHeight`, `attachmentsContentLinkWidth`, `attachmentsContentFileWidth` and `attachmentsContentFileUploadWidth` options to `StreamDimens`, to make it possible to customize the dimensions of attachments content via `ChatTheme`.
- Added a thread separator between a parent message and thread replies.
- Added the `threadSeparatorGradientStart` and `threadSeparatorGradientEnd` options to `StreamColors`, to make it possible to customize the thread separator background gradient colors via `ChatTheme`.
- Added the `threadSeparatorVerticalPadding` and `threadSeparatorTextVerticalPadding` options to `StreamDimens`, to make it possible to customize the dimensions of thread separator via `ChatTheme`.
- Added a typing indicator to the `MessageListHeader` component. 
- Added the `messageOverlayActionItemHeight` option to `StreamDimens`, to make it possible to customize the height of an action item on the selected message overlay via `ChatTheme`.
- Added the `messageAlignmentProvider` field to the `ChatTheme` that allows to customize message horizontal alignment. 
- Added the `maxAttachmentCount` and `maxAttachmentSize` parameters to the `MessagesViewModelFactory`, to make it possible to customize the allowed number and size of attachments that can be sent via the `MessageComposer` component.
- Added the `textStyle` and `textColor` parameters to the `NetworkLoadingView` component, to make it possible to customize the text appearance of the inner text.

### ⚠️ Changed
- Made the MessageMode subtypes to the parent class, to make it easier to understand when importing
- Renamed the MessageMode.Thread to MessageMode.MessageThread for clarity
- Changed the signature of the MessageComposer to accommodate for the `MessageInputState`
- Moved common state to the `io.getstream.chat.android.common` package
- Made the `AttachmentFactory.previewContent` field nullable.
- Exposed `MessageReactions` as a public component so users can use it to display a message reactions bubble in their custom UI.
- Changed the type of the inner channel items in the `ChannelsState` class from `Channel` to `ChannelItem`.


# November 11th, 2021 - 4.22.0
## Common changes for all artifacts
### ⬆️ Improved
- Bumped the SDKs target API to 31
- Updated WorkManager to version 2.7.0, which fixes compatibility issues with SDK 31

### ✅ Added
- Added Indonesian :indonesia: translations.
- Added `onErrorSuspend` extension for `Result` to allow executing suspending lambda function for handing error response.

## stream-chat-android
### ✅ Added
- Added `ChannelListItemAdapter::getChannels()` for getting a list of channels

## stream-chat-android-client
### ✅ Added
- Added `NotificationConfig::shouldShowNotificationOnPush` that allows enabling/disabling showing notification after receiving a push message

### ⚠️ Changed
- `NotificationConfig::pushNotificationsEnabled` is now disabled by default if you don't provide custom `NotificationConfig` - our SDK won't create a `NotificationChannel` if push notifications are not configured

## stream-chat-android-offline
### 🐞 Fixed
- Fixed inserting messages with empty `Message::cid`

### ✅ Added
- Added new extension function `ChatCliet::requestMembers` to query members without `ChatDomain`.
- Added new extension function `ChatCliet::searchUsersByName`.

### ⚠️ Changed
- 🚨 Breaking change: `RetryPolicy` in `ChatDomain` is now immutable and can only be set with Builder before creating an instance of it.
- 🚨 Breaking change: `ChannelEventsHandler` is renamed to `ChatEventHandler`, it's function is renamed from `onChannelEvent` to `handleChatEvent`, EventHandlingResult is sealed class now. To get more details read [our docs](https://getstream.io/chat/docs/sdk/android/ui/components/channel-list/#chateventhandler)

## stream-chat-android-ui-components
### 🐞 Fixed
- Fixed bug when showing messages with pending attachments that cause loading state to be not shown in some cases.
- Fixed clearing `MessageInputView` after dismissing message to edit
- Fixed support for videos from other SDKs
- Fixed downloading attachments with some special characters in their names

### ⬆️ Improved
- Improved Korean 🇰🇷 translation related to the flagging.
- 🚨 Breaking change: Now the button for sending message in MessageInputView sizes itself accordingly with the drawable used, instead of having a predefined size (32dp)
- Improved KDocs for `MessageListFragment`.

### ✅ Added
- You can now use MessageListView.backgroundDrawable to have more flexibility to customize your message items background. Be aware that setting backgroundDrawable will override the background configurations of xml.
- Added `streamUiEditInputModeIcon` and `streamUiReplyInputModeIcon` attributes to `MessageInputView`.
  Use them to customize icon in the `MessageInputView's` top left corner displayed when user edits or replies to the message.
- Added `setMessageInputModeListener`, `setSendMessageButtonEnabledDrawable` and `setSendMessageButtonDisabledDrawable` method to `MessageInputView`.
  They can be used together for changing send button icon based on current input mode. See [docs](https://getstream.io/chat/docs/sdk/android/ui/components/message-input#changing-send-message-button) for more details.
- Added static methods `createIntent` and `newInstance` those doesn't have default parameters on `MessageListActivity` and `MessageListFragment` for supporting Java side.

## stream-chat-android-compose
### 🐞 Fixed
- Fixed channel options that are displayed in the `ChannelInfo` component.

### ⬆️ Improved
- Improved the icon set and polished the UI for various Messages features
- Improved the set of customization options for the `DefaultChannelItem`
- Updated documentation for Channels set of features
- Now it is possible to search for distinct channels by member names using `ChannelListViewModel`.
- Improved the design of `ChannelInfo` bottom sheet dialog.

### ✅ Added
- Added a new parameter to the `AttachmentFactory` called `previewContent` that represents attachments within the MessageInput
- Added the `leadingContent`, `detailsContent`, `trailingContent` and `divider` Slot APIs for the `DefaultChannelItem`
- Added `StreamDimens` option to the `ChatTheme`, to allow for dimension customization across the app.
- Added localization support for the components related the channel list.
- Added the `emptySearchContent` parameter to `ChannelList` component that allows to customize the empty placeholder, when there are no channels matching the search query.
- Added support for the muted channel indicator in the message list.
- Added `ChannelNameFormatter` option to the `ChatTheme`, to allow for channel name format customization across the app.
- Added the `textFormatter` field to `AttachmentFactory`, to allow for attachment text format customization.
- Added `MessagePreviewFormatter` option to the `ChatTheme`, to allow for message preview text format customization across the app.
- Added the `leadingContent`, `headerContent`, `footerContent`, `trailingContent` and `content` Slot APIs for the `DefaultMessageItem`
- Added `channelInfoUserItemWidth`, `channelInfoUserItemHorizontalPadding` and `channelInfoUserItemAvatarSize` options to `StreamDimens`, to make it possible to customize the dimensions inside the `ChannelInfo` component via `ChatTheme`.
- Added `ownMessagesBackground`, `otherMessagesBackground` and `deletedMessagesBackgroundColor` options to `StreamColors`, to make it possible to customize the message bubble color via `ChatTheme`.

### ⚠️ Changed
- The `AttachmentFactory` now requires an additional parameter - `previewContent` that's used to preview the attachment within the MessageInput, so please be aware of this!
- Renamed `ChannelOption.icon` property to `ChannelOption.iconPainter` and changed the property type from `ImageVector` to `Painter`.
- Changed the type of the `ChannelListViewModel.selectedChannel` field to `MutableState<Channel?>`.


# October 27th, 2021 - 4.21.0
## Common changes for all artifacts
### ⬆️ Improved
- Improved Korean 🇰🇷 translations.

### ✅ Added
- Added `ChatDomain.connectionState` that exposes 3 states: `CONNECTED`, `CONNECTING` and `OFFLINE`.
  `ChannelListHeaderView` and `MessageListHeaderView` show different title based on newly introduced connection state.
  `ChatDomain.online` is now deprecated - use `ChatDomain.connectionState` instead.

## stream-chat-android-client
### ⬆️ Improved
- Added KDocs for `Result` properties and methods.

### ✅ Added
- The `UserCredentialStorage` interface was added to `ChatClient`. You can set your own implementation via `ChatClient.Builder::credentialStorage`

### ⚠️ Changed
- 🚨 Breaking change: Config property `isRepliesEnabled` is renamed to `isThreadEnabled` to avoid misleading. Now it toggles only thread feature.

### ❌ Removed
- `androidx-security-crypto` dependency was removed. Now, the user's token storage uses private shared preferences by default.

## stream-chat-android-offline
### 🐞 Fixed
- Fix bug when ChannelEventsHandler was not used even if it was set in QueryChannelsController

### ⬆️ Improved
- Channel gets removed from `QueryChannelsController` when receive `ChannelHiddenEvent`

## stream-chat-android-ui-components
### 🐞 Fixed
- Fixed position of reactions. Now the reactions adapts its starting position to fit entirely in the screen. 
- 🚨 Breaking change: Fixing positions of reactions in edit reactions dialog. Using a GridLayoutManager instead of LinearLayoutManager, so now there's box with all reactions instead of a scrollable list. The way to customize the box is a bit different, then a breaking change was inserted in this feature. 
- Made it impossible to send a message during the cooldown interval in slow mode.

### ⬆️ Improved
- Better position for icon of failed message
- Small improvement for information update in messages. The ViewHolders only update the information that had a change.

### ✅ Added
- Added `streamUiMaxAttachmentsCount` attribute to `MessageInputView` to allow customizing the maximum number of attachments in the single message.
The maximum attachments count cannot be greater than 10. Default value: 10.
- Added `streamUiMessageMaxWidthFactorMine` and `streamUiMessageMaxWidthFactorTheirs` `MessageListView` attributes. You can adjust messages width by passing values in [75% - 100%] range.
- Added `MessageInputView::setAttachmentButtonClickListener` that helps you to override click listener for the attachment button.
- Added `MessageInputView::submitAttachments` method to set attachments in `MessageInputView` to be sent with a message.

### ⚠️ Changed
- Feature of replied messages can be enabled/disabled only locally via SDK. `Thread` dashboard flag toggles only thread feature.

## stream-chat-android-compose
### ⬆️ Improved
- Added a way to customize the app font family, by passing in a parameter to `StreamTypography.defaultTypography()`
- Improved permission handling for the `AttachmentsPicker` to handle only the required permissions
- `ThreadParticipants` is now public and can be used for your custom UI.

### ✅ Added
- `ThreadParticipants` component now has a `text: String` parameter allowing customizing the thread label.
- Added unread message count indicators to ChannelItems to show users more info about their channels

### ⚠️ Changed
- `CAMERA` permission is no longer required to be declared in the App Manifest, because we don't use it

### ❌ Removed
- Removed `CAMERA` permission requirement, because we don't use internal camera preview, we request a 3rd party app
- Removed `CAMERA` permission checks if the user doesn't require the permission in their app


# October 18th, 2021 - 4.20.0
## Common changes for all artifacts
### ⬆️ Improved
- Upgraded Kotlin version to 1.5.30
- Make our SDK compile-friendly with TargetSDK 31
- Upgraded Coil version to [1.4.0](https://github.com/coil-kt/coil/releases/tag/1.4.0)

### ⚠️ Changed
- 🚨 Breaking change: `ProgressCallback` is not invoked on main thread anymore. So make sure to handle it if you were previously using this callback to update the UI directly.
- Attachment#uploadState is now updated in real-time during uploads.

### ❌ Removed
- Removed `ProgressTrackerFactory` and `ProgressTracker` in favour of new progress tracking implementation.

## stream-chat-android
### ✅ Added
- Push Notification uses `MessagingStyle` on devices with API Version 23+
- Push Notification configuration has been simplified, check our [docs](https://getstream.io/chat/docs/sdk/android/client/guides/push-notifications/#customizing-push-notifications) to see how it works
- `NotificationHandler` interface allows you to implement your own Push Notification logic show/remove notifications. It is the new interface you need to use if you were using `ChatNotificationHandler` previously
- `NotificationHandlerFactory` help you to use our default `NotificationHandler` implementations

### ⚠️ Changed
- Some properties of `NotificationConfig` has been deprecated, check our [DEPRECATIONS](https://github.com/GetStream/stream-chat-android/blob/main/DEPRECATIONS.md) section
- `ChatNotificationhandler` class has been deprecated, you need to use `NotificationHandler` now. Check our [DEPRECATIONS](https://github.com/GetStream/stream-chat-android/blob/main/DEPRECATIONS.md) section.

## stream-chat-android-client
### 🐞 Fixed
- Fixed issues with Proguard stripping response classes incorrectly

### ⬆️ Improved
- Added KDocs for `ChatClient.Builder` methods.
- `ChatClient` now defaults to using the `https://chat.stream-io-api.com` base URL, using [Stream's Edge API Infrastructure](https://getstream.io/blog/chat-edge-infrastructure/) instead of connecting to a region-specific API. If you're not on a dedicated chat infrastructure, remove any region-specific base URL settings from the `ChatClient.Builder` to use Edge instead.

### ✅ Added
- 🚨 Breaking change: A new `Idle` state is added to `Attachment.UploadState`.
- Added a new callback function `onProgress(bytesUploaded: Long, totalLength: Long)` in `ProgressCallback`.
- Added the possibility to add your own instance of OkHttpClient with `ChatClient.okHttpClient`.

### ⚠️ Changed
- 🚨 Breaking change: `Attachment.UploadState.InProgress` now is data class having two fields, `bytesUploaded: Long` and `totalBytes: Long` instead of object.
- Deprecated the `ChatClient.Builder#cdnUrl` method. To customize file uploads, set a custom `FileUploader` implementation instead. More info in the documentation: [Using Your Own CDN](https://getstream.io/chat/docs/android/file_uploads/?language=kotlin#using-your-own-cdn).

## stream-chat-android-offline
### 🐞 Fixed
- Fixed infinite loading of message if any of its attachments uploading was failed

### ✅ Added
- `ChannelEventsHandler` is added to `QueryChannelsController` to handle updating channel list logic after receiving events. You can provide custom `ChannelEventsHandler` through `ChannelListViewModel` or using `QueryChannelsController` directly.

### ⚠️ Changed
- `QueryChannelsController::newChannelEventFilter` and `QueryChannelsController#checkFilterOnChannelUpdatedEvent` are now deprecated. See the deprecation log for more details.

## stream-chat-android-ui-common
### 🐞 Fixed
- Fixed PDF attachments previews

## stream-chat-android-ui-components
### 🐞 Fixed
- Fixed bug related to scroll of messages.
- Updating attachments view holder only when attachments have changed. This fixes a problem with reloading gifs when reactions are added or removed.
- Fixing ViewReactionsView being cropped if more than 7 reactions are added
- Fix bug using custom attributes into views inflated into our SDK Views

### ⬆️ Improved
- Now it is possible to set a custom `LinearLayoutManager` to `MessageListView`, this can be used to change stack of messages or revert the layout.
- Removed full screen loading view when loading more message items on the `SearchResultListView`.

### ✅ Added
- Added `MessageListView::getRecyclerView` method which exposes the inner `RecyclerView` with message list items.
- Added `MessageListView::setUserReactionClickListener` method to set a listener used when a reaction left by a user is clicked on the message options overlay.
- Added attr `streamUiScrollButtonElevation` to set the elevation of scroll button ot `MessageListView` 
### ⚠️ Changed
- `ChatUI.uiMode` has been deprecated. If you want to force Dark/Light theme, you need to use `AppCompatDelegate.setDefaultNightMode(AppCompatDelegate.MODE_NIGHT_NO|AppCompatDelegate.MODE_NIGHT_YES)`

### ❌ Removed
- `android.permission.CAMERA` from our Manifest. This permission is not required anymore.

## stream-chat-android-compose
### 🐞 Fixed
- Fixed a bug where attachments weren't properly stored when editing a message

### ⬆️ Improved
- Updated the Compose framework version (1.0.3)
- Updated the Accompanist libraries version (0.19.0)
- Improved overlays in all components, to match the same design and opacity
- Added smaller animations to the AttachmentPicker in the MessagesScreen
- General improvements in the Attachments API and the way we build different attachments
- Allowed for better long clicks on attachments
- Improved the experience of creating the MessagesViewModelFactory with default arguments
- Updated and cleaned up Channel screen design
- Improved logic for updating the `lastSeenMessage` for fewer calculations

### ✅ Added
- Added DateSeparator items to Messages to group up messages by their creation date
- Added an `overlayDark` color for date separators and similar UI components

### ⚠️ Changed
- Removed AttachmentPicker option when editing messages
- Removed Attachment previews when editing messages with attachments
- Improved the ease of use of the AttachmentState API by keeping it state & actions only
- Moved the `modifier` parameter outside of the AttachmentState to the AttachmentFactory
- Updated Attachments to hold `Message` items instead of `MessageItem`s
- Changed the type of the `onLastVisibleMessageChanged` parameter to `Message` for ease of use
- Changed the parameter type of `itemContent` in `MessageList` and `Messages` to `MessageListItem`
- Renamed `onScrollToBottom` to `onScrolledToBottom` in `MessageList` and `Messages`
- Made the ChannelListHeader Slot APIs non-nullable so they're always provided, also made them an extension of the RowScope for ease of use


# September 15th, 2021 - 4.19.0
## Common changes for all artifacts
### ✅ Added
- Create new artifact to integrate Huawei Push Kit with Stream. You will need to add  `stream-chat-android-pushprovider-huawei` artifact to your App. Check our [docs](https://getstream.io/chat/docs/sdk/android/client/guides/push-notifications/huawei) for further details.

## stream-chat-android
### ✅ Added
- Added a method to dismiss all notifications from a channel. It is handled internally from the SDK but you are able to dismiss channel notification at whatever time calling `ChatClient::dismissChannelNotifications`
- Notifications are dismissed after the user logout the SDK

## stream-chat-android-client
### 🐞 Fixed
- Fixed sending messages using `ChatClient::sendMessage` without explicitly specifying the sender user id.
- Fixed sending custom attachments without files to upload
- Fixed deserialization issues when parsing `ChannelTruncatedEvent` and `MessageDeletedEvent` events with an absent user.

### ⬆️ Improved
- Custom attachment types are now preserved after file uploads

### ✅ Added
- Added `hardDelete` field to `MessageDeletedEvent`.

### ⚠️ Changed
- Now it is possible to hard delete messages. Insert a flag `hard = true` in the `ChatClient.deleteMessage` and it will be deleted in the backend. **This action can't be undone!**

## stream-chat-android-ui-common
### 🐞 Fixed
- Fixed bug with light mode.
- Removed `streamUiValidTheme`, as we don't support extending our base theme any longer. Please don't extend our base theme and set the `streamUiTheme` in your application theme instead.

## stream-chat-android-ui-components
### ✅ Added
- Notifications are dismissed after the user go into the channel conversation when you are using `MessageListView`
- Added `bubbleBorderColorMine`, `bubbleBorderColorTheirs`, `bubbleBorderWidthMine`, `bubbleBorderWidthTheirs` to `ViewReactionsViewStyle` for customizing reactions` border

## stream-chat-android-compose
### ⬆️ Improved
- Updated the Compose framework version (1.0.2)
- Updated the Accompanist library version (0.18.0)

### ✅ Added
- Added an uploading indicator to files and images
- Images being uploaded are now preloaded from the system
- Upload indicators show the upload progress and how much data is left to send
- Added more image options to the ImagePreviewActivity such as download, delete, reply to message...
- Added an Image Gallery feature to the ImagePreviewActivity where users can browse all the images
- Notifications are dismissed after the user go into the channel conversation when you are using `MessageList`

### ⚠️ Changed
- `StreamAttachment.defaultFactories()` is a function now, instead of a property.
- Updated all default value factories to functions (e.g. StreamTypography)
- Re-organized all attachment factories and split up code in multiple packages
- Changed the `AttachmentState` `message` property name to `messageItem`
- Added an `isFocused` property to `MessageItem`
- Added an `onImagePreviewResult` callback/parameter to various Messages screen components

### ❌ Removed

## stream-chat-android-pushprovider-firebase
### ✅ Added
- Added a `FirebaseMessagingDelegate` class to simplify custom implementations of `FirebaseMessagingService` that forward messages to the SDK. See [Using a Custom Firebase Messaging Service](https://getstream.io/chat/docs/sdk/android/client/guides/push-notifications/firebase/#using-a-custom-firebase-messaging-service) for more details.

## stream-chat-android-pushprovider-huawei
### ✅ Added
- Added a `HuaweiMessagingDelegate` class to simplify custom implementations of `HmsMessageService` that forward messages to the SDK. See [Using a Custom Huawei Messaging Service](https://getstream.io/chat/docs/sdk/android/client/guides/push-notifications/huawei#using-a-custom-huawei-messaging-service) for more details.

# September 15th, 2021 - 4.18.0
## stream-chat-android-client
### 🐞 Fixed
- Fixed setting notification's `contentTitle` when a Channel doesn't have the name. It will now show members names instead

### ✅ Added
- Added a new way to paginate through search message results using limit and next/previous values.

### ⚠️ Changed
- Deprecated `Channel#name`, `Channel#image`, `User#name`, `Ues#image` extension properties. Use class members instead.

### ❌ Removed
- Completely removed the old serialization implementation. You can no longer opt-out of using the new serialization implementation.
- Removed the `UpdateUsersRequest` class.

## stream-chat-android-offline
### ⬆️ Improved
- Improving logs for Message deletion error.

## stream-chat-android-ui-common
### 🐞 Fixed
- Fixed theme for `AttachmentDocumentActivity`. Now it is applied: `Theme.AppCompat.DayNight.NoActionBar`

## stream-chat-android-ui-components
### 🐞 Fixed
- Fixed the bug when MessageInputView let send a message with large attachments. Such message is never sent.
- Fixed bug related to `ScrollHelper` when `MessageListView` is initialised more than once.

### ⬆️ Improved
- The search for mentions now includes transliteration, diacritics removal, and ignore typos. To use transliteration, pass the id of the desired alphabets to `DefaultStreamTransliterator`, add it to DefaultUserLookupHandler and set it using `MessageInputView.setUserLookupHandler`. Transliteration works only for android API 29. If you like to add your own transliteration use https://unicode-org.github.io/icu/userguide/icu4j/.
- Improved scroll of message when many gif images are present in `MessageListView`

### ✅ Added
- Added scroll behaviour to `MessageListViewStyle`.

## stream-chat-android-compose
### 🐞 Fixed
- Fixed a bug where the Message list flickered when sending new messages
- Fixed a few bugs where some attachments had upload state and weren't file/image uploads

### ⬆️ Improved
- Improved the Message list scrolling behavior and scroll to bottom actions
- Added an unread count on the Message list's scroll to bottom CTA
- Improved the way we build items in the Message list
- Added line limit to link attachment descriptions
- Added a way to customize the default line limit for link descriptions
- Improved the `MessageListHeader` with more customization options

### ✅ Added
- Added an uploading indicator to files and images
- Images being uploaded are now preloaded from the system
- Upload indicators show the upload progress and how much data is left to send
- Added UploadAttachmentFactory that handles attachment uploads

### ⚠️ Changed
- `StreamAttachment.defaultFactories()` is a function now, instead of a property.
- Updated all default value factories to functions (e.g. StreamTypography)
- Re-organized all attachment factories and split up code in multiple packages
- Changed the `AttachmentState` `message` property name to `messageItem`
- Added a `Channel` parameter to the `MessagesScreen`'s `onHeaderActionClick` lambda
- Changed the way the `MessageListHeader` is structured by adding slot components

# August 30th, 2021 - 4.17.2
## stream-chat-android-ui-client
### 🐞 Fixed
- Fixed bug which can lead to crash when immediate logout after login

# August 30th, 2021 - 4.17.2
## stream-chat-android-ui-components
### 🐞 Fixed
- Fixes a bug related to incorrect theme of AttachmentActivity.

# August 30th, 2021 - 4.17.1
## Common changes for all artifacts
### ⬆️ Improved
- Now we provide SNAPSHOT versions of our SDK for every commit arrives to the `develop` branch.
  They shouldn't be used for a production release because they could contains some known bugs or breaking changes that will be fixed before a normal version is released, but you can use them to fetch last changes from our SDK
  To use them you need add a new maven repository to your `build.gradle` file and use the SNAPSHOT.
```
 maven { url 'https://oss.sonatype.org/content/repositories/snapshots/' }
```
Giving that our last SDK version is `X.Y.Z`, the SNAPSHOT version would be `X.Y.(Z+1)-SNAPSHOT`

## stream-chat-android-client
### 🐞 Fixed
- `TooManyRequestsException` caused to be subscribed multiple times to the `ConnectivityManager`

### ⬆️ Improved
- Reconnection process

## stream-chat-android-offline
### ✅ Added
- Added `ChatDomain#Builder#uploadAttachmentsWorkerNetworkType` for customizing `UploadAttachmentsWorker` network type constraint

## stream-chat-android-ui-common
### 🐞 Fixed
- Fixed a bug in state handling for anonymous users.

## stream-chat-android-ui-components
### 🐞 Fixed
- Fix for position of deleted messages for other users
- Fix glitch in selectors of file

### ✅ Added
- Added style attributes for `AttachmentGalleryActivity` to control menu options like enabling/disabling reply button etc.
- Now it is possible to customize when the avatar appears in the conversation. It is possible to use an avatar in messages from other users and for messages of the current user. You can check it here:  https://getstream.io/chat/docs/sdk/android/ui/components/message-list/#configure-when-avatar-appears
- Added support for slow mode. Users are no longer able to send messages during cooldown interval.
- Added possibility to customize the appearance of cooldown timer in the `MessageInputView` using the following attributes:
  - `streamUiCooldownTimerTextSize`, `streamUiCooldownTimerTextColor`, `streamUiCooldownTimerFontAssets`, `streamUiCooldownTimerFont`, `streamUiCooldownTimerTextStyle` attributes to customize cooldown timer text
  - `cooldownTimerBackgroundDrawable`- the background drawable for cooldown timer

# August 24th, 2021 - 4.17.0
## Common changes for all artifacts
### ⬆️ Improved
- Updated Target API Level to 30
- Updated dependency versions
  - Coil 1.3.2
  - AndroidX Activity 1.3.1
  - AndroidX Startup 1.1.0
  - AndroidX ConstraintLayout 2.1.0
  - Lottie 4.0.0

## stream-chat-android-client
### 🐞 Fixed
- Fixed a serialization error when editing messages that are replies

### ✅ Added
- Added the `expiration` parameter to `ChatClient::muteChannel`, `ChannelClient:mute` methods
- Added the `timeout` parameter to `ChatClient::muteUser`, `ChannelClient:mute::muteUser` methods

### ⚠️ Changed
- Allow specifying multiple attachment's type when getting messages with attachments:
  - Deprecated `ChatClient::getMessagesWithAttachments` with `type` parameter. Use `ChatClient::getMessagesWithAttachments` function with types list instead
  - Deprecated `ChannelClient::getMessagesWithAttachments` with `type` parameter. Use `ChannelClient::getMessagesWithAttachments` function with types list instead

## stream-chat-android-ui-common
### 🐞 Fixed
- Fixed a bug in state handling for anonymous users.

## stream-chat-android-ui-components
### ✅ Added
- Added self-contained higher-level UI components:
  - `ChannelListFragment` - channel list screen which internally contains `ChannelListHeaderView`, `ChannelListView`, `SearchInputView`, `SearchResultListView`.
  - `ChannelListActivity` - thin wrapper around `ChannelListFragment`
  - `MessageListFragment` - message list screen which internally contains `MessageListHeaderView`, `MessageListView`, `MessageInputView`.
  - `MessageListActivity` - thin wrapper around `MessageListFragment`
    Check [ChannelListScreen](https://getstream.io/chat/docs/sdk/android/ui/components/channel-list-screen/) and [MessageListScreen](https://getstream.io/chat/docs/sdk/android/ui/components/message-list-screen/) docs for further details.

## stream-chat-android-compose
### 🐞 Fixed
- Added missing `emptyContent` and `loadingContent` parameters to `MessageList` inner components.
- Fixed a bug where selected File attachment icons were clipped.
- Fixed a bug where image file attachments weren't shown as thumbnails.
- Added an overlay to the `ChannelInfo` that blocks outside clicks.
- Updated the `ChannelInfoUserItem` to use the `UserAvatar`.

### ⬆️ Improved
- Added default date and time formatting to Channel and Message items.
- Improved attachments API by providing cleaner examples of attachment factories.
- Updated documentation & examples.
- Decoupled attachment content to specific attachment files.
- Decoupled message attachment content to a `MessageAttachmentsContent` component.
- Re-structured SDK module to accommodate a new `attachment` package.

### ✅ Added
- Added `DateFormatter` option to the `ChatTheme`, to allow for date format customization across the app.
- Added a `Timestamp` component that encapsulates date formatting.
- Added a way to customize and override if messages use unique reactions.
- Added a `GiphyAttachmentFactory` for GIF specific attachments.
- Added support for loading GIFs using a custom `ImageLoader` for Coil.


# August 12th, 2021 - 4.16.0
## Common changes for all artifacts
### ✅ Added
- Added support for several languages:
  - French
  - Hindi
  - Italian
  - Japanese
  - Korean
  - Spanish
    You can disable them by explicitly setting `resConfigs` inside `build.gradle` file. Check our [docs](https://getstream.io/chat/docs/sdk/android/ui/guides/custom-translations/) for further details.
### ⚠️ Changed
- 🚨 Breaking change: Firebase dependencies have been extracted from our SDK. If you want to continue working with Firebase Push Notification you need to add `stream-chat-android-pushprovider-firebase` artifact to your App
  Check our [docs](https://getstream.io/chat/docs/sdk/android/client/guides/push-notifications/) for further details.
- Updated the Kotlin version to latest supported - `1.5.21`.

## stream-chat-android
### 🐞 Fixed
- Fixed markdown links rendering using custom linkify implementation.

## stream-chat-android-client
### ✅ Added
- `PushMessage` class created to store Push Notification data
- `PushDeviceGenerator` interface to obtain the Push Token and create the `Device`

### ⚠️ Changed
- `Device` class has an extra attribute with the `PushProvider` used on this device
- Breaking change: `ChatClient.setDevice()` and `ChatClient.addDevice()` now receive a `device` instance, instead of only receive the push provider token
- `RemoteMessage` from Firebase is not used anymore inside of our SDK, now it needs to be used with `PushMessage` class
- `NotificationConfig` has a new list of `PushDeviceGenerator` instance to be used for generating the Push Notification Token. If you were using `Firebase` as your Push Notification Provider, you need to add `FirebasePushDeviceGenerator` to your `NotificationConfig` object to continue working as before. `FirebasePushDeviceGenerator` receive by constructor the default `FirebaseMessaging` instance to be used, if you would like to use your own instance and no the default one, you can inject it by constructor. Unneeded Firebase properties have been removed from this class.

### ❌ Removed
- 🚨 Breaking change: Remove `ChatClient.isValidRemoteMessage()` method. It needs to be handled outside
- 🚨 Breaking change: Remove `ChatClient.handleRemoteMessage(RemoteMessage)`. Now it needs to be used `ChatClient.handlePushMessage(PushMessage)`

## stream-chat-android-offline
### 🐞 Fixed
- Fixed the event sync process when connection is recovered

## stream-chat-android-ui-common
### ❌ Removed
- Removed unnecessary "draft" filter from the default channel list filter as it is only relevant to the sample app

## stream-chat-android-ui-components
### 🐞 Fixed
- Fixed attachments of camera. Now multiple videos and pictures can be taken from the camera.
- Added the possibility to force light and dark theme. Set it in inside ChatUI to make all views, fragments and activity of the SDK light.
- Fixed applying style to `SuggestionListView` when using it as a standalone component. You can modify the style using `suggestionListViewTheme` or `TransformStyle::suggestionListStyleTransformer`
- Fixed markdown links rendering using custom linkify implementation.

### ✅ Added
- Added `MessageListView::setDeletedMessageListItemPredicate` function. It's responsible for adjusting visibility of the deleted `MessageListItem.MessageItem` elements.
- Added `streamUiAttachmentSelectionBackgroundColor` for configuring attachment's icon background in `AttachmentSelectionDialogFragment`
- Added `streamUiAttachmentSelectionAttachIcon` for configuring attach icon in `AttachmentSelectionDialogFragment`
- Added support for pinned messages:
  - Added a button to pin/unpin a message to the message options overlay
  - Added `MessageListView::setMessagePinHandler` and `MessageListView::setMessageUnpinHandler` methods to provide custom handlers for aforementioned button
  - Added `PinnedMessageListView` to display a list of pinned messages. The view is supposed to be used with `PinnedMessageListViewModel` and `PinnedMessageListViewModelFactory`
- Possibility to transform MessageItems before the are displayed in the screen.
  Use the `MessageListView.setMessageItemTransformer` for make the necessary transformation. This example makes groups of messages if they were created less than one hour apart:
```
binding.messageListView.setMessageItemTransformer { list ->
  list.mapIndexed { i, messageItem ->
        var newMessageItem = messageItem

        if (i < list.lastIndex) {
            val nextMessageItem = list[i + 1]

            if (messageItem is MessageListItem.MessageItem &&
                nextMessageItem is MessageListItem.MessageItem
            ) {
                val thisInstant = messageItem.message.createdAt?.time?.let(Instant::ofEpochMilli)
                val nextInstant = nextMessageItem.message.createdAt?.time?.let(Instant::ofEpochMilli)

                if (nextInstant?.isAfter(thisInstant?.plus(1, ChronoUnit.HOURS)) == true) {
                    newMessageItem = messageItem.copy(positions = listOf(MessageListItem.Position.BOTTOM))
                } else {
                    newMessageItem =
                        messageItem.copy(positions = messageItem.positions - MessageListItem.Position.BOTTOM)
                }
            }
        }

        newMessageItem
    }
}
```
- Added possibility to customize the appearance of pinned message in the`MessageListView` using the following attributes:
  - `streamUiPinMessageEnabled` - attribute to enable/disable "pin message" feature
  - `streamUiPinOptionIcon` - icon for pin message option
  - `streamUiUnpinOptionIcon` - icon for unpin message option
  - `streamUiPinnedMessageIndicatorTextSize`, `streamUiPinnedMessageIndicatorTextColor`, `streamUiPinnedMessageIndicatorTextFontAssets`, `streamUiPinnedMessageIndicatorTextFont`, `streamUiPinnedMessageIndicatorTextStyle` attributes to customize "pinned by" text
  - `streamUiPinnedMessageIndicatorIcon` - icon in the message list indicating that a message was pinned
  - `streamUiPinnedMessageBackgroundColor` - the background color of a pinned message in the message list
- Added possibility to customize `PinnedMessageListView` style using `streamUiPinnedMessageListStyle` theme attribute or `TransformStyle.pinnedMessageListViewStyleTransformer`. The list of available style attributes can be found in `attrs_pinned_message_list_view.xml`. The default style for `PinnedMessageListView` is `StreamUi.PinnedMessageList`.

### ⚠️ Changed
- 🚨 Breaking change: the deleted `MessageListItem.MessageItem` elements are now displayed by default to all the users. This default behavior can be customized using `MessageListView::setDeletedMessageListItemPredicate` function. This function takes an instance of `MessageListItemPredicate`. You can pass one of the following objects:
  * `DeletedMessageListItemPredicate.VisibleToEveryone`
  * `DeletedMessageListItemPredicate.NotVisibleToAnyone`
  * or `DeletedMessageListItemPredicate.VisibleToAuthorOnly`
    Alternatively you can pass your custom implementation by implementing the `MessageListItemPredicate` interface if you need to customize it more deeply.

## stream-chat-android-compose
### 🐞 Fixed
- Fixed a bug where we didn't use the `Channel.getDisplayName()` logic for the `MessageListHeader`.
- Fixed a bug where lazy loading for `Channel`s wasn't working consistently

### ⬆️ Improved
- Updated Jetpack Compose to `1.0.1`
- Updated Accompanist libraries to `0.16.1`
- Updated KTX Activity to `1.3.1`
- Exposed functionality for getting the `displayName` of `Channel`s.
- Added updated logic to Link preview attachments, which chooses either the `titleLink` or the `ogUrl` when loading the data, depending on which exists .

### ✅ Added
- Added the `emptyContent` and `loadingContent` parameters to `ChannelList` and `MessageList` components. Now you can customize the UI of those two states.
- Added lots of improvements to Avatars - added a `UserAvatar`, `ChannelAvatar` and an `InitialsAvatar` to load different types of data.
- We now show a matrix of user images in case we're in a group DM.
- We also show initials in case the user doesn't have an image.
- Added a way to customize the leading content in the `ChannelListHeader`.

### ⚠️ Changed
- `ViewModel`s now initialize automatically, so you no longer have to call `start()` on them. This is aimed to improve the consistency between our SDKs.
- Added a `Shape` parameter to `Avatar` to customize the shape.
- The `User` parameter in the `ChannelListHeader` is nullable and used to display the default leading content.

## stream-chat-android-pushprovider-firebase
### ✅ Added
- Create this new artifact. To use Firebase Push Notification you need do the following steps:
  1. Add the artifact to your `build.gradle` file -> `implementation "io.getstream:stream-chat-android-pushprovider-firebase:$streamVersion"`
  2. Add `FirebaseDeviceGenerator` to your `NotificationConfig`
        ```
            val notificationConfig = NotificationConfig(
                [...]
                pushDeviceGenerators = listOf(FirebasePushDeviceGenerator())
                )
        ```


# August 5th, 2021 - 4.15.1
## stream-chat-android-client
### ⬆️ Improved
- Improved `ChatClient::pinMessage` and `ChatClient::unpinMessage`. Now the methods use partial message updates and the data in other `Message` fields is not lost.

### ✅ Added
- Added `Channel::isMutedFor` extension function which might be used to check if the Channel is muted for User
- Added `ChatClient::partialUpdateMessage` method to update specific `Message` fields retaining the other fields

## stream-chat-android-offline
### 🐞 Fixed
- Fixed updating `ChannelController::muted` value

### ⬆️ Improved
- The following `Message` fields are now persisted to the database: `pinned`, `pinnedAt`, `pinExpires`, `pinnedBy`, `channelInfo`, `replyMessageId`.

## stream-chat-android-ui-components
### 🐞 Fixed
- Added a fix for default view for empty state of ChannelListView.
- Fixed memory leaks for FileAttachmentsView.

### ✅ Added
- Added `MessageListItem.ThreadPlaceholderItem` and corresponding `THREAD_PLACEHOLDER` view type which can be used to implement an empty thread placeholder.
- Added `authorLink` to `Attachment` - the link to the website

### ❌ Removed
- Removed `UrlSigner` class

## stream-chat-android-compose
### ⬆️ Improved
- Exposed `DefaultMessageContainer` as a public component so users can use it as a fallback
- Exposed an `isMine` property on `MessageItem`s, for ease of use.
- Allowed for customization of `MessageList` (specifically `Messages`) component background, through a `modifier.background()` parameter.
- Allowed for better message customization before sending the message.

### ⚠️ Changed
- Moved permissions and queries from the compose sample app `AndroidManifest.xml` to the SDK `AndroidManifest.xml` so users don't have to add permissions themselves.
- Changed the exposed type of the `MessageComposer`'s `onSendMessage` handler. This way people can customize messages before we send them to the API.

### ❌ Removed
- Removed `currentUser` parameter from `DefaultMessageContainer` and some other components that relied on ID comparison to know which message is ours/theirs.
- Removed default background color on `Messages` component, so that users can customize it by passing in a `modifier`.


# July 29th, 2021 - 4.15.0
## New Jetpack Compose UI Components 🎉

Starting from this release, we have a new `stream-chat-android-compose` artifact that contains a UI implementation for Chat built in Jetpack Compose.

The new artifact is available as a beta for now (note the postfix in the version number):

```groovy
implementation "io.getstream:stream-chat-android-compose:4.15.0-beta"
```

Learn more in the [announcement blog post](https://getstream.io/blog/jetpack-compose-sdk/), check out the [documentation of the Compose UI Components](https://getstream.io/chat/docs/sdk/android/compose/overview/), and try them today with the [Compose Chat tutorial](https://getstream.io/chat/compose/tutorial/)!

## Common changes for all artifacts

### 🐞 Fixed
- Fixed adding `MessageListItem.TypingItem` to message list

### ⬆️ Improved
- ⚠ Downgraded Kotlin version to 1.5.10 to support Jetpack Compose
- Removed AndroidX Media dependency
- Updated dependency versions
  - Coil 1.3.0
  - AndroidX Activity 1.3.0
  - AndroidX AppCompat 1.3.1
  - Android Ktx 1.6.0
  - AndroidX RecyclerView 1.2.1
  - Kotlin Coroutines 1.5.1
  - Dexter 6.2.3
  - Lottie 3.7.2

## stream-chat-android-client
### ⬆️ Improved
- Improved the names of properties in the `Config` class

## stream-chat-android-ui-common
### ✅ Added
Now it is possible to style the AttachmentActivity. Just replace the activity's theme
in your Manifest file:

```
<activity
    android:name="io.getstream.chat.android.ui.gallery.AttachmentActivity"
    android:theme="@style/yourTheme"
    tools:replace="android:theme"
    />
```

## stream-chat-android-ui-components
### 🐞 Fixed
- Fixed "operator $ne is not supported for custom fields" error when querying channels

### ✅ Added
- Now you can configure the style of `MessageListItem`. Added:
  - streamUiMessageTextColorThreadSeparator
  - streamUiMessageTextFontThreadSeparator
  - streamUiMessageTextFontAssetsThreadSeparator
  - streamUiMessageTextStyleThreadSeparator
  - streamUiMessageTextSizeLinkLabel
  - streamUiMessageTextColorLinkLabel
  - streamUiMessageTextFontLinkLabel
  - streamUiMessageTextFontAssetsLinkLabel
  - streamUiMessageTextStyleLinkLabel
  - streamUiMessageListLoadingView
  - streamUiEmptyStateTextSize
  - streamUiEmptyStateTextColor
  - streamUiEmptyStateTextFont
  - streamUiEmptyStateTextFontAssets
  - streamUiEmptyStateTextStyle

- Now you can configure the style of `AttachmentMediaActivity`
- Added `streamUiLoadingView`, `streamUiEmptyStateView` and `streamUiLoadingMoreView` attributes to `ChannelListView` and `ChannelListViewStyle`
- Added possibility to customize `ChannelListView` using `streamUiChannelListViewStyle`. Check `StreamUi.ChannelListView` style
- Added `edgeEffectColor` attribute to `ChannelListView` and `ChannelListViewStyle` to allow configuring edge effect color
- Added possibility to customize `MentionListView` style via `TransformStyle.mentionListViewStyleTransformer`
- Added `streamUiSearchResultListViewStyle` attribute to application to customize `SearchResultListView`. The attribute references a style with the following attributes:
  - `streamUiSearchResultListSearchInfoBarBackground` - background for search info bar
  - `streamUiSearchResultListSearchInfoBarTextSize`, `streamUiSearchResultListSearchInfoBarTextColor`, `streamUiSearchResultListSearchInfoBarTextFont`, `streamUiSearchResultListSearchInfoBarTextFontAssets`, `streamUiSearchResultListSearchInfoBarTextStyle` attributes to customize text displayed in search info bar
  - `streamUiSearchResultListEmptyStateIcon` - icon for empty state view
  - `streamUiSearchResultListEmptyStateTextSize`, `streamUiSearchResultListEmptyStateTextColor`, `streamUiSearchResultListEmptyStateTextFont`, `streamUiSearchResultListEmptyStateTextFontAssets`, `streamUiSearchResultListEmptyStateTextStyle` attributes to customize empty state text
  - `streamUiSearchResultListProgressBarIcon` - animated progress drawable
  - `streamUiSearchResultListSenderNameTextSize`, `streamUiSearchResultListSenderNameTextColor`, `streamUiSearchResultListSenderNameTextFont`, `streamUiSearchResultListSenderNameTextFontAssets`, `streamUiSearchResultListSenderNameTextStyle` attributes to customize message sender text
  - `streamUiSearchResultListMessageTextSize`, `streamUiSearchResultListMessageTextColor`, `streamUiSearchResultListMessageTextFont`, `streamUiSearchResultListMessageTextFontAssets`, `streamUiSearchResultListMessageTextStyle` attributes to customize message text
  - `streamUiSearchResultListMessageTimeTextSize`, `streamUiSearchResultListMessageTimeTextColor`, `streamUiSearchResultListMessageTimeTextFont`, `streamUiSearchResultListMessageTimeTextFontAssets`, `streamUiSearchResultListMessageTimeTextStyle` attributes to customize message time text
- Added possibility to customize `SearchResultListView` style via `TransformStyle.searchResultListViewStyleTransformer`
- Added `streamUiTypingIndicatorViewStyle` attribute to application to customize `TypingIndicatorView`. The attribute references a style with the following attributes:
  - `streamUiTypingIndicatorAnimationView` - typing view
  - `streamUiTypingIndicatorUsersTextSize`, `streamUiTypingIndicatorUsersTextColor`, `streamUiTypingIndicatorUsersTextFont`, `streamUiTypingIndicatorUsersTextFontAssets`, `streamUiTypingIndicatorUsersTextStyle` attributes to customize typing users text
- Added possibility to customize `TypingIndicatorView` style via `TransformStyle.typingIndicatorViewStyleTransformer`
- Added new properties allowing customizing `MessageInputView` using `MessageInputViewStyle` and `AttachmentSelectionDialogStyle`:
  - `MessageInputViewStyle.fileNameTextStyle`
  - `MessageInputViewStyle.fileSizeTextStyle`
  - `MessageInputViewStyle.fileCheckboxSelectorDrawable`
  - `MessageInputViewStyle.fileCheckboxTextColor`
  - `MessageInputViewStyle.fileAttachmentEmptyStateTextStyle`
  - `MessageInputViewStyle.mediaAttachmentEmptyStateTextStyle`
  - `MessageInputViewStyle.fileAttachmentEmptyStateText`
  - `MessageInputViewStyle.mediaAttachmentEmptyStateText`
  - `MessageInputViewStyle.dismissIconDrawable`
  - `AttachmentSelectionDialogStyle.allowAccessToGalleryText`
  - `AttachmentSelectionDialogStyle.allowAccessToFilesText`
  - `AttachmentSelectionDialogStyle.allowAccessToCameraText`
  - `AttachmentSelectionDialogStyle.allowAccessToGalleryIcon`
  - `AttachmentSelectionDialogStyle.allowAccessToFilesIcon`
  - `AttachmentSelectionDialogStyle.allowAccessToCameraIcon`
  - `AttachmentSelectionDialogStyle.grantPermissionsTextStyle`
  - `AttachmentSelectionDialogStyle.recentFilesTextStyle`
  - `AttachmentSelectionDialogStyle.recentFilesText`
  - `AttachmentSelectionDialogStyle.fileManagerIcon`
  - `AttachmentSelectionDialogStyle.videoDurationTextStyle`
  - `AttachmentSelectionDialogStyle.videoIconDrawable`
  - `AttachmentSelectionDialogStyle.videoIconVisible`
  - `AttachmentSelectionDialogStyle.videoLengthLabelVisible`
- Added `StreamUi.MessageInputView` theme allowing to customize all of the `MessageInputViewStyle` properties:
  - streamUiAttachButtonEnabled
  - streamUiAttachButtonIcon
  - streamUiLightningButtonEnabled
  - streamUiLightningButtonIcon
  - streamUiMessageInputTextSize
  - streamUiMessageInputTextColor
  - streamUiMessageInputHintTextColor
  - streamUiMessageInputScrollbarEnabled
  - streamUiMessageInputScrollbarFadingEnabled
  - streamUiSendButtonEnabled
  - streamUiSendButtonEnabledIcon
  - streamUiSendButtonDisabledIcon
  - streamUiShowSendAlsoToChannelCheckbox
  - streamUiSendAlsoToChannelCheckboxGroupChatText
  - streamUiSendAlsoToChannelCheckboxDirectChatText
  - streamUiSendAlsoToChannelCheckboxTextSize
  - streamUiSendAlsoToChannelCheckboxTextColor
  - streamUiSendAlsoToChannelCheckboxTextStyle
  - streamUiMentionsEnabled
  - streamUiMessageInputTextStyle
  - streamUiMessageInputHintText
  - streamUiCommandsEnabled
  - streamUiMessageInputEditTextBackgroundDrawable
  - streamUiMessageInputDividerBackgroundDrawable
  - streamUiPictureAttachmentIcon
  - streamUiFileAttachmentIcon
  - streamUiCameraAttachmentIcon
  - streamUiAllowAccessToCameraIcon
  - streamUiAllowAccessToFilesIcon
  - streamUiAllowAccessToGalleryIcon
  - streamUiAllowAccessToGalleryText
  - streamUiAllowAccessToFilesText
  - streamUiAllowAccessToCameraText
  - streamUiGrantPermissionsTextSize
  - streamUiGrantPermissionsTextColor
  - streamUiGrantPermissionsTextStyle
  - streamUiAttachmentsRecentFilesTextSize
  - streamUiAttachmentsRecentFilesTextColor
  - streamUiAttachmentsRecentFilesTextStyle
  - streamUiAttachmentsRecentFilesText
  - streamUiAttachmentsFileManagerIcon
  - streamUiAttachmentVideoLogoIcon
  - streamUiAttachmentVideoLengthVisible
  - streamUiAttachmentVideoIconVisible
  - streamUiCommandInputCancelIcon
  - streamUiCommandInputBadgeBackgroundDrawable
  - streamUiCommandInputBadgeIcon
  - streamUiCommandInputBadgeTextSize
  - streamUiCommandInputBadgeTextColor
  - streamUiCommandInputBadgeStyle
  - streamUiAttachmentsFileNameTextSize
  - streamUiAttachmentsFileNameTextColor
  - streamUiAttachmentsFileNameTextStyle
  - streamUiAttachmentsFileSizeTextSize
  - streamUiAttachmentsFileSizeTextColor
  - streamUiAttachmentsFileSizeTextStyle
  - streamUiFileCheckBoxSelectorTextColor
  - streamUiFileCheckBoxSelectorDrawable
  - streamUiAttachmentsFilesEmptyStateTextSize
  - streamUiAttachmentsFilesEmptyStateTextColor
  - streamUiAttachmentsFilesEmptyStateStyle
  - streamUiAttachmentsMediaEmptyStateTextSize
  - streamUiAttachmentsMediaEmptyStateTextColor
  - streamUiAttachmentsMediaEmptyStateStyle
  - streamUiAttachmentsFilesEmptyStateText
  - streamUiAttachmentsMediaEmptyStateText
  - streamUiMessageInputCloseButtonIconDrawable
- Added `streamUiMessageListFileAttachmentStyle` theme attribute to customize the appearance of file attachments within messages.

### ⚠️ Changed
- Made `Channel::getLastMessage` function public
- `AttachmentSelectionDialogFragment::newInstance` requires instance of `MessageInputViewStyle` as a parameter. You can obtain a default implementation of `MessageInputViewStyle` with `MessageInputViewStyle::createDefault` method.
- Renamed `FileAttachmentsViewStyle` class to `FileAttachmentViewStyle`

### ❌ Removed
- 🚨 Breaking change: `MessageListItemStyle::reactionsEnabled` was deleted as doubling of the same flag from `MessageListViewStyle`


# July 19th, 2021 - 4.14.2
## stream-chat-android-client
### ❌ Removed
- Removed `Channel::isMuted` extension. Use `User::channelMutes` or subscribe for `NotificationChannelMutesUpdatedEvent` to get information about muted channels.

## stream-chat-android-ui-components
### 🐞 Fixed
- Fixed crash caused by missing `streamUiReplyAvatarStyle` and `streamUiMessageOptionsAvatarStyle`

### ⬆️ Improved
- "Copy Message" option is now hidden when the message contains no text to copy.

### ✅ Added
- Now you can configure the style of `AttachmentMediaActivity`.

# July 14th, 2021 - 4.14.1
## stream-chat-android-ui-components
### ✅ Added
- Added `MessageListView::requireStyle` which expose `MessageListViewStyle`. Be sure to invoke it when view is initialized already.

# July 13th, 2021 - 4.14.0
## Common changes for all artifacts
### 🐞 Fixed
- Fix scroll bug in the `MessageListView` that produces an exception related to index out of bounds.

## stream-chat-android-client
### ⬆️ Improved
- Improved `ChatClient::enableSlowMode`, `ChatClient::disableSlowMode`, `ChannelClient::enableSlowMode`, `ChannelClient::disableSlowMode` methods. Now the methods do partial channel updates so that other channel fields are not affected.

### ✅ Added
- Added `ChatClient::partialUpdateUser` method for user partial updates.

## stream-chat-android-offline
### 🐞 Fixed
- Fixed bug related to editing message in offline mode. The bug was causing message to reset to the previous one after connection was recovered.
- Fixed violation of comparison contract for nullable fields in `QuerySort::comparator`

## stream-chat-android-ui-components
### 🐞 Fixed
- Fixed the alignment of the titles in `MessageListHeaderView` when the avatar is hidden.

### ✅ Added
- Added `streamUiMessagesStart` that allows to control if the stack of messages starts at the bottom or the top.
- Added `streamUiThreadMessagesStart` that allows to control if the stack of thread messages starts at the bottom or the top.
- Added `streamUiSuggestionListViewStyle` that allows to customize `SuggestionListView` with a theme
- Added `streamUiChannelListHeaderStyle` that allows to customize ChannelListHeaderView.
- `MentionListView` can be customisable with XML parameters and with a theme.
- Added possibility to customize all avatar using themes. Create
  ```
  <style name="StreamTheme" parent="@style/StreamUiTheme">
  ```
  and customize all the avatars that you would like. All options are available here:
  https://github.com/GetStream/stream-chat-android/blob/main/stream-chat-android-ui-components/src/main/res/values/attrs.xml
- Now you can use the style `streamUiChannelListHeaderStyle` to customize ChannelListHeaderView.

### ⚠️ Changed
- 🚨 Breaking change: removed `MessageListItemStyle.threadsEnabled` property. You should use only the `MessageListViewStyle.threadsEnabled` instead. E.g. The following code will disable both _Thread reply_ message option and _Thread reply_ footnote view visible below the message list item:
```kotlin
        TransformStyle.messageListStyleTransformer = StyleTransformer {
  it.copy(threadsEnabled = false)
}
```

# July 1st, 2021 - 4.13.0
## Common changes for all artifacts
### ⬆️ Improved
- Updated to Kotlin 1.5.20

## stream-chat-android
### ✅ Added
- Added `ChatUi.Builder#withImageHeadersProvider` to allow adding custom headers to image requests

## stream-chat-android-client
### ⚠️ Changed
- Using the `useNewSerialization` option on the `ChatClient.Builder` to opt out from using the new serialization implementation is now an error. Please start using the new serialization implementation, or report any issues keeping you from doing so. The old implementation will be removed soon.

## stream-chat-android-offline
### 🐞 Fixed
- By default we use backend request to define is new message event related to our query channels specs or not. Now filtering by BE only fields works for channels

## stream-chat-android-ui-components
### ✅ Added
- Added new attributes to `MessageInputView` allowing to customize the style of input field during command input:
  - `streamUiCommandInputBadgeTextSize`, `streamUiCommandInputBadgeTextColor`, `streamUiCommandInputBadgeFontAssets`, `streamUiCommandInputBadgeFont`, `streamUiCommandInputBadgeStyle` attributes to customize the text appearance of command name inside command badge
  - `streamUiCommandInputCancelIcon` attribute to customize the icon for cancel button
  - `streamUiCommandInputBadgeIcon` attribute to customize the icon inside command badge
  - `streamUiCommandInputBadgeBackgroundDrawable` attribute to customize the background shape of command badge
- Added possibility to customize `MessageListHeaderView` style via `streamUiMessageListHeaderStyle` theme attribute and via `TransformStyle.messageListHeaderStyleTransformer`.
- Added new attributes to `MessageInputView`:
  - `streamUiCommandIcon` attribute to customize the command icon displayed for each command item in the suggestion list popup
  - `streamUiLightningIcon` attribute to customize the lightning icon displayed in the top left corner of the suggestion list popup
- Added support for customizing `SearchInputView`
  - Added `SearchInputViewStyle` class allowing customization using `TransformStyle` API
  - Added XML attrs for `SearchInputView`:
    - `streamUiSearchInputViewHintText`
    - `streamUiSearchInputViewSearchIcon`
    - `streamUiSearchInputViewClearInputIcon`
    - `streamUiSearchInputViewBackground`
    - `streamUiSearchInputViewTextColor`
    - `streamUiSearchInputViewHintColor`
    - `streamUiSearchInputViewTextSize`
- Added `ChatUi#imageHeadersProvider` to allow adding custom headers to image requests

### ⚠️ Changed
- 🚨 Breaking change: moved `commandsTitleTextStyle`, `commandsNameTextStyle`, `commandsDescriptionTextStyle`, `mentionsUsernameTextStyle`, `mentionsNameTextStyle`, `mentionsIcon`, `suggestionsBackground` fields from `MessageInputViewStyle` to `SuggestionListViewStyle`. Their values can be customized via `TransformStyle.suggestionListStyleTransformer`.
- Made `SuggestionListController` and `SuggestionListUi` public. Note that both of these are _experimental_, which means that the API might change at any time in the future (even without a deprecation cycle).
- Made `AttachmentSelectionDialogFragment` _experimental_ which means that the API might change at any time in the future (even without a deprecation cycle).


# June 23th, 2021 - 4.12.1
## stream-chat-android-client
### ✅ Added
- Added `ChannelClient::sendEvent` method which allows to send custom events.
- Added nullable `User` field to `UnknownEvent`.

### ❌ Removed
- Removed the `Message::attachmentsSyncStatus` field


## stream-chat-android-offline
### 🐞 Fixed
- Fixed `in` and `nin` filters when filtering by extra data field that is an array.
- Fixed crash when adding a reaction to a thread message.

### ⬆️ Improved
- Now attachments can be sent while being in offline


## stream-chat-android-ui-common
### ✅ Added
- Made `AttachmentSelectionDialogFragment` public. Use `newInstance` to create instances of this Fragment.


## stream-chat-android-ui-components
### ⬆️ Improved
- Hide suggestion list popup when keyboard is hidden.

### ✅ Added
- Added the `MessageInputView::hideSuggestionList` method to hide the suggestion list popup.


# June 15th, 2021 - 4.12.0
## stream-chat-android-client
### 🐞 Fixed
- Fixed thrown exception type while checking if `ChatClient` is initialized

## stream-chat-android-offline
### 🐞 Fixed
- Fixed bug where reactions of other users were sometimes displayed as reactions of the current user.
- Fixed bug where deleted user reactions were sometimes displayed on the message options overlay.

## stream-chat-android-ui-common
### 🐞 Fixed
- Fixed bug where files without extension in their name lost the mime type.
- Using offline.ChatDomain instead of livedata.ChatDomain in ChannelListViewModel.

## stream-chat-android-ui-components
### 🐞 Fixed
- Fixing the save of pictures from AttachmentGalleryActivity. When external storage
  permission is not granted, now it asks for it.
### ⬆️ Improved
- Added default implementation of "Leave channel" click listener to `ChannelListViewModelBinding`

### ✅ Added
- Added `streamUiChannelActionsDialogStyle` attribute to application theme and `ChannelListView` to customize channel actions dialog appearance. The attribute references a style with the following attributes:
  - `streamUiChannelActionsMemberNamesTextSize`, `streamUiChannelActionsMemberNamesTextColor`, `streamUiChannelActionsMemberNamesTextFont`, `streamUiChannelActionsMemberNamesTextFontAssets`, `streamUiChannelActionsMemberNamesTextStyle` attributes to customize dialog title with member names
  - `streamUiChannelActionsMemberInfoTextSize`, `streamUiChannelActionsMemberInfoTextColor`, `streamUiChannelActionsMemberInfoTextFont`, `streamUiChannelActionsMemberInfoTextFontAssets`, `streamUiChannelActionsMemberInfoTextStyle` attributes to customize dialog subtitle with member info
  - `streamUiChannelActionsItemTextSize`, `streamUiChannelActionsItemTextColor`, `streamUiChannelActionsItemTextFont`, `streamUiChannelActionsItemTextFontAssets`, `streamUiChannelActionsItemTextStyle` attributes to customize action item text style
  - `streamUiChannelActionsWarningItemTextSize`, `streamUiChannelActionsWarningItemTextColor`, `streamUiChannelActionsWarningItemTextFont`, `streamUiChannelActionsWarningItemTextFontAssets`, `streamUiChannelActionsWarningItemTextStyle` attributes to customize warning action item text style
  - `streamUiChannelActionsViewInfoIcon` attribute to customize "View Info" action icon
  - `streamUiChannelActionsViewInfoEnabled` attribute to hide/show "View Info" action item
  - `streamUiChannelActionsLeaveGroupIcon` attribute to customize "Leave Group" action icon
  - `streamUiChannelActionsLeaveGroupEnabled` attribute to hide/show "Leave Group" action item
  - `streamUiChannelActionsDeleteConversationIcon` attribute to customize "Delete Conversation" action icon
  - `streamUiChannelActionsDeleteConversationEnabled` attribute to hide/show "Delete Conversation" action item
  - `streamUiChannelActionsCancelIcon` attribute to customize "Cancel" action icon
  - `streamUiChannelActionsCancelEnabled` attribute to hide/show "Cancel" action item
  - `streamUiChannelActionsBackground` attribute for dialog's background
- Added `streamUiIconOnlyVisibleToYou` attribute to `MessageListView` to allow customizing "Only visible to you" icon placed in messages footer
- Added `GiphyViewHolderStyle` to `MessageListViewStyle` to allow customizing `GiphyViewHolder`. The new style comes together with following `MessageListView` attributes:
  - `streamUiGiphyCardBackgroundColor` attribute to customize card's background color
  - `streamUiGiphyCardElevation` attribute to customize card's elevation
  - `streamUiGiphyCardButtonDividerColor` attribute to customize dividers' colors
  - `streamUiGiphyIcon` attribute to customize Giphy icon
  - `streamUiGiphyLabelTextSize`, `streamUiGiphyLabelTextColor`, `streamUiGiphyLabelTextFont`, `streamUiGiphyLabelTextFontAssets`, `streamUiGiphyLabelTextStyle` attributes to customize label
  - `streamUiGiphyQueryTextSize`, `streamUiGiphyQueryTextColor`, `streamUiGiphyQueryTextFont`, `streamUiGiphyQueryTextFontAssets`, `streamUiGiphyQueryTextStyle` attributes to customize query text
  - `streamUiGiphyCancelButtonTextSize`, `streamUiGiphyCancelButtonTextColor`, `streamUiGiphyCancelButtonTextFont`, `streamUiGiphyCancelButtonTextFontAssets`, `streamUiGiphyCancelButtonTextStyle` attributes to customize cancel button text
  - `streamUiGiphyShuffleButtonTextSize`, `streamUiGiphyShuffleButtonTextColor`, `streamUiGiphyShuffleButtonTextFont`, `streamUiGiphyShuffleButtonTextFontAssets`, `streamUiGiphyShuffleButtonTextStyle` attributes to customize shuffle button text
  - `streamUiGiphySendButtonTextSize`, `streamUiGiphySendButtonTextColor`, `streamUiGiphySendButtonTextFont`, `streamUiGiphySendButtonTextFontAssets`, `streamUiGiphySendButtonTextStyle` attributes to customize send button text
- Adding extra XML attrs allowing to customize "Send also to channel" CheckBox at `MessageInputView` component:
  - `MessageInputView.streamUiSendAlsoToChannelCheckboxDrawable`
  - `MessageInputView.streamUiSendAlsoToChannelCheckboxDirectChatText`
  - `MessageInputView.streamUiSendAlsoToChannelCheckboxGroupChatText`
  - `MessageInputView.streamUiSendAlsoToChannelCheckboxTextStyle`
  - `MessageInputView.streamUiSendAlsoToChannelCheckboxTextColor`
  - `MessageInputView.streamUiSendAlsoToChannelCheckboxTextSize`
- Added `streamUiWarningMessageOptionsTextSize`, `streamUiWarningMessageOptionsTextColor`, `streamUiWarningMessageOptionsTextFont`, `streamUiWarningMessageOptionsFontAssets`, `streamUiWarningMessageOptionsTextStyle` attributes to `MessageListView` for customizing warning actions text appearance
- Deprecated multiple views' tint properties and attributes. Use custom drawables instead.
- Added `MediaAttachmentViewStyle` to allow customizing the appearance of media attachments in the message list. The new style comes together with following `MediaAttachmentView` attributes:
  - `progressIcon` - attribute to customize animated progress drawable when image is loading
  - `giphyIcon` - attribute to customize Giphy icon
  - `imageBackgroundColor` - attribute to customize image background color
  - `moreCountOverlayColor` - attribute to customize the color of "more count" semi-transparent overlay
  - `moreCountTextStyle` - attribute to customize text appearance of more count text
- Added `MessageReplyStyle` class allowing to customize MessageReply item view on MessageListView.
  Customization can be done using `TransformStyle` API or XML attributes of `MessageListView`:
  - `streamUiMessageReplyBackgroundColorMine`
  - `streamUiMessageReplyBackgroundColorTheirs`
  - `streamUiMessageReplyTextSizeMine`
  - `streamUiMessageReplyTextColorMine`
  - `streamUiMessageReplyTextFontMine`
  - `streamUiMessageReplyTextFontAssetsMine`
  - `streamUiMessageReplyTextStyleMine`
  - `streamUiMessageReplyTextSizeTheirs`
  - `streamUiMessageReplyTextColorTheirs`
  - `streamUiMessageReplyTextFontTheirs`
  - `streamUiMessageReplyTextFontAssetsTheirs`
  - `streamUiMessageReplyTextStyleTheirs`
  - `streamUiMessageReplyLinkColorMine`
  - `streamUiMessageReplyLinkColorTheirs`
  - `streamUiMessageReplyLinkBackgroundColorMine`
  - `streamUiMessageReplyLinkBackgroundColorTheirs`
  - `streamUiMessageReplyStrokeColorMine`
  - `streamUiMessageReplyStrokeWidthMine`
  - `streamUiMessageReplyStrokeColorTheirs`
  - `streamUiMessageReplyStrokeWidthTheirs`
- Added `FileAttachmentsViewStyle` class allowing to customize FileAttachmentsView item view on MessageListView.
- Added `MessageInputView::setSuggestionListViewHolderFactory` method which allows to provide custom views from suggestion list popup.

### ⚠️ Changed
- Changed the naming of string resources. The updated names can be reviewed in:
  - `strings_common.xml`
  - `strings_attachment_gallery.xml`
  - `strings_channel_list.xml`
  - `strings_channel_list_header.xml`
  - `strings_mention_list.xml`
  - `strings_message_input.xml`
  - `strings_message_list.xml`
  - `strings_message_list_header.xml`
  - `strings_search.xml`

# May 2nd, 2021 - 4.11.0
## Common changes for all artifacts
### 🐞 Fixed
- Fixed channel list sorting
### ⬆️ Improved
- Updated to Kotlin 1.5.10, coroutines 1.5.0
- Updated to Android Gradle Plugin 4.2.1
- Updated Room version to 2.3.0
- Updated Firebase, AndroidX, and other dependency versions to latest, [see here](https://github.com/GetStream/stream-chat-android/pull/1895) for more details
- Marked many library interfaces that should not be implemented by clients as [sealed](https://kotlinlang.org/docs/sealed-classes.html)
- Removed Fresco, PhotoDraweeView, and FrescoImageViewer dependencies (replaced by StfalconImageViewer)

## stream-chat-android
### 🐞 Fixed
- Fixing filter for draft channels. Those channels were not showing in the results, even when the user asked for them. Now this is fixed and the draft channels can be included in the `ChannelsView`.
- Fixed link preview UI issues in old-ui package
- Fixed crashes when opening the image gallery.

## stream-chat-android-client
### 🐞 Fixed
- Fixed querying banned users using new serialization.
- Fixed the bug when wrong credentials lead to inability to login
- Fixed issues with Proguard stripping response classes in new serialization implementation incorrectly

### ⬆️ Improved
- Improved handling push notifications:
  - Added `ChatClient.handleRemoteMessage` for remote message handling
  - Added `ChatClient.setFirebaseToken` for setting Firebase token
  - Added `NotificationConfig::pushNotificationsEnabled` for disabling push notifications
  - Deprecated `ChatClient.onMessageReceived`
  - Deprecated `ChatClient.onNewTokenReceived`
  - Changed `ChatNotificationHandler::buildNotification` signature - it now receives `Channel` and `Message` and returns `NotificationCompat.Builder` for better customization
  - Deprecated `ChatNotificationHandler.getSmallIcon`
  - Deprecated `ChatNotificationHandler.getFirebaseMessageIdKey`
  - Deprecated `ChatNotificationHandler.getFirebaseChannelIdKey`
  - Deprecated `ChatNotificationHandler.getFirebaseChannelTypeKey`
  - Changed `ChatNotificationHandler::onChatEvent` - it now doesn't handle events by default and receives `NewMessageEvent` instead of generic `ChatEvent`
- Improved error description provided by `ChatClient::sendImage`, `ChatClient::sendFile`, `ChannelClient::sendImage` and `ChannelClient::sendFile` methods if upload fails.

### ✅ Added
- Added `ChatClient::truncateChannel` and `ChannelClient::truncate` methods to remove messages from a channel.
- Added `DisconnectCause` to `DisconnectedEvent`
- Added method `SocketListener::onDisconnected(cause: DisconnectCause)`
- Added possibility to group notifications:
  - Notifications grouping is disabled by default and can be enabled using `NotificationConfig::shouldGroupNotifications`
  - If enabled, by default notifications are grouped by Channel's cid
  - Notifications grouping can be configured using `ChatNotificationHandler` and `NotificationConfig`
- Added `ChatNotificationHandler::getFirebaseMessaging()` method in place of `ChatNotificationHandler::getFirebaseInstanceId()`.
  It should be used now to fetch Firebase token in the following way: `handler.getFirebaseMessaging()?.token?.addOnCompleteListener {...}`.
- Added `Message.attachmentsSyncStatus: SyncStatus` property.

### ⚠️ Changed
- Changed the return type of `FileUploader` methods from nullable string to `Result<String>`.
- Updated `firebase-messaging` library to the version `22.0.0`. Removed deprecated `FirebaseInstanceId` invocations from the project.

### ❌ Removed
- `ChatNotificationHandler::getFirebaseInstanceId()` due to `FirebaseInstanceId` being deprecated. It's replaced now with `ChatNotificationHandler::getFirebaseMessaging()`.

## stream-chat-android-ui-components
### 🐞 Fixed
Fixing filter for draft channels. Those channels were not showing in the results, even when the user asked for them. Now this is fixed and the draft channels can be included in the `ChannelListView`.
Fixed bug when for some video attachments activity with media player wasn't shown.

### ✅ Added
- Added `topLeft`, `topRight`, `bottomLeft`, `bottomRight` options to the `streamUiAvatarOnlineIndicatorPosition` attribute of `AvatarView` and corresponding constants to `AvatarView.OnlineIndicatorPosition` enum.

### ⚠️ Changed
- Swipe options of `ChannelListView` component:
  - "Channel more" option is now not shown by default because we are not able to provide generic, default implementation for it.
    If you want to make this option visible, you need to set `app:streamUiChannelOptionsEnabled="true"` explicitly to `io.getstream.chat.android.ui.channel.list.ChannelListView` component.
  - "Channel delete" option has now default implementation. Clicking on the "delete" icon shows AlertDialog asking to confirm Channel deletion operation.

# May 11th, 2021 - 4.10.0
## stream-chat-android-client
### 🐞 Fixed
- Fixed the usage of `ProgressCallback` in `ChannelClient::sendFile` and `ChannelClient::sendImage` methods.

### ✅ Added
- Added `ChannelClient::deleteFile` and `ChannelClient::deleteImage` methods.
- Added `NotificationInviteRejectedEvent`
- Added `member` field to the `NotificationRemovedFromChannel` event
- Added `totalUnreadCount` and `unreadChannels` fields to the following events:
- `notification.channel_truncated`
- `notification.added_to_channel`
- `notification.channel_deleted`
- Added `channel` field to the `NotificationInviteAcceptedEvent` event
- Added `channel` field to the `NotificationInviteRejectedEvent` event

### ⚠️ Changed
- **The client now uses a new serialization implementation by default**, which was [previously](https://github.com/GetStream/stream-chat-android/releases/tag/4.8.0) available as an opt-in API.
  - This new implementation is more performant and greatly improves type safety in the networking code of the SDK.
  - If you experience any issues after upgrading to this version of the SDK, you can call `useNewSerialization(false)` when building your `ChatClient` to revert to using the old implementation. Note however that we'll be removing the old implementation soon, so please report any issues found.
  - To check if the new implementation is causing any failures in your app, enable error logging on `ChatClient` with the `logLevel` method, and look for the `NEW_SERIALIZATION_ERROR` tag in your logs while using the SDK.
- Made the `user` field in `channel.hidden` and `notification.invite_accepter` events non nullable.
- Updated channels state after `NotificationInviteRejectedEvent` or `NotificationInviteAcceptedEvent` is received

### ❌ Removed
- Removed redundant events which can only be received by using webhooks:
  - `channel.created`
  - `channel.muted`
  - `channel.unmuted`
  - `channel.muted`
  - `channel.unmuted`
- Removed `watcherCount` field from the following events as they are not returned with the server response:
  - `message.deleted`
  - `message.read`
  - `message.updated`
  - `notification.mark_read`
- Removed `user` field from the following events as they are not returned with the server response:
  - `notification.channel_deleted`
  - `notification.channel_truncated`
## stream-chat-android-offline
### 🐞 Fixed
- Fixed an issue when CustomFilter was configured with an int value but the value from the API was a double value
### ⚠️ Changed

- Changed the upload logic in `ChannelController` for the images unsupported by the Stream CDN. Now such images are uploaded as files via `ChannelClient::sendFile` method.
### ❌ Removed

## stream-chat-android-ui-common
### ⬆️ Improved
- Updated ExoPlayer version to 2.13.3

### ⚠️ Changed
- Deprecated `MessageInputViewModel::editMessage`. Use `MessageInputViewModel::messageToEdit` and `MessageInputViewModel::postMessageToEdit` instead.
- Changed `MessageInputViewModel::repliedMessage` type to `LiveData`. Use `ChatDomain::setMessageForReply` for setting message for reply.
- Changed `MessageListViewModel::mode` type to `LiveData`. Mode is handled internally and shouldn't be modified outside the SDK.

## stream-chat-android-ui-components
### 🐞 Fixed
- Removed empty badge for selected media attachments.

### ✅ Added
- Added `messageLimit` argument to `ChannelListViewModel` and `ChannelListViewModelFactory` constructors to allow changing the number of fetched messages for each channel in the channel list.

# April 30th, 2021 - 4.9.2
## stream-chat-android-offline
### ✅ Added
- Added `ChatDomain::user`, a new property that provide the current user into a LiveData/StateFlow container

### ⚠️ Changed
- `ChatDomain::currentUser` has been warning-deprecated because it is an unsafe property that could be null, you should subscribe to `ChatDomain::user` instead

## stream-chat-android-ui-components
### 🐞 Fixed
- Fixed NPE on MessageInputViewModel when the it was initialized before the user was set

# April 29th, 2021 - 4.9.1
## stream-chat-android
### ⬆️ Improved
* Updated coil dependency to the latest version. This fixes problem with .heic, and .heif attachment metadata parsing.

## stream-chat-android-client
### 🐞 Fixed
- Optimized the number of `ChatClient::addDevice` API calls

### ⬆️ Improved
- Events received after the client closes the connection are rejected

## stream-chat-android-offline
### 🐞 Fixed
- Fixed offline reactions sync

### ✅ Added
- Added new versions with API based on kotlin `StateFlow` for the following classes:
  * `io.getstream.chat.android.offline.ChatDomain`
  * `io.getstream.chat.android.offline.channel.ChannelController`
  * `io.getstream.chat.android.offline.thread.ThreadController`
  * `io.getstream.chat.android.offline.querychannels.QueryChannelsController`

## stream-chat-android-ui-common
### 🐞 Fixed
- Fixed crash related to accessing `ChatDomain::currentUser` in `MessageListViewModel` before user is connected

## stream-chat-android-ui-components
### ⬆️ Improved
* Updated coil dependency to the latest version. This fixes problem with .heic, and .heif attachment metadata parsing.

### ✅ Added
Customization of icons in Attachment selection dialog
you can use:
- app:streamUiPictureAttachmentIcon
  Change the icon for the first item in the list of icons
- app:streamUiPictureAttachmentIconTint
  Change the tint color for icon of picture selection
- app:streamUiFileAttachmentIcon
  Change the icon for the second item in the list of icons
- app:streamUiFileAttachmentIconTint
  Change the tint color for icon of file selection
- app:streamUiCameraAttachmentIcon
  Change the icon for the third item in the list of icons
- app:streamUiCameraAttachmentIconTint
  Change the tint color for icon of camera selection
- Added support for error messages
- Added attrs to `MessageListView` that allow to customize error message text style:
  * `streamUiErrorMessageTextSize`
  * `streamUiErrorMessageTextColor`
  * `streamUiErrorMessageTextFont`
  * `streamUiErrorMessageTextFontAssets`
  * `streamUiErrorMessageTextStyle`

# April 21th, 2021 - 4.9.0
## Common changes for all artifacts
### ✅ Added
Added icon to show when channel is muted in ChannelListView.
It is possible to customize the color and the drawable of the icon.

## stream-chat-android
### 🐞 Fixed
- Fixed multiline messages which were displayed in a single line

### ❌ Removed
- Removed deprecated `MessageListView::setViewHolderFactory` method
- Removed deprecated `Chat` interface

## stream-chat-android-client
### 🐞 Fixed
- Fixed: local cached hidden channels stay hidden even though new message is received.
- Make `Flag::approvedAt` nullable
- Fixed error event parsing with new serialization implementation

### ✅ Added
- Added `ChatClient::updateChannelPartial` and `ChannelClient::updatePartial` methods for partial updates of channel data.

### ⚠️ Changed
- Deprecated `ChannelClient::unBanUser` method
- Deprecated `ChatClient::unBanUser` method
- Deprecated `ChatClient::unMuteChannel` method

### ❌ Removed
- Removed deprecated `ChatObservable` class and all its uses
- Removed deprecated `ChannelControler` interface

## stream-chat-android-offline
### ✅ Added
- Added the following use case functions to `ChatDomain` which are supposed to replace `ChatDomain.useCases` property:
  * `ChatDomain::replayEventsForActiveChannels` Adds the provided channel to the active channels and replays events for all active channels.
  * `ChatDomain::getChannelController` Returns a `ChannelController` for given cid.
  * `ChatDomain::watchChannel` Watches the given channel and returns a `ChannelController`.
  * `ChatDomain::queryChannels` Queries offline storage and the API for channels matching the filter. Returns a queryChannelsController.
  * `ChatDomain::getThread` Returns a thread controller for the given channel and message id.
  * `ChatDomain::loadOlderMessages` Loads older messages for the channel.
  * `ChatDomain::loadNewerMessages` Loads newer messages for the channel.
  * `ChatDomain::loadMessageById` Loads message for a given message id and channel id.
  * `ChatDomain::queryChannelsLoadMore` Load more channels for query.
  * `ChatDomain::threadLoadMore` Loads more messages for the specified thread.
  * `ChatDomain::createChannel` Creates a new channel.
  * `ChatDomain::sendMessage` Sends the message.
  * `ChatDomain::cancelMessage` Cancels the message of "ephemeral" type.
  * `ChatDomain::shuffleGiphy` Performs giphy shuffle operation.
  * `ChatDomain::sendGiphy` Sends selected giphy message to the channel.
  * `ChatDomain::editMessage` Edits the specified message.
  * `ChatDomain::deleteMessage` Deletes the specified message.
  * `ChatDomain::sendReaction` Sends the reaction.
  * `ChatDomain::deleteReaction` Deletes the specified reaction.
  * `ChatDomain::keystroke` It should be called whenever a user enters text into the message input.
  * `ChatDomain::stopTyping` It should be called when the user submits the text and finishes typing.
  * `ChatDomain::markRead` Marks all messages of the specified channel as read.
  * `ChatDomain::markAllRead` Marks all messages as read.
  * `ChatDomain::hideChannel` Hides the channel with the specified id.
  * `ChatDomain::showChannel` Shows a channel that was previously hidden.
  * `ChatDomain::leaveChannel` Leaves the channel with the specified id.
  * `ChatDomain::deleteChannel` Deletes the channel with the specified id.
  * `ChatDomain::setMessageForReply` Set the reply state for the channel.
  * `ChatDomain::downloadAttachment` Downloads the selected attachment to the "Download" folder in the public external storage directory.
  * `ChatDomain::searchUsersByName` Perform api request with a search string as autocomplete if in online state. Otherwise performs search by name in local database.
  * `ChatDomain::queryMembers` Query members of a channel.
- Added `ChatDomain::removeMembers` method
- Added `ChatDomain::createDistinctChannel` A use-case for creating a channel based on its members.
- Added `ChatDomain::removeMembers` method

### ⚠️ Changed
- Deprecated `ChatDomain.useCases`. It has `DeprecationLevel.Warning` and still can be used. However, it will be not available in the future, so please consider migrating to use `ChatDomain` use case functions instead.
- Deprecated `GetUnreadChannelCount`
- Deprecated `GetTotalUnreadCount`

## stream-chat-android-ui-common
### 🐞 Fixed
- Fixed compatibility with latest Dagger Hilt versions

## stream-chat-android-ui-components
### 🐞 Fixed
- Fixed not perfectly rounded avatars
- `MessageInputView::UserLookupHandler` is not overridden everytime that members livedata is updated
- Fixed doubled command prefix when the command contains user mention
- Fixed handling user mute state in default `MessageListViewOptions` dialog
- Fixed incorrect "last seen" text
- Fixed multiline messages which were displayed in a single line

### ⬆️ Improved
- Setting external SuggestionListView is no longer necessary to display suggestions popup
### ✅ Added
- Added `ChatUI.supportedReactions: SupportedReactions` property, also introduced `SupportedReactions`, and `ReactionDrawable` class.
  It allows defining a set of supported reactions by passing a `Map<String, ReactionDrawable>` in constructor. `ReactionDrawable` is a wrapping class holding two `Drawable` instances - for active and inactive reaction states.
- Added methods and attrs to `MessageListView` that allow to customize visibility of message options:
  * `MessageListView::setDeleteMessageConfirmationEnabled`
  * `MessageListView::setCopyMessageEnabled`
  * `MessageListView::setBlockUserEnabled`
  * `MessageListView::setMuteUserEnabled`
  * `MessageListView::setMessageFlagEnabled`
  * `MessageListView::setReactionsEnabled`
  * `MessageListView::setRepliesEnabled`
  * `MessageListView::setThreadsEnabled`
  * `MessageListView.streamUiFlagMessageOptionEnabled`
  * `MessageListView.streamUiMuteUserOptionEnabled`
  * `MessageListView.streamUiBlockUserOptionEnabled`
  * `MessageListView.streamUiCopyMessageActionEnabled`
- Added confirmation dialog for flagging message option:
  * Added `MessageListView::flagMessageConfirmationEnabled` attribute
- Added `MessageListView::setFlagMessageResultHandler` which allows to handle flag message result
- Added support for system messages
- Added attrs to `MessageListView` that allow to customize system message text style:
  * `streamUiSystemMessageTextSize`
  * `streamUiSystemMessageTextColor`
  * `streamUiSystemMessageTextFont`
  * `streamUiSystemMessageTextFontAssets`
  * `streamUiSystemMessageTextStyle`
- Added attrs to `MessageListView` that allow to customize message option text style:
  * `streamUiMessageOptionsTextSize`
  * `streamUiMessageOptionsTextColor`
  * `streamUiMessageOptionsTextFont`
  * `streamUiMessageOptionsTextFontAssets`
  * `streamUiMessageOptionsTextStyle`
- Added attrs to `MessageListView` that allow to customize user reactions title text style:
  * `streamUiUserReactionsTitleTextSize`
  * `streamUiUserReactionsTitleTextColor`
  * `streamUiUserReactionsTitleTextFont`
  * `streamUiUserReactionsTitleTextFontAssets`
  * `streamUiUserReactionsTitleTextStyle`
- Added attrs to `MessageListView` that allow to customize colors of message options background, user reactions card background, overlay dim color and warning actions color:
  * `streamUiMessageOptionBackgroundColor`
  * `streamUiUserReactionsBackgroundColor`
  * `streamUiOptionsOverlayDimColor`
  * `streamUiWarningActionsTintColor`
- Added `ChatUI.mimeTypeIconProvider: MimeTypeIconProvider` property which allows to customize file attachment icons.

### ⚠️ Changed
- Now the "block user" feature is disabled. We're planning to improve the feature later. Stay tuned!
- Changed gallery background to black in dark mode

# April 8th, 2021 - 4.8.1
## Common changes for all artifacts
### ⚠️ Changed
- We've cleaned up the transitive dependencies that our library exposes to its clients. If you were using other libraries implicitly through our SDK, you'll now have to depend on those libraries directly instead.

## stream-chat-android
### 🐞 Fixed
- Fix Attachment Gravity

### ✅ Added
- Provide AvatarView class

## stream-chat-android-offline
### 🐞 Fixed
- Fix Crash on some devices that are not able to create an Encrypted SharedPreferences
- Fixed the message read indicator in the message list
- Added missing `team` field to `ChannelEntity` and `ChannelData`

### ✅ Added
- Add `ChatDomain::removeMembers` method

## stream-chat-android-ui-common
### 🐞 Fixed
- Fixed getting files provided by content resolver.

### ⚠️ Changed
- Added theme to all activities all the SDK. You can override then in your project by redefining the styles:
- StreamUiAttachmentGalleryActivityStyle
- StreamUiAttachmentMediaActivityStyle
- StreamUiAttachmentActivityStyle

## stream-chat-android-ui-components
### 🐞 Fixed
- Fixed attr streamUiCopyMessageActionEnabled. From color to boolean.
- Now it is possible to change the color of `MessageListHeaderView` from the XML.
- Fixed the `MessageListView::setUserClickListener` method.
- Fixed bugs in handling empty states for `ChannelListView`. Deprecated manual methods for showing/hiding empty state changes.
- Fix `ChannelListHeaderView`'s title position when user avatar or action button is invisible
- Fix UI behaviour for in-progress file uploads
- Fix extension problems with file uploads when attachment names contain spaces
- Fix reaction bubbles which were shown behind message attachment views

### ✅ Added
- Now it is possible to change the back button of MessageListHeaderView using `app:streamUiMessageListHeaderBackButtonIcon`
- Now it is possible to inject `UserLookupHandler` into `MessageInputView` in order to implement custom users' mention lookup algorithm

# March 31th, 2021 - 4.8.0
## Common changes for all artifacts
### 🐞 Fixed
Group channels with 1<>1 behaviour the same way as group channels with many users
It is not possible to remove users from distinct channels anymore.
### ⬆️ Improved
it is now possible to configure the max lines of a link description. Just use
`app:streamUiLinkDescriptionMaxLines` when defining MessageListView

It is now possible to configure the max size of files and an alert is shown when
a files bigger than this is selected.
### ✅ Added
Configure enable/disable of replies using XML in `MessageListView`
Option `app:streamUiReactionsEnabled` in `MessageListView` to enable or disable reactions
It is possible now to configure the max size of the file upload using
`app:streamUiAttachmentMaxFileSizeMb`

## stream-chat-android
### 🐞 Fixed
- Fixed crash when sending GIF from Samsung keyboard

## stream-chat-android-client
### 🐞 Fixed
- Fixed parsing of `createdAt` property in `MessageDeletedEvent`

### ⬆️ Improved
- Postponed queries as run as non-blocking

### ✅ Added
- **Added a brand new serialization implementation, available as an opt-in API for now.** This can be enabled by making a `useNewSerialization(true)` call on the `ChatClient.Builder`.
  - This new implementation will be more performant and greatly improve type safety in the networking code of the SDK.
  - The old implementation remains the default for now, while we're making sure the new one is bug-free.
  - We recommend that you opt-in to the new implementation and test your app with it, so that you can report any issues early and we can get them fixed before a general rollout.
- Added `unflagMessage(messageId)` and `unflagUser(userId)` methods to `ChatClient`
- Added support for querying banned users - added `ChatClient::queryBannedUsers` and `ChannelClient::queryBannedUsers`
- Added `uploadsEnabled`, `urlEnrichmentEnabled`, `customEventsEnabled`, `pushNotificationsEnabled`, `messageRetention`, `automodBehavior` and `blocklistBehavior` fields to channel config

### ⚠️ Changed
- Renamed `ChannelId` property to `channelId` in both `ChannelDeletedEvent` and `NotificationChannelDeletedEvent`
- Deprecated `ChatClient::unMuteChannel`, the `ChatClient::unmuteChannel` method should be used instead
- Deprecated `ChatClient::unBanUser`, the `ChatClient::unbanUser` method should be used instead
- Deprecated `ChannelClient::unBanUser`, the `ChannelClient::unbanUser` method should be used instead
- Deprecated `ChannelController::unBanUser`, the `ChannelController::unbanUser` method should be used instead

## stream-chat-android-offline
### 🐞 Fixed
- Fixed an issue that didn't find the user when obtaining the list of messages
- Fix refreshing not messaging channels which don't contain current user as a member

## stream-chat-android-ui-common
### ⬆️ Improved
- Show AttachmentMediaActivity for video attachments

### ✅ Added
- `AvatarView.streamUiAvatarOnlineIndicatorColor` and `AvatarView.streamUiAvatarOnlineIndicatorBorderColor` attrs

## stream-chat-android-ui-components
### 🐞 Fixed
- Now replied messages are shown correctly with the replied part in message options
- `MessageListView::enterThreadListener` is properly notified when entering into a thread
- Fix initial controls state in `MessageInputView`
- Fix crashing when open attachments destination

### ⬆️ Improved
- Add support of non-image attachment types to the default attachment click listener.

### ✅ Added
- `MessageInputView` now uses the cursor `stream_ui_message_input_cursor.xml` instead of accent color. To change the cursor, override `stream_ui_message_input_cursor.xml`.
- Replacing `ChatUI` with new `io.getstream.chat.android.ui.ChatUI` implementation
- Added possibility to configure delete message option visibility using `streamUiDeleteMessageEnabled` attribute, and `MessageListView::setDeleteMessageEnabled` method
- Add `streamUiEditMessageEnabled` attribute to `MessageListView` and `MessageListView::setEditMessageEnabled` method to enable/disable the message editing feature
- Add `streamUiMentionsEnabled` attribute to `MessageInputView` and `MessageInputView::setMentionsEnabled` method to enable/disable mentions
- Add `streamUiThreadsEnabled` attribute to `MessageListView` and `MessageListView::setThreadsEnabled` method to enable/disable the thread replies feature
- Add `streamUiCommandsEnabled` attribute to `MessageInputView` and `MessageInputView::setCommandsEnabled` method to enable/disable commands
- Add `ChannelListItemPredicate` to our `channelListView` to allow filter `ChannelListItem` before they are rendered
- Open `AvatarBitmapFactory` class
- Add `ChatUI::avatarBitmapFactory` property to allow custom implementation of `AvatarBitmapFactory`
- Add `AvatarBitmapFactory::userBitmapKey` method to generate cache key for a given User
- Add `AvatarBitmapFactory::channelBitmapKey` method to generate cache key for a given Channel
- Add `StyleTransformer` class to allow application-wide style customizations
- Add the default font field to `TextStyle`
- Add new method `ChatFonts::setFont(textStyle: TextStyle, textView: TextView, defaultTypeface: Typeface)`
- Add attributes for `MessageListView` in order to customize styles of:
  - Mine message text
  - Theirs message text
  - User name text in footer of Message
  - Message date in footer of Message
  - Thread replies counter in footer of Message
  - Link title text
  - Link description text
  - Date separator text
  - Deleted message text and background
  - Reactions style in list view and in options view
  - Indicator icons in footer of Message
  - Unread count badge on scroll to bottom button
  - Message stroke width and color for mine and theirs types
    It is now possible to customize the following attributes for `ChannelListView`:
- `streamUiChannelOptionsIcon` - customize options icon
- `streamUiChannelDeleteIcon` - customize delete icon
- `streamUiChannelOptionsEnabled` - hide/show options icon
- `streamUiChannelDeleteEnabled` - hide/show delete button
- `streamUiSwipeEnabled` - enable/disable swipe action
- `streamUiBackgroundLayoutColor` - customize the color of "background layout"
- `streamUiChannelTitleTextSize` - customize channel name text size
- `streamUiChannelTitleTextColor` - customize channel name text color
- `streamUiChannelTitleTextFont` - customize channel name text font
- `streamUiChannelTitleFontAssets` - customize channel name font asset
- `streamUiChannelTitleTextStyle` - customize channel name text style (normal / bold / italic)
- `streamUiLastMessageTextSize` - customize last message text size
- `streamUiLastMessageTextColor` - customize last message text color
- `streamUiLastMessageTextFont` - customize last message text font
- `streamUiLastMessageFontAssets` - customize last message font asset
- `streamUiLastMessageTextStyle` - customize last message text style (normal / bold / italic)
- `streamUiLastMessageDateTextSize` - customize last message date text size
- `streamUiLastMessageDateTextColor` - customize last message date text color
- `streamUiLastMessageDateTextFont` - customize last message date text font
- `streamUiLastMessageDateFontAssets` - customize last message date font asset
- `streamUiLastMessageDateTextStyle` - customize last message date text style (normal / bold / italic)
- `streamUiIndicatorSentIcon` - customize drawable indicator for sent
- `streamUiIndicatorReadIcon` - customize drawable indicator for read
- `streamUiIndicatorPendingSyncIcon` - customize drawable indicator for pending sync
- `streamUiForegroundLayoutColor` - customize the color of "foreground layout"
- `streamUiUnreadMessageCounterBackgroundColor` - customize the color of message counter badge
- `streamUiUnreadMessageCounterTextSize` - customize message counter text size
- `streamUiUnreadMessageCounterTextColor` - customize message counter text color
- `streamUiUnreadMessageCounterTextFont` - customize message counter text font
- `streamUiUnreadMessageCounterFontAssets` - customize message counter font asset
- `streamUiUnreadMessageCounterTextStyle` - customize message counter text style (normal / bold / italic)
- Option `app:streamUiReactionsEnabled` in `MessageListView` to enable or disable reactions
- It is now possible to configure new fields in MessageInputView:
- `streamUiMessageInputTextStyle` - customize message input text style.
- `streamUiMessageInputFont` - customize message input text font.
- `streamUiMessageInputFontAssets` - customize message input text font assets.
- `streamUiMessageInputEditTextBackgroundDrawable` - customize message input EditText drawable.
- `streamUiMessageInputCustomCursorDrawable` - customize message input EditText cursor drawable.
- `streamUiCommandsTitleTextSize` - customize command title text size
- `streamUiCommandsTitleTextColor` - customize command title text color
- `streamUiCommandsTitleFontAssets` - customize command title text color
- `streamUiCommandsTitleTextColor` - customize command title font asset
- `streamUiCommandsTitleFont` - customize command title text font
- `streamUiCommandsTitleStyle` - customize command title text style
- `streamUiCommandsNameTextSize` - customize command name text size
- `streamUiCommandsNameTextColor` - customize command name text color
- `streamUiCommandsNameFontAssets` - customize command name text color
- `streamUiCommandsNameTextColor` - customize command name font asset
- `streamUiCommandsNameFont` - customize command name text font
- `streamUiCommandsNameStyle` - customize command name text style
- `streamUiCommandsDescriptionTextSize` - customize command description text size
- `streamUiCommandsDescriptionTextColor` - customize command description text color
- `streamUiCommandsDescriptionFontAssets` - customize command description text color
- `streamUiCommandsDescriptionTextColor` - customize command description font asset
- `streamUiCommandsDescriptionFont` - customize command description text font
- `streamUiCommandsDescriptionStyle` - customize command description text style
- `streamUiSuggestionBackgroundColor` - customize suggestion view background
- `streamUiMessageInputDividerBackgroundDrawable` - customize the background of divider of MessageInputView

### ⚠️ Changed
- Deprecated `ChatUI` class

# March 8th, 2021 - 4.7.0
## stream-chat-android-client
### ⚠️ Changed
- Refactored `FilterObject` class  - see the [migration guide](https://github.com/GetStream/stream-chat-android/wiki/Migration-guide:-FilterObject) for more info

## stream-chat-android-offline
### 🐞 Fixed
- Fixed refreshing channel list after removing member
- Fixed an issue that didn't find the user when obtaining the list of messages

### ⚠️ Changed
- Deprecated `ChatDomain::disconnect`, use disconnect on ChatClient instead, it will make the disconnection on ChatDomain too.
- Deprecated constructors for `ChatDomain.Builder` with the `User` type parameter, use constructor with `Context` and `ChatClient` instead.

## stream-chat-android-ui-common
### ⚠️ Changed
- Message options list changed colour for dark version. The colour is a little lighters
  now, what makes it easier to see.

## stream-chat-android-ui-components
### 🐞 Fixed
- Fixed some rare crashes when `MessageListView` was created without any attribute info present

### ⬆️ Improved
- Updated PhotoView to version 2.3.0

### ✅ Added
- Introduced `AttachmentViewFactory` as a factory for custom attachment views/custom link view
- Introduced `TextAndAttachmentsViewHolder` for any combination of attachment content and text

### ❌ Removed
- Deleted `OnlyFileAttachmentsViewHolder`, `OnlyMediaAttachmentsViewHolder`,
  `PlainTextWithMediaAttachmentsViewHolder` and `PlainTextWithFileAttachmentsViewHolder`

# Feb 22th, 2021 - 4.6.0
# New UI-Components Artifact
A new UI-Components artifact has been created with a new design of all our components.
This new artifact is available on MavenCentral and can imported by adding the following dependency:
```
implementation "io.getstream:stream-chat-android-ui-components:4.6.0"
```

## stream-chat-android
- Add `streamMessageActionButtonsTextSize`, `streamMessageActionButtonsTextColor`, `streamMessageActionButtonsTextFont`,
  `streamMessageActionButtonsTextFontAssets`, `streamMessageActionButtonsTextStyle`, `streamMessageActionButtonsIconTint`
  attributes to `MessageListView`
- Add `ChannelHeaderViewModel::resetThread` method and make `ChannelHeaderViewModel::setActiveThread` message parameter non-nullable
- Fix ReadIndicator state
- Using `MessageListView#setViewHolderFactory` is now an error - use `setMessageViewHolderFactory` instead
- Removed `MessageListItemAdapter#replaceEntities` - use `submitList` method instead
- Use proper color values on Dialog Theme
- Increase touchable area on the button to remove an attachment

## stream-chat-android-client
- Introduce ChatClient::setUserWithoutConnecting function
- Handle disconnect event during pending token state
- Remove unneeded user data when creating WS Connection
- Using `User#unreadCount` is now an error - use `totalUnreadCount` instead
- Using `ChannelController` is now an error - use `ChannelClient` instead
- Using `Pagination#get` is now an error - use `toString` instead
- Using the old event APIs is now an error - see the [migration guide](https://github.com/GetStream/stream-chat-android/wiki/Migration-guide:-ChatObserver-and-events()-APIs) for more info
- Using `ChatClient#flag` is now an error - use `flagUser` instead

## stream-chat-android-offline
- Introduce `PushMessageSyncHandler` class

- Add UseCase for querying members (`chatDomain.useCases.queryMembers(..., ...).execute()`).
  - If we're online, it executes a remote call through the ChatClient
  - If we're offline, it pulls members from the database for the given channel
- Mark the `SendMessageWithAttachmentsImpl` use case an error

## stream-chat-android-ui-common
- Fix `CaptureMediaContract` chooser on Android API 21
- Using `ChatUI(client, domain, context)` now an error - use simpler constructor instead
- Using the `Chat` interface now an error - use `ChatUI` instead

# Feb 15th, 2021 - 4.5.5
## Common changes for all artifacts
- Updated project dependencies
  - Kotlin 1.4.30
  - Stable AndroidX releases: LiveData 2.3.0, Activity 1.2.0, Fragment 1.3.0
  - For the full list of dependency version changes, see [this PR](https://github.com/GetStream/stream-chat-android/pull/1383)

## stream-chat-android
- Add `streamInputAttachmentsMenuBackground` and `streamInputSuggestionsBackground` attributes to `MessageInputView`
- Add `streamMessageActionButtonsBackground` attributes to `MessageListView`

## stream-chat-android-client
- Remove unused `reason` and `timeout` parameters from `ChannelClient::unBanUser` method

# Feb 11th, 2021 - 4.5.4
## stream-chat-android
- Fix `streamLastMessageDateUnreadTextColor` attribute not being used in ChannelListView
- Fix `streamChannelsItemSeparatorDrawable` attribute not being parsed

## stream-chat-android-client
- Fix `ConcurrentModificationException` on our `NetworkStateProvider`

# Feb 5th, 2021 - 4.5.3
## stream-chat-android
-. `ChatUtils::devToken` is not accessible anymore, it has been moved to `ChatClient::devToken`

## stream-chat-android-client
- **setUser deprecation**
  - The `setUser`, `setGuestUser`, and `setAnonymousUser` methods on `ChatClient` are now deprecated.
  - Prefer to use the `connectUser` (`connectGuestUser`, `connectAnonymousUser`) methods instead, which return `Call` objects.
  - If you want the same async behaviour as with the old methods, use `client.setUser(user, token).enqueue { /* Handle result */ }`.
- Add support for typing events in threads:
  - Add `parentId` to `TypingStartEvent` and `TypingStopEvent`
  - Add `parentId` to ``ChannelClient::keystroke` and `ChannelClient::stopTyping`
- `ChatClient::sendFile` and `ChatClient::sendImage` each now have just one definition with `ProgressCallback` as an optional parameter. These methods both return `Call<String>`, allowing for sync/async execution, and error handling. The old overloads that were asynchronous and returned no value/error have been removed.
- `FileUploader::sendFile` and `FileUploader::sendImages` variations with `ProgressCallback` are no longer async with no return type. Now they are synchronous with `String?` as return type

## stream-chat-android-offline
- Add support for typing events in threads:
  - Add `parentId` to `Keystroke` and `StopTyping` use cases

## stream-chat-android-ui-common
- Add a new `isMessageRead` flag to the `MessageListItem.MessageItem` class, which indicates
  that a particular message is read by other members in this channel.
- Add handling threads typing in `MessageInputViewModel`

# Jan 31th, 2021 - 4.5.2
## stream-chat-android-client
- Use proper data on `ChatClient::reconnectSocket` to reconnect normal/anonymous user
- Add `enforceUnique` parameter to `ChatClient::sendReaction` and `ChannelClient::sendReaction` methods .
  If reaction is sent with `enforceUnique` set to true, new reaction will replace all reactions the user has on this message.
- Add suspending `setUserAndAwait` extension for `ChatClient`
- Replace chat event listener Kotlin functions with ChatEventListener functional interface in order to promote
  a better integration experience for Java clients. Old methods that use the Kotlin function have been deprecated.
  Deprecated interfaces, such as ChannelController, have not been updated. ChannelClient, which inherits from ChannelController
  for the sake of backwards compatibility, has been updated.

## stream-chat-android-offline
- Add `enforceUnique` parameter to `SendReaction` use case. If reaction is sent with `enforceUnique` set to true,
  new reaction will replace all reactions the user has on this message.
- Fix updating `Message::ownReactions` and `Message:latestReactions` after sending or deleting reaction - add missing `userId` to `Reaction`
- Fix Load Thread Replies process

## stream-chat-android-ui-common
- Add a new `isThreadMode` flag to the `MessageListItem.MessageItem` class.
  It shows is a message item should be shown as part of thread mode in chat.
- Add possibility to set `DateSeparatorHandler` via `MessageListViewModel::setDateSeparatorHandler`
  and `MessageListViewModel::setThreadDateSeparatorHandler` which determines when to add date separator between messages
- Add `MessageListViewModel.Event.ReplyAttachment`, `MessageListViewModel.Event.DownloadAttachment`, `MessageListViewModel.Event.ShowMessage`,
  and `MessageListViewModel.Event.RemoveAttachment` classes.
- Deprecate `MessageListViewModel.Event.AttachmentDownload`

# Jan 18th, 2021 - 4.5.1
## stream-chat-android
- Fix `MessageListItemViewHolder::bind` behavior
- Improve connection/reconnection with normal/anonymous user

## stream-chat-android-client
- Create `ChatClient::getMessagesWithAttachments` to filter message with attachments
- Create `ChannelClient::getMessagesWithAttachments` to filter message with attachments
- Add support for pinned messages:
  - Add `pinMessage` and `unpinMessage` methods `ChatClient` and `ChannelClient`
  - Add `Channel::pinnedMessages` property
  - Add `Message:pinned`, `Message::pinnedAt`, `Message::pinExpires`, and `Message:pinnedBy` properties

# Jan 7th, 2021 - 4.5.0
## stream-chat-android
- Now depends explicitly on AndroidX Fragment (fixes a potential crash with result handling)
- Update AndroidX dependencies: Activity 1.2.0-rc01 and Fragment 1.3.0-rc01

## stream-chat-android-client
- Add filtering non image attachments in ChatClient::getImageAttachments
- Add a `channel` property to `notification.message_new` events
- Fix deleting channel error
- 🚨 Breaking change: ChatClient::unmuteUser, ChatClient::unmuteCurrentUser,
  ChannelClient::unmuteUser, and ChannelClient::unmuteCurrentUser now return Unit instead of Mute

## stream-chat-android-offline
- Add LeaveChannel use case
- Add ChannelData::memberCount
- Add DeleteChannel use case
- Improve loading state querying channels
- Improve loading state querying messages

# Dec 18th, 2020 - 4.4.9

## stream-chat-android-client
- improved event recovery behaviour

## stream-chat-android-offline
- improved event recovery behaviour
- fixed the chatDomain.Builder boolean usage between userPresence and recoveryEnabled

# Dec 18th, 2020 - 4.4.8
## stream-chat-android
- Add filtering `shadowed` messages when computing last channel message
- Add filtering `draft` channels
- Add `DateFormatter::formatTime` method to format only time of a date
- Fix `ChatUtils::devToken` method

## stream-chat-android-client
- Improve `banUser` and `unBanUser` methods - make `reason` and `timeout` parameter nullable
- Add support for shadow ban - add `shadowBanUser` and `removeShadowBan` methods to `ChatClient` and `ChannelClient`
- Add `shadowBanned` property to `Member` class
- Add `ChatClient::getImageAttachments` method to obtain image attachments from a channel
- Add `ChatClient::getFileAttachments` method to obtain file attachments from a channel
- Add `ChannelClient::getImageAttachments` method to obtain image attachments from a channel
- Add `ChannelClient::getFileAttachments` method to obtain file attachments from a channel

## stream-chat-android-offline
- Add filtering `shadowed` messages
- Add new usecase `LoadMessageById` to fetch message by id with offset older and newer messages
- Watch Channel if there was previous error

## stream-chat-android-ui-common
- Add `messageId` arg to `MessageListViewModel`'s constructor allowing to load message by id and messages around it

# Dec 14th, 2020 - 4.4.7
## Common changes for all artifacts
- Updated to Kotlin 1.4.21
- For Java clients only: deprecated the `Call.enqueue(Function1)` method, please use `Call.enqueue(Callback)` instead

## stream-chat-android
- Add new attrs to `MessageListView`: `streamDeleteMessageActionEnabled`, `streamEditMessageActionEnabled`
- Improve Channel List Diff
- Add new attrs to `MessageInputView`: `streamInputScrollbarEnabled`, `streamInputScrollbarFadingEnabled`
- Add API for setting custom message date formatter in MessageListView via `setMessageDateFormatter(DateFormatter)`
  - 24 vs 12 hr controlled by user's System settings.

## stream-chat-android-client
- Add `ChatClient::isValidRemoteMessage` method to know if a RemoteMessage is valid for Stream

## stream-chat-android-offline
- Add updating `channelData` after receiving `ChannelUpdatedByUserEvent`
- Fix crash when a push notification arrives from other provider different than Stream

# Dic 4th, 2020 - 4.4.6

## stream-chat-android
- Use custom `StreamFileProvider` instead of androidx `FileProvider` to avoid conflicts
- Add `ChatClient::setGuestUser` method to login as a guest user
- Make `MessageListItemViewHolder` public and open, to allow customization by overriding the `bind` method

## stream-chat-android-offline
- Centralize how channels are stored locally

# Nov 24th, 2020 - 4.4.5
## Common changes for all artifacts
- Stream SDks has been uploaded to MavenCentral and the GroupID has changed to `io.getstream`.

## stream-chat-android
- New artifact name: `io.getstream:stream-chat-android:STREAM_VERSION`

## stream-chat-android-client
- It's no longer required to wait for `setUser` to finish before querying channels
- `ChatClient::setUser` method allows be called without network connection and will retry to connect when network connection is available
- New artifact name: `io.getstream:stream-chat-android-client:STREAM_VERSION`
- Show date of the last message into channels list when data comes from offline storage
- Show text of the last message into channels list when data comes from offline storage
- Accept Invite Message is now optional, if null value is sent, no message will be sent to the rest of members about this action

## stream-chat-android-offline
- Fix bug when channels with newer messages don't go to the first position in the list
- Fix Offline usage of `ChatDomain`
- New artifact name: `io.getstream:stream-chat-android-offline:STREAM_VERSION`
- Provide the last message when data is load from offline storage

# Nov 24th, 2020 - 4.4.4
This version is a rollback to 4.4.2, The previous release (4.4.3) was not valid due to a problem with the build flow.
We are going to release 4.4.5 with the features introduced by 4.4.3 as soon as the build is back working

# Nov 20th, 2020 - 4.4.3
## stream-chat-android-client
- It's no longer required to wait for `setUser` to finish before querying channels
- `ChatClient::setUser` method allows be called without network connection and will retry to connect when network connection is available

## stream-chat-android-offline
- Fix bug when channels with newer messages don't go to the first position in the list
- Fix Offline usage of `ChatDomain`

# Nov 13th, 2020 - 4.4.2

## stream-chat-android
- Remove `ChatClient` and `ChatDomain` as `ChatUI`'s dependencies
- Replace Glide with Coil - SDK doesn't depend on Glide anymore.
- Remove `BaseStyle` class and extract its properties into `AvatarStyle` and `ReadStateStyle`.
  - Use composition with `AvatarStyle` and `ReadStateStyle` instead of inheriting from `BaseStyle`.
  - Convert to kotlin: `ReadStateView`, `MessageListViewStyle`
- Add `streamShowSendAlsoToChannelCheckbox` attr to `MessageInputView` controlling visibility of "send also to channel" checkbox
- The sample app no longer uses Koin for dependency injection
- Add `streamCopyMessageActionEnabled`, `streamFlagMessageActionEnabled`, and `streamStartThreadMessageActionEnabled` attrs to `MessageListView`
- Validate message text length in MessageInputView.
  - Add property `MessageInputView.maxMessageLength: Int` and show warning once the char limit is exceeded
  - Expose `MessageInputViewModel.maxMessageLength: Int` informing about text length limit of the Channel

## stream-chat-android-client
- Deprecate `User::unreadCount` property, replace with `User::totalUnreadCount`
- Added MarkAllReadEvent
- Fix UpdateUsers call

## stream-chat-android-offline
- Update `totalUnreadCount` when user is connected
- Update `channelUnreadCount` when user is connected
- Fix bug when channels could be shown without names
- Added support for marking all channels as read for the current user.
  - Can be accessed via `ChatDomain`'s use cases (`chatDomain.useCases.markAllRead()...`).
- Fix bug when local channels could be sorted not properly
- Typing events can be all tracked with `ChatDomain.typingUpdates`

# Nov 4th, 2020 - 4.4.1
## Common changes for all artifacts
- Updated dependencies to latest versions (AGP 4.1, OkHttp 4.9, Coroutines 1.3.9, ExoPlayer 2.12.1, etc.)
  - See [PR #757](https://github.com/GetStream/stream-chat-android/pull/757) for full list of version updates
- Revamped `Call` implementations
  - The `Call2` type has been removed, the libraries now all use the same `Call` instead for all APIs
  - `Call` now guarantees callbacks to happen on the main thread
  - Coroutine users can now `await()` a `Call` easily with a provided extension

## stream-chat-android
- Add empty state views to channel list view and message list view components
- Allow setting custom empty state views
- Add loading view to message list view
- Allow setting custom loading view
- Add load more threshold for `MessageListView` and `streamLoadMoreThreshold` attribute
- Fix handling of the `streamShowReadState` attribute on `MessageListView`
- Add `streamShowDeliveredState` XML attribute to `MessageListView`
- Add "loading more" indicator to the `MessageListView`
- Messages in ChannelController were split in messages - New messages and oldMessages for messages coming from the history.

## stream-chat-android-client
- Fix guest user authentication
- Changed API of QuerySort class. You have to specify for what model it is being used.
- Rename `ChannelController` to `ChannelClient`. Deprecate `ChannelController`.
- Replace `ChannelController` subscribe related extension functions with corresponding `ChannelClient` functions
- Move `ChannelClient` extension functions to `io.getstream.chat.android.client.channel` package

## stream-chat-android-offline
- Add GetChannelController use cases which allows to get ChannelController for Channel
- Fix not storing channels when run channels fetching after connection recovery.
- Fix read state getting stuck in unread state

# Oct 26th, 2020 - 4.4.0
## stream-chat-android
- Create custom login screen in sample app
- Bump Coil to 1.0.0
- Add message sending/sent indicators in `MessageListView`
- Add possibility to replace default FileUploader
- Fixes a race condition where client.getCurrentUser() was set too late
- Support for hiding channels
- Makes the number of channels return configurable by adding the limit param to ChannelsViewModelFactory
- Add message sending/sent indicators in `MessageListView`
- Provide ChannelViewModelFactory and ChannelsViewModelFactory by the library to simplify setup
- Fixes for https://github.com/GetStream/stream-chat-android/issues/698 and https://github.com/GetStream/stream-chat-android/issues/723
- Don't show read state for the current user

## stream-chat-android-client
- Fix ConcurrentModificationException in `ChatEventsObservable`
- Add possibility to replace default FileUploader
- Fix anonymous user authentication
- Fix fetching color value from TypedArray

## stream-chat-android-offline
- Channel list now correctly updates when you send a new message while offline. This fixes https://github.com/GetStream/stream-chat-android/issues/698
- Channels now stay sorted based on the QuerySort order (previous behaviour was to sort them once)
- New messages now default to type "regular" or type "ephemeral" if they start with a /
- Improved error logging on sendMessage & sendReaction
- Fixed a race condition that in rare circumstances could cause the channel list to show stale (offline) data
- Fixed a bug with channel.hidden not working correctly
- Fixed crash with absence of user in the UserMap

# Oct 19th, 2020 - 4.3.1-beta-2 (stream-chat-android)
- Allow setting custom `NotificationHandler` in `Chat.Builder`
- Fix unresponsive attachment upload buttons
- Removed many internal implementation classes and methods from the SDK's public API
- Fix sending GIFs from keyboard
- Fix unresponsive attachment upload buttons
- Fix method to obtain initials from user to be shown into the avatar
- Fix method to obtain initials from channel to be shown into the avatar
- Allow setting `ChatLoggerHandler` and `ChatLogLevel` in `Chat.Builder`

# Oct 16th, 2020 - 4.3.1-beta-1 (stream-chat-android)
- Significant performance improvements
- Fix a crash related to behaviour changes in 1.3.0-alpha08 of the AndroidX Fragment library
- Replace Glide with Coil in AttachmentViewHolderMedia (Fix GIFs loading issues)
- `MessageListView.BubbleHelper`'s methods now have nullability annotations, and use primitive `boolean` values as parameters
- Update Offline Support to the [last version](https://github.com/GetStream/stream-chat-android-livedata/releases/tag/0.8.6)

# Oct 16th, 2020 - 0.8.6 (stream-chat-android-offline)
- Improve sync data validation in ChatDomain.Builder
- Removed many internal implementation classes and methods from the SDK's public API
- Significant performance improvements to offline storage
- Default message limit for the queryChannels use case changed from 10 to 1. This is a more sensible default for the channel list view of most chat apps
- Fix QuerySort
- Update client to 1.16.8: See changes: https://github.com/GetStream/stream-chat-android-client/releases/tag/1.16.8

# 1.16.8 - Fri 16th of Oct 2020 (stream-chat-android-client)
- Add `lastUpdated` property to `Channel`

# Oct 14th, 2020 - 4.3.0-beta-6 (stream-chat-android)
- Update to Kotlin 1.4.10
- Fix Typing view behavior
- Fix NPE asking for `Attachment::type`
- Fix ChatDomain initialization issue
- Limit max lines displayed in link previews (5 lines by default, customizable via `streamAttachmentPreviewMaxLines` attribute on `MessageListView`)
- Update Offline Support to the [last version](. See changes: )https://github.com/GetStream/stream-chat-android-livedata/releases/tag/0.8.5)

# 1.16.7 - Wed 14th of Oct 2020 (stream-chat-android-client)
- Removed many internal implementation classes and methods from the SDK's public API
- Improved nullability, restricted many generic type parameters to be non-nullable (set `Any` as their upper bound)
- Use AttachmentsHelper to validate imageUrl instead of just url.

# Oct 14th, 2020 - 0.8.5 (stream-chat-android-offline)
- Use `createdLocallyAt` and `updatedLocallyAt` properties in ChannelController and ThreadController
- Update attachments of message with an old image url, if it's still valid.
- Set attachment fields even if the file upload fails
- Fix NPE while ChatEvent was handled
- Improved nullability, restricted some generic type parameters to be non-nullable (set `Any` as their upper bound)
- Fix method to store date of the last message received into a channel
- Update client to 1.16.7: See changes: https://github.com/GetStream/stream-chat-android-client/releases/tag/1.16.7

# Oct 9th, 2020 - 4.3.0-beta-5 (stream-chat-android)
- Improve selecting non-media attachments
- Fix showing attachments captured with camera
- Add setting type and file size when creating AttachmentMetaData from file
- Remove FileAttachmentListAdapter and methods related to opening files chooser
- Replace isMedia flag with getting type from attachment if possible
- Update ExoPlayer dependency to version [2.12.0](https://github.com/google/ExoPlayer/blob/release-v2/RELEASENOTES.md#2120-2020-09-11)

# 1.16.6 - Fri 9th of Oct 2020 (stream-chat-android-client)
- Add `createdLocallyAt` and `updatedLocallyAt` properties to `Message` type
- Add AttachmentsHelper with hasValidUrl method

# Oct 7th, 2020 - 4.3.0-beta-4 (stream-chat-android)
- For Java clients, the `bindView` methods used to bind a ViewModel and its UI component together are now available with friendlier syntax.
- Calls such as `MessageListViewModelBindingKt.bindView(...);` should be replaced with calls like `MessageListViewModelBinding.bind(...);`
- The `ChannelListViewModelBindingKt` class has been renamed to `ChannelsViewModelBinding`, to match the name of the ViewModel it's associated with.
- Update client to the latest version. See changes: https://github.com/GetStream/stream-chat-android-client/releases/tag/1.16.5
- Update Stream Livedata to the last version. See changes: https://github.com/GetStream/stream-chat-android-livedata/releases/tag/0.8.4

# Oct 7th, 2020 - 0.8.4 (stream-chat-android-offline)
- Update client to 1.16.5: See changes: https://github.com/GetStream/stream-chat-android-client/releases/tag/1.16.5

# 1.16.5 - Wed 7th of Oct 2020 (stream-chat-android-client)
- Add autocomplete filter
- Add @JvmOverloads to QueryUsersRequest constructor
- Improve java interop of `TokenManager`

# Oct 5th, 2020 - 0.8.3 (stream-chat-android-offline)
- Improved message attachment handling. Message is now first added to local storage and the attachment is uploaded afterwards.
- Editing messages now works while offline
- Deprecate SendMessageWithAttachments in favor of SendMessage while specifying attachment.upload
- Fix a bug that caused messages not to load if member limit wasn't specified
- Fix a crash related to reaction data structure
- Fix a bug where network errors (temporary ones) are detected as permanent errors

# 1.16.4 - Mon 5th of Oct 2020 (stream-chat-android-client)
- Add `attachment.upload` and `attachment.uploadState` fields for livedata upload status. These fields are currently unused if you only use the low level client.

# Oct 2nd, 2020 - 4.3.0-beta-3 (stream-chat-android)
- Removed several parameters of `BaseAttachmentViewHolder#bind`, `Context` is now available as a property instead, others should be passed in through the `AttachmentViewHolderFactory` as constructor parameters
- Moved `BaseAttachmentViewHolder` to a new package
- Fix setting read state when user's last read equals message created date
- Skip setting user's read status if last read message is his own
- Make MessageListItem properties abstract
- Change default query sort to "last_updated"
- Fixed attachments logic. Save previously attached files when add more.
- Fixed the bug when it was unable to select new files when you have already attached something.
- Moved `MessageInputView` class to a new package.
- Update Stream Livedata to the last version. See changes: https://github.com/GetStream/stream-chat-android-livedata/releases/tag/0.8.2

# Oct 2nd, 2020 - 0.8.2 (stream-chat-android-offline)
- Request members by default when querying channels

# Sep 30th, 2020 - 4.3.0-beta-2 (stream-chat-android)
- Removed several parameters of `BaseMessageListItemViewHolder#bind`, `Context` is now available as a property instead, others should be passed in through the `MessageViewHolderFactory` as constructor parameters
- Attachment customization methods moved from `MessageViewHolderFactory` to a separate `AttachmentViewHolderFactory` class
- Removed `position` parameter from `MessageClickListener`
- Moved `BaseMessageListItemViewHolder` to a new package
- Update client to the latest version. See changes: https://github.com/GetStream/stream-chat-android-client/releases/tag/1.16.1
- Update Stream Livedata to the last version. See changes: https://github.com/GetStream/stream-chat-android-livedata/releases/tag/0.8.1

# Sep 30th, 2020 - 0.8.1 (stream-chat-android-offline)
- Handle the new `ChannelUpdatedByUserEvent`
- Update client to 1.16.1: See changes: https://github.com/GetStream/stream-chat-android-client/releases/tag/1.16.1
- Improve online status handling
- Replace posting an empty channels map when the channels query wasn't run online and offline storage is empty with error

# 1.16.2 - Wed 30 Sep 2020 (stream-chat-android-client)
- Add `ChatClient::enableSlowMode` method to enable slow mode
- Add `ChatClient::disableSlowMode` method to disable slow mode
- Add `ChannelController::enableSlowMode` method to enable slow mode
- Add `ChannelController::disableSlowMode` method to disable slow mode
- Add `Channel::cooldown` property to know how configured `cooldown` time for the channel
- Fix FirebaseMessageParserImpl.verifyPayload() logic
- Fix notification display condition
- Fix Socket connection issues

# 1.16.1 - Wed 25 Sep 2020 (stream-chat-android-client)
- Remove `User` field on `ChannelUpdatedEvent`
- Add new chat event type -> `ChannelUpdatedByUserEvent`
- Add `ChatNotificationHandler::getFirebaseInstanceId` method to provide a custom `FirebaseInstanceId`
- Add `NotificationConfig::useProvidedFirebaseInstance` conf

# Sep 23rd, 2020 - 4.3.0-beta-1 (stream-chat-android)
- Update livedata/client to latest version. See changes: https://github.com/GetStream/stream-chat-android-client/releases/tag/1.16.0

# 1.16.0 - Wed 23 Sep 2020 (stream-chat-android-client)
- Removed message.channel, this is a backwards incompatible change
- Ensure that message.cid is always available

The SDK was providing message.cid and message.channel in some cases, but not always.
Code that relied on those fields being populated caused bugs in production.

If you were relying on message.channel it's likely that you were running into bugs.
We recommend using one of these alternatives:

- message.cid if you just need a reference to the channel
- the channel object provided by client.queryChannel(s) if you need the full channel data
- channelController.channelData livedata object provided by the livedata package (automatically updated if channel data changes)
- channelController.toChannel() function provided by the livedata package

# Sep 23rd, 2020 - 0.8.0 (stream-chat-android-offline)
- Update client to 1.16.0: See changes: https://github.com/GetStream/stream-chat-android-client/releases/tag/1.16.0

# Sep 23rd, 2020 - 0.7.7 (stream-chat-android-offline)
- Fix crash when map channels DB entity to Channel
- Add posting empty channels map when queryChannels fails either offline and online which prevents infinite loader

# 1.15.6 - Wed 23 Sep 2020 (stream-chat-android-client)
- Convert ChatError to plain class. Changes in ChatLogger interface.
- Update events fields related to read status - remove "unread_messages" field and add "unread_channels" to NewMessageEvent, NotificationMarkReadEvent, and NotificationMessageNewEvent
- Mark ChatEvents containing the user property by the UserEvent interface.
- Simplified the event handling APIs, deprecated `ChatObservable`. See [the migration guide](https://github.com/GetStream/stream-chat-android-client/wiki/Migrating-from-the-old-event-subscription-APIs) for details on how to easily adopt the new APIs.

# Sep 23rd, 2020 - 4.2.11-beta-13 (stream-chat-android)
- Adjust ChatSocketListener to new events(NewMessageEvent, NotificationMarkReadEvent, NotificationMessageNewEvent) properties.
- Fix "load more channels"
- Update client to the latest version. See changes: https://github.com/GetStream/stream-chat-android-client/releases/tag/1.15.6
- Update Stream Livedata to the last version. See changes: https://github.com/GetStream/stream-chat-android-livedata/releases/tag/0.7.7

# Sep 18th, 2020 - 4.2.11-beta-12 (stream-chat-android)
- Implement Giphy actions handler
- Fix .gif preview rendering on message list
- Fix thread shown issue after sending message to a channel
- Remove border related attributes from MessageInputView. Add close button background attribute to MessageInputView.
- Improve setting user in sample app
- Add updating message read state after loading first messages
- Wrap Attachment into AttachmentListItem for use in adapter
- Properly show the message date
- Revamp MessageListView adapter customization, introduce ListenerContainer to handle all ViewHolder listeners
- Fix default filters on `ChannelsViewModelImpl`
- Update client to the latest version. See changes: https://github.com/GetStream/stream-chat-android-client/releases/tag/1.15.5
- Update Stream Livedata to the last version. See changes: https://github.com/GetStream/stream-chat-android-livedata/releases/tag/0.7.6

# Sep 18th, 2020 - 0.7.6 (stream-chat-android-offline)
- Store needed users in DB
- Stop trying to execute background sync in case ChatDomain.offlineEnabled is set to false
- Fix Socket Connection/Reconnection
- Update client to the latest version. See changes: https://github.com/GetStream/stream-chat-android-client/releases/tag/1.15.5

# 1.15.5 - Fri 18 Sep 2020 (stream-chat-android-client)
- Fix Socket Connection/Reconnection

# Sep 15th, 2020 - 0.7.5 (stream-chat-android-offline)
- Fix offline support for adding and removing reactions
- Fix crash when creating a channel while channel.createdBy is not set

# Sep 14th, 2020 - 0.7.4 (stream-chat-android-offline)
- Remove duplicates of new channels
- Improve tests
- Remove some message's properties that are not used anymore GetStream/stream-chat-android-client#69
- Update client to the latest version. See changes: https://github.com/GetStream/stream-chat-android-client/releases/tag/1.15.4

# 1.15.4 - Fri 11 Sep 2020 (stream-chat-android-client)
- Fix Socket Disconnection
- Remove useless message's properties (isStartDay, isYesterday, isToday, date, time and commandInfo)
- Forbid setting new user when previous one wasn't disconnected

# Sep 8th, 2020 - 0.7.3 (stream-chat-android-offline)
- Add usecase to send Giphy command
- Add usecase to shuffle a Gif on Giphy command message
- Add usecase to cancel Giphy Command
- Update client to the latest version. See changes: https://github.com/GetStream/stream-chat-android-client/releases/tag/1.15.3

# 1.15.3 - Tue 7 Sep 2020 (stream-chat-android-client)
- Add send action operation to ChannelController
- Fix serialized file names of SendActionRequest
- Fix `ConnectedEvent` parse process

# Sep 4th, 2020 - 4.2.11-beta-11 (stream-chat-android)
- Fix uploading files and capturing images on Android >= 10
- Fix `AvatarView`: Render lastActiveUsers avatars when channel image is not present

# 1.15.2 - Tue 1 Sep 2020 (stream-chat-android-client)
- `ChannelResponse.watchers` is an array of User now
- `Watcher` model has been removed, `User` model should be used instead
- `QueryChannelsRequet` has a new field called `memberLimit` to limit the number of members received per channel

# Aug 28th, 2020 - 4.2.11-beta-9 (stream-chat-android)
- Update event structure
- Update client to the latest version. See changes: https://github.com/GetStream/stream-chat-android-client/releases/tag/1.15.1
- Update Stream Livedata to the last version. See changes: https://github.com/GetStream/stream-chat-android-livedata/releases/tag/0.7.2

# 1.15.1 - Thu 28 Aug 2020 (stream-chat-android-client)
- New MapAdapter that omit key that contains null values or emptyMaps
- Null-Check over Watchers response

## Aug 23th, 2020 - 4.2.11-beta-8 (stream-chat-android)
- Fix Upload Files
- Update RecyclerView Lib
- Update Notification Customization

# Aug 28th, 2020 - 0.7.2 (stream-chat-android-offline)
- Update client to the latest version. See changes: https://github.com/GetStream/stream-chat-android-client/releases/tag/1.15.1

# Aug 28th, 2020 - 0.7.1 (stream-chat-android-offline)
- Keep order when retry to send a message
- Fix message sync logic and message sending success event emitting
- Update client to the latest version. See changes: https://github.com/GetStream/stream-chat-android-client/releases/tag/1.15.0

# Aug 20th, 2020 - 0.7.0 (stream-chat-android-offline)
- Update to version 0.7.0

# 1.15.0 - Thu 20 Aug 2020 (stream-chat-android-client)
- Refactor ChatEvents Structure

# 1.14.0 - Thu 20 Aug 2020 (stream-chat-android-client)
- Decouple cloud messages handler logic from configuration data
- Fix createChannel methods

# 1.13.3 - Tue 18 Aug 2020 (stream-chat-android-client)
- Set message as optional when updating a channel

# 1.13.2 - Fri 14 Aug 2020 (stream-chat-android-client)
- Reduce TLS Latency

# 1.13.1 - Fri 7 Aug 2020 (stream-chat-android-client)
- Fix DateParser

## Aug 5th, 2020 - 4.2.11-beta-7 (stream-chat-android)
- Update Stream Livedata to the last version. See changes: https://github.com/GetStream/stream-chat-android-livedata/releases/tag/0.6.9
- Fix channel name validation in CreateChannelViewModel
- Add `ChannelsView.setViewHolderFactory(factory: ChannelViewHolderFactory)` function
- Fix Fresco initialization
- Fix method to add/remove reaction

# Aug 3nd, 2020 - 0.6.9 (stream-chat-android-offline)
- Fix `QuerySort`

# 1.13.0 - Tue 28 Jul 2020 (stream-chat-android-client)
- Add `Client.flagUser()` method to flag an User
- Add `Client.flagMessage()` method to flag a Message
- Deprecated method `Client.flag()` because was a bit confusing, you should use `client.flagUser()` instead

# 1.12.3 - Mon 27 Jul 2020 (stream-chat-android-client)
- Fix NPE on TokenManagerImpl
- Upgrade Kotlin to version 1.3.72
- Add Kotlin Proguard Rules

# Jul 20th, 2020 - 0.6.8 (stream-chat-android-offline)
- Fix `NotificationAddedToChannelEvent` event handling

# 1.12.2 - Fri 17 Jul 2020 (stream-chat-android-client)
- Add customer proguard rules

# 1.12.1 - Wed 15 Jul 2020 (stream-chat-android-client)
- Add customer proguard rules

## Jul 13th, 2020 - 4.2.11-beta-6 (stream-chat-android)
- Update client to the latest version. See changes: https://github.com/GetStream/stream-chat-android-client/releases/tag/1.10.0
- Update Stream Livedata to the last version. See changes: https://github.com/GetStream/stream-chat-android-livedata/releases/tag/0.6.7
- Refactor ChannelHeaderView
- Refactor MessageInputView
- Refactor Permission Checker Behavior
- Refactor MessageListVIew
- Fix Send Attachment Behavior
- Fix "Take Picture/Record Video" Behavior
- Add option to show empty view when there are no channels
- Add option to send a message to a thread
- Allow to switch user / logout

# 1.12.0 - Mon 06 Jul 2020 (stream-chat-android-client)
- Add mute and unmute methods to channel controller

# 1.11.0 - Mon 06 Jul 2020 (stream-chat-android-client)
- Fix message mentioned users

# Jul 3nd, 2020 - 0.6.7 (stream-chat-android-offline)
- Update client to the latest version. See changes: https://github.com/GetStream/stream-chat-android-client/releases/tag/1.10.0
- Implement Thread Behavior

# 1.10.0 - Wed 29 June 2020 (stream-chat-android-client)
- Add mute and unmute channels
- Add `notification.channel_mutes_updated` socket even handling
- Add user.channelMutes field
- Improve error logging
- Add invalid date format handling (channel.config dates might be invalid)

# 1.9.3 - Wed 29 June 2020 (stream-chat-android-client)
- Add raw socket events logging. See with tag `Chat:Events`

# Jun 24th, 2020 - 0.6.6 (stream-chat-android-offline)
- Update client to the latest version. See changes: https://github.com/GetStream/stream-chat-android-client/releases/tag/1.9.2

# 1.9.2 - Wed 24 June 2020 (stream-chat-android-client)
- Add `show_in_channel` attribute to `Message` entity

# 1.9.1 - Mue 23 June 2020 (stream-chat-android-client)
- Fix multithreaded date parsing

# 1.9.0 - Mon 22 June 2020 (stream-chat-android-client)
- Fix search message request body
  🚨 Breaking change:
- client.searchMessages signature has been changed: query removed, added channel filter

# 1.8.1 - Thu 18 June 2020 (stream-chat-android-client)
- Fix UTC date for sync endpoint
- Fix inhered events parsing
- Fix custom url setter of ChatClient.Builder

# Jun 16th, 2020 - 0.6.5 (stream-chat-android-offline)
- Fixed crash caused by `NotificationMarkReadEvent.user` value being sent null.
- Solution: using the current user which was set to the ChatDomain instead of relying on event's data.

# 1.8.0 - Thu 12 June 2020 (stream-chat-android-client)
- Add sync api call

# Jun 12th, 2020 - 0.6.4 (stream-chat-android-offline)
- Add attachment.type when upload a file or image

# 1.7.0 - Thu 12 June 2020 (stream-chat-android-client)
- Add query members call

# Jun 11th, 2020 - 0.6.3 (stream-chat-android-offline)
- Create a new UseCase to send messages with attachments

# Jun 11th, 2020 - 0.6.2 (stream-chat-android-offline)
- Update client to the latest version. See changes: https://github.com/GetStream/stream-chat-android-client/releases/tag/1.6.1

# 1.6.1 - Thu 11 June 2020 (stream-chat-android-client)
- Add MimeType on sendFile and sendImage methods

# 1.6.0 - Mon 8 June 2020 (stream-chat-android-client)
- Add translations api call and update message with `i18n` field. Helper `Message` extensions functions are added.

## Jun 4th, 2020 - 4.2.11-beta-5 (stream-chat-android)
- Update livedata dependency to fix crash when NotificationMarkReadEvent received
- Add mavenLocal() repository

## Jun 4th, 2020 - 4.2.11-beta-4 (stream-chat-android)
- Fix crash when command (`/`) is typed.

## Jun 3rd, 2020 - 4.2.11-beta (stream-chat-android)
- Fix `AvatarView` crash when the view is not attached

# 1.5.4 - Wed 3 June 2020 (stream-chat-android-client)
- Add optional `userId` parameter to `Channel.getUnreadMessagesCount` to filter out unread messages for the user

# 1.5.3 - Wed 3 June 2020 (stream-chat-android-client)
- Fix switching users issue: `disconnect` and `setUser` resulted in wrong user connection

# 1.5.2 - Tue 2 June 2020 (stream-chat-android-client)
- Fix `ConcurrentModificationException` on multithread access to socket listeners

# May 30th, 2020 - 0.6.1 (stream-chat-android-offline)
- Use the new low level client syntax for creating a channel with members
- Fallback to a default channel config if the real channel config isn't available yet. This fixes GetStream/stream-chat-android#486

# May 27th, 2020 - 0.6.0 (stream-chat-android-offline)
- Update client to the latest version: https://github.com/GetStream/stream-chat-android-client/releases/tag/1.5.0

# 1.5.1 - Wed 27 May 2020 (stream-chat-android-client)
- Add filter contains with any value

# May 26th, 2020 - 0.5.2 (stream-chat-android-offline)
- Test cases for notification removed from channel had the wrong data structure. This caused a crash when this event was triggered.

# 1.5.0 - Mon 26 May 2020 (stream-chat-android-client)
🚨 Breaking change:
- Add new constructor field to `Channel`: `team`
- Add new constructor field to `User`: `teams`

✅ Other changes:
- Add `Filter.contains`

# 1.4.17 - Mon 26 May 2020 (stream-chat-android-client)
- Fix loop on client.create
- Fix crash when backend sends first event without me

# May 25th, 2020 - 0.5.1 (stream-chat-android-offline)
- Update client to the latest version. See changes: https://github.com/GetStream/stream-chat-android-client/releases/tag/1.4.16

# 1.4.16 - Mon 25 May 2020 (stream-chat-android-client)
Breaking change:
- `Command` fields are mandatory and marked as non-nullable

# May 24th, 2020 - 0.5.0 (stream-chat-android-offline)
Livedata now supports all events exposed by the chat API. The 3 new events are:
- Channel truncated
- Notification channel truncated
- Channel Deleted
  This release also improves how new channels are created.

# May 23rd, 2020 - 0.4.8 (stream-chat-android-offline)
- NotificationMessageNew doesn't specify event.message.cid, this was causing issues with offline storage. The test suite has been updated and the issue is now resolved. Also see: GetStream/stream-chat-android#490

# May 23rd, 2020 - 0.4.7 (stream-chat-android-offline)
- Fixed NPE on MemberRemoved event GetStream/stream-chat-android#476
- Updates low level client to fix GetStream/stream-chat-android#492

# 1.4.15 - Fri 22 May 2020 (stream-chat-android-client)
- Add events: `ChannelTruncated`, `NotificationChannelTruncated`, `NotificationChannelDeleted`

# 1.4.13 - Fri 22 May 2020 (stream-chat-android-client)
🚨 Breaking change:
- Fields `role` and `isInvited` of ``Member` fields optional

# 1.4.12 - Fri 22 May 2020 (stream-chat-android-client)
🚨 Breaking change:
- `Member` model is cleaned up from non existing fields

# May 20th, 2020 - 0.4.6 (stream-chat-android-offline)
- Update client to the latest version. See changes: https://github.com/GetStream/stream-chat-android-client/releases/tag/1.4.11

# 1.4.11 - Tue 19 May 2020 (stream-chat-android-client)
🚨 Breaking change:
- `markRead` of ``ChatClient` and `ChannelController` return `Unit` instead of `ChatEvent`

✅ Other changes:
- Fix null fields which are not marked as nullable

# 1.4.10 - Tue 19 May 2020 (stream-chat-android-client)
- Fix add member invalid api key

# 1.4.9 - Mon 18 May 2020 (stream-chat-android-client)
🚨 Breaking change:
- `markRead` of ``ChatClient` and `ChannelController` return `Unit` instead of `ChatEvent`

✅ Other changes:
- Fix `ChannelController.markRead`: was marking read all channels instead of current one
- `ChatClient.markRead` accepts optional `messageId`

# 1.4.8 - Mon 18 May 2020 (stream-chat-android-client)
- Add handling invalid event payload

# May 16th, 2020 - 0.4.5 (stream-chat-android-offline)
- Improved handling of unread counts. Fixes GetStream/stream-chat-android#475

# May 16th, 2020 - 0.4.4 (stream-chat-android-offline)
- GetStream/stream-chat-android#476

## May 15th, 2020 - 4.2.10-beta (stream-chat-android)
- Update to the latest livedata: 0.6.1

# May 15th, 2020 - 0.4.3 (stream-chat-android-offline)
- Resolves this ticket: GetStream/stream-chat-android#479

## May 29th, 2020 - 4.2.9-beta-3 (stream-chat-android)
- Fix AttachmentViewHolder crash when user sends message with plain/no-media url

## May 15th, 2020 - 4.2.9-beta-2 (stream-chat-android)
- Update to the latest livedata: 0.6.0

## May 15th, 2020 - 4.2.8-beta-1 (stream-chat-android)
- Update to the latest livedata: 0.4.6

## May 15th, 2020 - 4.2.6 (stream-chat-android)
- Fix Avatar crash if channel/user initials are empty

# 1.4.7 - Tue 14 May 2020 (stream-chat-android-client)
- Add more channel creation signatures to `Client` and `ChannelController`

# 1.4.6 - Tue 14 May 2020 (stream-chat-android-client)
- Move channel out of message constructor

## May 13th, 2020 - 4.2.5 (stream-chat-android)
- Create new `AvatarView`
- Glide Redirect issues resolved
- Bugfix release for livedata, updated to 0.4.2

# May 13th, 2020 - 0.4.2 (stream-chat-android-offline)
-NotificationAddedToChannelEvent cid parsing didn't work correctly. This has been fixed in 0.4.2

# May 13th, 2020 - 0.4.1 (stream-chat-android-offline)
- There was an issue with the 0.4.0 and the data structure for NotificationMarkRead

# May 13th, 2020 - 0.4.0 (stream-chat-android-offline)
## Features:
- Massive improvement to javadoc/dokka
- Support for user ban events. Exposed via chatDomain.banned
- Muted users are available via chatDomain.muted
- Support for notificationMarkRead, invite and removed from channel events
- Support for deleting channels
- Support for silent messages
- Creating channels with both members and additional data works now
- User presence is enabled

##Bugfixes:
- No longer denormalizing channelData.lastMessageAt
- Fixed an issue with channel event handling and the usage of channel.id vs channel.cid
- Changed channelData.createdBy from lateinit to a regular field

##Other:
- Moved from Travis to Github actions

# 1.4.5 - Tue 12 May 2020 (stream-chat-android-client)
- add message.silent field
- add extension properties `name` and `image` to `Channel` and `User`

## March 11th, 2020 - 3.6.5 (stream-chat-android)
- Fix reaction score parser casting exception

# May 8th, 2020 - 0.3.4 (stream-chat-android-offline)
- added support for muting users
- store the current user in offline storage
- performance tests
- removed launcher icons from lib
- forward compatibility with new event sync endpoint
- support for reaction scores

# 1.4.3 - Thu 7 May 2020 (stream-chat-android-client)
- fix type erasure of parsed collections: `LinkedTreeMap`, but not `List<Reaction>`

# 1.4.2 - Mon 4 May 2020 (stream-chat-android-client)
- add `reactionScores` to `Message`
- fix null write crash of CustomObject nullable field
- fix extraData duplicated fields

# May 2nd, 2020 - 0.3.1 (stream-chat-android-offline)
- Make the channel unread counts easily accessible via channel.unreadCount
- Support for muting users
- Detection for permanent vs temporary errors (which helps improve retry logic)
- Bugfix: Fixes edge cases where recovery flow runs before the existing API calls complete

# 1.4.0 - Fri 1 May 2020 (stream-chat-android-client)
- fix `QueryChannelRequest` when `withMessages/withMembers` is called, but messages were not returned
- add `unreadMessages` to `ChannelUserRead`. Add extension for channel to count total unread messages: `channel.getUnreadMessagesCount()`

# 1.3.0 - Wed 30 Apr 2020 (stream-chat-android-client)
🚨 Breaking changes:
- `TokenProvider` signature enforces async execution
- make socket related classes internal

✅ Other changes
- fix endlessly hanging request in case setUser is not called
- fix expired token case on socket connection
- fix client crash if TokenProvider throws an exception

# Apr 29th, 2020 - 0.3.0 (stream-chat-android-offline)
- Handle edge cases where events are received out of order
- KTlint, travis and coverage reporting
- Interfaces for use cases and controllers for easier testing
- Channel data to isolate channel data vs rest of channel state
- Java version of code examples
- Handle edge cases for channels with more than 100 members
- Test coverage on mark read
- Bugfix queryChannelsController returning duplicate channels
- Support for hiding and showing channels
- Full offline pagination support (including the difference between GTE and GT filters)

# 1.2.2 - Wed 29 Apr 2020 (stream-chat-android-client)
🚨 Breaking changes:
- fields of models are moved to constructors: `io.getstream.chat.android.client.models`
- field of Device `push_provider` renamed to `pushProvider` and moved to constructor

✅ Other changes
- added local error codes with descriptions: `io.getstream.chat.android.client.errors.ChatErrorCode`
- fix uncaught java.lang.ExceptionInInitializerError while parsing custom object

# Apr 22nd, 2020 - 0.2.1 (stream-chat-android-offline)
- Better handling for missing cids

# Apr 22nd, 2020 - 0.2.0 (stream-chat-android-offline)
- Test suite > 100 tests
- Sample app (stream-chat-android) works
- Full offline sync for channels, messages and reactions
- Easy to use livedata objects for building your own UI

# Apr 22nd, 2020 - 0.1.0 (stream-chat-android-offline)
- First Release

## March 3rd, 2020 - 3.6.5 (stream-chat-android)
- Fix crash on sending Google gif

## March 3rd, 2020 - 3.6.4 (stream-chat-android)
- Update default endpoint: from `chat-us-east-1.stream-io-api.com` to `chat-us-east-staging.stream-io-api.com`
- update target api level to 29
- Fixed media playback error on api 29 devices
- Added score field to reaction model

## January 28th, 2020 - 3.6.3 (stream-chat-android)
- ViewModel & ViewHolder classes now use protected instead of private variables to allow customization via subclassing
- ChannelViewHolderFactory is now easier to customize
- Added ChannelViewHolder.messageInputText for 2 way data binding
- Documentation improvements
- Fix problem with wrong scroll position

## January 10th, 2020 - 3.6.2 (stream-chat-android)
- Enable multiline edit text
- Fix deprecated getColumnIndexOrThrow for 29 Api Level

## January 7th, 2020 - 3.6.1 (stream-chat-android)
- Add navigation components with handler to override default behaviour

## Breaking changes:
###
- `OpenCameraViewListener` is replaced with CameraDestination

## January 6th, 2020 - 3.6.0 (stream-chat-android)
- Add `MessageSendListener` interface for sending Message
- Update `README` about Customizing MessageInputView
- Client support for anonymous and guest users
- Client support initialization with Configurator
- Support auto capitalization for keyboard
- Add `NotificationManager` with customization opportunity
- Update `UpdateChannelRequest` for reserved fields
- renamed `MoreActionDialog` to `MessageMoreActionDialog`
- Add `StreamLoggerHandler` interface for custom logging client data
- Add logging customization ability
- fix markdown for mention if there is no space at prefix @
- fix Edit Attachment behavior
- add support for channel.hide with clear history + events
- Fix crash in AttachmentActivity and AttachmentDocumentActivity crash when app is killed in background
- Add utility method StreamChat.isConnected()

#### Breaking changes:

##### Channel hide request
- `Channel:hide` signature has changed: `HideChannelRequest` must be specified as first parameter
- `Client:hideChannel` signature has changed: `HideChannelRequest` must be specified as second parameter
- `ChannelListViewModel:hideChannel` signature has changed: `HideChannelRequest` must be specified as second parameter

##### How to upgrade
To keep the same behavior pass `new HideChannelRequest()` as request parameter to match with the new signature.

## December 9th, 2019 - 3.5.0 (stream-chat-android)
- Fix set typeFace without custom font
- Fix channel.watch (data payload was not sent)
- Fix API 23 compatibility
- Add Attachment Border Color attrs
- Add Message Link Text Color attrs
- Add custom api endpoint config to sample app and SDK

## November 28th, 2019 - 3.4.1 (stream-chat-android)
- Fix Giphy buttons alignments
- Add Giphy error cases handling
- Update http related issues documentation


## November 28th, 2019 - 3.4.0 (stream-chat-android)
- Custom font fot the whole SDK
- Custom font per TextView
- Ignore sample app release unit tests, keep debug tests
- Added AttachmentBackgroundColorMine/Theirs
- Fix Edit/Delete thread parent message
- Replace fadein/fadeout animation of parent/current thread with default RecyclerView animation

## November 5th, 2019 - 3.3.0 (stream-chat-android)
- Fix Concurrent modification when removing member from channel
- Fix automention input issue
- Fix Sent message progress infinite
- Fix channel delete event handling in ChannelList view model
- Fix attachment duplicated issue when message edit
- Add File Upload 2.0
- Add editMessage function in Channel View Model
- Fix JSON encoding always omits null fields
- Sample app: add version header, release version signing
- Add Message Username and Date attrs


## November 5th, 2019 - 3.2.1 (stream-chat-android)
- Fixed transparency issues with user profile images on older devices
- Better channel header title for channels without a name
- Fixed read count difference between own and other users' messages
- Fixed Video length preview
- Catch error body parsing errors
- Do not show commands list UI when all commands are disabled
- Renamed `MessageInputClient` to `MessageInputController`
- Added Large file(20MB) check for uploading file
- Added streamUserNameShow and streamMessageDateShow in `MessageListViewStyle`
- Fixed channel header title position issue when Last Active is hidden


## October 25th, 2019 - 3.2.0 (stream-chat-android)
- Added event interceptors to `ChannelListViewModel`

## October 24th, 2019 - 3.1.0 (stream-chat-android)
- Add channel to list when the user is added
- Add `onUserDisconnected` event
- Make sure channel list view model is cleared when the user disconnects
- Fix bug with `setUser` when user data is not correctly URI encoded
- Add debug/info logging
- Add Attrs for DateSeparator

## Oct 23th, 2019 - 3.0.2 (stream-chat-android)
- Fix NPE with restore from background and null users

## Oct 22th, 2019 - 3.0.1 (stream-chat-android)
- Fix NPE with empty channel lists

## Oct 21th, 2019 - 3.0.0 (stream-chat-android)
- Added support for message search `client.searchMessages`
- Better support for query user options
- Update channel update signature
- Fix disconnection NPE
- Minor bugfixes
- Remove file/image support
- Expose members and watchers pagination options for query channel

#### Breaking changes
- `Channel.update` signature has changed

## Oct 16th, 2019 - 2.3.0 (stream-chat-android)
- Added support for `getReactions` endpoint
- Calls to `ChannelListViewModel#setChannelFilter` will reload the list of channels if necessary
- Added support for `channel.stopWatching()`
- Improved error message for uploading large files
- Remove error messages after you send a message (similar behaviour to Slack)
- Fixed slash command support on threads
- Improved newline handling
- Improved thread display
- Expose ban information for current user (`User#getBanned`)
- Bugfix on attachment size
- Added support for accepting and rejecting channel invites
- Expose current user LiveData with `StreamChat.getCurrentUser()`

## Oct 14th, 2019 - 2.2.1 (stream-chat-android)
- Renamed `FileSendResponse` to `UploadFileResponse`
- Renamed `SendFileCallback` to `UploadFileCallback`
- Removed `SendMessageRequest`
- Updated `sendMessage` and `updateMessage` from `Client`
- Added devToken function for setUser of Client
- Added a callback as an optional last argument for setUser functions
- Added ClientState which stores users, current user, unreadCount and the current user's mutes
- Added notification.mutes_updated event
- Add support for add/remove channel members
- Expose channel unread messages counts for any user in the channel

## Oct 9, 2019 - 2.2.0 (stream-chat-android)
- Limit message input height to 7 rows
- Fixed thread safety issues on Client.java
- Fixed serialization of custom fields for message/user/channel and attachment types
- Added support for distinct channels
- Added support to Channel hide/show
- Improved client error reporting (we now return a parsed error response when available)
- General improvements to Message Input View
- Added ReactionViewClickListener
- Added support for banning and unbanning users
- Added support for deleting a channel
- Add support for switching users via `client.disconnect` and `client.setUser`
- Add `reload` method to `ChannelListViewModel`
- Bugfix: hides attachment drawer after deny permission
- Add support for update channel endpoint
- Add PermissionRequestListener for Permission Request

## September 28, 2019 - 2.1.0 (stream-chat-android)
- Improved support for regenerating expired tokens

#### Breaking changes:
- `MessageInputView#progressCapturedMedia(int requestCode, int resultCode, Intent data)` renamed into `captureMedia(int requestCode, int resultCode, Intent data)`
- `binding.messageInput.permissionResult(requestCode, permissions, grantResults)` in `onRequestPermissionsResult(requestCode, permissions, grantResults) of `ChannelActivity`

## September 28, 2019 - 2.0.1 (stream-chat-android)
- Fix channel list ordering when a channel is added directly from Android
- Better Proguard support

## September 26, 2019 - 2.0.0 (stream-chat-android)
- Simplify random access to channels
- Channel query and watch methods now work the same as they do on all other SDKs

#### Breaking changes:
- `channel.query` does not watch the channel anymore, to retrieve channel state and watch use `channel.watch`
- `client.getChannelByCID` is now private, use one of the `client.channel` methods to get the same (no null checks needed)<|MERGE_RESOLUTION|>--- conflicted
+++ resolved
@@ -12,7 +12,118 @@
 ### 🐞 Fixed
 
 ### ⬆️ Improved
-<<<<<<< HEAD
+
+### ✅ Added
+
+### ⚠️ Changed
+
+### ❌ Removed
+
+## stream-chat-android
+### 🐞 Fixed
+
+### ⬆️ Improved
+
+### ✅ Added
+
+### ⚠️ Changed
+
+### ❌ Removed
+
+## stream-chat-android-client
+### 🐞 Fixed
+
+### ⬆️ Improved
+
+### ✅ Added
+
+### ⚠️ Changed
+
+### ❌ Removed
+
+## stream-chat-android-offline
+### 🐞 Fixed
+
+### ⬆️ Improved
+
+### ✅ Added
+
+### ⚠️ Changed
+
+### ❌ Removed
+- Removed `QueryChannelsLoadMore` usecase. [#2790](https://github.com/GetStream/stream-chat-android/pull/2790)
+- `QueryChannelsController::loadMore` is removed and logic is moved into `ChatDomain`. [#2790](https://github.com/GetStream/stream-chat-android/pull/2790)
+
+
+## stream-chat-android-ui-common
+### 🐞 Fixed
+
+### ⬆️ Improved
+
+### ✅ Added
+
+### ⚠️ Changed
+
+### ❌ Removed
+
+## stream-chat-android-ui-components
+### 🐞 Fixed
+
+### ⬆️ Improved
+
+### ✅ Added
+
+### ⚠️ Changed
+
+### ❌ Removed
+
+## stream-chat-android-compose
+### 🐞 Fixed
+
+### ⬆️ Improved
+
+### ✅ Added
+
+### ⚠️ Changed
+
+### ❌ Removed
+
+## stream-chat-android-pushprovider-firebase
+### 🐞 Fixed
+
+### ⬆️ Improved
+
+### ✅ Added
+
+### ⚠️ Changed
+
+### ❌ Removed
+
+## stream-chat-android-pushprovider-huawei
+### 🐞 Fixed
+
+### ⬆️ Improved
+
+### ✅ Added
+
+### ⚠️ Changed
+
+### ❌ Removed
+
+## stream-chat-android-markdown-transformer
+### 🐞 Fixed
+
+### ⬆️ Improved
+
+### ✅ Added
+
+### ⚠️ Changed
+
+### ❌ Removed
+
+# December 23th, 2021 - 4.25.0
+## Common changes for all artifacts
+### ⬆️ Improved
 - Updated dependency versions
   - Kotlin 1.5.31
   - Compose framework 1.0.5
@@ -21,119 +132,6 @@
   - OkHttp 4.9.3
   - Room 2.4.0
   - and other, see [#2771](https://github.com/GetStream/stream-chat-android/pull/2771) for more details
-- 🚨 Breaking change: Markdown support is moved into a standalone module `stream-chat-android-markdown-transformer` which is not included by default. You can use it with `ChatUI.messageTextTransformer` to add Markdown support to your app. You can find more information [here](https://getstream.io/chat/docs/sdk/android/ui/chatui/#markdown). [#2786](https://github.com/GetStream/stream-chat-android/pull/2786)
-=======
->>>>>>> 713c92d7
-
-### ✅ Added
-
-### ⚠️ Changed
-
-### ❌ Removed
-
-## stream-chat-android
-### 🐞 Fixed
-
-### ⬆️ Improved
-
-### ✅ Added
-
-### ⚠️ Changed
-
-### ❌ Removed
-
-## stream-chat-android-client
-### 🐞 Fixed
-
-### ⬆️ Improved
-
-### ✅ Added
-
-### ⚠️ Changed
-
-### ❌ Removed
-
-## stream-chat-android-offline
-### 🐞 Fixed
-
-### ⬆️ Improved
-
-### ✅ Added
-
-### ⚠️ Changed
-
-### ❌ Removed
-- Removed `QueryChannelsLoadMore` usecase. [#2790](https://github.com/GetStream/stream-chat-android/pull/2790)
-- `QueryChannelsController::loadMore` is removed and logic is moved into `ChatDomain`. [#2790](https://github.com/GetStream/stream-chat-android/pull/2790)
-
-
-## stream-chat-android-ui-common
-### 🐞 Fixed
-
-### ⬆️ Improved
-
-### ✅ Added
-
-### ⚠️ Changed
-
-### ❌ Removed
-
-## stream-chat-android-ui-components
-### 🐞 Fixed
-
-### ⬆️ Improved
-
-### ✅ Added
-
-### ⚠️ Changed
-
-### ❌ Removed
-
-## stream-chat-android-compose
-### 🐞 Fixed
-
-### ⬆️ Improved
-
-### ✅ Added
-
-### ⚠️ Changed
-
-### ❌ Removed
-
-## stream-chat-android-pushprovider-firebase
-### 🐞 Fixed
-
-### ⬆️ Improved
-
-### ✅ Added
-
-### ⚠️ Changed
-
-### ❌ Removed
-
-## stream-chat-android-pushprovider-huawei
-### 🐞 Fixed
-
-### ⬆️ Improved
-
-### ✅ Added
-
-### ⚠️ Changed
-
-### ❌ Removed
-
-
-# December 23th, 2021 - 4.25.0
-## Common changes for all artifacts
-### ⬆️ Improved
-- Updated dependency versions
-  - Kotlin 1.5.31
-  - Compose framework 1.0.5
-  - AndroidX
-  - Lottie 4.2.2
-  - OkHttp 4.9.3
-  - Room 2.4.0
-  - and other, see [#2771](https://github.com/GetStream/stream-chat-android/pull/2771) for more details
 
 ## stream-chat-android-offline
 ### 🐞 Fixed
@@ -163,11 +161,8 @@
 
 ### ⚠️ Changed
 - Constructor of `ChannelListViewModel` and `ChannelListViewModelFactory` changed. Now they ask for `ChatEventHandlerFactory` instead `ChatEventHandler`, so users can use `StateFlow<List<Channel>>` in their implementations of `ChatEventHandler`, which can make implementation smarter with resources (don't try to add a channel that is already there, for example) [#2747](https://github.com/GetStream/stream-chat-android/pull/2747)
-<<<<<<< HEAD
 - `ChatUI.markdown` is deprecated in favour of `ChatUI.messageTextTransformer`. [#2786](https://github.com/GetStream/stream-chat-android/pull/2786)
-=======
 - When querying for more channels, `ChannelListViewModel` now uses `OfflinePlugin` based approach if it is enabled. [#2790](https://github.com/GetStream/stream-chat-android/pull/2790)
->>>>>>> 713c92d7
 
 ### ❌ Removed
 
@@ -207,7 +202,6 @@
 ### ❌ Removed
 - Removed some reduntant components from separate files and the `components` package [#2795](https://github.com/GetStream/stream-chat-android/pull/2795)
 
-<<<<<<< HEAD
 ## stream-chat-android-pushprovider-firebase
 ### 🐞 Fixed
 
@@ -229,19 +223,6 @@
 ### ⚠️ Changed
 
 ### ❌ Removed
-
-## stream-chat-android-markdown-transformer
-### 🐞 Fixed
-
-### ⬆️ Improved
-
-### ✅ Added
-
-### ⚠️ Changed
-
-### ❌ Removed
-=======
->>>>>>> 713c92d7
 
 # December 9th, 2021 - 4.24.0
 ## stream-chat-android-offline
