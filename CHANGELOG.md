--- conflicted
+++ resolved
@@ -91,11 +91,8 @@
 
 ### ⬆️ Improved
 - Updated a lot of documentation around the Messages features
-<<<<<<< HEAD
+- Improved the subtitle text in the `MessageListHeader` component.
 - Now, the `MessageComposer` component supports sending `typing.start` and `typing.stop` events when a user starts or stops typing.
-=======
-- Improved the subtitle text in the `MessageListHeader` component.
->>>>>>> fcb436a9
 
 ### ✅ Added
 - Added the "mute" option to the `ChannelInfo` action dialog.
