## 🚨 Old UI Module Deprecation
`stream-chat-android` module will be deprecated by the end of December 2021. The module will continue working, but we won't be releasing new versions.
Consider migrating to `stream-chat-android-ui-components` or `stream-chat-android-compose`. Here you can find a set of useful resources for migration:
- [UI Components Documentation](https://getstream.io/chat/docs/sdk/android/ui/overview/)
- [Android Chat Messaging Tutorial](https://getstream.io/tutorials/android-chat/)
- [Compose UI Components Documentation](https://getstream.io/chat/docs/sdk/android/compose/overview/)
- [Compose Chat Messaging Tutorial](https://getstream.io/chat/compose/tutorial/)
- [Old Sample App Migration PR](https://github.com/GetStream/stream-chat-android/pull/2467)
# UNRELEASED CHANGELOG
## Common changes for all artifacts
### 🐞 Fixed

### ⬆️ Improved

### ✅ Added

### ⚠️ Changed

### ❌ Removed

## stream-chat-android
### 🐞 Fixed

### ⬆️ Improved

### ✅ Added

### ⚠️ Changed

### ❌ Removed

## stream-chat-android-client
### 🐞 Fixed

### ⬆️ Improved

### ✅ Added

### ⚠️ Changed

### ❌ Removed

## stream-chat-android-offline
### 🐞 Fixed

### ⬆️ Improved

### ✅ Added
<<<<<<< HEAD
- Added new extension function `ChatClient::stopTyping`.
=======
- Added new extension function `ChatClient::keystroke`.
>>>>>>> abebea18

### ⚠️ Changed

### ❌ Removed

## stream-chat-android-ui-common
### 🐞 Fixed

### ⬆️ Improved

### ✅ Added

### ⚠️ Changed

### ❌ Removed

## stream-chat-android-ui-components
### 🐞 Fixed
- Fixed crash related with creation of MessageOptionsDialogFragment
- Fixed `GiphyViewHolderStyle#cardBackgroundColor` not getting applied

### ⬆️ Improved

### ✅ Added

### ⚠️ Changed

### ❌ Removed

## stream-chat-android-compose
### 🐞 Fixed

### ⬆️ Improved

### ✅ Added

### ⚠️ Changed

### ❌ Removed

## stream-chat-android-pushprovider-firebase
### 🐞 Fixed

### ⬆️ Improved

### ✅ Added

### ⚠️ Changed

### ❌ Removed

## stream-chat-android-pushprovider-huawei
### 🐞 Fixed

### ⬆️ Improved

### ✅ Added

### ⚠️ Changed

### ❌ Removed

# November 25th, 2021 - 4.23.0
## Common changes for all artifacts
### 🐞 Fixed

### ⬆️ Improved
- Improved logs for errors in the SDK.

### ✅ Added

### ⚠️ Changed

### ❌ Removed

## stream-chat-android
### 🐞 Fixed

### ⬆️ Improved

### ✅ Added

### ⚠️ Changed

### ❌ Removed

## stream-chat-android-client
### 🐞 Fixed

### ⬆️ Improved

### ✅ Added

### ⚠️ Changed

### ❌ Removed

## stream-chat-android-offline
### 🐞 Fixed
- Deprecated `QueryChannelsController::mutedChannelsIds`. Use `ChatDomain.mutedChannels` instead
- Fix issue when sent attachments from Android SDK don't show title in iOS.

### ⬆️ Improved

### ✅ Added
- Added new extension function `ChatClient::replayEventsForActiveChannels`.
- Added new extension function `ChatClient::setMessageForReply`.
- Added new extension function `ChatClient::downloadAttachment` to download attachments without `ChatDomain`.

### ⚠️ Changed

### ❌ Removed

## stream-chat-android-ui-common
### 🐞 Fixed

### ⬆️ Improved

### ✅ Added
- Made `ThreeTenInitializer` public to allow manual invocations of it. See the new [documentation](https://getstream.io/chat/docs/sdk/android/ui/guides/app-startup-initializers/) for more details.

### ⚠️ Changed

### ❌ Removed

## stream-chat-android-ui-components
### 🐞 Fixed
- Removed ripple effect for attachements in message options.
### ⬆️ Improved
- More customization for AvatarView. Now it is possible to choose between Square and Circle. Use new fields in AvatarStyle to customize AvatarView the way you prefer. 
### ✅ Added
- Added setter `MessageListView.setMessageBackgroundFactory` to set a factory to provide a background for messages. 
- Added `MessageInputViewModel::sendMessageWithCustomAttachments` function allowing to send message with custom attachments list.
- Added `MessageInputView::submitCustomAttachments` function allowing setting custom attachments in `MessageInputView`.
- Added `SelectedCustomAttachmentViewHolderFactory` interface and `BaseSelectedCustomAttachmentViewHolder`class allowing defining how previews of custom attachments in `MessageInputView` should be rendered.

### ⚠️ Changed
- Added `MessageSendHandler::sendMessageWithCustomAttachments` and `MessageSendHandler::sendToThreadWithCustomAttachments` allowing to intercept sending custom attachments actions.

### ❌ Removed

## stream-chat-android-compose
### 🐞 Fixed
- Fixed the information about channel members shown in the `MessageListHeader` subtitle.
- Fixed the bug where the channel icon did not appear because of a lengthy title.

### ⬆️ Improved
- Updated a lot of documentation around the Messages features
- Improved the subtitle text in the `MessageListHeader` component.
- Now, the `MessageComposer` component supports sending `typing.start` and `typing.stop` events when a user starts or stops typing.
- Made the `ChannelNameFormatter`, `ClipboardHandler` and `MessagePreviewFormatter` interfaces functional for ease of use.
- Now, an error Toast is shown when the input in the `MessageComposer` does not pass validation.

### ✅ Added
- Added the "mute" option to the `ChannelInfo` action dialog.
- Added a wrapper for the message input state in the form of `MessageInputState`
- Added `attachmentsContentImageWidth`, `attachmentsContentImageHeight`, `attachmentsContentGiphyWidth`, `attachmentsContentGiphyHeight`, `attachmentsContentLinkWidth`, `attachmentsContentFileWidth` and `attachmentsContentFileUploadWidth` options to `StreamDimens`, to make it possible to customize the dimensions of attachments content via `ChatTheme`.
- Added a thread separator between a parent message and thread replies.
- Added the `threadSeparatorGradientStart` and `threadSeparatorGradientEnd` options to `StreamColors`, to make it possible to customize the thread separator background gradient colors via `ChatTheme`.
- Added the `threadSeparatorVerticalPadding` and `threadSeparatorTextVerticalPadding` options to `StreamDimens`, to make it possible to customize the dimensions of thread separator via `ChatTheme`.
- Added a typing indicator to the `MessageListHeader` component. 
- Added the `messageOverlayActionItemHeight` option to `StreamDimens`, to make it possible to customize the height of an action item on the selected message overlay via `ChatTheme`.
- Added the `messageAlignmentProvider` field to the `ChatTheme` that allows to customize message horizontal alignment. 
- Added the `maxAttachmentCount` and `maxAttachmentSize` parameters to the `MessagesViewModelFactory`, to make it possible to customize the allowed number and size of attachments that can be sent via the `MessageComposer` component.
- Added the `textStyle` and `textColor` parameters to the `NetworkLoadingView` component, to make it possible to customize the text appearance of the inner text.

### ⚠️ Changed
- Made the MessageMode subtypes to the parent class, to make it easier to understand when importing
- Renamed the MessageMode.Thread to MessageMode.MessageThread for clarity
- Changed the signature of the MessageComposer to accommodate for the `MessageInputState`
- Moved common state to the `io.getstream.chat.android.common` package
- Made the `AttachmentFactory.previewContent` field nullable.
- Exposed `MessageReactions` as a public component so users can use it to display a message reactions bubble in their custom UI.
- Changed the type of the inner channel items in the `ChannelsState` class from `Channel` to `ChannelItem`.

### ❌ Removed

## stream-chat-android-pushprovider-firebase
### 🐞 Fixed

### ⬆️ Improved

### ✅ Added

### ⚠️ Changed

### ❌ Removed

## stream-chat-android-pushprovider-huawei
### 🐞 Fixed

### ⬆️ Improved

### ✅ Added

### ⚠️ Changed

### ❌ Removed

# November 11th, 2021 - 4.22.0
## Common changes for all artifacts
### ⬆️ Improved
- Bumped the SDKs target API to 31
- Updated WorkManager to version 2.7.0, which fixes compatibility issues with SDK 31

### ✅ Added
- Added Indonesian :indonesia: translations.
- Added `onErrorSuspend` extension for `Result` to allow executing suspending lambda function for handing error response.

## stream-chat-android
### ✅ Added
- Added `ChannelListItemAdapter::getChannels()` for getting a list of channels

## stream-chat-android-client
### ✅ Added
- Added `NotificationConfig::shouldShowNotificationOnPush` that allows enabling/disabling showing notification after receiving a push message

### ⚠️ Changed
- `NotificationConfig::pushNotificationsEnabled` is now disabled by default if you don't provide custom `NotificationConfig` - our SDK won't create a `NotificationChannel` if push notifications are not configured

## stream-chat-android-offline
### 🐞 Fixed
- Fixed inserting messages with empty `Message::cid`

### ✅ Added
- Added new extension function `ChatCliet::requestMembers` to query members without `ChatDomain`.
- Added new extension function `ChatCliet::searchUsersByName`.

### ⚠️ Changed
- 🚨 Breaking change: `RetryPolicy` in `ChatDomain` is now immutable and can only be set with Builder before creating an instance of it.
- 🚨 Breaking change: `ChannelEventsHandler` is renamed to `ChatEventHandler`, it's function is renamed from `onChannelEvent` to `handleChatEvent`, EventHandlingResult is sealed class now. To get more details read [our docs](https://getstream.io/chat/docs/sdk/android/ui/components/channel-list/#chateventhandler)

## stream-chat-android-ui-components
### 🐞 Fixed
- Fixed bug when showing messages with pending attachments that cause loading state to be not shown in some cases.
- Fixed clearing `MessageInputView` after dismissing message to edit
- Fixed support for videos from other SDKs
- Fixed downloading attachments with some special characters in their names

### ⬆️ Improved
- Improved Korean 🇰🇷 translation related to the flagging.
- 🚨 Breaking change: Now the button for sending message in MessageInputView sizes itself accordingly with the drawable used, instead of having a predefined size (32dp)
- Improved KDocs for `MessageListFragment`.

### ✅ Added
- You can now use MessageListView.backgroundDrawable to have more flexibility to customize your message items background. Be aware that setting backgroundDrawable will override the background configurations of xml.
- Added `streamUiEditInputModeIcon` and `streamUiReplyInputModeIcon` attributes to `MessageInputView`.
  Use them to customize icon in the `MessageInputView's` top left corner displayed when user edits or replies to the message.
- Added `setMessageInputModeListener`, `setSendMessageButtonEnabledDrawable` and `setSendMessageButtonDisabledDrawable` method to `MessageInputView`.
  They can be used together for changing send button icon based on current input mode. See [docs](https://getstream.io/chat/docs/sdk/android/ui/components/message-input#changing-send-message-button) for more details.
- Added static methods `createIntent` and `newInstance` those doesn't have default parameters on `MessageListActivity` and `MessageListFragment` for supporting Java side.

## stream-chat-android-compose
### 🐞 Fixed
- Fixed channel options that are displayed in the `ChannelInfo` component.

### ⬆️ Improved
- Improved the icon set and polished the UI for various Messages features
- Improved the set of customization options for the `DefaultChannelItem`
- Updated documentation for Channels set of features
- Now it is possible to search for distinct channels by member names using `ChannelListViewModel`.
- Improved the design of `ChannelInfo` bottom sheet dialog.

### ✅ Added
- Added a new parameter to the `AttachmentFactory` called `previewContent` that represents attachments within the MessageInput
- Added the `leadingContent`, `detailsContent`, `trailingContent` and `divider` Slot APIs for the `DefaultChannelItem`
- Added `StreamDimens` option to the `ChatTheme`, to allow for dimension customization across the app.
- Added localization support for the components related the channel list.
- Added the `emptySearchContent` parameter to `ChannelList` component that allows to customize the empty placeholder, when there are no channels matching the search query.
- Added support for the muted channel indicator in the message list.
- Added `ChannelNameFormatter` option to the `ChatTheme`, to allow for channel name format customization across the app.
- Added the `textFormatter` field to `AttachmentFactory`, to allow for attachment text format customization.
- Added `MessagePreviewFormatter` option to the `ChatTheme`, to allow for message preview text format customization across the app.
- Added the `leadingContent`, `headerContent`, `footerContent`, `trailingContent` and `content` Slot APIs for the `DefaultMessageItem`
- Added `channelInfoUserItemWidth`, `channelInfoUserItemHorizontalPadding` and `channelInfoUserItemAvatarSize` options to `StreamDimens`, to make it possible to customize the dimensions inside the `ChannelInfo` component via `ChatTheme`.
- Added `ownMessagesBackground`, `otherMessagesBackground` and `deletedMessagesBackgroundColor` options to `StreamColors`, to make it possible to customize the message bubble color via `ChatTheme`.

### ⚠️ Changed
- The `AttachmentFactory` now requires an additional parameter - `previewContent` that's used to preview the attachment within the MessageInput, so please be aware of this!
- Renamed `ChannelOption.icon` property to `ChannelOption.iconPainter` and changed the property type from `ImageVector` to `Painter`.
- Changed the type of the `ChannelListViewModel.selectedChannel` field to `MutableState<Channel?>`.


# October 27th, 2021 - 4.21.0
## Common changes for all artifacts
### ⬆️ Improved
- Improved Korean 🇰🇷 translations.

### ✅ Added
- Added `ChatDomain.connectionState` that exposes 3 states: `CONNECTED`, `CONNECTING` and `OFFLINE`.
  `ChannelListHeaderView` and `MessageListHeaderView` show different title based on newly introduced connection state.
  `ChatDomain.online` is now deprecated - use `ChatDomain.connectionState` instead.

## stream-chat-android-client
### ⬆️ Improved
- Added KDocs for `Result` properties and methods.

### ✅ Added
- The `UserCredentialStorage` interface was added to `ChatClient`. You can set your own implementation via `ChatClient.Builder::credentialStorage`

### ⚠️ Changed
- 🚨 Breaking change: Config property `isRepliesEnabled` is renamed to `isThreadEnabled` to avoid misleading. Now it toggles only thread feature.

### ❌ Removed
- `androidx-security-crypto` dependency was removed. Now, the user's token storage uses private shared preferences by default.

## stream-chat-android-offline
### 🐞 Fixed
- Fix bug when ChannelEventsHandler was not used even if it was set in QueryChannelsController

### ⬆️ Improved
- Channel gets removed from `QueryChannelsController` when receive `ChannelHiddenEvent`

## stream-chat-android-ui-components
### 🐞 Fixed
- Fixed position of reactions. Now the reactions adapts its starting position to fit entirely in the screen. 
- 🚨 Breaking change: Fixing positions of reactions in edit reactions dialog. Using a GridLayoutManager instead of LinearLayoutManager, so now there's box with all reactions instead of a scrollable list. The way to customize the box is a bit different, then a breaking change was inserted in this feature. 
- Made it impossible to send a message during the cooldown interval in slow mode.

### ⬆️ Improved
- Better position for icon of failed message
- Small improvement for information update in messages. The ViewHolders only update the information that had a change.

### ✅ Added
- Added `streamUiMaxAttachmentsCount` attribute to `MessageInputView` to allow customizing the maximum number of attachments in the single message.
The maximum attachments count cannot be greater than 10. Default value: 10.
- Added `streamUiMessageMaxWidthFactorMine` and `streamUiMessageMaxWidthFactorTheirs` `MessageListView` attributes. You can adjust messages width by passing values in [75% - 100%] range.
- Added `MessageInputView::setAttachmentButtonClickListener` that helps you to override click listener for the attachment button.
- Added `MessageInputView::submitAttachments` method to set attachments in `MessageInputView` to be sent with a message.

### ⚠️ Changed
- Feature of replied messages can be enabled/disabled only locally via SDK. `Thread` dashboard flag toggles only thread feature.

## stream-chat-android-compose
### ⬆️ Improved
- Added a way to customize the app font family, by passing in a parameter to `StreamTypography.defaultTypography()`
- Improved permission handling for the `AttachmentsPicker` to handle only the required permissions
- `ThreadParticipants` is now public and can be used for your custom UI.

### ✅ Added
- `ThreadParticipants` component now has a `text: String` parameter allowing customizing the thread label.
- Added unread message count indicators to ChannelItems to show users more info about their channels

### ⚠️ Changed
- `CAMERA` permission is no longer required to be declared in the App Manifest, because we don't use it

### ❌ Removed
- Removed `CAMERA` permission requirement, because we don't use internal camera preview, we request a 3rd party app
- Removed `CAMERA` permission checks if the user doesn't require the permission in their app


# October 18th, 2021 - 4.20.0
## Common changes for all artifacts
### ⬆️ Improved
- Upgraded Kotlin version to 1.5.30
- Make our SDK compile-friendly with TargetSDK 31
- Upgraded Coil version to [1.4.0](https://github.com/coil-kt/coil/releases/tag/1.4.0)

### ⚠️ Changed
- 🚨 Breaking change: `ProgressCallback` is not invoked on main thread anymore. So make sure to handle it if you were previously using this callback to update the UI directly.
- Attachment#uploadState is now updated in real-time during uploads.

### ❌ Removed
- Removed `ProgressTrackerFactory` and `ProgressTracker` in favour of new progress tracking implementation.

## stream-chat-android
### ✅ Added
- Push Notification uses `MessagingStyle` on devices with API Version 23+
- Push Notification configuration has been simplified, check our [docs](https://getstream.io/chat/docs/sdk/android/client/guides/push-notifications/#customizing-push-notifications) to see how it works
- `NotificationHandler` interface allows you to implement your own Push Notification logic show/remove notifications. It is the new interface you need to use if you were using `ChatNotificationHandler` previously
- `NotificationHandlerFactory` help you to use our default `NotificationHandler` implementations

### ⚠️ Changed
- Some properties of `NotificationConfig` has been deprecated, check our [DEPRECATIONS](https://github.com/GetStream/stream-chat-android/blob/main/DEPRECATIONS.md) section
- `ChatNotificationhandler` class has been deprecated, you need to use `NotificationHandler` now. Check our [DEPRECATIONS](https://github.com/GetStream/stream-chat-android/blob/main/DEPRECATIONS.md) section.

## stream-chat-android-client
### 🐞 Fixed
- Fixed issues with Proguard stripping response classes incorrectly

### ⬆️ Improved
- Added KDocs for `ChatClient.Builder` methods.
- `ChatClient` now defaults to using the `https://chat.stream-io-api.com` base URL, using [Stream's Edge API Infrastructure](https://getstream.io/blog/chat-edge-infrastructure/) instead of connecting to a region-specific API. If you're not on a dedicated chat infrastructure, remove any region-specific base URL settings from the `ChatClient.Builder` to use Edge instead.

### ✅ Added
- 🚨 Breaking change: A new `Idle` state is added to `Attachment.UploadState`.
- Added a new callback function `onProgress(bytesUploaded: Long, totalLength: Long)` in `ProgressCallback`.
- Added the possibility to add your own instance of OkHttpClient with `ChatClient.okHttpClient`.

### ⚠️ Changed
- 🚨 Breaking change: `Attachment.UploadState.InProgress` now is data class having two fields, `bytesUploaded: Long` and `totalBytes: Long` instead of object.
- Deprecated the `ChatClient.Builder#cdnUrl` method. To customize file uploads, set a custom `FileUploader` implementation instead. More info in the documentation: [Using Your Own CDN](https://getstream.io/chat/docs/android/file_uploads/?language=kotlin#using-your-own-cdn).

## stream-chat-android-offline
### 🐞 Fixed
- Fixed infinite loading of message if any of its attachments uploading was failed

### ✅ Added
- `ChannelEventsHandler` is added to `QueryChannelsController` to handle updating channel list logic after receiving events. You can provide custom `ChannelEventsHandler` through `ChannelListViewModel` or using `QueryChannelsController` directly.

### ⚠️ Changed
- `QueryChannelsController::newChannelEventFilter` and `QueryChannelsController#checkFilterOnChannelUpdatedEvent` are now deprecated. See the deprecation log for more details.

## stream-chat-android-ui-common
### 🐞 Fixed
- Fixed PDF attachments previews

## stream-chat-android-ui-components
### 🐞 Fixed
- Fixed bug related to scroll of messages.
- Updating attachments view holder only when attachments have changed. This fixes a problem with reloading gifs when reactions are added or removed.
- Fixing ViewReactionsView being cropped if more than 7 reactions are added
- Fix bug using custom attributes into views inflated into our SDK Views

### ⬆️ Improved
- Now it is possible to set a custom `LinearLayoutManager` to `MessageListView`, this can be used to change stack of messages or revert the layout.
- Removed full screen loading view when loading more message items on the `SearchResultListView`.

### ✅ Added
- Added `MessageListView::getRecyclerView` method which exposes the inner `RecyclerView` with message list items.
- Added `MessageListView::setUserReactionClickListener` method to set a listener used when a reaction left by a user is clicked on the message options overlay.
- Added attr `streamUiScrollButtonElevation` to set the elevation of scroll button ot `MessageListView` 
### ⚠️ Changed
- `ChatUI.uiMode` has been deprecated. If you want to force Dark/Light theme, you need to use `AppCompatDelegate.setDefaultNightMode(AppCompatDelegate.MODE_NIGHT_NO|AppCompatDelegate.MODE_NIGHT_YES)`

### ❌ Removed
- `android.permission.CAMERA` from our Manifest. This permission is not required anymore.

## stream-chat-android-compose
### 🐞 Fixed
- Fixed a bug where attachments weren't properly stored when editing a message

### ⬆️ Improved
- Updated the Compose framework version (1.0.3)
- Updated the Accompanist libraries version (0.19.0)
- Improved overlays in all components, to match the same design and opacity
- Added smaller animations to the AttachmentPicker in the MessagesScreen
- General improvements in the Attachments API and the way we build different attachments
- Allowed for better long clicks on attachments
- Improved the experience of creating the MessagesViewModelFactory with default arguments
- Updated and cleaned up Channel screen design
- Improved logic for updating the `lastSeenMessage` for fewer calculations

### ✅ Added
- Added DateSeparator items to Messages to group up messages by their creation date
- Added an `overlayDark` color for date separators and similar UI components

### ⚠️ Changed
- Removed AttachmentPicker option when editing messages
- Removed Attachment previews when editing messages with attachments
- Improved the ease of use of the AttachmentState API by keeping it state & actions only
- Moved the `modifier` parameter outside of the AttachmentState to the AttachmentFactory
- Updated Attachments to hold `Message` items instead of `MessageItem`s
- Changed the type of the `onLastVisibleMessageChanged` parameter to `Message` for ease of use
- Changed the parameter type of `itemContent` in `MessageList` and `Messages` to `MessageListItem`
- Renamed `onScrollToBottom` to `onScrolledToBottom` in `MessageList` and `Messages`
- Made the ChannelListHeader Slot APIs non-nullable so they're always provided, also made them an extension of the RowScope for ease of use


# September 15th, 2021 - 4.19.0
## Common changes for all artifacts
### ✅ Added
- Create new artifact to integrate Huawei Push Kit with Stream. You will need to add  `stream-chat-android-pushprovider-huawei` artifact to your App. Check our [docs](https://getstream.io/chat/docs/sdk/android/client/guides/push-notifications/huawei) for further details.

## stream-chat-android
### ✅ Added
- Added a method to dismiss all notifications from a channel. It is handled internally from the SDK but you are able to dismiss channel notification at whatever time calling `ChatClient::dismissChannelNotifications`
- Notifications are dismissed after the user logout the SDK

## stream-chat-android-client
### 🐞 Fixed
- Fixed sending messages using `ChatClient::sendMessage` without explicitly specifying the sender user id.
- Fixed sending custom attachments without files to upload
- Fixed deserialization issues when parsing `ChannelTruncatedEvent` and `MessageDeletedEvent` events with an absent user.

### ⬆️ Improved
- Custom attachment types are now preserved after file uploads

### ✅ Added
- Added `hardDelete` field to `MessageDeletedEvent`.

### ⚠️ Changed
- Now it is possible to hard delete messages. Insert a flag `hard = true` in the `ChatClient.deleteMessage` and it will be deleted in the backend. **This action can't be undone!**

## stream-chat-android-ui-common
### 🐞 Fixed
- Fixed bug with light mode.
- Removed `streamUiValidTheme`, as we don't support extending our base theme any longer. Please don't extend our base theme and set the `streamUiTheme` in your application theme instead.

## stream-chat-android-ui-components
### ✅ Added
- Notifications are dismissed after the user go into the channel conversation when you are using `MessageListView`
- Added `bubbleBorderColorMine`, `bubbleBorderColorTheirs`, `bubbleBorderWidthMine`, `bubbleBorderWidthTheirs` to `ViewReactionsViewStyle` for customizing reactions` border

## stream-chat-android-compose
### ⬆️ Improved
- Updated the Compose framework version (1.0.2)
- Updated the Accompanist library version (0.18.0)

### ✅ Added
- Added an uploading indicator to files and images
- Images being uploaded are now preloaded from the system
- Upload indicators show the upload progress and how much data is left to send
- Added more image options to the ImagePreviewActivity such as download, delete, reply to message...
- Added an Image Gallery feature to the ImagePreviewActivity where users can browse all the images
- Notifications are dismissed after the user go into the channel conversation when you are using `MessageList`

### ⚠️ Changed
- `StreamAttachment.defaultFactories()` is a function now, instead of a property.
- Updated all default value factories to functions (e.g. StreamTypography)
- Re-organized all attachment factories and split up code in multiple packages
- Changed the `AttachmentState` `message` property name to `messageItem`
- Added an `isFocused` property to `MessageItem`
- Added an `onImagePreviewResult` callback/parameter to various Messages screen components

### ❌ Removed

## stream-chat-android-pushprovider-firebase
### ✅ Added
- Added a `FirebaseMessagingDelegate` class to simplify custom implementations of `FirebaseMessagingService` that forward messages to the SDK. See [Using a Custom Firebase Messaging Service](https://getstream.io/chat/docs/sdk/android/client/guides/push-notifications/firebase/#using-a-custom-firebase-messaging-service) for more details.

## stream-chat-android-pushprovider-huawei
### ✅ Added
- Added a `HuaweiMessagingDelegate` class to simplify custom implementations of `HmsMessageService` that forward messages to the SDK. See [Using a Custom Huawei Messaging Service](https://getstream.io/chat/docs/sdk/android/client/guides/push-notifications/huawei#using-a-custom-huawei-messaging-service) for more details.

# September 15th, 2021 - 4.18.0
## stream-chat-android-client
### 🐞 Fixed
- Fixed setting notification's `contentTitle` when a Channel doesn't have the name. It will now show members names instead

### ✅ Added
- Added a new way to paginate through search message results using limit and next/previous values.

### ⚠️ Changed
- Deprecated `Channel#name`, `Channel#image`, `User#name`, `Ues#image` extension properties. Use class members instead.

### ❌ Removed
- Completely removed the old serialization implementation. You can no longer opt-out of using the new serialization implementation.
- Removed the `UpdateUsersRequest` class.

## stream-chat-android-offline
### ⬆️ Improved
- Improving logs for Message deletion error.

## stream-chat-android-ui-common
### 🐞 Fixed
- Fixed theme for `AttachmentDocumentActivity`. Now it is applied: `Theme.AppCompat.DayNight.NoActionBar`

## stream-chat-android-ui-components
### 🐞 Fixed
- Fixed the bug when MessageInputView let send a message with large attachments. Such message is never sent.
- Fixed bug related to `ScrollHelper` when `MessageListView` is initialised more than once.

### ⬆️ Improved
- The search for mentions now includes transliteration, diacritics removal, and ignore typos. To use transliteration, pass the id of the desired alphabets to `DefaultStreamTransliterator`, add it to DefaultUserLookupHandler and set it using `MessageInputView.setUserLookupHandler`. Transliteration works only for android API 29. If you like to add your own transliteration use https://unicode-org.github.io/icu/userguide/icu4j/.
- Improved scroll of message when many gif images are present in `MessageListView`

### ✅ Added
- Added scroll behaviour to `MessageListViewStyle`.

## stream-chat-android-compose
### 🐞 Fixed
- Fixed a bug where the Message list flickered when sending new messages
- Fixed a few bugs where some attachments had upload state and weren't file/image uploads

### ⬆️ Improved
- Improved the Message list scrolling behavior and scroll to bottom actions
- Added an unread count on the Message list's scroll to bottom CTA
- Improved the way we build items in the Message list
- Added line limit to link attachment descriptions
- Added a way to customize the default line limit for link descriptions
- Improved the `MessageListHeader` with more customization options

### ✅ Added
- Added an uploading indicator to files and images
- Images being uploaded are now preloaded from the system
- Upload indicators show the upload progress and how much data is left to send
- Added UploadAttachmentFactory that handles attachment uploads

### ⚠️ Changed
- `StreamAttachment.defaultFactories()` is a function now, instead of a property.
- Updated all default value factories to functions (e.g. StreamTypography)
- Re-organized all attachment factories and split up code in multiple packages
- Changed the `AttachmentState` `message` property name to `messageItem`
- Added a `Channel` parameter to the `MessagesScreen`'s `onHeaderActionClick` lambda
- Changed the way the `MessageListHeader` is structured by adding slot components

# August 30th, 2021 - 4.17.2
## stream-chat-android-ui-client
### 🐞 Fixed
- Fixed bug which can lead to crash when immediate logout after login

# August 30th, 2021 - 4.17.2
## stream-chat-android-ui-components
### 🐞 Fixed
- Fixes a bug related to incorrect theme of AttachmentActivity.

# August 30th, 2021 - 4.17.1
## Common changes for all artifacts
### ⬆️ Improved
- Now we provide SNAPSHOT versions of our SDK for every commit arrives to the `develop` branch.
  They shouldn't be used for a production release because they could contains some known bugs or breaking changes that will be fixed before a normal version is released, but you can use them to fetch last changes from our SDK
  To use them you need add a new maven repository to your `build.gradle` file and use the SNAPSHOT.
```
 maven { url 'https://oss.sonatype.org/content/repositories/snapshots/' }
```
Giving that our last SDK version is `X.Y.Z`, the SNAPSHOT version would be `X.Y.(Z+1)-SNAPSHOT`

## stream-chat-android-client
### 🐞 Fixed
- `TooManyRequestsException` caused to be subscribed multiple times to the `ConnectivityManager`

### ⬆️ Improved
- Reconnection process

## stream-chat-android-offline
### ✅ Added
- Added `ChatDomain#Builder#uploadAttachmentsWorkerNetworkType` for customizing `UploadAttachmentsWorker` network type constraint

## stream-chat-android-ui-common
### 🐞 Fixed
- Fixed a bug in state handling for anonymous users.

## stream-chat-android-ui-components
### 🐞 Fixed
- Fix for position of deleted messages for other users
- Fix glitch in selectors of file

### ✅ Added
- Added style attributes for `AttachmentGalleryActivity` to control menu options like enabling/disabling reply button etc.
- Now it is possible to customize when the avatar appears in the conversation. It is possible to use an avatar in messages from other users and for messages of the current user. You can check it here:  https://getstream.io/chat/docs/sdk/android/ui/components/message-list/#configure-when-avatar-appears
- Added support for slow mode. Users are no longer able to send messages during cooldown interval.
- Added possibility to customize the appearance of cooldown timer in the `MessageInputView` using the following attributes:
  - `streamUiCooldownTimerTextSize`, `streamUiCooldownTimerTextColor`, `streamUiCooldownTimerFontAssets`, `streamUiCooldownTimerFont`, `streamUiCooldownTimerTextStyle` attributes to customize cooldown timer text
  - `cooldownTimerBackgroundDrawable`- the background drawable for cooldown timer

# August 24th, 2021 - 4.17.0
## Common changes for all artifacts
### ⬆️ Improved
- Updated Target API Level to 30
- Updated dependency versions
  - Coil 1.3.2
  - AndroidX Activity 1.3.1
  - AndroidX Startup 1.1.0
  - AndroidX ConstraintLayout 2.1.0
  - Lottie 4.0.0

## stream-chat-android-client
### 🐞 Fixed
- Fixed a serialization error when editing messages that are replies

### ✅ Added
- Added the `expiration` parameter to `ChatClient::muteChannel`, `ChannelClient:mute` methods
- Added the `timeout` parameter to `ChatClient::muteUser`, `ChannelClient:mute::muteUser` methods

### ⚠️ Changed
- Allow specifying multiple attachment's type when getting messages with attachments:
  - Deprecated `ChatClient::getMessagesWithAttachments` with `type` parameter. Use `ChatClient::getMessagesWithAttachments` function with types list instead
  - Deprecated `ChannelClient::getMessagesWithAttachments` with `type` parameter. Use `ChannelClient::getMessagesWithAttachments` function with types list instead

## stream-chat-android-ui-common
### 🐞 Fixed
- Fixed a bug in state handling for anonymous users.

## stream-chat-android-ui-components
### ✅ Added
- Added self-contained higher-level UI components:
  - `ChannelListFragment` - channel list screen which internally contains `ChannelListHeaderView`, `ChannelListView`, `SearchInputView`, `SearchResultListView`.
  - `ChannelListActivity` - thin wrapper around `ChannelListFragment`
  - `MessageListFragment` - message list screen which internally contains `MessageListHeaderView`, `MessageListView`, `MessageInputView`.
  - `MessageListActivity` - thin wrapper around `MessageListFragment`
    Check [ChannelListScreen](https://getstream.io/chat/docs/sdk/android/ui/components/channel-list-screen/) and [MessageListScreen](https://getstream.io/chat/docs/sdk/android/ui/components/message-list-screen/) docs for further details.

## stream-chat-android-compose
### 🐞 Fixed
- Added missing `emptyContent` and `loadingContent` parameters to `MessageList` inner components.
- Fixed a bug where selected File attachment icons were clipped.
- Fixed a bug where image file attachments weren't shown as thumbnails.
- Added an overlay to the `ChannelInfo` that blocks outside clicks.
- Updated the `ChannelInfoUserItem` to use the `UserAvatar`.

### ⬆️ Improved
- Added default date and time formatting to Channel and Message items.
- Improved attachments API by providing cleaner examples of attachment factories.
- Updated documentation & examples.
- Decoupled attachment content to specific attachment files.
- Decoupled message attachment content to a `MessageAttachmentsContent` component.
- Re-structured SDK module to accommodate a new `attachment` package.

### ✅ Added
- Added `DateFormatter` option to the `ChatTheme`, to allow for date format customization across the app.
- Added a `Timestamp` component that encapsulates date formatting.
- Added a way to customize and override if messages use unique reactions.
- Added a `GiphyAttachmentFactory` for GIF specific attachments.
- Added support for loading GIFs using a custom `ImageLoader` for Coil.


# August 12th, 2021 - 4.16.0
## Common changes for all artifacts
### ✅ Added
- Added support for several languages:
  - French
  - Hindi
  - Italian
  - Japanese
  - Korean
  - Spanish
    You can disable them by explicitly setting `resConfigs` inside `build.gradle` file. Check our [docs](https://getstream.io/chat/docs/sdk/android/ui/guides/custom-translations/) for further details.
### ⚠️ Changed
- 🚨 Breaking change: Firebase dependencies have been extracted from our SDK. If you want to continue working with Firebase Push Notification you need to add `stream-chat-android-pushprovider-firebase` artifact to your App
  Check our [docs](https://getstream.io/chat/docs/sdk/android/client/guides/push-notifications/) for further details.
- Updated the Kotlin version to latest supported - `1.5.21`.

## stream-chat-android
### 🐞 Fixed
- Fixed markdown links rendering using custom linkify implementation.

## stream-chat-android-client
### ✅ Added
- `PushMessage` class created to store Push Notification data
- `PushDeviceGenerator` interface to obtain the Push Token and create the `Device`

### ⚠️ Changed
- `Device` class has an extra attribute with the `PushProvider` used on this device
- Breaking change: `ChatClient.setDevice()` and `ChatClient.addDevice()` now receive a `device` instance, instead of only receive the push provider token
- `RemoteMessage` from Firebase is not used anymore inside of our SDK, now it needs to be used with `PushMessage` class
- `NotificationConfig` has a new list of `PushDeviceGenerator` instance to be used for generating the Push Notification Token. If you were using `Firebase` as your Push Notification Provider, you need to add `FirebasePushDeviceGenerator` to your `NotificationConfig` object to continue working as before. `FirebasePushDeviceGenerator` receive by constructor the default `FirebaseMessaging` instance to be used, if you would like to use your own instance and no the default one, you can inject it by constructor. Unneeded Firebase properties have been removed from this class.

### ❌ Removed
- 🚨 Breaking change: Remove `ChatClient.isValidRemoteMessage()` method. It needs to be handled outside
- 🚨 Breaking change: Remove `ChatClient.handleRemoteMessage(RemoteMessage)`. Now it needs to be used `ChatClient.handlePushMessage(PushMessage)`

## stream-chat-android-offline
### 🐞 Fixed
- Fixed the event sync process when connection is recovered

## stream-chat-android-ui-common
### ❌ Removed
- Removed unnecessary "draft" filter from the default channel list filter as it is only relevant to the sample app

## stream-chat-android-ui-components
### 🐞 Fixed
- Fixed attachments of camera. Now multiple videos and pictures can be taken from the camera.
- Added the possibility to force light and dark theme. Set it in inside ChatUI to make all views, fragments and activity of the SDK light.
- Fixed applying style to `SuggestionListView` when using it as a standalone component. You can modify the style using `suggestionListViewTheme` or `TransformStyle::suggestionListStyleTransformer`
- Fixed markdown links rendering using custom linkify implementation.

### ✅ Added
- Added `MessageListView::setDeletedMessageListItemPredicate` function. It's responsible for adjusting visibility of the deleted `MessageListItem.MessageItem` elements.
- Added `streamUiAttachmentSelectionBackgroundColor` for configuring attachment's icon background in `AttachmentSelectionDialogFragment`
- Added `streamUiAttachmentSelectionAttachIcon` for configuring attach icon in `AttachmentSelectionDialogFragment`
- Added support for pinned messages:
  - Added a button to pin/unpin a message to the message options overlay
  - Added `MessageListView::setMessagePinHandler` and `MessageListView::setMessageUnpinHandler` methods to provide custom handlers for aforementioned button
  - Added `PinnedMessageListView` to display a list of pinned messages. The view is supposed to be used with `PinnedMessageListViewModel` and `PinnedMessageListViewModelFactory`
- Possibility to transform MessageItems before the are displayed in the screen.
  Use the `MessageListView.setMessageItemTransformer` for make the necessary transformation. This example makes groups of messages if they were created less than one hour apart:
```
binding.messageListView.setMessageItemTransformer { list ->
  list.mapIndexed { i, messageItem ->
        var newMessageItem = messageItem

        if (i < list.lastIndex) {
            val nextMessageItem = list[i + 1]

            if (messageItem is MessageListItem.MessageItem &&
                nextMessageItem is MessageListItem.MessageItem
            ) {
                val thisInstant = messageItem.message.createdAt?.time?.let(Instant::ofEpochMilli)
                val nextInstant = nextMessageItem.message.createdAt?.time?.let(Instant::ofEpochMilli)

                if (nextInstant?.isAfter(thisInstant?.plus(1, ChronoUnit.HOURS)) == true) {
                    newMessageItem = messageItem.copy(positions = listOf(MessageListItem.Position.BOTTOM))
                } else {
                    newMessageItem =
                        messageItem.copy(positions = messageItem.positions - MessageListItem.Position.BOTTOM)
                }
            }
        }

        newMessageItem
    }
}
```
- Added possibility to customize the appearance of pinned message in the`MessageListView` using the following attributes:
  - `streamUiPinMessageEnabled` - attribute to enable/disable "pin message" feature
  - `streamUiPinOptionIcon` - icon for pin message option
  - `streamUiUnpinOptionIcon` - icon for unpin message option
  - `streamUiPinnedMessageIndicatorTextSize`, `streamUiPinnedMessageIndicatorTextColor`, `streamUiPinnedMessageIndicatorTextFontAssets`, `streamUiPinnedMessageIndicatorTextFont`, `streamUiPinnedMessageIndicatorTextStyle` attributes to customize "pinned by" text
  - `streamUiPinnedMessageIndicatorIcon` - icon in the message list indicating that a message was pinned
  - `streamUiPinnedMessageBackgroundColor` - the background color of a pinned message in the message list
- Added possibility to customize `PinnedMessageListView` style using `streamUiPinnedMessageListStyle` theme attribute or `TransformStyle.pinnedMessageListViewStyleTransformer`. The list of available style attributes can be found in `attrs_pinned_message_list_view.xml`. The default style for `PinnedMessageListView` is `StreamUi.PinnedMessageList`.

### ⚠️ Changed
- 🚨 Breaking change: the deleted `MessageListItem.MessageItem` elements are now displayed by default to all the users. This default behavior can be customized using `MessageListView::setDeletedMessageListItemPredicate` function. This function takes an instance of `MessageListItemPredicate`. You can pass one of the following objects:
  * `DeletedMessageListItemPredicate.VisibleToEveryone`
  * `DeletedMessageListItemPredicate.NotVisibleToAnyone`
  * or `DeletedMessageListItemPredicate.VisibleToAuthorOnly`
    Alternatively you can pass your custom implementation by implementing the `MessageListItemPredicate` interface if you need to customize it more deeply.

## stream-chat-android-compose
### 🐞 Fixed
- Fixed a bug where we didn't use the `Channel.getDisplayName()` logic for the `MessageListHeader`.
- Fixed a bug where lazy loading for `Channel`s wasn't working consistently

### ⬆️ Improved
- Updated Jetpack Compose to `1.0.1`
- Updated Accompanist libraries to `0.16.1`
- Updated KTX Activity to `1.3.1`
- Exposed functionality for getting the `displayName` of `Channel`s.
- Added updated logic to Link preview attachments, which chooses either the `titleLink` or the `ogUrl` when loading the data, depending on which exists .

### ✅ Added
- Added the `emptyContent` and `loadingContent` parameters to `ChannelList` and `MessageList` components. Now you can customize the UI of those two states.
- Added lots of improvements to Avatars - added a `UserAvatar`, `ChannelAvatar` and an `InitialsAvatar` to load different types of data.
- We now show a matrix of user images in case we're in a group DM.
- We also show initials in case the user doesn't have an image.
- Added a way to customize the leading content in the `ChannelListHeader`.

### ⚠️ Changed
- `ViewModel`s now initialize automatically, so you no longer have to call `start()` on them. This is aimed to improve the consistency between our SDKs.
- Added a `Shape` parameter to `Avatar` to customize the shape.
- The `User` parameter in the `ChannelListHeader` is nullable and used to display the default leading content.

## stream-chat-android-pushprovider-firebase
### ✅ Added
- Create this new artifact. To use Firebase Push Notification you need do the following steps:
  1. Add the artifact to your `build.gradle` file -> `implementation "io.getstream:stream-chat-android-pushprovider-firebase:$streamVersion"`
  2. Add `FirebaseDeviceGenerator` to your `NotificationConfig`
        ```
            val notificationConfig = NotificationConfig(
                [...]
                pushDeviceGenerators = listOf(FirebasePushDeviceGenerator())
                )
        ```


# August 5th, 2021 - 4.15.1
## stream-chat-android-client
### ⬆️ Improved
- Improved `ChatClient::pinMessage` and `ChatClient::unpinMessage`. Now the methods use partial message updates and the data in other `Message` fields is not lost.

### ✅ Added
- Added `Channel::isMutedFor` extension function which might be used to check if the Channel is muted for User
- Added `ChatClient::partialUpdateMessage` method to update specific `Message` fields retaining the other fields

## stream-chat-android-offline
### 🐞 Fixed
- Fixed updating `ChannelController::muted` value

### ⬆️ Improved
- The following `Message` fields are now persisted to the database: `pinned`, `pinnedAt`, `pinExpires`, `pinnedBy`, `channelInfo`, `replyMessageId`.

## stream-chat-android-ui-components
### 🐞 Fixed
- Added a fix for default view for empty state of ChannelListView.
- Fixed memory leaks for FileAttachmentsView.

### ✅ Added
- Added `MessageListItem.ThreadPlaceholderItem` and corresponding `THREAD_PLACEHOLDER` view type which can be used to implement an empty thread placeholder.
- Added `authorLink` to `Attachment` - the link to the website

### ❌ Removed
- Removed `UrlSigner` class

## stream-chat-android-compose
### ⬆️ Improved
- Exposed `DefaultMessageContainer` as a public component so users can use it as a fallback
- Exposed an `isMine` property on `MessageItem`s, for ease of use.
- Allowed for customization of `MessageList` (specifically `Messages`) component background, through a `modifier.background()` parameter.
- Allowed for better message customization before sending the message.

### ⚠️ Changed
- Moved permissions and queries from the compose sample app `AndroidManifest.xml` to the SDK `AndroidManifest.xml` so users don't have to add permissions themselves.
- Changed the exposed type of the `MessageComposer`'s `onSendMessage` handler. This way people can customize messages before we send them to the API.

### ❌ Removed
- Removed `currentUser` parameter from `DefaultMessageContainer` and some other components that relied on ID comparison to know which message is ours/theirs.
- Removed default background color on `Messages` component, so that users can customize it by passing in a `modifier`.


# July 29th, 2021 - 4.15.0
## New Jetpack Compose UI Components 🎉

Starting from this release, we have a new `stream-chat-android-compose` artifact that contains a UI implementation for Chat built in Jetpack Compose.

The new artifact is available as a beta for now (note the postfix in the version number):

```groovy
implementation "io.getstream:stream-chat-android-compose:4.15.0-beta"
```

Learn more in the [announcement blog post](https://getstream.io/blog/jetpack-compose-sdk/), check out the [documentation of the Compose UI Components](https://getstream.io/chat/docs/sdk/android/compose/overview/), and try them today with the [Compose Chat tutorial](https://getstream.io/chat/compose/tutorial/)!

## Common changes for all artifacts

### 🐞 Fixed
- Fixed adding `MessageListItem.TypingItem` to message list

### ⬆️ Improved
- ⚠ Downgraded Kotlin version to 1.5.10 to support Jetpack Compose
- Removed AndroidX Media dependency
- Updated dependency versions
  - Coil 1.3.0
  - AndroidX Activity 1.3.0
  - AndroidX AppCompat 1.3.1
  - Android Ktx 1.6.0
  - AndroidX RecyclerView 1.2.1
  - Kotlin Coroutines 1.5.1
  - Dexter 6.2.3
  - Lottie 3.7.2

## stream-chat-android-client
### ⬆️ Improved
- Improved the names of properties in the `Config` class

## stream-chat-android-ui-common
### ✅ Added
Now it is possible to style the AttachmentActivity. Just replace the activity's theme
in your Manifest file:

```
<activity
    android:name="io.getstream.chat.android.ui.gallery.AttachmentActivity"
    android:theme="@style/yourTheme"
    tools:replace="android:theme"
    />
```

## stream-chat-android-ui-components
### 🐞 Fixed
- Fixed "operator $ne is not supported for custom fields" error when querying channels

### ✅ Added
- Now you can configure the style of `MessageListItem`. Added:
  - streamUiMessageTextColorThreadSeparator
  - streamUiMessageTextFontThreadSeparator
  - streamUiMessageTextFontAssetsThreadSeparator
  - streamUiMessageTextStyleThreadSeparator
  - streamUiMessageTextSizeLinkLabel
  - streamUiMessageTextColorLinkLabel
  - streamUiMessageTextFontLinkLabel
  - streamUiMessageTextFontAssetsLinkLabel
  - streamUiMessageTextStyleLinkLabel
  - streamUiMessageListLoadingView
  - streamUiEmptyStateTextSize
  - streamUiEmptyStateTextColor
  - streamUiEmptyStateTextFont
  - streamUiEmptyStateTextFontAssets
  - streamUiEmptyStateTextStyle

- Now you can configure the style of `AttachmentMediaActivity`
- Added `streamUiLoadingView`, `streamUiEmptyStateView` and `streamUiLoadingMoreView` attributes to `ChannelListView` and `ChannelListViewStyle`
- Added possibility to customize `ChannelListView` using `streamUiChannelListViewStyle`. Check `StreamUi.ChannelListView` style
- Added `edgeEffectColor` attribute to `ChannelListView` and `ChannelListViewStyle` to allow configuring edge effect color
- Added possibility to customize `MentionListView` style via `TransformStyle.mentionListViewStyleTransformer`
- Added `streamUiSearchResultListViewStyle` attribute to application to customize `SearchResultListView`. The attribute references a style with the following attributes:
  - `streamUiSearchResultListSearchInfoBarBackground` - background for search info bar
  - `streamUiSearchResultListSearchInfoBarTextSize`, `streamUiSearchResultListSearchInfoBarTextColor`, `streamUiSearchResultListSearchInfoBarTextFont`, `streamUiSearchResultListSearchInfoBarTextFontAssets`, `streamUiSearchResultListSearchInfoBarTextStyle` attributes to customize text displayed in search info bar
  - `streamUiSearchResultListEmptyStateIcon` - icon for empty state view
  - `streamUiSearchResultListEmptyStateTextSize`, `streamUiSearchResultListEmptyStateTextColor`, `streamUiSearchResultListEmptyStateTextFont`, `streamUiSearchResultListEmptyStateTextFontAssets`, `streamUiSearchResultListEmptyStateTextStyle` attributes to customize empty state text
  - `streamUiSearchResultListProgressBarIcon` - animated progress drawable
  - `streamUiSearchResultListSenderNameTextSize`, `streamUiSearchResultListSenderNameTextColor`, `streamUiSearchResultListSenderNameTextFont`, `streamUiSearchResultListSenderNameTextFontAssets`, `streamUiSearchResultListSenderNameTextStyle` attributes to customize message sender text
  - `streamUiSearchResultListMessageTextSize`, `streamUiSearchResultListMessageTextColor`, `streamUiSearchResultListMessageTextFont`, `streamUiSearchResultListMessageTextFontAssets`, `streamUiSearchResultListMessageTextStyle` attributes to customize message text
  - `streamUiSearchResultListMessageTimeTextSize`, `streamUiSearchResultListMessageTimeTextColor`, `streamUiSearchResultListMessageTimeTextFont`, `streamUiSearchResultListMessageTimeTextFontAssets`, `streamUiSearchResultListMessageTimeTextStyle` attributes to customize message time text
- Added possibility to customize `SearchResultListView` style via `TransformStyle.searchResultListViewStyleTransformer`
- Added `streamUiTypingIndicatorViewStyle` attribute to application to customize `TypingIndicatorView`. The attribute references a style with the following attributes:
  - `streamUiTypingIndicatorAnimationView` - typing view
  - `streamUiTypingIndicatorUsersTextSize`, `streamUiTypingIndicatorUsersTextColor`, `streamUiTypingIndicatorUsersTextFont`, `streamUiTypingIndicatorUsersTextFontAssets`, `streamUiTypingIndicatorUsersTextStyle` attributes to customize typing users text
- Added possibility to customize `TypingIndicatorView` style via `TransformStyle.typingIndicatorViewStyleTransformer`
- Added new properties allowing customizing `MessageInputView` using `MessageInputViewStyle` and `AttachmentSelectionDialogStyle`:
  - `MessageInputViewStyle.fileNameTextStyle`
  - `MessageInputViewStyle.fileSizeTextStyle`
  - `MessageInputViewStyle.fileCheckboxSelectorDrawable`
  - `MessageInputViewStyle.fileCheckboxTextColor`
  - `MessageInputViewStyle.fileAttachmentEmptyStateTextStyle`
  - `MessageInputViewStyle.mediaAttachmentEmptyStateTextStyle`
  - `MessageInputViewStyle.fileAttachmentEmptyStateText`
  - `MessageInputViewStyle.mediaAttachmentEmptyStateText`
  - `MessageInputViewStyle.dismissIconDrawable`
  - `AttachmentSelectionDialogStyle.allowAccessToGalleryText`
  - `AttachmentSelectionDialogStyle.allowAccessToFilesText`
  - `AttachmentSelectionDialogStyle.allowAccessToCameraText`
  - `AttachmentSelectionDialogStyle.allowAccessToGalleryIcon`
  - `AttachmentSelectionDialogStyle.allowAccessToFilesIcon`
  - `AttachmentSelectionDialogStyle.allowAccessToCameraIcon`
  - `AttachmentSelectionDialogStyle.grantPermissionsTextStyle`
  - `AttachmentSelectionDialogStyle.recentFilesTextStyle`
  - `AttachmentSelectionDialogStyle.recentFilesText`
  - `AttachmentSelectionDialogStyle.fileManagerIcon`
  - `AttachmentSelectionDialogStyle.videoDurationTextStyle`
  - `AttachmentSelectionDialogStyle.videoIconDrawable`
  - `AttachmentSelectionDialogStyle.videoIconVisible`
  - `AttachmentSelectionDialogStyle.videoLengthLabelVisible`
- Added `StreamUi.MessageInputView` theme allowing to customize all of the `MessageInputViewStyle` properties:
  - streamUiAttachButtonEnabled
  - streamUiAttachButtonIcon
  - streamUiLightningButtonEnabled
  - streamUiLightningButtonIcon
  - streamUiMessageInputTextSize
  - streamUiMessageInputTextColor
  - streamUiMessageInputHintTextColor
  - streamUiMessageInputScrollbarEnabled
  - streamUiMessageInputScrollbarFadingEnabled
  - streamUiSendButtonEnabled
  - streamUiSendButtonEnabledIcon
  - streamUiSendButtonDisabledIcon
  - streamUiShowSendAlsoToChannelCheckbox
  - streamUiSendAlsoToChannelCheckboxGroupChatText
  - streamUiSendAlsoToChannelCheckboxDirectChatText
  - streamUiSendAlsoToChannelCheckboxTextSize
  - streamUiSendAlsoToChannelCheckboxTextColor
  - streamUiSendAlsoToChannelCheckboxTextStyle
  - streamUiMentionsEnabled
  - streamUiMessageInputTextStyle
  - streamUiMessageInputHintText
  - streamUiCommandsEnabled
  - streamUiMessageInputEditTextBackgroundDrawable
  - streamUiMessageInputDividerBackgroundDrawable
  - streamUiPictureAttachmentIcon
  - streamUiFileAttachmentIcon
  - streamUiCameraAttachmentIcon
  - streamUiAllowAccessToCameraIcon
  - streamUiAllowAccessToFilesIcon
  - streamUiAllowAccessToGalleryIcon
  - streamUiAllowAccessToGalleryText
  - streamUiAllowAccessToFilesText
  - streamUiAllowAccessToCameraText
  - streamUiGrantPermissionsTextSize
  - streamUiGrantPermissionsTextColor
  - streamUiGrantPermissionsTextStyle
  - streamUiAttachmentsRecentFilesTextSize
  - streamUiAttachmentsRecentFilesTextColor
  - streamUiAttachmentsRecentFilesTextStyle
  - streamUiAttachmentsRecentFilesText
  - streamUiAttachmentsFileManagerIcon
  - streamUiAttachmentVideoLogoIcon
  - streamUiAttachmentVideoLengthVisible
  - streamUiAttachmentVideoIconVisible
  - streamUiCommandInputCancelIcon
  - streamUiCommandInputBadgeBackgroundDrawable
  - streamUiCommandInputBadgeIcon
  - streamUiCommandInputBadgeTextSize
  - streamUiCommandInputBadgeTextColor
  - streamUiCommandInputBadgeStyle
  - streamUiAttachmentsFileNameTextSize
  - streamUiAttachmentsFileNameTextColor
  - streamUiAttachmentsFileNameTextStyle
  - streamUiAttachmentsFileSizeTextSize
  - streamUiAttachmentsFileSizeTextColor
  - streamUiAttachmentsFileSizeTextStyle
  - streamUiFileCheckBoxSelectorTextColor
  - streamUiFileCheckBoxSelectorDrawable
  - streamUiAttachmentsFilesEmptyStateTextSize
  - streamUiAttachmentsFilesEmptyStateTextColor
  - streamUiAttachmentsFilesEmptyStateStyle
  - streamUiAttachmentsMediaEmptyStateTextSize
  - streamUiAttachmentsMediaEmptyStateTextColor
  - streamUiAttachmentsMediaEmptyStateStyle
  - streamUiAttachmentsFilesEmptyStateText
  - streamUiAttachmentsMediaEmptyStateText
  - streamUiMessageInputCloseButtonIconDrawable
- Added `streamUiMessageListFileAttachmentStyle` theme attribute to customize the appearance of file attachments within messages.

### ⚠️ Changed
- Made `Channel::getLastMessage` function public
- `AttachmentSelectionDialogFragment::newInstance` requires instance of `MessageInputViewStyle` as a parameter. You can obtain a default implementation of `MessageInputViewStyle` with `MessageInputViewStyle::createDefault` method.
- Renamed `FileAttachmentsViewStyle` class to `FileAttachmentViewStyle`

### ❌ Removed
- 🚨 Breaking change: `MessageListItemStyle::reactionsEnabled` was deleted as doubling of the same flag from `MessageListViewStyle`


# July 19th, 2021 - 4.14.2
## stream-chat-android-client
### ❌ Removed
- Removed `Channel::isMuted` extension. Use `User::channelMutes` or subscribe for `NotificationChannelMutesUpdatedEvent` to get information about muted channels.

## stream-chat-android-ui-components
### 🐞 Fixed
- Fixed crash caused by missing `streamUiReplyAvatarStyle` and `streamUiMessageOptionsAvatarStyle`

### ⬆️ Improved
- "Copy Message" option is now hidden when the message contains no text to copy.

### ✅ Added
- Now you can configure the style of `AttachmentMediaActivity`.

# July 14th, 2021 - 4.14.1
## stream-chat-android-ui-components
### ✅ Added
- Added `MessageListView::requireStyle` which expose `MessageListViewStyle`. Be sure to invoke it when view is initialized already.

# July 13th, 2021 - 4.14.0
## Common changes for all artifacts
### 🐞 Fixed
- Fix scroll bug in the `MessageListView` that produces an exception related to index out of bounds.

## stream-chat-android-client
### ⬆️ Improved
- Improved `ChatClient::enableSlowMode`, `ChatClient::disableSlowMode`, `ChannelClient::enableSlowMode`, `ChannelClient::disableSlowMode` methods. Now the methods do partial channel updates so that other channel fields are not affected.

### ✅ Added
- Added `ChatClient::partialUpdateUser` method for user partial updates.

## stream-chat-android-offline
### 🐞 Fixed
- Fixed bug related to editing message in offline mode. The bug was causing message to reset to the previous one after connection was recovered.
- Fixed violation of comparison contract for nullable fields in `QuerySort::comparator`

## stream-chat-android-ui-components
### 🐞 Fixed
- Fixed the alignment of the titles in `MessageListHeaderView` when the avatar is hidden.

### ✅ Added
- Added `streamUiMessagesStart` that allows to control if the stack of messages starts at the bottom or the top.
- Added `streamUiThreadMessagesStart` that allows to control if the stack of thread messages starts at the bottom or the top.
- Added `streamUiSuggestionListViewStyle` that allows to customize `SuggestionListView` with a theme
- Added `streamUiChannelListHeaderStyle` that allows to customize ChannelListHeaderView.
- `MentionListView` can be customisable with XML parameters and with a theme.
- Added possibility to customize all avatar using themes. Create
  ```
  <style name="StreamTheme" parent="@style/StreamUiTheme">
  ```
  and customize all the avatars that you would like. All options are available here:
  https://github.com/GetStream/stream-chat-android/blob/main/stream-chat-android-ui-components/src/main/res/values/attrs.xml
- Now you can use the style `streamUiChannelListHeaderStyle` to customize ChannelListHeaderView.

### ⚠️ Changed
- 🚨 Breaking change: removed `MessageListItemStyle.threadsEnabled` property. You should use only the `MessageListViewStyle.threadsEnabled` instead. E.g. The following code will disable both _Thread reply_ message option and _Thread reply_ footnote view visible below the message list item:
```kotlin
        TransformStyle.messageListStyleTransformer = StyleTransformer {
  it.copy(threadsEnabled = false)
}
```

# July 1st, 2021 - 4.13.0
## Common changes for all artifacts
### ⬆️ Improved
- Updated to Kotlin 1.5.20

## stream-chat-android
### ✅ Added
- Added `ChatUi.Builder#withImageHeadersProvider` to allow adding custom headers to image requests

## stream-chat-android-client
### ⚠️ Changed
- Using the `useNewSerialization` option on the `ChatClient.Builder` to opt out from using the new serialization implementation is now an error. Please start using the new serialization implementation, or report any issues keeping you from doing so. The old implementation will be removed soon.

## stream-chat-android-offline
### 🐞 Fixed
- By default we use backend request to define is new message event related to our query channels specs or not. Now filtering by BE only fields works for channels

## stream-chat-android-ui-components
### ✅ Added
- Added new attributes to `MessageInputView` allowing to customize the style of input field during command input:
  - `streamUiCommandInputBadgeTextSize`, `streamUiCommandInputBadgeTextColor`, `streamUiCommandInputBadgeFontAssets`, `streamUiCommandInputBadgeFont`, `streamUiCommandInputBadgeStyle` attributes to customize the text appearance of command name inside command badge
  - `streamUiCommandInputCancelIcon` attribute to customize the icon for cancel button
  - `streamUiCommandInputBadgeIcon` attribute to customize the icon inside command badge
  - `streamUiCommandInputBadgeBackgroundDrawable` attribute to customize the background shape of command badge
- Added possibility to customize `MessageListHeaderView` style via `streamUiMessageListHeaderStyle` theme attribute and via `TransformStyle.messageListHeaderStyleTransformer`.
- Added new attributes to `MessageInputView`:
  - `streamUiCommandIcon` attribute to customize the command icon displayed for each command item in the suggestion list popup
  - `streamUiLightningIcon` attribute to customize the lightning icon displayed in the top left corner of the suggestion list popup
- Added support for customizing `SearchInputView`
  - Added `SearchInputViewStyle` class allowing customization using `TransformStyle` API
  - Added XML attrs for `SearchInputView`:
    - `streamUiSearchInputViewHintText`
    - `streamUiSearchInputViewSearchIcon`
    - `streamUiSearchInputViewClearInputIcon`
    - `streamUiSearchInputViewBackground`
    - `streamUiSearchInputViewTextColor`
    - `streamUiSearchInputViewHintColor`
    - `streamUiSearchInputViewTextSize`
- Added `ChatUi#imageHeadersProvider` to allow adding custom headers to image requests

### ⚠️ Changed
- 🚨 Breaking change: moved `commandsTitleTextStyle`, `commandsNameTextStyle`, `commandsDescriptionTextStyle`, `mentionsUsernameTextStyle`, `mentionsNameTextStyle`, `mentionsIcon`, `suggestionsBackground` fields from `MessageInputViewStyle` to `SuggestionListViewStyle`. Their values can be customized via `TransformStyle.suggestionListStyleTransformer`.
- Made `SuggestionListController` and `SuggestionListUi` public. Note that both of these are _experimental_, which means that the API might change at any time in the future (even without a deprecation cycle).
- Made `AttachmentSelectionDialogFragment` _experimental_ which means that the API might change at any time in the future (even without a deprecation cycle).


# June 23th, 2021 - 4.12.1
## stream-chat-android-client
### ✅ Added
- Added `ChannelClient::sendEvent` method which allows to send custom events.
- Added nullable `User` field to `UnknownEvent`.

### ❌ Removed
- Removed the `Message::attachmentsSyncStatus` field


## stream-chat-android-offline
### 🐞 Fixed
- Fixed `in` and `nin` filters when filtering by extra data field that is an array.
- Fixed crash when adding a reaction to a thread message.

### ⬆️ Improved
- Now attachments can be sent while being in offline


## stream-chat-android-ui-common
### ✅ Added
- Made `AttachmentSelectionDialogFragment` public. Use `newInstance` to create instances of this Fragment.


## stream-chat-android-ui-components
### ⬆️ Improved
- Hide suggestion list popup when keyboard is hidden.

### ✅ Added
- Added the `MessageInputView::hideSuggestionList` method to hide the suggestion list popup.


# June 15th, 2021 - 4.12.0
## stream-chat-android-client
### 🐞 Fixed
- Fixed thrown exception type while checking if `ChatClient` is initialized

## stream-chat-android-offline
### 🐞 Fixed
- Fixed bug where reactions of other users were sometimes displayed as reactions of the current user.
- Fixed bug where deleted user reactions were sometimes displayed on the message options overlay.

## stream-chat-android-ui-common
### 🐞 Fixed
- Fixed bug where files without extension in their name lost the mime type.
- Using offline.ChatDomain instead of livedata.ChatDomain in ChannelListViewModel.

## stream-chat-android-ui-components
### 🐞 Fixed
- Fixing the save of pictures from AttachmentGalleryActivity. When external storage
  permission is not granted, now it asks for it.
### ⬆️ Improved
- Added default implementation of "Leave channel" click listener to `ChannelListViewModelBinding`

### ✅ Added
- Added `streamUiChannelActionsDialogStyle` attribute to application theme and `ChannelListView` to customize channel actions dialog appearance. The attribute references a style with the following attributes:
  - `streamUiChannelActionsMemberNamesTextSize`, `streamUiChannelActionsMemberNamesTextColor`, `streamUiChannelActionsMemberNamesTextFont`, `streamUiChannelActionsMemberNamesTextFontAssets`, `streamUiChannelActionsMemberNamesTextStyle` attributes to customize dialog title with member names
  - `streamUiChannelActionsMemberInfoTextSize`, `streamUiChannelActionsMemberInfoTextColor`, `streamUiChannelActionsMemberInfoTextFont`, `streamUiChannelActionsMemberInfoTextFontAssets`, `streamUiChannelActionsMemberInfoTextStyle` attributes to customize dialog subtitle with member info
  - `streamUiChannelActionsItemTextSize`, `streamUiChannelActionsItemTextColor`, `streamUiChannelActionsItemTextFont`, `streamUiChannelActionsItemTextFontAssets`, `streamUiChannelActionsItemTextStyle` attributes to customize action item text style
  - `streamUiChannelActionsWarningItemTextSize`, `streamUiChannelActionsWarningItemTextColor`, `streamUiChannelActionsWarningItemTextFont`, `streamUiChannelActionsWarningItemTextFontAssets`, `streamUiChannelActionsWarningItemTextStyle` attributes to customize warning action item text style
  - `streamUiChannelActionsViewInfoIcon` attribute to customize "View Info" action icon
  - `streamUiChannelActionsViewInfoEnabled` attribute to hide/show "View Info" action item
  - `streamUiChannelActionsLeaveGroupIcon` attribute to customize "Leave Group" action icon
  - `streamUiChannelActionsLeaveGroupEnabled` attribute to hide/show "Leave Group" action item
  - `streamUiChannelActionsDeleteConversationIcon` attribute to customize "Delete Conversation" action icon
  - `streamUiChannelActionsDeleteConversationEnabled` attribute to hide/show "Delete Conversation" action item
  - `streamUiChannelActionsCancelIcon` attribute to customize "Cancel" action icon
  - `streamUiChannelActionsCancelEnabled` attribute to hide/show "Cancel" action item
  - `streamUiChannelActionsBackground` attribute for dialog's background
- Added `streamUiIconOnlyVisibleToYou` attribute to `MessageListView` to allow customizing "Only visible to you" icon placed in messages footer
- Added `GiphyViewHolderStyle` to `MessageListViewStyle` to allow customizing `GiphyViewHolder`. The new style comes together with following `MessageListView` attributes:
  - `streamUiGiphyCardBackgroundColor` attribute to customize card's background color
  - `streamUiGiphyCardElevation` attribute to customize card's elevation
  - `streamUiGiphyCardButtonDividerColor` attribute to customize dividers' colors
  - `streamUiGiphyIcon` attribute to customize Giphy icon
  - `streamUiGiphyLabelTextSize`, `streamUiGiphyLabelTextColor`, `streamUiGiphyLabelTextFont`, `streamUiGiphyLabelTextFontAssets`, `streamUiGiphyLabelTextStyle` attributes to customize label
  - `streamUiGiphyQueryTextSize`, `streamUiGiphyQueryTextColor`, `streamUiGiphyQueryTextFont`, `streamUiGiphyQueryTextFontAssets`, `streamUiGiphyQueryTextStyle` attributes to customize query text
  - `streamUiGiphyCancelButtonTextSize`, `streamUiGiphyCancelButtonTextColor`, `streamUiGiphyCancelButtonTextFont`, `streamUiGiphyCancelButtonTextFontAssets`, `streamUiGiphyCancelButtonTextStyle` attributes to customize cancel button text
  - `streamUiGiphyShuffleButtonTextSize`, `streamUiGiphyShuffleButtonTextColor`, `streamUiGiphyShuffleButtonTextFont`, `streamUiGiphyShuffleButtonTextFontAssets`, `streamUiGiphyShuffleButtonTextStyle` attributes to customize shuffle button text
  - `streamUiGiphySendButtonTextSize`, `streamUiGiphySendButtonTextColor`, `streamUiGiphySendButtonTextFont`, `streamUiGiphySendButtonTextFontAssets`, `streamUiGiphySendButtonTextStyle` attributes to customize send button text
- Adding extra XML attrs allowing to customize "Send also to channel" CheckBox at `MessageInputView` component:
  - `MessageInputView.streamUiSendAlsoToChannelCheckboxDrawable`
  - `MessageInputView.streamUiSendAlsoToChannelCheckboxDirectChatText`
  - `MessageInputView.streamUiSendAlsoToChannelCheckboxGroupChatText`
  - `MessageInputView.streamUiSendAlsoToChannelCheckboxTextStyle`
  - `MessageInputView.streamUiSendAlsoToChannelCheckboxTextColor`
  - `MessageInputView.streamUiSendAlsoToChannelCheckboxTextSize`
- Added `streamUiWarningMessageOptionsTextSize`, `streamUiWarningMessageOptionsTextColor`, `streamUiWarningMessageOptionsTextFont`, `streamUiWarningMessageOptionsFontAssets`, `streamUiWarningMessageOptionsTextStyle` attributes to `MessageListView` for customizing warning actions text appearance
- Deprecated multiple views' tint properties and attributes. Use custom drawables instead.
- Added `MediaAttachmentViewStyle` to allow customizing the appearance of media attachments in the message list. The new style comes together with following `MediaAttachmentView` attributes:
  - `progressIcon` - attribute to customize animated progress drawable when image is loading
  - `giphyIcon` - attribute to customize Giphy icon
  - `imageBackgroundColor` - attribute to customize image background color
  - `moreCountOverlayColor` - attribute to customize the color of "more count" semi-transparent overlay
  - `moreCountTextStyle` - attribute to customize text appearance of more count text
- Added `MessageReplyStyle` class allowing to customize MessageReply item view on MessageListView.
  Customization can be done using `TransformStyle` API or XML attributes of `MessageListView`:
  - `streamUiMessageReplyBackgroundColorMine`
  - `streamUiMessageReplyBackgroundColorTheirs`
  - `streamUiMessageReplyTextSizeMine`
  - `streamUiMessageReplyTextColorMine`
  - `streamUiMessageReplyTextFontMine`
  - `streamUiMessageReplyTextFontAssetsMine`
  - `streamUiMessageReplyTextStyleMine`
  - `streamUiMessageReplyTextSizeTheirs`
  - `streamUiMessageReplyTextColorTheirs`
  - `streamUiMessageReplyTextFontTheirs`
  - `streamUiMessageReplyTextFontAssetsTheirs`
  - `streamUiMessageReplyTextStyleTheirs`
  - `streamUiMessageReplyLinkColorMine`
  - `streamUiMessageReplyLinkColorTheirs`
  - `streamUiMessageReplyLinkBackgroundColorMine`
  - `streamUiMessageReplyLinkBackgroundColorTheirs`
  - `streamUiMessageReplyStrokeColorMine`
  - `streamUiMessageReplyStrokeWidthMine`
  - `streamUiMessageReplyStrokeColorTheirs`
  - `streamUiMessageReplyStrokeWidthTheirs`
- Added `FileAttachmentsViewStyle` class allowing to customize FileAttachmentsView item view on MessageListView.
- Added `MessageInputView::setSuggestionListViewHolderFactory` method which allows to provide custom views from suggestion list popup.

### ⚠️ Changed
- Changed the naming of string resources. The updated names can be reviewed in:
  - `strings_common.xml`
  - `strings_attachment_gallery.xml`
  - `strings_channel_list.xml`
  - `strings_channel_list_header.xml`
  - `strings_mention_list.xml`
  - `strings_message_input.xml`
  - `strings_message_list.xml`
  - `strings_message_list_header.xml`
  - `strings_search.xml`

# May 2nd, 2021 - 4.11.0
## Common changes for all artifacts
### 🐞 Fixed
- Fixed channel list sorting
### ⬆️ Improved
- Updated to Kotlin 1.5.10, coroutines 1.5.0
- Updated to Android Gradle Plugin 4.2.1
- Updated Room version to 2.3.0
- Updated Firebase, AndroidX, and other dependency versions to latest, [see here](https://github.com/GetStream/stream-chat-android/pull/1895) for more details
- Marked many library interfaces that should not be implemented by clients as [sealed](https://kotlinlang.org/docs/sealed-classes.html)
- Removed Fresco, PhotoDraweeView, and FrescoImageViewer dependencies (replaced by StfalconImageViewer)

## stream-chat-android
### 🐞 Fixed
- Fixing filter for draft channels. Those channels were not showing in the results, even when the user asked for them. Now this is fixed and the draft channels can be included in the `ChannelsView`.
- Fixed link preview UI issues in old-ui package
- Fixed crashes when opening the image gallery.

## stream-chat-android-client
### 🐞 Fixed
- Fixed querying banned users using new serialization.
- Fixed the bug when wrong credentials lead to inability to login
- Fixed issues with Proguard stripping response classes in new serialization implementation incorrectly

### ⬆️ Improved
- Improved handling push notifications:
  - Added `ChatClient.handleRemoteMessage` for remote message handling
  - Added `ChatClient.setFirebaseToken` for setting Firebase token
  - Added `NotificationConfig::pushNotificationsEnabled` for disabling push notifications
  - Deprecated `ChatClient.onMessageReceived`
  - Deprecated `ChatClient.onNewTokenReceived`
  - Changed `ChatNotificationHandler::buildNotification` signature - it now receives `Channel` and `Message` and returns `NotificationCompat.Builder` for better customization
  - Deprecated `ChatNotificationHandler.getSmallIcon`
  - Deprecated `ChatNotificationHandler.getFirebaseMessageIdKey`
  - Deprecated `ChatNotificationHandler.getFirebaseChannelIdKey`
  - Deprecated `ChatNotificationHandler.getFirebaseChannelTypeKey`
  - Changed `ChatNotificationHandler::onChatEvent` - it now doesn't handle events by default and receives `NewMessageEvent` instead of generic `ChatEvent`
- Improved error description provided by `ChatClient::sendImage`, `ChatClient::sendFile`, `ChannelClient::sendImage` and `ChannelClient::sendFile` methods if upload fails.

### ✅ Added
- Added `ChatClient::truncateChannel` and `ChannelClient::truncate` methods to remove messages from a channel.
- Added `DisconnectCause` to `DisconnectedEvent`
- Added method `SocketListener::onDisconnected(cause: DisconnectCause)`
- Added possibility to group notifications:
  - Notifications grouping is disabled by default and can be enabled using `NotificationConfig::shouldGroupNotifications`
  - If enabled, by default notifications are grouped by Channel's cid
  - Notifications grouping can be configured using `ChatNotificationHandler` and `NotificationConfig`
- Added `ChatNotificationHandler::getFirebaseMessaging()` method in place of `ChatNotificationHandler::getFirebaseInstanceId()`.
  It should be used now to fetch Firebase token in the following way: `handler.getFirebaseMessaging()?.token?.addOnCompleteListener {...}`.
- Added `Message.attachmentsSyncStatus: SyncStatus` property.

### ⚠️ Changed
- Changed the return type of `FileUploader` methods from nullable string to `Result<String>`.
- Updated `firebase-messaging` library to the version `22.0.0`. Removed deprecated `FirebaseInstanceId` invocations from the project.

### ❌ Removed
- `ChatNotificationHandler::getFirebaseInstanceId()` due to `FirebaseInstanceId` being deprecated. It's replaced now with `ChatNotificationHandler::getFirebaseMessaging()`.

## stream-chat-android-ui-components
### 🐞 Fixed
Fixing filter for draft channels. Those channels were not showing in the results, even when the user asked for them. Now this is fixed and the draft channels can be included in the `ChannelListView`.
Fixed bug when for some video attachments activity with media player wasn't shown.

### ✅ Added
- Added `topLeft`, `topRight`, `bottomLeft`, `bottomRight` options to the `streamUiAvatarOnlineIndicatorPosition` attribute of `AvatarView` and corresponding constants to `AvatarView.OnlineIndicatorPosition` enum.

### ⚠️ Changed
- Swipe options of `ChannelListView` component:
  - "Channel more" option is now not shown by default because we are not able to provide generic, default implementation for it.
    If you want to make this option visible, you need to set `app:streamUiChannelOptionsEnabled="true"` explicitly to `io.getstream.chat.android.ui.channel.list.ChannelListView` component.
  - "Channel delete" option has now default implementation. Clicking on the "delete" icon shows AlertDialog asking to confirm Channel deletion operation.

# May 11th, 2021 - 4.10.0
## stream-chat-android-client
### 🐞 Fixed
- Fixed the usage of `ProgressCallback` in `ChannelClient::sendFile` and `ChannelClient::sendImage` methods.

### ✅ Added
- Added `ChannelClient::deleteFile` and `ChannelClient::deleteImage` methods.
- Added `NotificationInviteRejectedEvent`
- Added `member` field to the `NotificationRemovedFromChannel` event
- Added `totalUnreadCount` and `unreadChannels` fields to the following events:
- `notification.channel_truncated`
- `notification.added_to_channel`
- `notification.channel_deleted`
- Added `channel` field to the `NotificationInviteAcceptedEvent` event
- Added `channel` field to the `NotificationInviteRejectedEvent` event

### ⚠️ Changed
- **The client now uses a new serialization implementation by default**, which was [previously](https://github.com/GetStream/stream-chat-android/releases/tag/4.8.0) available as an opt-in API.
  - This new implementation is more performant and greatly improves type safety in the networking code of the SDK.
  - If you experience any issues after upgrading to this version of the SDK, you can call `useNewSerialization(false)` when building your `ChatClient` to revert to using the old implementation. Note however that we'll be removing the old implementation soon, so please report any issues found.
  - To check if the new implementation is causing any failures in your app, enable error logging on `ChatClient` with the `logLevel` method, and look for the `NEW_SERIALIZATION_ERROR` tag in your logs while using the SDK.
- Made the `user` field in `channel.hidden` and `notification.invite_accepter` events non nullable.
- Updated channels state after `NotificationInviteRejectedEvent` or `NotificationInviteAcceptedEvent` is received

### ❌ Removed
- Removed redundant events which can only be received by using webhooks:
  - `channel.created`
  - `channel.muted`
  - `channel.unmuted`
  - `channel.muted`
  - `channel.unmuted`
- Removed `watcherCount` field from the following events as they are not returned with the server response:
  - `message.deleted`
  - `message.read`
  - `message.updated`
  - `notification.mark_read`
- Removed `user` field from the following events as they are not returned with the server response:
  - `notification.channel_deleted`
  - `notification.channel_truncated`
## stream-chat-android-offline
### 🐞 Fixed
- Fixed an issue when CustomFilter was configured with an int value but the value from the API was a double value
### ⚠️ Changed

- Changed the upload logic in `ChannelController` for the images unsupported by the Stream CDN. Now such images are uploaded as files via `ChannelClient::sendFile` method.
### ❌ Removed

## stream-chat-android-ui-common
### ⬆️ Improved
- Updated ExoPlayer version to 2.13.3

### ⚠️ Changed
- Deprecated `MessageInputViewModel::editMessage`. Use `MessageInputViewModel::messageToEdit` and `MessageInputViewModel::postMessageToEdit` instead.
- Changed `MessageInputViewModel::repliedMessage` type to `LiveData`. Use `ChatDomain::setMessageForReply` for setting message for reply.
- Changed `MessageListViewModel::mode` type to `LiveData`. Mode is handled internally and shouldn't be modified outside the SDK.

## stream-chat-android-ui-components
### 🐞 Fixed
- Removed empty badge for selected media attachments.

### ✅ Added
- Added `messageLimit` argument to `ChannelListViewModel` and `ChannelListViewModelFactory` constructors to allow changing the number of fetched messages for each channel in the channel list.

# April 30th, 2021 - 4.9.2
## stream-chat-android-offline
### ✅ Added
- Added `ChatDomain::user`, a new property that provide the current user into a LiveData/StateFlow container

### ⚠️ Changed
- `ChatDomain::currentUser` has been warning-deprecated because it is an unsafe property that could be null, you should subscribe to `ChatDomain::user` instead

## stream-chat-android-ui-components
### 🐞 Fixed
- Fixed NPE on MessageInputViewModel when the it was initialized before the user was set

# April 29th, 2021 - 4.9.1
## stream-chat-android
### ⬆️ Improved
* Updated coil dependency to the latest version. This fixes problem with .heic, and .heif attachment metadata parsing.

## stream-chat-android-client
### 🐞 Fixed
- Optimized the number of `ChatClient::addDevice` API calls

### ⬆️ Improved
- Events received after the client closes the connection are rejected

## stream-chat-android-offline
### 🐞 Fixed
- Fixed offline reactions sync

### ✅ Added
- Added new versions with API based on kotlin `StateFlow` for the following classes:
  * `io.getstream.chat.android.offline.ChatDomain`
  * `io.getstream.chat.android.offline.channel.ChannelController`
  * `io.getstream.chat.android.offline.thread.ThreadController`
  * `io.getstream.chat.android.offline.querychannels.QueryChannelsController`

## stream-chat-android-ui-common
### 🐞 Fixed
- Fixed crash related to accessing `ChatDomain::currentUser` in `MessageListViewModel` before user is connected

## stream-chat-android-ui-components
### ⬆️ Improved
* Updated coil dependency to the latest version. This fixes problem with .heic, and .heif attachment metadata parsing.

### ✅ Added
Customization of icons in Attachment selection dialog
you can use:
- app:streamUiPictureAttachmentIcon
  Change the icon for the first item in the list of icons
- app:streamUiPictureAttachmentIconTint
  Change the tint color for icon of picture selection
- app:streamUiFileAttachmentIcon
  Change the icon for the second item in the list of icons
- app:streamUiFileAttachmentIconTint
  Change the tint color for icon of file selection
- app:streamUiCameraAttachmentIcon
  Change the icon for the third item in the list of icons
- app:streamUiCameraAttachmentIconTint
  Change the tint color for icon of camera selection
- Added support for error messages
- Added attrs to `MessageListView` that allow to customize error message text style:
  * `streamUiErrorMessageTextSize`
  * `streamUiErrorMessageTextColor`
  * `streamUiErrorMessageTextFont`
  * `streamUiErrorMessageTextFontAssets`
  * `streamUiErrorMessageTextStyle`

# April 21th, 2021 - 4.9.0
## Common changes for all artifacts
### ✅ Added
Added icon to show when channel is muted in ChannelListView.
It is possible to customize the color and the drawable of the icon.

## stream-chat-android
### 🐞 Fixed
- Fixed multiline messages which were displayed in a single line

### ❌ Removed
- Removed deprecated `MessageListView::setViewHolderFactory` method
- Removed deprecated `Chat` interface

## stream-chat-android-client
### 🐞 Fixed
- Fixed: local cached hidden channels stay hidden even though new message is received.
- Make `Flag::approvedAt` nullable
- Fixed error event parsing with new serialization implementation

### ✅ Added
- Added `ChatClient::updateChannelPartial` and `ChannelClient::updatePartial` methods for partial updates of channel data.

### ⚠️ Changed
- Deprecated `ChannelClient::unBanUser` method
- Deprecated `ChatClient::unBanUser` method
- Deprecated `ChatClient::unMuteChannel` method

### ❌ Removed
- Removed deprecated `ChatObservable` class and all its uses
- Removed deprecated `ChannelControler` interface

## stream-chat-android-offline
### ✅ Added
- Added the following use case functions to `ChatDomain` which are supposed to replace `ChatDomain.useCases` property:
  * `ChatDomain::replayEventsForActiveChannels` Adds the provided channel to the active channels and replays events for all active channels.
  * `ChatDomain::getChannelController` Returns a `ChannelController` for given cid.
  * `ChatDomain::watchChannel` Watches the given channel and returns a `ChannelController`.
  * `ChatDomain::queryChannels` Queries offline storage and the API for channels matching the filter. Returns a queryChannelsController.
  * `ChatDomain::getThread` Returns a thread controller for the given channel and message id.
  * `ChatDomain::loadOlderMessages` Loads older messages for the channel.
  * `ChatDomain::loadNewerMessages` Loads newer messages for the channel.
  * `ChatDomain::loadMessageById` Loads message for a given message id and channel id.
  * `ChatDomain::queryChannelsLoadMore` Load more channels for query.
  * `ChatDomain::threadLoadMore` Loads more messages for the specified thread.
  * `ChatDomain::createChannel` Creates a new channel.
  * `ChatDomain::sendMessage` Sends the message.
  * `ChatDomain::cancelMessage` Cancels the message of "ephemeral" type.
  * `ChatDomain::shuffleGiphy` Performs giphy shuffle operation.
  * `ChatDomain::sendGiphy` Sends selected giphy message to the channel.
  * `ChatDomain::editMessage` Edits the specified message.
  * `ChatDomain::deleteMessage` Deletes the specified message.
  * `ChatDomain::sendReaction` Sends the reaction.
  * `ChatDomain::deleteReaction` Deletes the specified reaction.
  * `ChatDomain::keystroke` It should be called whenever a user enters text into the message input.
  * `ChatDomain::stopTyping` It should be called when the user submits the text and finishes typing.
  * `ChatDomain::markRead` Marks all messages of the specified channel as read.
  * `ChatDomain::markAllRead` Marks all messages as read.
  * `ChatDomain::hideChannel` Hides the channel with the specified id.
  * `ChatDomain::showChannel` Shows a channel that was previously hidden.
  * `ChatDomain::leaveChannel` Leaves the channel with the specified id.
  * `ChatDomain::deleteChannel` Deletes the channel with the specified id.
  * `ChatDomain::setMessageForReply` Set the reply state for the channel.
  * `ChatDomain::downloadAttachment` Downloads the selected attachment to the "Download" folder in the public external storage directory.
  * `ChatDomain::searchUsersByName` Perform api request with a search string as autocomplete if in online state. Otherwise performs search by name in local database.
  * `ChatDomain::queryMembers` Query members of a channel.
- Added `ChatDomain::removeMembers` method
- Added `ChatDomain::createDistinctChannel` A use-case for creating a channel based on its members.
- Added `ChatDomain::removeMembers` method

### ⚠️ Changed
- Deprecated `ChatDomain.useCases`. It has `DeprecationLevel.Warning` and still can be used. However, it will be not available in the future, so please consider migrating to use `ChatDomain` use case functions instead.
- Deprecated `GetUnreadChannelCount`
- Deprecated `GetTotalUnreadCount`

## stream-chat-android-ui-common
### 🐞 Fixed
- Fixed compatibility with latest Dagger Hilt versions

## stream-chat-android-ui-components
### 🐞 Fixed
- Fixed not perfectly rounded avatars
- `MessageInputView::UserLookupHandler` is not overridden everytime that members livedata is updated
- Fixed doubled command prefix when the command contains user mention
- Fixed handling user mute state in default `MessageListViewOptions` dialog
- Fixed incorrect "last seen" text
- Fixed multiline messages which were displayed in a single line

### ⬆️ Improved
- Setting external SuggestionListView is no longer necessary to display suggestions popup
### ✅ Added
- Added `ChatUI.supportedReactions: SupportedReactions` property, also introduced `SupportedReactions`, and `ReactionDrawable` class.
  It allows defining a set of supported reactions by passing a `Map<String, ReactionDrawable>` in constructor. `ReactionDrawable` is a wrapping class holding two `Drawable` instances - for active and inactive reaction states.
- Added methods and attrs to `MessageListView` that allow to customize visibility of message options:
  * `MessageListView::setDeleteMessageConfirmationEnabled`
  * `MessageListView::setCopyMessageEnabled`
  * `MessageListView::setBlockUserEnabled`
  * `MessageListView::setMuteUserEnabled`
  * `MessageListView::setMessageFlagEnabled`
  * `MessageListView::setReactionsEnabled`
  * `MessageListView::setRepliesEnabled`
  * `MessageListView::setThreadsEnabled`
  * `MessageListView.streamUiFlagMessageOptionEnabled`
  * `MessageListView.streamUiMuteUserOptionEnabled`
  * `MessageListView.streamUiBlockUserOptionEnabled`
  * `MessageListView.streamUiCopyMessageActionEnabled`
- Added confirmation dialog for flagging message option:
  * Added `MessageListView::flagMessageConfirmationEnabled` attribute
- Added `MessageListView::setFlagMessageResultHandler` which allows to handle flag message result
- Added support for system messages
- Added attrs to `MessageListView` that allow to customize system message text style:
  * `streamUiSystemMessageTextSize`
  * `streamUiSystemMessageTextColor`
  * `streamUiSystemMessageTextFont`
  * `streamUiSystemMessageTextFontAssets`
  * `streamUiSystemMessageTextStyle`
- Added attrs to `MessageListView` that allow to customize message option text style:
  * `streamUiMessageOptionsTextSize`
  * `streamUiMessageOptionsTextColor`
  * `streamUiMessageOptionsTextFont`
  * `streamUiMessageOptionsTextFontAssets`
  * `streamUiMessageOptionsTextStyle`
- Added attrs to `MessageListView` that allow to customize user reactions title text style:
  * `streamUiUserReactionsTitleTextSize`
  * `streamUiUserReactionsTitleTextColor`
  * `streamUiUserReactionsTitleTextFont`
  * `streamUiUserReactionsTitleTextFontAssets`
  * `streamUiUserReactionsTitleTextStyle`
- Added attrs to `MessageListView` that allow to customize colors of message options background, user reactions card background, overlay dim color and warning actions color:
  * `streamUiMessageOptionBackgroundColor`
  * `streamUiUserReactionsBackgroundColor`
  * `streamUiOptionsOverlayDimColor`
  * `streamUiWarningActionsTintColor`
- Added `ChatUI.mimeTypeIconProvider: MimeTypeIconProvider` property which allows to customize file attachment icons.

### ⚠️ Changed
- Now the "block user" feature is disabled. We're planning to improve the feature later. Stay tuned!
- Changed gallery background to black in dark mode

# April 8th, 2021 - 4.8.1
## Common changes for all artifacts
### ⚠️ Changed
- We've cleaned up the transitive dependencies that our library exposes to its clients. If you were using other libraries implicitly through our SDK, you'll now have to depend on those libraries directly instead.

## stream-chat-android
### 🐞 Fixed
- Fix Attachment Gravity

### ✅ Added
- Provide AvatarView class

## stream-chat-android-offline
### 🐞 Fixed
- Fix Crash on some devices that are not able to create an Encrypted SharedPreferences
- Fixed the message read indicator in the message list
- Added missing `team` field to `ChannelEntity` and `ChannelData`

### ✅ Added
- Add `ChatDomain::removeMembers` method

## stream-chat-android-ui-common
### 🐞 Fixed
- Fixed getting files provided by content resolver.

### ⚠️ Changed
- Added theme to all activities all the SDK. You can override then in your project by redefining the styles:
- StreamUiAttachmentGalleryActivityStyle
- StreamUiAttachmentMediaActivityStyle
- StreamUiAttachmentActivityStyle

## stream-chat-android-ui-components
### 🐞 Fixed
- Fixed attr streamUiCopyMessageActionEnabled. From color to boolean.
- Now it is possible to change the color of `MessageListHeaderView` from the XML.
- Fixed the `MessageListView::setUserClickListener` method.
- Fixed bugs in handling empty states for `ChannelListView`. Deprecated manual methods for showing/hiding empty state changes.
- Fix `ChannelListHeaderView`'s title position when user avatar or action button is invisible
- Fix UI behaviour for in-progress file uploads
- Fix extension problems with file uploads when attachment names contain spaces
- Fix reaction bubbles which were shown behind message attachment views

### ✅ Added
- Now it is possible to change the back button of MessageListHeaderView using `app:streamUiMessageListHeaderBackButtonIcon`
- Now it is possible to inject `UserLookupHandler` into `MessageInputView` in order to implement custom users' mention lookup algorithm

# March 31th, 2021 - 4.8.0
## Common changes for all artifacts
### 🐞 Fixed
Group channels with 1<>1 behaviour the same way as group channels with many users
It is not possible to remove users from distinct channels anymore.
### ⬆️ Improved
it is now possible to configure the max lines of a link description. Just use
`app:streamUiLinkDescriptionMaxLines` when defining MessageListView

It is now possible to configure the max size of files and an alert is shown when
a files bigger than this is selected.
### ✅ Added
Configure enable/disable of replies using XML in `MessageListView`
Option `app:streamUiReactionsEnabled` in `MessageListView` to enable or disable reactions
It is possible now to configure the max size of the file upload using
`app:streamUiAttachmentMaxFileSizeMb`

## stream-chat-android
### 🐞 Fixed
- Fixed crash when sending GIF from Samsung keyboard

## stream-chat-android-client
### 🐞 Fixed
- Fixed parsing of `createdAt` property in `MessageDeletedEvent`

### ⬆️ Improved
- Postponed queries as run as non-blocking

### ✅ Added
- **Added a brand new serialization implementation, available as an opt-in API for now.** This can be enabled by making a `useNewSerialization(true)` call on the `ChatClient.Builder`.
  - This new implementation will be more performant and greatly improve type safety in the networking code of the SDK.
  - The old implementation remains the default for now, while we're making sure the new one is bug-free.
  - We recommend that you opt-in to the new implementation and test your app with it, so that you can report any issues early and we can get them fixed before a general rollout.
- Added `unflagMessage(messageId)` and `unflagUser(userId)` methods to `ChatClient`
- Added support for querying banned users - added `ChatClient::queryBannedUsers` and `ChannelClient::queryBannedUsers`
- Added `uploadsEnabled`, `urlEnrichmentEnabled`, `customEventsEnabled`, `pushNotificationsEnabled`, `messageRetention`, `automodBehavior` and `blocklistBehavior` fields to channel config

### ⚠️ Changed
- Renamed `ChannelId` property to `channelId` in both `ChannelDeletedEvent` and `NotificationChannelDeletedEvent`
- Deprecated `ChatClient::unMuteChannel`, the `ChatClient::unmuteChannel` method should be used instead
- Deprecated `ChatClient::unBanUser`, the `ChatClient::unbanUser` method should be used instead
- Deprecated `ChannelClient::unBanUser`, the `ChannelClient::unbanUser` method should be used instead
- Deprecated `ChannelController::unBanUser`, the `ChannelController::unbanUser` method should be used instead

## stream-chat-android-offline
### 🐞 Fixed
- Fixed an issue that didn't find the user when obtaining the list of messages
- Fix refreshing not messaging channels which don't contain current user as a member

## stream-chat-android-ui-common
### ⬆️ Improved
- Show AttachmentMediaActivity for video attachments

### ✅ Added
- `AvatarView.streamUiAvatarOnlineIndicatorColor` and `AvatarView.streamUiAvatarOnlineIndicatorBorderColor` attrs

## stream-chat-android-ui-components
### 🐞 Fixed
- Now replied messages are shown correctly with the replied part in message options
- `MessageListView::enterThreadListener` is properly notified when entering into a thread
- Fix initial controls state in `MessageInputView`
- Fix crashing when open attachments destination

### ⬆️ Improved
- Add support of non-image attachment types to the default attachment click listener.

### ✅ Added
- `MessageInputView` now uses the cursor `stream_ui_message_input_cursor.xml` instead of accent color. To change the cursor, override `stream_ui_message_input_cursor.xml`.
- Replacing `ChatUI` with new `io.getstream.chat.android.ui.ChatUI` implementation
- Added possibility to configure delete message option visibility using `streamUiDeleteMessageEnabled` attribute, and `MessageListView::setDeleteMessageEnabled` method
- Add `streamUiEditMessageEnabled` attribute to `MessageListView` and `MessageListView::setEditMessageEnabled` method to enable/disable the message editing feature
- Add `streamUiMentionsEnabled` attribute to `MessageInputView` and `MessageInputView::setMentionsEnabled` method to enable/disable mentions
- Add `streamUiThreadsEnabled` attribute to `MessageListView` and `MessageListView::setThreadsEnabled` method to enable/disable the thread replies feature
- Add `streamUiCommandsEnabled` attribute to `MessageInputView` and `MessageInputView::setCommandsEnabled` method to enable/disable commands
- Add `ChannelListItemPredicate` to our `channelListView` to allow filter `ChannelListItem` before they are rendered
- Open `AvatarBitmapFactory` class
- Add `ChatUI::avatarBitmapFactory` property to allow custom implementation of `AvatarBitmapFactory`
- Add `AvatarBitmapFactory::userBitmapKey` method to generate cache key for a given User
- Add `AvatarBitmapFactory::channelBitmapKey` method to generate cache key for a given Channel
- Add `StyleTransformer` class to allow application-wide style customizations
- Add the default font field to `TextStyle`
- Add new method `ChatFonts::setFont(textStyle: TextStyle, textView: TextView, defaultTypeface: Typeface)`
- Add attributes for `MessageListView` in order to customize styles of:
  - Mine message text
  - Theirs message text
  - User name text in footer of Message
  - Message date in footer of Message
  - Thread replies counter in footer of Message
  - Link title text
  - Link description text
  - Date separator text
  - Deleted message text and background
  - Reactions style in list view and in options view
  - Indicator icons in footer of Message
  - Unread count badge on scroll to bottom button
  - Message stroke width and color for mine and theirs types
    It is now possible to customize the following attributes for `ChannelListView`:
- `streamUiChannelOptionsIcon` - customize options icon
- `streamUiChannelDeleteIcon` - customize delete icon
- `streamUiChannelOptionsEnabled` - hide/show options icon
- `streamUiChannelDeleteEnabled` - hide/show delete button
- `streamUiSwipeEnabled` - enable/disable swipe action
- `streamUiBackgroundLayoutColor` - customize the color of "background layout"
- `streamUiChannelTitleTextSize` - customize channel name text size
- `streamUiChannelTitleTextColor` - customize channel name text color
- `streamUiChannelTitleTextFont` - customize channel name text font
- `streamUiChannelTitleFontAssets` - customize channel name font asset
- `streamUiChannelTitleTextStyle` - customize channel name text style (normal / bold / italic)
- `streamUiLastMessageTextSize` - customize last message text size
- `streamUiLastMessageTextColor` - customize last message text color
- `streamUiLastMessageTextFont` - customize last message text font
- `streamUiLastMessageFontAssets` - customize last message font asset
- `streamUiLastMessageTextStyle` - customize last message text style (normal / bold / italic)
- `streamUiLastMessageDateTextSize` - customize last message date text size
- `streamUiLastMessageDateTextColor` - customize last message date text color
- `streamUiLastMessageDateTextFont` - customize last message date text font
- `streamUiLastMessageDateFontAssets` - customize last message date font asset
- `streamUiLastMessageDateTextStyle` - customize last message date text style (normal / bold / italic)
- `streamUiIndicatorSentIcon` - customize drawable indicator for sent
- `streamUiIndicatorReadIcon` - customize drawable indicator for read
- `streamUiIndicatorPendingSyncIcon` - customize drawable indicator for pending sync
- `streamUiForegroundLayoutColor` - customize the color of "foreground layout"
- `streamUiUnreadMessageCounterBackgroundColor` - customize the color of message counter badge
- `streamUiUnreadMessageCounterTextSize` - customize message counter text size
- `streamUiUnreadMessageCounterTextColor` - customize message counter text color
- `streamUiUnreadMessageCounterTextFont` - customize message counter text font
- `streamUiUnreadMessageCounterFontAssets` - customize message counter font asset
- `streamUiUnreadMessageCounterTextStyle` - customize message counter text style (normal / bold / italic)
- Option `app:streamUiReactionsEnabled` in `MessageListView` to enable or disable reactions
- It is now possible to configure new fields in MessageInputView:
- `streamUiMessageInputTextStyle` - customize message input text style.
- `streamUiMessageInputFont` - customize message input text font.
- `streamUiMessageInputFontAssets` - customize message input text font assets.
- `streamUiMessageInputEditTextBackgroundDrawable` - customize message input EditText drawable.
- `streamUiMessageInputCustomCursorDrawable` - customize message input EditText cursor drawable.
- `streamUiCommandsTitleTextSize` - customize command title text size
- `streamUiCommandsTitleTextColor` - customize command title text color
- `streamUiCommandsTitleFontAssets` - customize command title text color
- `streamUiCommandsTitleTextColor` - customize command title font asset
- `streamUiCommandsTitleFont` - customize command title text font
- `streamUiCommandsTitleStyle` - customize command title text style
- `streamUiCommandsNameTextSize` - customize command name text size
- `streamUiCommandsNameTextColor` - customize command name text color
- `streamUiCommandsNameFontAssets` - customize command name text color
- `streamUiCommandsNameTextColor` - customize command name font asset
- `streamUiCommandsNameFont` - customize command name text font
- `streamUiCommandsNameStyle` - customize command name text style
- `streamUiCommandsDescriptionTextSize` - customize command description text size
- `streamUiCommandsDescriptionTextColor` - customize command description text color
- `streamUiCommandsDescriptionFontAssets` - customize command description text color
- `streamUiCommandsDescriptionTextColor` - customize command description font asset
- `streamUiCommandsDescriptionFont` - customize command description text font
- `streamUiCommandsDescriptionStyle` - customize command description text style
- `streamUiSuggestionBackgroundColor` - customize suggestion view background
- `streamUiMessageInputDividerBackgroundDrawable` - customize the background of divider of MessageInputView

### ⚠️ Changed
- Deprecated `ChatUI` class

# March 8th, 2021 - 4.7.0
## stream-chat-android-client
### ⚠️ Changed
- Refactored `FilterObject` class  - see the [migration guide](https://github.com/GetStream/stream-chat-android/wiki/Migration-guide:-FilterObject) for more info

## stream-chat-android-offline
### 🐞 Fixed
- Fixed refreshing channel list after removing member
- Fixed an issue that didn't find the user when obtaining the list of messages

### ⚠️ Changed
- Deprecated `ChatDomain::disconnect`, use disconnect on ChatClient instead, it will make the disconnection on ChatDomain too.
- Deprecated constructors for `ChatDomain.Builder` with the `User` type parameter, use constructor with `Context` and `ChatClient` instead.

## stream-chat-android-ui-common
### ⚠️ Changed
- Message options list changed colour for dark version. The colour is a little lighters
  now, what makes it easier to see.

## stream-chat-android-ui-components
### 🐞 Fixed
- Fixed some rare crashes when `MessageListView` was created without any attribute info present

### ⬆️ Improved
- Updated PhotoView to version 2.3.0

### ✅ Added
- Introduced `AttachmentViewFactory` as a factory for custom attachment views/custom link view
- Introduced `TextAndAttachmentsViewHolder` for any combination of attachment content and text

### ❌ Removed
- Deleted `OnlyFileAttachmentsViewHolder`, `OnlyMediaAttachmentsViewHolder`,
  `PlainTextWithMediaAttachmentsViewHolder` and `PlainTextWithFileAttachmentsViewHolder`

# Feb 22th, 2021 - 4.6.0
# New UI-Components Artifact
A new UI-Components artifact has been created with a new design of all our components.
This new artifact is available on MavenCentral and can imported by adding the following dependency:
```
implementation "io.getstream:stream-chat-android-ui-components:4.6.0"
```

## stream-chat-android
- Add `streamMessageActionButtonsTextSize`, `streamMessageActionButtonsTextColor`, `streamMessageActionButtonsTextFont`,
  `streamMessageActionButtonsTextFontAssets`, `streamMessageActionButtonsTextStyle`, `streamMessageActionButtonsIconTint`
  attributes to `MessageListView`
- Add `ChannelHeaderViewModel::resetThread` method and make `ChannelHeaderViewModel::setActiveThread` message parameter non-nullable
- Fix ReadIndicator state
- Using `MessageListView#setViewHolderFactory` is now an error - use `setMessageViewHolderFactory` instead
- Removed `MessageListItemAdapter#replaceEntities` - use `submitList` method instead
- Use proper color values on Dialog Theme
- Increase touchable area on the button to remove an attachment

## stream-chat-android-client
- Introduce ChatClient::setUserWithoutConnecting function
- Handle disconnect event during pending token state
- Remove unneeded user data when creating WS Connection
- Using `User#unreadCount` is now an error - use `totalUnreadCount` instead
- Using `ChannelController` is now an error - use `ChannelClient` instead
- Using `Pagination#get` is now an error - use `toString` instead
- Using the old event APIs is now an error - see the [migration guide](https://github.com/GetStream/stream-chat-android/wiki/Migration-guide:-ChatObserver-and-events()-APIs) for more info
- Using `ChatClient#flag` is now an error - use `flagUser` instead

## stream-chat-android-offline
- Introduce `PushMessageSyncHandler` class

- Add UseCase for querying members (`chatDomain.useCases.queryMembers(..., ...).execute()`).
  - If we're online, it executes a remote call through the ChatClient
  - If we're offline, it pulls members from the database for the given channel
- Mark the `SendMessageWithAttachmentsImpl` use case an error

## stream-chat-android-ui-common
- Fix `CaptureMediaContract` chooser on Android API 21
- Using `ChatUI(client, domain, context)` now an error - use simpler constructor instead
- Using the `Chat` interface now an error - use `ChatUI` instead

# Feb 15th, 2021 - 4.5.5
## Common changes for all artifacts
- Updated project dependencies
  - Kotlin 1.4.30
  - Stable AndroidX releases: LiveData 2.3.0, Activity 1.2.0, Fragment 1.3.0
  - For the full list of dependency version changes, see [this PR](https://github.com/GetStream/stream-chat-android/pull/1383)

## stream-chat-android
- Add `streamInputAttachmentsMenuBackground` and `streamInputSuggestionsBackground` attributes to `MessageInputView`
- Add `streamMessageActionButtonsBackground` attributes to `MessageListView`

## stream-chat-android-client
- Remove unused `reason` and `timeout` parameters from `ChannelClient::unBanUser` method

# Feb 11th, 2021 - 4.5.4
## stream-chat-android
- Fix `streamLastMessageDateUnreadTextColor` attribute not being used in ChannelListView
- Fix `streamChannelsItemSeparatorDrawable` attribute not being parsed

## stream-chat-android-client
- Fix `ConcurrentModificationException` on our `NetworkStateProvider`

# Feb 5th, 2021 - 4.5.3
## stream-chat-android
-. `ChatUtils::devToken` is not accessible anymore, it has been moved to `ChatClient::devToken`

## stream-chat-android-client
- **setUser deprecation**
  - The `setUser`, `setGuestUser`, and `setAnonymousUser` methods on `ChatClient` are now deprecated.
  - Prefer to use the `connectUser` (`connectGuestUser`, `connectAnonymousUser`) methods instead, which return `Call` objects.
  - If you want the same async behaviour as with the old methods, use `client.setUser(user, token).enqueue { /* Handle result */ }`.
- Add support for typing events in threads:
  - Add `parentId` to `TypingStartEvent` and `TypingStopEvent`
  - Add `parentId` to ``ChannelClient::keystroke` and `ChannelClient::stopTyping`
- `ChatClient::sendFile` and `ChatClient::sendImage` each now have just one definition with `ProgressCallback` as an optional parameter. These methods both return `Call<String>`, allowing for sync/async execution, and error handling. The old overloads that were asynchronous and returned no value/error have been removed.
- `FileUploader::sendFile` and `FileUploader::sendImages` variations with `ProgressCallback` are no longer async with no return type. Now they are synchronous with `String?` as return type

## stream-chat-android-offline
- Add support for typing events in threads:
  - Add `parentId` to `Keystroke` and `StopTyping` use cases

## stream-chat-android-ui-common
- Add a new `isMessageRead` flag to the `MessageListItem.MessageItem` class, which indicates
  that a particular message is read by other members in this channel.
- Add handling threads typing in `MessageInputViewModel`

# Jan 31th, 2021 - 4.5.2
## stream-chat-android-client
- Use proper data on `ChatClient::reconnectSocket` to reconnect normal/anonymous user
- Add `enforceUnique` parameter to `ChatClient::sendReaction` and `ChannelClient::sendReaction` methods .
  If reaction is sent with `enforceUnique` set to true, new reaction will replace all reactions the user has on this message.
- Add suspending `setUserAndAwait` extension for `ChatClient`
- Replace chat event listener Kotlin functions with ChatEventListener functional interface in order to promote
  a better integration experience for Java clients. Old methods that use the Kotlin function have been deprecated.
  Deprecated interfaces, such as ChannelController, have not been updated. ChannelClient, which inherits from ChannelController
  for the sake of backwards compatibility, has been updated.

## stream-chat-android-offline
- Add `enforceUnique` parameter to `SendReaction` use case. If reaction is sent with `enforceUnique` set to true,
  new reaction will replace all reactions the user has on this message.
- Fix updating `Message::ownReactions` and `Message:latestReactions` after sending or deleting reaction - add missing `userId` to `Reaction`
- Fix Load Thread Replies process

## stream-chat-android-ui-common
- Add a new `isThreadMode` flag to the `MessageListItem.MessageItem` class.
  It shows is a message item should be shown as part of thread mode in chat.
- Add possibility to set `DateSeparatorHandler` via `MessageListViewModel::setDateSeparatorHandler`
  and `MessageListViewModel::setThreadDateSeparatorHandler` which determines when to add date separator between messages
- Add `MessageListViewModel.Event.ReplyAttachment`, `MessageListViewModel.Event.DownloadAttachment`, `MessageListViewModel.Event.ShowMessage`,
  and `MessageListViewModel.Event.RemoveAttachment` classes.
- Deprecate `MessageListViewModel.Event.AttachmentDownload`

# Jan 18th, 2021 - 4.5.1
## stream-chat-android
- Fix `MessageListItemViewHolder::bind` behavior
- Improve connection/reconnection with normal/anonymous user

## stream-chat-android-client
- Create `ChatClient::getMessagesWithAttachments` to filter message with attachments
- Create `ChannelClient::getMessagesWithAttachments` to filter message with attachments
- Add support for pinned messages:
  - Add `pinMessage` and `unpinMessage` methods `ChatClient` and `ChannelClient`
  - Add `Channel::pinnedMessages` property
  - Add `Message:pinned`, `Message::pinnedAt`, `Message::pinExpires`, and `Message:pinnedBy` properties

# Jan 7th, 2021 - 4.5.0
## stream-chat-android
- Now depends explicitly on AndroidX Fragment (fixes a potential crash with result handling)
- Update AndroidX dependencies: Activity 1.2.0-rc01 and Fragment 1.3.0-rc01

## stream-chat-android-client
- Add filtering non image attachments in ChatClient::getImageAttachments
- Add a `channel` property to `notification.message_new` events
- Fix deleting channel error
- 🚨 Breaking change: ChatClient::unmuteUser, ChatClient::unmuteCurrentUser,
  ChannelClient::unmuteUser, and ChannelClient::unmuteCurrentUser now return Unit instead of Mute

## stream-chat-android-offline
- Add LeaveChannel use case
- Add ChannelData::memberCount
- Add DeleteChannel use case
- Improve loading state querying channels
- Improve loading state querying messages

# Dec 18th, 2020 - 4.4.9

## stream-chat-android-client
- improved event recovery behaviour

## stream-chat-android-offline
- improved event recovery behaviour
- fixed the chatDomain.Builder boolean usage between userPresence and recoveryEnabled

# Dec 18th, 2020 - 4.4.8
## stream-chat-android
- Add filtering `shadowed` messages when computing last channel message
- Add filtering `draft` channels
- Add `DateFormatter::formatTime` method to format only time of a date
- Fix `ChatUtils::devToken` method

## stream-chat-android-client
- Improve `banUser` and `unBanUser` methods - make `reason` and `timeout` parameter nullable
- Add support for shadow ban - add `shadowBanUser` and `removeShadowBan` methods to `ChatClient` and `ChannelClient`
- Add `shadowBanned` property to `Member` class
- Add `ChatClient::getImageAttachments` method to obtain image attachments from a channel
- Add `ChatClient::getFileAttachments` method to obtain file attachments from a channel
- Add `ChannelClient::getImageAttachments` method to obtain image attachments from a channel
- Add `ChannelClient::getFileAttachments` method to obtain file attachments from a channel

## stream-chat-android-offline
- Add filtering `shadowed` messages
- Add new usecase `LoadMessageById` to fetch message by id with offset older and newer messages
- Watch Channel if there was previous error

## stream-chat-android-ui-common
- Add `messageId` arg to `MessageListViewModel`'s constructor allowing to load message by id and messages around it

# Dec 14th, 2020 - 4.4.7
## Common changes for all artifacts
- Updated to Kotlin 1.4.21
- For Java clients only: deprecated the `Call.enqueue(Function1)` method, please use `Call.enqueue(Callback)` instead

## stream-chat-android
- Add new attrs to `MessageListView`: `streamDeleteMessageActionEnabled`, `streamEditMessageActionEnabled`
- Improve Channel List Diff
- Add new attrs to `MessageInputView`: `streamInputScrollbarEnabled`, `streamInputScrollbarFadingEnabled`
- Add API for setting custom message date formatter in MessageListView via `setMessageDateFormatter(DateFormatter)`
  - 24 vs 12 hr controlled by user's System settings.

## stream-chat-android-client
- Add `ChatClient::isValidRemoteMessage` method to know if a RemoteMessage is valid for Stream

## stream-chat-android-offline
- Add updating `channelData` after receiving `ChannelUpdatedByUserEvent`
- Fix crash when a push notification arrives from other provider different than Stream

# Dic 4th, 2020 - 4.4.6

## stream-chat-android
- Use custom `StreamFileProvider` instead of androidx `FileProvider` to avoid conflicts
- Add `ChatClient::setGuestUser` method to login as a guest user
- Make `MessageListItemViewHolder` public and open, to allow customization by overriding the `bind` method

## stream-chat-android-offline
- Centralize how channels are stored locally

# Nov 24th, 2020 - 4.4.5
## Common changes for all artifacts
- Stream SDks has been uploaded to MavenCentral and the GroupID has changed to `io.getstream`.

## stream-chat-android
- New artifact name: `io.getstream:stream-chat-android:STREAM_VERSION`

## stream-chat-android-client
- It's no longer required to wait for `setUser` to finish before querying channels
- `ChatClient::setUser` method allows be called without network connection and will retry to connect when network connection is available
- New artifact name: `io.getstream:stream-chat-android-client:STREAM_VERSION`
- Show date of the last message into channels list when data comes from offline storage
- Show text of the last message into channels list when data comes from offline storage
- Accept Invite Message is now optional, if null value is sent, no message will be sent to the rest of members about this action

## stream-chat-android-offline
- Fix bug when channels with newer messages don't go to the first position in the list
- Fix Offline usage of `ChatDomain`
- New artifact name: `io.getstream:stream-chat-android-offline:STREAM_VERSION`
- Provide the last message when data is load from offline storage

# Nov 24th, 2020 - 4.4.4
This version is a rollback to 4.4.2, The previous release (4.4.3) was not valid due to a problem with the build flow.
We are going to release 4.4.5 with the features introduced by 4.4.3 as soon as the build is back working

# Nov 20th, 2020 - 4.4.3
## stream-chat-android-client
- It's no longer required to wait for `setUser` to finish before querying channels
- `ChatClient::setUser` method allows be called without network connection and will retry to connect when network connection is available

## stream-chat-android-offline
- Fix bug when channels with newer messages don't go to the first position in the list
- Fix Offline usage of `ChatDomain`

# Nov 13th, 2020 - 4.4.2

## stream-chat-android
- Remove `ChatClient` and `ChatDomain` as `ChatUI`'s dependencies
- Replace Glide with Coil - SDK doesn't depend on Glide anymore.
- Remove `BaseStyle` class and extract its properties into `AvatarStyle` and `ReadStateStyle`.
  - Use composition with `AvatarStyle` and `ReadStateStyle` instead of inheriting from `BaseStyle`.
  - Convert to kotlin: `ReadStateView`, `MessageListViewStyle`
- Add `streamShowSendAlsoToChannelCheckbox` attr to `MessageInputView` controlling visibility of "send also to channel" checkbox
- The sample app no longer uses Koin for dependency injection
- Add `streamCopyMessageActionEnabled`, `streamFlagMessageActionEnabled`, and `streamStartThreadMessageActionEnabled` attrs to `MessageListView`
- Validate message text length in MessageInputView.
  - Add property `MessageInputView.maxMessageLength: Int` and show warning once the char limit is exceeded
  - Expose `MessageInputViewModel.maxMessageLength: Int` informing about text length limit of the Channel

## stream-chat-android-client
- Deprecate `User::unreadCount` property, replace with `User::totalUnreadCount`
- Added MarkAllReadEvent
- Fix UpdateUsers call

## stream-chat-android-offline
- Update `totalUnreadCount` when user is connected
- Update `channelUnreadCount` when user is connected
- Fix bug when channels could be shown without names
- Added support for marking all channels as read for the current user.
  - Can be accessed via `ChatDomain`'s use cases (`chatDomain.useCases.markAllRead()...`).
- Fix bug when local channels could be sorted not properly
- Typing events can be all tracked with `ChatDomain.typingUpdates`

# Nov 4th, 2020 - 4.4.1
## Common changes for all artifacts
- Updated dependencies to latest versions (AGP 4.1, OkHttp 4.9, Coroutines 1.3.9, ExoPlayer 2.12.1, etc.)
  - See [PR #757](https://github.com/GetStream/stream-chat-android/pull/757) for full list of version updates
- Revamped `Call` implementations
  - The `Call2` type has been removed, the libraries now all use the same `Call` instead for all APIs
  - `Call` now guarantees callbacks to happen on the main thread
  - Coroutine users can now `await()` a `Call` easily with a provided extension

## stream-chat-android
- Add empty state views to channel list view and message list view components
- Allow setting custom empty state views
- Add loading view to message list view
- Allow setting custom loading view
- Add load more threshold for `MessageListView` and `streamLoadMoreThreshold` attribute
- Fix handling of the `streamShowReadState` attribute on `MessageListView`
- Add `streamShowDeliveredState` XML attribute to `MessageListView`
- Add "loading more" indicator to the `MessageListView`
- Messages in ChannelController were split in messages - New messages and oldMessages for messages coming from the history.

## stream-chat-android-client
- Fix guest user authentication
- Changed API of QuerySort class. You have to specify for what model it is being used.
- Rename `ChannelController` to `ChannelClient`. Deprecate `ChannelController`.
- Replace `ChannelController` subscribe related extension functions with corresponding `ChannelClient` functions
- Move `ChannelClient` extension functions to `io.getstream.chat.android.client.channel` package

## stream-chat-android-offline
- Add GetChannelController use cases which allows to get ChannelController for Channel
- Fix not storing channels when run channels fetching after connection recovery.
- Fix read state getting stuck in unread state

# Oct 26th, 2020 - 4.4.0
## stream-chat-android
- Create custom login screen in sample app
- Bump Coil to 1.0.0
- Add message sending/sent indicators in `MessageListView`
- Add possibility to replace default FileUploader
- Fixes a race condition where client.getCurrentUser() was set too late
- Support for hiding channels
- Makes the number of channels return configurable by adding the limit param to ChannelsViewModelFactory
- Add message sending/sent indicators in `MessageListView`
- Provide ChannelViewModelFactory and ChannelsViewModelFactory by the library to simplify setup
- Fixes for https://github.com/GetStream/stream-chat-android/issues/698 and https://github.com/GetStream/stream-chat-android/issues/723
- Don't show read state for the current user

## stream-chat-android-client
- Fix ConcurrentModificationException in `ChatEventsObservable`
- Add possibility to replace default FileUploader
- Fix anonymous user authentication
- Fix fetching color value from TypedArray

## stream-chat-android-offline
- Channel list now correctly updates when you send a new message while offline. This fixes https://github.com/GetStream/stream-chat-android/issues/698
- Channels now stay sorted based on the QuerySort order (previous behaviour was to sort them once)
- New messages now default to type "regular" or type "ephemeral" if they start with a /
- Improved error logging on sendMessage & sendReaction
- Fixed a race condition that in rare circumstances could cause the channel list to show stale (offline) data
- Fixed a bug with channel.hidden not working correctly
- Fixed crash with absence of user in the UserMap

# Oct 19th, 2020 - 4.3.1-beta-2 (stream-chat-android)
- Allow setting custom `NotificationHandler` in `Chat.Builder`
- Fix unresponsive attachment upload buttons
- Removed many internal implementation classes and methods from the SDK's public API
- Fix sending GIFs from keyboard
- Fix unresponsive attachment upload buttons
- Fix method to obtain initials from user to be shown into the avatar
- Fix method to obtain initials from channel to be shown into the avatar
- Allow setting `ChatLoggerHandler` and `ChatLogLevel` in `Chat.Builder`

# Oct 16th, 2020 - 4.3.1-beta-1 (stream-chat-android)
- Significant performance improvements
- Fix a crash related to behaviour changes in 1.3.0-alpha08 of the AndroidX Fragment library
- Replace Glide with Coil in AttachmentViewHolderMedia (Fix GIFs loading issues)
- `MessageListView.BubbleHelper`'s methods now have nullability annotations, and use primitive `boolean` values as parameters
- Update Offline Support to the [last version](https://github.com/GetStream/stream-chat-android-livedata/releases/tag/0.8.6)

# Oct 16th, 2020 - 0.8.6 (stream-chat-android-offline)
- Improve sync data validation in ChatDomain.Builder
- Removed many internal implementation classes and methods from the SDK's public API
- Significant performance improvements to offline storage
- Default message limit for the queryChannels use case changed from 10 to 1. This is a more sensible default for the channel list view of most chat apps
- Fix QuerySort
- Update client to 1.16.8: See changes: https://github.com/GetStream/stream-chat-android-client/releases/tag/1.16.8

# 1.16.8 - Fri 16th of Oct 2020 (stream-chat-android-client)
- Add `lastUpdated` property to `Channel`

# Oct 14th, 2020 - 4.3.0-beta-6 (stream-chat-android)
- Update to Kotlin 1.4.10
- Fix Typing view behavior
- Fix NPE asking for `Attachment::type`
- Fix ChatDomain initialization issue
- Limit max lines displayed in link previews (5 lines by default, customizable via `streamAttachmentPreviewMaxLines` attribute on `MessageListView`)
- Update Offline Support to the [last version](. See changes: )https://github.com/GetStream/stream-chat-android-livedata/releases/tag/0.8.5)

# 1.16.7 - Wed 14th of Oct 2020 (stream-chat-android-client)
- Removed many internal implementation classes and methods from the SDK's public API
- Improved nullability, restricted many generic type parameters to be non-nullable (set `Any` as their upper bound)
- Use AttachmentsHelper to validate imageUrl instead of just url.

# Oct 14th, 2020 - 0.8.5 (stream-chat-android-offline)
- Use `createdLocallyAt` and `updatedLocallyAt` properties in ChannelController and ThreadController
- Update attachments of message with an old image url, if it's still valid.
- Set attachment fields even if the file upload fails
- Fix NPE while ChatEvent was handled
- Improved nullability, restricted some generic type parameters to be non-nullable (set `Any` as their upper bound)
- Fix method to store date of the last message received into a channel
- Update client to 1.16.7: See changes: https://github.com/GetStream/stream-chat-android-client/releases/tag/1.16.7

# Oct 9th, 2020 - 4.3.0-beta-5 (stream-chat-android)
- Improve selecting non-media attachments
- Fix showing attachments captured with camera
- Add setting type and file size when creating AttachmentMetaData from file
- Remove FileAttachmentListAdapter and methods related to opening files chooser
- Replace isMedia flag with getting type from attachment if possible
- Update ExoPlayer dependency to version [2.12.0](https://github.com/google/ExoPlayer/blob/release-v2/RELEASENOTES.md#2120-2020-09-11)

# 1.16.6 - Fri 9th of Oct 2020 (stream-chat-android-client)
- Add `createdLocallyAt` and `updatedLocallyAt` properties to `Message` type
- Add AttachmentsHelper with hasValidUrl method

# Oct 7th, 2020 - 4.3.0-beta-4 (stream-chat-android)
- For Java clients, the `bindView` methods used to bind a ViewModel and its UI component together are now available with friendlier syntax.
- Calls such as `MessageListViewModelBindingKt.bindView(...);` should be replaced with calls like `MessageListViewModelBinding.bind(...);`
- The `ChannelListViewModelBindingKt` class has been renamed to `ChannelsViewModelBinding`, to match the name of the ViewModel it's associated with.
- Update client to the latest version. See changes: https://github.com/GetStream/stream-chat-android-client/releases/tag/1.16.5
- Update Stream Livedata to the last version. See changes: https://github.com/GetStream/stream-chat-android-livedata/releases/tag/0.8.4

# Oct 7th, 2020 - 0.8.4 (stream-chat-android-offline)
- Update client to 1.16.5: See changes: https://github.com/GetStream/stream-chat-android-client/releases/tag/1.16.5

# 1.16.5 - Wed 7th of Oct 2020 (stream-chat-android-client)
- Add autocomplete filter
- Add @JvmOverloads to QueryUsersRequest constructor
- Improve java interop of `TokenManager`

# Oct 5th, 2020 - 0.8.3 (stream-chat-android-offline)
- Improved message attachment handling. Message is now first added to local storage and the attachment is uploaded afterwards.
- Editing messages now works while offline
- Deprecate SendMessageWithAttachments in favor of SendMessage while specifying attachment.upload
- Fix a bug that caused messages not to load if member limit wasn't specified
- Fix a crash related to reaction data structure
- Fix a bug where network errors (temporary ones) are detected as permanent errors

# 1.16.4 - Mon 5th of Oct 2020 (stream-chat-android-client)
- Add `attachment.upload` and `attachment.uploadState` fields for livedata upload status. These fields are currently unused if you only use the low level client.

# Oct 2nd, 2020 - 4.3.0-beta-3 (stream-chat-android)
- Removed several parameters of `BaseAttachmentViewHolder#bind`, `Context` is now available as a property instead, others should be passed in through the `AttachmentViewHolderFactory` as constructor parameters
- Moved `BaseAttachmentViewHolder` to a new package
- Fix setting read state when user's last read equals message created date
- Skip setting user's read status if last read message is his own
- Make MessageListItem properties abstract
- Change default query sort to "last_updated"
- Fixed attachments logic. Save previously attached files when add more.
- Fixed the bug when it was unable to select new files when you have already attached something.
- Moved `MessageInputView` class to a new package.
- Update Stream Livedata to the last version. See changes: https://github.com/GetStream/stream-chat-android-livedata/releases/tag/0.8.2

# Oct 2nd, 2020 - 0.8.2 (stream-chat-android-offline)
- Request members by default when querying channels

# Sep 30th, 2020 - 4.3.0-beta-2 (stream-chat-android)
- Removed several parameters of `BaseMessageListItemViewHolder#bind`, `Context` is now available as a property instead, others should be passed in through the `MessageViewHolderFactory` as constructor parameters
- Attachment customization methods moved from `MessageViewHolderFactory` to a separate `AttachmentViewHolderFactory` class
- Removed `position` parameter from `MessageClickListener`
- Moved `BaseMessageListItemViewHolder` to a new package
- Update client to the latest version. See changes: https://github.com/GetStream/stream-chat-android-client/releases/tag/1.16.1
- Update Stream Livedata to the last version. See changes: https://github.com/GetStream/stream-chat-android-livedata/releases/tag/0.8.1

# Sep 30th, 2020 - 0.8.1 (stream-chat-android-offline)
- Handle the new `ChannelUpdatedByUserEvent`
- Update client to 1.16.1: See changes: https://github.com/GetStream/stream-chat-android-client/releases/tag/1.16.1
- Improve online status handling
- Replace posting an empty channels map when the channels query wasn't run online and offline storage is empty with error

# 1.16.2 - Wed 30 Sep 2020 (stream-chat-android-client)
- Add `ChatClient::enableSlowMode` method to enable slow mode
- Add `ChatClient::disableSlowMode` method to disable slow mode
- Add `ChannelController::enableSlowMode` method to enable slow mode
- Add `ChannelController::disableSlowMode` method to disable slow mode
- Add `Channel::cooldown` property to know how configured `cooldown` time for the channel
- Fix FirebaseMessageParserImpl.verifyPayload() logic
- Fix notification display condition
- Fix Socket connection issues

# 1.16.1 - Wed 25 Sep 2020 (stream-chat-android-client)
- Remove `User` field on `ChannelUpdatedEvent`
- Add new chat event type -> `ChannelUpdatedByUserEvent`
- Add `ChatNotificationHandler::getFirebaseInstanceId` method to provide a custom `FirebaseInstanceId`
- Add `NotificationConfig::useProvidedFirebaseInstance` conf

# Sep 23rd, 2020 - 4.3.0-beta-1 (stream-chat-android)
- Update livedata/client to latest version. See changes: https://github.com/GetStream/stream-chat-android-client/releases/tag/1.16.0

# 1.16.0 - Wed 23 Sep 2020 (stream-chat-android-client)
- Removed message.channel, this is a backwards incompatible change
- Ensure that message.cid is always available

The SDK was providing message.cid and message.channel in some cases, but not always.
Code that relied on those fields being populated caused bugs in production.

If you were relying on message.channel it's likely that you were running into bugs.
We recommend using one of these alternatives:

- message.cid if you just need a reference to the channel
- the channel object provided by client.queryChannel(s) if you need the full channel data
- channelController.channelData livedata object provided by the livedata package (automatically updated if channel data changes)
- channelController.toChannel() function provided by the livedata package

# Sep 23rd, 2020 - 0.8.0 (stream-chat-android-offline)
- Update client to 1.16.0: See changes: https://github.com/GetStream/stream-chat-android-client/releases/tag/1.16.0

# Sep 23rd, 2020 - 0.7.7 (stream-chat-android-offline)
- Fix crash when map channels DB entity to Channel
- Add posting empty channels map when queryChannels fails either offline and online which prevents infinite loader

# 1.15.6 - Wed 23 Sep 2020 (stream-chat-android-client)
- Convert ChatError to plain class. Changes in ChatLogger interface.
- Update events fields related to read status - remove "unread_messages" field and add "unread_channels" to NewMessageEvent, NotificationMarkReadEvent, and NotificationMessageNewEvent
- Mark ChatEvents containing the user property by the UserEvent interface.
- Simplified the event handling APIs, deprecated `ChatObservable`. See [the migration guide](https://github.com/GetStream/stream-chat-android-client/wiki/Migrating-from-the-old-event-subscription-APIs) for details on how to easily adopt the new APIs.

# Sep 23rd, 2020 - 4.2.11-beta-13 (stream-chat-android)
- Adjust ChatSocketListener to new events(NewMessageEvent, NotificationMarkReadEvent, NotificationMessageNewEvent) properties.
- Fix "load more channels"
- Update client to the latest version. See changes: https://github.com/GetStream/stream-chat-android-client/releases/tag/1.15.6
- Update Stream Livedata to the last version. See changes: https://github.com/GetStream/stream-chat-android-livedata/releases/tag/0.7.7

# Sep 18th, 2020 - 4.2.11-beta-12 (stream-chat-android)
- Implement Giphy actions handler
- Fix .gif preview rendering on message list
- Fix thread shown issue after sending message to a channel
- Remove border related attributes from MessageInputView. Add close button background attribute to MessageInputView.
- Improve setting user in sample app
- Add updating message read state after loading first messages
- Wrap Attachment into AttachmentListItem for use in adapter
- Properly show the message date
- Revamp MessageListView adapter customization, introduce ListenerContainer to handle all ViewHolder listeners
- Fix default filters on `ChannelsViewModelImpl`
- Update client to the latest version. See changes: https://github.com/GetStream/stream-chat-android-client/releases/tag/1.15.5
- Update Stream Livedata to the last version. See changes: https://github.com/GetStream/stream-chat-android-livedata/releases/tag/0.7.6

# Sep 18th, 2020 - 0.7.6 (stream-chat-android-offline)
- Store needed users in DB
- Stop trying to execute background sync in case ChatDomain.offlineEnabled is set to false
- Fix Socket Connection/Reconnection
- Update client to the latest version. See changes: https://github.com/GetStream/stream-chat-android-client/releases/tag/1.15.5

# 1.15.5 - Fri 18 Sep 2020 (stream-chat-android-client)
- Fix Socket Connection/Reconnection

# Sep 15th, 2020 - 0.7.5 (stream-chat-android-offline)
- Fix offline support for adding and removing reactions
- Fix crash when creating a channel while channel.createdBy is not set

# Sep 14th, 2020 - 0.7.4 (stream-chat-android-offline)
- Remove duplicates of new channels
- Improve tests
- Remove some message's properties that are not used anymore GetStream/stream-chat-android-client#69
- Update client to the latest version. See changes: https://github.com/GetStream/stream-chat-android-client/releases/tag/1.15.4

# 1.15.4 - Fri 11 Sep 2020 (stream-chat-android-client)
- Fix Socket Disconnection
- Remove useless message's properties (isStartDay, isYesterday, isToday, date, time and commandInfo)
- Forbid setting new user when previous one wasn't disconnected

# Sep 8th, 2020 - 0.7.3 (stream-chat-android-offline)
- Add usecase to send Giphy command
- Add usecase to shuffle a Gif on Giphy command message
- Add usecase to cancel Giphy Command
- Update client to the latest version. See changes: https://github.com/GetStream/stream-chat-android-client/releases/tag/1.15.3

# 1.15.3 - Tue 7 Sep 2020 (stream-chat-android-client)
- Add send action operation to ChannelController
- Fix serialized file names of SendActionRequest
- Fix `ConnectedEvent` parse process

# Sep 4th, 2020 - 4.2.11-beta-11 (stream-chat-android)
- Fix uploading files and capturing images on Android >= 10
- Fix `AvatarView`: Render lastActiveUsers avatars when channel image is not present

# 1.15.2 - Tue 1 Sep 2020 (stream-chat-android-client)
- `ChannelResponse.watchers` is an array of User now
- `Watcher` model has been removed, `User` model should be used instead
- `QueryChannelsRequet` has a new field called `memberLimit` to limit the number of members received per channel

# Aug 28th, 2020 - 4.2.11-beta-9 (stream-chat-android)
- Update event structure
- Update client to the latest version. See changes: https://github.com/GetStream/stream-chat-android-client/releases/tag/1.15.1
- Update Stream Livedata to the last version. See changes: https://github.com/GetStream/stream-chat-android-livedata/releases/tag/0.7.2

# 1.15.1 - Thu 28 Aug 2020 (stream-chat-android-client)
- New MapAdapter that omit key that contains null values or emptyMaps
- Null-Check over Watchers response

## Aug 23th, 2020 - 4.2.11-beta-8 (stream-chat-android)
- Fix Upload Files
- Update RecyclerView Lib
- Update Notification Customization

# Aug 28th, 2020 - 0.7.2 (stream-chat-android-offline)
- Update client to the latest version. See changes: https://github.com/GetStream/stream-chat-android-client/releases/tag/1.15.1

# Aug 28th, 2020 - 0.7.1 (stream-chat-android-offline)
- Keep order when retry to send a message
- Fix message sync logic and message sending success event emitting
- Update client to the latest version. See changes: https://github.com/GetStream/stream-chat-android-client/releases/tag/1.15.0

# Aug 20th, 2020 - 0.7.0 (stream-chat-android-offline)
- Update to version 0.7.0

# 1.15.0 - Thu 20 Aug 2020 (stream-chat-android-client)
- Refactor ChatEvents Structure

# 1.14.0 - Thu 20 Aug 2020 (stream-chat-android-client)
- Decouple cloud messages handler logic from configuration data
- Fix createChannel methods

# 1.13.3 - Tue 18 Aug 2020 (stream-chat-android-client)
- Set message as optional when updating a channel

# 1.13.2 - Fri 14 Aug 2020 (stream-chat-android-client)
- Reduce TLS Latency

# 1.13.1 - Fri 7 Aug 2020 (stream-chat-android-client)
- Fix DateParser

## Aug 5th, 2020 - 4.2.11-beta-7 (stream-chat-android)
- Update Stream Livedata to the last version. See changes: https://github.com/GetStream/stream-chat-android-livedata/releases/tag/0.6.9
- Fix channel name validation in CreateChannelViewModel
- Add `ChannelsView.setViewHolderFactory(factory: ChannelViewHolderFactory)` function
- Fix Fresco initialization
- Fix method to add/remove reaction

# Aug 3nd, 2020 - 0.6.9 (stream-chat-android-offline)
- Fix `QuerySort`

# 1.13.0 - Tue 28 Jul 2020 (stream-chat-android-client)
- Add `Client.flagUser()` method to flag an User
- Add `Client.flagMessage()` method to flag a Message
- Deprecated method `Client.flag()` because was a bit confusing, you should use `client.flagUser()` instead

# 1.12.3 - Mon 27 Jul 2020 (stream-chat-android-client)
- Fix NPE on TokenManagerImpl
- Upgrade Kotlin to version 1.3.72
- Add Kotlin Proguard Rules

# Jul 20th, 2020 - 0.6.8 (stream-chat-android-offline)
- Fix `NotificationAddedToChannelEvent` event handling

# 1.12.2 - Fri 17 Jul 2020 (stream-chat-android-client)
- Add customer proguard rules

# 1.12.1 - Wed 15 Jul 2020 (stream-chat-android-client)
- Add customer proguard rules

## Jul 13th, 2020 - 4.2.11-beta-6 (stream-chat-android)
- Update client to the latest version. See changes: https://github.com/GetStream/stream-chat-android-client/releases/tag/1.10.0
- Update Stream Livedata to the last version. See changes: https://github.com/GetStream/stream-chat-android-livedata/releases/tag/0.6.7
- Refactor ChannelHeaderView
- Refactor MessageInputView
- Refactor Permission Checker Behavior
- Refactor MessageListVIew
- Fix Send Attachment Behavior
- Fix "Take Picture/Record Video" Behavior
- Add option to show empty view when there are no channels
- Add option to send a message to a thread
- Allow to switch user / logout

# 1.12.0 - Mon 06 Jul 2020 (stream-chat-android-client)
- Add mute and unmute methods to channel controller

# 1.11.0 - Mon 06 Jul 2020 (stream-chat-android-client)
- Fix message mentioned users

# Jul 3nd, 2020 - 0.6.7 (stream-chat-android-offline)
- Update client to the latest version. See changes: https://github.com/GetStream/stream-chat-android-client/releases/tag/1.10.0
- Implement Thread Behavior

# 1.10.0 - Wed 29 June 2020 (stream-chat-android-client)
- Add mute and unmute channels
- Add `notification.channel_mutes_updated` socket even handling
- Add user.channelMutes field
- Improve error logging
- Add invalid date format handling (channel.config dates might be invalid)

# 1.9.3 - Wed 29 June 2020 (stream-chat-android-client)
- Add raw socket events logging. See with tag `Chat:Events`

# Jun 24th, 2020 - 0.6.6 (stream-chat-android-offline)
- Update client to the latest version. See changes: https://github.com/GetStream/stream-chat-android-client/releases/tag/1.9.2

# 1.9.2 - Wed 24 June 2020 (stream-chat-android-client)
- Add `show_in_channel` attribute to `Message` entity

# 1.9.1 - Mue 23 June 2020 (stream-chat-android-client)
- Fix multithreaded date parsing

# 1.9.0 - Mon 22 June 2020 (stream-chat-android-client)
- Fix search message request body
  🚨 Breaking change:
- client.searchMessages signature has been changed: query removed, added channel filter

# 1.8.1 - Thu 18 June 2020 (stream-chat-android-client)
- Fix UTC date for sync endpoint
- Fix inhered events parsing
- Fix custom url setter of ChatClient.Builder

# Jun 16th, 2020 - 0.6.5 (stream-chat-android-offline)
- Fixed crash caused by `NotificationMarkReadEvent.user` value being sent null.
- Solution: using the current user which was set to the ChatDomain instead of relying on event's data.

# 1.8.0 - Thu 12 June 2020 (stream-chat-android-client)
- Add sync api call

# Jun 12th, 2020 - 0.6.4 (stream-chat-android-offline)
- Add attachment.type when upload a file or image

# 1.7.0 - Thu 12 June 2020 (stream-chat-android-client)
- Add query members call

# Jun 11th, 2020 - 0.6.3 (stream-chat-android-offline)
- Create a new UseCase to send messages with attachments

# Jun 11th, 2020 - 0.6.2 (stream-chat-android-offline)
- Update client to the latest version. See changes: https://github.com/GetStream/stream-chat-android-client/releases/tag/1.6.1

# 1.6.1 - Thu 11 June 2020 (stream-chat-android-client)
- Add MimeType on sendFile and sendImage methods

# 1.6.0 - Mon 8 June 2020 (stream-chat-android-client)
- Add translations api call and update message with `i18n` field. Helper `Message` extensions functions are added.

## Jun 4th, 2020 - 4.2.11-beta-5 (stream-chat-android)
- Update livedata dependency to fix crash when NotificationMarkReadEvent received
- Add mavenLocal() repository

## Jun 4th, 2020 - 4.2.11-beta-4 (stream-chat-android)
- Fix crash when command (`/`) is typed.

## Jun 3rd, 2020 - 4.2.11-beta (stream-chat-android)
- Fix `AvatarView` crash when the view is not attached

# 1.5.4 - Wed 3 June 2020 (stream-chat-android-client)
- Add optional `userId` parameter to `Channel.getUnreadMessagesCount` to filter out unread messages for the user

# 1.5.3 - Wed 3 June 2020 (stream-chat-android-client)
- Fix switching users issue: `disconnect` and `setUser` resulted in wrong user connection

# 1.5.2 - Tue 2 June 2020 (stream-chat-android-client)
- Fix `ConcurrentModificationException` on multithread access to socket listeners

# May 30th, 2020 - 0.6.1 (stream-chat-android-offline)
- Use the new low level client syntax for creating a channel with members
- Fallback to a default channel config if the real channel config isn't available yet. This fixes GetStream/stream-chat-android#486

# May 27th, 2020 - 0.6.0 (stream-chat-android-offline)
- Update client to the latest version: https://github.com/GetStream/stream-chat-android-client/releases/tag/1.5.0

# 1.5.1 - Wed 27 May 2020 (stream-chat-android-client)
- Add filter contains with any value

# May 26th, 2020 - 0.5.2 (stream-chat-android-offline)
- Test cases for notification removed from channel had the wrong data structure. This caused a crash when this event was triggered.

# 1.5.0 - Mon 26 May 2020 (stream-chat-android-client)
🚨 Breaking change:
- Add new constructor field to `Channel`: `team`
- Add new constructor field to `User`: `teams`

✅ Other changes:
- Add `Filter.contains`

# 1.4.17 - Mon 26 May 2020 (stream-chat-android-client)
- Fix loop on client.create
- Fix crash when backend sends first event without me

# May 25th, 2020 - 0.5.1 (stream-chat-android-offline)
- Update client to the latest version. See changes: https://github.com/GetStream/stream-chat-android-client/releases/tag/1.4.16

# 1.4.16 - Mon 25 May 2020 (stream-chat-android-client)
Breaking change:
- `Command` fields are mandatory and marked as non-nullable

# May 24th, 2020 - 0.5.0 (stream-chat-android-offline)
Livedata now supports all events exposed by the chat API. The 3 new events are:
- Channel truncated
- Notification channel truncated
- Channel Deleted
  This release also improves how new channels are created.

# May 23rd, 2020 - 0.4.8 (stream-chat-android-offline)
- NotificationMessageNew doesn't specify event.message.cid, this was causing issues with offline storage. The test suite has been updated and the issue is now resolved. Also see: GetStream/stream-chat-android#490

# May 23rd, 2020 - 0.4.7 (stream-chat-android-offline)
- Fixed NPE on MemberRemoved event GetStream/stream-chat-android#476
- Updates low level client to fix GetStream/stream-chat-android#492

# 1.4.15 - Fri 22 May 2020 (stream-chat-android-client)
- Add events: `ChannelTruncated`, `NotificationChannelTruncated`, `NotificationChannelDeleted`

# 1.4.13 - Fri 22 May 2020 (stream-chat-android-client)
🚨 Breaking change:
- Fields `role` and `isInvited` of ``Member` fields optional

# 1.4.12 - Fri 22 May 2020 (stream-chat-android-client)
🚨 Breaking change:
- `Member` model is cleaned up from non existing fields

# May 20th, 2020 - 0.4.6 (stream-chat-android-offline)
- Update client to the latest version. See changes: https://github.com/GetStream/stream-chat-android-client/releases/tag/1.4.11

# 1.4.11 - Tue 19 May 2020 (stream-chat-android-client)
🚨 Breaking change:
- `markRead` of ``ChatClient` and `ChannelController` return `Unit` instead of `ChatEvent`

✅ Other changes:
- Fix null fields which are not marked as nullable

# 1.4.10 - Tue 19 May 2020 (stream-chat-android-client)
- Fix add member invalid api key

# 1.4.9 - Mon 18 May 2020 (stream-chat-android-client)
🚨 Breaking change:
- `markRead` of ``ChatClient` and `ChannelController` return `Unit` instead of `ChatEvent`

✅ Other changes:
- Fix `ChannelController.markRead`: was marking read all channels instead of current one
- `ChatClient.markRead` accepts optional `messageId`

# 1.4.8 - Mon 18 May 2020 (stream-chat-android-client)
- Add handling invalid event payload

# May 16th, 2020 - 0.4.5 (stream-chat-android-offline)
- Improved handling of unread counts. Fixes GetStream/stream-chat-android#475

# May 16th, 2020 - 0.4.4 (stream-chat-android-offline)
- GetStream/stream-chat-android#476

## May 15th, 2020 - 4.2.10-beta (stream-chat-android)
- Update to the latest livedata: 0.6.1

# May 15th, 2020 - 0.4.3 (stream-chat-android-offline)
- Resolves this ticket: GetStream/stream-chat-android#479

## May 29th, 2020 - 4.2.9-beta-3 (stream-chat-android)
- Fix AttachmentViewHolder crash when user sends message with plain/no-media url

## May 15th, 2020 - 4.2.9-beta-2 (stream-chat-android)
- Update to the latest livedata: 0.6.0

## May 15th, 2020 - 4.2.8-beta-1 (stream-chat-android)
- Update to the latest livedata: 0.4.6

## May 15th, 2020 - 4.2.6 (stream-chat-android)
- Fix Avatar crash if channel/user initials are empty

# 1.4.7 - Tue 14 May 2020 (stream-chat-android-client)
- Add more channel creation signatures to `Client` and `ChannelController`

# 1.4.6 - Tue 14 May 2020 (stream-chat-android-client)
- Move channel out of message constructor

## May 13th, 2020 - 4.2.5 (stream-chat-android)
- Create new `AvatarView`
- Glide Redirect issues resolved
- Bugfix release for livedata, updated to 0.4.2

# May 13th, 2020 - 0.4.2 (stream-chat-android-offline)
-NotificationAddedToChannelEvent cid parsing didn't work correctly. This has been fixed in 0.4.2

# May 13th, 2020 - 0.4.1 (stream-chat-android-offline)
- There was an issue with the 0.4.0 and the data structure for NotificationMarkRead

# May 13th, 2020 - 0.4.0 (stream-chat-android-offline)
## Features:
- Massive improvement to javadoc/dokka
- Support for user ban events. Exposed via chatDomain.banned
- Muted users are available via chatDomain.muted
- Support for notificationMarkRead, invite and removed from channel events
- Support for deleting channels
- Support for silent messages
- Creating channels with both members and additional data works now
- User presence is enabled

##Bugfixes:
- No longer denormalizing channelData.lastMessageAt
- Fixed an issue with channel event handling and the usage of channel.id vs channel.cid
- Changed channelData.createdBy from lateinit to a regular field

##Other:
- Moved from Travis to Github actions

# 1.4.5 - Tue 12 May 2020 (stream-chat-android-client)
- add message.silent field
- add extension properties `name` and `image` to `Channel` and `User`

## March 11th, 2020 - 3.6.5 (stream-chat-android)
- Fix reaction score parser casting exception

# May 8th, 2020 - 0.3.4 (stream-chat-android-offline)
- added support for muting users
- store the current user in offline storage
- performance tests
- removed launcher icons from lib
- forward compatibility with new event sync endpoint
- support for reaction scores

# 1.4.3 - Thu 7 May 2020 (stream-chat-android-client)
- fix type erasure of parsed collections: `LinkedTreeMap`, but not `List<Reaction>`

# 1.4.2 - Mon 4 May 2020 (stream-chat-android-client)
- add `reactionScores` to `Message`
- fix null write crash of CustomObject nullable field
- fix extraData duplicated fields

# May 2nd, 2020 - 0.3.1 (stream-chat-android-offline)
- Make the channel unread counts easily accessible via channel.unreadCount
- Support for muting users
- Detection for permanent vs temporary errors (which helps improve retry logic)
- Bugfix: Fixes edge cases where recovery flow runs before the existing API calls complete

# 1.4.0 - Fri 1 May 2020 (stream-chat-android-client)
- fix `QueryChannelRequest` when `withMessages/withMembers` is called, but messages were not returned
- add `unreadMessages` to `ChannelUserRead`. Add extension for channel to count total unread messages: `channel.getUnreadMessagesCount()`

# 1.3.0 - Wed 30 Apr 2020 (stream-chat-android-client)
🚨 Breaking changes:
- `TokenProvider` signature enforces async execution
- make socket related classes internal

✅ Other changes
- fix endlessly hanging request in case setUser is not called
- fix expired token case on socket connection
- fix client crash if TokenProvider throws an exception

# Apr 29th, 2020 - 0.3.0 (stream-chat-android-offline)
- Handle edge cases where events are received out of order
- KTlint, travis and coverage reporting
- Interfaces for use cases and controllers for easier testing
- Channel data to isolate channel data vs rest of channel state
- Java version of code examples
- Handle edge cases for channels with more than 100 members
- Test coverage on mark read
- Bugfix queryChannelsController returning duplicate channels
- Support for hiding and showing channels
- Full offline pagination support (including the difference between GTE and GT filters)

# 1.2.2 - Wed 29 Apr 2020 (stream-chat-android-client)
🚨 Breaking changes:
- fields of models are moved to constructors: `io.getstream.chat.android.client.models`
- field of Device `push_provider` renamed to `pushProvider` and moved to constructor

✅ Other changes
- added local error codes with descriptions: `io.getstream.chat.android.client.errors.ChatErrorCode`
- fix uncaught java.lang.ExceptionInInitializerError while parsing custom object

# Apr 22nd, 2020 - 0.2.1 (stream-chat-android-offline)
- Better handling for missing cids

# Apr 22nd, 2020 - 0.2.0 (stream-chat-android-offline)
- Test suite > 100 tests
- Sample app (stream-chat-android) works
- Full offline sync for channels, messages and reactions
- Easy to use livedata objects for building your own UI

# Apr 22nd, 2020 - 0.1.0 (stream-chat-android-offline)
- First Release

## March 3rd, 2020 - 3.6.5 (stream-chat-android)
- Fix crash on sending Google gif

## March 3rd, 2020 - 3.6.4 (stream-chat-android)
- Update default endpoint: from `chat-us-east-1.stream-io-api.com` to `chat-us-east-staging.stream-io-api.com`
- update target api level to 29
- Fixed media playback error on api 29 devices
- Added score field to reaction model

## January 28th, 2020 - 3.6.3 (stream-chat-android)
- ViewModel & ViewHolder classes now use protected instead of private variables to allow customization via subclassing
- ChannelViewHolderFactory is now easier to customize
- Added ChannelViewHolder.messageInputText for 2 way data binding
- Documentation improvements
- Fix problem with wrong scroll position

## January 10th, 2020 - 3.6.2 (stream-chat-android)
- Enable multiline edit text
- Fix deprecated getColumnIndexOrThrow for 29 Api Level

## January 7th, 2020 - 3.6.1 (stream-chat-android)
- Add navigation components with handler to override default behaviour

## Breaking changes:
###
- `OpenCameraViewListener` is replaced with CameraDestination

## January 6th, 2020 - 3.6.0 (stream-chat-android)
- Add `MessageSendListener` interface for sending Message
- Update `README` about Customizing MessageInputView
- Client support for anonymous and guest users
- Client support initialization with Configurator
- Support auto capitalization for keyboard
- Add `NotificationManager` with customization opportunity
- Update `UpdateChannelRequest` for reserved fields
- renamed `MoreActionDialog` to `MessageMoreActionDialog`
- Add `StreamLoggerHandler` interface for custom logging client data
- Add logging customization ability
- fix markdown for mention if there is no space at prefix @
- fix Edit Attachment behavior
- add support for channel.hide with clear history + events
- Fix crash in AttachmentActivity and AttachmentDocumentActivity crash when app is killed in background
- Add utility method StreamChat.isConnected()

#### Breaking changes:

##### Channel hide request
- `Channel:hide` signature has changed: `HideChannelRequest` must be specified as first parameter
- `Client:hideChannel` signature has changed: `HideChannelRequest` must be specified as second parameter
- `ChannelListViewModel:hideChannel` signature has changed: `HideChannelRequest` must be specified as second parameter

##### How to upgrade
To keep the same behavior pass `new HideChannelRequest()` as request parameter to match with the new signature.

## December 9th, 2019 - 3.5.0 (stream-chat-android)
- Fix set typeFace without custom font
- Fix channel.watch (data payload was not sent)
- Fix API 23 compatibility
- Add Attachment Border Color attrs
- Add Message Link Text Color attrs
- Add custom api endpoint config to sample app and SDK

## November 28th, 2019 - 3.4.1 (stream-chat-android)
- Fix Giphy buttons alignments
- Add Giphy error cases handling
- Update http related issues documentation


## November 28th, 2019 - 3.4.0 (stream-chat-android)
- Custom font fot the whole SDK
- Custom font per TextView
- Ignore sample app release unit tests, keep debug tests
- Added AttachmentBackgroundColorMine/Theirs
- Fix Edit/Delete thread parent message
- Replace fadein/fadeout animation of parent/current thread with default RecyclerView animation

## November 5th, 2019 - 3.3.0 (stream-chat-android)
- Fix Concurrent modification when removing member from channel
- Fix automention input issue
- Fix Sent message progress infinite
- Fix channel delete event handling in ChannelList view model
- Fix attachment duplicated issue when message edit
- Add File Upload 2.0
- Add editMessage function in Channel View Model
- Fix JSON encoding always omits null fields
- Sample app: add version header, release version signing
- Add Message Username and Date attrs


## November 5th, 2019 - 3.2.1 (stream-chat-android)
- Fixed transparency issues with user profile images on older devices
- Better channel header title for channels without a name
- Fixed read count difference between own and other users' messages
- Fixed Video length preview
- Catch error body parsing errors
- Do not show commands list UI when all commands are disabled
- Renamed `MessageInputClient` to `MessageInputController`
- Added Large file(20MB) check for uploading file
- Added streamUserNameShow and streamMessageDateShow in `MessageListViewStyle`
- Fixed channel header title position issue when Last Active is hidden


## October 25th, 2019 - 3.2.0 (stream-chat-android)
- Added event interceptors to `ChannelListViewModel`

## October 24th, 2019 - 3.1.0 (stream-chat-android)
- Add channel to list when the user is added
- Add `onUserDisconnected` event
- Make sure channel list view model is cleared when the user disconnects
- Fix bug with `setUser` when user data is not correctly URI encoded
- Add debug/info logging
- Add Attrs for DateSeparator

## Oct 23th, 2019 - 3.0.2 (stream-chat-android)
- Fix NPE with restore from background and null users

## Oct 22th, 2019 - 3.0.1 (stream-chat-android)
- Fix NPE with empty channel lists

## Oct 21th, 2019 - 3.0.0 (stream-chat-android)
- Added support for message search `client.searchMessages`
- Better support for query user options
- Update channel update signature
- Fix disconnection NPE
- Minor bugfixes
- Remove file/image support
- Expose members and watchers pagination options for query channel

#### Breaking changes
- `Channel.update` signature has changed

## Oct 16th, 2019 - 2.3.0 (stream-chat-android)
- Added support for `getReactions` endpoint
- Calls to `ChannelListViewModel#setChannelFilter` will reload the list of channels if necessary
- Added support for `channel.stopWatching()`
- Improved error message for uploading large files
- Remove error messages after you send a message (similar behaviour to Slack)
- Fixed slash command support on threads
- Improved newline handling
- Improved thread display
- Expose ban information for current user (`User#getBanned`)
- Bugfix on attachment size
- Added support for accepting and rejecting channel invites
- Expose current user LiveData with `StreamChat.getCurrentUser()`

## Oct 14th, 2019 - 2.2.1 (stream-chat-android)
- Renamed `FileSendResponse` to `UploadFileResponse`
- Renamed `SendFileCallback` to `UploadFileCallback`
- Removed `SendMessageRequest`
- Updated `sendMessage` and `updateMessage` from `Client`
- Added devToken function for setUser of Client
- Added a callback as an optional last argument for setUser functions
- Added ClientState which stores users, current user, unreadCount and the current user's mutes
- Added notification.mutes_updated event
- Add support for add/remove channel members
- Expose channel unread messages counts for any user in the channel

## Oct 9, 2019 - 2.2.0 (stream-chat-android)
- Limit message input height to 7 rows
- Fixed thread safety issues on Client.java
- Fixed serialization of custom fields for message/user/channel and attachment types
- Added support for distinct channels
- Added support to Channel hide/show
- Improved client error reporting (we now return a parsed error response when available)
- General improvements to Message Input View
- Added ReactionViewClickListener
- Added support for banning and unbanning users
- Added support for deleting a channel
- Add support for switching users via `client.disconnect` and `client.setUser`
- Add `reload` method to `ChannelListViewModel`
- Bugfix: hides attachment drawer after deny permission
- Add support for update channel endpoint
- Add PermissionRequestListener for Permission Request

## September 28, 2019 - 2.1.0 (stream-chat-android)
- Improved support for regenerating expired tokens

#### Breaking changes:
- `MessageInputView#progressCapturedMedia(int requestCode, int resultCode, Intent data)` renamed into `captureMedia(int requestCode, int resultCode, Intent data)`
- `binding.messageInput.permissionResult(requestCode, permissions, grantResults)` in `onRequestPermissionsResult(requestCode, permissions, grantResults) of `ChannelActivity`

## September 28, 2019 - 2.0.1 (stream-chat-android)
- Fix channel list ordering when a channel is added directly from Android
- Better Proguard support

## September 26, 2019 - 2.0.0 (stream-chat-android)
- Simplify random access to channels
- Channel query and watch methods now work the same as they do on all other SDKs

#### Breaking changes:
- `channel.query` does not watch the channel anymore, to retrieve channel state and watch use `channel.watch`
- `client.getChannelByCID` is now private, use one of the `client.channel` methods to get the same (no null checks needed)<|MERGE_RESOLUTION|>--- conflicted
+++ resolved
@@ -46,11 +46,8 @@
 ### ⬆️ Improved
 
 ### ✅ Added
-<<<<<<< HEAD
+- Added new extension function `ChatClient::keystroke`.
 - Added new extension function `ChatClient::stopTyping`.
-=======
-- Added new extension function `ChatClient::keystroke`.
->>>>>>> abebea18
 
 ### ⚠️ Changed
 
