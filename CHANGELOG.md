<!-- UNRELEASED START -->
# UNRELEASED CHANGELOG
## 🚨 Old UI Module removed
`stream-chat-android` is deprecated and won't be maintained anymore. The module will continue working, but we won't be releasing new versions.
The source code has been moved to this [archived repository](https://github.com/GetStream/stream-chat-android-old-ui)
Consider migrating to `stream-chat-android-ui-components` or `stream-chat-android-compose`. Here you can find a set of useful resources for migration:
- [UI Components Documentation](https://getstream.io/chat/docs/sdk/android/ui/overview/)
- [Android Chat Messaging Tutorial](https://getstream.io/tutorials/android-chat/)
- [Compose UI Components Documentation](https://getstream.io/chat/docs/sdk/android/compose/overview/)
- [Compose Chat Messaging Tutorial](https://getstream.io/chat/compose/tutorial/)
- [Old Sample App Migration PR](https://github.com/GetStream/stream-chat-android/pull/2467)

## Common changes for all artifacts
### 🐞 Fixed

### ⬆️ Improved

### ✅ Added
- Create new artifact to integrate Xiaomi Mi Push with Stream. You will need to add  `stream-chat-android-pushprovider-xiaomi` artifact to your App. Check our [docs](https://getstream.io/chat/docs/sdk/android/client/guides/push-notifications/xiaomi) for further details. [#2444](https://github.com/GetStream/stream-chat-android/pull/2444)

### ⚠️ Changed
- Update Android Gradle Plugin version to 7.1.0 and Gradle version to 7.3.3. [#2989](https://github.com/GetStream/stream-chat-android/pull/2989)

### ❌ Removed

## stream-chat-android-client
### 🐞 Fixed

### ⬆️ Improved
- Internal implementation only asks to the provided `TokenProvider` a new token when it is really needed. [#2995](https://github.com/GetStream/stream-chat-android/pull/2995)

### ✅ Added

### ⚠️ Changed

### ❌ Removed

## stream-chat-android-offline
### 🐞 Fixed
- Fixed memory leak related to database initialization.[#2974](https://github.com/GetStream/stream-chat-android/pull/2974)

### ⬆️ Improved

### ✅ Added
- Added new extension function `ChatClient::deleteChannel`. [#3007](https://github.com/GetStream/stream-chat-android/pull/3007)

### ⚠️ Changed
- Deprecated `ChatDomain::deleteChannel` in favour of `ChatClient::deleteChannel`. [#3007](https://github.com/GetStream/stream-chat-android/pull/3007)

### ❌ Removed

## stream-chat-android-ui-common
### 🐞 Fixed

### ⬆️ Improved

### ✅ Added
- Added new extension function `ChatClient::loadMessageById`. [#2929](https://github.com/GetStream/stream-chat-android/pull/2929)

### ⚠️ Changed

### ❌ Removed

## stream-chat-android-ui-components
### 🐞 Fixed
- Fixed the logic for fetching encoding for URLs when opening PDFs and similar documents in the MessageList. [#3017](https://github.com/GetStream/stream-chat-android/pull/3017)

### ⬆️ Improved
- Replaced Lottie typing indicator with a custom view. [#3004](https://github.com/GetStream/stream-chat-android/pull/3004)

### ✅ Added

### ⚠️ Changed

### ❌ Removed

## stream-chat-android-compose
### 🐞 Fixed
- Fixed the way our attachments work and are represented in Compose to support more attachment types. [#2955](https://github.com/GetStream/stream-chat-android/pull/2955)
- Fixed the logic for fetching encoding for URLs when opening PDFs and similar documents in the MessageList. [#3017](https://github.com/GetStream/stream-chat-android/pull/3017)

### ⬆️ Improved
- Improved RTL support in Compose [#2987](https://github.com/GetStream/stream-chat-android/pull/2987)
- Made the SDK smaller by removing Materials Icons dependency [#2987](https://github.com/GetStream/stream-chat-android/pull/2987)
- Removed unnecessary experimental flags, opted in into APIs we're using from Compose. [#2983](https://github.com/GetStream/stream-chat-android/pull/2983)

### ✅ Added
- Added [`Custom Attachments guide`](https://getstream.io/chat/docs/sdk/android/composee/guides/adding-custom-attachments/). [#2967](https://github.com/GetStream/stream-chat-android/pull/2967)
- Added `onHeaderAvatarClick` parameter to the `ChannelsScreen` component. [#3016](https://github.com/GetStream/stream-chat-android/pull/3016)
- Exposed `lazyListState` for the `ChannelList` and `Channels` components that allows you to control the scrolling behavior and state. [#3049](https://github.com/GetStream/stream-chat-android/pull/3049)
- Exposed `helperContent` for the `ChannelList` and `Channels` components that allows you to implement a helper UI such as scroll to top button for the channel list. [#3049](https://github.com/GetStream/stream-chat-android/pull/3049)
- Exposed `lazyListState` for the `MessageList` and `Messages` components that allows you to control the scrolling behavior and state. [#3044](https://github.com/GetStream/stream-chat-android/pull/3044)
- Exposed `helperContent` for the `MessageList` and `Messages` components that allows you to override the default scrolling behavior UI.  [#3044](https://github.com/GetStream/stream-chat-android/pull/3044)

### ⚠️ Changed
- Renamed `onHeaderClickAction` parameter to `onHeaderActionClick` for the `ChannelsScreen` component. [#3016](https://github.com/GetStream/stream-chat-android/pull/3016)
<<<<<<< HEAD
- Replaced the `reactionTypes` field in `ChatTheme` with the new `reactionIconFactory` field that allows customizing reaction icons. [#3046](https://github.com/GetStream/stream-chat-android/pull/3046)
=======
- `MessageList` and `Messages` now have two new parameters that have default values. Please make sure that you check out the changes and that everything still works for you. [#3044](https://github.com/GetStream/stream-chat-android/pull/3044)
>>>>>>> 0aad597e

### ❌ Removed

## stream-chat-android-markdown-transformer
### 🐞 Fixed

### ⬆️ Improved

### ✅ Added

### ⚠️ Changed

### ❌ Removed

## stream-chat-android-pushprovider-firebase
### 🐞 Fixed

### ⬆️ Improved

### ✅ Added

### ⚠️ Changed

### ❌ Removed

## stream-chat-android-pushprovider-huawei
### 🐞 Fixed

### ⬆️ Improved

### ✅ Added

### ⚠️ Changed

### ❌ Removed

## stream-chat-android-pushprovider-xiaomi
### 🐞 Fixed

### ⬆️ Improved

### ✅ Added
- Added a `XiaomiMessagingDelegate` class to simplify custom implementations of `PushMessageReceiver` that forward messages to the SDK. See [Using a Custom PushMessageReceiver](https://getstream.io/chat/docs/sdk/android/client/guides/push-notifications/xiaomi#using-a-custom-pushmessagereceiver) for more details. [#2444](https://github.com/GetStream/stream-chat-android/pull/2444)

### ⚠️ Changed

### ❌ Removed
<!-- UNRELEASED END -->

# February 2nd, 2022 - 4.27.2
## stream-chat-android-offline
### 🐞 Fixed
- Fixed refreshing cached channels after setting the user. [#3010](https://github.com/GetStream/stream-chat-android/pull/3010)

# January 31th, 2022 - 4.27.1
## stream-chat-android-offline
### 🐞 Fixed
- Fixed clearing cache after receiving channel truncated event. [#3001](https://github.com/GetStream/stream-chat-android/pull/3001)

# January 25th, 2022 - 4.27.0
## stream-chat-android-client
### 🐞 Fixed
- Fixed bug related to the wrong unread messages count when a socket connection is not available. [#2927](https://github.com/GetStream/stream-chat-android/pull/2927)
- Fixed deserialization issue when parsing the `Message` object while searching for a message from a channel with 0 members. [#2947](https://github.com/GetStream/stream-chat-android/pull/2947)

### ✅ Added
- Added the `systemMessage` parameter to `ChatClient::truncateChannel` and `ChannelClient:truncate` methods that represents a system message that will be displayed after the channel was truncated. [#2949](https://github.com/GetStream/stream-chat-android/pull/2949)
- Added the `message` parameter to the `ChannelTruncatedEvent` that represents a system message that will be displayed after the channel was truncated. [#2949](https://github.com/GetStream/stream-chat-android/pull/2949)
- Added method to consult the settings of the app. Use `ChatClient.instance().appSettings()` to request the settings of your app. [#2960](https://github.com/GetStream/stream-chat-android/pull/2960)
- Added `ChatClient.shuffleGiphy` extension function and removing ShuffleGiphy use case. [#2962](https://github.com/GetStream/stream-chat-android/pull/2962)
- Added `ChatClient.sendGiphy` extension function and removing SendGiphy use case. [#2963](https://github.com/GetStream/stream-chat-android/pull/2963)
- Added `Channel::ownCapabilities` and `ChannelCapabilities` object.
  Channel capabilities provide you information on which features are available for the current user. [#2971](https://github.com/GetStream/stream-chat-android/pull/2971)

### ⚠️ Changed
- Deprecated `ChatDomain.leaveChannel`. Use ChatClient.removeMembers instead. [#2926](https://github.com/GetStream/stream-chat-android/pull/2926)

## stream-chat-android-offline
### ⬆️ Improved
- Utilized the `message` parameter of the `ChannelTruncatedEvent` to show a system message instantly after the channel was truncated. [#2949](https://github.com/GetStream/stream-chat-android/pull/2949)

### ✅ Added
- Added new extension function `ChatClient::cancelMessage`. [#2928](https://github.com/GetStream/stream-chat-android/pull/2928)
- Added `ChatClient::needsMarkRead` extension function to check if a channel can be marked as read. [#2920](https://github.com/GetStream/stream-chat-android/pull/2920)

### ⚠️ Changed
- Deprecated `ChatDomain::cancelMessage` in favour of `ChatClient::cancelMessage`. [#2928](https://github.com/GetStream/stream-chat-android/pull/2928)

## stream-chat-android-ui-components
### 🐞 Fixed
- Handling video attachments that's don't have mime-type, but have type. [2919](https://github.com/GetStream/stream-chat-android/pull/2919)
- Intercepted and blocked attachment preview for attachments which are not fully uploaded. [#2950](https://github.com/GetStream/stream-chat-android/pull/2950)
- Fixed a bug when changes to the mentioned users in a message were not propagated to the UI. [2951](https://github.com/GetStream/stream-chat-android/pull/2951)

### ⬆️ Improved
- Improve Korean 🇰🇷 translations. [#2953](https://github.com/GetStream/stream-chat-android/pull/2953)

## stream-chat-android-compose
### 🐞 Fixed
- Fixed crashes caused by deleting channels [#2942](https://github.com/GetStream/stream-chat-android/pull/2942)

### ⬆️ Improved
- `ReactionOptions` now displays the option to show more reactions if there are more than 5 available [#2918](https://github.com/GetStream/stream-chat-android/pull/2918)
- Improve Korean 🇰🇷 translations. [#2953](https://github.com/GetStream/stream-chat-android/pull/2953)
- Improved `MessageComposer` UX by disabling commands when attachments or text are present. [#2961](https://github.com/GetStream/stream-chat-android/pull/2961)
- Improved `MessageComposer` UX by disabling attachment integration button when popups with suggestions are present. [#2961](https://github.com/GetStream/stream-chat-android/pull/2961)

### ✅ Added
- Added `ExtendedReactionsOptions` and `ReactionsPicker` in order to improve reaction picking UX [#2918](https://github.com/GetStream/stream-chat-android/pull/2918)
- Added documentation for [`ReactionsPicker`](https://getstream.io/chat/docs/sdk/android/compose/message-components/reactions-picker/) [#2918](https://github.com/GetStream/stream-chat-android/pull/2918)
- Added ways to customize the channel, message and member query limit when building a ChannelListViewModel [#2948](https://github.com/GetStream/stream-chat-android/pull/2948)

# January 12th, 2022 - 4.26.0
## Common changes for all artifacts
### ⬆️ Improved
- 🚨 Breaking change: Markdown support is moved into a standalone module `stream-chat-android-markdown-transformer` which is not included by default. You can use it with `ChatUI.messageTextTransformer` to add Markdown support to your app. You can find more information [here](https://getstream.io/chat/docs/sdk/android/ui/chatui/#markdown). [#2786](https://github.com/GetStream/stream-chat-android/pull/2786)

## stream-chat-android-client
### ✅ Added
- Added `Member::banned` property that represents, if the channel member is banned. [#2915](https://github.com/GetStream/stream-chat-android/pull/2915)
- Added `Member::channelRole` property that represents the user's channel-level role. [#2915](https://github.com/GetStream/stream-chat-android/pull/2915)

## stream-chat-android-offline
### 🐞 Fixed
- Fixed populating mentions after editing the message. `Message::mentionedUsers` shouldn't be empty if edited message contains mentioned users. [#2852](https://github.com/GetStream/stream-chat-android/pull/2852)

### ✅ Added
- Added `memberLimit` to `ChatDomain::queryChannels` and `ChatDomain::queryChannelsLoadMore` that allows modifying the number of members to fetch per channel. [#2826](https://github.com/GetStream/stream-chat-android/pull/2826)

### ❌ Removed
- Removed `QueryChannelsLoadMore` usecase. [#2790](https://github.com/GetStream/stream-chat-android/pull/2790)
- `QueryChannelsController::loadMore` is removed and logic is moved into `ChatDomain`. [#2790](https://github.com/GetStream/stream-chat-android/pull/2790)

## stream-chat-android-ui-components
### 🐞 Fixed
- Fixed displaying mentions popup when text contains multiple lines. [#2851](https://github.com/GetStream/stream-chat-android/pull/2851)
- Fixed the loading/playback speed of GIFs. [#2914](https://github.com/GetStream/stream-chat-android/pull/2914)
- Fixed scroll persisting after long tapping on an item in the message list. [#2916](https://github.com/GetStream/stream-chat-android/pull/2916)
- Fixed footnote of messages showing "Only Visible to You". This message was visible even when deleted messages were visible to everyone. [#2923](https://github.com/GetStream/stream-chat-android/pull/2923)

### ⬆️ Improved
- Improved the way thread pagination works. [#2845](https://github.com/GetStream/stream-chat-android/pull/2845)

### ✅ Added
- Added `memberLimit` parameter to `ChannelListViewModel` and `ChannelListViewModelFactory` that allows modifying the number of members to fetch per channel. [#2826](https://github.com/GetStream/stream-chat-android/pull/2826)
- Added `ChatMessageTextTransformer` to transform messages and set them to `TextView`. [#2786](https://github.com/GetStream/stream-chat-android/pull/2786)
- Added `AutoLinkableTextTransformer` which is an implementation of `ChatMessageTextTransformer`. After applying the transformer, it also makes links clickable in TextView. [#2786](https://github.com/GetStream/stream-chat-android/pull/2786)

### ⚠️ Changed
- `ChatUI.markdown` is deprecated in favour of `ChatUI.messageTextTransformer`. [#2786](https://github.com/GetStream/stream-chat-android/pull/2786)
- In the sample app the new behaviour for new messages is to count unread messages, instead of always scroll to bottom [#2865](https://github.com/GetStream/stream-chat-android/pull/)

## stream-chat-android-compose
### 🐞 Fixed
- Fixed a small issue with user avatars flickering [#2822](https://github.com/GetStream/stream-chat-android/pull/2822)
- Fixed faulty scrolling behavior in `Messages` by adding an autoscroll. [#2857](https://github.com/GetStream/stream-chat-android/pull/2857)
- Fixed the font size of avatar initials in the message list. [2862](https://github.com/GetStream/stream-chat-android/pull/2862)
- Fixed faulty scrolling behavior in `Channels` by adding an autoscroll. [#2887](  https://github.com/GetStream/stream-chat-android/pull/2887)
- Fixed the loading/playback speed of GIFs. [#2914](https://github.com/GetStream/stream-chat-android/pull/2914)

### ⬆️ Improved
- Added an animation to the `SelectedChannelMenu` component.
- Added an animation to the `ChannelInfo` component.
- Avatars now show fallback initials in case there was an error while loading images from the network. [#2830](https://github.com/GetStream/stream-chat-android/pull/2830)
- Added more parameters to the stateless version of the MessageComposer for consistency [#2809](https://github.com/GetStream/stream-chat-android/pull/2809)
- Updated primary accent colors in order to achieve a better contrast ratio for accessibility [#2857](https://github.com/GetStream/stream-chat-android/pull/2857)
- Removed default background color from `MessageItem` [#2857](https://github.com/GetStream/stream-chat-android/pull/2857)
- Added multiline mentions support [#2859](https://github.com/GetStream/stream-chat-android/pull/2859)
- Improved the way thread pagination works. [#2845](https://github.com/GetStream/stream-chat-android/pull/2845)

### ✅ Added
- Added the `headerContent` and `centerContent` Slot APIs for the `SelectedChannelMenu` component. [#2823](https://github.com/GetStream/stream-chat-android/pull/2823)
- Added the `headerContent` and `centerContent` Slot APIs for the `ChannelInfo` component. [#2823](https://github.com/GetStream/stream-chat-android/pull/2823)
- You can now define a `placeholderPainter` for the `Avatar` that is shown while the image is loading. [#2830](https://github.com/GetStream/stream-chat-android/pull/2830)
- Added more Slot APIs to the`MessageComposer` and `MessageInput` components [#2809](https://github.com/GetStream/stream-chat-android/pull/2809)
- Added [SelectedReactionsMenu documentation](https://getstream.io/chat/docs/sdk/android/compose/channel-components/selected-reactions-menu/). [#2868](https://github.com/GetStream/stream-chat-android/pull/2868)

### ⚠️ Changed
- Updated [ChatTheme documentation](https://getstream.io/chat/docs/sdk/android/compose/general-customization/chat-theme/). [#2833](https://github.com/GetStream/stream-chat-android/pull/2833)
- Updated [ChannelsScreen documentation](https://getstream.io/chat/docs/sdk/android/compose/channel-components/channels-screen/). [#2839](https://github.com/GetStream/stream-chat-android/pull/2839)
- Updated [ChannelItem documentation](https://getstream.io/chat/docs/sdk/android/compose/channel-components/channel-item/). [#2832](https://github.com/GetStream/stream-chat-android/pull/2832)
- Updated [ChannelListHeader documentation](https://getstream.io/chat/docs/sdk/android/compose/channel-components/channel-list-header/). [#2828](https://github.com/GetStream/stream-chat-android/pull/2828)
- Updated [Component Architecture documentation](https://getstream.io/chat/docs/sdk/android/compose/component-architecture/). [#2834](https://github.com/GetStream/stream-chat-android/pull/2834)
- Updated [SelectedChannelMenu documentation](https://getstream.io/chat/docs/sdk/android/compose/channel-components/selected-channel-menu/). [#2838](https://github.com/GetStream/stream-chat-android/pull/2838)
- Updated [ChannelList documentation](https://getstream.io/chat/docs/sdk/android/compose/channel-components/channel-list/). [#2847](https://github.com/GetStream/stream-chat-android/pull/2847)
- Updated [AttachmentsPicker documentation](https://getstream.io/chat/docs/sdk/android/compose/message-components/attachments-picker/) [#2860](https://github.com/GetStream/stream-chat-android/pull/2860)
- Renamed the `ChannelInfo` component to `SelectedChannelMenu`. [#2838](https://github.com/GetStream/stream-chat-android/pull/2838)
- Updated [Overview documentation](https://getstream.io/chat/docs/sdk/android/compose/overview/). [#2836](https://github.com/GetStream/stream-chat-android/pull/2836)
- Updated [Custom Attachments documentation](https://getstream.io/chat/docs/sdk/android/compose/general-customization/attachment-factory/) with minor sentence formatting changes [#2878](https://github.com/GetStream/stream-chat-android/pull/2878)
- Updated [MessagesScreen documentation](https://getstream.io/chat/docs/sdk/android/compose/message-components/messages-screen/) [#2866](https://github.com/GetStream/stream-chat-android/pull/2866)
- Updated [MessageList documentation](https://getstream.io/chat/docs/sdk/android/compose/message-components/message-list/). [#2869](https://github.com/GetStream/stream-chat-android/pull/2869)

# December 30th, 2021 - 4.25.1
## stream-chat-android-client
### ✅ Added
- Added support to paginate messages pinned in a channel. [#2848](https://github.com/GetStream/stream-chat-android/pull/2848).


# December 23th, 2021 - 4.25.0
## Common changes for all artifacts
### ⬆️ Improved
- Updated dependency versions
  - Kotlin 1.5.31
  - Compose framework 1.0.5
  - AndroidX
  - Lottie 4.2.2
  - OkHttp 4.9.3
  - Room 2.4.0
  - and other, see [#2771](https://github.com/GetStream/stream-chat-android/pull/2771) for more details

## stream-chat-android-offline
### 🐞 Fixed
- Fixed a bug when hard deleted messages still remain in the UI.
- Stabilized behavior of users' updates propagation across values of the channels and the messages. [#2803](https://github.com/GetStream/stream-chat-android/pull/2803)

### ⚠️ Changed
- 🚨 Breaking change: Added `cachedChannel` parameter to `ChatEventHandler::handleChatEvent` [#2807](https://github.com/GetStream/stream-chat-android/pull/2807)

## stream-chat-android-ui-components
### 🐞 Fixed
- Users' updates done in runtime are now propagated to the `MessageListView` component. [#2769](https://github.com/GetStream/stream-chat-android/pull/2769)
- Fixed the display of image attachments on the pinned message list screen. [#2792](https://github.com/GetStream/stream-chat-android/pull/2792)
-  Button for commands is now disabled in edit mode. [#2812](https://github.com/GetStream/stream-chat-android/pull/2812)
- Small bug fix for borders of attachments

### ⬆️ Improved
- Improved Korean 🇰🇷 and Japanese 🇯🇵 translation.
- Improved KDocs of UI components such as `ChannelListHeaderView` and `AvatarView`.

### ✅ Added
- Added header with back button and attachment's title to `AttachmentMediaActivity` which displays playable attachments.
  You can customize its appearance using `streamUiMediaActivityHeader`, `streamUiMediaActivityHeaderLeftActionButtonStyle` and `streamUiMediaActivityHeaderTitleStyle` attributes.
- Added `hard` flag to `MessageListViewModel.Event.DeleteMessage`.
  You can use `MessageListView::setMessageDeleteHandler` and pass `MessageListViewModel.Event.DeleteMessage(MESSAGE, hard = true)` to hard delete messages using `MessageListViewModel`.
  Check [MessageListViewModelBinding](https://github.com/GetStream/stream-chat-android/blob/main/stream-chat-android-ui-components/src/main/kotlin/io/getstream/chat/android/ui/message/list/viewmodel/MessageListViewModelBinding.kt#L37) for further details. [#2772](https://github.com/GetStream/stream-chat-android/pull/2772)
- Rtl support was added. If the app has `android:supportsRtl="true"` and the locale of the device needs Rtl support, the SDK will draw the components from the right-to-left instead the default way (left-to-right) [#2799](https://github.com/GetStream/stream-chat-android/pull/2799)

### ⚠️ Changed
- Constructor of `ChannelListViewModel` and `ChannelListViewModelFactory` changed. Now they ask for `ChatEventHandlerFactory` instead `ChatEventHandler`, so users can use `StateFlow<List<Channel>>` in their implementations of `ChatEventHandler`, which can make implementation smarter with resources (don't try to add a channel that is already there, for example) [#2747](https://github.com/GetStream/stream-chat-android/pull/2747)

### ❌ Removed

## stream-chat-android-compose
### 🐞 Fixed
- Fixed the message grouping logic to now include date separators when splitting message groups [#2770](https://github.com/GetStream/stream-chat-android/pull/2770)

### ⬆️ Improved
- Improved the UI for message footers to be more respective of thread replies [#2765](https://github.com/GetStream/stream-chat-android/pull/2765)
- Fixed the orientation and UI of ThreadParticipants [#2765](https://github.com/GetStream/stream-chat-android/pull/2765)
- Improved the API structure more, made the components package more clear [#2795](https://github.com/GetStream/stream-chat-android/pull/2795)
- Improved the way to customize the message item types and containers [#2791](https://github.com/GetStream/stream-chat-android/pull/2791)
- Added more parameters to the stateless version of the MessageComposer for consistency [#2809](https://github.com/GetStream/stream-chat-android/pull/2809)
- Added color and shape parameters to `MessageListHeader` and `ChannelListHeader` components [#2855](https://github.com/GetStream/stream-chat-android/pull/2855)

### ✅ Added
- Added site name labels to link attachments for websites using the Open Graph protocol [#2785](https://github.com/GetStream/stream-chat-android/pull/2785)
- Added preview screens for file attachments [#2764](https://github.com/GetStream/stream-chat-android/pull/2764)
- Added a way to disable date separator and system message items in the message list [#2770](https://github.com/GetStream/stream-chat-android/pull/2770)
- Added an option to the message options menu to unmute a user that sent the message. [#2787](https://github.com/GetStream/stream-chat-android/pull/2787)
- Added a `DefaultMessageContainer` component that encapsulates all default message types [#2791](https://github.com/GetStream/stream-chat-android/pull/2791)
- Added the `SelectedReactionsMenu` component that represents a list of user reactions left for a particular message [#2782](https://github.com/GetStream/stream-chat-android/pull/2782)

### ⚠️ Changed
- Removed SelectedMessageOverlay and replaced it with SelectedMessageMenu - [#2768](https://github.com/GetStream/stream-chat-android/pull/2768)
- Big changes to the structure of the project, making it easier to find all the components and building blocks - [#2752](https://github.com/GetStream/stream-chat-android/pull/2752)
- Renamed the `common` package to `components` and added a logical structure to the components there
- Decoupled many smaller components to the `components` package and their individual files, for ease of use
- Improved the API of several smaller components
- Added a few missing previews
- Changed various component names, removed unused/redundant component blocks and moved to Default components [#2795](https://github.com/GetStream/stream-chat-android/pull/2795)
- Changed some of the component types regarding the message item [#2791](https://github.com/GetStream/stream-chat-android/pull/2791)
- Moved message item components to `components.messages` [#2791](https://github.com/GetStream/stream-chat-android/pull/2791)
- When querying for more channels, `ChannelListViewModel` now uses `OfflinePlugin` based approach if it is enabled. [#2790](https://github.com/GetStream/stream-chat-android/pull/2790)
- Updated [MessageListHeader Documentation](https://getstream.io/chat/docs/sdk/android/compose/message-components/message-list-header/) [#2855](https://github.com/GetStream/stream-chat-android/pull/2855)

### ❌ Removed
- Removed some redundant components from separate files and the `components` package [#2795](https://github.com/GetStream/stream-chat-android/pull/2795)


# December 9th, 2021 - 4.24.0
## stream-chat-android-offline
### 🐞 Fixed
- Fix the issue when users' data can be outdated until restart SDK.

### ✅ Added
- Added new extension function `ChatClient::keystroke`.
- Added new extension function `ChatClient::stopTyping`.

## stream-chat-android-ui-common
### 🐞 Fixed
- Fixed `MessageInputFieldView#mode` not being reset after custom attachments were cleared

## stream-chat-android-ui-components
### 🐞 Fixed
- Fixed crash related with creation of MessageOptionsDialogFragment
- Fixed behaviour related to search messages, when message was not already loaded from database MessageListView could not scroll to searched message.
- Removed cut from text when text end with Italic
- Fixed `GiphyViewHolderStyle#cardBackgroundColor` not getting applied
- Fixed bug related of not removing channels when filter selects channels where the the current user is not a member

### ⬆️ Improved
- Replied messages now have a limit for size. The text will get cut if there's too many characters or too many line breaks.
- Improved Korean 🇰🇷 translations.

### ✅ Added
- Added scroll to original message when clicking in a reply message. Use `ReplyMessageClickListener` to change the behaviour of click in reply messages.

## stream-chat-android-compose
### 🐞 Fixed
- Removed preemptive attachment loading that was resulting in crashes on certain Android API versions
- Fixed incorrect message shape for theirs messages in threads.

### ⬆️ Improved
- Minor UI improvements to the message overlay
- Enabled scrolling behavior in SelectedMessageOverlay

### ✅ Added
- Added the mention suggestion popup to the `MessageComposer` component, that allows to autocomplete a mention from a list of users.
- Added support for slowdown mode. Users are no longer able to send messages during the cooldown interval.
- Added support for system messages.
- Added support for Giphy command.
- Added message pinning to the list of message options
- Added pinned message UI
- Added a checkbox to the `MessageComposer` component, that allows to display a thread message in the parent channel.
- Added an option to flag a message to the message options overlay.

### ⚠️ Changed
- Changed the way focus state works for focused messages.
- Added the Pin type to the MessageAction sealed class
- Renamed a bunch of state classes for Compose component, to have the `State` prefix, general renaming, imports and other quality of life improvements
- Renamed `ReactionOption` state wrapper to `ReactionOptionItemState`
- Renamed `MessageListItem` state wrapper to `MessageListItemState` and its children now have a `State` suffix
- Renamed `AttachmentItem` state wrapper to `AttachmentPickerItemState`
- Renamed `MessageInputState` to `MessageComposerState`
- Renamed `MessageOption` to `MessageOptionState`
- Renamed `defaultMessageOptions()` to `defaultMessageOptionsState()`


# November 25th, 2021 - 4.23.0
## Common changes for all artifacts
### ⬆️ Improved
- Improved logs for errors in the SDK.

## stream-chat-android-offline
### 🐞 Fixed
- Deprecated `QueryChannelsController::mutedChannelsIds`. Use `ChatDomain.mutedChannels` instead
- Fix issue when sent attachments from Android SDK don't show title in iOS.

### ✅ Added
- Added new extension function `ChatClient::replayEventsForActiveChannels`.
- Added new extension function `ChatClient::setMessageForReply`.
- Added new extension function `ChatClient::downloadAttachment` to download attachments without `ChatDomain`.

## stream-chat-android-ui-common
### ✅ Added
- Made `ThreeTenInitializer` public to allow manual invocations of it. See the new [documentation](https://getstream.io/chat/docs/sdk/android/ui/guides/app-startup-initializers/) for more details.

## stream-chat-android-ui-components
### 🐞 Fixed
- Removed ripple effect for attachements in message options.
### ⬆️ Improved
- More customization for AvatarView. Now it is possible to choose between Square and Circle. Use new fields in AvatarStyle to customize AvatarView the way you prefer. 
### ✅ Added
- Added setter `MessageListView.setMessageBackgroundFactory` to set a factory to provide a background for messages. 
- Added `MessageInputViewModel::sendMessageWithCustomAttachments` function allowing to send message with custom attachments list.
- Added `MessageInputView::submitCustomAttachments` function allowing setting custom attachments in `MessageInputView`.
- Added `SelectedCustomAttachmentViewHolderFactory` interface and `BaseSelectedCustomAttachmentViewHolder`class allowing defining how previews of custom attachments in `MessageInputView` should be rendered.

### ⚠️ Changed
- Added `MessageSendHandler::sendMessageWithCustomAttachments` and `MessageSendHandler::sendToThreadWithCustomAttachments` allowing to intercept sending custom attachments actions.

## stream-chat-android-compose
### 🐞 Fixed
- Fixed the information about channel members shown in the `MessageListHeader` subtitle.
- Fixed the bug where the channel icon did not appear because of a lengthy title.

### ⬆️ Improved
- Updated a lot of documentation around the Messages features
- Improved the subtitle text in the `MessageListHeader` component.
- Now, the `MessageComposer` component supports sending `typing.start` and `typing.stop` events when a user starts or stops typing.
- Made the `ChannelNameFormatter`, `ClipboardHandler` and `MessagePreviewFormatter` interfaces functional for ease of use.
- Now, an error Toast is shown when the input in the `MessageComposer` does not pass validation.

### ✅ Added
- Added the "mute" option to the `ChannelInfo` action dialog.
- Added a wrapper for the message input state in the form of `MessageInputState`
- Added `attachmentsContentImageWidth`, `attachmentsContentImageHeight`, `attachmentsContentGiphyWidth`, `attachmentsContentGiphyHeight`, `attachmentsContentLinkWidth`, `attachmentsContentFileWidth` and `attachmentsContentFileUploadWidth` options to `StreamDimens`, to make it possible to customize the dimensions of attachments content via `ChatTheme`.
- Added a thread separator between a parent message and thread replies.
- Added the `threadSeparatorGradientStart` and `threadSeparatorGradientEnd` options to `StreamColors`, to make it possible to customize the thread separator background gradient colors via `ChatTheme`.
- Added the `threadSeparatorVerticalPadding` and `threadSeparatorTextVerticalPadding` options to `StreamDimens`, to make it possible to customize the dimensions of thread separator via `ChatTheme`.
- Added a typing indicator to the `MessageListHeader` component. 
- Added the `messageOverlayActionItemHeight` option to `StreamDimens`, to make it possible to customize the height of an action item on the selected message overlay via `ChatTheme`.
- Added the `messageAlignmentProvider` field to the `ChatTheme` that allows to customize message horizontal alignment. 
- Added the `maxAttachmentCount` and `maxAttachmentSize` parameters to the `MessagesViewModelFactory`, to make it possible to customize the allowed number and size of attachments that can be sent via the `MessageComposer` component.
- Added the `textStyle` and `textColor` parameters to the `NetworkLoadingView` component, to make it possible to customize the text appearance of the inner text.

### ⚠️ Changed
- Made the MessageMode subtypes to the parent class, to make it easier to understand when importing
- Renamed the MessageMode.Thread to MessageMode.MessageThread for clarity
- Changed the signature of the MessageComposer to accommodate for the `MessageInputState`
- Moved common state to the `io.getstream.chat.android.common` package
- Made the `AttachmentFactory.previewContent` field nullable.
- Exposed `MessageReactions` as a public component so users can use it to display a message reactions bubble in their custom UI.
- Changed the type of the inner channel items in the `ChannelsState` class from `Channel` to `ChannelItem`.


# November 11th, 2021 - 4.22.0
## Common changes for all artifacts
### ⬆️ Improved
- Bumped the SDKs target API to 31
- Updated WorkManager to version 2.7.0, which fixes compatibility issues with SDK 31

### ✅ Added
- Added Indonesian :indonesia: translations.
- Added `onErrorSuspend` extension for `Result` to allow executing suspending lambda function for handing error response.

## stream-chat-android
### ✅ Added
- Added `ChannelListItemAdapter::getChannels()` for getting a list of channels

## stream-chat-android-client
### ✅ Added
- Added `NotificationConfig::shouldShowNotificationOnPush` that allows enabling/disabling showing notification after receiving a push message

### ⚠️ Changed
- `NotificationConfig::pushNotificationsEnabled` is now disabled by default if you don't provide custom `NotificationConfig` - our SDK won't create a `NotificationChannel` if push notifications are not configured

## stream-chat-android-offline
### 🐞 Fixed
- Fixed inserting messages with empty `Message::cid`

### ✅ Added
- Added new extension function `ChatCliet::requestMembers` to query members without `ChatDomain`.
- Added new extension function `ChatCliet::searchUsersByName`.

### ⚠️ Changed
- 🚨 Breaking change: `RetryPolicy` in `ChatDomain` is now immutable and can only be set with Builder before creating an instance of it.
- 🚨 Breaking change: `ChannelEventsHandler` is renamed to `ChatEventHandler`, it's function is renamed from `onChannelEvent` to `handleChatEvent`, EventHandlingResult is sealed class now. To get more details read [our docs](https://getstream.io/chat/docs/sdk/android/ui/components/channel-list/#chateventhandler)

## stream-chat-android-ui-components
### 🐞 Fixed
- Fixed bug when showing messages with pending attachments that cause loading state to be not shown in some cases.
- Fixed clearing `MessageInputView` after dismissing message to edit
- Fixed support for videos from other SDKs
- Fixed downloading attachments with some special characters in their names

### ⬆️ Improved
- Improved Korean 🇰🇷 translation related to the flagging.
- 🚨 Breaking change: Now the button for sending message in MessageInputView sizes itself accordingly with the drawable used, instead of having a predefined size (32dp)
- Improved KDocs for `MessageListFragment`.

### ✅ Added
- You can now use MessageListView.backgroundDrawable to have more flexibility to customize your message items background. Be aware that setting backgroundDrawable will override the background configurations of xml.
- Added `streamUiEditInputModeIcon` and `streamUiReplyInputModeIcon` attributes to `MessageInputView`.
  Use them to customize icon in the `MessageInputView's` top left corner displayed when user edits or replies to the message.
- Added `setMessageInputModeListener`, `setSendMessageButtonEnabledDrawable` and `setSendMessageButtonDisabledDrawable` method to `MessageInputView`.
  They can be used together for changing send button icon based on current input mode. See [docs](https://getstream.io/chat/docs/sdk/android/ui/components/message-input#changing-send-message-button) for more details.
- Added static methods `createIntent` and `newInstance` those doesn't have default parameters on `MessageListActivity` and `MessageListFragment` for supporting Java side.

## stream-chat-android-compose
### 🐞 Fixed
- Fixed channel options that are displayed in the `ChannelInfo` component.

### ⬆️ Improved
- Improved the icon set and polished the UI for various Messages features
- Improved the set of customization options for the `DefaultChannelItem`
- Updated documentation for Channels set of features
- Now it is possible to search for distinct channels by member names using `ChannelListViewModel`.
- Improved the design of `ChannelInfo` bottom sheet dialog.

### ✅ Added
- Added a new parameter to the `AttachmentFactory` called `previewContent` that represents attachments within the MessageInput
- Added the `leadingContent`, `detailsContent`, `trailingContent` and `divider` Slot APIs for the `DefaultChannelItem`
- Added `StreamDimens` option to the `ChatTheme`, to allow for dimension customization across the app.
- Added localization support for the components related the channel list.
- Added the `emptySearchContent` parameter to `ChannelList` component that allows to customize the empty placeholder, when there are no channels matching the search query.
- Added support for the muted channel indicator in the message list.
- Added `ChannelNameFormatter` option to the `ChatTheme`, to allow for channel name format customization across the app.
- Added the `textFormatter` field to `AttachmentFactory`, to allow for attachment text format customization.
- Added `MessagePreviewFormatter` option to the `ChatTheme`, to allow for message preview text format customization across the app.
- Added the `leadingContent`, `headerContent`, `footerContent`, `trailingContent` and `content` Slot APIs for the `DefaultMessageItem`
- Added `channelInfoUserItemWidth`, `channelInfoUserItemHorizontalPadding` and `channelInfoUserItemAvatarSize` options to `StreamDimens`, to make it possible to customize the dimensions inside the `ChannelInfo` component via `ChatTheme`.
- Added `ownMessagesBackground`, `otherMessagesBackground` and `deletedMessagesBackgroundColor` options to `StreamColors`, to make it possible to customize the message bubble color via `ChatTheme`.

### ⚠️ Changed
- The `AttachmentFactory` now requires an additional parameter - `previewContent` that's used to preview the attachment within the MessageInput, so please be aware of this!
- Renamed `ChannelOption.icon` property to `ChannelOption.iconPainter` and changed the property type from `ImageVector` to `Painter`.
- Changed the type of the `ChannelListViewModel.selectedChannel` field to `MutableState<Channel?>`.

# October 27th, 2021 - 4.21.0
## Common changes for all artifacts
### ⬆️ Improved
- Improved Korean 🇰🇷 translations.

### ✅ Added
- Added `ChatDomain.connectionState` that exposes 3 states: `CONNECTED`, `CONNECTING` and `OFFLINE`.
  `ChannelListHeaderView` and `MessageListHeaderView` show different title based on newly introduced connection state.
  `ChatDomain.online` is now deprecated - use `ChatDomain.connectionState` instead.

## stream-chat-android-client
### ⬆️ Improved
- Added KDocs for `Result` properties and methods.

### ✅ Added
- The `UserCredentialStorage` interface was added to `ChatClient`. You can set your own implementation via `ChatClient.Builder::credentialStorage`

### ⚠️ Changed
- 🚨 Breaking change: Config property `isRepliesEnabled` is renamed to `isThreadEnabled` to avoid misleading. Now it toggles only thread feature.

### ❌ Removed
- `androidx-security-crypto` dependency was removed. Now, the user's token storage uses private shared preferences by default.

## stream-chat-android-offline
### 🐞 Fixed
- Fix bug when ChannelEventsHandler was not used even if it was set in QueryChannelsController

### ⬆️ Improved
- Channel gets removed from `QueryChannelsController` when receive `ChannelHiddenEvent`

## stream-chat-android-ui-components
### 🐞 Fixed
- Fixed position of reactions. Now the reactions adapts its starting position to fit entirely in the screen. 
- 🚨 Breaking change: Fixing positions of reactions in edit reactions dialog. Using a GridLayoutManager instead of LinearLayoutManager, so now there's box with all reactions instead of a scrollable list. The way to customize the box is a bit different, then a breaking change was inserted in this feature. 
- Made it impossible to send a message during the cooldown interval in slow mode.

### ⬆️ Improved
- Better position for icon of failed message
- Small improvement for information update in messages. The ViewHolders only update the information that had a change.

### ✅ Added
- Added `streamUiMaxAttachmentsCount` attribute to `MessageInputView` to allow customizing the maximum number of attachments in the single message.
The maximum attachments count cannot be greater than 10. Default value: 10.
- Added `streamUiMessageMaxWidthFactorMine` and `streamUiMessageMaxWidthFactorTheirs` `MessageListView` attributes. You can adjust messages width by passing values in [75% - 100%] range.
- Added `MessageInputView::setAttachmentButtonClickListener` that helps you to override click listener for the attachment button.
- Added `MessageInputView::submitAttachments` method to set attachments in `MessageInputView` to be sent with a message.

### ⚠️ Changed
- Feature of replied messages can be enabled/disabled only locally via SDK. `Thread` dashboard flag toggles only thread feature.

## stream-chat-android-compose
### ⬆️ Improved
- Added a way to customize the app font family, by passing in a parameter to `StreamTypography.defaultTypography()`
- Improved permission handling for the `AttachmentsPicker` to handle only the required permissions
- `ThreadParticipants` is now public and can be used for your custom UI.

### ✅ Added
- `ThreadParticipants` component now has a `text: String` parameter allowing customizing the thread label.
- Added unread message count indicators to ChannelItems to show users more info about their channels

### ⚠️ Changed
- `CAMERA` permission is no longer required to be declared in the App Manifest, because we don't use it

### ❌ Removed
- Removed `CAMERA` permission requirement, because we don't use internal camera preview, we request a 3rd party app
- Removed `CAMERA` permission checks if the user doesn't require the permission in their app


# October 18th, 2021 - 4.20.0
## Common changes for all artifacts
### ⬆️ Improved
- Upgraded Kotlin version to 1.5.30
- Make our SDK compile-friendly with TargetSDK 31
- Upgraded Coil version to [1.4.0](https://github.com/coil-kt/coil/releases/tag/1.4.0)

### ⚠️ Changed
- 🚨 Breaking change: `ProgressCallback` is not invoked on main thread anymore. So make sure to handle it if you were previously using this callback to update the UI directly.
- Attachment#uploadState is now updated in real-time during uploads.

### ❌ Removed
- Removed `ProgressTrackerFactory` and `ProgressTracker` in favour of new progress tracking implementation.

## stream-chat-android
### ✅ Added
- Push Notification uses `MessagingStyle` on devices with API Version 23+
- Push Notification configuration has been simplified, check our [docs](https://getstream.io/chat/docs/sdk/android/client/guides/push-notifications/#customizing-push-notifications) to see how it works
- `NotificationHandler` interface allows you to implement your own Push Notification logic show/remove notifications. It is the new interface you need to use if you were using `ChatNotificationHandler` previously
- `NotificationHandlerFactory` help you to use our default `NotificationHandler` implementations

### ⚠️ Changed
- Some properties of `NotificationConfig` has been deprecated, check our [DEPRECATIONS](https://github.com/GetStream/stream-chat-android/blob/main/DEPRECATIONS.md) section
- `ChatNotificationhandler` class has been deprecated, you need to use `NotificationHandler` now. Check our [DEPRECATIONS](https://github.com/GetStream/stream-chat-android/blob/main/DEPRECATIONS.md) section.

## stream-chat-android-client
### 🐞 Fixed
- Fixed issues with Proguard stripping response classes incorrectly

### ⬆️ Improved
- Added KDocs for `ChatClient.Builder` methods.
- `ChatClient` now defaults to using the `https://chat.stream-io-api.com` base URL, using [Stream's Edge API Infrastructure](https://getstream.io/blog/chat-edge-infrastructure/) instead of connecting to a region-specific API. If you're not on a dedicated chat infrastructure, remove any region-specific base URL settings from the `ChatClient.Builder` to use Edge instead.

### ✅ Added
- 🚨 Breaking change: A new `Idle` state is added to `Attachment.UploadState`.
- Added a new callback function `onProgress(bytesUploaded: Long, totalLength: Long)` in `ProgressCallback`.
- Added the possibility to add your own instance of OkHttpClient with `ChatClient.okHttpClient`.

### ⚠️ Changed
- 🚨 Breaking change: `Attachment.UploadState.InProgress` now is data class having two fields, `bytesUploaded: Long` and `totalBytes: Long` instead of object.
- Deprecated the `ChatClient.Builder#cdnUrl` method. To customize file uploads, set a custom `FileUploader` implementation instead. More info in the documentation: [Using Your Own CDN](https://getstream.io/chat/docs/android/file_uploads/?language=kotlin#using-your-own-cdn).

## stream-chat-android-offline
### 🐞 Fixed
- Fixed infinite loading of message if any of its attachments uploading was failed

### ✅ Added
- `ChannelEventsHandler` is added to `QueryChannelsController` to handle updating channel list logic after receiving events. You can provide custom `ChannelEventsHandler` through `ChannelListViewModel` or using `QueryChannelsController` directly.

### ⚠️ Changed
- `QueryChannelsController::newChannelEventFilter` and `QueryChannelsController#checkFilterOnChannelUpdatedEvent` are now deprecated. See the deprecation log for more details.

## stream-chat-android-ui-common
### 🐞 Fixed
- Fixed PDF attachments previews

## stream-chat-android-ui-components
### 🐞 Fixed
- Fixed bug related to scroll of messages.
- Updating attachments view holder only when attachments have changed. This fixes a problem with reloading gifs when reactions are added or removed.
- Fixing ViewReactionsView being cropped if more than 7 reactions are added
- Fix bug using custom attributes into views inflated into our SDK Views

### ⬆️ Improved
- Now it is possible to set a custom `LinearLayoutManager` to `MessageListView`, this can be used to change stack of messages or revert the layout.
- Removed full screen loading view when loading more message items on the `SearchResultListView`.

### ✅ Added
- Added `MessageListView::getRecyclerView` method which exposes the inner `RecyclerView` with message list items.
- Added `MessageListView::setUserReactionClickListener` method to set a listener used when a reaction left by a user is clicked on the message options overlay.
- Added attr `streamUiScrollButtonElevation` to set the elevation of scroll button ot `MessageListView` 
### ⚠️ Changed
- `ChatUI.uiMode` has been deprecated. If you want to force Dark/Light theme, you need to use `AppCompatDelegate.setDefaultNightMode(AppCompatDelegate.MODE_NIGHT_NO|AppCompatDelegate.MODE_NIGHT_YES)`

### ❌ Removed
- `android.permission.CAMERA` from our Manifest. This permission is not required anymore.

## stream-chat-android-compose
### 🐞 Fixed
- Fixed a bug where attachments weren't properly stored when editing a message

### ⬆️ Improved
- Updated the Compose framework version (1.0.3)
- Updated the Accompanist libraries version (0.19.0)
- Improved overlays in all components, to match the same design and opacity
- Added smaller animations to the AttachmentPicker in the MessagesScreen
- General improvements in the Attachments API and the way we build different attachments
- Allowed for better long clicks on attachments
- Improved the experience of creating the MessagesViewModelFactory with default arguments
- Updated and cleaned up Channel screen design
- Improved logic for updating the `lastSeenMessage` for fewer calculations

### ✅ Added
- Added DateSeparator items to Messages to group up messages by their creation date
- Added an `overlayDark` color for date separators and similar UI components

### ⚠️ Changed
- Removed AttachmentPicker option when editing messages
- Removed Attachment previews when editing messages with attachments
- Improved the ease of use of the AttachmentState API by keeping it state & actions only
- Moved the `modifier` parameter outside of the AttachmentState to the AttachmentFactory
- Updated Attachments to hold `Message` items instead of `MessageItem`s
- Changed the type of the `onLastVisibleMessageChanged` parameter to `Message` for ease of use
- Changed the parameter type of `itemContent` in `MessageList` and `Messages` to `MessageListItem`
- Renamed `onScrollToBottom` to `onScrolledToBottom` in `MessageList` and `Messages`
- Made the ChannelListHeader Slot APIs non-nullable so they're always provided, also made them an extension of the RowScope for ease of use

# September 15th, 2021 - 4.19.0
## Common changes for all artifacts
### ✅ Added
- Create new artifact to integrate Huawei Push Kit with Stream. You will need to add  `stream-chat-android-pushprovider-huawei` artifact to your App. Check our [docs](https://getstream.io/chat/docs/sdk/android/client/guides/push-notifications/huawei) for further details.

## stream-chat-android
### ✅ Added
- Added a method to dismiss all notifications from a channel. It is handled internally from the SDK but you are able to dismiss channel notification at whatever time calling `ChatClient::dismissChannelNotifications`
- Notifications are dismissed after the user logout the SDK

## stream-chat-android-client
### 🐞 Fixed
- Fixed sending messages using `ChatClient::sendMessage` without explicitly specifying the sender user id.
- Fixed sending custom attachments without files to upload
- Fixed deserialization issues when parsing `ChannelTruncatedEvent` and `MessageDeletedEvent` events with an absent user.

### ⬆️ Improved
- Custom attachment types are now preserved after file uploads

### ✅ Added
- Added `hardDelete` field to `MessageDeletedEvent`.

### ⚠️ Changed
- Now it is possible to hard delete messages. Insert a flag `hard = true` in the `ChatClient.deleteMessage` and it will be deleted in the backend. **This action can't be undone!**

## stream-chat-android-ui-common
### 🐞 Fixed
- Fixed bug with light mode.
- Removed `streamUiValidTheme`, as we don't support extending our base theme any longer. Please don't extend our base theme and set the `streamUiTheme` in your application theme instead.

## stream-chat-android-ui-components
### ✅ Added
- Notifications are dismissed after the user go into the channel conversation when you are using `MessageListView`
- Added `bubbleBorderColorMine`, `bubbleBorderColorTheirs`, `bubbleBorderWidthMine`, `bubbleBorderWidthTheirs` to `ViewReactionsViewStyle` for customizing reactions` border

## stream-chat-android-compose
### ⬆️ Improved
- Updated the Compose framework version (1.0.2)
- Updated the Accompanist library version (0.18.0)

### ✅ Added
- Added an uploading indicator to files and images
- Images being uploaded are now preloaded from the system
- Upload indicators show the upload progress and how much data is left to send
- Added more image options to the ImagePreviewActivity such as download, delete, reply to message...
- Added an Image Gallery feature to the ImagePreviewActivity where users can browse all the images
- Notifications are dismissed after the user go into the channel conversation when you are using `MessageList`

### ⚠️ Changed
- `StreamAttachment.defaultFactories()` is a function now, instead of a property.
- Updated all default value factories to functions (e.g. StreamTypography)
- Re-organized all attachment factories and split up code in multiple packages
- Changed the `AttachmentState` `message` property name to `messageItem`
- Added an `isFocused` property to `MessageItem`
- Added an `onImagePreviewResult` callback/parameter to various Messages screen components

### ❌ Removed

## stream-chat-android-pushprovider-firebase
### ✅ Added
- Added a `FirebaseMessagingDelegate` class to simplify custom implementations of `FirebaseMessagingService` that forward messages to the SDK. See [Using a Custom Firebase Messaging Service](https://getstream.io/chat/docs/sdk/android/client/guides/push-notifications/firebase/#using-a-custom-firebase-messaging-service) for more details.

## stream-chat-android-pushprovider-huawei
### ✅ Added
- Added a `HuaweiMessagingDelegate` class to simplify custom implementations of `HmsMessageService` that forward messages to the SDK. See [Using a Custom Huawei Messaging Service](https://getstream.io/chat/docs/sdk/android/client/guides/push-notifications/huawei#using-a-custom-huawei-messaging-service) for more details.

# September 15th, 2021 - 4.18.0
## stream-chat-android-client
### 🐞 Fixed
- Fixed setting notification's `contentTitle` when a Channel doesn't have the name. It will now show members names instead

### ✅ Added
- Added a new way to paginate through search message results using limit and next/previous values.

### ⚠️ Changed
- Deprecated `Channel#name`, `Channel#image`, `User#name`, `Ues#image` extension properties. Use class members instead.

### ❌ Removed
- Completely removed the old serialization implementation. You can no longer opt-out of using the new serialization implementation.
- Removed the `UpdateUsersRequest` class.

## stream-chat-android-offline
### ⬆️ Improved
- Improving logs for Message deletion error.

## stream-chat-android-ui-common
### 🐞 Fixed
- Fixed theme for `AttachmentDocumentActivity`. Now it is applied: `Theme.AppCompat.DayNight.NoActionBar`

## stream-chat-android-ui-components
### 🐞 Fixed
- Fixed the bug when MessageInputView let send a message with large attachments. Such message is never sent.
- Fixed bug related to `ScrollHelper` when `MessageListView` is initialised more than once.

### ⬆️ Improved
- The search for mentions now includes transliteration, diacritics removal, and ignore typos. To use transliteration, pass the id of the desired alphabets to `DefaultStreamTransliterator`, add it to DefaultUserLookupHandler and set it using `MessageInputView.setUserLookupHandler`. Transliteration works only for android API 29. If you like to add your own transliteration use https://unicode-org.github.io/icu/userguide/icu4j/.
- Improved scroll of message when many gif images are present in `MessageListView`

### ✅ Added
- Added scroll behaviour to `MessageListViewStyle`.

## stream-chat-android-compose
### 🐞 Fixed
- Fixed a bug where the Message list flickered when sending new messages
- Fixed a few bugs where some attachments had upload state and weren't file/image uploads

### ⬆️ Improved
- Improved the Message list scrolling behavior and scroll to bottom actions
- Added an unread count on the Message list's scroll to bottom CTA
- Improved the way we build items in the Message list
- Added line limit to link attachment descriptions
- Added a way to customize the default line limit for link descriptions
- Improved the `MessageListHeader` with more customization options

### ✅ Added
- Added an uploading indicator to files and images
- Images being uploaded are now preloaded from the system
- Upload indicators show the upload progress and how much data is left to send
- Added UploadAttachmentFactory that handles attachment uploads

### ⚠️ Changed
- `StreamAttachment.defaultFactories()` is a function now, instead of a property.
- Updated all default value factories to functions (e.g. StreamTypography)
- Re-organized all attachment factories and split up code in multiple packages
- Changed the `AttachmentState` `message` property name to `messageItem`
- Added a `Channel` parameter to the `MessagesScreen`'s `onHeaderActionClick` lambda
- Changed the way the `MessageListHeader` is structured by adding slot components

# August 30th, 2021 - 4.17.2
## stream-chat-android-ui-client
### 🐞 Fixed
- Fixed bug which can lead to crash when immediate logout after login

# August 30th, 2021 - 4.17.2
## stream-chat-android-ui-components
### 🐞 Fixed
- Fixes a bug related to incorrect theme of AttachmentActivity.

# August 30th, 2021 - 4.17.1
## Common changes for all artifacts
### ⬆️ Improved
- Now we provide SNAPSHOT versions of our SDK for every commit arrives to the `develop` branch.
  They shouldn't be used for a production release because they could contains some known bugs or breaking changes that will be fixed before a normal version is released, but you can use them to fetch last changes from our SDK
  To use them you need add a new maven repository to your `build.gradle` file and use the SNAPSHOT.
```
 maven { url 'https://oss.sonatype.org/content/repositories/snapshots/' }
```
Giving that our last SDK version is `X.Y.Z`, the SNAPSHOT version would be `X.Y.(Z+1)-SNAPSHOT`

## stream-chat-android-client
### 🐞 Fixed
- `TooManyRequestsException` caused to be subscribed multiple times to the `ConnectivityManager`

### ⬆️ Improved
- Reconnection process

## stream-chat-android-offline
### ✅ Added
- Added `ChatDomain#Builder#uploadAttachmentsWorkerNetworkType` for customizing `UploadAttachmentsWorker` network type constraint

## stream-chat-android-ui-common
### 🐞 Fixed
- Fixed a bug in state handling for anonymous users.

## stream-chat-android-ui-components
### 🐞 Fixed
- Fix for position of deleted messages for other users
- Fix glitch in selectors of file

### ✅ Added
- Added style attributes for `AttachmentGalleryActivity` to control menu options like enabling/disabling reply button etc.
- Now it is possible to customize when the avatar appears in the conversation. It is possible to use an avatar in messages from other users and for messages of the current user. You can check it here:  https://getstream.io/chat/docs/sdk/android/ui/components/message-list/#configure-when-avatar-appears
- Added support for slow mode. Users are no longer able to send messages during cooldown interval.
- Added possibility to customize the appearance of cooldown timer in the `MessageInputView` using the following attributes:
  - `streamUiCooldownTimerTextSize`, `streamUiCooldownTimerTextColor`, `streamUiCooldownTimerFontAssets`, `streamUiCooldownTimerFont`, `streamUiCooldownTimerTextStyle` attributes to customize cooldown timer text
  - `cooldownTimerBackgroundDrawable`- the background drawable for cooldown timer

# August 24th, 2021 - 4.17.0
## Common changes for all artifacts
### ⬆️ Improved
- Updated Target API Level to 30
- Updated dependency versions
  - Coil 1.3.2
  - AndroidX Activity 1.3.1
  - AndroidX Startup 1.1.0
  - AndroidX ConstraintLayout 2.1.0
  - Lottie 4.0.0

## stream-chat-android-client
### 🐞 Fixed
- Fixed a serialization error when editing messages that are replies

### ✅ Added
- Added the `expiration` parameter to `ChatClient::muteChannel`, `ChannelClient:mute` methods
- Added the `timeout` parameter to `ChatClient::muteUser`, `ChannelClient:mute::muteUser` methods

### ⚠️ Changed
- Allow specifying multiple attachment's type when getting messages with attachments:
  - Deprecated `ChatClient::getMessagesWithAttachments` with `type` parameter. Use `ChatClient::getMessagesWithAttachments` function with types list instead
  - Deprecated `ChannelClient::getMessagesWithAttachments` with `type` parameter. Use `ChannelClient::getMessagesWithAttachments` function with types list instead

## stream-chat-android-ui-common
### 🐞 Fixed
- Fixed a bug in state handling for anonymous users.

## stream-chat-android-ui-components
### ✅ Added
- Added self-contained higher-level UI components:
  - `ChannelListFragment` - channel list screen which internally contains `ChannelListHeaderView`, `ChannelListView`, `SearchInputView`, `SearchResultListView`.
  - `ChannelListActivity` - thin wrapper around `ChannelListFragment`
  - `MessageListFragment` - message list screen which internally contains `MessageListHeaderView`, `MessageListView`, `MessageInputView`.
  - `MessageListActivity` - thin wrapper around `MessageListFragment`
    Check [ChannelListScreen](https://getstream.io/chat/docs/sdk/android/ui/components/channel-list-screen/) and [MessageListScreen](https://getstream.io/chat/docs/sdk/android/ui/components/message-list-screen/) docs for further details.

## stream-chat-android-compose
### 🐞 Fixed
- Added missing `emptyContent` and `loadingContent` parameters to `MessageList` inner components.
- Fixed a bug where selected File attachment icons were clipped.
- Fixed a bug where image file attachments weren't shown as thumbnails.
- Added an overlay to the `ChannelInfo` that blocks outside clicks.
- Updated the `ChannelInfoUserItem` to use the `UserAvatar`.

### ⬆️ Improved
- Added default date and time formatting to Channel and Message items.
- Improved attachments API by providing cleaner examples of attachment factories.
- Updated documentation & examples.
- Decoupled attachment content to specific attachment files.
- Decoupled message attachment content to a `MessageAttachmentsContent` component.
- Re-structured SDK module to accommodate a new `attachment` package.

### ✅ Added
- Added `DateFormatter` option to the `ChatTheme`, to allow for date format customization across the app.
- Added a `Timestamp` component that encapsulates date formatting.
- Added a way to customize and override if messages use unique reactions.
- Added a `GiphyAttachmentFactory` for GIF specific attachments.
- Added support for loading GIFs using a custom `ImageLoader` for Coil.


# August 12th, 2021 - 4.16.0
## Common changes for all artifacts
### ✅ Added
- Added support for several languages:
  - French
  - Hindi
  - Italian
  - Japanese
  - Korean
  - Spanish
    You can disable them by explicitly setting `resConfigs` inside `build.gradle` file. Check our [docs](https://getstream.io/chat/docs/sdk/android/ui/guides/custom-translations/) for further details.
### ⚠️ Changed
- 🚨 Breaking change: Firebase dependencies have been extracted from our SDK. If you want to continue working with Firebase Push Notification you need to add `stream-chat-android-pushprovider-firebase` artifact to your App
  Check our [docs](https://getstream.io/chat/docs/sdk/android/client/guides/push-notifications/) for further details.
- Updated the Kotlin version to latest supported - `1.5.21`.

## stream-chat-android
### 🐞 Fixed
- Fixed markdown links rendering using custom linkify implementation.

## stream-chat-android-client
### ✅ Added
- `PushMessage` class created to store Push Notification data
- `PushDeviceGenerator` interface to obtain the Push Token and create the `Device`

### ⚠️ Changed
- `Device` class has an extra attribute with the `PushProvider` used on this device
- Breaking change: `ChatClient.setDevice()` and `ChatClient.addDevice()` now receive a `device` instance, instead of only receive the push provider token
- `RemoteMessage` from Firebase is not used anymore inside of our SDK, now it needs to be used with `PushMessage` class
- `NotificationConfig` has a new list of `PushDeviceGenerator` instance to be used for generating the Push Notification Token. If you were using `Firebase` as your Push Notification Provider, you need to add `FirebasePushDeviceGenerator` to your `NotificationConfig` object to continue working as before. `FirebasePushDeviceGenerator` receive by constructor the default `FirebaseMessaging` instance to be used, if you would like to use your own instance and no the default one, you can inject it by constructor. Unneeded Firebase properties have been removed from this class.

### ❌ Removed
- 🚨 Breaking change: Remove `ChatClient.isValidRemoteMessage()` method. It needs to be handled outside
- 🚨 Breaking change: Remove `ChatClient.handleRemoteMessage(RemoteMessage)`. Now it needs to be used `ChatClient.handlePushMessage(PushMessage)`

## stream-chat-android-offline
### 🐞 Fixed
- Fixed the event sync process when connection is recovered

## stream-chat-android-ui-common
### ❌ Removed
- Removed unnecessary "draft" filter from the default channel list filter as it is only relevant to the sample app

## stream-chat-android-ui-components
### 🐞 Fixed
- Fixed attachments of camera. Now multiple videos and pictures can be taken from the camera.
- Added the possibility to force light and dark theme. Set it in inside ChatUI to make all views, fragments and activity of the SDK light.
- Fixed applying style to `SuggestionListView` when using it as a standalone component. You can modify the style using `suggestionListViewTheme` or `TransformStyle::suggestionListStyleTransformer`
- Fixed markdown links rendering using custom linkify implementation.

### ✅ Added
- Added `MessageListView::setDeletedMessageListItemPredicate` function. It's responsible for adjusting visibility of the deleted `MessageListItem.MessageItem` elements.
- Added `streamUiAttachmentSelectionBackgroundColor` for configuring attachment's icon background in `AttachmentSelectionDialogFragment`
- Added `streamUiAttachmentSelectionAttachIcon` for configuring attach icon in `AttachmentSelectionDialogFragment`
- Added support for pinned messages:
  - Added a button to pin/unpin a message to the message options overlay
  - Added `MessageListView::setMessagePinHandler` and `MessageListView::setMessageUnpinHandler` methods to provide custom handlers for aforementioned button
  - Added `PinnedMessageListView` to display a list of pinned messages. The view is supposed to be used with `PinnedMessageListViewModel` and `PinnedMessageListViewModelFactory`
- Possibility to transform MessageItems before the are displayed in the screen.
  Use the `MessageListView.setMessageItemTransformer` for make the necessary transformation. This example makes groups of messages if they were created less than one hour apart:
```
binding.messageListView.setMessageItemTransformer { list ->
  list.mapIndexed { i, messageItem ->
        var newMessageItem = messageItem

        if (i < list.lastIndex) {
            val nextMessageItem = list[i + 1]

            if (messageItem is MessageListItem.MessageItem &&
                nextMessageItem is MessageListItem.MessageItem
            ) {
                val thisInstant = messageItem.message.createdAt?.time?.let(Instant::ofEpochMilli)
                val nextInstant = nextMessageItem.message.createdAt?.time?.let(Instant::ofEpochMilli)

                if (nextInstant?.isAfter(thisInstant?.plus(1, ChronoUnit.HOURS)) == true) {
                    newMessageItem = messageItem.copy(positions = listOf(MessageListItem.Position.BOTTOM))
                } else {
                    newMessageItem =
                        messageItem.copy(positions = messageItem.positions - MessageListItem.Position.BOTTOM)
                }
            }
        }

        newMessageItem
    }
}
```
- Added possibility to customize the appearance of pinned message in the`MessageListView` using the following attributes:
  - `streamUiPinMessageEnabled` - attribute to enable/disable "pin message" feature
  - `streamUiPinOptionIcon` - icon for pin message option
  - `streamUiUnpinOptionIcon` - icon for unpin message option
  - `streamUiPinnedMessageIndicatorTextSize`, `streamUiPinnedMessageIndicatorTextColor`, `streamUiPinnedMessageIndicatorTextFontAssets`, `streamUiPinnedMessageIndicatorTextFont`, `streamUiPinnedMessageIndicatorTextStyle` attributes to customize "pinned by" text
  - `streamUiPinnedMessageIndicatorIcon` - icon in the message list indicating that a message was pinned
  - `streamUiPinnedMessageBackgroundColor` - the background color of a pinned message in the message list
- Added possibility to customize `PinnedMessageListView` style using `streamUiPinnedMessageListStyle` theme attribute or `TransformStyle.pinnedMessageListViewStyleTransformer`. The list of available style attributes can be found in `attrs_pinned_message_list_view.xml`. The default style for `PinnedMessageListView` is `StreamUi.PinnedMessageList`.

### ⚠️ Changed
- 🚨 Breaking change: the deleted `MessageListItem.MessageItem` elements are now displayed by default to all the users. This default behavior can be customized using `MessageListView::setDeletedMessageListItemPredicate` function. This function takes an instance of `MessageListItemPredicate`. You can pass one of the following objects:
  * `DeletedMessageListItemPredicate.VisibleToEveryone`
  * `DeletedMessageListItemPredicate.NotVisibleToAnyone`
  * or `DeletedMessageListItemPredicate.VisibleToAuthorOnly`
    Alternatively you can pass your custom implementation by implementing the `MessageListItemPredicate` interface if you need to customize it more deeply.

## stream-chat-android-compose
### 🐞 Fixed
- Fixed a bug where we didn't use the `Channel.getDisplayName()` logic for the `MessageListHeader`.
- Fixed a bug where lazy loading for `Channel`s wasn't working consistently

### ⬆️ Improved
- Updated Jetpack Compose to `1.0.1`
- Updated Accompanist libraries to `0.16.1`
- Updated KTX Activity to `1.3.1`
- Exposed functionality for getting the `displayName` of `Channel`s.
- Added updated logic to Link preview attachments, which chooses either the `titleLink` or the `ogUrl` when loading the data, depending on which exists .

### ✅ Added
- Added the `emptyContent` and `loadingContent` parameters to `ChannelList` and `MessageList` components. Now you can customize the UI of those two states.
- Added lots of improvements to Avatars - added a `UserAvatar`, `ChannelAvatar` and an `InitialsAvatar` to load different types of data.
- We now show a matrix of user images in case we're in a group DM.
- We also show initials in case the user doesn't have an image.
- Added a way to customize the leading content in the `ChannelListHeader`.

### ⚠️ Changed
- `ViewModel`s now initialize automatically, so you no longer have to call `start()` on them. This is aimed to improve the consistency between our SDKs.
- Added a `Shape` parameter to `Avatar` to customize the shape.
- The `User` parameter in the `ChannelListHeader` is nullable and used to display the default leading content.

## stream-chat-android-pushprovider-firebase
### ✅ Added
- Create this new artifact. To use Firebase Push Notification you need do the following steps:
  1. Add the artifact to your `build.gradle` file -> `implementation "io.getstream:stream-chat-android-pushprovider-firebase:$streamVersion"`
  2. Add `FirebaseDeviceGenerator` to your `NotificationConfig`
        ```
            val notificationConfig = NotificationConfig(
                [...]
                pushDeviceGenerators = listOf(FirebasePushDeviceGenerator())
                )
        ```


# August 5th, 2021 - 4.15.1
## stream-chat-android-client
### ⬆️ Improved
- Improved `ChatClient::pinMessage` and `ChatClient::unpinMessage`. Now the methods use partial message updates and the data in other `Message` fields is not lost.

### ✅ Added
- Added `Channel::isMutedFor` extension function which might be used to check if the Channel is muted for User
- Added `ChatClient::partialUpdateMessage` method to update specific `Message` fields retaining the other fields

## stream-chat-android-offline
### 🐞 Fixed
- Fixed updating `ChannelController::muted` value

### ⬆️ Improved
- The following `Message` fields are now persisted to the database: `pinned`, `pinnedAt`, `pinExpires`, `pinnedBy`, `channelInfo`, `replyMessageId`.

## stream-chat-android-ui-components
### 🐞 Fixed
- Added a fix for default view for empty state of ChannelListView.
- Fixed memory leaks for FileAttachmentsView.

### ✅ Added
- Added `MessageListItem.ThreadPlaceholderItem` and corresponding `THREAD_PLACEHOLDER` view type which can be used to implement an empty thread placeholder.
- Added `authorLink` to `Attachment` - the link to the website

### ❌ Removed
- Removed `UrlSigner` class

## stream-chat-android-compose
### ⬆️ Improved
- Exposed `DefaultMessageContainer` as a public component so users can use it as a fallback
- Exposed an `isMine` property on `MessageItem`s, for ease of use.
- Allowed for customization of `MessageList` (specifically `Messages`) component background, through a `modifier.background()` parameter.
- Allowed for better message customization before sending the message.

### ⚠️ Changed
- Moved permissions and queries from the compose sample app `AndroidManifest.xml` to the SDK `AndroidManifest.xml` so users don't have to add permissions themselves.
- Changed the exposed type of the `MessageComposer`'s `onSendMessage` handler. This way people can customize messages before we send them to the API.

### ❌ Removed
- Removed `currentUser` parameter from `DefaultMessageContainer` and some other components that relied on ID comparison to know which message is ours/theirs.
- Removed default background color on `Messages` component, so that users can customize it by passing in a `modifier`.


# July 29th, 2021 - 4.15.0
## New Jetpack Compose UI Components 🎉

Starting from this release, we have a new `stream-chat-android-compose` artifact that contains a UI implementation for Chat built in Jetpack Compose.

The new artifact is available as a beta for now (note the postfix in the version number):

```groovy
implementation "io.getstream:stream-chat-android-compose:4.15.0-beta"
```

Learn more in the [announcement blog post](https://getstream.io/blog/jetpack-compose-sdk/), check out the [documentation of the Compose UI Components](https://getstream.io/chat/docs/sdk/android/compose/overview/), and try them today with the [Compose Chat tutorial](https://getstream.io/chat/compose/tutorial/)!

## Common changes for all artifacts

### 🐞 Fixed
- Fixed adding `MessageListItem.TypingItem` to message list

### ⬆️ Improved
- ⚠ Downgraded Kotlin version to 1.5.10 to support Jetpack Compose
- Removed AndroidX Media dependency
- Updated dependency versions
  - Coil 1.3.0
  - AndroidX Activity 1.3.0
  - AndroidX AppCompat 1.3.1
  - Android Ktx 1.6.0
  - AndroidX RecyclerView 1.2.1
  - Kotlin Coroutines 1.5.1
  - Dexter 6.2.3
  - Lottie 3.7.2

## stream-chat-android-client
### ⬆️ Improved
- Improved the names of properties in the `Config` class

## stream-chat-android-ui-common
### ✅ Added
Now it is possible to style the AttachmentActivity. Just replace the activity's theme
in your Manifest file:

```
<activity
    android:name="io.getstream.chat.android.ui.gallery.AttachmentActivity"
    android:theme="@style/yourTheme"
    tools:replace="android:theme"
    />
```

## stream-chat-android-ui-components
### 🐞 Fixed
- Fixed "operator $ne is not supported for custom fields" error when querying channels

### ✅ Added
- Now you can configure the style of `MessageListItem`. Added:
  - streamUiMessageTextColorThreadSeparator
  - streamUiMessageTextFontThreadSeparator
  - streamUiMessageTextFontAssetsThreadSeparator
  - streamUiMessageTextStyleThreadSeparator
  - streamUiMessageTextSizeLinkLabel
  - streamUiMessageTextColorLinkLabel
  - streamUiMessageTextFontLinkLabel
  - streamUiMessageTextFontAssetsLinkLabel
  - streamUiMessageTextStyleLinkLabel
  - streamUiMessageListLoadingView
  - streamUiEmptyStateTextSize
  - streamUiEmptyStateTextColor
  - streamUiEmptyStateTextFont
  - streamUiEmptyStateTextFontAssets
  - streamUiEmptyStateTextStyle

- Now you can configure the style of `AttachmentMediaActivity`
- Added `streamUiLoadingView`, `streamUiEmptyStateView` and `streamUiLoadingMoreView` attributes to `ChannelListView` and `ChannelListViewStyle`
- Added possibility to customize `ChannelListView` using `streamUiChannelListViewStyle`. Check `StreamUi.ChannelListView` style
- Added `edgeEffectColor` attribute to `ChannelListView` and `ChannelListViewStyle` to allow configuring edge effect color
- Added possibility to customize `MentionListView` style via `TransformStyle.mentionListViewStyleTransformer`
- Added `streamUiSearchResultListViewStyle` attribute to application to customize `SearchResultListView`. The attribute references a style with the following attributes:
  - `streamUiSearchResultListSearchInfoBarBackground` - background for search info bar
  - `streamUiSearchResultListSearchInfoBarTextSize`, `streamUiSearchResultListSearchInfoBarTextColor`, `streamUiSearchResultListSearchInfoBarTextFont`, `streamUiSearchResultListSearchInfoBarTextFontAssets`, `streamUiSearchResultListSearchInfoBarTextStyle` attributes to customize text displayed in search info bar
  - `streamUiSearchResultListEmptyStateIcon` - icon for empty state view
  - `streamUiSearchResultListEmptyStateTextSize`, `streamUiSearchResultListEmptyStateTextColor`, `streamUiSearchResultListEmptyStateTextFont`, `streamUiSearchResultListEmptyStateTextFontAssets`, `streamUiSearchResultListEmptyStateTextStyle` attributes to customize empty state text
  - `streamUiSearchResultListProgressBarIcon` - animated progress drawable
  - `streamUiSearchResultListSenderNameTextSize`, `streamUiSearchResultListSenderNameTextColor`, `streamUiSearchResultListSenderNameTextFont`, `streamUiSearchResultListSenderNameTextFontAssets`, `streamUiSearchResultListSenderNameTextStyle` attributes to customize message sender text
  - `streamUiSearchResultListMessageTextSize`, `streamUiSearchResultListMessageTextColor`, `streamUiSearchResultListMessageTextFont`, `streamUiSearchResultListMessageTextFontAssets`, `streamUiSearchResultListMessageTextStyle` attributes to customize message text
  - `streamUiSearchResultListMessageTimeTextSize`, `streamUiSearchResultListMessageTimeTextColor`, `streamUiSearchResultListMessageTimeTextFont`, `streamUiSearchResultListMessageTimeTextFontAssets`, `streamUiSearchResultListMessageTimeTextStyle` attributes to customize message time text
- Added possibility to customize `SearchResultListView` style via `TransformStyle.searchResultListViewStyleTransformer`
- Added `streamUiTypingIndicatorViewStyle` attribute to application to customize `TypingIndicatorView`. The attribute references a style with the following attributes:
  - `streamUiTypingIndicatorAnimationView` - typing view
  - `streamUiTypingIndicatorUsersTextSize`, `streamUiTypingIndicatorUsersTextColor`, `streamUiTypingIndicatorUsersTextFont`, `streamUiTypingIndicatorUsersTextFontAssets`, `streamUiTypingIndicatorUsersTextStyle` attributes to customize typing users text
- Added possibility to customize `TypingIndicatorView` style via `TransformStyle.typingIndicatorViewStyleTransformer`
- Added new properties allowing customizing `MessageInputView` using `MessageInputViewStyle` and `AttachmentSelectionDialogStyle`:
  - `MessageInputViewStyle.fileNameTextStyle`
  - `MessageInputViewStyle.fileSizeTextStyle`
  - `MessageInputViewStyle.fileCheckboxSelectorDrawable`
  - `MessageInputViewStyle.fileCheckboxTextColor`
  - `MessageInputViewStyle.fileAttachmentEmptyStateTextStyle`
  - `MessageInputViewStyle.mediaAttachmentEmptyStateTextStyle`
  - `MessageInputViewStyle.fileAttachmentEmptyStateText`
  - `MessageInputViewStyle.mediaAttachmentEmptyStateText`
  - `MessageInputViewStyle.dismissIconDrawable`
  - `AttachmentSelectionDialogStyle.allowAccessToGalleryText`
  - `AttachmentSelectionDialogStyle.allowAccessToFilesText`
  - `AttachmentSelectionDialogStyle.allowAccessToCameraText`
  - `AttachmentSelectionDialogStyle.allowAccessToGalleryIcon`
  - `AttachmentSelectionDialogStyle.allowAccessToFilesIcon`
  - `AttachmentSelectionDialogStyle.allowAccessToCameraIcon`
  - `AttachmentSelectionDialogStyle.grantPermissionsTextStyle`
  - `AttachmentSelectionDialogStyle.recentFilesTextStyle`
  - `AttachmentSelectionDialogStyle.recentFilesText`
  - `AttachmentSelectionDialogStyle.fileManagerIcon`
  - `AttachmentSelectionDialogStyle.videoDurationTextStyle`
  - `AttachmentSelectionDialogStyle.videoIconDrawable`
  - `AttachmentSelectionDialogStyle.videoIconVisible`
  - `AttachmentSelectionDialogStyle.videoLengthLabelVisible`
- Added `StreamUi.MessageInputView` theme allowing to customize all of the `MessageInputViewStyle` properties:
  - streamUiAttachButtonEnabled
  - streamUiAttachButtonIcon
  - streamUiLightningButtonEnabled
  - streamUiLightningButtonIcon
  - streamUiMessageInputTextSize
  - streamUiMessageInputTextColor
  - streamUiMessageInputHintTextColor
  - streamUiMessageInputScrollbarEnabled
  - streamUiMessageInputScrollbarFadingEnabled
  - streamUiSendButtonEnabled
  - streamUiSendButtonEnabledIcon
  - streamUiSendButtonDisabledIcon
  - streamUiShowSendAlsoToChannelCheckbox
  - streamUiSendAlsoToChannelCheckboxGroupChatText
  - streamUiSendAlsoToChannelCheckboxDirectChatText
  - streamUiSendAlsoToChannelCheckboxTextSize
  - streamUiSendAlsoToChannelCheckboxTextColor
  - streamUiSendAlsoToChannelCheckboxTextStyle
  - streamUiMentionsEnabled
  - streamUiMessageInputTextStyle
  - streamUiMessageInputHintText
  - streamUiCommandsEnabled
  - streamUiMessageInputEditTextBackgroundDrawable
  - streamUiMessageInputDividerBackgroundDrawable
  - streamUiPictureAttachmentIcon
  - streamUiFileAttachmentIcon
  - streamUiCameraAttachmentIcon
  - streamUiAllowAccessToCameraIcon
  - streamUiAllowAccessToFilesIcon
  - streamUiAllowAccessToGalleryIcon
  - streamUiAllowAccessToGalleryText
  - streamUiAllowAccessToFilesText
  - streamUiAllowAccessToCameraText
  - streamUiGrantPermissionsTextSize
  - streamUiGrantPermissionsTextColor
  - streamUiGrantPermissionsTextStyle
  - streamUiAttachmentsRecentFilesTextSize
  - streamUiAttachmentsRecentFilesTextColor
  - streamUiAttachmentsRecentFilesTextStyle
  - streamUiAttachmentsRecentFilesText
  - streamUiAttachmentsFileManagerIcon
  - streamUiAttachmentVideoLogoIcon
  - streamUiAttachmentVideoLengthVisible
  - streamUiAttachmentVideoIconVisible
  - streamUiCommandInputCancelIcon
  - streamUiCommandInputBadgeBackgroundDrawable
  - streamUiCommandInputBadgeIcon
  - streamUiCommandInputBadgeTextSize
  - streamUiCommandInputBadgeTextColor
  - streamUiCommandInputBadgeStyle
  - streamUiAttachmentsFileNameTextSize
  - streamUiAttachmentsFileNameTextColor
  - streamUiAttachmentsFileNameTextStyle
  - streamUiAttachmentsFileSizeTextSize
  - streamUiAttachmentsFileSizeTextColor
  - streamUiAttachmentsFileSizeTextStyle
  - streamUiFileCheckBoxSelectorTextColor
  - streamUiFileCheckBoxSelectorDrawable
  - streamUiAttachmentsFilesEmptyStateTextSize
  - streamUiAttachmentsFilesEmptyStateTextColor
  - streamUiAttachmentsFilesEmptyStateStyle
  - streamUiAttachmentsMediaEmptyStateTextSize
  - streamUiAttachmentsMediaEmptyStateTextColor
  - streamUiAttachmentsMediaEmptyStateStyle
  - streamUiAttachmentsFilesEmptyStateText
  - streamUiAttachmentsMediaEmptyStateText
  - streamUiMessageInputCloseButtonIconDrawable
- Added `streamUiMessageListFileAttachmentStyle` theme attribute to customize the appearance of file attachments within messages.

### ⚠️ Changed
- Made `Channel::getLastMessage` function public
- `AttachmentSelectionDialogFragment::newInstance` requires instance of `MessageInputViewStyle` as a parameter. You can obtain a default implementation of `MessageInputViewStyle` with `MessageInputViewStyle::createDefault` method.
- Renamed `FileAttachmentsViewStyle` class to `FileAttachmentViewStyle`

### ❌ Removed
- 🚨 Breaking change: `MessageListItemStyle::reactionsEnabled` was deleted as doubling of the same flag from `MessageListViewStyle`


# July 19th, 2021 - 4.14.2
## stream-chat-android-client
### ❌ Removed
- Removed `Channel::isMuted` extension. Use `User::channelMutes` or subscribe for `NotificationChannelMutesUpdatedEvent` to get information about muted channels.

## stream-chat-android-ui-components
### 🐞 Fixed
- Fixed crash caused by missing `streamUiReplyAvatarStyle` and `streamUiMessageOptionsAvatarStyle`

### ⬆️ Improved
- "Copy Message" option is now hidden when the message contains no text to copy.

### ✅ Added
- Now you can configure the style of `AttachmentMediaActivity`.

# July 14th, 2021 - 4.14.1
## stream-chat-android-ui-components
### ✅ Added
- Added `MessageListView::requireStyle` which expose `MessageListViewStyle`. Be sure to invoke it when view is initialized already.

# July 13th, 2021 - 4.14.0
## Common changes for all artifacts
### 🐞 Fixed
- Fix scroll bug in the `MessageListView` that produces an exception related to index out of bounds.

## stream-chat-android-client
### ⬆️ Improved
- Improved `ChatClient::enableSlowMode`, `ChatClient::disableSlowMode`, `ChannelClient::enableSlowMode`, `ChannelClient::disableSlowMode` methods. Now the methods do partial channel updates so that other channel fields are not affected.

### ✅ Added
- Added `ChatClient::partialUpdateUser` method for user partial updates.

## stream-chat-android-offline
### 🐞 Fixed
- Fixed bug related to editing message in offline mode. The bug was causing message to reset to the previous one after connection was recovered.
- Fixed violation of comparison contract for nullable fields in `QuerySort::comparator`

## stream-chat-android-ui-components
### 🐞 Fixed
- Fixed the alignment of the titles in `MessageListHeaderView` when the avatar is hidden.

### ✅ Added
- Added `streamUiMessagesStart` that allows to control if the stack of messages starts at the bottom or the top.
- Added `streamUiThreadMessagesStart` that allows to control if the stack of thread messages starts at the bottom or the top.
- Added `streamUiSuggestionListViewStyle` that allows to customize `SuggestionListView` with a theme
- Added `streamUiChannelListHeaderStyle` that allows to customize ChannelListHeaderView.
- `MentionListView` can be customisable with XML parameters and with a theme.
- Added possibility to customize all avatar using themes. Create
  ```
  <style name="StreamTheme" parent="@style/StreamUiTheme">
  ```
  and customize all the avatars that you would like. All options are available here:
  https://github.com/GetStream/stream-chat-android/blob/main/stream-chat-android-ui-components/src/main/res/values/attrs.xml
- Now you can use the style `streamUiChannelListHeaderStyle` to customize ChannelListHeaderView.

### ⚠️ Changed
- 🚨 Breaking change: removed `MessageListItemStyle.threadsEnabled` property. You should use only the `MessageListViewStyle.threadsEnabled` instead. E.g. The following code will disable both _Thread reply_ message option and _Thread reply_ footnote view visible below the message list item:
```kotlin
        TransformStyle.messageListStyleTransformer = StyleTransformer {
  it.copy(threadsEnabled = false)
}
```

# July 1st, 2021 - 4.13.0
## Common changes for all artifacts
### ⬆️ Improved
- Updated to Kotlin 1.5.20

## stream-chat-android
### ✅ Added
- Added `ChatUi.Builder#withImageHeadersProvider` to allow adding custom headers to image requests

## stream-chat-android-client
### ⚠️ Changed
- Using the `useNewSerialization` option on the `ChatClient.Builder` to opt out from using the new serialization implementation is now an error. Please start using the new serialization implementation, or report any issues keeping you from doing so. The old implementation will be removed soon.

## stream-chat-android-offline
### 🐞 Fixed
- By default we use backend request to define is new message event related to our query channels specs or not. Now filtering by BE only fields works for channels

## stream-chat-android-ui-components
### ✅ Added
- Added new attributes to `MessageInputView` allowing to customize the style of input field during command input:
  - `streamUiCommandInputBadgeTextSize`, `streamUiCommandInputBadgeTextColor`, `streamUiCommandInputBadgeFontAssets`, `streamUiCommandInputBadgeFont`, `streamUiCommandInputBadgeStyle` attributes to customize the text appearance of command name inside command badge
  - `streamUiCommandInputCancelIcon` attribute to customize the icon for cancel button
  - `streamUiCommandInputBadgeIcon` attribute to customize the icon inside command badge
  - `streamUiCommandInputBadgeBackgroundDrawable` attribute to customize the background shape of command badge
- Added possibility to customize `MessageListHeaderView` style via `streamUiMessageListHeaderStyle` theme attribute and via `TransformStyle.messageListHeaderStyleTransformer`.
- Added new attributes to `MessageInputView`:
  - `streamUiCommandIcon` attribute to customize the command icon displayed for each command item in the suggestion list popup
  - `streamUiLightningIcon` attribute to customize the lightning icon displayed in the top left corner of the suggestion list popup
- Added support for customizing `SearchInputView`
  - Added `SearchInputViewStyle` class allowing customization using `TransformStyle` API
  - Added XML attrs for `SearchInputView`:
    - `streamUiSearchInputViewHintText`
    - `streamUiSearchInputViewSearchIcon`
    - `streamUiSearchInputViewClearInputIcon`
    - `streamUiSearchInputViewBackground`
    - `streamUiSearchInputViewTextColor`
    - `streamUiSearchInputViewHintColor`
    - `streamUiSearchInputViewTextSize`
- Added `ChatUi#imageHeadersProvider` to allow adding custom headers to image requests

### ⚠️ Changed
- 🚨 Breaking change: moved `commandsTitleTextStyle`, `commandsNameTextStyle`, `commandsDescriptionTextStyle`, `mentionsUsernameTextStyle`, `mentionsNameTextStyle`, `mentionsIcon`, `suggestionsBackground` fields from `MessageInputViewStyle` to `SuggestionListViewStyle`. Their values can be customized via `TransformStyle.suggestionListStyleTransformer`.
- Made `SuggestionListController` and `SuggestionListUi` public. Note that both of these are _experimental_, which means that the API might change at any time in the future (even without a deprecation cycle).
- Made `AttachmentSelectionDialogFragment` _experimental_ which means that the API might change at any time in the future (even without a deprecation cycle).


# June 23th, 2021 - 4.12.1
## stream-chat-android-client
### ✅ Added
- Added `ChannelClient::sendEvent` method which allows to send custom events.
- Added nullable `User` field to `UnknownEvent`.

### ❌ Removed
- Removed the `Message::attachmentsSyncStatus` field


## stream-chat-android-offline
### 🐞 Fixed
- Fixed `in` and `nin` filters when filtering by extra data field that is an array.
- Fixed crash when adding a reaction to a thread message.

### ⬆️ Improved
- Now attachments can be sent while being in offline


## stream-chat-android-ui-common
### ✅ Added
- Made `AttachmentSelectionDialogFragment` public. Use `newInstance` to create instances of this Fragment.


## stream-chat-android-ui-components
### ⬆️ Improved
- Hide suggestion list popup when keyboard is hidden.

### ✅ Added
- Added the `MessageInputView::hideSuggestionList` method to hide the suggestion list popup.


# June 15th, 2021 - 4.12.0
## stream-chat-android-client
### 🐞 Fixed
- Fixed thrown exception type while checking if `ChatClient` is initialized

## stream-chat-android-offline
### 🐞 Fixed
- Fixed bug where reactions of other users were sometimes displayed as reactions of the current user.
- Fixed bug where deleted user reactions were sometimes displayed on the message options overlay.

## stream-chat-android-ui-common
### 🐞 Fixed
- Fixed bug where files without extension in their name lost the mime type.
- Using offline.ChatDomain instead of livedata.ChatDomain in ChannelListViewModel.

## stream-chat-android-ui-components
### 🐞 Fixed
- Fixing the save of pictures from AttachmentGalleryActivity. When external storage
  permission is not granted, now it asks for it.
### ⬆️ Improved
- Added default implementation of "Leave channel" click listener to `ChannelListViewModelBinding`

### ✅ Added
- Added `streamUiChannelActionsDialogStyle` attribute to application theme and `ChannelListView` to customize channel actions dialog appearance. The attribute references a style with the following attributes:
  - `streamUiChannelActionsMemberNamesTextSize`, `streamUiChannelActionsMemberNamesTextColor`, `streamUiChannelActionsMemberNamesTextFont`, `streamUiChannelActionsMemberNamesTextFontAssets`, `streamUiChannelActionsMemberNamesTextStyle` attributes to customize dialog title with member names
  - `streamUiChannelActionsMemberInfoTextSize`, `streamUiChannelActionsMemberInfoTextColor`, `streamUiChannelActionsMemberInfoTextFont`, `streamUiChannelActionsMemberInfoTextFontAssets`, `streamUiChannelActionsMemberInfoTextStyle` attributes to customize dialog subtitle with member info
  - `streamUiChannelActionsItemTextSize`, `streamUiChannelActionsItemTextColor`, `streamUiChannelActionsItemTextFont`, `streamUiChannelActionsItemTextFontAssets`, `streamUiChannelActionsItemTextStyle` attributes to customize action item text style
  - `streamUiChannelActionsWarningItemTextSize`, `streamUiChannelActionsWarningItemTextColor`, `streamUiChannelActionsWarningItemTextFont`, `streamUiChannelActionsWarningItemTextFontAssets`, `streamUiChannelActionsWarningItemTextStyle` attributes to customize warning action item text style
  - `streamUiChannelActionsViewInfoIcon` attribute to customize "View Info" action icon
  - `streamUiChannelActionsViewInfoEnabled` attribute to hide/show "View Info" action item
  - `streamUiChannelActionsLeaveGroupIcon` attribute to customize "Leave Group" action icon
  - `streamUiChannelActionsLeaveGroupEnabled` attribute to hide/show "Leave Group" action item
  - `streamUiChannelActionsDeleteConversationIcon` attribute to customize "Delete Conversation" action icon
  - `streamUiChannelActionsDeleteConversationEnabled` attribute to hide/show "Delete Conversation" action item
  - `streamUiChannelActionsCancelIcon` attribute to customize "Cancel" action icon
  - `streamUiChannelActionsCancelEnabled` attribute to hide/show "Cancel" action item
  - `streamUiChannelActionsBackground` attribute for dialog's background
- Added `streamUiIconOnlyVisibleToYou` attribute to `MessageListView` to allow customizing "Only visible to you" icon placed in messages footer
- Added `GiphyViewHolderStyle` to `MessageListViewStyle` to allow customizing `GiphyViewHolder`. The new style comes together with following `MessageListView` attributes:
  - `streamUiGiphyCardBackgroundColor` attribute to customize card's background color
  - `streamUiGiphyCardElevation` attribute to customize card's elevation
  - `streamUiGiphyCardButtonDividerColor` attribute to customize dividers' colors
  - `streamUiGiphyIcon` attribute to customize Giphy icon
  - `streamUiGiphyLabelTextSize`, `streamUiGiphyLabelTextColor`, `streamUiGiphyLabelTextFont`, `streamUiGiphyLabelTextFontAssets`, `streamUiGiphyLabelTextStyle` attributes to customize label
  - `streamUiGiphyQueryTextSize`, `streamUiGiphyQueryTextColor`, `streamUiGiphyQueryTextFont`, `streamUiGiphyQueryTextFontAssets`, `streamUiGiphyQueryTextStyle` attributes to customize query text
  - `streamUiGiphyCancelButtonTextSize`, `streamUiGiphyCancelButtonTextColor`, `streamUiGiphyCancelButtonTextFont`, `streamUiGiphyCancelButtonTextFontAssets`, `streamUiGiphyCancelButtonTextStyle` attributes to customize cancel button text
  - `streamUiGiphyShuffleButtonTextSize`, `streamUiGiphyShuffleButtonTextColor`, `streamUiGiphyShuffleButtonTextFont`, `streamUiGiphyShuffleButtonTextFontAssets`, `streamUiGiphyShuffleButtonTextStyle` attributes to customize shuffle button text
  - `streamUiGiphySendButtonTextSize`, `streamUiGiphySendButtonTextColor`, `streamUiGiphySendButtonTextFont`, `streamUiGiphySendButtonTextFontAssets`, `streamUiGiphySendButtonTextStyle` attributes to customize send button text
- Adding extra XML attrs allowing to customize "Send also to channel" CheckBox at `MessageInputView` component:
  - `MessageInputView.streamUiSendAlsoToChannelCheckboxDrawable`
  - `MessageInputView.streamUiSendAlsoToChannelCheckboxDirectChatText`
  - `MessageInputView.streamUiSendAlsoToChannelCheckboxGroupChatText`
  - `MessageInputView.streamUiSendAlsoToChannelCheckboxTextStyle`
  - `MessageInputView.streamUiSendAlsoToChannelCheckboxTextColor`
  - `MessageInputView.streamUiSendAlsoToChannelCheckboxTextSize`
- Added `streamUiWarningMessageOptionsTextSize`, `streamUiWarningMessageOptionsTextColor`, `streamUiWarningMessageOptionsTextFont`, `streamUiWarningMessageOptionsFontAssets`, `streamUiWarningMessageOptionsTextStyle` attributes to `MessageListView` for customizing warning actions text appearance
- Deprecated multiple views' tint properties and attributes. Use custom drawables instead.
- Added `MediaAttachmentViewStyle` to allow customizing the appearance of media attachments in the message list. The new style comes together with following `MediaAttachmentView` attributes:
  - `progressIcon` - attribute to customize animated progress drawable when image is loading
  - `giphyIcon` - attribute to customize Giphy icon
  - `imageBackgroundColor` - attribute to customize image background color
  - `moreCountOverlayColor` - attribute to customize the color of "more count" semi-transparent overlay
  - `moreCountTextStyle` - attribute to customize text appearance of more count text
- Added `MessageReplyStyle` class allowing to customize MessageReply item view on MessageListView.
  Customization can be done using `TransformStyle` API or XML attributes of `MessageListView`:
  - `streamUiMessageReplyBackgroundColorMine`
  - `streamUiMessageReplyBackgroundColorTheirs`
  - `streamUiMessageReplyTextSizeMine`
  - `streamUiMessageReplyTextColorMine`
  - `streamUiMessageReplyTextFontMine`
  - `streamUiMessageReplyTextFontAssetsMine`
  - `streamUiMessageReplyTextStyleMine`
  - `streamUiMessageReplyTextSizeTheirs`
  - `streamUiMessageReplyTextColorTheirs`
  - `streamUiMessageReplyTextFontTheirs`
  - `streamUiMessageReplyTextFontAssetsTheirs`
  - `streamUiMessageReplyTextStyleTheirs`
  - `streamUiMessageReplyLinkColorMine`
  - `streamUiMessageReplyLinkColorTheirs`
  - `streamUiMessageReplyLinkBackgroundColorMine`
  - `streamUiMessageReplyLinkBackgroundColorTheirs`
  - `streamUiMessageReplyStrokeColorMine`
  - `streamUiMessageReplyStrokeWidthMine`
  - `streamUiMessageReplyStrokeColorTheirs`
  - `streamUiMessageReplyStrokeWidthTheirs`
- Added `FileAttachmentsViewStyle` class allowing to customize FileAttachmentsView item view on MessageListView.
- Added `MessageInputView::setSuggestionListViewHolderFactory` method which allows to provide custom views from suggestion list popup.

### ⚠️ Changed
- Changed the naming of string resources. The updated names can be reviewed in:
  - `strings_common.xml`
  - `strings_attachment_gallery.xml`
  - `strings_channel_list.xml`
  - `strings_channel_list_header.xml`
  - `strings_mention_list.xml`
  - `strings_message_input.xml`
  - `strings_message_list.xml`
  - `strings_message_list_header.xml`
  - `strings_search.xml`

# May 2nd, 2021 - 4.11.0
## Common changes for all artifacts
### 🐞 Fixed
- Fixed channel list sorting
### ⬆️ Improved
- Updated to Kotlin 1.5.10, coroutines 1.5.0
- Updated to Android Gradle Plugin 4.2.1
- Updated Room version to 2.3.0
- Updated Firebase, AndroidX, and other dependency versions to latest, [see here](https://github.com/GetStream/stream-chat-android/pull/1895) for more details
- Marked many library interfaces that should not be implemented by clients as [sealed](https://kotlinlang.org/docs/sealed-classes.html)
- Removed Fresco, PhotoDraweeView, and FrescoImageViewer dependencies (replaced by StfalconImageViewer)

## stream-chat-android
### 🐞 Fixed
- Fixing filter for draft channels. Those channels were not showing in the results, even when the user asked for them. Now this is fixed and the draft channels can be included in the `ChannelsView`.
- Fixed link preview UI issues in old-ui package
- Fixed crashes when opening the image gallery.

## stream-chat-android-client
### 🐞 Fixed
- Fixed querying banned users using new serialization.
- Fixed the bug when wrong credentials lead to inability to login
- Fixed issues with Proguard stripping response classes in new serialization implementation incorrectly

### ⬆️ Improved
- Improved handling push notifications:
  - Added `ChatClient.handleRemoteMessage` for remote message handling
  - Added `ChatClient.setFirebaseToken` for setting Firebase token
  - Added `NotificationConfig::pushNotificationsEnabled` for disabling push notifications
  - Deprecated `ChatClient.onMessageReceived`
  - Deprecated `ChatClient.onNewTokenReceived`
  - Changed `ChatNotificationHandler::buildNotification` signature - it now receives `Channel` and `Message` and returns `NotificationCompat.Builder` for better customization
  - Deprecated `ChatNotificationHandler.getSmallIcon`
  - Deprecated `ChatNotificationHandler.getFirebaseMessageIdKey`
  - Deprecated `ChatNotificationHandler.getFirebaseChannelIdKey`
  - Deprecated `ChatNotificationHandler.getFirebaseChannelTypeKey`
  - Changed `ChatNotificationHandler::onChatEvent` - it now doesn't handle events by default and receives `NewMessageEvent` instead of generic `ChatEvent`
- Improved error description provided by `ChatClient::sendImage`, `ChatClient::sendFile`, `ChannelClient::sendImage` and `ChannelClient::sendFile` methods if upload fails.

### ✅ Added
- Added `ChatClient::truncateChannel` and `ChannelClient::truncate` methods to remove messages from a channel.
- Added `DisconnectCause` to `DisconnectedEvent`
- Added method `SocketListener::onDisconnected(cause: DisconnectCause)`
- Added possibility to group notifications:
  - Notifications grouping is disabled by default and can be enabled using `NotificationConfig::shouldGroupNotifications`
  - If enabled, by default notifications are grouped by Channel's cid
  - Notifications grouping can be configured using `ChatNotificationHandler` and `NotificationConfig`
- Added `ChatNotificationHandler::getFirebaseMessaging()` method in place of `ChatNotificationHandler::getFirebaseInstanceId()`.
  It should be used now to fetch Firebase token in the following way: `handler.getFirebaseMessaging()?.token?.addOnCompleteListener {...}`.
- Added `Message.attachmentsSyncStatus: SyncStatus` property.

### ⚠️ Changed
- Changed the return type of `FileUploader` methods from nullable string to `Result<String>`.
- Updated `firebase-messaging` library to the version `22.0.0`. Removed deprecated `FirebaseInstanceId` invocations from the project.

### ❌ Removed
- `ChatNotificationHandler::getFirebaseInstanceId()` due to `FirebaseInstanceId` being deprecated. It's replaced now with `ChatNotificationHandler::getFirebaseMessaging()`.

## stream-chat-android-ui-components
### 🐞 Fixed
Fixing filter for draft channels. Those channels were not showing in the results, even when the user asked for them. Now this is fixed and the draft channels can be included in the `ChannelListView`.
Fixed bug when for some video attachments activity with media player wasn't shown.

### ✅ Added
- Added `topLeft`, `topRight`, `bottomLeft`, `bottomRight` options to the `streamUiAvatarOnlineIndicatorPosition` attribute of `AvatarView` and corresponding constants to `AvatarView.OnlineIndicatorPosition` enum.

### ⚠️ Changed
- Swipe options of `ChannelListView` component:
  - "Channel more" option is now not shown by default because we are not able to provide generic, default implementation for it.
    If you want to make this option visible, you need to set `app:streamUiChannelOptionsEnabled="true"` explicitly to `io.getstream.chat.android.ui.channel.list.ChannelListView` component.
  - "Channel delete" option has now default implementation. Clicking on the "delete" icon shows AlertDialog asking to confirm Channel deletion operation.

# May 11th, 2021 - 4.10.0
## stream-chat-android-client
### 🐞 Fixed
- Fixed the usage of `ProgressCallback` in `ChannelClient::sendFile` and `ChannelClient::sendImage` methods.

### ✅ Added
- Added `ChannelClient::deleteFile` and `ChannelClient::deleteImage` methods.
- Added `NotificationInviteRejectedEvent`
- Added `member` field to the `NotificationRemovedFromChannel` event
- Added `totalUnreadCount` and `unreadChannels` fields to the following events:
- `notification.channel_truncated`
- `notification.added_to_channel`
- `notification.channel_deleted`
- Added `channel` field to the `NotificationInviteAcceptedEvent` event
- Added `channel` field to the `NotificationInviteRejectedEvent` event

### ⚠️ Changed
- **The client now uses a new serialization implementation by default**, which was [previously](https://github.com/GetStream/stream-chat-android/releases/tag/4.8.0) available as an opt-in API.
  - This new implementation is more performant and greatly improves type safety in the networking code of the SDK.
  - If you experience any issues after upgrading to this version of the SDK, you can call `useNewSerialization(false)` when building your `ChatClient` to revert to using the old implementation. Note however that we'll be removing the old implementation soon, so please report any issues found.
  - To check if the new implementation is causing any failures in your app, enable error logging on `ChatClient` with the `logLevel` method, and look for the `NEW_SERIALIZATION_ERROR` tag in your logs while using the SDK.
- Made the `user` field in `channel.hidden` and `notification.invite_accepter` events non nullable.
- Updated channels state after `NotificationInviteRejectedEvent` or `NotificationInviteAcceptedEvent` is received

### ❌ Removed
- Removed redundant events which can only be received by using webhooks:
  - `channel.created`
  - `channel.muted`
  - `channel.unmuted`
  - `channel.muted`
  - `channel.unmuted`
- Removed `watcherCount` field from the following events as they are not returned with the server response:
  - `message.deleted`
  - `message.read`
  - `message.updated`
  - `notification.mark_read`
- Removed `user` field from the following events as they are not returned with the server response:
  - `notification.channel_deleted`
  - `notification.channel_truncated`
## stream-chat-android-offline
### 🐞 Fixed
- Fixed an issue when CustomFilter was configured with an int value but the value from the API was a double value
### ⚠️ Changed

- Changed the upload logic in `ChannelController` for the images unsupported by the Stream CDN. Now such images are uploaded as files via `ChannelClient::sendFile` method.
### ❌ Removed

## stream-chat-android-ui-common
### ⬆️ Improved
- Updated ExoPlayer version to 2.13.3

### ⚠️ Changed
- Deprecated `MessageInputViewModel::editMessage`. Use `MessageInputViewModel::messageToEdit` and `MessageInputViewModel::postMessageToEdit` instead.
- Changed `MessageInputViewModel::repliedMessage` type to `LiveData`. Use `ChatDomain::setMessageForReply` for setting message for reply.
- Changed `MessageListViewModel::mode` type to `LiveData`. Mode is handled internally and shouldn't be modified outside the SDK.

## stream-chat-android-ui-components
### 🐞 Fixed
- Removed empty badge for selected media attachments.

### ✅ Added
- Added `messageLimit` argument to `ChannelListViewModel` and `ChannelListViewModelFactory` constructors to allow changing the number of fetched messages for each channel in the channel list.

# April 30th, 2021 - 4.9.2
## stream-chat-android-offline
### ✅ Added
- Added `ChatDomain::user`, a new property that provide the current user into a LiveData/StateFlow container

### ⚠️ Changed
- `ChatDomain::currentUser` has been warning-deprecated because it is an unsafe property that could be null, you should subscribe to `ChatDomain::user` instead

## stream-chat-android-ui-components
### 🐞 Fixed
- Fixed NPE on MessageInputViewModel when the it was initialized before the user was set

# April 29th, 2021 - 4.9.1
## stream-chat-android
### ⬆️ Improved
* Updated coil dependency to the latest version. This fixes problem with .heic, and .heif attachment metadata parsing.

## stream-chat-android-client
### 🐞 Fixed
- Optimized the number of `ChatClient::addDevice` API calls

### ⬆️ Improved
- Events received after the client closes the connection are rejected

## stream-chat-android-offline
### 🐞 Fixed
- Fixed offline reactions sync

### ✅ Added
- Added new versions with API based on kotlin `StateFlow` for the following classes:
  * `io.getstream.chat.android.offline.ChatDomain`
  * `io.getstream.chat.android.offline.channel.ChannelController`
  * `io.getstream.chat.android.offline.thread.ThreadController`
  * `io.getstream.chat.android.offline.querychannels.QueryChannelsController`

## stream-chat-android-ui-common
### 🐞 Fixed
- Fixed crash related to accessing `ChatDomain::currentUser` in `MessageListViewModel` before user is connected

## stream-chat-android-ui-components
### ⬆️ Improved
* Updated coil dependency to the latest version. This fixes problem with .heic, and .heif attachment metadata parsing.

### ✅ Added
Customization of icons in Attachment selection dialog
you can use:
- app:streamUiPictureAttachmentIcon
  Change the icon for the first item in the list of icons
- app:streamUiPictureAttachmentIconTint
  Change the tint color for icon of picture selection
- app:streamUiFileAttachmentIcon
  Change the icon for the second item in the list of icons
- app:streamUiFileAttachmentIconTint
  Change the tint color for icon of file selection
- app:streamUiCameraAttachmentIcon
  Change the icon for the third item in the list of icons
- app:streamUiCameraAttachmentIconTint
  Change the tint color for icon of camera selection
- Added support for error messages
- Added attrs to `MessageListView` that allow to customize error message text style:
  * `streamUiErrorMessageTextSize`
  * `streamUiErrorMessageTextColor`
  * `streamUiErrorMessageTextFont`
  * `streamUiErrorMessageTextFontAssets`
  * `streamUiErrorMessageTextStyle`

# April 21th, 2021 - 4.9.0
## Common changes for all artifacts
### ✅ Added
Added icon to show when channel is muted in ChannelListView.
It is possible to customize the color and the drawable of the icon.

## stream-chat-android
### 🐞 Fixed
- Fixed multiline messages which were displayed in a single line

### ❌ Removed
- Removed deprecated `MessageListView::setViewHolderFactory` method
- Removed deprecated `Chat` interface

## stream-chat-android-client
### 🐞 Fixed
- Fixed: local cached hidden channels stay hidden even though new message is received.
- Make `Flag::approvedAt` nullable
- Fixed error event parsing with new serialization implementation

### ✅ Added
- Added `ChatClient::updateChannelPartial` and `ChannelClient::updatePartial` methods for partial updates of channel data.

### ⚠️ Changed
- Deprecated `ChannelClient::unBanUser` method
- Deprecated `ChatClient::unBanUser` method
- Deprecated `ChatClient::unMuteChannel` method

### ❌ Removed
- Removed deprecated `ChatObservable` class and all its uses
- Removed deprecated `ChannelControler` interface

## stream-chat-android-offline
### ✅ Added
- Added the following use case functions to `ChatDomain` which are supposed to replace `ChatDomain.useCases` property:
  * `ChatDomain::replayEventsForActiveChannels` Adds the provided channel to the active channels and replays events for all active channels.
  * `ChatDomain::getChannelController` Returns a `ChannelController` for given cid.
  * `ChatDomain::watchChannel` Watches the given channel and returns a `ChannelController`.
  * `ChatDomain::queryChannels` Queries offline storage and the API for channels matching the filter. Returns a queryChannelsController.
  * `ChatDomain::getThread` Returns a thread controller for the given channel and message id.
  * `ChatDomain::loadOlderMessages` Loads older messages for the channel.
  * `ChatDomain::loadNewerMessages` Loads newer messages for the channel.
  * `ChatDomain::loadMessageById` Loads message for a given message id and channel id.
  * `ChatDomain::queryChannelsLoadMore` Load more channels for query.
  * `ChatDomain::threadLoadMore` Loads more messages for the specified thread.
  * `ChatDomain::createChannel` Creates a new channel.
  * `ChatDomain::sendMessage` Sends the message.
  * `ChatDomain::cancelMessage` Cancels the message of "ephemeral" type.
  * `ChatDomain::shuffleGiphy` Performs giphy shuffle operation.
  * `ChatDomain::sendGiphy` Sends selected giphy message to the channel.
  * `ChatDomain::editMessage` Edits the specified message.
  * `ChatDomain::deleteMessage` Deletes the specified message.
  * `ChatDomain::sendReaction` Sends the reaction.
  * `ChatDomain::deleteReaction` Deletes the specified reaction.
  * `ChatDomain::keystroke` It should be called whenever a user enters text into the message input.
  * `ChatDomain::stopTyping` It should be called when the user submits the text and finishes typing.
  * `ChatDomain::markRead` Marks all messages of the specified channel as read.
  * `ChatDomain::markAllRead` Marks all messages as read.
  * `ChatDomain::hideChannel` Hides the channel with the specified id.
  * `ChatDomain::showChannel` Shows a channel that was previously hidden.
  * `ChatDomain::leaveChannel` Leaves the channel with the specified id.
  * `ChatDomain::deleteChannel` Deletes the channel with the specified id.
  * `ChatDomain::setMessageForReply` Set the reply state for the channel.
  * `ChatDomain::downloadAttachment` Downloads the selected attachment to the "Download" folder in the public external storage directory.
  * `ChatDomain::searchUsersByName` Perform api request with a search string as autocomplete if in online state. Otherwise performs search by name in local database.
  * `ChatDomain::queryMembers` Query members of a channel.
- Added `ChatDomain::removeMembers` method
- Added `ChatDomain::createDistinctChannel` A use-case for creating a channel based on its members.
- Added `ChatDomain::removeMembers` method

### ⚠️ Changed
- Deprecated `ChatDomain.useCases`. It has `DeprecationLevel.Warning` and still can be used. However, it will be not available in the future, so please consider migrating to use `ChatDomain` use case functions instead.
- Deprecated `GetUnreadChannelCount`
- Deprecated `GetTotalUnreadCount`

## stream-chat-android-ui-common
### 🐞 Fixed
- Fixed compatibility with latest Dagger Hilt versions

## stream-chat-android-ui-components
### 🐞 Fixed
- Fixed not perfectly rounded avatars
- `MessageInputView::UserLookupHandler` is not overridden everytime that members livedata is updated
- Fixed doubled command prefix when the command contains user mention
- Fixed handling user mute state in default `MessageListViewOptions` dialog
- Fixed incorrect "last seen" text
- Fixed multiline messages which were displayed in a single line

### ⬆️ Improved
- Setting external SuggestionListView is no longer necessary to display suggestions popup
### ✅ Added
- Added `ChatUI.supportedReactions: SupportedReactions` property, also introduced `SupportedReactions`, and `ReactionDrawable` class.
  It allows defining a set of supported reactions by passing a `Map<String, ReactionDrawable>` in constructor. `ReactionDrawable` is a wrapping class holding two `Drawable` instances - for active and inactive reaction states.
- Added methods and attrs to `MessageListView` that allow to customize visibility of message options:
  * `MessageListView::setDeleteMessageConfirmationEnabled`
  * `MessageListView::setCopyMessageEnabled`
  * `MessageListView::setBlockUserEnabled`
  * `MessageListView::setMuteUserEnabled`
  * `MessageListView::setMessageFlagEnabled`
  * `MessageListView::setReactionsEnabled`
  * `MessageListView::setRepliesEnabled`
  * `MessageListView::setThreadsEnabled`
  * `MessageListView.streamUiFlagMessageOptionEnabled`
  * `MessageListView.streamUiMuteUserOptionEnabled`
  * `MessageListView.streamUiBlockUserOptionEnabled`
  * `MessageListView.streamUiCopyMessageActionEnabled`
- Added confirmation dialog for flagging message option:
  * Added `MessageListView::flagMessageConfirmationEnabled` attribute
- Added `MessageListView::setFlagMessageResultHandler` which allows to handle flag message result
- Added support for system messages
- Added attrs to `MessageListView` that allow to customize system message text style:
  * `streamUiSystemMessageTextSize`
  * `streamUiSystemMessageTextColor`
  * `streamUiSystemMessageTextFont`
  * `streamUiSystemMessageTextFontAssets`
  * `streamUiSystemMessageTextStyle`
- Added attrs to `MessageListView` that allow to customize message option text style:
  * `streamUiMessageOptionsTextSize`
  * `streamUiMessageOptionsTextColor`
  * `streamUiMessageOptionsTextFont`
  * `streamUiMessageOptionsTextFontAssets`
  * `streamUiMessageOptionsTextStyle`
- Added attrs to `MessageListView` that allow to customize user reactions title text style:
  * `streamUiUserReactionsTitleTextSize`
  * `streamUiUserReactionsTitleTextColor`
  * `streamUiUserReactionsTitleTextFont`
  * `streamUiUserReactionsTitleTextFontAssets`
  * `streamUiUserReactionsTitleTextStyle`
- Added attrs to `MessageListView` that allow to customize colors of message options background, user reactions card background, overlay dim color and warning actions color:
  * `streamUiMessageOptionBackgroundColor`
  * `streamUiUserReactionsBackgroundColor`
  * `streamUiOptionsOverlayDimColor`
  * `streamUiWarningActionsTintColor`
- Added `ChatUI.mimeTypeIconProvider: MimeTypeIconProvider` property which allows to customize file attachment icons.

### ⚠️ Changed
- Now the "block user" feature is disabled. We're planning to improve the feature later. Stay tuned!
- Changed gallery background to black in dark mode

# April 8th, 2021 - 4.8.1
## Common changes for all artifacts
### ⚠️ Changed
- We've cleaned up the transitive dependencies that our library exposes to its clients. If you were using other libraries implicitly through our SDK, you'll now have to depend on those libraries directly instead.

## stream-chat-android
### 🐞 Fixed
- Fix Attachment Gravity

### ✅ Added
- Provide AvatarView class

## stream-chat-android-offline
### 🐞 Fixed
- Fix Crash on some devices that are not able to create an Encrypted SharedPreferences
- Fixed the message read indicator in the message list
- Added missing `team` field to `ChannelEntity` and `ChannelData`

### ✅ Added
- Add `ChatDomain::removeMembers` method

## stream-chat-android-ui-common
### 🐞 Fixed
- Fixed getting files provided by content resolver.

### ⚠️ Changed
- Added theme to all activities all the SDK. You can override then in your project by redefining the styles:
- StreamUiAttachmentGalleryActivityStyle
- StreamUiAttachmentMediaActivityStyle
- StreamUiAttachmentActivityStyle

## stream-chat-android-ui-components
### 🐞 Fixed
- Fixed attr streamUiCopyMessageActionEnabled. From color to boolean.
- Now it is possible to change the color of `MessageListHeaderView` from the XML.
- Fixed the `MessageListView::setUserClickListener` method.
- Fixed bugs in handling empty states for `ChannelListView`. Deprecated manual methods for showing/hiding empty state changes.
- Fix `ChannelListHeaderView`'s title position when user avatar or action button is invisible
- Fix UI behaviour for in-progress file uploads
- Fix extension problems with file uploads when attachment names contain spaces
- Fix reaction bubbles which were shown behind message attachment views

### ✅ Added
- Now it is possible to change the back button of MessageListHeaderView using `app:streamUiMessageListHeaderBackButtonIcon`
- Now it is possible to inject `UserLookupHandler` into `MessageInputView` in order to implement custom users' mention lookup algorithm

# March 31th, 2021 - 4.8.0
## Common changes for all artifacts
### 🐞 Fixed
Group channels with 1<>1 behaviour the same way as group channels with many users
It is not possible to remove users from distinct channels anymore.
### ⬆️ Improved
it is now possible to configure the max lines of a link description. Just use
`app:streamUiLinkDescriptionMaxLines` when defining MessageListView

It is now possible to configure the max size of files and an alert is shown when
a files bigger than this is selected.
### ✅ Added
Configure enable/disable of replies using XML in `MessageListView`
Option `app:streamUiReactionsEnabled` in `MessageListView` to enable or disable reactions
It is possible now to configure the max size of the file upload using
`app:streamUiAttachmentMaxFileSizeMb`

## stream-chat-android
### 🐞 Fixed
- Fixed crash when sending GIF from Samsung keyboard

## stream-chat-android-client
### 🐞 Fixed
- Fixed parsing of `createdAt` property in `MessageDeletedEvent`

### ⬆️ Improved
- Postponed queries as run as non-blocking

### ✅ Added
- **Added a brand new serialization implementation, available as an opt-in API for now.** This can be enabled by making a `useNewSerialization(true)` call on the `ChatClient.Builder`.
  - This new implementation will be more performant and greatly improve type safety in the networking code of the SDK.
  - The old implementation remains the default for now, while we're making sure the new one is bug-free.
  - We recommend that you opt-in to the new implementation and test your app with it, so that you can report any issues early and we can get them fixed before a general rollout.
- Added `unflagMessage(messageId)` and `unflagUser(userId)` methods to `ChatClient`
- Added support for querying banned users - added `ChatClient::queryBannedUsers` and `ChannelClient::queryBannedUsers`
- Added `uploadsEnabled`, `urlEnrichmentEnabled`, `customEventsEnabled`, `pushNotificationsEnabled`, `messageRetention`, `automodBehavior` and `blocklistBehavior` fields to channel config

### ⚠️ Changed
- Renamed `ChannelId` property to `channelId` in both `ChannelDeletedEvent` and `NotificationChannelDeletedEvent`
- Deprecated `ChatClient::unMuteChannel`, the `ChatClient::unmuteChannel` method should be used instead
- Deprecated `ChatClient::unBanUser`, the `ChatClient::unbanUser` method should be used instead
- Deprecated `ChannelClient::unBanUser`, the `ChannelClient::unbanUser` method should be used instead
- Deprecated `ChannelController::unBanUser`, the `ChannelController::unbanUser` method should be used instead

## stream-chat-android-offline
### 🐞 Fixed
- Fixed an issue that didn't find the user when obtaining the list of messages
- Fix refreshing not messaging channels which don't contain current user as a member

## stream-chat-android-ui-common
### ⬆️ Improved
- Show AttachmentMediaActivity for video attachments

### ✅ Added
- `AvatarView.streamUiAvatarOnlineIndicatorColor` and `AvatarView.streamUiAvatarOnlineIndicatorBorderColor` attrs

## stream-chat-android-ui-components
### 🐞 Fixed
- Now replied messages are shown correctly with the replied part in message options
- `MessageListView::enterThreadListener` is properly notified when entering into a thread
- Fix initial controls state in `MessageInputView`
- Fix crashing when open attachments destination

### ⬆️ Improved
- Add support of non-image attachment types to the default attachment click listener.

### ✅ Added
- `MessageInputView` now uses the cursor `stream_ui_message_input_cursor.xml` instead of accent color. To change the cursor, override `stream_ui_message_input_cursor.xml`.
- Replacing `ChatUI` with new `io.getstream.chat.android.ui.ChatUI` implementation
- Added possibility to configure delete message option visibility using `streamUiDeleteMessageEnabled` attribute, and `MessageListView::setDeleteMessageEnabled` method
- Add `streamUiEditMessageEnabled` attribute to `MessageListView` and `MessageListView::setEditMessageEnabled` method to enable/disable the message editing feature
- Add `streamUiMentionsEnabled` attribute to `MessageInputView` and `MessageInputView::setMentionsEnabled` method to enable/disable mentions
- Add `streamUiThreadsEnabled` attribute to `MessageListView` and `MessageListView::setThreadsEnabled` method to enable/disable the thread replies feature
- Add `streamUiCommandsEnabled` attribute to `MessageInputView` and `MessageInputView::setCommandsEnabled` method to enable/disable commands
- Add `ChannelListItemPredicate` to our `channelListView` to allow filter `ChannelListItem` before they are rendered
- Open `AvatarBitmapFactory` class
- Add `ChatUI::avatarBitmapFactory` property to allow custom implementation of `AvatarBitmapFactory`
- Add `AvatarBitmapFactory::userBitmapKey` method to generate cache key for a given User
- Add `AvatarBitmapFactory::channelBitmapKey` method to generate cache key for a given Channel
- Add `StyleTransformer` class to allow application-wide style customizations
- Add the default font field to `TextStyle`
- Add new method `ChatFonts::setFont(textStyle: TextStyle, textView: TextView, defaultTypeface: Typeface)`
- Add attributes for `MessageListView` in order to customize styles of:
  - Mine message text
  - Theirs message text
  - User name text in footer of Message
  - Message date in footer of Message
  - Thread replies counter in footer of Message
  - Link title text
  - Link description text
  - Date separator text
  - Deleted message text and background
  - Reactions style in list view and in options view
  - Indicator icons in footer of Message
  - Unread count badge on scroll to bottom button
  - Message stroke width and color for mine and theirs types
    It is now possible to customize the following attributes for `ChannelListView`:
- `streamUiChannelOptionsIcon` - customize options icon
- `streamUiChannelDeleteIcon` - customize delete icon
- `streamUiChannelOptionsEnabled` - hide/show options icon
- `streamUiChannelDeleteEnabled` - hide/show delete button
- `streamUiSwipeEnabled` - enable/disable swipe action
- `streamUiBackgroundLayoutColor` - customize the color of "background layout"
- `streamUiChannelTitleTextSize` - customize channel name text size
- `streamUiChannelTitleTextColor` - customize channel name text color
- `streamUiChannelTitleTextFont` - customize channel name text font
- `streamUiChannelTitleFontAssets` - customize channel name font asset
- `streamUiChannelTitleTextStyle` - customize channel name text style (normal / bold / italic)
- `streamUiLastMessageTextSize` - customize last message text size
- `streamUiLastMessageTextColor` - customize last message text color
- `streamUiLastMessageTextFont` - customize last message text font
- `streamUiLastMessageFontAssets` - customize last message font asset
- `streamUiLastMessageTextStyle` - customize last message text style (normal / bold / italic)
- `streamUiLastMessageDateTextSize` - customize last message date text size
- `streamUiLastMessageDateTextColor` - customize last message date text color
- `streamUiLastMessageDateTextFont` - customize last message date text font
- `streamUiLastMessageDateFontAssets` - customize last message date font asset
- `streamUiLastMessageDateTextStyle` - customize last message date text style (normal / bold / italic)
- `streamUiIndicatorSentIcon` - customize drawable indicator for sent
- `streamUiIndicatorReadIcon` - customize drawable indicator for read
- `streamUiIndicatorPendingSyncIcon` - customize drawable indicator for pending sync
- `streamUiForegroundLayoutColor` - customize the color of "foreground layout"
- `streamUiUnreadMessageCounterBackgroundColor` - customize the color of message counter badge
- `streamUiUnreadMessageCounterTextSize` - customize message counter text size
- `streamUiUnreadMessageCounterTextColor` - customize message counter text color
- `streamUiUnreadMessageCounterTextFont` - customize message counter text font
- `streamUiUnreadMessageCounterFontAssets` - customize message counter font asset
- `streamUiUnreadMessageCounterTextStyle` - customize message counter text style (normal / bold / italic)
- Option `app:streamUiReactionsEnabled` in `MessageListView` to enable or disable reactions
- It is now possible to configure new fields in MessageInputView:
- `streamUiMessageInputTextStyle` - customize message input text style.
- `streamUiMessageInputFont` - customize message input text font.
- `streamUiMessageInputFontAssets` - customize message input text font assets.
- `streamUiMessageInputEditTextBackgroundDrawable` - customize message input EditText drawable.
- `streamUiMessageInputCustomCursorDrawable` - customize message input EditText cursor drawable.
- `streamUiCommandsTitleTextSize` - customize command title text size
- `streamUiCommandsTitleTextColor` - customize command title text color
- `streamUiCommandsTitleFontAssets` - customize command title text color
- `streamUiCommandsTitleTextColor` - customize command title font asset
- `streamUiCommandsTitleFont` - customize command title text font
- `streamUiCommandsTitleStyle` - customize command title text style
- `streamUiCommandsNameTextSize` - customize command name text size
- `streamUiCommandsNameTextColor` - customize command name text color
- `streamUiCommandsNameFontAssets` - customize command name text color
- `streamUiCommandsNameTextColor` - customize command name font asset
- `streamUiCommandsNameFont` - customize command name text font
- `streamUiCommandsNameStyle` - customize command name text style
- `streamUiCommandsDescriptionTextSize` - customize command description text size
- `streamUiCommandsDescriptionTextColor` - customize command description text color
- `streamUiCommandsDescriptionFontAssets` - customize command description text color
- `streamUiCommandsDescriptionTextColor` - customize command description font asset
- `streamUiCommandsDescriptionFont` - customize command description text font
- `streamUiCommandsDescriptionStyle` - customize command description text style
- `streamUiSuggestionBackgroundColor` - customize suggestion view background
- `streamUiMessageInputDividerBackgroundDrawable` - customize the background of divider of MessageInputView

### ⚠️ Changed
- Deprecated `ChatUI` class

# March 8th, 2021 - 4.7.0
## stream-chat-android-client
### ⚠️ Changed
- Refactored `FilterObject` class  - see the [migration guide](https://github.com/GetStream/stream-chat-android/wiki/Migration-guide:-FilterObject) for more info

## stream-chat-android-offline
### 🐞 Fixed
- Fixed refreshing channel list after removing member
- Fixed an issue that didn't find the user when obtaining the list of messages

### ⚠️ Changed
- Deprecated `ChatDomain::disconnect`, use disconnect on ChatClient instead, it will make the disconnection on ChatDomain too.
- Deprecated constructors for `ChatDomain.Builder` with the `User` type parameter, use constructor with `Context` and `ChatClient` instead.

## stream-chat-android-ui-common
### ⚠️ Changed
- Message options list changed colour for dark version. The colour is a little lighters
  now, what makes it easier to see.

## stream-chat-android-ui-components
### 🐞 Fixed
- Fixed some rare crashes when `MessageListView` was created without any attribute info present

### ⬆️ Improved
- Updated PhotoView to version 2.3.0

### ✅ Added
- Introduced `AttachmentViewFactory` as a factory for custom attachment views/custom link view
- Introduced `TextAndAttachmentsViewHolder` for any combination of attachment content and text

### ❌ Removed
- Deleted `OnlyFileAttachmentsViewHolder`, `OnlyMediaAttachmentsViewHolder`,
  `PlainTextWithMediaAttachmentsViewHolder` and `PlainTextWithFileAttachmentsViewHolder`

# Feb 22th, 2021 - 4.6.0
# New UI-Components Artifact
A new UI-Components artifact has been created with a new design of all our components.
This new artifact is available on MavenCentral and can imported by adding the following dependency:
```
implementation "io.getstream:stream-chat-android-ui-components:4.6.0"
```

## stream-chat-android
- Add `streamMessageActionButtonsTextSize`, `streamMessageActionButtonsTextColor`, `streamMessageActionButtonsTextFont`,
  `streamMessageActionButtonsTextFontAssets`, `streamMessageActionButtonsTextStyle`, `streamMessageActionButtonsIconTint`
  attributes to `MessageListView`
- Add `ChannelHeaderViewModel::resetThread` method and make `ChannelHeaderViewModel::setActiveThread` message parameter non-nullable
- Fix ReadIndicator state
- Using `MessageListView#setViewHolderFactory` is now an error - use `setMessageViewHolderFactory` instead
- Removed `MessageListItemAdapter#replaceEntities` - use `submitList` method instead
- Use proper color values on Dialog Theme
- Increase touchable area on the button to remove an attachment

## stream-chat-android-client
- Introduce ChatClient::setUserWithoutConnecting function
- Handle disconnect event during pending token state
- Remove unneeded user data when creating WS Connection
- Using `User#unreadCount` is now an error - use `totalUnreadCount` instead
- Using `ChannelController` is now an error - use `ChannelClient` instead
- Using `Pagination#get` is now an error - use `toString` instead
- Using the old event APIs is now an error - see the [migration guide](https://github.com/GetStream/stream-chat-android/wiki/Migration-guide:-ChatObserver-and-events()-APIs) for more info
- Using `ChatClient#flag` is now an error - use `flagUser` instead

## stream-chat-android-offline
- Introduce `PushMessageSyncHandler` class

- Add UseCase for querying members (`chatDomain.useCases.queryMembers(..., ...).execute()`).
  - If we're online, it executes a remote call through the ChatClient
  - If we're offline, it pulls members from the database for the given channel
- Mark the `SendMessageWithAttachmentsImpl` use case an error

## stream-chat-android-ui-common
- Fix `CaptureMediaContract` chooser on Android API 21
- Using `ChatUI(client, domain, context)` now an error - use simpler constructor instead
- Using the `Chat` interface now an error - use `ChatUI` instead

# Feb 15th, 2021 - 4.5.5
## Common changes for all artifacts
- Updated project dependencies
  - Kotlin 1.4.30
  - Stable AndroidX releases: LiveData 2.3.0, Activity 1.2.0, Fragment 1.3.0
  - For the full list of dependency version changes, see [this PR](https://github.com/GetStream/stream-chat-android/pull/1383)

## stream-chat-android
- Add `streamInputAttachmentsMenuBackground` and `streamInputSuggestionsBackground` attributes to `MessageInputView`
- Add `streamMessageActionButtonsBackground` attributes to `MessageListView`

## stream-chat-android-client
- Remove unused `reason` and `timeout` parameters from `ChannelClient::unBanUser` method

# Feb 11th, 2021 - 4.5.4
## stream-chat-android
- Fix `streamLastMessageDateUnreadTextColor` attribute not being used in ChannelListView
- Fix `streamChannelsItemSeparatorDrawable` attribute not being parsed

## stream-chat-android-client
- Fix `ConcurrentModificationException` on our `NetworkStateProvider`

# Feb 5th, 2021 - 4.5.3
## stream-chat-android
-. `ChatUtils::devToken` is not accessible anymore, it has been moved to `ChatClient::devToken`

## stream-chat-android-client
- **setUser deprecation**
  - The `setUser`, `setGuestUser`, and `setAnonymousUser` methods on `ChatClient` are now deprecated.
  - Prefer to use the `connectUser` (`connectGuestUser`, `connectAnonymousUser`) methods instead, which return `Call` objects.
  - If you want the same async behaviour as with the old methods, use `client.setUser(user, token).enqueue { /* Handle result */ }`.
- Add support for typing events in threads:
  - Add `parentId` to `TypingStartEvent` and `TypingStopEvent`
  - Add `parentId` to ``ChannelClient::keystroke` and `ChannelClient::stopTyping`
- `ChatClient::sendFile` and `ChatClient::sendImage` each now have just one definition with `ProgressCallback` as an optional parameter. These methods both return `Call<String>`, allowing for sync/async execution, and error handling. The old overloads that were asynchronous and returned no value/error have been removed.
- `FileUploader::sendFile` and `FileUploader::sendImages` variations with `ProgressCallback` are no longer async with no return type. Now they are synchronous with `String?` as return type

## stream-chat-android-offline
- Add support for typing events in threads:
  - Add `parentId` to `Keystroke` and `StopTyping` use cases

## stream-chat-android-ui-common
- Add a new `isMessageRead` flag to the `MessageListItem.MessageItem` class, which indicates
  that a particular message is read by other members in this channel.
- Add handling threads typing in `MessageInputViewModel`

# Jan 31th, 2021 - 4.5.2
## stream-chat-android-client
- Use proper data on `ChatClient::reconnectSocket` to reconnect normal/anonymous user
- Add `enforceUnique` parameter to `ChatClient::sendReaction` and `ChannelClient::sendReaction` methods .
  If reaction is sent with `enforceUnique` set to true, new reaction will replace all reactions the user has on this message.
- Add suspending `setUserAndAwait` extension for `ChatClient`
- Replace chat event listener Kotlin functions with ChatEventListener functional interface in order to promote
  a better integration experience for Java clients. Old methods that use the Kotlin function have been deprecated.
  Deprecated interfaces, such as ChannelController, have not been updated. ChannelClient, which inherits from ChannelController
  for the sake of backwards compatibility, has been updated.

## stream-chat-android-offline
- Add `enforceUnique` parameter to `SendReaction` use case. If reaction is sent with `enforceUnique` set to true,
  new reaction will replace all reactions the user has on this message.
- Fix updating `Message::ownReactions` and `Message:latestReactions` after sending or deleting reaction - add missing `userId` to `Reaction`
- Fix Load Thread Replies process

## stream-chat-android-ui-common
- Add a new `isThreadMode` flag to the `MessageListItem.MessageItem` class.
  It shows is a message item should be shown as part of thread mode in chat.
- Add possibility to set `DateSeparatorHandler` via `MessageListViewModel::setDateSeparatorHandler`
  and `MessageListViewModel::setThreadDateSeparatorHandler` which determines when to add date separator between messages
- Add `MessageListViewModel.Event.ReplyAttachment`, `MessageListViewModel.Event.DownloadAttachment`, `MessageListViewModel.Event.ShowMessage`,
  and `MessageListViewModel.Event.RemoveAttachment` classes.
- Deprecate `MessageListViewModel.Event.AttachmentDownload`

# Jan 18th, 2021 - 4.5.1
## stream-chat-android
- Fix `MessageListItemViewHolder::bind` behavior
- Improve connection/reconnection with normal/anonymous user

## stream-chat-android-client
- Create `ChatClient::getMessagesWithAttachments` to filter message with attachments
- Create `ChannelClient::getMessagesWithAttachments` to filter message with attachments
- Add support for pinned messages:
  - Add `pinMessage` and `unpinMessage` methods `ChatClient` and `ChannelClient`
  - Add `Channel::pinnedMessages` property
  - Add `Message:pinned`, `Message::pinnedAt`, `Message::pinExpires`, and `Message:pinnedBy` properties

# Jan 7th, 2021 - 4.5.0
## stream-chat-android
- Now depends explicitly on AndroidX Fragment (fixes a potential crash with result handling)
- Update AndroidX dependencies: Activity 1.2.0-rc01 and Fragment 1.3.0-rc01

## stream-chat-android-client
- Add filtering non image attachments in ChatClient::getImageAttachments
- Add a `channel` property to `notification.message_new` events
- Fix deleting channel error
- 🚨 Breaking change: ChatClient::unmuteUser, ChatClient::unmuteCurrentUser,
  ChannelClient::unmuteUser, and ChannelClient::unmuteCurrentUser now return Unit instead of Mute

## stream-chat-android-offline
- Add LeaveChannel use case
- Add ChannelData::memberCount
- Add DeleteChannel use case
- Improve loading state querying channels
- Improve loading state querying messages

# Dec 18th, 2020 - 4.4.9

## stream-chat-android-client
- improved event recovery behaviour

## stream-chat-android-offline
- improved event recovery behaviour
- fixed the chatDomain.Builder boolean usage between userPresence and recoveryEnabled

# Dec 18th, 2020 - 4.4.8
## stream-chat-android
- Add filtering `shadowed` messages when computing last channel message
- Add filtering `draft` channels
- Add `DateFormatter::formatTime` method to format only time of a date
- Fix `ChatUtils::devToken` method

## stream-chat-android-client
- Improve `banUser` and `unBanUser` methods - make `reason` and `timeout` parameter nullable
- Add support for shadow ban - add `shadowBanUser` and `removeShadowBan` methods to `ChatClient` and `ChannelClient`
- Add `shadowBanned` property to `Member` class
- Add `ChatClient::getImageAttachments` method to obtain image attachments from a channel
- Add `ChatClient::getFileAttachments` method to obtain file attachments from a channel
- Add `ChannelClient::getImageAttachments` method to obtain image attachments from a channel
- Add `ChannelClient::getFileAttachments` method to obtain file attachments from a channel

## stream-chat-android-offline
- Add filtering `shadowed` messages
- Add new usecase `LoadMessageById` to fetch message by id with offset older and newer messages
- Watch Channel if there was previous error

## stream-chat-android-ui-common
- Add `messageId` arg to `MessageListViewModel`'s constructor allowing to load message by id and messages around it

# Dec 14th, 2020 - 4.4.7
## Common changes for all artifacts
- Updated to Kotlin 1.4.21
- For Java clients only: deprecated the `Call.enqueue(Function1)` method, please use `Call.enqueue(Callback)` instead

## stream-chat-android
- Add new attrs to `MessageListView`: `streamDeleteMessageActionEnabled`, `streamEditMessageActionEnabled`
- Improve Channel List Diff
- Add new attrs to `MessageInputView`: `streamInputScrollbarEnabled`, `streamInputScrollbarFadingEnabled`
- Add API for setting custom message date formatter in MessageListView via `setMessageDateFormatter(DateFormatter)`
  - 24 vs 12 hr controlled by user's System settings.

## stream-chat-android-client
- Add `ChatClient::isValidRemoteMessage` method to know if a RemoteMessage is valid for Stream

## stream-chat-android-offline
- Add updating `channelData` after receiving `ChannelUpdatedByUserEvent`
- Fix crash when a push notification arrives from other provider different than Stream

# Dic 4th, 2020 - 4.4.6

## stream-chat-android
- Use custom `StreamFileProvider` instead of androidx `FileProvider` to avoid conflicts
- Add `ChatClient::setGuestUser` method to login as a guest user
- Make `MessageListItemViewHolder` public and open, to allow customization by overriding the `bind` method

## stream-chat-android-offline
- Centralize how channels are stored locally

# Nov 24th, 2020 - 4.4.5
## Common changes for all artifacts
- Stream SDks has been uploaded to MavenCentral and the GroupID has changed to `io.getstream`.

## stream-chat-android
- New artifact name: `io.getstream:stream-chat-android:STREAM_VERSION`

## stream-chat-android-client
- It's no longer required to wait for `setUser` to finish before querying channels
- `ChatClient::setUser` method allows be called without network connection and will retry to connect when network connection is available
- New artifact name: `io.getstream:stream-chat-android-client:STREAM_VERSION`
- Show date of the last message into channels list when data comes from offline storage
- Show text of the last message into channels list when data comes from offline storage
- Accept Invite Message is now optional, if null value is sent, no message will be sent to the rest of members about this action

## stream-chat-android-offline
- Fix bug when channels with newer messages don't go to the first position in the list
- Fix Offline usage of `ChatDomain`
- New artifact name: `io.getstream:stream-chat-android-offline:STREAM_VERSION`
- Provide the last message when data is load from offline storage

# Nov 24th, 2020 - 4.4.4
This version is a rollback to 4.4.2, The previous release (4.4.3) was not valid due to a problem with the build flow.
We are going to release 4.4.5 with the features introduced by 4.4.3 as soon as the build is back working

# Nov 20th, 2020 - 4.4.3
## stream-chat-android-client
- It's no longer required to wait for `setUser` to finish before querying channels
- `ChatClient::setUser` method allows be called without network connection and will retry to connect when network connection is available

## stream-chat-android-offline
- Fix bug when channels with newer messages don't go to the first position in the list
- Fix Offline usage of `ChatDomain`

# Nov 13th, 2020 - 4.4.2

## stream-chat-android
- Remove `ChatClient` and `ChatDomain` as `ChatUI`'s dependencies
- Replace Glide with Coil - SDK doesn't depend on Glide anymore.
- Remove `BaseStyle` class and extract its properties into `AvatarStyle` and `ReadStateStyle`.
  - Use composition with `AvatarStyle` and `ReadStateStyle` instead of inheriting from `BaseStyle`.
  - Convert to kotlin: `ReadStateView`, `MessageListViewStyle`
- Add `streamShowSendAlsoToChannelCheckbox` attr to `MessageInputView` controlling visibility of "send also to channel" checkbox
- The sample app no longer uses Koin for dependency injection
- Add `streamCopyMessageActionEnabled`, `streamFlagMessageActionEnabled`, and `streamStartThreadMessageActionEnabled` attrs to `MessageListView`
- Validate message text length in MessageInputView.
  - Add property `MessageInputView.maxMessageLength: Int` and show warning once the char limit is exceeded
  - Expose `MessageInputViewModel.maxMessageLength: Int` informing about text length limit of the Channel

## stream-chat-android-client
- Deprecate `User::unreadCount` property, replace with `User::totalUnreadCount`
- Added MarkAllReadEvent
- Fix UpdateUsers call

## stream-chat-android-offline
- Update `totalUnreadCount` when user is connected
- Update `channelUnreadCount` when user is connected
- Fix bug when channels could be shown without names
- Added support for marking all channels as read for the current user.
  - Can be accessed via `ChatDomain`'s use cases (`chatDomain.useCases.markAllRead()...`).
- Fix bug when local channels could be sorted not properly
- Typing events can be all tracked with `ChatDomain.typingUpdates`

# Nov 4th, 2020 - 4.4.1
## Common changes for all artifacts
- Updated dependencies to latest versions (AGP 4.1, OkHttp 4.9, Coroutines 1.3.9, ExoPlayer 2.12.1, etc.)
  - See [PR #757](https://github.com/GetStream/stream-chat-android/pull/757) for full list of version updates
- Revamped `Call` implementations
  - The `Call2` type has been removed, the libraries now all use the same `Call` instead for all APIs
  - `Call` now guarantees callbacks to happen on the main thread
  - Coroutine users can now `await()` a `Call` easily with a provided extension

## stream-chat-android
- Add empty state views to channel list view and message list view components
- Allow setting custom empty state views
- Add loading view to message list view
- Allow setting custom loading view
- Add load more threshold for `MessageListView` and `streamLoadMoreThreshold` attribute
- Fix handling of the `streamShowReadState` attribute on `MessageListView`
- Add `streamShowDeliveredState` XML attribute to `MessageListView`
- Add "loading more" indicator to the `MessageListView`
- Messages in ChannelController were split in messages - New messages and oldMessages for messages coming from the history.

## stream-chat-android-client
- Fix guest user authentication
- Changed API of QuerySort class. You have to specify for what model it is being used.
- Rename `ChannelController` to `ChannelClient`. Deprecate `ChannelController`.
- Replace `ChannelController` subscribe related extension functions with corresponding `ChannelClient` functions
- Move `ChannelClient` extension functions to `io.getstream.chat.android.client.channel` package

## stream-chat-android-offline
- Add GetChannelController use cases which allows to get ChannelController for Channel
- Fix not storing channels when run channels fetching after connection recovery.
- Fix read state getting stuck in unread state

# Oct 26th, 2020 - 4.4.0
## stream-chat-android
- Create custom login screen in sample app
- Bump Coil to 1.0.0
- Add message sending/sent indicators in `MessageListView`
- Add possibility to replace default FileUploader
- Fixes a race condition where client.getCurrentUser() was set too late
- Support for hiding channels
- Makes the number of channels return configurable by adding the limit param to ChannelsViewModelFactory
- Add message sending/sent indicators in `MessageListView`
- Provide ChannelViewModelFactory and ChannelsViewModelFactory by the library to simplify setup
- Fixes for https://github.com/GetStream/stream-chat-android/issues/698 and https://github.com/GetStream/stream-chat-android/issues/723
- Don't show read state for the current user

## stream-chat-android-client
- Fix ConcurrentModificationException in `ChatEventsObservable`
- Add possibility to replace default FileUploader
- Fix anonymous user authentication
- Fix fetching color value from TypedArray

## stream-chat-android-offline
- Channel list now correctly updates when you send a new message while offline. This fixes https://github.com/GetStream/stream-chat-android/issues/698
- Channels now stay sorted based on the QuerySort order (previous behaviour was to sort them once)
- New messages now default to type "regular" or type "ephemeral" if they start with a /
- Improved error logging on sendMessage & sendReaction
- Fixed a race condition that in rare circumstances could cause the channel list to show stale (offline) data
- Fixed a bug with channel.hidden not working correctly
- Fixed crash with absence of user in the UserMap

# Oct 19th, 2020 - 4.3.1-beta-2 (stream-chat-android)
- Allow setting custom `NotificationHandler` in `Chat.Builder`
- Fix unresponsive attachment upload buttons
- Removed many internal implementation classes and methods from the SDK's public API
- Fix sending GIFs from keyboard
- Fix unresponsive attachment upload buttons
- Fix method to obtain initials from user to be shown into the avatar
- Fix method to obtain initials from channel to be shown into the avatar
- Allow setting `ChatLoggerHandler` and `ChatLogLevel` in `Chat.Builder`

# Oct 16th, 2020 - 4.3.1-beta-1 (stream-chat-android)
- Significant performance improvements
- Fix a crash related to behaviour changes in 1.3.0-alpha08 of the AndroidX Fragment library
- Replace Glide with Coil in AttachmentViewHolderMedia (Fix GIFs loading issues)
- `MessageListView.BubbleHelper`'s methods now have nullability annotations, and use primitive `boolean` values as parameters
- Update Offline Support to the [last version](https://github.com/GetStream/stream-chat-android-livedata/releases/tag/0.8.6)

# Oct 16th, 2020 - 0.8.6 (stream-chat-android-offline)
- Improve sync data validation in ChatDomain.Builder
- Removed many internal implementation classes and methods from the SDK's public API
- Significant performance improvements to offline storage
- Default message limit for the queryChannels use case changed from 10 to 1. This is a more sensible default for the channel list view of most chat apps
- Fix QuerySort
- Update client to 1.16.8: See changes: https://github.com/GetStream/stream-chat-android-client/releases/tag/1.16.8

# 1.16.8 - Fri 16th of Oct 2020 (stream-chat-android-client)
- Add `lastUpdated` property to `Channel`

# Oct 14th, 2020 - 4.3.0-beta-6 (stream-chat-android)
- Update to Kotlin 1.4.10
- Fix Typing view behavior
- Fix NPE asking for `Attachment::type`
- Fix ChatDomain initialization issue
- Limit max lines displayed in link previews (5 lines by default, customizable via `streamAttachmentPreviewMaxLines` attribute on `MessageListView`)
- Update Offline Support to the [last version](. See changes: )https://github.com/GetStream/stream-chat-android-livedata/releases/tag/0.8.5)

# 1.16.7 - Wed 14th of Oct 2020 (stream-chat-android-client)
- Removed many internal implementation classes and methods from the SDK's public API
- Improved nullability, restricted many generic type parameters to be non-nullable (set `Any` as their upper bound)
- Use AttachmentsHelper to validate imageUrl instead of just url.

# Oct 14th, 2020 - 0.8.5 (stream-chat-android-offline)
- Use `createdLocallyAt` and `updatedLocallyAt` properties in ChannelController and ThreadController
- Update attachments of message with an old image url, if it's still valid.
- Set attachment fields even if the file upload fails
- Fix NPE while ChatEvent was handled
- Improved nullability, restricted some generic type parameters to be non-nullable (set `Any` as their upper bound)
- Fix method to store date of the last message received into a channel
- Update client to 1.16.7: See changes: https://github.com/GetStream/stream-chat-android-client/releases/tag/1.16.7

# Oct 9th, 2020 - 4.3.0-beta-5 (stream-chat-android)
- Improve selecting non-media attachments
- Fix showing attachments captured with camera
- Add setting type and file size when creating AttachmentMetaData from file
- Remove FileAttachmentListAdapter and methods related to opening files chooser
- Replace isMedia flag with getting type from attachment if possible
- Update ExoPlayer dependency to version [2.12.0](https://github.com/google/ExoPlayer/blob/release-v2/RELEASENOTES.md#2120-2020-09-11)

# 1.16.6 - Fri 9th of Oct 2020 (stream-chat-android-client)
- Add `createdLocallyAt` and `updatedLocallyAt` properties to `Message` type
- Add AttachmentsHelper with hasValidUrl method

# Oct 7th, 2020 - 4.3.0-beta-4 (stream-chat-android)
- For Java clients, the `bindView` methods used to bind a ViewModel and its UI component together are now available with friendlier syntax.
- Calls such as `MessageListViewModelBindingKt.bindView(...);` should be replaced with calls like `MessageListViewModelBinding.bind(...);`
- The `ChannelListViewModelBindingKt` class has been renamed to `ChannelsViewModelBinding`, to match the name of the ViewModel it's associated with.
- Update client to the latest version. See changes: https://github.com/GetStream/stream-chat-android-client/releases/tag/1.16.5
- Update Stream Livedata to the last version. See changes: https://github.com/GetStream/stream-chat-android-livedata/releases/tag/0.8.4

# Oct 7th, 2020 - 0.8.4 (stream-chat-android-offline)
- Update client to 1.16.5: See changes: https://github.com/GetStream/stream-chat-android-client/releases/tag/1.16.5

# 1.16.5 - Wed 7th of Oct 2020 (stream-chat-android-client)
- Add autocomplete filter
- Add @JvmOverloads to QueryUsersRequest constructor
- Improve java interop of `TokenManager`

# Oct 5th, 2020 - 0.8.3 (stream-chat-android-offline)
- Improved message attachment handling. Message is now first added to local storage and the attachment is uploaded afterwards.
- Editing messages now works while offline
- Deprecate SendMessageWithAttachments in favor of SendMessage while specifying attachment.upload
- Fix a bug that caused messages not to load if member limit wasn't specified
- Fix a crash related to reaction data structure
- Fix a bug where network errors (temporary ones) are detected as permanent errors

# 1.16.4 - Mon 5th of Oct 2020 (stream-chat-android-client)
- Add `attachment.upload` and `attachment.uploadState` fields for livedata upload status. These fields are currently unused if you only use the low level client.

# Oct 2nd, 2020 - 4.3.0-beta-3 (stream-chat-android)
- Removed several parameters of `BaseAttachmentViewHolder#bind`, `Context` is now available as a property instead, others should be passed in through the `AttachmentViewHolderFactory` as constructor parameters
- Moved `BaseAttachmentViewHolder` to a new package
- Fix setting read state when user's last read equals message created date
- Skip setting user's read status if last read message is his own
- Make MessageListItem properties abstract
- Change default query sort to "last_updated"
- Fixed attachments logic. Save previously attached files when add more.
- Fixed the bug when it was unable to select new files when you have already attached something.
- Moved `MessageInputView` class to a new package.
- Update Stream Livedata to the last version. See changes: https://github.com/GetStream/stream-chat-android-livedata/releases/tag/0.8.2

# Oct 2nd, 2020 - 0.8.2 (stream-chat-android-offline)
- Request members by default when querying channels

# Sep 30th, 2020 - 4.3.0-beta-2 (stream-chat-android)
- Removed several parameters of `BaseMessageListItemViewHolder#bind`, `Context` is now available as a property instead, others should be passed in through the `MessageViewHolderFactory` as constructor parameters
- Attachment customization methods moved from `MessageViewHolderFactory` to a separate `AttachmentViewHolderFactory` class
- Removed `position` parameter from `MessageClickListener`
- Moved `BaseMessageListItemViewHolder` to a new package
- Update client to the latest version. See changes: https://github.com/GetStream/stream-chat-android-client/releases/tag/1.16.1
- Update Stream Livedata to the last version. See changes: https://github.com/GetStream/stream-chat-android-livedata/releases/tag/0.8.1

# Sep 30th, 2020 - 0.8.1 (stream-chat-android-offline)
- Handle the new `ChannelUpdatedByUserEvent`
- Update client to 1.16.1: See changes: https://github.com/GetStream/stream-chat-android-client/releases/tag/1.16.1
- Improve online status handling
- Replace posting an empty channels map when the channels query wasn't run online and offline storage is empty with error

# 1.16.2 - Wed 30 Sep 2020 (stream-chat-android-client)
- Add `ChatClient::enableSlowMode` method to enable slow mode
- Add `ChatClient::disableSlowMode` method to disable slow mode
- Add `ChannelController::enableSlowMode` method to enable slow mode
- Add `ChannelController::disableSlowMode` method to disable slow mode
- Add `Channel::cooldown` property to know how configured `cooldown` time for the channel
- Fix FirebaseMessageParserImpl.verifyPayload() logic
- Fix notification display condition
- Fix Socket connection issues

# 1.16.1 - Wed 25 Sep 2020 (stream-chat-android-client)
- Remove `User` field on `ChannelUpdatedEvent`
- Add new chat event type -> `ChannelUpdatedByUserEvent`
- Add `ChatNotificationHandler::getFirebaseInstanceId` method to provide a custom `FirebaseInstanceId`
- Add `NotificationConfig::useProvidedFirebaseInstance` conf

# Sep 23rd, 2020 - 4.3.0-beta-1 (stream-chat-android)
- Update livedata/client to latest version. See changes: https://github.com/GetStream/stream-chat-android-client/releases/tag/1.16.0

# 1.16.0 - Wed 23 Sep 2020 (stream-chat-android-client)
- Removed message.channel, this is a backwards incompatible change
- Ensure that message.cid is always available

The SDK was providing message.cid and message.channel in some cases, but not always.
Code that relied on those fields being populated caused bugs in production.

If you were relying on message.channel it's likely that you were running into bugs.
We recommend using one of these alternatives:

- message.cid if you just need a reference to the channel
- the channel object provided by client.queryChannel(s) if you need the full channel data
- channelController.channelData livedata object provided by the livedata package (automatically updated if channel data changes)
- channelController.toChannel() function provided by the livedata package

# Sep 23rd, 2020 - 0.8.0 (stream-chat-android-offline)
- Update client to 1.16.0: See changes: https://github.com/GetStream/stream-chat-android-client/releases/tag/1.16.0

# Sep 23rd, 2020 - 0.7.7 (stream-chat-android-offline)
- Fix crash when map channels DB entity to Channel
- Add posting empty channels map when queryChannels fails either offline and online which prevents infinite loader

# 1.15.6 - Wed 23 Sep 2020 (stream-chat-android-client)
- Convert ChatError to plain class. Changes in ChatLogger interface.
- Update events fields related to read status - remove "unread_messages" field and add "unread_channels" to NewMessageEvent, NotificationMarkReadEvent, and NotificationMessageNewEvent
- Mark ChatEvents containing the user property by the UserEvent interface.
- Simplified the event handling APIs, deprecated `ChatObservable`. See [the migration guide](https://github.com/GetStream/stream-chat-android-client/wiki/Migrating-from-the-old-event-subscription-APIs) for details on how to easily adopt the new APIs.

# Sep 23rd, 2020 - 4.2.11-beta-13 (stream-chat-android)
- Adjust ChatSocketListener to new events(NewMessageEvent, NotificationMarkReadEvent, NotificationMessageNewEvent) properties.
- Fix "load more channels"
- Update client to the latest version. See changes: https://github.com/GetStream/stream-chat-android-client/releases/tag/1.15.6
- Update Stream Livedata to the last version. See changes: https://github.com/GetStream/stream-chat-android-livedata/releases/tag/0.7.7

# Sep 18th, 2020 - 4.2.11-beta-12 (stream-chat-android)
- Implement Giphy actions handler
- Fix .gif preview rendering on message list
- Fix thread shown issue after sending message to a channel
- Remove border related attributes from MessageInputView. Add close button background attribute to MessageInputView.
- Improve setting user in sample app
- Add updating message read state after loading first messages
- Wrap Attachment into AttachmentListItem for use in adapter
- Properly show the message date
- Revamp MessageListView adapter customization, introduce ListenerContainer to handle all ViewHolder listeners
- Fix default filters on `ChannelsViewModelImpl`
- Update client to the latest version. See changes: https://github.com/GetStream/stream-chat-android-client/releases/tag/1.15.5
- Update Stream Livedata to the last version. See changes: https://github.com/GetStream/stream-chat-android-livedata/releases/tag/0.7.6

# Sep 18th, 2020 - 0.7.6 (stream-chat-android-offline)
- Store needed users in DB
- Stop trying to execute background sync in case ChatDomain.offlineEnabled is set to false
- Fix Socket Connection/Reconnection
- Update client to the latest version. See changes: https://github.com/GetStream/stream-chat-android-client/releases/tag/1.15.5

# 1.15.5 - Fri 18 Sep 2020 (stream-chat-android-client)
- Fix Socket Connection/Reconnection

# Sep 15th, 2020 - 0.7.5 (stream-chat-android-offline)
- Fix offline support for adding and removing reactions
- Fix crash when creating a channel while channel.createdBy is not set

# Sep 14th, 2020 - 0.7.4 (stream-chat-android-offline)
- Remove duplicates of new channels
- Improve tests
- Remove some message's properties that are not used anymore GetStream/stream-chat-android-client#69
- Update client to the latest version. See changes: https://github.com/GetStream/stream-chat-android-client/releases/tag/1.15.4

# 1.15.4 - Fri 11 Sep 2020 (stream-chat-android-client)
- Fix Socket Disconnection
- Remove useless message's properties (isStartDay, isYesterday, isToday, date, time and commandInfo)
- Forbid setting new user when previous one wasn't disconnected

# Sep 8th, 2020 - 0.7.3 (stream-chat-android-offline)
- Add usecase to send Giphy command
- Add usecase to shuffle a Gif on Giphy command message
- Add usecase to cancel Giphy Command
- Update client to the latest version. See changes: https://github.com/GetStream/stream-chat-android-client/releases/tag/1.15.3

# 1.15.3 - Tue 7 Sep 2020 (stream-chat-android-client)
- Add send action operation to ChannelController
- Fix serialized file names of SendActionRequest
- Fix `ConnectedEvent` parse process

# Sep 4th, 2020 - 4.2.11-beta-11 (stream-chat-android)
- Fix uploading files and capturing images on Android >= 10
- Fix `AvatarView`: Render lastActiveUsers avatars when channel image is not present

# 1.15.2 - Tue 1 Sep 2020 (stream-chat-android-client)
- `ChannelResponse.watchers` is an array of User now
- `Watcher` model has been removed, `User` model should be used instead
- `QueryChannelsRequet` has a new field called `memberLimit` to limit the number of members received per channel

# Aug 28th, 2020 - 4.2.11-beta-9 (stream-chat-android)
- Update event structure
- Update client to the latest version. See changes: https://github.com/GetStream/stream-chat-android-client/releases/tag/1.15.1
- Update Stream Livedata to the last version. See changes: https://github.com/GetStream/stream-chat-android-livedata/releases/tag/0.7.2

# 1.15.1 - Thu 28 Aug 2020 (stream-chat-android-client)
- New MapAdapter that omit key that contains null values or emptyMaps
- Null-Check over Watchers response

## Aug 23th, 2020 - 4.2.11-beta-8 (stream-chat-android)
- Fix Upload Files
- Update RecyclerView Lib
- Update Notification Customization

# Aug 28th, 2020 - 0.7.2 (stream-chat-android-offline)
- Update client to the latest version. See changes: https://github.com/GetStream/stream-chat-android-client/releases/tag/1.15.1

# Aug 28th, 2020 - 0.7.1 (stream-chat-android-offline)
- Keep order when retry to send a message
- Fix message sync logic and message sending success event emitting
- Update client to the latest version. See changes: https://github.com/GetStream/stream-chat-android-client/releases/tag/1.15.0

# Aug 20th, 2020 - 0.7.0 (stream-chat-android-offline)
- Update to version 0.7.0

# 1.15.0 - Thu 20 Aug 2020 (stream-chat-android-client)
- Refactor ChatEvents Structure

# 1.14.0 - Thu 20 Aug 2020 (stream-chat-android-client)
- Decouple cloud messages handler logic from configuration data
- Fix createChannel methods

# 1.13.3 - Tue 18 Aug 2020 (stream-chat-android-client)
- Set message as optional when updating a channel

# 1.13.2 - Fri 14 Aug 2020 (stream-chat-android-client)
- Reduce TLS Latency

# 1.13.1 - Fri 7 Aug 2020 (stream-chat-android-client)
- Fix DateParser

## Aug 5th, 2020 - 4.2.11-beta-7 (stream-chat-android)
- Update Stream Livedata to the last version. See changes: https://github.com/GetStream/stream-chat-android-livedata/releases/tag/0.6.9
- Fix channel name validation in CreateChannelViewModel
- Add `ChannelsView.setViewHolderFactory(factory: ChannelViewHolderFactory)` function
- Fix Fresco initialization
- Fix method to add/remove reaction

# Aug 3nd, 2020 - 0.6.9 (stream-chat-android-offline)
- Fix `QuerySort`

# 1.13.0 - Tue 28 Jul 2020 (stream-chat-android-client)
- Add `Client.flagUser()` method to flag an User
- Add `Client.flagMessage()` method to flag a Message
- Deprecated method `Client.flag()` because was a bit confusing, you should use `client.flagUser()` instead

# 1.12.3 - Mon 27 Jul 2020 (stream-chat-android-client)
- Fix NPE on TokenManagerImpl
- Upgrade Kotlin to version 1.3.72
- Add Kotlin Proguard Rules

# Jul 20th, 2020 - 0.6.8 (stream-chat-android-offline)
- Fix `NotificationAddedToChannelEvent` event handling

# 1.12.2 - Fri 17 Jul 2020 (stream-chat-android-client)
- Add customer proguard rules

# 1.12.1 - Wed 15 Jul 2020 (stream-chat-android-client)
- Add customer proguard rules

## Jul 13th, 2020 - 4.2.11-beta-6 (stream-chat-android)
- Update client to the latest version. See changes: https://github.com/GetStream/stream-chat-android-client/releases/tag/1.10.0
- Update Stream Livedata to the last version. See changes: https://github.com/GetStream/stream-chat-android-livedata/releases/tag/0.6.7
- Refactor ChannelHeaderView
- Refactor MessageInputView
- Refactor Permission Checker Behavior
- Refactor MessageListVIew
- Fix Send Attachment Behavior
- Fix "Take Picture/Record Video" Behavior
- Add option to show empty view when there are no channels
- Add option to send a message to a thread
- Allow to switch user / logout

# 1.12.0 - Mon 06 Jul 2020 (stream-chat-android-client)
- Add mute and unmute methods to channel controller

# 1.11.0 - Mon 06 Jul 2020 (stream-chat-android-client)
- Fix message mentioned users

# Jul 3nd, 2020 - 0.6.7 (stream-chat-android-offline)
- Update client to the latest version. See changes: https://github.com/GetStream/stream-chat-android-client/releases/tag/1.10.0
- Implement Thread Behavior

# 1.10.0 - Wed 29 June 2020 (stream-chat-android-client)
- Add mute and unmute channels
- Add `notification.channel_mutes_updated` socket even handling
- Add user.channelMutes field
- Improve error logging
- Add invalid date format handling (channel.config dates might be invalid)

# 1.9.3 - Wed 29 June 2020 (stream-chat-android-client)
- Add raw socket events logging. See with tag `Chat:Events`

# Jun 24th, 2020 - 0.6.6 (stream-chat-android-offline)
- Update client to the latest version. See changes: https://github.com/GetStream/stream-chat-android-client/releases/tag/1.9.2

# 1.9.2 - Wed 24 June 2020 (stream-chat-android-client)
- Add `show_in_channel` attribute to `Message` entity

# 1.9.1 - Mue 23 June 2020 (stream-chat-android-client)
- Fix multithreaded date parsing

# 1.9.0 - Mon 22 June 2020 (stream-chat-android-client)
- Fix search message request body
  🚨 Breaking change:
- client.searchMessages signature has been changed: query removed, added channel filter

# 1.8.1 - Thu 18 June 2020 (stream-chat-android-client)
- Fix UTC date for sync endpoint
- Fix inhered events parsing
- Fix custom url setter of ChatClient.Builder

# Jun 16th, 2020 - 0.6.5 (stream-chat-android-offline)
- Fixed crash caused by `NotificationMarkReadEvent.user` value being sent null.
- Solution: using the current user which was set to the ChatDomain instead of relying on event's data.

# 1.8.0 - Thu 12 June 2020 (stream-chat-android-client)
- Add sync api call

# Jun 12th, 2020 - 0.6.4 (stream-chat-android-offline)
- Add attachment.type when upload a file or image

# 1.7.0 - Thu 12 June 2020 (stream-chat-android-client)
- Add query members call

# Jun 11th, 2020 - 0.6.3 (stream-chat-android-offline)
- Create a new UseCase to send messages with attachments

# Jun 11th, 2020 - 0.6.2 (stream-chat-android-offline)
- Update client to the latest version. See changes: https://github.com/GetStream/stream-chat-android-client/releases/tag/1.6.1

# 1.6.1 - Thu 11 June 2020 (stream-chat-android-client)
- Add MimeType on sendFile and sendImage methods

# 1.6.0 - Mon 8 June 2020 (stream-chat-android-client)
- Add translations api call and update message with `i18n` field. Helper `Message` extensions functions are added.

## Jun 4th, 2020 - 4.2.11-beta-5 (stream-chat-android)
- Update livedata dependency to fix crash when NotificationMarkReadEvent received
- Add mavenLocal() repository

## Jun 4th, 2020 - 4.2.11-beta-4 (stream-chat-android)
- Fix crash when command (`/`) is typed.

## Jun 3rd, 2020 - 4.2.11-beta (stream-chat-android)
- Fix `AvatarView` crash when the view is not attached

# 1.5.4 - Wed 3 June 2020 (stream-chat-android-client)
- Add optional `userId` parameter to `Channel.getUnreadMessagesCount` to filter out unread messages for the user

# 1.5.3 - Wed 3 June 2020 (stream-chat-android-client)
- Fix switching users issue: `disconnect` and `setUser` resulted in wrong user connection

# 1.5.2 - Tue 2 June 2020 (stream-chat-android-client)
- Fix `ConcurrentModificationException` on multithread access to socket listeners

# May 30th, 2020 - 0.6.1 (stream-chat-android-offline)
- Use the new low level client syntax for creating a channel with members
- Fallback to a default channel config if the real channel config isn't available yet. This fixes GetStream/stream-chat-android#486

# May 27th, 2020 - 0.6.0 (stream-chat-android-offline)
- Update client to the latest version: https://github.com/GetStream/stream-chat-android-client/releases/tag/1.5.0

# 1.5.1 - Wed 27 May 2020 (stream-chat-android-client)
- Add filter contains with any value

# May 26th, 2020 - 0.5.2 (stream-chat-android-offline)
- Test cases for notification removed from channel had the wrong data structure. This caused a crash when this event was triggered.

# 1.5.0 - Mon 26 May 2020 (stream-chat-android-client)
🚨 Breaking change:
- Add new constructor field to `Channel`: `team`
- Add new constructor field to `User`: `teams`

✅ Other changes:
- Add `Filter.contains`

# 1.4.17 - Mon 26 May 2020 (stream-chat-android-client)
- Fix loop on client.create
- Fix crash when backend sends first event without me

# May 25th, 2020 - 0.5.1 (stream-chat-android-offline)
- Update client to the latest version. See changes: https://github.com/GetStream/stream-chat-android-client/releases/tag/1.4.16

# 1.4.16 - Mon 25 May 2020 (stream-chat-android-client)
Breaking change:
- `Command` fields are mandatory and marked as non-nullable

# May 24th, 2020 - 0.5.0 (stream-chat-android-offline)
Livedata now supports all events exposed by the chat API. The 3 new events are:
- Channel truncated
- Notification channel truncated
- Channel Deleted
  This release also improves how new channels are created.

# May 23rd, 2020 - 0.4.8 (stream-chat-android-offline)
- NotificationMessageNew doesn't specify event.message.cid, this was causing issues with offline storage. The test suite has been updated and the issue is now resolved. Also see: GetStream/stream-chat-android#490

# May 23rd, 2020 - 0.4.7 (stream-chat-android-offline)
- Fixed NPE on MemberRemoved event GetStream/stream-chat-android#476
- Updates low level client to fix GetStream/stream-chat-android#492

# 1.4.15 - Fri 22 May 2020 (stream-chat-android-client)
- Add events: `ChannelTruncated`, `NotificationChannelTruncated`, `NotificationChannelDeleted`

# 1.4.13 - Fri 22 May 2020 (stream-chat-android-client)
🚨 Breaking change:
- Fields `role` and `isInvited` of ``Member` fields optional

# 1.4.12 - Fri 22 May 2020 (stream-chat-android-client)
🚨 Breaking change:
- `Member` model is cleaned up from non existing fields

# May 20th, 2020 - 0.4.6 (stream-chat-android-offline)
- Update client to the latest version. See changes: https://github.com/GetStream/stream-chat-android-client/releases/tag/1.4.11

# 1.4.11 - Tue 19 May 2020 (stream-chat-android-client)
🚨 Breaking change:
- `markRead` of ``ChatClient` and `ChannelController` return `Unit` instead of `ChatEvent`

✅ Other changes:
- Fix null fields which are not marked as nullable

# 1.4.10 - Tue 19 May 2020 (stream-chat-android-client)
- Fix add member invalid api key

# 1.4.9 - Mon 18 May 2020 (stream-chat-android-client)
🚨 Breaking change:
- `markRead` of ``ChatClient` and `ChannelController` return `Unit` instead of `ChatEvent`

✅ Other changes:
- Fix `ChannelController.markRead`: was marking read all channels instead of current one
- `ChatClient.markRead` accepts optional `messageId`

# 1.4.8 - Mon 18 May 2020 (stream-chat-android-client)
- Add handling invalid event payload

# May 16th, 2020 - 0.4.5 (stream-chat-android-offline)
- Improved handling of unread counts. Fixes GetStream/stream-chat-android#475

# May 16th, 2020 - 0.4.4 (stream-chat-android-offline)
- GetStream/stream-chat-android#476

## May 15th, 2020 - 4.2.10-beta (stream-chat-android)
- Update to the latest livedata: 0.6.1

# May 15th, 2020 - 0.4.3 (stream-chat-android-offline)
- Resolves this ticket: GetStream/stream-chat-android#479

## May 29th, 2020 - 4.2.9-beta-3 (stream-chat-android)
- Fix AttachmentViewHolder crash when user sends message with plain/no-media url

## May 15th, 2020 - 4.2.9-beta-2 (stream-chat-android)
- Update to the latest livedata: 0.6.0

## May 15th, 2020 - 4.2.8-beta-1 (stream-chat-android)
- Update to the latest livedata: 0.4.6

## May 15th, 2020 - 4.2.6 (stream-chat-android)
- Fix Avatar crash if channel/user initials are empty

# 1.4.7 - Tue 14 May 2020 (stream-chat-android-client)
- Add more channel creation signatures to `Client` and `ChannelController`

# 1.4.6 - Tue 14 May 2020 (stream-chat-android-client)
- Move channel out of message constructor

## May 13th, 2020 - 4.2.5 (stream-chat-android)
- Create new `AvatarView`
- Glide Redirect issues resolved
- Bugfix release for livedata, updated to 0.4.2

# May 13th, 2020 - 0.4.2 (stream-chat-android-offline)
-NotificationAddedToChannelEvent cid parsing didn't work correctly. This has been fixed in 0.4.2

# May 13th, 2020 - 0.4.1 (stream-chat-android-offline)
- There was an issue with the 0.4.0 and the data structure for NotificationMarkRead

# May 13th, 2020 - 0.4.0 (stream-chat-android-offline)
## Features:
- Massive improvement to javadoc/dokka
- Support for user ban events. Exposed via chatDomain.banned
- Muted users are available via chatDomain.muted
- Support for notificationMarkRead, invite and removed from channel events
- Support for deleting channels
- Support for silent messages
- Creating channels with both members and additional data works now
- User presence is enabled

##Bugfixes:
- No longer denormalizing channelData.lastMessageAt
- Fixed an issue with channel event handling and the usage of channel.id vs channel.cid
- Changed channelData.createdBy from lateinit to a regular field

##Other:
- Moved from Travis to Github actions

# 1.4.5 - Tue 12 May 2020 (stream-chat-android-client)
- add message.silent field
- add extension properties `name` and `image` to `Channel` and `User`

## March 11th, 2020 - 3.6.5 (stream-chat-android)
- Fix reaction score parser casting exception

# May 8th, 2020 - 0.3.4 (stream-chat-android-offline)
- added support for muting users
- store the current user in offline storage
- performance tests
- removed launcher icons from lib
- forward compatibility with new event sync endpoint
- support for reaction scores

# 1.4.3 - Thu 7 May 2020 (stream-chat-android-client)
- fix type erasure of parsed collections: `LinkedTreeMap`, but not `List<Reaction>`

# 1.4.2 - Mon 4 May 2020 (stream-chat-android-client)
- add `reactionScores` to `Message`
- fix null write crash of CustomObject nullable field
- fix extraData duplicated fields

# May 2nd, 2020 - 0.3.1 (stream-chat-android-offline)
- Make the channel unread counts easily accessible via channel.unreadCount
- Support for muting users
- Detection for permanent vs temporary errors (which helps improve retry logic)
- Bugfix: Fixes edge cases where recovery flow runs before the existing API calls complete

# 1.4.0 - Fri 1 May 2020 (stream-chat-android-client)
- fix `QueryChannelRequest` when `withMessages/withMembers` is called, but messages were not returned
- add `unreadMessages` to `ChannelUserRead`. Add extension for channel to count total unread messages: `channel.getUnreadMessagesCount()`

# 1.3.0 - Wed 30 Apr 2020 (stream-chat-android-client)
🚨 Breaking changes:
- `TokenProvider` signature enforces async execution
- make socket related classes internal

✅ Other changes
- fix endlessly hanging request in case setUser is not called
- fix expired token case on socket connection
- fix client crash if TokenProvider throws an exception

# Apr 29th, 2020 - 0.3.0 (stream-chat-android-offline)
- Handle edge cases where events are received out of order
- KTlint, travis and coverage reporting
- Interfaces for use cases and controllers for easier testing
- Channel data to isolate channel data vs rest of channel state
- Java version of code examples
- Handle edge cases for channels with more than 100 members
- Test coverage on mark read
- Bugfix queryChannelsController returning duplicate channels
- Support for hiding and showing channels
- Full offline pagination support (including the difference between GTE and GT filters)

# 1.2.2 - Wed 29 Apr 2020 (stream-chat-android-client)
🚨 Breaking changes:
- fields of models are moved to constructors: `io.getstream.chat.android.client.models`
- field of Device `push_provider` renamed to `pushProvider` and moved to constructor

✅ Other changes
- added local error codes with descriptions: `io.getstream.chat.android.client.errors.ChatErrorCode`
- fix uncaught java.lang.ExceptionInInitializerError while parsing custom object

# Apr 22nd, 2020 - 0.2.1 (stream-chat-android-offline)
- Better handling for missing cids

# Apr 22nd, 2020 - 0.2.0 (stream-chat-android-offline)
- Test suite > 100 tests
- Sample app (stream-chat-android) works
- Full offline sync for channels, messages and reactions
- Easy to use livedata objects for building your own UI

# Apr 22nd, 2020 - 0.1.0 (stream-chat-android-offline)
- First Release

## March 3rd, 2020 - 3.6.5 (stream-chat-android)
- Fix crash on sending Google gif

## March 3rd, 2020 - 3.6.4 (stream-chat-android)
- Update default endpoint: from `chat-us-east-1.stream-io-api.com` to `chat-us-east-staging.stream-io-api.com`
- update target api level to 29
- Fixed media playback error on api 29 devices
- Added score field to reaction model

## January 28th, 2020 - 3.6.3 (stream-chat-android)
- ViewModel & ViewHolder classes now use protected instead of private variables to allow customization via subclassing
- ChannelViewHolderFactory is now easier to customize
- Added ChannelViewHolder.messageInputText for 2 way data binding
- Documentation improvements
- Fix problem with wrong scroll position

## January 10th, 2020 - 3.6.2 (stream-chat-android)
- Enable multiline edit text
- Fix deprecated getColumnIndexOrThrow for 29 Api Level

## January 7th, 2020 - 3.6.1 (stream-chat-android)
- Add navigation components with handler to override default behaviour

## Breaking changes:
###
- `OpenCameraViewListener` is replaced with CameraDestination

## January 6th, 2020 - 3.6.0 (stream-chat-android)
- Add `MessageSendListener` interface for sending Message
- Update `README` about Customizing MessageInputView
- Client support for anonymous and guest users
- Client support initialization with Configurator
- Support auto capitalization for keyboard
- Add `NotificationManager` with customization opportunity
- Update `UpdateChannelRequest` for reserved fields
- renamed `MoreActionDialog` to `MessageMoreActionDialog`
- Add `StreamLoggerHandler` interface for custom logging client data
- Add logging customization ability
- fix markdown for mention if there is no space at prefix @
- fix Edit Attachment behavior
- add support for channel.hide with clear history + events
- Fix crash in AttachmentActivity and AttachmentDocumentActivity crash when app is killed in background
- Add utility method StreamChat.isConnected()

#### Breaking changes:

##### Channel hide request
- `Channel:hide` signature has changed: `HideChannelRequest` must be specified as first parameter
- `Client:hideChannel` signature has changed: `HideChannelRequest` must be specified as second parameter
- `ChannelListViewModel:hideChannel` signature has changed: `HideChannelRequest` must be specified as second parameter

##### How to upgrade
To keep the same behavior pass `new HideChannelRequest()` as request parameter to match with the new signature.

## December 9th, 2019 - 3.5.0 (stream-chat-android)
- Fix set typeFace without custom font
- Fix channel.watch (data payload was not sent)
- Fix API 23 compatibility
- Add Attachment Border Color attrs
- Add Message Link Text Color attrs
- Add custom api endpoint config to sample app and SDK

## November 28th, 2019 - 3.4.1 (stream-chat-android)
- Fix Giphy buttons alignments
- Add Giphy error cases handling
- Update http related issues documentation


## November 28th, 2019 - 3.4.0 (stream-chat-android)
- Custom font fot the whole SDK
- Custom font per TextView
- Ignore sample app release unit tests, keep debug tests
- Added AttachmentBackgroundColorMine/Theirs
- Fix Edit/Delete thread parent message
- Replace fadein/fadeout animation of parent/current thread with default RecyclerView animation

## November 5th, 2019 - 3.3.0 (stream-chat-android)
- Fix Concurrent modification when removing member from channel
- Fix automention input issue
- Fix Sent message progress infinite
- Fix channel delete event handling in ChannelList view model
- Fix attachment duplicated issue when message edit
- Add File Upload 2.0
- Add editMessage function in Channel View Model
- Fix JSON encoding always omits null fields
- Sample app: add version header, release version signing
- Add Message Username and Date attrs


## November 5th, 2019 - 3.2.1 (stream-chat-android)
- Fixed transparency issues with user profile images on older devices
- Better channel header title for channels without a name
- Fixed read count difference between own and other users' messages
- Fixed Video length preview
- Catch error body parsing errors
- Do not show commands list UI when all commands are disabled
- Renamed `MessageInputClient` to `MessageInputController`
- Added Large file(20MB) check for uploading file
- Added streamUserNameShow and streamMessageDateShow in `MessageListViewStyle`
- Fixed channel header title position issue when Last Active is hidden


## October 25th, 2019 - 3.2.0 (stream-chat-android)
- Added event interceptors to `ChannelListViewModel`

## October 24th, 2019 - 3.1.0 (stream-chat-android)
- Add channel to list when the user is added
- Add `onUserDisconnected` event
- Make sure channel list view model is cleared when the user disconnects
- Fix bug with `setUser` when user data is not correctly URI encoded
- Add debug/info logging
- Add Attrs for DateSeparator

## Oct 23th, 2019 - 3.0.2 (stream-chat-android)
- Fix NPE with restore from background and null users

## Oct 22th, 2019 - 3.0.1 (stream-chat-android)
- Fix NPE with empty channel lists

## Oct 21th, 2019 - 3.0.0 (stream-chat-android)
- Added support for message search `client.searchMessages`
- Better support for query user options
- Update channel update signature
- Fix disconnection NPE
- Minor bugfixes
- Remove file/image support
- Expose members and watchers pagination options for query channel

#### Breaking changes
- `Channel.update` signature has changed

## Oct 16th, 2019 - 2.3.0 (stream-chat-android)
- Added support for `getReactions` endpoint
- Calls to `ChannelListViewModel#setChannelFilter` will reload the list of channels if necessary
- Added support for `channel.stopWatching()`
- Improved error message for uploading large files
- Remove error messages after you send a message (similar behaviour to Slack)
- Fixed slash command support on threads
- Improved newline handling
- Improved thread display
- Expose ban information for current user (`User#getBanned`)
- Bugfix on attachment size
- Added support for accepting and rejecting channel invites
- Expose current user LiveData with `StreamChat.getCurrentUser()`

## Oct 14th, 2019 - 2.2.1 (stream-chat-android)
- Renamed `FileSendResponse` to `UploadFileResponse`
- Renamed `SendFileCallback` to `UploadFileCallback`
- Removed `SendMessageRequest`
- Updated `sendMessage` and `updateMessage` from `Client`
- Added devToken function for setUser of Client
- Added a callback as an optional last argument for setUser functions
- Added ClientState which stores users, current user, unreadCount and the current user's mutes
- Added notification.mutes_updated event
- Add support for add/remove channel members
- Expose channel unread messages counts for any user in the channel

## Oct 9, 2019 - 2.2.0 (stream-chat-android)
- Limit message input height to 7 rows
- Fixed thread safety issues on Client.java
- Fixed serialization of custom fields for message/user/channel and attachment types
- Added support for distinct channels
- Added support to Channel hide/show
- Improved client error reporting (we now return a parsed error response when available)
- General improvements to Message Input View
- Added ReactionViewClickListener
- Added support for banning and unbanning users
- Added support for deleting a channel
- Add support for switching users via `client.disconnect` and `client.setUser`
- Add `reload` method to `ChannelListViewModel`
- Bugfix: hides attachment drawer after deny permission
- Add support for update channel endpoint
- Add PermissionRequestListener for Permission Request

## September 28, 2019 - 2.1.0 (stream-chat-android)
- Improved support for regenerating expired tokens

#### Breaking changes:
- `MessageInputView#progressCapturedMedia(int requestCode, int resultCode, Intent data)` renamed into `captureMedia(int requestCode, int resultCode, Intent data)`
- `binding.messageInput.permissionResult(requestCode, permissions, grantResults)` in `onRequestPermissionsResult(requestCode, permissions, grantResults) of `ChannelActivity`

## September 28, 2019 - 2.0.1 (stream-chat-android)
- Fix channel list ordering when a channel is added directly from Android
- Better Proguard support

## September 26, 2019 - 2.0.0 (stream-chat-android)
- Simplify random access to channels
- Channel query and watch methods now work the same as they do on all other SDKs

#### Breaking changes:
- `channel.query` does not watch the channel anymore, to retrieve channel state and watch use `channel.watch`
- `client.getChannelByCID` is now private, use one of the `client.channel` methods to get the same (no null checks needed)<|MERGE_RESOLUTION|>--- conflicted
+++ resolved
@@ -94,11 +94,8 @@
 
 ### ⚠️ Changed
 - Renamed `onHeaderClickAction` parameter to `onHeaderActionClick` for the `ChannelsScreen` component. [#3016](https://github.com/GetStream/stream-chat-android/pull/3016)
-<<<<<<< HEAD
+- `MessageList` and `Messages` now have two new parameters that have default values. Please make sure that you check out the changes and that everything still works for you. [#3044](https://github.com/GetStream/stream-chat-android/pull/3044)
 - Replaced the `reactionTypes` field in `ChatTheme` with the new `reactionIconFactory` field that allows customizing reaction icons. [#3046](https://github.com/GetStream/stream-chat-android/pull/3046)
-=======
-- `MessageList` and `Messages` now have two new parameters that have default values. Please make sure that you check out the changes and that everything still works for you. [#3044](https://github.com/GetStream/stream-chat-android/pull/3044)
->>>>>>> 0aad597e
 
 ### ❌ Removed
 
