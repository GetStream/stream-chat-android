--- conflicted
+++ resolved
@@ -13,7 +13,6 @@
 
 ## stream-chat-android-client
 ### 🐞 Fixed
-- Fixing postponing api calls to avoid showing empty screen in the wrong moment. [#4344](https://github.com/GetStream/stream-chat-android/pull/4344)
 
 ### ⬆️ Improved
 
@@ -123,7 +122,6 @@
 
 ### ❌ Removed
 
-<<<<<<< HEAD
 # November 11th, 2022 - 6.0.0-beta1
 
 I hope you're interested in our latest major release - v6.0.0-beta1! We're currently in the process of preparing migration guides and updating all of our
@@ -313,7 +311,7 @@
 - 🚨 Breaking change: Removed compose `MessageMode` indicating whether the list is in thread mode or normal mode in favor of ui-common `MessageMode`. [#4157](https://github.com/GetStream/stream-chat-android/pull/4157/files)
 - 🚨 Breaking change: Removed compose models in favor of `ui-common` models: `MessageListState`, `MessageListItemState`, `MessageItemState`, `DateSeparatorState`, `ThreadSeparatorState`, `SystemMessageState`, `MessagePosition`, `NewMessageState`, `SelectedMessageState` and `MessageFocusState`. [#4157](https://github.com/GetStream/stream-chat-android/pull/4157/files)
 - 🚨 Breaking change: Removed `MessageListViewModel.focusMessage()`. To achieve the same effect use `MessageListViewModel.scrollToMessage(messageId: String)`. [#4157](https://github.com/GetStream/stream-chat-android/pull/4157/files)
-=======
+
 # November 18th, 2022 - 5.11.7
 ## stream-chat-android-client
 ### ⬆️ Improved
@@ -321,7 +319,6 @@
 
 ### ⚠️ Changed
 - Changed default worker's constraints from `NetworkType.NOT_ROAMING` to `NetworkType.CONNECTED`. [#4448](https://github.com/GetStream/stream-chat-android/pull/4448)
->>>>>>> 51f3a8b7
 
 # November 16th, 2022 - 5.11.6
 ## stream-chat-android-client
