--- conflicted
+++ resolved
@@ -5,14 +5,11 @@
     - See [PR #757](https://github.com/GetStream/stream-chat-android/pull/757) for full list of version updates
 
 ## stream-chat-android
-<<<<<<< HEAD
 - Add empty state views to channel list view and message list view components
 - Allow setting custom empty state views
 - Add loading view to message list view
 - Allow setting custom loading view
-=======
-- - Add load more threshold for `MessageListView` and `streamLoadMoreThreshold` attribute
->>>>>>> b0927d61
+- Add load more threshold for `MessageListView` and `streamLoadMoreThreshold` attribute
 
 ## stream-chat-android-client
 - Fix guest user authentication
