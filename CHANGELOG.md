--- conflicted
+++ resolved
@@ -102,12 +102,9 @@
 - Added the `emptySearchContent` parameter to `ChannelList` component that allows to customize the empty placeholder, when there are no channels matching the search query.
 - Added support for the muted channel indicator in the message list.
 - Added `ChannelNameFormatter` option to the `ChatTheme`, to allow for channel name format customization across the app.
-<<<<<<< HEAD
-- Added the `leadingContent`, `headerContent`, `footerContent`, `trailingContent` and `content` Slot APIs for the `DefaultMessageItem`
-=======
 - Added the `textFormatter` field to `AttachmentFactory`, to allow for attachment text format customization.
 - Added `MessagePreviewFormatter` option to the `ChatTheme`, to allow for message preview text format customization across the app.
->>>>>>> d6dfb61b
+- Added the `leadingContent`, `headerContent`, `footerContent`, `trailingContent` and `content` Slot APIs for the `DefaultMessageItem`
 
 ### ⚠️ Changed
 - The `AttachmentFactory` now requires an additional parameter - `previewContent` that's used to preview the attachment within the MessageInput, so please be aware of this!
