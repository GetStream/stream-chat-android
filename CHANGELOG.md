# To be released:
<<<<<<< HEAD
- Removed many internal implementation classes and methods from the SDK's public API
=======
- Fix unresponsive attachment upload buttons
>>>>>>> d529b8b9

- Fix sending GIFs from keyboard

# Oct 16th, 2020 - 4.3.1-beta-1
- Significant performance improvements
- Fix a crash related to behaviour changes in 1.3.0-alpha08 of the AndroidX Fragment library
- Replace Glide with Coil in AttachmentViewHolderMedia (Fix GIFs loading issues)
- `MessageListView.BubbleHelper`'s methods now have nullability annotations, and use primitive `boolean` values as parameters
- Update Offline Support to the [last version](. See changes: )https://github.com/GetStream/stream-chat-android-livedata/releases/tag/0.8.6)

# Oct 14th, 2020 - 4.3.0-beta-6
- Update to Kotlin 1.4.10
- Fix Typing view behavior
- Fix NPE asking for `Attachment::type`
- Fix ChatDomain initialization issue
- Limit max lines displayed in link previews (5 lines by default, customizable via `streamAttachmentPreviewMaxLines` attribute on `MessageListView`)
- Update Offline Support to the [last version](. See changes: )https://github.com/GetStream/stream-chat-android-livedata/releases/tag/0.8.5)

# Oct 9th, 2020 - 4.3.0-beta-5
- Improve selecting non-media attachments
- Fix showing attachments captured with camera
- Add setting type and file size when creating AttachmentMetaData from file
- Remove FileAttachmentListAdapter and methods related to opening files chooser
- Replace isMedia flag with getting type from attachment if possible
- Update ExoPlayer dependency to version [2.12.0](https://github.com/google/ExoPlayer/blob/release-v2/RELEASENOTES.md#2120-2020-09-11)

# Oct 7th, 2020 - 4.3.0-beta-4
- For Java clients, the `bindView` methods used to bind a ViewModel and its UI component together are now available with friendlier syntax.
- Calls such as `MessageListViewModelBindingKt.bindView(...);` should be replaced with calls like `MessageListViewModelBinding.bind(...);`
- The `ChannelListViewModelBindingKt` class has been renamed to `ChannelsViewModelBinding`, to match the name of the ViewModel it's associated with.
- Update client to the latest version. See changes: https://github.com/GetStream/stream-chat-android-client/releases/tag/1.16.5
- Update Stream Livedata to the last version. See changes: https://github.com/GetStream/stream-chat-android-livedata/releases/tag/0.8.4

# Oct 2nd, 2020 - 4.3.0-beta-3
- Removed several parameters of `BaseAttachmentViewHolder#bind`, `Context` is now available as a property instead, others should be passed in through the `AttachmentViewHolderFactory` as constructor parameters
- Moved `BaseAttachmentViewHolder` to a new package
- Fix setting read state when user's last read equals message created date
- Skip setting user's read status if last read message is his own
- Make MessageListItem properties abstract
- Change default query sort to "last_updated"
- Fixed attachments logic. Save previously attached files when add more.
- Fixed the bug when it was unable to select new files when you have already attached something.
- Moved `MessageInputView` class to a new package.
- Update Stream Livedata to the last version. See changes: https://github.com/GetStream/stream-chat-android-livedata/releases/tag/0.8.2

# Sep 30th, 2020 - 4.3.0-beta-2
- Removed several parameters of `BaseMessageListItemViewHolder#bind`, `Context` is now available as a property instead, others should be passed in through the `MessageViewHolderFactory` as constructor parameters
- Attachment customization methods moved from `MessageViewHolderFactory` to a separate `AttachmentViewHolderFactory` class
- Removed `position` parameter from `MessageClickListener`
- Moved `BaseMessageListItemViewHolder` to a new package
- Update client to the latest version. See changes: https://github.com/GetStream/stream-chat-android-client/releases/tag/1.16.1
- Update Stream Livedata to the last version. See changes: https://github.com/GetStream/stream-chat-android-livedata/releases/tag/0.8.1

# Sep 23rd, 2020 - 4.3.0-beta-1

- Update livedata/client to latest version. See changes: https://github.com/GetStream/stream-chat-android-client/releases/tag/1.16.0

# Sep 23rd, 2020 - 4.2.11-beta-13
- Adjust ChatSocketListener to new events(NewMessageEvent, NotificationMarkReadEvent, NotificationMessageNewEvent) properties.
- Fix "load more channels"
- Update client to the latest version. See changes: https://github.com/GetStream/stream-chat-android-client/releases/tag/1.15.6
- Update Stream Livedata to the last version. See changes: https://github.com/GetStream/stream-chat-android-livedata/releases/tag/0.7.7

# Sep 18th, 2020 - 4.2.11-beta-12
- Implement Giphy actions handler
- Fix .gif preview rendering on message list 
- Fix thread shown issue after sending message to a channel 
- Remove border related attributes from MessageInputView. Add close button background attribute to MessageInputView.
- Improve setting user in sample app
- Add updating message read state after loading first messages
- Wrap Attachment into AttachmentListItem for use in adapter
- Properly show the message date
- Revamp MessageListView adapter customization, introduce ListenerContainer to handle all ViewHolder listeners
- Fix default filters on `ChannelsViewModelImpl`
- Update client to the latest version. See changes: https://github.com/GetStream/stream-chat-android-client/releases/tag/1.15.5
- Update Stream Livedata to the last version. See changes: https://github.com/GetStream/stream-chat-android-livedata/releases/tag/0.7.6

# Sep 4th, 2020 - 4.2.11-beta-11

- Fix uploading files and capturing images on Android >= 10
- Fix `AvatarView`: Render lastActiveUsers avatars when channel image is not present

# Aug 28th, 2020 - 4.2.11-beta-9

- Update event structure
- Update client to the latest version. See changes: https://github.com/GetStream/stream-chat-android-client/releases/tag/1.15.1
- Update Stream Livedata to the last version. See changes: https://github.com/GetStream/stream-chat-android-livedata/releases/tag/0.7.2

## Aug 23th, 2020 - 4.2.11-beta-8
- Fix Upload Files
- Update RecyclerView Lib
- Update Notification Customization

## Aug 5th, 2020 - 4.2.11-beta-7

- Update Stream Livedata to the last version. See changes: https://github.com/GetStream/stream-chat-android-livedata/releases/tag/0.6.9
- Fix channel name validation in CreateChannelViewModel
- Add `ChannelsView.setViewHolderFactory(factory: ChannelViewHolderFactory)` function
- Fix Fresco initialization
- Fix method to add/remove reaction

## Jul 13th, 2020 - 4.2.11-beta-6

- Update client to the latest version. See changes: https://github.com/GetStream/stream-chat-android-client/releases/tag/1.10.0
- Update Stream Livedata to the last version. See changes: https://github.com/GetStream/stream-chat-android-livedata/releases/tag/0.6.7
- Refactor ChannelHeaderView
- Refactor MesageInputView
- Refactor Permission Checker Behavior
- Refactor MessageListVIew
- Fix Send Attachment Behavior
- Fix "Take Picture/Record Video" Behavior
- Add option to show empty view when there are no channels
- Add option to send a message to a thread
- Allow to switch user / logout

## Jun 4th, 2020 - 4.2.11-beta-5

- Update livedata dependency to fix crash when NotificationMarkReadEvent received
- Add mavenLocal() repository

## Jun 4th, 2020 - 4.2.11-beta-4

- Fix crash when command (`/`) is typed.

## Jun 3rd, 2020 - 4.2.11-beta

- Fix `AvatarView` crash when the view is not attached

## May 15th, 2020 - 4.2.10-beta

- Update to the latest livedata: 0.6.1

## May 29th, 2020 - 4.2.9-beta-3

- Fix AttachmentViewHolder crash when user sends message with plain/no-media url

## May 15th, 2020 - 4.2.9-beta-2

- Update to the latest livedata: 0.6.0

## May 15th, 2020 - 4.2.8-beta-1

- Update to the latest livedata: 0.4.6

## May 15th, 2020 - 4.2.6

- Fix Avatar crash if channel/user initials are empty

## May 13th, 2020 - 4.2.5

- Create new `AvatarView`
- Glide Redirect issues resolved
- Bugfix release for livedata, updated to 0.4.2

## March 11th, 2020 - 3.6.5

- Fix reaction score parser casting exception

## March 3rd, 2020 - 3.6.5

- Fix crash on sending Google gif

## March 3rd, 2020 - 3.6.4

- Update default endpoint: from `chat-us-east-1.stream-io-api.com` to `chat-us-east-staging.stream-io-api.com`
- update target api level to 29
- Fixed media playback error on api 29 devices
- Added score field to reaction model

## January 28th, 2020 - 3.6.3

- ViewModel & ViewHolder classes now use protected instead of private variables to allow customization via subclassing
- ChannelViewHolderFactory is now easier to customize
- Added ChannelViewHolder.messageInputText for 2 way data binding
- Documentation improvements
- Fix problem with wrong scroll position

## January 10th, 2020 - 3.6.2

- Enable multiline edit text
- Fix deprecated getColumnIndexOrThrow for 29 Api Level

## January 7th, 2020 - 3.6.1

- Add navigation components with handler to override default behaviour

## Breaking changes:

###
- `OpenCameraViewListener` is replaced with CameraDestination

## January 6th, 2020 - 3.6.0

- Add `MessageSendListener` interface for sending Message
- Update `README` about Customizing MessageInputView
- Client support for anonymous and guest users
- Client support initialization with Configurator
- Support auto capitalization for keyboard
- Add `NotificationManager` with customization opportunity
- Update `UpdateChannelRequest` for reserved fields
- renamed `MoreActionDialog` to `MessageMoreActionDialog`
- Add `StreamLoggerHandler` interface for custom logging client data
- Add logging customization ability
- fix markdown for mention if there is no space at prefix @
- fix Edit Attachment behavior
- add support for channel.hide with clear history + events
- Fix crash in AttachmentActivity and AttachmentDocumentActivity crash when app is killed in background
- Add utility method StreamChat.isConnected()

#### Breaking changes:

##### Channel hide request
- `Channel:hide` signature has changed: `HideChannelRequest` must be specified as first parameter
- `Client:hideChannel` signature has changed: `HideChannelRequest` must be specified as second parameter
- `ChannelListViewModel:hideChannel` signature has changed: `HideChannelRequest` must be specified as second parameter

##### How to upgrade

To keep the same behavior pass `new HideChannelRequest()` as request parameter to match with the new signature.

## December 9th, 2019 - 3.5.0

- Fix set typeFace without custom font
- Fix channel.watch (data payload was not sent)
- Fix API 23 compatiblity
- Add Attachment Border Color attrs
- Add Message Link Text Color attrs
- Add custom api endpoint config to sample app and SDK

## November 28th, 2019 - 3.4.1

- Fix Giphy buttons alignments
- Add Giphy error cases handling
- Update http related issues documentation


## November 28th, 2019 - 3.4.0

- Custom font fot the whole SDK
- Custom font per TextView
- Ignore sample app release unit tests, keep debug tests
- Added AttachmentBackgroundColorMine/Theirs
- Fix Edit/Delete thread parent message
- Replace fadein/fadeout animation of parent/current thread with default RecyclerView animation

## November 5th, 2019 - 3.3.0

- Fix Concurrent modification when removing member from channel
- Fix automention input issue
- Fix Sent message progress infinite
- Fix channel delete event handling in ChannelList view model
- Fix attachment duplicated issue when message edit
- Add File Upload 2.0
- Add editMessage function in Channel View Model
- Fix JSON encoding always omits null fields
- Sample app: add version header, release version signing
- Add Message Username and Date attrs


## November 5th, 2019 - 3.2.1

- Fixed transparency issues with user profile images on older devices
- Better channel header title for channels without a name
- Fixed read count difference between own and other users' messages
- Fixed Video length preview
- Catch error body parsing errors
- Do not show commands list UI when all commands are disabled
- Renamed `MessageInputClient` to `MessageInputController`
- Added Large file(20MB) check for uploading file
- Added streamUserNameShow and streamMessageDateShow in `MessageListViewStyle`
- Fixed channel header title position issue when Last Active is hidden


## October 25th, 2019 - 3.2.0

- Added event interceptors to `ChannelListViewModel`

## October 24th, 2019 - 3.1.0

- Add channel to list when the user is added
- Add `onUserDisconnected` event
- Make sure channel list view model is cleared when the user disconnects
- Fix bug with `setUser` when user data is not correctly URI encoded
- Add debug/info logging
- Add Attrs for DateSeparator
## Oct 23th, 2019 - 3.0.2

- Fix NPE with restore from background and null users

## Oct 22th, 2019 - 3.0.1

- Fix NPE with empty channel lists

## Oct 21th, 2019 - 3.0.0

- Added support for message search `client.searchMessages`
- Better support for query user options
- Update channel update signature
- Fix disconnection NPE
- Minor bugfixes
- Remove file/image support
- Expose members and watchers pagination options for query channel 

#### Breaking changes

- `Channel.update` signature has changed

## Oct 16th, 2019 - 2.3.0

- Added support for `getReactions` endpoint
- Calls to `ChannelListViewModel#setChannelFilter` will reload the list of channels if necessary
- Added support for `channel.stopWatching()` 
- Improved error message for uploading large files
- Remove error messages after you send a message (similar behaviour to Slack)
- Fixed slash command support on threads
- Improved newline handling
- Improved thread display
- Expose ban information for current user (`User#getBanned`)
- Bugfix on attachment size
- Added support for accepting and rejecting channel invites
- Expose current user LiveData with `StreamChat.getCurrentUser()`

## Oct 14th, 2019 - 2.2.1

- Renamed `FileSendResponse` to `UploadFileResponse`
- Renamed `SendFileCallback` to `UploadFileCallback`
- Removed `SendMessageRequest`
- Updated `sendMessage` and `updateMessage` from `Client`
- Added devToken function for setUser of Client
- Added a callback as an optional last argument for setUser functions
- Added ClientState which stores users, current user, unreadCount and the current user's mutes
- Added notification.mutes_updated event
- Add support for add/remove channel members
- Expose channel unread messages counts for any user in the channel

## Oct 9, 2019 - 2.2.0

- Limit message input height to 7 rows
- Fixed thread safety issues on Client.java
- Fixed serialization of custom fields for message/user/channel and attachment types
- Added support for distinct channels
- Added support to Channel hide/show 
- Improved client error reporting (we now return a parsed error response when available)
- General improvements to Message Input View
- Added ReactionViewClickListener
- Added support for banning and unbanning users
- Added support for deleting a channel
- Add support for switching users via `client.disconnect` and `client.setUser`
- Add `reload` method to `ChannelListViewModel`
- Bugfix: hides attachment drawer after deny permission
- Add support for update channel endpoint
- Add PermissionRequestListener for Permission Request

## September 28, 2019 - 2.1.0

- Improved support for regenerating expired tokens

#### Breaking changes:

- `MessageInputView#progressCapturedMedia(int requestCode, int resultCode, Intent data)` renamed into `captureMedia(int requestCode, int resultCode, Intent data)`
- `binding.messageInput.permissionResult(requestCode, permissions, grantResults)` in `onRequestPermissionsResult(requestCode, permissions, grantResults) of `ChannelActivity`

## September 28, 2019 - 2.0.1

- Fix channel list ordering when a channel is added directly from Android
- Better Proguard support

## September 26, 2019 - 2.0.0

- Simplify random access to channels
- Channel query and watch methods now work the same as they do on all other SDKs

#### Breaking changes:

- `channel.query` does not watch the channel anymore, to retrieve channel state and watch use `channel.watch`
- `client.getChannelByCID` is now private, use one of the `client.channel` methods to get the same (no null checks needed)<|MERGE_RESOLUTION|>--- conflicted
+++ resolved
@@ -1,11 +1,7 @@
 # To be released:
-<<<<<<< HEAD
+- Fix unresponsive attachment upload buttons
+- Fix sending GIFs from keyboard
 - Removed many internal implementation classes and methods from the SDK's public API
-=======
-- Fix unresponsive attachment upload buttons
->>>>>>> d529b8b9
-
-- Fix sending GIFs from keyboard
 
 # Oct 16th, 2020 - 4.3.1-beta-1
 - Significant performance improvements
