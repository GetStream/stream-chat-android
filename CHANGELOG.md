# UNRELEASED CHANGELOG
## Common changes for all artifacts
### 🐞 Fixed

### ⬆️ Improved

### ✅ Added

### ⚠️ Changed

### ❌ Removed

## stream-chat-android-client
### 🐞 Fixed

### ⬆️ Improved

### ✅ Added

### ⚠️ Changed

### ❌ Removed

## stream-chat-android-offline
### 🐞 Fixed

### ⬆️ Improved

### ✅ Added

### ⚠️ Changed

### ❌ Removed

## stream-chat-android-state
### 🐞 Fixed

### ⬆️ Improved

### ✅ Added

### ⚠️ Changed

### ❌ Removed

## stream-chat-android-ui-common
### 🐞 Fixed

### ⬆️ Improved

### ✅ Added

### ⚠️ Changed

### ❌ Removed

## stream-chat-android-ui-components
### 🐞 Fixed
- Fixed image scaling when width is bigger than height. [#4659](https://github.com/GetStream/stream-chat-android/pull/4659)
- Fixed date separator handlers not being applied when calling `MessageListViewModel.setDateSeparatorHandler()` and  `MessageListViewModel.()`. [#4681](https://github.com/GetStream/stream-chat-android/pull/4681)

### ⬆️ Improved
- When creating message previews, `Attachment.fallback` is now included as a fallback option after `Attachment.title` and `Attachment.name`. [#4667](https://github.com/GetStream/stream-chat-android/pull/4667)

### ✅ Added
<<<<<<< HEAD
- Added the ability to style the way message reply bubbles are displayed in `MessageComposerView` via xml attributes. The styling applies both when replying to messages sent by the currently logged-in user, and those sent by other users. [#4679](https://github.com/GetStream/stream-chat-android/pull/4679)
  * `streamUiMessageComposerMessageReplyBackgroundColor`
  * `streamUiMessageComposerMessageReplyTextSizeMine`
  * `streamUiMessageComposerMessageReplyTextColorMine`
  * `streamUiMessageComposerMessageReplyTextFontMine`
  * `streamUiMessageComposerMessageReplyTextFontAssetsMine`
  * `streamUiMessageComposerMessageReplyTextStyleMine`
  * `streamUiMessageComposerMessageReplyStrokeColorMine`
  * `streamUiMessageComposerMessageReplyStrokeWidthMine`
  * `streamUiMessageComposerMessageReplyTextSizeTheirs`
  * `streamUiMessageComposerMessageReplyTextColorTheirs`
  * `streamUiMessageComposerMessageReplyTextFontTheirs`
  * `streamUiMessageComposerMessageReplyTextFontAssetsTheirs`
  * `streamUiMessageComposerMessageReplyTextStyleTheirs`
  * `streamUiMessageComposerMessageReplyStrokeColorTheirs`
  * `streamUiMessageComposerMessageReplyStrokeWidthTheirs`
- Added new properties to `MessageComposerViewStyle` which allow styling the way message reply bubbles are displayed in `MessageComposerView`. The styling applies both when replying to messages sent by the currently logged-in user, and those sent by other users. [#4679](https://github.com/GetStream/stream-chat-android/pull/4679)
  * `messageReplyBackgroundColor`
  * `messageReplyTextStyleMine`
  * `messageReplyMessageBackgroundStrokeColorMine`
  * `messageReplyMessageBackgroundStrokeWidthMine`
  * `messageReplyTextStyleTheirs`
  * `messageReplyMessageBackgroundStrokeColorTheirs`
  * `messageReplyMessageBackgroundStrokeWidthTheirs`
- Added the ability to style the way message reply bubbles are displayed in `MessageInputView` via xml attributes. The styling applies both when replying to messages sent by the currently logged-in user, and those sent by other users. [#4679](https://github.com/GetStream/stream-chat-android/pull/4679)
  * `streamUiMessageInputMessageReplyBackgroundColor`
  * `streamUiMessageInputMessageReplyTextSizeMine`
  * `streamUiMessageInputMessageReplyTextColorMine`
  * `streamUiMessageInputMessageReplyTextFontMine`
  * `streamUiMessageInputMessageReplyTextFontAssetsMine`
  * `streamUiMessageInputMessageReplyTextStyleMine`
  * `streamUiMessageInputMessageReplyStrokeColorMine`
  * `streamUiMessageInputMessageReplyStrokeWidthMine`
  * `streamUiMessageInputMessageReplyTextSizeTheirs`
  * `streamUiMessageInputMessageReplyTextColorTheirs`
  * `streamUiMessageInputMessageReplyTextFontTheirs`
  * `streamUiMessageInputMessageReplyTextFontAssetsTheirs`
  * `streamUiMessageInputMessageReplyTextStyleTheirs`
  * `streamUiMessageInputMessageReplyStrokeColorTheirs`
  * `streamUiMessageInputMessageReplyStrokeWidthTheirs`
- Added new properties to `MessageComposerViewStyle` which allow styling the way message reply bubbles are displayed in `MessageInputView`. The styling applies both when replying to messages sent by the currently logged-in user, and those sent by other users. [#4679](https://github.com/GetStream/stream-chat-android/pull/4679)
  * `messageReplyBackgroundColor`
  * `messageReplyTextStyleMine`
  * `messageReplyMessageBackgroundStrokeColorMine`
  * `messageReplyMessageBackgroundStrokeWidthMine`
  * `messageReplyTextStyleTheirs`
  * `messageReplyMessageBackgroundStrokeColorTheirs`
  * `messageReplyMessageBackgroundStrokeWidthTheirs`
=======
- Added a feature flag to `ChatUI` called `showThreadSeparatorInEmptyThread`. You can use this to enable a thread separator if the thread is empty. [#4629](https://github.com/GetStream/stream-chat-android/pull/4629)
- Added the `messageLimit` parameter to MessageListViewModel and MessageListViewModelFactory. [#4634](https://github.com/GetStream/stream-chat-android/pull/4634)
- Added the method `showModeratedMessageDialog()` to `MessageListView`. It is used to display a dialog when long clicking on a message that has failed a moderation check. [#4645](https://github.com/GetStream/stream-chat-android/pull/4645)
>>>>>>> 87701327

### ⚠️ Changed
- The styling for the reply message bubbles visible inside `MessageInputView` and `MessageComposerView` when replying to messages has changed slightly and is now the same for both messages sent by the currently logged-in user and those sent by other users. However, you are now able to style the bubbles. For more information check the added section for `stream-chat-android-ui-components`. [#4679](https://github.com/GetStream/stream-chat-android/pull/4679)

### ❌ Removed

## stream-chat-android-compose
### 🐞 Fixed
- Fixed Compose Previews for ChatTheme and other minor components like `MessageText`. [#4672](https://github.com/GetStream/stream-chat-android/pull/4672)

### ⬆️ Improved
- When creating message previews, `Attachment.fallback` is now included as a fallback option after `Attachment.title` and `Attachment.name`. [#4667](https://github.com/GetStream/stream-chat-android/pull/4667)

### ✅ Added

### ⚠️ Changed
- Added `currentUser` as a parameter to `MessageContent` and `MessageText`. These are non-optional, but nullable, parameters that define the behavior and looks of these components. [#4672](https://github.com/GetStream/stream-chat-android/pull/4672)
- Similarly, added `currentUser` as a parameter to `QuotedMessage`, `QuotedMessageContent` and `QuotedMessageText`.

### ❌ Removed
The following items are breaking changes, since it was very important to improve/fix the behavior. The items described were used to expose customizable permission handlers which can be reused. However, this API is experimental and breaking for Previews, so we chose to go down a different path.
- Removed PermissionHandler and its API. [#4672](https://github.com/GetStream/stream-chat-android/pull/4672)
- Removed DownloadPermissionHandler. [#4672](https://github.com/GetStream/stream-chat-android/pull/4672)
- Removed StreamPermissionHandlers. [#4672](https://github.com/GetStream/stream-chat-android/pull/4672)
- Removed `permissionHandlers` parameter from `ChatTheme`, this should make it easier to preview components within Android Studio. [#4672](https://github.com/GetStream/stream-chat-android/pull/4672)

## stream-chat-android-markdown-transformer
### 🐞 Fixed

### ⬆️ Improved

### ✅ Added

### ⚠️ Changed

### ❌ Removed

## stream-chat-android-pushprovider-firebase
### 🐞 Fixed

### ⬆️ Improved

### ✅ Added

### ⚠️ Changed

### ❌ Removed

## stream-chat-android-pushprovider-huawei
### 🐞 Fixed

### ⬆️ Improved

### ✅ Added

### ⚠️ Changed

### ❌ Removed

## stream-chat-android-pushprovider-xiaomi
### 🐞 Fixed

### ⬆️ Improved

### ✅ Added

### ⚠️ Changed

### ❌ Removed

# January 31st, 2023 - 5.12.0
## stream-chat-android-client
### ⬆️ Improved
- Added offline plugin integration to the `ChatCliet.getMessage()` method. If you use the offline plugin, any message fetched using this method will be stored inside the database upon successful completion of the API call. [#4623](https://github.com/GetStream/stream-chat-android/pull/4623)

## stream-chat-android-offline
### ✅ Added
- Added the `GetMessageListener` interface used to perform actions as side effects when the `ChatCliet.getMessage()` method is used to fetch a single message from the backend. [#4623](https://github.com/GetStream/stream-chat-android/pull/4623)

## stream-chat-android-ui-common
### ⬆️ Improved
- `MessageComposerController` will now query the server for a list of channel members if the input contains a mention symbol (@) and no user name matching the expression after the symbol @ was found in the local state containing a list of channel members. [#4647](https://github.com/GetStream/stream-chat-android/pull/4647)

## stream-chat-android-ui-components
### ⬆️ Improved
- The default implementation of `MessageInputView` will now query channel members from the server if a mention lookup fails to find the matching channel member using the data available in the local state. [#4647](https://github.com/GetStream/stream-chat-android/pull/4647)

### ✅ Added
- Added a feature flag to `ChatUI` called `showThreadSeparatorInEmptyThread`. You can use this to enable a thread separator if the thread is empty. [#4629](https://github.com/GetStream/stream-chat-android/pull/4629)
- Added the `messageLimit` parameter to MessageListViewModel and MessageListViewModelFactory. [#4634](https://github.com/GetStream/stream-chat-android/pull/4634)
- Added lambda parameter `queryMembersOnline` to `DefaultUserLookupHandler`. The lambda parameter is used internally by `DefaultUserLookupHandler.handleUserLookup()` when no matches could be found inside the list of users contained by `DefaultUserLookupHandler.users`. It should be used to query members from the server and return the results. [#4647](https://github.com/GetStream/stream-chat-android/pull/4647)
- Added the feature flag boolean `navigateToThreadViaNotification` to `MessageListViewModel` and `MessageListViewModelFactory`. If it is set to true and a thread message has been received via push notification, clicking on the notification will make the SDK automatically navigate to the thread. If set to false, the SDK will always navigate to the channel containing the thread without navigating to the thread itself. [#4612](https://github.com/GetStream/stream-chat-android/pull/4612)

## stream-chat-android-compose
### ✅ Added
- Added the parameter `messageId: String?` to `MessageListViewModel` and `MessageListViewModelFactory`. If `navigateToThreadViaNotification` is set to true (see the changelog entry below), it will enable navigating to threads upon clicking a push notification triggered by a thread message. [#4612](https://github.com/GetStream/stream-chat-android/pull/4612)
- Added the feature flag boolean `navigateToThreadViaNotification: Boolean` to `MessageListViewModel` and `MessageListViewModelFactory`. If it is set to true and a thread message has been received via push notification, clicking on the notification will make the SDK automatically navigate to the thread. If set to false, the SDK will always navigate to the channel containing the thread without navigating to the thread itself. [#4612](https://github.com/GetStream/stream-chat-android/pull/4612)

# December 22nd, 2022 - 5.11.10
## stream-chat-android-offline
### 🐞 Fixed
- Allowed downloading `Attachment`s with missing `title` and `name` properties by ensuring a fallback name is present. Please note that the properties should be populated, this is only used to guard against edge cases. [#4599](https://github.com/GetStream/stream-chat-android/pull/4599)

# December 5th, 2022 - 5.11.9
## stream-chat-android-ui-common
### ✅ Added
- Exposed a way to allow you to include the current user avatar in the Channel avatar [#4561](https://github.com/GetStream/stream-chat-android/pull/4561)

# November 23th, 2022 - 5.11.8
## stream-chat-android-client
### ⬆️ Improved
- Return an error when invoking `ChatClient::disconnect` without a connected user. [#4494](https://github.com/GetStream/stream-chat-android/pull/4494)

## stream-chat-android-offline
### 🐞 Fixed
- Fixed `IllegalArgumentException` when uploading attachments fails. [#4487](https://github.com/GetStream/stream-chat-android/pull/4487)
- Fixed returning `ChannelsStateData.OfflineNoResults` from `QueryChannelsState::channelsStateData` when API call is still in progress. [#4496](https://github.com/GetStream/stream-chat-android/pull/4496)
- Fixed returning an empty map from `QueryChannelsState::channels` when API call is still in progress. [#4496](https://github.com/GetStream/stream-chat-android/pull/4496)

## stream-chat-android-ui-components
### ✅ Added
- Added the `streamUiShowReactionsForUnsentMessages` attribute to `MessageListView` that allows to show/hide the edit reactions bubble for unsent messages on the options overlay. [#4449](https://github.com/GetStream/stream-chat-android/pull/4449)

### 🐞 Fixed
- Fixed empty placeholder blinking on `ChannelListView` when loading channels. [#4496](https://github.com/GetStream/stream-chat-android/pull/4496)

## stream-chat-android-compose
### 🐞 Fixed
- Fixed empty placeholder blinking on `ChannelList` when loading channels. [#4496](https://github.com/GetStream/stream-chat-android/pull/4496)

# November 18th, 2022 - 5.11.7
## stream-chat-android-client
### ⬆️ Improved
- Improved logs for sending message with attachments. [#4448](https://github.com/GetStream/stream-chat-android/pull/4448)

### ⚠️ Changed
- Changed default worker's constraints from `NetworkType.NOT_ROAMING` to `NetworkType.CONNECTED`. [#4448](https://github.com/GetStream/stream-chat-android/pull/4448)

# November 16th, 2022 - 5.11.6
## stream-chat-android-client
### 🐞 Fixed
- Fixed the race condition when connecting the user just after receiving a push notification when the application is killed. [#4429](https://github.com/GetStream/stream-chat-android/pull/4429)

# November 15th, 2022 - 5.11.5
## stream-chat-android-client
### 🐞 Fixed
- Fixing postponing api calls to avoid showing empty screen in the wrong moment. [#4344](https://github.com/GetStream/stream-chat-android/pull/4344)

### ✅ Added
- Added `thumbUrl` field to the return type of the `FileUploader::sendImage` method, so that clients are able to return image thumb URL when implementing their custom `FileUploader`. [#4423](https://github.com/GetStream/stream-chat-android/pull/4423)

## stream-chat-android-ui-components
### 🐞 Fixed
- Fixed an edge case in which deleting an attachment using the attachment gallery would not delete it given the message was freshly uploaded.  [#4349](https://github.com/GetStream/stream-chat-android/pull/4349)
- When a user uploads image attachments in a message that contains links, the link attachments are no longer displayed inside the attachment gallery along with the image attachments. [#4399](https://github.com/GetStream/stream-chat-android/pull/4399)

## stream-chat-android-compose
### ⬆️ Improved
- When a user uploads image attachments in a message that contains links, the link attachments are no longer displayed inside the attachment gallery along with the image attachments. [#4399](https://github.com/GetStream/stream-chat-android/pull/4399)

# November 3th, 2022 - 5.11.4
## stream-chat-android-compose
### ✅ Added
- Added `ownMessageQuotedBackground`, `otherMessageQuotedBackground`, `ownMessageQuotedText` and `otherMessageQuotedText` options to `StreamColors`, to make it possible to customize the appearance of quoted messages via `ChatTheme`. [#4335](https://github.com/GetStream/stream-chat-android/pull/4335)

## stream-chat-android-pushprovider-firebase
### 🐞 Fixed
- Fix multi-bundle feature when using Firebase as Push Provider. [#4341](https://github.com/GetStream/stream-chat-android/pull/4341)

# October 31th, 2022 - 5.11.3
## stream-chat-android-client
### 🐞 Fixed
- Fixed `OutOfMemoryException` in `HttpLoggingInterceptor` when sending big attachments. [#4314](https://github.com/GetStream/stream-chat-android/pull/4314)

# October 17th, 2022 - 5.11.2
## stream-chat-android-ui-components
### 🐞 Fixed
- Fixed displaying messages with failed image attachments. [#4234](https://github.com/GetStream/stream-chat-android/pull/4234)
- Fixes problem when alligning reactions ballon for custom ViewHolders in message options dialog. [#4248](https://github.com/GetStream/stream-chat-android/pull/4248)

### ⬆️ Improved
- Improved asking for `WRITE_EXTERNAL_STORAGE` permission. The permission won't be requested starting from Android Q unless legacy external storage is requested. [#4219](https://github.com/GetStream/stream-chat-android/pull/4219)
- When `ChatClient.disconnect` is called, only remove the device on backend side if `flushPersistence` is `true` [#4280](https://github.com/GetStream/stream-chat-android/pull/4280)

## stream-chat-android-compose
### ⬆️ Improved
- Improved requesting `WRITE_EXTERNAL_STORAGE` permission when legacy storage is requested. [#4219](https://github.com/GetStream/stream-chat-android/pull/4219)

# September 30th, 2022 - 5.11.1
## stream-chat-android-ui-common
### 🐞 Fixed
- Fixed giphy size parsing. [#4222](https://github.com/GetStream/stream-chat-android/pull/4222)

# September 21th, 2022 - 5.11.0
## stream-chat-android-client
### ⬆️ Improved
- Reviewed requests parameters. `connectionId` is now sent only if necessary. [#4138](https://github.com/GetStream/stream-chat-android/pull/4138)

### ❌ Removed
- 🚨 Breaking change: Removed `connectionId` parameter from `FileUploader` methods. [#4138](https://github.com/GetStream/stream-chat-android/pull/4138)

## stream-chat-android-state
### ⚠️ Changed
- Divided QueryChannelLogic into state and database. [#4156](https://github.com/GetStream/stream-chat-android/pull/4156)

## stream-chat-android-compose
### ✅ Added
- Added `ownMessageText` and `otherMessageText` to `StreamColors` to enable message text customization. If you have been using `StreamColors.textHighEmphasis` to customize the color of the message texts, we recommend switching to the new attributes instead. [#4175](https://github.com/GetStream/stream-chat-android/pull/4175)

# September 13th, 2022 - 5.10.0
## stream-chat-android-client
### ⬆️ Improved
- Improving precision in time in the endpoint that syncs information between SDK and Stream's backend to make sure that undesired events are not coming due to a incorrect round down in time or desired events are not being ignored due to a incorrect round up of time when serializing/desirializing time in the SDK. [#4102](https://github.com/GetStream/stream-chat-android/pull/4102)

### ✅ Added
- Added `ChatEvent.rawDate` to access the time of an event as it was sent by the backend. This class includes microseconds precision and can be used when a higher precision than miliseconds is desired. [#4102](https://github.com/GetStream/stream-chat-android/pull/4102)
- Added [Handling User Connection](https://getstream.io/chat/docs/sdk/android/client/guides/handling-user-connection/) guide. [#4131](https://github.com/GetStream/stream-chat-android/pull/4131)
- Supported Android 13 behaviour changes. [#4039](https://github.com/GetStream/stream-chat-android/pull/4039)

## stream-chat-android-state
### 🐞 Fixed
- Fixed incrementing unread count if the message is already in the state. [#4135](https://github.com/GetStream/stream-chat-android/pull/4135)

## stream-chat-android-ui-common
### ⬆️ Improved
- Improved slow mode countdown which is now started only after the message is sent to the server. [#4120](https://github.com/GetStream/stream-chat-android/pull/4120)

## stream-chat-android-ui-components
### ⬆️ Improved
- Clicking or long clicking on the white spaces next to messages will no longer trigger listeners, from now on, only clicking on the actual message containers will. [#4151](https://github.com/GetStream/stream-chat-android/pull/4151)

### ✅ Added
- Added the `MessageListView::showMessageOptionsDialog` method to show message options dialog. [#4127](https://github.com/GetStream/stream-chat-android/pull/4127)
- Added styled attribute `streamUiGiphyMediaAttachmentSizingMode` and it's programmatic counterpart `GiphyMediaAttachmentViewStyle.sizingMode`. This parameters controls the way Giphy containers resize themselves. For a care free experience use adaptive resizing which will intelligently adapt its size while respecting the gif's aspect ratio. We recommend using adaptive resizing, however if you require more control use manual mode. [#4134](https://github.com/GetStream/stream-chat-android/pull/4134)
- Added styled attributes `streamUiGiphyMediaAttachmentWidth`, `streamUiGiphyMediaAttachmentHeight`, `streamUiGiphyMediaAttachmentDimensionRatio` and their programmatic counterparts contained within `GiphyMediaAttachmentViewStyle` that are `width`, `height` and `dimensionRatio`. These values are used to exert more control over Giphys. They are ignored if sizing mode is set to adaptive and respected if it is set to manual. [#4134](https://github.com/GetStream/stream-chat-android/pull/4134)

### ⚠️ Changed
- Exposed `MessageOptionsDialogFragment` so that clients are able to create and show the dialog manually. [#4127](https://github.com/GetStream/stream-chat-android/pull/4127)
- 🚨 Breaking change: `streamUiGiphyMediaAttachmentGiphyType` and its programmatic counterpart `GiphyMediaAttachmentViewStyle.giphyType` no longer change the container size. Container sizing has been decoupled from giphy scale type which now only controls the quality of the gif itself. If you need fixed sizes, set the sizing mode to manual and manipulate the container by setting custom width, height and if needed dimension ratio and scale type. Please check the added section for the full names of the new attributes. [#4134](https://github.com/GetStream/stream-chat-android/pull/4134)

## stream-chat-android-compose
### ⬆️ Improved
- Improved the way Giphy attachments are displayed. Instead of being cropped they can now be set to either respect the Giphy attachment's aspect ratio and adaptively resize themselves automatically or be manually sized in a fixed way by the user. [#4027](https://github.com/GetStream/stream-chat-android/pull/4027)
- Added the ability to control Giphy quality, sizing mode and content scaling by adding the parameters `GiphyInfoType` (controls quality), `GiphySizingMode` (controls sizing) and `contentScale` (controls scaling) to the functions `StreamAttachmentFactories.defaultFactories()`, `GiphyAttachmentFactory()` and `GiphyAttachmentContent()`. [#4027](https://github.com/GetStream/stream-chat-android/pull/4027)

### ✅ Added
- Added `GiphySizingMode`, an enum class used to control the way Giphys are displayed. When `GiphySizingMode.ADAPTIVE` is passed in as an argument it will make Giphy automatically resize themselves to fill available space while respecting their original aspect ratios, while `GiphySizingMode.FIXED_SIZE` will allow you to manually control the dimensions of the Giphy container in a fixed size manner. You can clip the maximum height and width in both cases by modifying `ChatTheme.attachmentsContentGiphyMaxWidth` and `attachmentsContentGiphyMaxHeight`. `GiphySizingMode` can be passed in as an argument to the following functions: `StreamAttachmentFactories.defaultFactories()`, `GiphyAttachmentFactory()` and `GiphyAttachmentContent()`. [#4027](https://github.com/GetStream/stream-chat-android/pull/4027)
- Added parameters `attachmentsContentGiphyMaxWidth` and `attachmentsContentGiphyMaxHeight` to `StreamDimens`. These parameters can be used to control the maximum dimensions of Giphys in either sizing mode. [#4027](https://github.com/GetStream/stream-chat-android/pull/4027)

# August 30th, 2022 - 5.9.0
## stream-chat-android-client
### ⬆️ Improved
- Show rounded avatars on Push Notification when `MessagingStyleNotificationHandler` is used. [#4059](https://github.com/GetStream/stream-chat-android/pull/4059)
- Add an option to use a custom implementation when showing avatars on Push Notifications when `MessagingStyleNotificationHandler` is used. [#4069](https://github.com/GetStream/stream-chat-android/pull/4069)

### ✅ Added
- Method to switch between users `ChatClient.switchUser`. Can be used for switching between users to simplify code for disconnecting and connecting to the SDK. [#4018](https://github.com/GetStream/stream-chat-android/pull/4018)
- Added `UploadedFile` which represents an uploaded file. It contains the url to the file under the property `file`, and a thumbnail of the file under the property `thumbUrl`. Thumbnails are usually returned when uploading a video file. [#4058](https://github.com/GetStream/stream-chat-android/pull/4058)

### ⚠️ Changed
- 🚨 Breaking change: `ChatClient.sendFile` now returns `UploadedFile` instead of `String`. `UploadedFile.file` is the equivalent of the previous return value. If you do not need the other parts of `UploadedFile`, you can use `.map { it.file }` to mitigate the breaking change. [#4058](https://github.com/GetStream/stream-chat-android/pull/4058)
- 🚨 Breaking change: `ChannelClient.sendFile` now returns `UploadedFile` instead of `String`. `UploadedFile.file` is the equivalent of the previous return value. If you do not need the other parts of `UploadedFile`, you can use `.map { it.file }` to mitigate the breaking change. [#4058](https://github.com/GetStream/stream-chat-android/pull/4058)
- 🚨 Breaking change: Overloaded functions `FileUploader.sendFile()` have had their signatures changed. Instead of returning `String`, they are now supposed to return `UploadedFile`. If you have extended this interface and only need the previous return functionality, you can assign a value to `UploadedFile.file` while keeping `UploadedFile.thumbUrl` `null`. [#4058](https://github.com/GetStream/stream-chat-android/pull/4058)
- 🚨 Breaking change: Overloaded functions `StreamFileUploader.sendFile()` have had their signatures changed. Instead of returning `String`, they now return `UploadedFile`. If you do not need the other parts of `UploadedFile`, you can use `.map { it.file }` to mitigate the breaking change. [#4058](https://github.com/GetStream/stream-chat-android/pull/4058)
- 🚨 Breaking change: `ChatClient.sendImage` now returns `UploadedImage` instead of `String`. `UploadedImage.file` is the equivalent of the previous return value, you can use `.map { it.file }` to mitigate the breaking change. [#4058](https://github.com/GetStream/stream-chat-android/pull/4058)
- 🚨 Breaking change: `ChannelClient.sendImage` now returns `UploadedImage` instead of `String`. `UploadedImage.file` is the equivalent of the previous return value, you can use `.map { it.file }` to mitigate the breaking change. [#4058](https://github.com/GetStream/stream-chat-android/pull/4058)
- 🚨 Breaking change: Overloaded functions `FileUploader.sendImage()` have had their signatures changed. Instead of returning `String`, they are now supposed to return `UploadedImage`. To mitigate these changes, you can wrap your previously returned file URL inside `UploadedImage`. [#4058](https://github.com/GetStream/stream-chat-android/pull/4058)
- 🚨 Breaking change: Overloaded functions `StreamFileUploader.sendImage()` have had their signatures changed. Instead of returning `String`, they now return `UploadedImage`, you can use `.map { it.file }` to mitigate the breaking change. [#4058](https://github.com/GetStream/stream-chat-android/pull/4058)

## stream-chat-android-state
### ⚠️ Changed
- `EventHandlerSequential` is now in use by default.

## stream-chat-android-offline
### 🐞 Fixed
- Removed calls to Kotlin Collection's `getOrDefault()` inside `TypingEventPruner`. The function is not available below Android API 24 and was causing exceptions. [#4100](https://github.com/GetStream/stream-chat-android/pull/4100)

## stream-chat-android-ui-common
### ✅ Added
- Added `hasCommands` field to `MessageComposerState` to set commands button visibility. [#4057](https://github.com/GetStream/stream-chat-android/pull/4057)
- Add an implementation of `UserIconBuilder` which uses Coil to load the avatar picture. [#4069](https://github.com/GetStream/stream-chat-android/pull/4069)

## stream-chat-android-ui-components
### 🐞 Fixed
- Fixed user avatar in navigation drawer of the sample app. [#4050](https://github.com/GetStream/stream-chat-android/pull/4050)
- The commands button in `MessageComposerView` can now be used to hide the command suggestion popup. [#4041](https://github.com/GetStream/stream-chat-android/pull/4041)
- Now "Quotes" toggle in the dashboard controls the "Reply" option in the message list. [#4074](https://github.com/GetStream/stream-chat-android/pull/4074)
- Now "Threads & Replies" toggle in the dashboard controls the "Thread Reply" option in the message list. [#4074](https://github.com/GetStream/stream-chat-android/pull/4074)
- Fixed a bug that made `MessageInputView` not adhere to integration visibility attributes (`streamUiAttachButtonEnabled` and `streamUiLightningButtonEnabled`). [#4107](https://github.com/GetStream/stream-chat-android/pull/4107)
- Fixed scroll state on filter change. [#4105](https://github.com/GetStream/stream-chat-android/pull/4105/files)

### ⬆️ Improved
- Added check to hide command button if no commands are available in `MessageInputView` and `MessageComposerView`. [#4057](https://github.com/GetStream/stream-chat-android/pull/4057)
- Revert workaround for setting `ChatUI::imageHeadersProvider` introduced in [#3237](https://github.com/GetStream/stream-chat-android/pull/3237). [#4065](https://github.com/GetStream/stream-chat-android/pull/4065)
- Integration button visibility inside `MessageComposerView` dictated by attributes `streamUiMessageComposerCommandsButtonVisible` and `streamUiMessageComposerAttachmentsButtonVisible` is now set prior to binding the ViewModel, improving compliance and possible flickering issues. [#4107](https://github.com/GetStream/stream-chat-android/pull/4107)

### ✅ Added
- Added the `stream-chat-android-ui-guides` application that showcases different customizations of the SDK. [#4024](https://github.com/GetStream/stream-chat-android/pull/4024)

### ⚠️ Changed
- 🚨 Breaking change: `ChannelListUpdateListener` is now tasked with scrolling the list to the bottom once the `ChannelListItem.LoadingMoreItem` is inserted after requesting a new page of `Channel`s. If `ChannelListUpdateListener` inside `ChannelListView` is overridden in order to keep the scroll to bottom when loading a new page please copy the default implementation to the custom implementation of the listener. [#4105](https://github.com/GetStream/stream-chat-android/pull/4105/files)

## stream-chat-android-compose
### 🐞 Fixed
- Fixed the online member count indicator in the message list header. Previously it did not properly track members going offline. [#4043](https://github.com/GetStream/stream-chat-android/pull/4043)
- Now "Quotes" toggle in the dashboard controls the "Reply" option in the message list. [#4074](https://github.com/GetStream/stream-chat-android/pull/4074)
- Now "Threads & Replies" toggle in the dashboard controls the "Thread Reply" option in the message list. [#4074](https://github.com/GetStream/stream-chat-android/pull/4074)

### ⬆️ Improved
- Added check to hide command button if no commands are available in `MessageComposer`. [#4057](https://github.com/GetStream/stream-chat-android/pull/4057)

### ✅ Added
- Added the `stream-chat-android-ui-guides` application that showcases different customizations of the SDK. [#4024](https://github.com/GetStream/stream-chat-android/pull/4024)

# August 24th, 2022 - 5.8.2
## stream-chat-android-offline
### 🐞 Fixed
- Fixed `useSequentialEventHandler` config parameter that was passed to `StreamOfflinePluginFactory` but had no effect. [#4089](https://github.com/GetStream/stream-chat-android/pull/4089)

## stream-chat-android-ui-components
### 🐞 Fixed
- Fixed stale online member count in `MessageListHeaderView` when a member leaves the channel. [#4072](https://github.com/GetStream/stream-chat-android/pull/4072)

## stream-chat-android-compose
### 🐞 Fixed
- Fixed stale online member count in `MessageListHeader` when a member leaves the channel. [#4072](https://github.com/GetStream/stream-chat-android/pull/4072)

# August 22nd, 2022 - 5.8.1
## stream-chat-android-ui-components
### 🐞 Fixed
- Fixed loading of image attachments with null values of `Attachment.originalWidth` and `Attachment.originalHeight`. A bug was introduced in the previous release that made these image attachments not load as their container height would remain set to 0. [#4067](https://github.com/GetStream/stream-chat-android/pull/4067)

# August 16th, 2022 - 5.8.0
## Common changes for all artifacts
### ⚠️ Changed
- Updated external libraries version. Check the PR to get more details.[#3976](https://github.com/GetStream/stream-chat-android/pull/3976)
- Updated Compose Compiler version to `1.3.0`, Compose UI version to `1.2.1`,  and Kotlin version to `1.7.10`. [#4019](https://github.com/GetStream/stream-chat-android/pull/4019)

## stream-chat-android-client
### 🐞 Fixed
- Rename of field for optional multi bundle push provider. Now projects with multiple push providers will correct correctly. [#4008](https://github.com/GetStream/stream-chat-android/pull/4008)
- Fixed blinking unread count indicator. [#4030](https://github.com/GetStream/stream-chat-android/pull/4030)
- Fixed push notification reply action. [#4046](https://github.com/GetStream/stream-chat-android/pull/4046)

### ✅ Added
- Added properties `originalHeight` and `originalWidth` to `Attachment`. These represent the original dimensions of an image attachment. [#4011](https://github.com/GetStream/stream-chat-android/pull/4011)

## stream-chat-android-offline
### ⬆️ Improved
- Improved updating channels after receiving `NotificationMessageNew` event. [#3991](https://github.com/GetStream/stream-chat-android/pull/3991)
- Improved updating channels after receiving `NewMessageEvent`. The channel will be added to the list if the message is not a system message. [#3999](https://github.com/GetStream/stream-chat-android/pull/3999)
- `ThreadState` is now independent from `ChannelState`. [#3959]

### ✅ Added
- `loading` is added to `ThreadState`. [#3959]

### ⚠️ Changed
- Deprecated `NonMemberChatEventHandler`. Use `BaseChatEventHandler` or `DefaultChatEventHandler` for custom implementation. [#3991](https://github.com/GetStream/stream-chat-android/pull/3991)
- Deprecated multiple event specific `BaseChatEventHandler` methods . Use `handleChatEvent()` or `handleCidEvent()` instead. [#3991](https://github.com/GetStream/stream-chat-android/pull/3991)
- Made `DefaultChatEventHandler` open. You can extend it to change default member-based events handling. [#3991](https://github.com/GetStream/stream-chat-android/pull/3991)
- 🚨 Breaking change: `ChatEventHandlerFactory::chatEventHandler` signature was changed. It now requires `StateFlow<Map<String, Channel>?>` instead of `StateFlow<List<Channel>?>` [#3992](https://github.com/GetStream/stream-chat-android/pull/3992)
- Added additional `chatEventHandlerFactory` parameter to `ChatClient.queryChannelsAsState` which allows you to customize `chatEventHandler` associated with the query. [#3992](https://github.com/GetStream/stream-chat-android/pull/3992)

## stream-chat-android-ui-components
### 🐞 Fixed
- Fixed a crash when passing content URIs without duration metadata to the `StorageHelper::.getAttachmentsFromUriList` method. [4002](https://github.com/GetStream/stream-chat-android/pull/4002)
- Image attachment containers now posses the correct fixed size prior to loading, avoiding message items around messages containing images from "jumping". This is applicable only to image attachments which contain non-null values`Attachment.originalWidth` and `Attachment.originalHeight` properties. [#4011](https://github.com/GetStream/stream-chat-android/pull/4011)
- Fixed a bug when a reaction left by the current user appears as a reaction left by some other user. [4035#](https://github.com/GetStream/stream-chat-android/pull/4035)

### ✅ Added
- Add `streamUiAttachmentsPickerMediaAttachmentsTabEnabled`, `streamUiAttachmentsPickerFileAttachmentsTabEnabled` and `streamUiAttachmentsPickerCameraAttachmentsTabEnabled` attributes to `MessageComposerView` that allow to show/hide particular tabs in the attachment picker. [#3977](https://github.com/GetStream/stream-chat-android/pull/3977)
- Add `streamUiMediaAttachmentsTabEnabled`, `streamUiFileAttachmentsTabEnabled` and `streamUiCameraAttachmentsTabEnabled` attributes to `MessageInputView` that allow to show/hide particular tabs in the attachment picker.. [#3977](https://github.com/GetStream/stream-chat-android/pull/3977)
- Add the `attachmentsPickerTabFactories` parameter to `AttachmentSelectionDialogFragment` that allows to create a custom tab for the attachment picker. [#3977](https://github.com/GetStream/stream-chat-android/pull/3977)

### ⚠️ Changed
- Link attachment previews now feature a more compact image preview container. [#4011](https://github.com/GetStream/stream-chat-android/pull/4011)

## stream-chat-android-compose
### 🐞 Fixed
- Fixed a crash when passing content URIs without duration metadata to the `StorageHelperWrapper::.getAttachmentsFromUris` method. [4002](https://github.com/GetStream/stream-chat-android/pull/4002)
- Fixed a bug when a reaction left by the current user appears as a reaction left by some other user. [4035#](https://github.com/GetStream/stream-chat-android/pull/4035)

### ⬆️ Improved
- `ImageAttachmentContent` is no longer statically sized. It now auto-sizes itself according to the image attachment dimension ratio. If you wish to limit the maximum height of image attachments, please use `StreamDimens.attachmentsContentImageMaxHeight`.  [#4013](https://github.com/GetStream/stream-chat-android/pull/4013)

### ✅ Added
- Added additional `chatEventHandlerFactory` parameter to `ChannelListViewModel` and `ChannelListViewModelFactory` that allows customizing `ChatEventHandler`. [#3997](https://github.com/GetStream/stream-chat-android/pull/3997)
- Added the `tabFactories` parameter to `AttachmentsPicker` that allows to control the list of tabs displayed in the picker. [#3994](https://github.com/GetStream/stream-chat-android/pull/3994)
- Added parameter `attachmentsContentImageMaxHeight` to `StreamDimens`. [#4013](https://github.com/GetStream/stream-chat-android/pull/4013)

### ⚠️ Changed
- `StreamDimens` constructor containing parameter `attachmentsContentImageHeight` has been deprecated. Please use the one without it. This has been done because images displayed by `ImageAttachmentContent` inside the message list now auto-size themselves intelligently according to their aspect ratio. If you wish to limit the maximum vertical height of such images, use `StreamDimens.attachmentsContentImageMaxHeight`.  [#4013](https://github.com/GetStream/stream-chat-android/pull/4013)

# August 02th, 2022 - 5.7.0
## Common changes for all artifacts
### ⚠️ Changed
- Updated compile & target SDK to **32**. [#3965](https://github.com/GetStream/stream-chat-android/pull/3965)
- Updated Kotlin version to **1.7.0**.[#3965](https://github.com/GetStream/stream-chat-android/pull/3965)

## stream-chat-android-client
### 🐞 Fixed
- Fixed the missing disconnected state in `ClientState.connectionState`. [#3943](https://github.com/GetStream/stream-chat-android/pull/3943)

### ⬆️ Improved
- Offline data is clear after the user is disconnect by calling `ChatClient.disconnect(true)`. [#3917](https://github.com/GetStream/stream-chat-android/pull/3917)
- Adding logs to understand more about unrecoverable errors in socket connection. [#3946](https://github.com/GetStream/stream-chat-android/pull/3946)
- Added the ClientState.initializationState. Now you can check when the current state of the initialization progress. [#3962](https://github.com/GetStream/stream-chat-android/pull/3962)

### ✅ Added
- Added a check if `lastSyncedAt` is no later than 30 days when calling `ChatClient::getSyncHistory`. [#3934](https://github.com/GetStream/stream-chat-android/pull/3934)
- Added `ClientState::isNetworkAvailable` which gives you information about device's internet connection status.[#3880](https://github.com/GetStream/stream-chat-android/pull/3880)

### ⚠️ Changed
- Queries that require active socket connection will be postponed until connection is established: [#3952](https://github.com/GetStream/stream-chat-android/pull/3952)

## stream-chat-android-offline
### 🐞 Fixed
- Fixed preview for channels when sending messages offline. [3933](https://github.com/GetStream/stream-chat-android/pull/3933)
- Fixed marking the channel as read when opening it from a push notification. Previously the SDK would fail to make the call. [#3985](https://github.com/GetStream/stream-chat-android/pull/3985)

## stream-chat-android-ui-common
### ✅ Added
- Added more file sources to the file provider used when sending file attachments. [3958](https://github.com/GetStream/stream-chat-android/pull/3958)

### ⚠️ Changed
- Deprecated `MessageAction.MuteUser`. The option to mute users via a message options has been deprecated and will be removed. [#3953](https://github.com/GetStream/stream-chat-android/pull/3953)

## stream-chat-android-ui-components
### 🐞 Fixed
- Fixed the display of disconnected state in channel list and message list headers. [#3943](https://github.com/GetStream/stream-chat-android/pull/3943)
- Fixed list state race condition while switching filters in channel list. [#3939](https://github.com/GetStream/stream-chat-android/pull/3939/files)

### ✅ Added
- Added `android:inputType` customization option to `MessageComposerView` and `MessageInputView`. [#3942](https://github.com/GetStream/stream-chat-android/pull/3924)
- Added `streamUiOptionsOverlayEditReactionsMargin`, `streamUiOptionsOverlayUserReactionsMargin` and `streamUiOptionsOverlayMessageOptionsMargin` attributes to `MessageInputView` to customize the spacing between the elements on the message options overlay. [#3950](https://github.com/GetStream/stream-chat-android/pull/3950)
- Added `MessageListViewModel.Event.BanUser`. This event is used to ban a user by using calling `MessageListViewModel.onEvent(Event)` and providing it as an argument. For the difference between banning and shadow banning, you can read the documentation [here](https://getstream.io/blog/feature-announcement-shadow-ban/). [#3953](https://github.com/GetStream/stream-chat-android/pull/3953)
- Added `MessageListViewModel.Event.UnbanUser`. This event is used to unban a user by using calling `MessageListViewModel.onEvent(Event)` and providing it as an argument. For the difference between banning and shadow banning, you can read the documentation [here](https://getstream.io/blog/feature-announcement-shadow-ban/). [#3953](https://github.com/GetStream/stream-chat-android/pull/3953)
- Added `MessageListViewModel.Event.ShadowBanUser`. This event is used to shadow ban a user by using calling `MessageListViewModel.onEvent(Event)` and providing it as an argument. For the difference between banning and shadow banning, you can read the documentation [here](https://getstream.io/blog/feature-announcement-shadow-ban/). [#3953](https://github.com/GetStream/stream-chat-android/pull/3953)
- Added `MessageListViewModel.Event.RemoveShadowBanFromUser`. This event is used to remove a shadow ban from a user by using calling `MessageListViewModel.onEvent(Event)` and providing it as an argument. For the difference between banning and shadow banning, you can read the documentation [here](https://getstream.io/blog/feature-announcement-shadow-ban/). [#3953](https://github.com/GetStream/stream-chat-android/pull/3953)

### ⚠️ Changed
- Deprecated `LegacyDateFormatter`, `PorterImageView` and `PorterShapeImageView` classes as they are unused. [3923](https://github.com/GetStream/stream-chat-android/pull/3923)
- Deprecated `DefaultTypingUpdatesBuffer`. Should you wish to create your own implementation of a typing buffer, you can create a custom implementation of `TypingUpdatesBuffer`. [#3968](https://github.com/GetStream/stream-chat-android/pull/3968)
- Deprecated `MessageListViewModel.BlockUser`. Use `MessageListViewModel.ShadowBanUser` if you want to retain the same functionality, or `MessageListViewModel.BanUser` if you want to outright ban the user. For the difference between banning and shadow banning, you can read the documentation [here](https://getstream.io/blog/feature-announcement-shadow-ban/). [#3953](https://github.com/GetStream/stream-chat-android/pull/3953)
- Deprecated `MessageListView::setUserMuteHandler`. The option to mute users via message option has been deprecated and will be removed. [#3953](https://github.com/GetStream/stream-chat-android/pull/3953)
- Deprecated `MessageListView::setUserUnmuteHandler`. The option to unmute users via message option has been deprecated and will be removed. [#3953](https://github.com/GetStream/stream-chat-android/pull/3953)
- Deprecated `MessageListView::setMuteUserEnabled`. The option to mute users via message option has been deprecated and will be removed. [#3953](https://github.com/GetStream/stream-chat-android/pull/3953)
- Deprecated `MessageListView.UserMuteHandler`. The option to mute users via message option has been deprecated and will be removed. [#3953](https://github.com/GetStream/stream-chat-android/pull/3953)
- Deprecated `MessageListView.UserUnmuteHandler`. The option to unmute users via message option has been deprecated and will be removed. [#3953](https://github.com/GetStream/stream-chat-android/pull/3953)
- Deprecated `MessageListView::setBlockUserEnabled`. The option to block users via message option has been deprecated and will be removed. [#3953](https://github.com/GetStream/stream-chat-android/pull/3953)
- Deprecated `MessageListView.UserBlockHandler`. The option to block users via message option has been deprecated and will be removed. [#3953](https://github.com/GetStream/stream-chat-android/pull/3953)
- Deprecated the following `MessageListViewAttributes`: `streamUiMuteOptionIcon`, `streamUiUnmuteOptionIcon`, `streamUiMuteUserEnabled`, `streamUiBlockOptionIcon` and `streamUiBlockUserEnabled`. The options to block and mute user using `MessageListView` message options have been deprecated and will be removed. [#3953](https://github.com/GetStream/stream-chat-android/pull/3953)
- Deprecated the `MessageListViewStyle` constructor containing params `muteIcon`, `unmuteIcon`, `muteEnabled`, `blockIcon` and `blockEnabled`. Use the constructor which does not contain these parameters. [#3953](https://github.com/GetStream/stream-chat-android/pull/3953)

## stream-chat-android-compose
### 🐞 Fixed
- Fixed the display of disconnected state in channel list and message list headers. [#3943](https://github.com/GetStream/stream-chat-android/pull/3943)

### ✅ Added
- Added `KeyboardOptions` customization option to `MessageInput` composable. [#3942](https://github.com/GetStream/stream-chat-android/pull/3924)
- Added `MessageListViewModel::banUser`. You can use it to ban a user belonging to the current channel. For the difference between banning and shadow banning, you can read the documentation [here](https://getstream.io/blog/feature-announcement-shadow-ban/). [#3953](https://github.com/GetStream/stream-chat-android/pull/3953)
- Added `MessageListViewModel::unbanUser`. You can use it to unban a user belonging to the current channel. For the difference between banning and shadow banning, you can read the documentation [here](https://getstream.io/blog/feature-announcement-shadow-ban/). [#3953](https://github.com/GetStream/stream-chat-android/pull/3953)
- Added `MessageListViewModel::shadowBanUser`. You can use it to shadow ban a user belonging to the current channel. For the difference between banning and shadow banning, you can read the documentation [here](https://getstream.io/blog/feature-announcement-shadow-ban/). [#3953](https://github.com/GetStream/stream-chat-android/pull/3953)
- Added `MessageListViewModel::removeShadowBanFromUser`. You can use it to remove a shadow ban from a user belonging to the current channel. For the difference between banning and shadow banning, you can read the documentation [here](https://getstream.io/blog/feature-announcement-shadow-ban/). [#3953](https://github.com/GetStream/stream-chat-android/pull/3953)
- Added `MessageListViewModel::muteUser`. You can use it to mute a user belonging to the current channel. [#3953](https://github.com/GetStream/stream-chat-android/pull/3953)
- Added `MessageListViewModel::unmuteUser`. You can use it to mute a user belonging to the current channel. [#3953](https://github.com/GetStream/stream-chat-android/pull/3953)

### ⚠️ Changed
- Deprecated `RowScope.DefaultComposerInputContent` to be marked internal. Use `MessageInput` directly instead. [#3942](https://github.com/GetStream/stream-chat-android/pull/3924)
- Updated Compose compiler and UI version to **1.2.0**.[#3965](https://github.com/GetStream/stream-chat-android/pull/3965)

# July 20th, 2022 - 5.6.1
## stream-chat-android-client
### ⚠️ Changed
- Functions inside `ThreadQueryListener` have been turned into `suspend` functions. [#3926](https://github.com/GetStream/stream-chat-android/pull/3926)

## stream-chat-android-offline
### 🐞 Fixed
- Fixed a crash when reacting to a message in a thread. [#3926](https://github.com/GetStream/stream-chat-android/pull/3926)

## stream-chat-android-compose
### 🐞 Fixed
- Fixed thread not scrolling to new message. [#3930](https://github.com/GetStream/stream-chat-android/pull/3930)

# July 20th, 2022 - 5.6.0
## Common changes for all artifacts
### ⚠️ Changed
- 🚨 Breaking change: The class `io.getstream.chat.android.offline.model.connection.ConnectionState` was moved to `io.getstream.chat.android.client.models.ConnectionState`. Please update your imports to be able to compile code using this class. [#3852](https://github.com/GetStream/stream-chat-android/pull/3852).

## stream-chat-android-client
### ✅ Added
- Added a way to convert `Flow` into `LiveData` for Java users.
- Base state of the SDK can be check using `io.getstream.chat.android.client.setup.state.ClientState` interface. Use this interface to receive the state of the SDK as StateFlows. [#3852](https://github.com/GetStream/stream-chat-android/pull/3852)

### ⚠️ Changed
-. `Call` interface provides an `await()` suspend function implemented on every subclass and is not needed to use the extension function anymore. [#3807](https://github.com/GetStream/stream-chat-android/pull/3807)
- `ChatLoggerHandler` has a new function named `logV`. [#3869](https://github.com/GetStream/stream-chat-android/pull/3869)
- `ChatClient.disconnect()` is deprecated and a new `ChatClient.disconnect(Boolean)` method with a boolean argument is created. This method return a `Call` to be invoked for disconnection. [#3817](https://github.com/GetStream/stream-chat-android/pull/3817)

### ❌ Removed
- 🚨 Breaking change: Removed the `Member.role` field. [3851](https://github.com/GetStream/stream-chat-android/pull/3851)

## stream-chat-android-offline
### 🐞 Fixed
- Fixed initializing channels state when DB is empty and API requests fails. [3870](https://github.com/GetStream/stream-chat-android/pull/3870)
- Fixed that causes a crash while reconnecting to the SDK multiple times. [#3888](https://github.com/GetStream/stream-chat-android/pull/3888)

## stream-chat-android-ui-components
### 🐞 Fixed
- The reply option on the gallery screen and moderation options now work with `MessageComposerView`. [#3864](https://github.com/GetStream/stream-chat-android/pull/3864)
- Fixed potential crashes when showing dialogs after process recreation. [#3857](https://github.com/GetStream/stream-chat-android/pull/3857)
- Fixed potential unnecessary channel query on the channel list screen. [#3895](https://github.com/GetStream/stream-chat-android/pull/3895)

### ⬆️ Improved
- `MessageListView` now allows multiple re-bindings of `MessageListViewModel` provided that `MessageListViewModel.deletedMessageVisibility` has not been changed since `MessageListView` was first initialized. [#3843](https://github.com/GetStream/stream-chat-android/pull/3843)

### ✅ Added
- Added the ability to align system messages via a `MessageListView` attribute called `streamUiSystemMessageAlignment`. [#3840](https://github.com/GetStream/stream-chat-android/pull/3840)
- Added the `MessageListViewModel::setMessagePositionHandler` method to customize message position within a group. [#3882](https://github.com/GetStream/stream-chat-android/pull/3882)
- Added documentation for [MessageComposerView](https://getstream.io/chat/docs/sdk/android/ui/message-components/message-composer). [#3845](https://github.com/GetStream/stream-chat-android/pull/3845)
- Added a new version of the [Adding Custom Attachments](https://getstream.io/chat/docs/sdk/android/ui/guides/adding-custom-attachments-message-composer/) guide that uses the new `MessageComposerView`. [#3877](https://github.com/GetStream/stream-chat-android/pull/3877)

## stream-chat-android-compose
### 🐞 Fixed
- Fixed potential unnecessary channel query on the channel list screen. [#3895](https://github.com/GetStream/stream-chat-android/pull/3895)

### ⬆️ Improved
- Improved recomposition in `MessagesScreen` by deferring state reads to the latest possible point. [#3667](https://github.com/GetStream/stream-chat-android/pull/3667)

### ⚠️ Changed
- Show snackbar instead of toast when file exceeds the size limit. [#3858](https://github.com/GetStream/stream-chat-android/pull/3858)

# July 05th, 2022 - 5.5.0
## Common changes for all artifacts
### 🐞 Fixed
- Add ordered substitution arguments in `ja` and `ko` translated strings files [#3778](https://github.com/GetStream/stream-chat-android/pull/3778)

## stream-chat-android-client
### 🐞 Fixed
- Fix the channel screen being stuck with an infinite loading [3791](https://github.com/GetStream/stream-chat-android/pull/3791)

## stream-chat-android-offline
### 🐞 Fixed
- Fixed bug of empty channels while sending messages. [3776](https://github.com/GetStream/stream-chat-android/pull/3776)
- Fixed populating mentions when sending a message with attachments. [3801](https://github.com/GetStream/stream-chat-android/pull/3801)
- Fixed crash at ExtraDataConverter.stringToMap. [3816](https://github.com/GetStream/stream-chat-android/pull/3816)

### ⚠️ Changed
- Deprecated `GlobalState::typingUpdates` in favor of `GlobalState::typingChannels`.

## stream-chat-android-ui-components
### 🐞 Fixed
- Fixed reply messages inside notification. [#3756](https://github.com/GetStream/stream-chat-android/pull/3756)
- Fixed the display of avatars before system messages. [#3799](https://github.com/GetStream/stream-chat-android/pull/3799)
- Fixed a bug which made the unread count disappear on certain devices when it went over double digits. [#3798](https://github.com/GetStream/stream-chat-android/pull/3798)
- Fixed a bug where typing items in MessageList weren't properly set on all data changes. [#3790](https://github.com/GetStream/stream-chat-android/pull/3790)

### ⬆️ Improved
- `ChannelListView` can now restore the previously saved scroll state. [3804](https://github.com/GetStream/stream-chat-android/pull/3804)

### ✅ Added
- Added `MessagePreviewFormatter` field to the `ChatUI` class, to allow for message preview text format customization across the app. [3788](https://github.com/GetStream/stream-chat-android/pull/3788).
- Added `streamUiDisableScrollWhenShowingDialog` attribute to `MessageListView` that allows to enable/disable message list scroll while a dialog is shown over the message list. [#3809](https://github.com/GetStream/stream-chat-android/pull/3809)
- Added the preview of moderation bounced messages and the ability to take actions upon those messages like edit, delete and send anyway. [#3625](https://github.com/GetStream/stream-chat-android/pull/3625)
- Added experimental implementation of `MessageComposerView` and `MessageComposerViewModel` which are supposed to replace `MessageInputView` in the future. [3019](https://github.com/GetStream/stream-chat-android/pull/3019)
- Added `MessageListView::setMessageOptionItemsFactory` and `MessageListView::setCustomActionHandler` methods to add and handle custom actions in `MessageListView`. [3768](https://github.com/GetStream/stream-chat-android/pull/3768)

### ⚠️ Changed
- The layout width of the unread count view is now set to `wrap_content` instead of being a fixed size dictated by the dimen `stream_ui_scroll_button_unread_badge_size`. [#3798](https://github.com/GetStream/stream-chat-android/pull/3798)

### ❌ Removed
- 🚨 Breaking change: The block action has been removed from message options. [3768](https://github.com/GetStream/stream-chat-android/pull/3768)

## stream-chat-android-compose
### 🐞 Fixed
- Channels will now be marked as read only when the latest message is reached. Previously they were marked read whenever an unread message was read, regardless of its position in the list. [#3772](https://github.com/GetStream/stream-chat-android/pull/3772)

### ⬆️ Improved
- Improved `Messages` recomposition when marking messages as read. It will now avoid going into a recomposition loop in certain situations such as when you have two or more failed messages visible in the list. [#3772](https://github.com/GetStream/stream-chat-android/pull/3772)
- Covered an edge case inside `DefaultTypingUpdatesBuffer`. It will now always call `onTypingStopped()` when you call `DefaultTypingUpdatesBuffer.clear()`. [#3782](https://github.com/GetStream/stream-chat-android/pull/3782)

### ✅ Added
- Added the preview of moderation bounced messages and the ability to take actions upon those messages like edit, delete and send anyway. [#3625](https://github.com/GetStream/stream-chat-android/pull/3625)

# June 27th, 2022 - 5.4.0
## Common changes for all artifacts
### ⬆️ Improved
- Now the SDK can be used if R8 full mode. New rules were added to the library to support the aggressive optimizations [3663](https://github.com/GetStream/stream-chat-android/pull/3663).

### ⚠️ Changed
- Migrated to Coil version 2.1.0 [#3538](https://github.com/GetStream/stream-chat-android/pull/3538)

## stream-chat-android-client
### ⬆️ Improved
-  Avoid multiple calls to `/app` endpoint. [3686](https://github.com/GetStream/stream-chat-android/pull/3686)

### ✅ Added
-. `ChatClient::connectUser` as a new optional argument to configure a timeout to be waiting until the connection is established, in another case an error will be returned [#3605](https://github.com/GetStream/stream-chat-android/pull/3605)
-. `ChatClient::connectAnonymousUser` as a new optional argument to configure a timeout to be waiting until the connection is established, in another case an error will be returned [#3605](https://github.com/GetStream/stream-chat-android/pull/3605)
-. `ChatClient::connectGuestUser` as a new optional argument to configure a timeout to be waiting until the connection is established, in another case an error will be returned [#3605](https://github.com/GetStream/stream-chat-android/pull/3605)
-. `ChatClient::connectUser` doesn't return an error in the case there is a previous connection with the same user. [#3653](https://github.com/GetStream/stream-chat-android/pull/3653)
- Added `ChatClient::countUnreadMentions` extension function which counts messages in which the user is mentioned.

### ⚠️ Changed
- 🚨 Changed `ChatClient::connectUser` - the method shouldn't be called when the user is already set and will automatically disconnect if this happens.

## stream-chat-android-offline
### 🐞 Fixed
- Fix the stale Channel data being stored into database. [3650](https://github.com/GetStream/stream-chat-android/pull/3650)
- Fix race condition problem that allowed multiple threads to increment unread count, which could cause a mistake in the number of unread messages. [3656](https://github.com/GetStream/stream-chat-android/pull/3656)
- A new optional argument `useSequentialEventHandler` has been added to `Config` class of offline plugin to enable a sequential event handling mechanism. [3659](https://github.com/GetStream/stream-chat-android/pull/3659)
- Fix channel mutes being dropped on user updates [3728](https://github.com/GetStream/stream-chat-android/pull/3728)
- Bug fix when deleting reactions without internet connection. [#3753](https://github.com/GetStream/stream-chat-android/pull/3753)

### ⬆️ Improved
- Added logs of all properties available in a class and which one was searched for then QuerySort fails to find a field. [3597](https://github.com/GetStream/stream-chat-android/pull/3597)

### ✅ Added
- Added `EventHandlerSequential` to support a sequential event processing. [3604](https://github.com/GetStream/stream-chat-android/pull/3604)
- Logging when unread count is updated. [3642](https://github.com/GetStream/stream-chat-android/pull/3642)

### ⚠️ Changed
-  Added interface `QuerySorter` and new implementation of query sort `QuerySortByField` so users can choose between implementations that use reflection or not. [3624](https://github.com/GetStream/stream-chat-android/pull/3624)

## stream-chat-android-ui-components
### 🐞 Fixed
- Fixed potential NPE when disconnecting the user. [#3612](https://github.com/GetStream/stream-chat-android/pull/3612)
- The channel will now be marked as read once the latest message inside `MessagesListView` is reached. Previously scrolling down to it would not trigger this action. [#3620](https://github.com/GetStream/stream-chat-android/pull/3620)
- Now the options button is not displayed on the gallery screen if there are no options available. [#3696](https://github.com/GetStream/stream-chat-android/pull/3696)
- Fixed `app:streamUiMessageInputHintText` not getting applied properly in `MessageInputView`. [#3749](https://github.com/GetStream/stream-chat-android/pull/3749)
- Fixed backwards compatibility of the `ChannelListView` attribute `streamUiIndicatorPendingSyncIcon` and the `MessageListView` attribute `streamUiIconIndicatorPendingSync`. These are now backwards compatible down to API 21 [#3766](https://github.com/GetStream/stream-chat-android/pull/3766)

### ⬆️ Improved
- Improved displaying the upload progress of files being uploaded. Now the upload progress text is less likely to get ellipsized. [#3618](https://github.com/GetStream/stream-chat-android/pull/3618)

### ✅ Added
- Added way to customize quoted attachments through `QuotedAttachmentFactory` and updated custom attachments guide for the new feature. [#3592](https://github.com/GetStream/stream-chat-android/pull/3592)
- Added `ChannelListViewModelFactory.Builder` for Java users. [#3617](https://github.com/GetStream/stream-chat-android/pull/3617)
- Added `MessageListViewModelFactory.Builder` for Java users. [#3617](https://github.com/GetStream/stream-chat-android/pull/3617)
- Added `PinnedMessageListViewModelFactory.Builder` for Java users. [#3617](https://github.com/GetStream/stream-chat-android/pull/3617)
- Added `TypingIndicatorViewModelFactory.Builder` for Java users. [#3617](https://github.com/GetStream/stream-chat-android/pull/3617)
- Added new attributes to `MessageListView` that are designed to customize the scroll to bottom button. They are listed in the linked PR. [3634](https://github.com/GetStream/stream-chat-android/pull/3634)
- Added a way to change runtime filters for Channels in `ChannelListViewModel`, using `setFilters(FilterObject)`. [#3687](https://github.com/GetStream/stream-chat-android/pull/3687) 
- Added support for bottom infinite scrolling when searching for messages or navigating to messages in a non-linear way inside MessageListView. [3654](https://github.com/GetStream/stream-chat-android/pull/3654)
- A new interface `TypingUpdatesBuffer` and its implementation `DefaultTypingUpdatesBuffer` used for buffering typing updates in order to save API calls. [3633](https://github.com/GetStream/stream-chat-android/pull/3633)
- A new method `MessageInputView.setTypingUpdatesBuffer(TypingUpdatesBuffer)` used for setting the typing updates buffer. [3633](https://github.com/GetStream/stream-chat-android/pull/3633)
- Added possibility to customize gallery options style via `TransformStyle.attachmentGalleryOptionsStyleTransformer`. [3696](https://github.com/GetStream/stream-chat-android/pull/3696)

### ⚠️ Changed
- Dimens `stream_ui_spacing_small` no longer has an effect on the internal margins of `ScrollButtonView`, instead use the `MessageListView` attribute `streamUIScrollButtonInternalMargin` to set internal margins. [3634](https://github.com/GetStream/stream-chat-android/pull/3634)
- The default elevation of the unread count badge inside `ScrollButtonView` was changed from `10dp` to `3dp`. [3634](https://github.com/GetStream/stream-chat-android/pull/3634)
- Deprecated `MessageInputView.TypingListener` in favor of `TypingUpdatesBuffer` and `MessageInputView.setTypingListener(TypingListener)` in favor of `MessageInputView.setTypingUpdatesBuffer(TypingUpdatesBuffer)`. [3633](https://github.com/GetStream/stream-chat-android/pull/3633)
- Added `WRITE_EXTERNAL_STORAGE` permission check on the default implementation of the download handler when using `MessageListViewModel.bindView`. [#3719](https://github.com/GetStream/stream-chat-android/pull/3719)
- Removed the default filter from `ChannelListFragment` so that it can rely on the default filter from `ChannelListViewModel`. [3762](https://github.com/GetStream/stream-chat-android/pull/3762)

## stream-chat-android-compose
### 🐞 Fixed
- Fixed the display of `ChannelAvatar` for a channel with two members and neither of them is the current user. [3598](https://github.com/GetStream/stream-chat-android/pull/3598)

### ⬆️ Improved
- Improved padding customization options of `InputField`. [#3596](https://github.com/GetStream/stream-chat-android/pull/3596)

### ✅ Added
- Added `Modifier` as an argument to `FileUploadItem` and `FileAttachmentItem`. [#3603](https://github.com/GetStream/stream-chat-android/pull/3603)
- Added option to customise `InitialsAvatar` offset passing it custom offset and through `groupAvatarInitialsXOffset` and `groupAvatarInitialsYOffset` dimens. [#3609](https://github.com/GetStream/stream-chat-android/pull/3609)
- A new interface `TypingUpdatesBuffer` and its implementation `DefaultTypingUpdatesBuffer` used for buffering typing updates in order to save API calls. [3633](https://github.com/GetStream/stream-chat-android/pull/3633)
- A new method `MessageComposerViewModel.setTypingUpdatesBuffer(TypingUpdatesBuffer)` used for setting the typing updates buffer. [3633](https://github.com/GetStream/stream-chat-android/pull/3633)
- Added `PermissionHandler` and `DownloadPermissionHandler` to automatically request storage permission if needed and download the attachments. [#3676](https://github.com/GetStream/stream-chat-android/pull/3676)

### ⚠️ Changed
- Since Coil 2.0, the `LocalImageLoader` has been deprecated. So now we support our own image loader, `StreamImageLoader` for providing composition local. [#3538](https://github.com/GetStream/stream-chat-android/pull/3538)
- Changed how the emoji only message size and how they are laid out depending on emoji count. [#3665](https://github.com/GetStream/stream-chat-android/pull/3665)

### ❌ Removed
- Removed the default gray background from `LoadingIndicator`. [#3599](https://github.com/GetStream/stream-chat-android/pull/3599)

## stream-chat-android-pushprovider-xiaomi
### 🐞 Fixed
- Fix crash when used on Android API 31+ [#3678](https://github.com/GetStream/stream-chat-android/pull/3678)

### ✅ Added
- Upgrade MiPush SDK to version 5.0.6 [#3678](https://github.com/GetStream/stream-chat-android/pull/3678)

# Jun 1st, 2022 - 5.3.1
## stream-chat-android-client
### 🐞 Fixed
- Added getters to members search in `QuerySort` as some compilers may generate getters and setter instead of public properties,
 making our current search for property to fail. [#3608](https://github.com/GetStream/stream-chat-android/pull/3608)

# May 25th, 2022 - 5.3.0
## stream-chat-android-client
### 🐞 Fixed
- Fixed `ChatParser` failing to parse errors because it was trying to fetch the raw response from a converted body. [#3534](https://github.com/GetStream/stream-chat-android/pull/3534)

### ⬆️ Improved
- CurrentUser is not initialized when a PN is received. [#3520](https://github.com/GetStream/stream-chat-android/pull/3520)

### ✅ Added
- 🚨 Breaking change: Added `DistinctChatApi` to prevent multiple query requests being fired. [#3521](https://github.com/GetStream/stream-chat-android/pull/3521)
- 🚨 Breaking change: Added new property `ChatClientConfig.disableDistinctApiCalls` to disable `DistinctChatApi`, which is enabled by default. 

### ⚠️ Changed
- 🚨 Breaking change: `Plugin`, `PluginFactory` and plugin side-effect listeners (`CreatChannelListener`, `SendMessageListener` etc.) are moved out of `experimental` package. [#3583](https://github.com/GetStream/stream-chat-android/pull/3583/)

## stream-chat-android-offline
### 🐞 Fixed
- Fixed process sync offline message when a push is received. [#3518](https://github.com/GetStream/stream-chat-android/pull/3518)
- Fixed syncing the channel after bringing the app from background. [#3548](https://github.com/GetStream/stream-chat-android/pull/3548)
- Fixed initializing `OfflinePlugin` when connecting anonymous user. It fixes the issue when after connecting headers stay in `Disconnected` state. [#3553](https://github.com/GetStream/stream-chat-android/pull/3553)

### ⬆️ Improved
- Change the order of offline message so it matches the order of online messages. Now the reshuffling of messages when switching from offline to online doesn't happen anymore. [3524](https://github.com/GetStream/stream-chat-android/pull/3524)
- 🚨 Breaking change: `QueryChannelsState::channels` can now return a null as an initial value. 
- Adding logs for QuerySort: [3570](https://github.com/GetStream/stream-chat-android/pull/3570)
- Adding logs for plugin usage, state calls usage and ChannelListView. [3572](https://github.com/GetStream/stream-chat-android/pull/3572)

### ✅ Added
- Added `EventHandlingResult.WatchAndAdd` to results returned from `ChatEventHandler`.
- Added handling `ChannelVisibleEvent`. Default `ChatEventHandler` will return `EventHandlingResult.WatchAndAdd`.

## stream-chat-android-ui-common
### ✅ Added
- Added `MessageOptionsUserReactionAlignemnt` used to define the user reaction alignment inside message options. [#3541](https://github.com/GetStream/stream-chat-android/pull/3541)

## stream-chat-android-ui-components
### 🐞 Fixed
- Fixed the way pagination scrolling worked for various non-core components (e.g. search, gallery/media/pinned message lists) [#3507](https://github.com/GetStream/stream-chat-android/pull/3507)
- Added loading more indicator to PinnedMessageListView [#3507](https://github.com/GetStream/stream-chat-android/pull/3507)
- Fix video scaling issue on the media preview screen. [#3560](https://github.com/GetStream/stream-chat-android/pull/3560)
- Fixed refreshing `ChannelListView` after unhiding the channel. [#3569](https://github.com/GetStream/stream-chat-android/pull/3569)

### ✅ Added
- Added the public method `switchToCommandMode(command: Command)` inside `MessageInputView`. This method allows switching the input to command mode using the desired command directly, instead of having to select it from the dialog. An example of its usage is provided inside the patch within the linked PR. [#3515](https://github.com/GetStream/stream-chat-android/pull/3515)
- Added loading indicator to the media preview screen. [#3549](https://github.com/GetStream/stream-chat-android/pull/3549)
- Added `streamUiMediaActivityProgressBarStyle` theme attribute to customize the appearance of loading indicator on the media preview screen. [#3549](https://github.com/GetStream/stream-chat-android/pull/3549)
- Added the ability to customize user reaction alignment and orientation inside message options through `ViewReactionsViewStyle` or `SingleReactionViewStyle`. [#3541](https://github.com/GetStream/stream-chat-android/pull/3541)
- Added `horizontalPadding` customization options to `ViewReactionsViewStyle` and `EditReactionsViewStyle`. [#3541](https://github.com/GetStream/stream-chat-android/pull/3541)

### ⚠️ Changed
- Deprecated `Member.isOwnerOrAdmin` and `List<Member>?.isCurrentUserOwnerOrAdmin()`. Use `Channel::ownCapabilities` instead. [#3576](https://github.com/GetStream/stream-chat-android/pull/3576)
- Changed how padding is applied to `ViewReactionsView`. [#3541](https://github.com/GetStream/stream-chat-android/pull/3541)

## stream-chat-android-compose
### 🐞 Fixed
- Fix video scaling issue on the media preview screen. [#3560](https://github.com/GetStream/stream-chat-android/pull/3560)
- Fixed refreshing `ChannelListView` after unhiding the channel. [#3569](https://github.com/GetStream/stream-chat-android/pull/3569)

### ✅ Added
- Added scroll to quoted message on click. [#3472](https://github.com/GetStream/stream-chat-android/pull/3472)
- Added guides for `QuotedAttachmentFactory`. [You can read about it here](https://getstream.io/chat/docs/sdk/android/compose/guides/adding-custom-attachments/#quoted-messages)
- Added loading indicator to the media preview screen. [#3549](https://github.com/GetStream/stream-chat-android/pull/3549)
- Added the ability to customize user reaction alignment inside message options through `ChatTheme`. [#3541](https://github.com/GetStream/stream-chat-android/pull/3541)

### ⚠️ Changed
- Changed `QuotedMessage` design by adding `QuotedAttachmentFactory`, `ImageAttachmentQuotedContent` and `FileAttachmentQuotedContent`. [#3472](https://github.com/GetStream/stream-chat-android/pull/3472)

# May 11th, 2022 - 5.2.0
## stream-chat-android-client
### ✅ Added
- Added `Channel.membership` property. [#3367](https://github.com/GetStream/stream-chat-android/pull/3367)
- Added `ChannelData.membership` property. [#3367](https://github.com/GetStream/stream-chat-android/pull/3367)
- Added `NotificationAddedToChannelEvent.member` property. [#3367](https://github.com/GetStream/stream-chat-android/pull/3367)
- Add `provideName` property to `Device` entity to support Multi-Bundle [#3396](https://github.com/GetStream/stream-chat-android/pull/3396)

## stream-chat-android-offline
### 🐞 Fixed
- Fixed sorting channels by `Channel::lastMessageAt` when the channel contains not synced messages. [#3470](https://github.com/GetStream/stream-chat-android/pull/3470)
- Fixed bug that made impossible to retry attachments that were not fully sent. [3485](https://github.com/GetStream/stream-chat-android/pull/3485)
- Fixed refreshing channels list when syncing the channel. [#3492](https://github.com/GetStream/stream-chat-android/pull/3492)
- Fixed deleting reactions while offline. [3486](https://github.com/GetStream/stream-chat-android/pull/3486)

## stream-chat-android-ui-common
### ⬆️ Improved
- Updated the attachment upload size limit to 100MB from 20MB. [#3490](https://github.com/GetStream/stream-chat-android/pull/3490)

## stream-chat-android-ui-components
### 🐞 Fixed
- Fixed Xiaomi crash when long clicking on links inside messages. [#3491](https://github.com/GetStream/stream-chat-android/pull/3491)

## stream-chat-android-compose
### ⬆️ Improved
- Improved the behavior of `DeletedMessageVisibility` and `MessageFooterVisibility` when used in pair. Now the `DeletedMessageVisibility` and its "only visible to you" mode respects the `MessageFooterVisibility` and vice-versa. [#3467](https://github.com/GetStream/stream-chat-android/pull/3467)

## stream-chat-android-pushprovider-firebase
### ✅ Added
- Support Multi-Bundle [#3396](https://github.com/GetStream/stream-chat-android/pull/3396)

### ⚠️ Changed
- Upgrade Firebase Messaging dependency to version `23.0.4`. [#3484](https://github.com/GetStream/stream-chat-android/pull/3484)

## stream-chat-android-pushprovider-huawei
### ✅ Added
- Support Multi-Bundle [#3396](https://github.com/GetStream/stream-chat-android/pull/3396)

## stream-chat-android-pushprovider-xiaomi
### ✅ Added
- Support Multi-Bundle [#3396](https://github.com/GetStream/stream-chat-android/pull/3396)

# May 3rd, 2022 - 5.1.0
## stream-chat-android-client
### 🐞 Fixed
- Fixed ANR happening on a token request. [#3342](https://github.com/GetStream/stream-chat-android/pull/3342)
- Fixed overriding User's `image` and `name` properties with empty values when connecting the user. [#3430](https://github.com/GetStream/stream-chat-android/pull/3430)
- Fixed serialization problem when flagging message. [#3437](https://github.com/GetStream/stream-chat-android/pull/3437)

### ✅ Added
- Added `ChannelRepository.selectChannelByCid` method. [#3434](https://github.com/GetStream/stream-chat-android/pull/3434)
- Added `ChannelRepository.selectChannelsByCids` method. [#3434](https://github.com/GetStream/stream-chat-android/pull/3434)
- Added `ChannelRepository.selectChannelCidsSyncNeeded` method. [#3434](https://github.com/GetStream/stream-chat-android/pull/3434)
- Added `MessageRepository.selectMessageIdsBySyncState` method. [#3434](https://github.com/GetStream/stream-chat-android/pull/3434)
- Added `ReactionRepository.selectReactionById` method. [#3434](https://github.com/GetStream/stream-chat-android/pull/3434)
- Added `ReactionRepository.selectReactionsByIds` method. [#3434](https://github.com/GetStream/stream-chat-android/pull/3434)
- Added `ReactionRepository.selectReactionIdsBySyncStatus` method. [#3434](https://github.com/GetStream/stream-chat-android/pull/3434)
- Added `ChatLogger.logV` method. [#3434](https://github.com/GetStream/stream-chat-android/pull/3434)
- Added `TaggedLogger.logV` method. [#3434](https://github.com/GetStream/stream-chat-android/pull/3434)

### ⚠️ Changed
- Changed visibility of the `retry` extension to internal. [#3353](https://github.com/GetStream/stream-chat-android/pull/3353)

## stream-chat-android-offline
### 🐞 Fixed
- Fixed a crash when attachment upload is in progress or about to start and user is disconnected at the same moment. [#3377](https://github.com/GetStream/stream-chat-android/pull/3377)
- Fixed updating `Channel::ownCapabilities` after receiving events. [#3420](https://github.com/GetStream/stream-chat-android/pull/3420)
- Fixed reaction sync issue because `SyncState::lastSyncedAt` was never updated. [#3421](https://github.com/GetStream/stream-chat-android/pull/3421)

### ⬆️ Improved
- Adding the possibility to change the repositories of `OfflinePlugin`. You can change `RepositoryFactory` in `OfflinePlugin` and use custom implementations of repositories.

## stream-chat-android-ui-common
### ⚠️ Changed
- Deprecated `DeletedMessageListItemPredicate` in favor of `DeletedMessageVisibility`. This is a followup on [#3272](https://github.com/GetStream/stream-chat-android/pull/3272/files) which deprecated filtering messages inside `MessageListView` in favor of filtering messages inside `MessageListViewModel`. [#3409](https://github.com/GetStream/stream-chat-android/pull/3409)

## stream-chat-android-ui-components
### 🐞 Fixed
- Fixed a bug where command suggestion popup was displayed even though all the commands were disabled. [#3334](https://github.com/GetStream/stream-chat-android/pull/3334)
- Fixed a bug on Nougat where the reaction colors were not displayed properly. [#3347](https://github.com/GetStream/stream-chat-android/pull/3347)
- Fixed a bug where custom `MessageListItemViewHolderFactory` was ignore on the message options overlay. [#3343](https://github.com/GetStream/stream-chat-android/pull/3343)
- Fixed `MessageListViewModel` initialization when channel's data is not available immediately, for example when the view model is created after connecting the user. [#3379](https://github.com/GetStream/stream-chat-android/pull/3379)
- Fixed configuration for flag message confirmation dialog. [3411](https://github.com/GetStream/stream-chat-android/pull/3411)
- Fixed a potential crash with conflicting font names. [#3445](https://github.com/GetStream/stream-chat-android/pull/3445)

### ⬆️ Improved
- Added a way to customize reactions behavior to allow multiple reactions. [#3341](https://github.com/GetStream/stream-chat-android/pull/3341)
- Added a way to customize `messageInputField` padding inside `MessageInputFiledView`. [#3392](https://github.com/GetStream/stream-chat-android/pull/3392)
- Added a way to change the `MessageListHeaderView` separator color. [#3395](https://github.com/GetStream/stream-chat-android/pull/3395)
- Added a way to change the `ChannelListHeaderView` separator color. [#3395](https://github.com/GetStream/stream-chat-android/pull/3395)
- Now single membered channels display the name of member instead of "Channel without name" [3423](https://github.com/GetStream/stream-chat-android/pull/3423)
- Channels with only one member now show the member's image in avatar. [3425](https://github.com/GetStream/stream-chat-android/pull/3425)
- Added a way to change the `attachmentsButton` and `commandsButton` ripple color inside `MessageInputView`. [#3412](https://github.com/GetStream/stream-chat-android/pull/3412)

### ✅ Added
- Added support for own capabilities. You can read more about own capabilities [here](https://getstream.io/chat/docs/sdk/android/ui/guides/implementing-own-capabilities/). [#3389](https://github.com/GetStream/stream-chat-android/pull/3389)
- Added the possibility to customize the message footer visibility through `MessageFooterVisibility` inside `MessageListViewModel`. [#3343](https://github.com/GetStream/stream-chat-android/pull/3433)

### ⚠️ Changed
- Deprecated `DeletedMessageListItemPredicate` in favor of `DeletedMessageVisibility`. This is a followup on [#3272](https://github.com/GetStream/stream-chat-android/pull/3272/files) which deprecated filtering messages inside `MessageListView` in favor of filtering messages inside `MessageListViewModel`. [#3409](https://github.com/GetStream/stream-chat-android/pull/3409)
- Added own capabilities. If you are using our UI components separately from our `ViewModel`s, this has the possibility of introducing a change in functionality. You can find the guide on implementing own capabilities [here](https://getstream.io/chat/docs/sdk/android/ui/guides/implementing-own-capabilities/). [#3389](https://github.com/GetStream/stream-chat-android/pull/3389)

## stream-chat-android-compose
### 🐞 Fixed
- Fixed the message input handling when typing quickly or holding down the delete (backspace) button. [#3355](https://github.com/GetStream/stream-chat-android/pull/3355)

### ⬆️ Improved
- Now single membered channels display the name of member instead of "Channel without name" [3423](https://github.com/GetStream/stream-chat-android/pull/3423)
- Channels with only one member now show the member's image in avatar. [3425](https://github.com/GetStream/stream-chat-android/pull/3425)
- Improved the way filters work in `ChannelList`, `ChannelsScreen` and `ChannelListViewModel`. Now the filters are nullable and if you want the default behavior, just pass in null. [#3422](https://github.com/GetStream/stream-chat-android/pull/3422)
- You can now completely override the filters by using `ChannelListViewModel.setFilters()` in the runtime, or by passing in custom `FilterObject` to the `ViewModelFactory` or the `ViewModel` constructor. [#3422](https://github.com/GetStream/stream-chat-android/pull/3422)


### ✅ Added
- Added pan to ImagePreviewActivity. [#3335](https://github.com/GetStream/stream-chat-android/pull/3335)
- Added `imageLoader` parameter to `ChatTheme` that allows providing a custom Coil `ImageLoader`. [#3336](https://github.com/GetStream/stream-chat-android/pull/3336)
- Added the "Copy Message" option to link messages [#3354](https://github.com/GetStream/stream-chat-android/pull/3354)
- Added padding customisation option to `ChannelList` and `MessageList` components. [#3350](https://github.com/GetStream/stream-chat-android/pull/3350)
- Added emoji sticker support. [3359](https://github.com/GetStream/stream-chat-android/pull/3359)
- Added support for own capabilities. You can read more about own capabilities [here](https://getstream.io/chat/docs/sdk/android/compose/guides/implementing-own-capabilities/). [#3389](https://github.com/GetStream/stream-chat-android/pull/3389)
- Added better handling for Compose ChannelListHeader and MessageListHeader states. We now cover Connected, Connecting and Disconnected states (added Connecting). [#3428](https://github.com/GetStream/stream-chat-android/pull/3428)
- Added the possibility to customize the message footer visibility through `MessageFooterVisibility` inside `MessageListViewModel`. [#3343](https://github.com/GetStream/stream-chat-android/pull/3433)

### ⚠️ Changed
- `loadMore` calls inside `MessageListViewModel` and `ChannelListViewModel` should no longer load data if there is no network connection. [3362](https://github.com/GetStream/stream-chat-android/pull/3362)
- Added own capabilities. If you are using our components individually this has the possibility of introducing a change in functionality. You can find the guide on implementing own capabilities [here](https://getstream.io/chat/docs/sdk/android/compose/guides/implementing-own-capabilities/). [#3389](https://github.com/GetStream/stream-chat-android/pull/3389)
- Replaced the `imageLoader` parameter in `ChatTheme` with the new `imageLoaderFactory` parameter that can used to provide a custom Coil `ImageLoader` factory.  [#3441](https://github.com/GetStream/stream-chat-android/pull/3441)

# April 12th, 2022 - 5.0.3
## Common changes for all artifacts

### ⚠️ Changed
- Updated Gradle version to [7.4.2](https://docs.gradle.org/7.4.2/release-notes.html). [#3281](https://github.com/GetStream/stream-chat-android/pull/3281)
- Update Coroutines to 1.6.1 and migrate to runTest. [#3327](https://github.com/GetStream/stream-chat-android/pull/3327)

## stream-chat-android-client

### 🐞 Fixed
- Fixed `User` model deserialization error when `User.image` or `User.name` is null. [#3283](https://github.com/GetStream/stream-chat-android/pull/3283)
- Fixed `Channel` model deserialization error when `Channel.image` or `Channel.name` is null. [#3306](https://github.com/GetStream/stream-chat-android/pull/3306)

### ✅ Added
- Added an `ExtraDataValidator` to intercept `ChatApi` calls and validate `CustomObject.extraData` does not contain the reserved keywords. [#3279](https://github.com/GetStream/stream-chat-android/pull/3279)

### ⚠️ Changed
- Migrate androidx-lifecycle version to [2.4.1](https://developer.android.com/jetpack/androidx/releases/lifecycle#2.4.1). [#3282](https://github.com/GetStream/stream-chat-android/pull/3282)

## stream-chat-android-offline

### 🐞 Fixed
- Fixed crash related with logging out while running a request to update channels. [3286](https://github.com/GetStream/stream-chat-android/pull/3286)
- Fixed bug where user was not able to send and edit a message while offline. [3318](https://github.com/GetStream/stream-chat-android/pull/3324)

### ✅ Added
- Added `ChannelState::membersCount` property that can be used to observe total members of the channel. [#3297](https://github.com/GetStream/stream-chat-android/pull/3297)

## stream-chat-android-ui-common

### 🐞 Fixed
- Fixed avatar disappearing from a message group when `MessageListView.deletedMessageListItemPredicate = DeletedMessageListItemPredicate.VisibleToEveryone` or `MessageListView.deletedMessageListItemPredicate = DeletedMessageListItemPredicate.VisibleToAuthorOnly` and the last message in a group of messages posted by someone other than the currently logged in user was deleted. [#3272](https://github.com/GetStream/stream-chat-android/pull/3272)

## stream-chat-android-ui-components

### 🐞 Fixed
- Adding ShowAvatarPredicate for MessageOptions overlay making it possible to hide the avatar picture when in the message options. [#3302](https://github.com/GetStream/stream-chat-android/pull/3302)
- Users now able to open `MessageOptionsDialogFragment` by clicking on a reaction left on a Giphy message. [#3620](https://github.com/GetStream/stream-chat-android/pull/3260)
- inside `MessageOptionsDialogFragment` now properly displays all of the reactions to a message. Previously it erroneously displayed a blank state. [#3620](https://github.com/GetStream/stream-chat-android/pull/3260)
- Fixed the links in UI Components code snippets. [#3261](https://github.com/GetStream/stream-chat-android/pull/3261)
- Messages containing links are now properly aligned with other types of messages. They use `@dimen/stream_ui_spacing_small` for their root layout start and end padding. [#3264](https://github.com/GetStream/stream-chat-android/pull/3264)
- Fixed avatar disappearing from a message group when `MessageListView.deletedMessageListItemPredicate = DeletedMessageListItemPredicate.VisibleToEveryone` or `MessageListView.deletedMessageListItemPredicate = DeletedMessageListItemPredicate.VisibleToAuthorOnly` and the last message in a group of messages posted by someone other than the currently logged in user was deleted. [#3272](https://github.com/GetStream/stream-chat-android/pull/3272)
- Fixed bug in which member counter shown in the `MessageListHeaderViewModel` is incorrect and limited to 30 only. [#3297](https://github.com/GetStream/stream-chat-android/pull/3297)

### ✅ Added
- Added `membersCount` livedata in `MessageListHeaderViewModel` to observe number of all members of channel. [#3297](https://github.com/GetStream/stream-chat-android/pull/3297)

## stream-chat-android-compose

### 🐞 Fixed
- Added thumbnails for video attachments in the attachment picker. [#3300](https://github.com/GetStream/stream-chat-android/pull/3300)
- Fixed a crash occurring when the user would click on a preview of a link that contained no scheme. [#3331](https://github.com/GetStream/stream-chat-android/pull/3331)

### ⬆️ Improved
- Improved the way typing updates work in the MessageComposerController. [#3313](https://github.com/GetStream/stream-chat-android/pull/3313)

### ✅ Added
- Added a way to customize the visibility of deleted messages. [#3298](https://github.com/GetStream/stream-chat-android/pull/3298)
- Added support for file upload configuration that lets you specify what types of files and images you want to allow or block from being uploaded. [3288](https://github.com/GetStream/stream-chat-android/pull/3288)
- Added Compose SDK Guidelines for internal and external contributors. [#3315](https://github.com/GetStream/stream-chat-android/pull/3315)

### ⚠️ Changed
- Switched from vertical to horizontal scrolling for files in the preview section of the message composer. [#3289](https://github.com/GetStream/stream-chat-android/pull/3289)

# March 30th, 2022 - 5.0.2
## stream-chat-android-client
### ✅ Added
- Added a `systemMessage: Message` parameter to  `ChatClient::addMembers`, `ChatClient::removeMembers`, `ChannelClient::addMembers` and `ChannelClient::removeMembers` to send a system message to that channel. [#3254](https://github.com/GetStream/stream-chat-android/pull/3254)

## stream-chat-android-offline
### 🐞 Fixed
- Fixed a bug which occurs when we reinitialize `OfflinePlugin` because it uses old instance of `StateRegistry` and `LogicRegistry`. [#3267](https://github.com/GetStream/stream-chat-android/pull/3267)

## stream-chat-android-ui-components
### 🐞 Fixed
- Users now able to open `MessageOptionsDialogFragment` by clicking on a reaction left on a Giphy message. [#3620](https://github.com/GetStream/stream-chat-android/pull/3260)
- inside `MessageOptionsDialogFragment` now properly displays all of the reactions to a message. Previously it erroneously displayed a blank state. [#3620](https://github.com/GetStream/stream-chat-android/pull/3260)
- Fixed the links in UI Components code snippets. [#3261](https://github.com/GetStream/stream-chat-android/pull/3261)
- Messages containing links are now properly aligned with other types of messages. They use `@dimen/stream_ui_spacing_small` for their root layout start and end padding. [#3264](https://github.com/GetStream/stream-chat-android/pull/3264)
- Made it impossible to send blank or empty messages. [#3269](https://github.com/GetStream/stream-chat-android/pull/3269)

## stream-chat-android-compose
### 🐞 Fixed
- Made it impossible to send blank or empty messages. [#3269](https://github.com/GetStream/stream-chat-android/pull/3269)

### ✅ Added
- Added support for failed messages and an option to resend them. [#3263](https://github.com/GetStream/stream-chat-android/pull/3263)

# March 24th, 2022 - 5.0.1
## stream-chat-android-ui-components
### 🐞 Fixed
- Fixed a bug where the missing implementation of the `MessageTextTransformer` caused message text not to show up. [#3248](https://github.com/GetStream/stream-chat-android/pull/3248)

# March 24th, 2022 - 5.0.0
**5.0.0** is a major release! You can read more about the motivation behind the effort and featured changes in the [announcement blog post](https://getstream.io/blog/android-v5-sdk-release/).
## Common changes for all artifacts
### 🐞 Fixed
- Fixed memory leaks related to image loading. [#2979](https://github.com/GetStream/stream-chat-android/pull/2979)

### ⬆️ Improved
- Replaced KAPT with KSP. [#3113](https://github.com/GetStream/stream-chat-android/pull/3113)

### ⚠️ Changed
- Updated AGP version to 7.1.2 and Gradle version to 7.4. [#3159](https://github.com/GetStream/stream-chat-android/pull/3159)

## stream-chat-android-client
### ✅ Added
- Added possibility to configure `RetryPolicy` using `ChaClient.Builder()`. [#3069](https://github.com/GetStream/stream-chat-android/pull/3069)

### ⚠️ Changed
- Add `Channel::image`, `Channel:name`, `User::image`, `User::name` properties. [#3139](https://github.com/GetStream/stream-chat-android/pull/3139)
- Deprecated `Member:role` in favor of `Member:channelRole` [#3189](https://github.com/GetStream/stream-chat-android/pull/3189)

## stream-chat-android-offline
🚨🚨 **v5.0.0** release brings a big change to the offline support library - it replaces `ChatDomain` with the `OfflinePlugin`. Make sure to check our [migration guide](https://getstream.io/chat/docs/sdk/android/client/guides/chatdomain-migration/)! 🚨🚨

### 🐞 Fixed
- Unread count for muted channels no longer increments when the channel is muted and new messages are received. [#3112](https://github.com/GetStream/stream-chat-android/pull/3112)
- Fixed marking the channel as read if it was opened offline previously. [#3162](https://github.com/GetStream/stream-chat-android/pull/3162)

### ❌ Removed
- Moved `RetryPolicy` related logic to `ChatClient`. [#3069](https://github.com/GetStream/stream-chat-android/pull/3069)

## stream-chat-android-ui-common
### ❌ Removed
- Removed ChatMarkdown in favor of ChatMessageTextTransformer [#3189](https://github.com/GetStream/stream-chat-android/pull/3189)

## stream-chat-android-ui-components
### 🐞 Fixed
- Fixed an issue with message flickering when sending a message with file attachments. [#3209](https://github.com/GetStream/stream-chat-android/pull/3209)
- Fixed a crash when overriding `ChatUI::imageHeadersProvider` caused by compiler [issue](https://youtrack.jetbrains.com/issue/KT-49793). [#3237](https://github.com/GetStream/stream-chat-android/pull/3237)

### ✅ Added
- Added a separate `LinkAttachmentsViewHolder` for handling messages containing link attachments and no other types of attachments. [#3070](https://github.com/GetStream/stream-chat-android/pull/3070)
- Added a separate `FileAttachmentsViewHolder` for handling messages containing file attachments of different types or file attachments not handled by one of the other `ViewHolder`s. [#3091](https://github.com/GetStream/stream-chat-android/pull/3091)
- Introduced `InnerAttachmentViewHolder` as an inner ViewHolder for custom attachments. [#3183](https://github.com/GetStream/stream-chat-android/pull/3183)
- Introduced `AttachmentFactory` as a factory for custom attachment ViewHolders. [#3116](https://github.com/GetStream/stream-chat-android/pull/3116)
- Introduced `AttachmentFactoryManager` as a manager for the list of registered attachment factories. The class is exposed via `ChatUI`. [#3116](https://github.com/GetStream/stream-chat-android/pull/3116)
- Added an attribute to customize the color state list of the AttachmentsDialog buttons called `streamUiAttachmentTabButtonColorStateList`. [#3242](https://github.com/GetStream/stream-chat-android/pull/3242)

### ⚠️ Changed
- Separated the Giphy attachments and content to a GiphyAttachmentViewHolder. [#2932](https://github.com/GetStream/stream-chat-android/pull/2932)
- Created a GiphyMediaAttachmentView and its respective style to customize giphies. [#2932](https://github.com/GetStream/stream-chat-android/pull/2932)
- You can now use `original` sized giphies that apply resizing based on the GIF size. [#2932](https://github.com/GetStream/stream-chat-android/pull/2932)
- Use `fixedHeight` or `fixedHeightDownsampled` giphies to use a fixed height that keeps the aspect ratio and takes up less memory. [#2932](https://github.com/GetStream/stream-chat-android/pull/2932)
- Make sure to check out our giphy attachment styles (GiphyMediaAttachmentView) for customization.
- Created an ImageAttachmentViewHolder that represents images in the message list. [#3067](https://github.com/GetStream/stream-chat-android/pull/3067)
- Renamed MediaAttachmentViewStyle and its attributes to ImageAttachmentViewStyle. [#3067](https://github.com/GetStream/stream-chat-android/pull/3067)
- Messages containing link attachments and no other types of attachments are no longer handled by `TextAndAttachmentsViewHolder`, instead they are handled by `LinkAttachmentsViewHolder`. [#3070](https://github.com/GetStream/stream-chat-android/pull/3070)
- Messages containing file attachments of different file types or types not handled by one of the other `ViewHolders` are no longer handled by `TextAndAttachmentsViewHolder`, instead they are handled by `FileAttachmentsViewHolder`. [#3091](https://github.com/GetStream/stream-chat-android/pull/3091)
- Updated the structure of UI components documentation. [UI Components documentation](https://getstream.io/chat/docs/sdk/android/ui/overview/). [#3186](https://github.com/GetStream/stream-chat-android/pull/3186)
- Updated the code snippets from the UI Components documentation in the `stream-chat-android-docs` module. [3205](https://github.com/GetStream/stream-chat-android/pull/3205)

### ❌ Removed
- All usage of `ChatDomain`. [#3190](https://github.com/GetStream/stream-chat-android/pull/3190)
- Removed "Pin message", "Reply", "Thread reply" message actions for messages that are not synced. [#3226](https://github.com/GetStream/stream-chat-android/pull/3226)

## stream-chat-android-compose
### 🐞 Fixed
- Mitigated the effects of `ClickableText` consuming all pointer events when messages contain links by passing long press handlers to `MessageText`. [#3137](https://github.com/GetStream/stream-chat-android/pull/3137)
- Fixed an issue with message flickering when sending a message with file attachments. [#3209](https://github.com/GetStream/stream-chat-android/pull/3209)
- Fixed ripple color in dark mode. [#3211](https://github.com/GetStream/stream-chat-android/pull/3211)
- Long user names no longer break layout in the message list. [#3219](https://github.com/GetStream/stream-chat-android/pull/3219)
- Fixed the click handler on the last item in the image attachments content. [#3221](https://github.com/GetStream/stream-chat-android/pull/3221)

### ⬆️ Improved
- Allowed passing long press handlers to `MessageText`. [#3137](https://github.com/GetStream/stream-chat-android/pull/3137)

### ✅ Added
- Added code snippets from the Compose documentation to the `stream-chat-android-docs` module. [3197](https://github.com/GetStream/stream-chat-android/pull/3197)
- Added support for delivery indicator in the message list. [#3218](https://github.com/GetStream/stream-chat-android/pull/3218)

### ⚠️ Changed
- Replaced the `reactionTypes` field in `ChatTheme` with the new `reactionIconFactory` field that allows customizing reaction icons. [#3046](https://github.com/GetStream/stream-chat-android/pull/3046)
- `MessageText` now requires the parameter `onLongItemClick: (Message) -> Unit`. This was done in order to mitigate `ClickableText` consuming all pointer events. [#3137](https://github.com/GetStream/stream-chat-android/pull/3137)
- Renamed the `state.channel` package to `state.channels` for consistency. [#3143](https://github.com/GetStream/stream-chat-android/pull/3143)
- Renamed the `viewmodel.channel` package to `viewmodel.channels` for consistency. [#3143](https://github.com/GetStream/stream-chat-android/pull/3143)
- Moved the contents of the `ui.imagepreview` and `ui.mediapreview` packages to `ui.attachments.preview`. [#3143](https://github.com/GetStream/stream-chat-android/pull/3143)
- Moved the preview handlers from the `ui.filepreview` package to `ui.attachments.preview.handler` [#3143](https://github.com/GetStream/stream-chat-android/pull/3143)

### ❌ Removed
- Removed "Pin message", "Reply", "Thread reply" message actions for messages that are not synced. [#3226](https://github.com/GetStream/stream-chat-android/pull/3226)

# March 9th, 2022 - 4.30.1
## stream-chat-android-client
### ✅ Added
- Added `notificationChannel` lambda parameter to `NotificationHandlerFactory::createNotificationHandler` which is being used to create a `NotificationChannel`.
  You can use it to customize notifications priority, channel name, etc. [#3167](https://github.com/GetStream/stream-chat-android/pull/3167)

### ⚠️ Changed
- `LoadNotificationDataWorker` is now using a separate `NotificationChannel` with `NotificationCompat.PRIORITY_LOW`.
  You can customize its name by overriding `stream_chat_other_notifications_channel_name` string. [#3167](https://github.com/GetStream/stream-chat-android/pull/3167)

## stream-chat-android-offline
### 🐞 Fixed
- Fixed updating typing users. [#3154](https://github.com/GetStream/stream-chat-android/pull/3154)

## stream-chat-android-ui-components
### 🐞 Fixed
- Fixed displaying long usernames in message's footnote within `MessageListView`. [#3149](https://github.com/GetStream/stream-chat-android/pull/3149)
- A bug that made `ScrollButtonView` in `MessageListView` permanently visible. [#3170](https://github.com/GetStream/stream-chat-android/pull/3170)
- Fixed display of read status indicators [#3181](https://github.com/GetStream/stream-chat-android/pull/3181)

### ✅ Added
- Added a way to check if the adapters and message/channel lists have been initialized or not. [#3182](https://github.com/GetStream/stream-chat-android/pull/3182)
- Added `streamUiRetryMessageEnabled` attribute to `MessageListView` that allows to show/hide retry action in message's overlay. [#3185](https://github.com/GetStream/stream-chat-android/pull/3185)

## stream-chat-android-compose
### 🐞 Fixed
- Fixed display of read status indicators [#3181](https://github.com/GetStream/stream-chat-android/pull/3181)

# March 2nd, 2022 - 4.30.0
## Common changes for all artifacts
### ⬆️ Improved
- We upgraded our Kotlin version to 1.6, Moshi to 1.13 and Compose to 1.1.1. [#3104](https://github.com/GetStream/stream-chat-android/pull/3104)[#3123](https://github.com/GetStream/stream-chat-android/pull/3123)
- Updated Google's Accompanist version. [#3104](https://github.com/GetStream/stream-chat-android/pull/3104)

### ⚠️ Changed
- These version updates mean our SDK now expects the minimum of AGP 7.x.x. We recommend using 7.1+. [#3104](https://github.com/GetStream/stream-chat-android/pull/3104)

## stream-chat-android-compose
### ⚠️ Changed
- Since we're using Compose 1.1.1 for our SDK, we recommend upgrading to avoid conflicts. [#3104](https://github.com/GetStream/stream-chat-android/pull/3104)

# February 24th, 2022 - 4.29.0
## stream-chat-android-offline
### 🐞 Fixed
- Fixed updating `ChatDomain::totalUnreadCount` and `ChatDomain::channelUnreadCount` after restoring app from the background and
  when sending a message to a channel without read enabled. [#3121](https://github.com/GetStream/stream-chat-android/pull/3121)

## stream-chat-android-ui-components
### 🐞 Fixed
- Fixed setting custom empty and loading views for `MessageListView`. [#3082](https://github.com/GetStream/stream-chat-android/pull/3082)

### ⬆️ Improved
- Disabled command popups when attachments are present. [#3051](https://github.com/GetStream/stream-chat-android/pull/3051)
- Disabled the attachments button when popups are present. [#3051](https://github.com/GetStream/stream-chat-android/pull/3051)

### ✅ Added
- Added `ChatUI.channelNameFormatter` to allow customizing the channel's name format. [#3068](https://github.com/GetStream/stream-chat-android/pull/3068)
- Added a customizable height attribute to SearchInputView [#3081](https://github.com/GetStream/stream-chat-android/pull/3081)
- Added `ChatUI.dateFormatter` to allow customizing the way the dates are formatted. [#3085](https://github.com/GetStream/stream-chat-android/pull/3085)
- Added ways to show/hide the delivery status indicators for channels and messages. [#3102](https://github.com/GetStream/stream-chat-android/pull/3102)

### ⚠️ Changed
- Disabled editing on Giphy messages given that it's breaking the UX and can override the GIF that was previously put in. [#3071](https://github.com/GetStream/stream-chat-android/pull/3071)

### ❌ Removed
- Removed ExoMedia dependency in favor of standard Android `VideoView`. [#3098](https://github.com/GetStream/stream-chat-android/pull/3098)

## stream-chat-android-compose
### 🐞 Fixed
- Fixed back press handling. [#3120](https://github.com/GetStream/stream-chat-android/pull/3120)

### ✅ Added
- Exposed a way to clear the message composer externally, e.g. when using custom sendMessage handlers. [#3100](https://github.com/GetStream/stream-chat-android/pull/3100)
- Exposed `loadingMoreContent` for the `ChannelList` and `Channels` components that allows you to override the default loading more content. [#3103](https://github.com/GetStream/stream-chat-android/pull/3103)
- Exposed `loadingMoreContent` for the `MessageList` and `Messages` components that allows you to override the default loading more content. [#3103](https://github.com/GetStream/stream-chat-android/pull/3103)
- Added the `attachmentsContentImageGridSpacing` option to `StreamDimens`, to make it possible to customize the spacing between image attachment tiles via `ChatTheme`. [#3105](https://github.com/GetStream/stream-chat-android/pull/3105)

### ⚠️ Changed
- Replaced the `reactionTypes` field in `ChatTheme` with the new `reactionIconFactory` field that allows customizing reaction icons. [#3046](https://github.com/GetStream/stream-chat-android/pull/3046)
- Disabled editing on Giphy messages given that it's breaking the UX and can override the GIF that was previously put in. [#3071](https://github.com/GetStream/stream-chat-android/pull/3071)

### ❌ Removed
- Removed ExoMedia dependency in favor of standard Android `VideoView`. [#3092](https://github.com/GetStream/stream-chat-android/pull/3092)
- Removed `SystemBackPressHandler` in favor of `BackHandler` from the Compose framework. [#3120](https://github.com/GetStream/stream-chat-android/pull/3120)

# February 17th, 2022 - 4.28.4
## stream-chat-android-client
### ✅ Added
- Added the `member` field to the `MemberRemovedEvent`. [#3090](https://github.com/GetStream/stream-chat-android/pull/3090)

## stream-chat-android-offline
### 🐞 Fixed
- Fixed how member removal is handled in `DefaultChatEventHandler`. [#3090](https://github.com/GetStream/stream-chat-android/pull/3090)

# February 16th, 2022 - 4.28.3
## stream-chat-android-ui-components
### ⬆️ Improved
- Improved the logic around mentions and users that can be mentioned within the input. [#3088](https://github.com/GetStream/stream-chat-android/pull/3088)

## stream-chat-android-compose
### ⬆️ Improved
- Improved the logic around mentions and users that can be mentioned within the input. [#3088](https://github.com/GetStream/stream-chat-android/pull/3088)

# February 9th, 2022 - 4.28.2
## Common changes for all artifacts
- Fix crash with offline support. [#3063](https://github.com/GetStream/stream-chat-android/pull/3063)

# February 9th, 2022 - 4.28.1
## Common changes for all artifacts
- Fix crash when events were received. [#3058](https://github.com/GetStream/stream-chat-android/pull/3058)

# February 8th, 2022 - 4.28.0
## 🚨 Old UI Module removed
`stream-chat-android` is deprecated and won't be maintained anymore. The module will continue working, but we won't be releasing new versions.
The source code has been moved to this [archived repository](https://github.com/GetStream/stream-chat-android-old-ui)
Consider migrating to `stream-chat-android-ui-components` or `stream-chat-android-compose`. Here you can find a set of useful resources for migration:
- [UI Components Documentation](https://getstream.io/chat/docs/sdk/android/ui/overview/)
- [Android Chat Messaging Tutorial](https://getstream.io/tutorials/android-chat/)
- [Compose UI Components Documentation](https://getstream.io/chat/docs/sdk/android/compose/overview/)
- [Compose Chat Messaging Tutorial](https://getstream.io/chat/compose/tutorial/)
- [Old Sample App Migration PR](https://github.com/GetStream/stream-chat-android/pull/2467)

## Common changes for all artifacts
### ✅ Added
- Create new artifact to integrate Xiaomi Mi Push with Stream. You will need to add  `stream-chat-android-pushprovider-xiaomi` artifact to your App. Check our [docs](https://getstream.io/chat/docs/sdk/android/client/guides/push-notifications/xiaomi) for further details. [#2444](https://github.com/GetStream/stream-chat-android/pull/2444)

### ⚠️ Changed
- Update Android Gradle Plugin version to 7.1.0 and Gradle version to 7.3.3. [#2989](https://github.com/GetStream/stream-chat-android/pull/2989)

## stream-chat-android-client
### ⬆️ Improved
- Internal implementation only asks to the provided `TokenProvider` a new token when it is really needed. [#2995](https://github.com/GetStream/stream-chat-android/pull/2995)

### ⚠️ Changed
- UnknownHostException is no longer considered a permanent network error. [#3054](https://github.com/GetStream/stream-chat-android/pull/3054)

## stream-chat-android-offline
### 🐞 Fixed
- Fixed memory leak related to database initialization.[#2974](https://github.com/GetStream/stream-chat-android/pull/2974)

### ✅ Added
- Added new extension function `ChatClient::deleteChannel`. [#3007](https://github.com/GetStream/stream-chat-android/pull/3007)

### ⚠️ Changed
- Deprecated `ChatDomain::deleteChannel` in favour of `ChatClient::deleteChannel`. [#3007](https://github.com/GetStream/stream-chat-android/pull/3007)

## stream-chat-android-ui-common
### ✅ Added
- Added new extension function `ChatClient::loadMessageById`. [#2929](https://github.com/GetStream/stream-chat-android/pull/2929)

## stream-chat-android-ui-components
### 🐞 Fixed
- Fixed the logic for fetching encoding for URLs when opening PDFs and similar documents in the MessageList. [#3017](https://github.com/GetStream/stream-chat-android/pull/3017)

### ⬆️ Improved
- Replaced Lottie typing indicator with a custom view. [#3004](https://github.com/GetStream/stream-chat-android/pull/3004)

## stream-chat-android-compose
### 🐞 Fixed
- Fixed the way our attachments work and are represented in Compose to support more attachment types. [#2955](https://github.com/GetStream/stream-chat-android/pull/2955)
- Fixed the logic for fetching encoding for URLs when opening PDFs and similar documents in the MessageList. [#3017](https://github.com/GetStream/stream-chat-android/pull/3017)

### ⬆️ Improved
- Improved RTL support in Compose [#2987](https://github.com/GetStream/stream-chat-android/pull/2987)
- Made the SDK smaller by removing Materials Icons dependency [#2987](https://github.com/GetStream/stream-chat-android/pull/2987)
- Removed unnecessary experimental flags, opted in into APIs we're using from Compose. [#2983](https://github.com/GetStream/stream-chat-android/pull/2983)

### ✅ Added
- Added [`Custom Attachments guide`](https://getstream.io/chat/docs/sdk/android/composee/guides/adding-custom-attachments/). [#2967](https://github.com/GetStream/stream-chat-android/pull/2967)
- Added `onHeaderAvatarClick` parameter to the `ChannelsScreen` component. [#3016](https://github.com/GetStream/stream-chat-android/pull/3016)
- Exposed `lazyListState` for the `ChannelList` and `Channels` components that allows you to control the scrolling behavior and state. [#3049](https://github.com/GetStream/stream-chat-android/pull/3049)
- Exposed `helperContent` for the `ChannelList` and `Channels` components that allows you to implement a helper UI such as scroll to top button for the channel list. [#3049](https://github.com/GetStream/stream-chat-android/pull/3049)
- Exposed `lazyListState` for the `MessageList` and `Messages` components that allows you to control the scrolling behavior and state. [#3044](https://github.com/GetStream/stream-chat-android/pull/3044)
- Exposed `helperContent` for the `MessageList` and `Messages` components that allows you to override the default scrolling behavior UI.  [#3044](https://github.com/GetStream/stream-chat-android/pull/3044)

### ⚠️ Changed
- Renamed `onHeaderClickAction` parameter to `onHeaderActionClick` for the `ChannelsScreen` component. [#3016](https://github.com/GetStream/stream-chat-android/pull/3016)
- `MessageList` and `Messages` now have two new parameters that have default values. Please make sure that you check out the changes and that everything still works for you. [#3044](https://github.com/GetStream/stream-chat-android/pull/3044)

## stream-chat-android-pushprovider-xiaomi
### ✅ Added
- Added a `XiaomiMessagingDelegate` class to simplify custom implementations of `PushMessageReceiver` that forward messages to the SDK. See [Using a Custom PushMessageReceiver](https://getstream.io/chat/docs/sdk/android/client/guides/push-notifications/xiaomi#using-a-custom-pushmessagereceiver) for more details. [#2444](https://github.com/GetStream/stream-chat-android/pull/2444)

# February 2nd, 2022 - 4.27.2
## stream-chat-android-offline
### 🐞 Fixed
- Fixed refreshing cached channels after setting the user. [#3010](https://github.com/GetStream/stream-chat-android/pull/3010)

# January 31th, 2022 - 4.27.1
## stream-chat-android-offline
### 🐞 Fixed
- Fixed clearing cache after receiving channel truncated event. [#3001](https://github.com/GetStream/stream-chat-android/pull/3001)

# January 25th, 2022 - 4.27.0
## stream-chat-android-client
### 🐞 Fixed
- Fixed bug related to the wrong unread messages count when a socket connection is not available. [#2927](https://github.com/GetStream/stream-chat-android/pull/2927)
- Fixed deserialization issue when parsing the `Message` object while searching for a message from a channel with 0 members. [#2947](https://github.com/GetStream/stream-chat-android/pull/2947)

### ✅ Added
- Added the `systemMessage` parameter to `ChatClient::truncateChannel` and `ChannelClient:truncate` methods that represents a system message that will be displayed after the channel was truncated. [#2949](https://github.com/GetStream/stream-chat-android/pull/2949)
- Added the `message` parameter to the `ChannelTruncatedEvent` that represents a system message that will be displayed after the channel was truncated. [#2949](https://github.com/GetStream/stream-chat-android/pull/2949)
- Added method to consult the settings of the app. Use `ChatClient.instance().appSettings()` to request the settings of your app. [#2960](https://github.com/GetStream/stream-chat-android/pull/2960)
- Added `ChatClient.shuffleGiphy` extension function and removing ShuffleGiphy use case. [#2962](https://github.com/GetStream/stream-chat-android/pull/2962)
- Added `ChatClient.sendGiphy` extension function and removing SendGiphy use case. [#2963](https://github.com/GetStream/stream-chat-android/pull/2963)
- Added `Channel::ownCapabilities` and `ChannelCapabilities` object.
  Channel capabilities provide you information on which features are available for the current user. [#2971](https://github.com/GetStream/stream-chat-android/pull/2971)

### ⚠️ Changed
- Deprecated `ChatDomain.leaveChannel`. Use ChatClient.removeMembers instead. [#2926](https://github.com/GetStream/stream-chat-android/pull/2926)

## stream-chat-android-offline
### ⬆️ Improved
- Utilized the `message` parameter of the `ChannelTruncatedEvent` to show a system message instantly after the channel was truncated. [#2949](https://github.com/GetStream/stream-chat-android/pull/2949)

### ✅ Added
- Added new extension function `ChatClient::cancelMessage`. [#2928](https://github.com/GetStream/stream-chat-android/pull/2928)
- Added `ChatClient::needsMarkRead` extension function to check if a channel can be marked as read. [#2920](https://github.com/GetStream/stream-chat-android/pull/2920)

### ⚠️ Changed
- Deprecated `ChatDomain::cancelMessage` in favour of `ChatClient::cancelMessage`. [#2928](https://github.com/GetStream/stream-chat-android/pull/2928)

## stream-chat-android-ui-components
### 🐞 Fixed
- Handling video attachments that's don't have mime-type, but have type. [2919](https://github.com/GetStream/stream-chat-android/pull/2919)
- Intercepted and blocked attachment preview for attachments which are not fully uploaded. [#2950](https://github.com/GetStream/stream-chat-android/pull/2950)
- Fixed a bug when changes to the mentioned users in a message were not propagated to the UI. [2951](https://github.com/GetStream/stream-chat-android/pull/2951)

### ⬆️ Improved
- Improve Korean 🇰🇷 translations. [#2953](https://github.com/GetStream/stream-chat-android/pull/2953)

## stream-chat-android-compose
### 🐞 Fixed
- Fixed crashes caused by deleting channels [#2942](https://github.com/GetStream/stream-chat-android/pull/2942)

### ⬆️ Improved
- `ReactionOptions` now displays the option to show more reactions if there are more than 5 available [#2918](https://github.com/GetStream/stream-chat-android/pull/2918)
- Improve Korean 🇰🇷 translations. [#2953](https://github.com/GetStream/stream-chat-android/pull/2953)
- Improved `MessageComposer` UX by disabling commands when attachments or text are present. [#2961](https://github.com/GetStream/stream-chat-android/pull/2961)
- Improved `MessageComposer` UX by disabling attachment integration button when popups with suggestions are present. [#2961](https://github.com/GetStream/stream-chat-android/pull/2961)

### ✅ Added
- Added `ExtendedReactionsOptions` and `ReactionsPicker` in order to improve reaction picking UX [#2918](https://github.com/GetStream/stream-chat-android/pull/2918)
- Added documentation for [`ReactionsPicker`](https://getstream.io/chat/docs/sdk/android/compose/message-components/reactions-picker/) [#2918](https://github.com/GetStream/stream-chat-android/pull/2918)
- Added ways to customize the channel, message and member query limit when building a ChannelListViewModel [#2948](https://github.com/GetStream/stream-chat-android/pull/2948)

# January 12th, 2022 - 4.26.0
## Common changes for all artifacts
### ⬆️ Improved
- 🚨 Breaking change: Markdown support is moved into a standalone module `stream-chat-android-markdown-transformer` which is not included by default. You can use it with `ChatUI.messageTextTransformer` to add Markdown support to your app. You can find more information [here](https://getstream.io/chat/docs/sdk/android/ui/chatui/#markdown). [#2786](https://github.com/GetStream/stream-chat-android/pull/2786)

## stream-chat-android-client
### ✅ Added
- Added `Member::banned` property that represents, if the channel member is banned. [#2915](https://github.com/GetStream/stream-chat-android/pull/2915)
- Added `Member::channelRole` property that represents the user's channel-level role. [#2915](https://github.com/GetStream/stream-chat-android/pull/2915)

## stream-chat-android-offline
### 🐞 Fixed
- Fixed populating mentions after editing the message. `Message::mentionedUsers` shouldn't be empty if edited message contains mentioned users. [#2852](https://github.com/GetStream/stream-chat-android/pull/2852)

### ✅ Added
- Added `memberLimit` to `ChatDomain::queryChannels` and `ChatDomain::queryChannelsLoadMore` that allows modifying the number of members to fetch per channel. [#2826](https://github.com/GetStream/stream-chat-android/pull/2826)

### ❌ Removed
- Removed `QueryChannelsLoadMore` usecase. [#2790](https://github.com/GetStream/stream-chat-android/pull/2790)
- `QueryChannelsController::loadMore` is removed and logic is moved into `ChatDomain`. [#2790](https://github.com/GetStream/stream-chat-android/pull/2790)

## stream-chat-android-ui-components
### 🐞 Fixed
- Fixed displaying mentions popup when text contains multiple lines. [#2851](https://github.com/GetStream/stream-chat-android/pull/2851)
- Fixed the loading/playback speed of GIFs. [#2914](https://github.com/GetStream/stream-chat-android/pull/2914)
- Fixed scroll persisting after long tapping on an item in the message list. [#2916](https://github.com/GetStream/stream-chat-android/pull/2916)
- Fixed footnote of messages showing "Only Visible to You". This message was visible even when deleted messages were visible to everyone. [#2923](https://github.com/GetStream/stream-chat-android/pull/2923)

### ⬆️ Improved
- Improved the way thread pagination works. [#2845](https://github.com/GetStream/stream-chat-android/pull/2845)

### ✅ Added
- Added `memberLimit` parameter to `ChannelListViewModel` and `ChannelListViewModelFactory` that allows modifying the number of members to fetch per channel. [#2826](https://github.com/GetStream/stream-chat-android/pull/2826)
- Added `ChatMessageTextTransformer` to transform messages and set them to `TextView`. [#2786](https://github.com/GetStream/stream-chat-android/pull/2786)
- Added `AutoLinkableTextTransformer` which is an implementation of `ChatMessageTextTransformer`. After applying the transformer, it also makes links clickable in TextView. [#2786](https://github.com/GetStream/stream-chat-android/pull/2786)

### ⚠️ Changed
- `ChatUI.markdown` is deprecated in favour of `ChatUI.messageTextTransformer`. [#2786](https://github.com/GetStream/stream-chat-android/pull/2786)
- In the sample app the new behaviour for new messages is to count unread messages, instead of always scroll to bottom [#2865](https://github.com/GetStream/stream-chat-android/pull/)

## stream-chat-android-compose
### 🐞 Fixed
- Fixed a small issue with user avatars flickering [#2822](https://github.com/GetStream/stream-chat-android/pull/2822)
- Fixed faulty scrolling behavior in `Messages` by adding an autoscroll. [#2857](https://github.com/GetStream/stream-chat-android/pull/2857)
- Fixed the font size of avatar initials in the message list. [2862](https://github.com/GetStream/stream-chat-android/pull/2862)
- Fixed faulty scrolling behavior in `Channels` by adding an autoscroll. [#2887](  https://github.com/GetStream/stream-chat-android/pull/2887)
- Fixed the loading/playback speed of GIFs. [#2914](https://github.com/GetStream/stream-chat-android/pull/2914)

### ⬆️ Improved
- Added an animation to the `SelectedChannelMenu` component.
- Added an animation to the `ChannelInfo` component.
- Avatars now show fallback initials in case there was an error while loading images from the network. [#2830](https://github.com/GetStream/stream-chat-android/pull/2830)
- Added more parameters to the stateless version of the MessageComposer for consistency [#2809](https://github.com/GetStream/stream-chat-android/pull/2809)
- Updated primary accent colors in order to achieve a better contrast ratio for accessibility [#2857](https://github.com/GetStream/stream-chat-android/pull/2857)
- Removed default background color from `MessageItem` [#2857](https://github.com/GetStream/stream-chat-android/pull/2857)
- Added multiline mentions support [#2859](https://github.com/GetStream/stream-chat-android/pull/2859)
- Improved the way thread pagination works. [#2845](https://github.com/GetStream/stream-chat-android/pull/2845)

### ✅ Added
- Added the `headerContent` and `centerContent` Slot APIs for the `SelectedChannelMenu` component. [#2823](https://github.com/GetStream/stream-chat-android/pull/2823)
- Added the `headerContent` and `centerContent` Slot APIs for the `ChannelInfo` component. [#2823](https://github.com/GetStream/stream-chat-android/pull/2823)
- You can now define a `placeholderPainter` for the `Avatar` that is shown while the image is loading. [#2830](https://github.com/GetStream/stream-chat-android/pull/2830)
- Added more Slot APIs to the`MessageComposer` and `MessageInput` components [#2809](https://github.com/GetStream/stream-chat-android/pull/2809)
- Added [SelectedReactionsMenu documentation](https://getstream.io/chat/docs/sdk/android/compose/channel-components/selected-reactions-menu/). [#2868](https://github.com/GetStream/stream-chat-android/pull/2868)

### ⚠️ Changed
- Updated [ChatTheme documentation](https://getstream.io/chat/docs/sdk/android/compose/general-customization/chat-theme/). [#2833](https://github.com/GetStream/stream-chat-android/pull/2833)
- Updated [ChannelsScreen documentation](https://getstream.io/chat/docs/sdk/android/compose/channel-components/channels-screen/). [#2839](https://github.com/GetStream/stream-chat-android/pull/2839)
- Updated [ChannelItem documentation](https://getstream.io/chat/docs/sdk/android/compose/channel-components/channel-item/). [#2832](https://github.com/GetStream/stream-chat-android/pull/2832)
- Updated [ChannelListHeader documentation](https://getstream.io/chat/docs/sdk/android/compose/channel-components/channel-list-header/). [#2828](https://github.com/GetStream/stream-chat-android/pull/2828)
- Updated [Component Architecture documentation](https://getstream.io/chat/docs/sdk/android/compose/component-architecture/). [#2834](https://github.com/GetStream/stream-chat-android/pull/2834)
- Updated [SelectedChannelMenu documentation](https://getstream.io/chat/docs/sdk/android/compose/channel-components/selected-channel-menu/). [#2838](https://github.com/GetStream/stream-chat-android/pull/2838)
- Updated [ChannelList documentation](https://getstream.io/chat/docs/sdk/android/compose/channel-components/channel-list/). [#2847](https://github.com/GetStream/stream-chat-android/pull/2847)
- Updated [AttachmentsPicker documentation](https://getstream.io/chat/docs/sdk/android/compose/message-components/attachments-picker/) [#2860](https://github.com/GetStream/stream-chat-android/pull/2860)
- Renamed the `ChannelInfo` component to `SelectedChannelMenu`. [#2838](https://github.com/GetStream/stream-chat-android/pull/2838)
- Updated [Overview documentation](https://getstream.io/chat/docs/sdk/android/compose/overview/). [#2836](https://github.com/GetStream/stream-chat-android/pull/2836)
- Updated [Custom Attachments documentation](https://getstream.io/chat/docs/sdk/android/compose/general-customization/attachment-factory/) with minor sentence formatting changes [#2878](https://github.com/GetStream/stream-chat-android/pull/2878)
- Updated [MessagesScreen documentation](https://getstream.io/chat/docs/sdk/android/compose/message-components/messages-screen/) [#2866](https://github.com/GetStream/stream-chat-android/pull/2866)
- Updated [MessageList documentation](https://getstream.io/chat/docs/sdk/android/compose/message-components/message-list/). [#2869](https://github.com/GetStream/stream-chat-android/pull/2869)

# December 30th, 2021 - 4.25.1
## stream-chat-android-client
### ✅ Added
- Added support to paginate messages pinned in a channel. [#2848](https://github.com/GetStream/stream-chat-android/pull/2848).


# December 23th, 2021 - 4.25.0
## Common changes for all artifacts
### ⬆️ Improved
- Updated dependency versions
  - Kotlin 1.5.31
  - Compose framework 1.0.5
  - AndroidX
  - Lottie 4.2.2
  - OkHttp 4.9.3
  - Room 2.4.0
  - and other, see [#2771](https://github.com/GetStream/stream-chat-android/pull/2771) for more details

## stream-chat-android-offline
### 🐞 Fixed
- Fixed a bug when hard deleted messages still remain in the UI.
- Stabilized behavior of users' updates propagation across values of the channels and the messages. [#2803](https://github.com/GetStream/stream-chat-android/pull/2803)

### ⚠️ Changed
- 🚨 Breaking change: Added `cachedChannel` parameter to `ChatEventHandler::handleChatEvent` [#2807](https://github.com/GetStream/stream-chat-android/pull/2807)

## stream-chat-android-ui-components
### 🐞 Fixed
- Users' updates done in runtime are now propagated to the `MessageListView` component. [#2769](https://github.com/GetStream/stream-chat-android/pull/2769)
- Fixed the display of image attachments on the pinned message list screen. [#2792](https://github.com/GetStream/stream-chat-android/pull/2792)
-  Button for commands is now disabled in edit mode. [#2812](https://github.com/GetStream/stream-chat-android/pull/2812)
- Small bug fix for borders of attachments

### ⬆️ Improved
- Improved Korean 🇰🇷 and Japanese 🇯🇵 translation.
- Improved KDocs of UI components such as `ChannelListHeaderView` and `AvatarView`.

### ✅ Added
- Added header with back button and attachment's title to `AttachmentMediaActivity` which displays playable attachments.
  You can customize its appearance using `streamUiMediaActivityHeader`, `streamUiMediaActivityHeaderLeftActionButtonStyle` and `streamUiMediaActivityHeaderTitleStyle` attributes.
- Added `hard` flag to `MessageListViewModel.Event.DeleteMessage`.
  You can use `MessageListView::setMessageDeleteHandler` and pass `MessageListViewModel.Event.DeleteMessage(MESSAGE, hard = true)` to hard delete messages using `MessageListViewModel`.
  Check [MessageListViewModelBinding](https://github.com/GetStream/stream-chat-android/blob/main/stream-chat-android-ui-components/src/main/kotlin/io/getstream/chat/android/ui/message/list/viewmodel/MessageListViewModelBinding.kt#L37) for further details. [#2772](https://github.com/GetStream/stream-chat-android/pull/2772)
- Rtl support was added. If the app has `android:supportsRtl="true"` and the locale of the device needs Rtl support, the SDK will draw the components from the right-to-left instead the default way (left-to-right) [#2799](https://github.com/GetStream/stream-chat-android/pull/2799)

### ⚠️ Changed
- Constructor of `ChannelListViewModel` and `ChannelListViewModelFactory` changed. Now they ask for `ChatEventHandlerFactory` instead `ChatEventHandler`, so users can use `StateFlow<List<Channel>>` in their implementations of `ChatEventHandler`, which can make implementation smarter with resources (don't try to add a channel that is already there, for example) [#2747](https://github.com/GetStream/stream-chat-android/pull/2747)

### ❌ Removed

## stream-chat-android-compose
### 🐞 Fixed
- Fixed the message grouping logic to now include date separators when splitting message groups [#2770](https://github.com/GetStream/stream-chat-android/pull/2770)

### ⬆️ Improved
- Improved the UI for message footers to be more respective of thread replies [#2765](https://github.com/GetStream/stream-chat-android/pull/2765)
- Fixed the orientation and UI of ThreadParticipants [#2765](https://github.com/GetStream/stream-chat-android/pull/2765)
- Improved the API structure more, made the components package more clear [#2795](https://github.com/GetStream/stream-chat-android/pull/2795)
- Improved the way to customize the message item types and containers [#2791](https://github.com/GetStream/stream-chat-android/pull/2791)
- Added more parameters to the stateless version of the MessageComposer for consistency [#2809](https://github.com/GetStream/stream-chat-android/pull/2809)
- Added color and shape parameters to `MessageListHeader` and `ChannelListHeader` components [#2855](https://github.com/GetStream/stream-chat-android/pull/2855)

### ✅ Added
- Added site name labels to link attachments for websites using the Open Graph protocol [#2785](https://github.com/GetStream/stream-chat-android/pull/2785)
- Added preview screens for file attachments [#2764](https://github.com/GetStream/stream-chat-android/pull/2764)
- Added a way to disable date separator and system message items in the message list [#2770](https://github.com/GetStream/stream-chat-android/pull/2770)
- Added an option to the message options menu to unmute a user that sent the message. [#2787](https://github.com/GetStream/stream-chat-android/pull/2787)
- Added a `DefaultMessageContainer` component that encapsulates all default message types [#2791](https://github.com/GetStream/stream-chat-android/pull/2791)
- Added the `SelectedReactionsMenu` component that represents a list of user reactions left for a particular message [#2782](https://github.com/GetStream/stream-chat-android/pull/2782)

### ⚠️ Changed
- Removed SelectedMessageOverlay and replaced it with SelectedMessageMenu - [#2768](https://github.com/GetStream/stream-chat-android/pull/2768)
- Big changes to the structure of the project, making it easier to find all the components and building blocks - [#2752](https://github.com/GetStream/stream-chat-android/pull/2752)
- Renamed the `common` package to `components` and added a logical structure to the components there
- Decoupled many smaller components to the `components` package and their individual files, for ease of use
- Improved the API of several smaller components
- Added a few missing previews
- Changed various component names, removed unused/redundant component blocks and moved to Default components [#2795](https://github.com/GetStream/stream-chat-android/pull/2795)
- Changed some of the component types regarding the message item [#2791](https://github.com/GetStream/stream-chat-android/pull/2791)
- Moved message item components to `components.messages` [#2791](https://github.com/GetStream/stream-chat-android/pull/2791)
- When querying for more channels, `ChannelListViewModel` now uses `OfflinePlugin` based approach if it is enabled. [#2790](https://github.com/GetStream/stream-chat-android/pull/2790)
- Updated [MessageListHeader Documentation](https://getstream.io/chat/docs/sdk/android/compose/message-components/message-list-header/) [#2855](https://github.com/GetStream/stream-chat-android/pull/2855)

### ❌ Removed
- Removed some redundant components from separate files and the `components` package [#2795](https://github.com/GetStream/stream-chat-android/pull/2795)

# December 9th, 2021 - 4.24.0
## stream-chat-android-offline
### 🐞 Fixed
- Fix the issue when users' data can be outdated until restart SDK.

### ✅ Added
- Added new extension function `ChatClient::keystroke`.
- Added new extension function `ChatClient::stopTyping`.

## stream-chat-android-ui-common
### 🐞 Fixed
- Fixed `MessageInputFieldView#mode` not being reset after custom attachments were cleared

## stream-chat-android-ui-components
### 🐞 Fixed
- Fixed crash related with creation of MessageOptionsDialogFragment
- Fixed behaviour related to search messages, when message was not already loaded from database MessageListView could not scroll to searched message.
- Removed cut from text when text end with Italic
- Fixed `GiphyViewHolderStyle#cardBackgroundColor` not getting applied
- Fixed bug related of not removing channels when filter selects channels where the the current user is not a member

### ⬆️ Improved
- Replied messages now have a limit for size. The text will get cut if there's too many characters or too many line breaks.
- Improved Korean 🇰🇷 translations.

### ✅ Added
- Added scroll to original message when clicking in a reply message. Use `ReplyMessageClickListener` to change the behaviour of click in reply messages.

## stream-chat-android-compose
### 🐞 Fixed
- Removed preemptive attachment loading that was resulting in crashes on certain Android API versions
- Fixed incorrect message shape for theirs messages in threads.

### ⬆️ Improved
- Minor UI improvements to the message overlay
- Enabled scrolling behavior in SelectedMessageOverlay

### ✅ Added
- Added the mention suggestion popup to the `MessageComposer` component, that allows to autocomplete a mention from a list of users.
- Added support for slowdown mode. Users are no longer able to send messages during the cooldown interval.
- Added support for system messages.
- Added support for Giphy command.
- Added message pinning to the list of message options
- Added pinned message UI
- Added a checkbox to the `MessageComposer` component, that allows to display a thread message in the parent channel.
- Added an option to flag a message to the message options overlay.

### ⚠️ Changed
- Changed the way focus state works for focused messages.
- Added the Pin type to the MessageAction sealed class
- Renamed a bunch of state classes for Compose component, to have the `State` prefix, general renaming, imports and other quality of life improvements
- Renamed `ReactionOption` state wrapper to `ReactionOptionItemState`
- Renamed `MessageListItem` state wrapper to `MessageListItemState` and its children now have a `State` suffix
- Renamed `AttachmentItem` state wrapper to `AttachmentPickerItemState`
- Renamed `MessageInputState` to `MessageComposerState`
- Renamed `MessageOption` to `MessageOptionState`
- Renamed `defaultMessageOptions()` to `defaultMessageOptionsState()`


# November 25th, 2021 - 4.23.0
## Common changes for all artifacts
### ⬆️ Improved
- Improved logs for errors in the SDK.

## stream-chat-android-offline
### 🐞 Fixed
- Deprecated `QueryChannelsController::mutedChannelsIds`. Use `ChatDomain.mutedChannels` instead
- Fix issue when sent attachments from Android SDK don't show title in iOS.

### ✅ Added
- Added new extension function `ChatClient::replayEventsForActiveChannels`.
- Added new extension function `ChatClient::setMessageForReply`.
- Added new extension function `ChatClient::downloadAttachment` to download attachments without `ChatDomain`.

## stream-chat-android-ui-common
### ✅ Added
- Made `ThreeTenInitializer` public to allow manual invocations of it. See the new [documentation](https://getstream.io/chat/docs/sdk/android/ui/guides/app-startup-initializers/) for more details.

## stream-chat-android-ui-components
### 🐞 Fixed
- Removed ripple effect for attachments in message options.
### ⬆️ Improved
- More customization for AvatarView. Now it is possible to choose between Square and Circle. Use new fields in AvatarStyle to customize AvatarView the way you prefer. 
### ✅ Added
- Added setter `MessageListView.setMessageBackgroundFactory` to set a factory to provide a background for messages. 
- Added `MessageInputViewModel::sendMessageWithCustomAttachments` function allowing to send message with custom attachments list.
- Added `MessageInputView::submitCustomAttachments` function allowing setting custom attachments in `MessageInputView`.
- Added `SelectedCustomAttachmentViewHolderFactory` interface and `BaseSelectedCustomAttachmentViewHolder`class allowing defining how previews of custom attachments in `MessageInputView` should be rendered.

### ⚠️ Changed
- Added `MessageSendHandler::sendMessageWithCustomAttachments` and `MessageSendHandler::sendToThreadWithCustomAttachments` allowing to intercept sending custom attachments actions.

## stream-chat-android-compose
### 🐞 Fixed
- Fixed the information about channel members shown in the `MessageListHeader` subtitle.
- Fixed the bug where the channel icon did not appear because of a lengthy title.

### ⬆️ Improved
- Updated a lot of documentation around the Messages features
- Improved the subtitle text in the `MessageListHeader` component.
- Now, the `MessageComposer` component supports sending `typing.start` and `typing.stop` events when a user starts or stops typing.
- Made the `ChannelNameFormatter`, `ClipboardHandler` and `MessagePreviewFormatter` interfaces functional for ease of use.
- Now, an error Toast is shown when the input in the `MessageComposer` does not pass validation.

### ✅ Added
- Added the "mute" option to the `ChannelInfo` action dialog.
- Added a wrapper for the message input state in the form of `MessageInputState`
- Added `attachmentsContentImageWidth`, `attachmentsContentImageHeight`, `attachmentsContentGiphyWidth`, `attachmentsContentGiphyHeight`, `attachmentsContentLinkWidth`, `attachmentsContentFileWidth` and `attachmentsContentFileUploadWidth` options to `StreamDimens`, to make it possible to customize the dimensions of attachments content via `ChatTheme`.
- Added a thread separator between a parent message and thread replies.
- Added the `threadSeparatorGradientStart` and `threadSeparatorGradientEnd` options to `StreamColors`, to make it possible to customize the thread separator background gradient colors via `ChatTheme`.
- Added the `threadSeparatorVerticalPadding` and `threadSeparatorTextVerticalPadding` options to `StreamDimens`, to make it possible to customize the dimensions of thread separator via `ChatTheme`.
- Added a typing indicator to the `MessageListHeader` component. 
- Added the `messageOverlayActionItemHeight` option to `StreamDimens`, to make it possible to customize the height of an action item on the selected message overlay via `ChatTheme`.
- Added the `messageAlignmentProvider` field to the `ChatTheme` that allows to customize message horizontal alignment. 
- Added the `maxAttachmentCount` and `maxAttachmentSize` parameters to the `MessagesViewModelFactory`, to make it possible to customize the allowed number and size of attachments that can be sent via the `MessageComposer` component.
- Added the `textStyle` and `textColor` parameters to the `NetworkLoadingView` component, to make it possible to customize the text appearance of the inner text.

### ⚠️ Changed
- Made the MessageMode subtypes to the parent class, to make it easier to understand when importing
- Renamed the MessageMode.Thread to MessageMode.MessageThread for clarity
- Changed the signature of the MessageComposer to accommodate for the `MessageInputState`
- Moved common state to the `io.getstream.chat.android.common` package
- Made the `AttachmentFactory.previewContent` field nullable.
- Exposed `MessageReactions` as a public component so users can use it to display a message reactions bubble in their custom UI.
- Changed the type of the inner channel items in the `ChannelsState` class from `Channel` to `ChannelItem`.


# November 11th, 2021 - 4.22.0
## Common changes for all artifacts
### ⬆️ Improved
- Bumped the SDKs target API to 31
- Updated WorkManager to version 2.7.0, which fixes compatibility issues with SDK 31

### ✅ Added
- Added Indonesian :indonesia: translations.
- Added `onErrorSuspend` extension for `Result` to allow executing suspending lambda function for handing error response.

## stream-chat-android
### ✅ Added
- Added `ChannelListItemAdapter::getChannels()` for getting a list of channels

## stream-chat-android-client
### ✅ Added
- Added `NotificationConfig::shouldShowNotificationOnPush` that allows enabling/disabling showing notification after receiving a push message

### ⚠️ Changed
- `NotificationConfig::pushNotificationsEnabled` is now disabled by default if you don't provide custom `NotificationConfig` - our SDK won't create a `NotificationChannel` if push notifications are not configured

## stream-chat-android-offline
### 🐞 Fixed
- Fixed inserting messages with empty `Message::cid`

### ✅ Added
- Added new extension function `ChatCliet::requestMembers` to query members without `ChatDomain`.
- Added new extension function `ChatCliet::searchUsersByName`.

### ⚠️ Changed
- 🚨 Breaking change: `RetryPolicy` in `ChatDomain` is now immutable and can only be set with Builder before creating an instance of it.
- 🚨 Breaking change: `ChannelEventsHandler` is renamed to `ChatEventHandler`, it's function is renamed from `onChannelEvent` to `handleChatEvent`, EventHandlingResult is sealed class now. To get more details read [our docs](https://getstream.io/chat/docs/sdk/android/ui/components/channel-list/#chateventhandler)

## stream-chat-android-ui-components
### 🐞 Fixed
- Fixed bug when showing messages with pending attachments that cause loading state to be not shown in some cases.
- Fixed clearing `MessageInputView` after dismissing message to edit
- Fixed support for videos from other SDKs
- Fixed downloading attachments with some special characters in their names

### ⬆️ Improved
- Improved Korean 🇰🇷 translation related to the flagging.
- 🚨 Breaking change: Now the button for sending message in MessageInputView sizes itself accordingly with the drawable used, instead of having a predefined size (32dp)
- Improved KDocs for `MessageListFragment`.

### ✅ Added
- You can now use MessageListView.backgroundDrawable to have more flexibility to customize your message items background. Be aware that setting backgroundDrawable will override the background configurations of xml.
- Added `streamUiEditInputModeIcon` and `streamUiReplyInputModeIcon` attributes to `MessageInputView`.
  Use them to customize icon in the `MessageInputView's` top left corner displayed when user edits or replies to the message.
- Added `setMessageInputModeListener`, `setSendMessageButtonEnabledDrawable` and `setSendMessageButtonDisabledDrawable` method to `MessageInputView`.
  They can be used together for changing send button icon based on current input mode. See [docs](https://getstream.io/chat/docs/sdk/android/ui/components/message-input#changing-send-message-button) for more details.
- Added static methods `createIntent` and `newInstance` those doesn't have default parameters on `MessageListActivity` and `MessageListFragment` for supporting Java side.

## stream-chat-android-compose
### 🐞 Fixed
- Fixed channel options that are displayed in the `ChannelInfo` component.

### ⬆️ Improved
- Improved the icon set and polished the UI for various Messages features
- Improved the set of customization options for the `DefaultChannelItem`
- Updated documentation for Channels set of features
- Now it is possible to search for distinct channels by member names using `ChannelListViewModel`.
- Improved the design of `ChannelInfo` bottom sheet dialog.

### ✅ Added
- Added a new parameter to the `AttachmentFactory` called `previewContent` that represents attachments within the MessageInput
- Added the `leadingContent`, `detailsContent`, `trailingContent` and `divider` Slot APIs for the `DefaultChannelItem`
- Added `StreamDimens` option to the `ChatTheme`, to allow for dimension customization across the app.
- Added localization support for the components related the channel list.
- Added the `emptySearchContent` parameter to `ChannelList` component that allows to customize the empty placeholder, when there are no channels matching the search query.
- Added support for the muted channel indicator in the message list.
- Added `ChannelNameFormatter` option to the `ChatTheme`, to allow for channel name format customization across the app.
- Added the `textFormatter` field to `AttachmentFactory`, to allow for attachment text format customization.
- Added `MessagePreviewFormatter` option to the `ChatTheme`, to allow for message preview text format customization across the app.
- Added the `leadingContent`, `headerContent`, `footerContent`, `trailingContent` and `content` Slot APIs for the `DefaultMessageItem`
- Added `channelInfoUserItemWidth`, `channelInfoUserItemHorizontalPadding` and `channelInfoUserItemAvatarSize` options to `StreamDimens`, to make it possible to customize the dimensions inside the `ChannelInfo` component via `ChatTheme`.
- Added `ownMessagesBackground`, `otherMessagesBackground` and `deletedMessagesBackgroundColor` options to `StreamColors`, to make it possible to customize the message bubble color via `ChatTheme`.

### ⚠️ Changed
- The `AttachmentFactory` now requires an additional parameter - `previewContent` that's used to preview the attachment within the MessageInput, so please be aware of this!
- Renamed `ChannelOption.icon` property to `ChannelOption.iconPainter` and changed the property type from `ImageVector` to `Painter`.
- Changed the type of the `ChannelListViewModel.selectedChannel` field to `MutableState<Channel?>`.

# October 27th, 2021 - 4.21.0
## Common changes for all artifacts
### ⬆️ Improved
- Improved Korean 🇰🇷 translations.

### ✅ Added
- Added `ChatDomain.connectionState` that exposes 3 states: `CONNECTED`, `CONNECTING` and `OFFLINE`.
  `ChannelListHeaderView` and `MessageListHeaderView` show different title based on newly introduced connection state.
  `ChatDomain.online` is now deprecated - use `ChatDomain.connectionState` instead.

## stream-chat-android-client
### ⬆️ Improved
- Added KDocs for `Result` properties and methods.

### ✅ Added
- The `UserCredentialStorage` interface was added to `ChatClient`. You can set your own implementation via `ChatClient.Builder::credentialStorage`

### ⚠️ Changed
- 🚨 Breaking change: Config property `isRepliesEnabled` is renamed to `isThreadEnabled` to avoid misleading. Now it toggles only thread feature.

### ❌ Removed
- `androidx-security-crypto` dependency was removed. Now, the user's token storage uses private shared preferences by default.

## stream-chat-android-offline
### 🐞 Fixed
- Fix bug when ChannelEventsHandler was not used even if it was set in QueryChannelsController

### ⬆️ Improved
- Channel gets removed from `QueryChannelsController` when receive `ChannelHiddenEvent`

## stream-chat-android-ui-components
### 🐞 Fixed
- Fixed position of reactions. Now the reactions adapts its starting position to fit entirely in the screen. 
- 🚨 Breaking change: Fixing positions of reactions in edit reactions dialog. Using a GridLayoutManager instead of LinearLayoutManager, so now there's box with all reactions instead of a scrollable list. The way to customize the box is a bit different, then a breaking change was inserted in this feature. 
- Made it impossible to send a message during the cooldown interval in slow mode.

### ⬆️ Improved
- Better position for icon of failed message
- Small improvement for information update in messages. The ViewHolders only update the information that had a change.

### ✅ Added
- Added `streamUiMaxAttachmentsCount` attribute to `MessageInputView` to allow customizing the maximum number of attachments in the single message.
The maximum attachments count cannot be greater than 10. Default value: 10.
- Added `streamUiMessageMaxWidthFactorMine` and `streamUiMessageMaxWidthFactorTheirs` `MessageListView` attributes. You can adjust messages width by passing values in [75% - 100%] range.
- Added `MessageInputView::setAttachmentButtonClickListener` that helps you to override click listener for the attachment button.
- Added `MessageInputView::submitAttachments` method to set attachments in `MessageInputView` to be sent with a message.

### ⚠️ Changed
- Feature of replied messages can be enabled/disabled only locally via SDK. `Thread` dashboard flag toggles only thread feature.

## stream-chat-android-compose
### ⬆️ Improved
- Added a way to customize the app font family, by passing in a parameter to `StreamTypography.defaultTypography()`
- Improved permission handling for the `AttachmentsPicker` to handle only the required permissions
- `ThreadParticipants` is now public and can be used for your custom UI.

### ✅ Added
- `ThreadParticipants` component now has a `text: String` parameter allowing customizing the thread label.
- Added unread message count indicators to ChannelItems to show users more info about their channels

### ⚠️ Changed
- `CAMERA` permission is no longer required to be declared in the App Manifest, because we don't use it

### ❌ Removed
- Removed `CAMERA` permission requirement, because we don't use internal camera preview, we request a 3rd party app
- Removed `CAMERA` permission checks if the user doesn't require the permission in their app


# October 18th, 2021 - 4.20.0
## Common changes for all artifacts
### ⬆️ Improved
- Upgraded Kotlin version to 1.5.30
- Make our SDK compile-friendly with TargetSDK 31
- Upgraded Coil version to [1.4.0](https://github.com/coil-kt/coil/releases/tag/1.4.0)

### ⚠️ Changed
- 🚨 Breaking change: `ProgressCallback` is not invoked on main thread anymore. So make sure to handle it if you were previously using this callback to update the UI directly.
- Attachment#uploadState is now updated in real-time during uploads.

### ❌ Removed
- Removed `ProgressTrackerFactory` and `ProgressTracker` in favour of new progress tracking implementation.

## stream-chat-android
### ✅ Added
- Push Notification uses `MessagingStyle` on devices with API Version 23+
- Push Notification configuration has been simplified, check our [docs](https://getstream.io/chat/docs/sdk/android/client/guides/push-notifications/#customizing-push-notifications) to see how it works
- `NotificationHandler` interface allows you to implement your own Push Notification logic show/remove notifications. It is the new interface you need to use if you were using `ChatNotificationHandler` previously
- `NotificationHandlerFactory` help you to use our default `NotificationHandler` implementations

### ⚠️ Changed
- Some properties of `NotificationConfig` has been deprecated, check our [DEPRECATIONS](https://github.com/GetStream/stream-chat-android/blob/main/DEPRECATIONS.md) section
- `ChatNotificationhandler` class has been deprecated, you need to use `NotificationHandler` now. Check our [DEPRECATIONS](https://github.com/GetStream/stream-chat-android/blob/main/DEPRECATIONS.md) section.

## stream-chat-android-client
### 🐞 Fixed
- Fixed issues with Proguard stripping response classes incorrectly

### ⬆️ Improved
- Added KDocs for `ChatClient.Builder` methods.
- `ChatClient` now defaults to using the `https://chat.stream-io-api.com` base URL, using [Stream's Edge API Infrastructure](https://getstream.io/blog/chat-edge-infrastructure/) instead of connecting to a region-specific API. If you're not on a dedicated chat infrastructure, remove any region-specific base URL settings from the `ChatClient.Builder` to use Edge instead.

### ✅ Added
- 🚨 Breaking change: A new `Idle` state is added to `Attachment.UploadState`.
- Added a new callback function `onProgress(bytesUploaded: Long, totalLength: Long)` in `ProgressCallback`.
- Added the possibility to add your own instance of OkHttpClient with `ChatClient.okHttpClient`.

### ⚠️ Changed
- 🚨 Breaking change: `Attachment.UploadState.InProgress` now is data class having two fields, `bytesUploaded: Long` and `totalBytes: Long` instead of object.
- Deprecated the `ChatClient.Builder#cdnUrl` method. To customize file uploads, set a custom `FileUploader` implementation instead. More info in the documentation: [Using Your Own CDN](https://getstream.io/chat/docs/android/file_uploads/?language=kotlin#using-your-own-cdn).

## stream-chat-android-offline
### 🐞 Fixed
- Fixed infinite loading of message if any of its attachments uploading was failed

### ✅ Added
- `ChannelEventsHandler` is added to `QueryChannelsController` to handle updating channel list logic after receiving events. You can provide custom `ChannelEventsHandler` through `ChannelListViewModel` or using `QueryChannelsController` directly.

### ⚠️ Changed
- `QueryChannelsController::newChannelEventFilter` and `QueryChannelsController#checkFilterOnChannelUpdatedEvent` are now deprecated. See the deprecation log for more details.

## stream-chat-android-ui-common
### 🐞 Fixed
- Fixed PDF attachments previews

## stream-chat-android-ui-components
### 🐞 Fixed
- Fixed bug related to scroll of messages.
- Updating attachments view holder only when attachments have changed. This fixes a problem with reloading gifs when reactions are added or removed.
- Fixing ViewReactionsView being cropped if more than 7 reactions are added
- Fix bug using custom attributes into views inflated into our SDK Views

### ⬆️ Improved
- Now it is possible to set a custom `LinearLayoutManager` to `MessageListView`, this can be used to change stack of messages or revert the layout.
- Removed full screen loading view when loading more message items on the `SearchResultListView`.

### ✅ Added
- Added `MessageListView::getRecyclerView` method which exposes the inner `RecyclerView` with message list items.
- Added `MessageListView::setUserReactionClickListener` method to set a listener used when a reaction left by a user is clicked on the message options overlay.
- Added attr `streamUiScrollButtonElevation` to set the elevation of scroll button ot `MessageListView` 
### ⚠️ Changed
- `ChatUI.uiMode` has been deprecated. If you want to force Dark/Light theme, you need to use `AppCompatDelegate.setDefaultNightMode(AppCompatDelegate.MODE_NIGHT_NO|AppCompatDelegate.MODE_NIGHT_YES)`

### ❌ Removed
- `android.permission.CAMERA` from our Manifest. This permission is not required anymore.

## stream-chat-android-compose
### 🐞 Fixed
- Fixed a bug where attachments weren't properly stored when editing a message

### ⬆️ Improved
- Updated the Compose framework version (1.0.3)
- Updated the Accompanist libraries version (0.19.0)
- Improved overlays in all components, to match the same design and opacity
- Added smaller animations to the AttachmentPicker in the MessagesScreen
- General improvements in the Attachments API and the way we build different attachments
- Allowed for better long clicks on attachments
- Improved the experience of creating the MessagesViewModelFactory with default arguments
- Updated and cleaned up Channel screen design
- Improved logic for updating the `lastSeenMessage` for fewer calculations

### ✅ Added
- Added DateSeparator items to Messages to group up messages by their creation date
- Added an `overlayDark` color for date separators and similar UI components

### ⚠️ Changed
- Removed AttachmentPicker option when editing messages
- Removed Attachment previews when editing messages with attachments
- Improved the ease of use of the AttachmentState API by keeping it state & actions only
- Moved the `modifier` parameter outside of the AttachmentState to the AttachmentFactory
- Updated Attachments to hold `Message` items instead of `MessageItem`s
- Changed the type of the `onLastVisibleMessageChanged` parameter to `Message` for ease of use
- Changed the parameter type of `itemContent` in `MessageList` and `Messages` to `MessageListItem`
- Renamed `onScrollToBottom` to `onScrolledToBottom` in `MessageList` and `Messages`
- Made the ChannelListHeader Slot APIs non-nullable so they're always provided, also made them an extension of the RowScope for ease of use

# September 15th, 2021 - 4.19.0
## Common changes for all artifacts
### ✅ Added
- Create new artifact to integrate Huawei Push Kit with Stream. You will need to add  `stream-chat-android-pushprovider-huawei` artifact to your App. Check our [docs](https://getstream.io/chat/docs/sdk/android/client/guides/push-notifications/huawei) for further details.

## stream-chat-android
### ✅ Added
- Added a method to dismiss all notifications from a channel. It is handled internally from the SDK but you are able to dismiss channel notification at whatever time calling `ChatClient::dismissChannelNotifications`
- Notifications are dismissed after the user logout the SDK

## stream-chat-android-client
### 🐞 Fixed
- Fixed sending messages using `ChatClient::sendMessage` without explicitly specifying the sender user id.
- Fixed sending custom attachments without files to upload
- Fixed deserialization issues when parsing `ChannelTruncatedEvent` and `MessageDeletedEvent` events with an absent user.

### ⬆️ Improved
- Custom attachment types are now preserved after file uploads

### ✅ Added
- Added `hardDelete` field to `MessageDeletedEvent`.

### ⚠️ Changed
- Now it is possible to hard delete messages. Insert a flag `hard = true` in the `ChatClient.deleteMessage` and it will be deleted in the backend. **This action can't be undone!**

## stream-chat-android-ui-common
### 🐞 Fixed
- Fixed bug with light mode.
- Removed `streamUiValidTheme`, as we don't support extending our base theme any longer. Please don't extend our base theme and set the `streamUiTheme` in your application theme instead.

## stream-chat-android-ui-components
### ✅ Added
- Notifications are dismissed after the user go into the channel conversation when you are using `MessageListView`
- Added `bubbleBorderColorMine`, `bubbleBorderColorTheirs`, `bubbleBorderWidthMine`, `bubbleBorderWidthTheirs` to `ViewReactionsViewStyle` for customizing reactions` border

## stream-chat-android-compose
### ⬆️ Improved
- Updated the Compose framework version (1.0.2)
- Updated the Accompanist library version (0.18.0)

### ✅ Added
- Added an uploading indicator to files and images
- Images being uploaded are now preloaded from the system
- Upload indicators show the upload progress and how much data is left to send
- Added more image options to the ImagePreviewActivity such as download, delete, reply to message...
- Added an Image Gallery feature to the ImagePreviewActivity where users can browse all the images
- Notifications are dismissed after the user go into the channel conversation when you are using `MessageList`

### ⚠️ Changed
- `StreamAttachment.defaultFactories()` is a function now, instead of a property.
- Updated all default value factories to functions (e.g. StreamTypography)
- Re-organized all attachment factories and split up code in multiple packages
- Changed the `AttachmentState` `message` property name to `messageItem`
- Added an `isFocused` property to `MessageItem`
- Added an `onImagePreviewResult` callback/parameter to various Messages screen components

### ❌ Removed

## stream-chat-android-pushprovider-firebase
### ✅ Added
- Added a `FirebaseMessagingDelegate` class to simplify custom implementations of `FirebaseMessagingService` that forward messages to the SDK. See [Using a Custom Firebase Messaging Service](https://getstream.io/chat/docs/sdk/android/client/guides/push-notifications/firebase/#using-a-custom-firebase-messaging-service) for more details.

## stream-chat-android-pushprovider-huawei
### ✅ Added
- Added a `HuaweiMessagingDelegate` class to simplify custom implementations of `HmsMessageService` that forward messages to the SDK. See [Using a Custom Huawei Messaging Service](https://getstream.io/chat/docs/sdk/android/client/guides/push-notifications/huawei#using-a-custom-huawei-messaging-service) for more details.

# September 15th, 2021 - 4.18.0
## stream-chat-android-client
### 🐞 Fixed
- Fixed setting notification's `contentTitle` when a Channel doesn't have the name. It will now show members names instead

### ✅ Added
- Added a new way to paginate through search message results using limit and next/previous values.

### ⚠️ Changed
- Deprecated `Channel#name`, `Channel#image`, `User#name`, `Ues#image` extension properties. Use class members instead.

### ❌ Removed
- Completely removed the old serialization implementation. You can no longer opt-out of using the new serialization implementation.
- Removed the `UpdateUsersRequest` class.

## stream-chat-android-offline
### ⬆️ Improved
- Improving logs for Message deletion error.

## stream-chat-android-ui-common
### 🐞 Fixed
- Fixed theme for `AttachmentDocumentActivity`. Now it is applied: `Theme.AppCompat.DayNight.NoActionBar`

## stream-chat-android-ui-components
### 🐞 Fixed
- Fixed the bug when MessageInputView let send a message with large attachments. Such message is never sent.
- Fixed bug related to `ScrollHelper` when `MessageListView` is initialised more than once.

### ⬆️ Improved
- The search for mentions now includes transliteration, diacritics removal, and ignore typos. To use transliteration, pass the id of the desired alphabets to `DefaultStreamTransliterator`, add it to DefaultUserLookupHandler and set it using `MessageInputView.setUserLookupHandler`. Transliteration works only for android API 29. If you like to add your own transliteration use https://unicode-org.github.io/icu/userguide/icu4j/.
- Improved scroll of message when many gif images are present in `MessageListView`

### ✅ Added
- Added scroll behaviour to `MessageListViewStyle`.

## stream-chat-android-compose
### 🐞 Fixed
- Fixed a bug where the Message list flickered when sending new messages
- Fixed a few bugs where some attachments had upload state and weren't file/image uploads

### ⬆️ Improved
- Improved the Message list scrolling behavior and scroll to bottom actions
- Added an unread count on the Message list's scroll to bottom CTA
- Improved the way we build items in the Message list
- Added line limit to link attachment descriptions
- Added a way to customize the default line limit for link descriptions
- Improved the `MessageListHeader` with more customization options

### ✅ Added
- Added an uploading indicator to files and images
- Images being uploaded are now preloaded from the system
- Upload indicators show the upload progress and how much data is left to send
- Added UploadAttachmentFactory that handles attachment uploads

### ⚠️ Changed
- `StreamAttachment.defaultFactories()` is a function now, instead of a property.
- Updated all default value factories to functions (e.g. StreamTypography)
- Re-organized all attachment factories and split up code in multiple packages
- Changed the `AttachmentState` `message` property name to `messageItem`
- Added a `Channel` parameter to the `MessagesScreen`'s `onHeaderActionClick` lambda
- Changed the way the `MessageListHeader` is structured by adding slot components

# August 30th, 2021 - 4.17.2
## stream-chat-android-ui-client
### 🐞 Fixed
- Fixed bug which can lead to crash when immediate logout after login

# August 30th, 2021 - 4.17.2
## stream-chat-android-ui-components
### 🐞 Fixed
- Fixes a bug related to incorrect theme of AttachmentActivity.

# August 30th, 2021 - 4.17.1
## Common changes for all artifacts
### ⬆️ Improved
- Now we provide SNAPSHOT versions of our SDK for every commit arrives to the `develop` branch.
  They shouldn't be used for a production release because they could contains some known bugs or breaking changes that will be fixed before a normal version is released, but you can use them to fetch last changes from our SDK
  To use them you need add a new maven repository to your `build.gradle` file and use the SNAPSHOT.
```
 maven { url 'https://oss.sonatype.org/content/repositories/snapshots/' }
```
Giving that our last SDK version is `X.Y.Z`, the SNAPSHOT version would be `X.Y.(Z+1)-SNAPSHOT`

## stream-chat-android-client
### 🐞 Fixed
- `TooManyRequestsException` caused to be subscribed multiple times to the `ConnectivityManager`

### ⬆️ Improved
- Reconnection process

## stream-chat-android-offline
### ✅ Added
- Added `ChatDomain#Builder#uploadAttachmentsWorkerNetworkType` for customizing `UploadAttachmentsWorker` network type constraint

## stream-chat-android-ui-common
### 🐞 Fixed
- Fixed a bug in state handling for anonymous users.

## stream-chat-android-ui-components
### 🐞 Fixed
- Fix for position of deleted messages for other users
- Fix glitch in selectors of file

### ✅ Added
- Added style attributes for `AttachmentGalleryActivity` to control menu options like enabling/disabling reply button etc.
- Now it is possible to customize when the avatar appears in the conversation. It is possible to use an avatar in messages from other users and for messages of the current user. You can check it here:  https://getstream.io/chat/docs/sdk/android/ui/components/message-list/#configure-when-avatar-appears
- Added support for slow mode. Users are no longer able to send messages during cooldown interval.
- Added possibility to customize the appearance of cooldown timer in the `MessageInputView` using the following attributes:
  - `streamUiCooldownTimerTextSize`, `streamUiCooldownTimerTextColor`, `streamUiCooldownTimerFontAssets`, `streamUiCooldownTimerFont`, `streamUiCooldownTimerTextStyle` attributes to customize cooldown timer text
  - `cooldownTimerBackgroundDrawable`- the background drawable for cooldown timer

# August 24th, 2021 - 4.17.0
## Common changes for all artifacts
### ⬆️ Improved
- Updated Target API Level to 30
- Updated dependency versions
  - Coil 1.3.2
  - AndroidX Activity 1.3.1
  - AndroidX Startup 1.1.0
  - AndroidX ConstraintLayout 2.1.0
  - Lottie 4.0.0

## stream-chat-android-client
### 🐞 Fixed
- Fixed a serialization error when editing messages that are replies

### ✅ Added
- Added the `expiration` parameter to `ChatClient::muteChannel`, `ChannelClient:mute` methods
- Added the `timeout` parameter to `ChatClient::muteUser`, `ChannelClient:mute::muteUser` methods

### ⚠️ Changed
- Allow specifying multiple attachment's type when getting messages with attachments:
  - Deprecated `ChatClient::getMessagesWithAttachments` with `type` parameter. Use `ChatClient::getMessagesWithAttachments` function with types list instead
  - Deprecated `ChannelClient::getMessagesWithAttachments` with `type` parameter. Use `ChannelClient::getMessagesWithAttachments` function with types list instead

## stream-chat-android-ui-common
### 🐞 Fixed
- Fixed a bug in state handling for anonymous users.

## stream-chat-android-ui-components
### ✅ Added
- Added self-contained higher-level UI components:
  - `ChannelListFragment` - channel list screen which internally contains `ChannelListHeaderView`, `ChannelListView`, `SearchInputView`, `SearchResultListView`.
  - `ChannelListActivity` - thin wrapper around `ChannelListFragment`
  - `MessageListFragment` - message list screen which internally contains `MessageListHeaderView`, `MessageListView`, `MessageInputView`.
  - `MessageListActivity` - thin wrapper around `MessageListFragment`
    Check [ChannelListScreen](https://getstream.io/chat/docs/sdk/android/ui/components/channel-list-screen/) and [MessageListScreen](https://getstream.io/chat/docs/sdk/android/ui/components/message-list-screen/) docs for further details.

## stream-chat-android-compose
### 🐞 Fixed
- Added missing `emptyContent` and `loadingContent` parameters to `MessageList` inner components.
- Fixed a bug where selected File attachment icons were clipped.
- Fixed a bug where image file attachments weren't shown as thumbnails.
- Added an overlay to the `ChannelInfo` that blocks outside clicks.
- Updated the `ChannelInfoUserItem` to use the `UserAvatar`.

### ⬆️ Improved
- Added default date and time formatting to Channel and Message items.
- Improved attachments API by providing cleaner examples of attachment factories.
- Updated documentation & examples.
- Decoupled attachment content to specific attachment files.
- Decoupled message attachment content to a `MessageAttachmentsContent` component.
- Re-structured SDK module to accommodate a new `attachment` package.

### ✅ Added
- Added `DateFormatter` option to the `ChatTheme`, to allow for date format customization across the app.
- Added a `Timestamp` component that encapsulates date formatting.
- Added a way to customize and override if messages use unique reactions.
- Added a `GiphyAttachmentFactory` for GIF specific attachments.
- Added support for loading GIFs using a custom `ImageLoader` for Coil.


# August 12th, 2021 - 4.16.0
## Common changes for all artifacts
### ✅ Added
- Added support for several languages:
  - French
  - Hindi
  - Italian
  - Japanese
  - Korean
  - Spanish
    You can disable them by explicitly setting `resConfigs` inside `build.gradle` file. Check our [docs](https://getstream.io/chat/docs/sdk/android/ui/guides/custom-translations/) for further details.
### ⚠️ Changed
- 🚨 Breaking change: Firebase dependencies have been extracted from our SDK. If you want to continue working with Firebase Push Notification you need to add `stream-chat-android-pushprovider-firebase` artifact to your App
  Check our [docs](https://getstream.io/chat/docs/sdk/android/client/guides/push-notifications/) for further details.
- Updated the Kotlin version to latest supported - `1.5.21`.

## stream-chat-android
### 🐞 Fixed
- Fixed markdown links rendering using custom linkify implementation.

## stream-chat-android-client
### ✅ Added
- `PushMessage` class created to store Push Notification data
- `PushDeviceGenerator` interface to obtain the Push Token and create the `Device`

### ⚠️ Changed
- `Device` class has an extra attribute with the `PushProvider` used on this device
- Breaking change: `ChatClient.setDevice()` and `ChatClient.addDevice()` now receive a `device` instance, instead of only receive the push provider token
- `RemoteMessage` from Firebase is not used anymore inside of our SDK, now it needs to be used with `PushMessage` class
- `NotificationConfig` has a new list of `PushDeviceGenerator` instance to be used for generating the Push Notification Token. If you were using `Firebase` as your Push Notification Provider, you need to add `FirebasePushDeviceGenerator` to your `NotificationConfig` object to continue working as before. `FirebasePushDeviceGenerator` receive by constructor the default `FirebaseMessaging` instance to be used, if you would like to use your own instance and no the default one, you can inject it by constructor. Unneeded Firebase properties have been removed from this class.

### ❌ Removed
- 🚨 Breaking change: Remove `ChatClient.isValidRemoteMessage()` method. It needs to be handled outside
- 🚨 Breaking change: Remove `ChatClient.handleRemoteMessage(RemoteMessage)`. Now it needs to be used `ChatClient.handlePushMessage(PushMessage)`

## stream-chat-android-offline
### 🐞 Fixed
- Fixed the event sync process when connection is recovered

## stream-chat-android-ui-common
### ❌ Removed
- Removed unnecessary "draft" filter from the default channel list filter as it is only relevant to the sample app

## stream-chat-android-ui-components
### 🐞 Fixed
- Fixed attachments of camera. Now multiple videos and pictures can be taken from the camera.
- Added the possibility to force light and dark theme. Set it in inside ChatUI to make all views, fragments and activity of the SDK light.
- Fixed applying style to `SuggestionListView` when using it as a standalone component. You can modify the style using `suggestionListViewTheme` or `TransformStyle::suggestionListStyleTransformer`
- Fixed markdown links rendering using custom linkify implementation.

### ✅ Added
- Added `MessageListView::setDeletedMessageListItemPredicate` function. It's responsible for adjusting visibility of the deleted `MessageListItem.MessageItem` elements.
- Added `streamUiAttachmentSelectionBackgroundColor` for configuring attachment's icon background in `AttachmentSelectionDialogFragment`
- Added `streamUiAttachmentSelectionAttachIcon` for configuring attach icon in `AttachmentSelectionDialogFragment`
- Added support for pinned messages:
  - Added a button to pin/unpin a message to the message options overlay
  - Added `MessageListView::setMessagePinHandler` and `MessageListView::setMessageUnpinHandler` methods to provide custom handlers for aforementioned button
  - Added `PinnedMessageListView` to display a list of pinned messages. The view is supposed to be used with `PinnedMessageListViewModel` and `PinnedMessageListViewModelFactory`
- Possibility to transform MessageItems before the are displayed in the screen.
  Use the `MessageListView.setMessageItemTransformer` for make the necessary transformation. This example makes groups of messages if they were created less than one hour apart:
```
binding.messageListView.setMessageItemTransformer { list ->
  list.mapIndexed { i, messageItem ->
        var newMessageItem = messageItem

        if (i < list.lastIndex) {
            val nextMessageItem = list[i + 1]

            if (messageItem is MessageListItem.MessageItem &&
                nextMessageItem is MessageListItem.MessageItem
            ) {
                val thisInstant = messageItem.message.createdAt?.time?.let(Instant::ofEpochMilli)
                val nextInstant = nextMessageItem.message.createdAt?.time?.let(Instant::ofEpochMilli)

                if (nextInstant?.isAfter(thisInstant?.plus(1, ChronoUnit.HOURS)) == true) {
                    newMessageItem = messageItem.copy(positions = listOf(MessageListItem.Position.BOTTOM))
                } else {
                    newMessageItem =
                        messageItem.copy(positions = messageItem.positions - MessageListItem.Position.BOTTOM)
                }
            }
        }

        newMessageItem
    }
}
```
- Added possibility to customize the appearance of pinned message in the`MessageListView` using the following attributes:
  - `streamUiPinMessageEnabled` - attribute to enable/disable "pin message" feature
  - `streamUiPinOptionIcon` - icon for pin message option
  - `streamUiUnpinOptionIcon` - icon for unpin message option
  - `streamUiPinnedMessageIndicatorTextSize`, `streamUiPinnedMessageIndicatorTextColor`, `streamUiPinnedMessageIndicatorTextFontAssets`, `streamUiPinnedMessageIndicatorTextFont`, `streamUiPinnedMessageIndicatorTextStyle` attributes to customize "pinned by" text
  - `streamUiPinnedMessageIndicatorIcon` - icon in the message list indicating that a message was pinned
  - `streamUiPinnedMessageBackgroundColor` - the background color of a pinned message in the message list
- Added possibility to customize `PinnedMessageListView` style using `streamUiPinnedMessageListStyle` theme attribute or `TransformStyle.pinnedMessageListViewStyleTransformer`. The list of available style attributes can be found in `attrs_pinned_message_list_view.xml`. The default style for `PinnedMessageListView` is `StreamUi.PinnedMessageList`.

### ⚠️ Changed
- 🚨 Breaking change: the deleted `MessageListItem.MessageItem` elements are now displayed by default to all the users. This default behavior can be customized using `MessageListView::setDeletedMessageListItemPredicate` function. This function takes an instance of `MessageListItemPredicate`. You can pass one of the following objects:
  * `DeletedMessageListItemPredicate.VisibleToEveryone`
  * `DeletedMessageListItemPredicate.NotVisibleToAnyone`
  * or `DeletedMessageListItemPredicate.VisibleToAuthorOnly`
    Alternatively you can pass your custom implementation by implementing the `MessageListItemPredicate` interface if you need to customize it more deeply.

## stream-chat-android-compose
### 🐞 Fixed
- Fixed a bug where we didn't use the `Channel.getDisplayName()` logic for the `MessageListHeader`.
- Fixed a bug where lazy loading for `Channel`s wasn't working consistently

### ⬆️ Improved
- Updated Jetpack Compose to `1.0.1`
- Updated Accompanist libraries to `0.16.1`
- Updated KTX Activity to `1.3.1`
- Exposed functionality for getting the `displayName` of `Channel`s.
- Added updated logic to Link preview attachments, which chooses either the `titleLink` or the `ogUrl` when loading the data, depending on which exists .

### ✅ Added
- Added the `emptyContent` and `loadingContent` parameters to `ChannelList` and `MessageList` components. Now you can customize the UI of those two states.
- Added lots of improvements to Avatars - added a `UserAvatar`, `ChannelAvatar` and an `InitialsAvatar` to load different types of data.
- We now show a matrix of user images in case we're in a group DM.
- We also show initials in case the user doesn't have an image.
- Added a way to customize the leading content in the `ChannelListHeader`.

### ⚠️ Changed
- `ViewModel`s now initialize automatically, so you no longer have to call `start()` on them. This is aimed to improve the consistency between our SDKs.
- Added a `Shape` parameter to `Avatar` to customize the shape.
- The `User` parameter in the `ChannelListHeader` is nullable and used to display the default leading content.

## stream-chat-android-pushprovider-firebase
### ✅ Added
- Create this new artifact. To use Firebase Push Notification you need do the following steps:
  1. Add the artifact to your `build.gradle` file -> `implementation "io.getstream:stream-chat-android-pushprovider-firebase:$streamVersion"`
  2. Add `FirebaseDeviceGenerator` to your `NotificationConfig`
        ```
            val notificationConfig = NotificationConfig(
                [...]
                pushDeviceGenerators = listOf(FirebasePushDeviceGenerator())
                )
        ```


# August 5th, 2021 - 4.15.1
## stream-chat-android-client
### ⬆️ Improved
- Improved `ChatClient::pinMessage` and `ChatClient::unpinMessage`. Now the methods use partial message updates and the data in other `Message` fields is not lost.

### ✅ Added
- Added `Channel::isMutedFor` extension function which might be used to check if the Channel is muted for User
- Added `ChatClient::partialUpdateMessage` method to update specific `Message` fields retaining the other fields

## stream-chat-android-offline
### 🐞 Fixed
- Fixed updating `ChannelController::muted` value

### ⬆️ Improved
- The following `Message` fields are now persisted to the database: `pinned`, `pinnedAt`, `pinExpires`, `pinnedBy`, `channelInfo`, `replyMessageId`.

## stream-chat-android-ui-components
### 🐞 Fixed
- Added a fix for default view for empty state of ChannelListView.
- Fixed memory leaks for FileAttachmentsView.

### ✅ Added
- Added `MessageListItem.ThreadPlaceholderItem` and corresponding `THREAD_PLACEHOLDER` view type which can be used to implement an empty thread placeholder.
- Added `authorLink` to `Attachment` - the link to the website

### ❌ Removed
- Removed `UrlSigner` class

## stream-chat-android-compose
### ⬆️ Improved
- Exposed `DefaultMessageContainer` as a public component so users can use it as a fallback
- Exposed an `isMine` property on `MessageItem`s, for ease of use.
- Allowed for customization of `MessageList` (specifically `Messages`) component background, through a `modifier.background()` parameter.
- Allowed for better message customization before sending the message.

### ⚠️ Changed
- Moved permissions and queries from the compose sample app `AndroidManifest.xml` to the SDK `AndroidManifest.xml` so users don't have to add permissions themselves.
- Changed the exposed type of the `MessageComposer`'s `onSendMessage` handler. This way people can customize messages before we send them to the API.

### ❌ Removed
- Removed `currentUser` parameter from `DefaultMessageContainer` and some other components that relied on ID comparison to know which message is ours/theirs.
- Removed default background color on `Messages` component, so that users can customize it by passing in a `modifier`.


# July 29th, 2021 - 4.15.0
## New Jetpack Compose UI Components 🎉

Starting from this release, we have a new `stream-chat-android-compose` artifact that contains a UI implementation for Chat built in Jetpack Compose.

The new artifact is available as a beta for now (note the postfix in the version number):

```groovy
implementation "io.getstream:stream-chat-android-compose:4.15.0-beta"
```

Learn more in the [announcement blog post](https://getstream.io/blog/jetpack-compose-sdk/), check out the [documentation of the Compose UI Components](https://getstream.io/chat/docs/sdk/android/compose/overview/), and try them today with the [Compose Chat tutorial](https://getstream.io/chat/compose/tutorial/)!

## Common changes for all artifacts

### 🐞 Fixed
- Fixed adding `MessageListItem.TypingItem` to message list

### ⬆️ Improved
- ⚠ Downgraded Kotlin version to 1.5.10 to support Jetpack Compose
- Removed AndroidX Media dependency
- Updated dependency versions
  - Coil 1.3.0
  - AndroidX Activity 1.3.0
  - AndroidX AppCompat 1.3.1
  - Android Ktx 1.6.0
  - AndroidX RecyclerView 1.2.1
  - Kotlin Coroutines 1.5.1
  - Dexter 6.2.3
  - Lottie 3.7.2

## stream-chat-android-client
### ⬆️ Improved
- Improved the names of properties in the `Config` class

## stream-chat-android-ui-common
### ✅ Added
Now it is possible to style the AttachmentActivity. Just replace the activity's theme
in your Manifest file:

```
<activity
    android:name="io.getstream.chat.android.ui.gallery.AttachmentActivity"
    android:theme="@style/yourTheme"
    tools:replace="android:theme"
    />
```

## stream-chat-android-ui-components
### 🐞 Fixed
- Fixed "operator $ne is not supported for custom fields" error when querying channels

### ✅ Added
- Now you can configure the style of `MessageListItem`. Added:
  - streamUiMessageTextColorThreadSeparator
  - streamUiMessageTextFontThreadSeparator
  - streamUiMessageTextFontAssetsThreadSeparator
  - streamUiMessageTextStyleThreadSeparator
  - streamUiMessageTextSizeLinkLabel
  - streamUiMessageTextColorLinkLabel
  - streamUiMessageTextFontLinkLabel
  - streamUiMessageTextFontAssetsLinkLabel
  - streamUiMessageTextStyleLinkLabel
  - streamUiMessageListLoadingView
  - streamUiEmptyStateTextSize
  - streamUiEmptyStateTextColor
  - streamUiEmptyStateTextFont
  - streamUiEmptyStateTextFontAssets
  - streamUiEmptyStateTextStyle

- Now you can configure the style of `AttachmentMediaActivity`
- Added `streamUiLoadingView`, `streamUiEmptyStateView` and `streamUiLoadingMoreView` attributes to `ChannelListView` and `ChannelListViewStyle`
- Added possibility to customize `ChannelListView` using `streamUiChannelListViewStyle`. Check `StreamUi.ChannelListView` style
- Added `edgeEffectColor` attribute to `ChannelListView` and `ChannelListViewStyle` to allow configuring edge effect color
- Added possibility to customize `MentionListView` style via `TransformStyle.mentionListViewStyleTransformer`
- Added `streamUiSearchResultListViewStyle` attribute to application to customize `SearchResultListView`. The attribute references a style with the following attributes:
  - `streamUiSearchResultListSearchInfoBarBackground` - background for search info bar
  - `streamUiSearchResultListSearchInfoBarTextSize`, `streamUiSearchResultListSearchInfoBarTextColor`, `streamUiSearchResultListSearchInfoBarTextFont`, `streamUiSearchResultListSearchInfoBarTextFontAssets`, `streamUiSearchResultListSearchInfoBarTextStyle` attributes to customize text displayed in search info bar
  - `streamUiSearchResultListEmptyStateIcon` - icon for empty state view
  - `streamUiSearchResultListEmptyStateTextSize`, `streamUiSearchResultListEmptyStateTextColor`, `streamUiSearchResultListEmptyStateTextFont`, `streamUiSearchResultListEmptyStateTextFontAssets`, `streamUiSearchResultListEmptyStateTextStyle` attributes to customize empty state text
  - `streamUiSearchResultListProgressBarIcon` - animated progress drawable
  - `streamUiSearchResultListSenderNameTextSize`, `streamUiSearchResultListSenderNameTextColor`, `streamUiSearchResultListSenderNameTextFont`, `streamUiSearchResultListSenderNameTextFontAssets`, `streamUiSearchResultListSenderNameTextStyle` attributes to customize message sender text
  - `streamUiSearchResultListMessageTextSize`, `streamUiSearchResultListMessageTextColor`, `streamUiSearchResultListMessageTextFont`, `streamUiSearchResultListMessageTextFontAssets`, `streamUiSearchResultListMessageTextStyle` attributes to customize message text
  - `streamUiSearchResultListMessageTimeTextSize`, `streamUiSearchResultListMessageTimeTextColor`, `streamUiSearchResultListMessageTimeTextFont`, `streamUiSearchResultListMessageTimeTextFontAssets`, `streamUiSearchResultListMessageTimeTextStyle` attributes to customize message time text
- Added possibility to customize `SearchResultListView` style via `TransformStyle.searchResultListViewStyleTransformer`
- Added `streamUiTypingIndicatorViewStyle` attribute to application to customize `TypingIndicatorView`. The attribute references a style with the following attributes:
  - `streamUiTypingIndicatorAnimationView` - typing view
  - `streamUiTypingIndicatorUsersTextSize`, `streamUiTypingIndicatorUsersTextColor`, `streamUiTypingIndicatorUsersTextFont`, `streamUiTypingIndicatorUsersTextFontAssets`, `streamUiTypingIndicatorUsersTextStyle` attributes to customize typing users text
- Added possibility to customize `TypingIndicatorView` style via `TransformStyle.typingIndicatorViewStyleTransformer`
- Added new properties allowing customizing `MessageInputView` using `MessageInputViewStyle` and `AttachmentSelectionDialogStyle`:
  - `MessageInputViewStyle.fileNameTextStyle`
  - `MessageInputViewStyle.fileSizeTextStyle`
  - `MessageInputViewStyle.fileCheckboxSelectorDrawable`
  - `MessageInputViewStyle.fileCheckboxTextColor`
  - `MessageInputViewStyle.fileAttachmentEmptyStateTextStyle`
  - `MessageInputViewStyle.mediaAttachmentEmptyStateTextStyle`
  - `MessageInputViewStyle.fileAttachmentEmptyStateText`
  - `MessageInputViewStyle.mediaAttachmentEmptyStateText`
  - `MessageInputViewStyle.dismissIconDrawable`
  - `AttachmentSelectionDialogStyle.allowAccessToGalleryText`
  - `AttachmentSelectionDialogStyle.allowAccessToFilesText`
  - `AttachmentSelectionDialogStyle.allowAccessToCameraText`
  - `AttachmentSelectionDialogStyle.allowAccessToGalleryIcon`
  - `AttachmentSelectionDialogStyle.allowAccessToFilesIcon`
  - `AttachmentSelectionDialogStyle.allowAccessToCameraIcon`
  - `AttachmentSelectionDialogStyle.grantPermissionsTextStyle`
  - `AttachmentSelectionDialogStyle.recentFilesTextStyle`
  - `AttachmentSelectionDialogStyle.recentFilesText`
  - `AttachmentSelectionDialogStyle.fileManagerIcon`
  - `AttachmentSelectionDialogStyle.videoDurationTextStyle`
  - `AttachmentSelectionDialogStyle.videoIconDrawable`
  - `AttachmentSelectionDialogStyle.videoIconVisible`
  - `AttachmentSelectionDialogStyle.videoLengthLabelVisible`
- Added `StreamUi.MessageInputView` theme allowing to customize all of the `MessageInputViewStyle` properties:
  - streamUiAttachButtonEnabled
  - streamUiAttachButtonIcon
  - streamUiLightningButtonEnabled
  - streamUiLightningButtonIcon
  - streamUiMessageInputTextSize
  - streamUiMessageInputTextColor
  - streamUiMessageInputHintTextColor
  - streamUiMessageInputScrollbarEnabled
  - streamUiMessageInputScrollbarFadingEnabled
  - streamUiSendButtonEnabled
  - streamUiSendButtonEnabledIcon
  - streamUiSendButtonDisabledIcon
  - streamUiShowSendAlsoToChannelCheckbox
  - streamUiSendAlsoToChannelCheckboxGroupChatText
  - streamUiSendAlsoToChannelCheckboxDirectChatText
  - streamUiSendAlsoToChannelCheckboxTextSize
  - streamUiSendAlsoToChannelCheckboxTextColor
  - streamUiSendAlsoToChannelCheckboxTextStyle
  - streamUiMentionsEnabled
  - streamUiMessageInputTextStyle
  - streamUiMessageInputHintText
  - streamUiCommandsEnabled
  - streamUiMessageInputEditTextBackgroundDrawable
  - streamUiMessageInputDividerBackgroundDrawable
  - streamUiPictureAttachmentIcon
  - streamUiFileAttachmentIcon
  - streamUiCameraAttachmentIcon
  - streamUiAllowAccessToCameraIcon
  - streamUiAllowAccessToFilesIcon
  - streamUiAllowAccessToGalleryIcon
  - streamUiAllowAccessToGalleryText
  - streamUiAllowAccessToFilesText
  - streamUiAllowAccessToCameraText
  - streamUiGrantPermissionsTextSize
  - streamUiGrantPermissionsTextColor
  - streamUiGrantPermissionsTextStyle
  - streamUiAttachmentsRecentFilesTextSize
  - streamUiAttachmentsRecentFilesTextColor
  - streamUiAttachmentsRecentFilesTextStyle
  - streamUiAttachmentsRecentFilesText
  - streamUiAttachmentsFileManagerIcon
  - streamUiAttachmentVideoLogoIcon
  - streamUiAttachmentVideoLengthVisible
  - streamUiAttachmentVideoIconVisible
  - streamUiCommandInputCancelIcon
  - streamUiCommandInputBadgeBackgroundDrawable
  - streamUiCommandInputBadgeIcon
  - streamUiCommandInputBadgeTextSize
  - streamUiCommandInputBadgeTextColor
  - streamUiCommandInputBadgeStyle
  - streamUiAttachmentsFileNameTextSize
  - streamUiAttachmentsFileNameTextColor
  - streamUiAttachmentsFileNameTextStyle
  - streamUiAttachmentsFileSizeTextSize
  - streamUiAttachmentsFileSizeTextColor
  - streamUiAttachmentsFileSizeTextStyle
  - streamUiFileCheckBoxSelectorTextColor
  - streamUiFileCheckBoxSelectorDrawable
  - streamUiAttachmentsFilesEmptyStateTextSize
  - streamUiAttachmentsFilesEmptyStateTextColor
  - streamUiAttachmentsFilesEmptyStateStyle
  - streamUiAttachmentsMediaEmptyStateTextSize
  - streamUiAttachmentsMediaEmptyStateTextColor
  - streamUiAttachmentsMediaEmptyStateStyle
  - streamUiAttachmentsFilesEmptyStateText
  - streamUiAttachmentsMediaEmptyStateText
  - streamUiMessageInputCloseButtonIconDrawable
- Added `streamUiMessageListFileAttachmentStyle` theme attribute to customize the appearance of file attachments within messages.

### ⚠️ Changed
- Made `Channel::getLastMessage` function public
- `AttachmentSelectionDialogFragment::newInstance` requires instance of `MessageInputViewStyle` as a parameter. You can obtain a default implementation of `MessageInputViewStyle` with `MessageInputViewStyle::createDefault` method.
- Renamed `FileAttachmentsViewStyle` class to `FileAttachmentViewStyle`

### ❌ Removed
- 🚨 Breaking change: `MessageListItemStyle::reactionsEnabled` was deleted as doubling of the same flag from `MessageListViewStyle`


# July 19th, 2021 - 4.14.2
## stream-chat-android-client
### ❌ Removed
- Removed `Channel::isMuted` extension. Use `User::channelMutes` or subscribe for `NotificationChannelMutesUpdatedEvent` to get information about muted channels.

## stream-chat-android-ui-components
### 🐞 Fixed
- Fixed crash caused by missing `streamUiReplyAvatarStyle` and `streamUiMessageOptionsAvatarStyle`

### ⬆️ Improved
- "Copy Message" option is now hidden when the message contains no text to copy.

### ✅ Added
- Now you can configure the style of `AttachmentMediaActivity`.

# July 14th, 2021 - 4.14.1
## stream-chat-android-ui-components
### ✅ Added
- Added `MessageListView::requireStyle` which expose `MessageListViewStyle`. Be sure to invoke it when view is initialized already.

# July 13th, 2021 - 4.14.0
## Common changes for all artifacts
### 🐞 Fixed
- Fix scroll bug in the `MessageListView` that produces an exception related to index out of bounds.

## stream-chat-android-client
### ⬆️ Improved
- Improved `ChatClient::enableSlowMode`, `ChatClient::disableSlowMode`, `ChannelClient::enableSlowMode`, `ChannelClient::disableSlowMode` methods. Now the methods do partial channel updates so that other channel fields are not affected.

### ✅ Added
- Added `ChatClient::partialUpdateUser` method for user partial updates.

## stream-chat-android-offline
### 🐞 Fixed
- Fixed bug related to editing message in offline mode. The bug was causing message to reset to the previous one after connection was recovered.
- Fixed violation of comparison contract for nullable fields in `QuerySort::comparator`

## stream-chat-android-ui-components
### 🐞 Fixed
- Fixed the alignment of the titles in `MessageListHeaderView` when the avatar is hidden.

### ✅ Added
- Added `streamUiMessagesStart` that allows to control if the stack of messages starts at the bottom or the top.
- Added `streamUiThreadMessagesStart` that allows to control if the stack of thread messages starts at the bottom or the top.
- Added `streamUiSuggestionListViewStyle` that allows to customize `SuggestionListView` with a theme
- Added `streamUiChannelListHeaderStyle` that allows to customize ChannelListHeaderView.
- `MentionListView` can be customisable with XML parameters and with a theme.
- Added possibility to customize all avatar using themes. Create
  ```
  <style name="StreamTheme" parent="@style/StreamUiTheme">
  ```
  and customize all the avatars that you would like. All options are available here:
  https://github.com/GetStream/stream-chat-android/blob/main/stream-chat-android-ui-components/src/main/res/values/attrs.xml
- Now you can use the style `streamUiChannelListHeaderStyle` to customize ChannelListHeaderView.

### ⚠️ Changed
- 🚨 Breaking change: removed `MessageListItemStyle.threadsEnabled` property. You should use only the `MessageListViewStyle.threadsEnabled` instead. E.g. The following code will disable both _Thread reply_ message option and _Thread reply_ footnote view visible below the message list item:
```kotlin
        TransformStyle.messageListStyleTransformer = StyleTransformer {
  it.copy(threadsEnabled = false)
}
```

# July 1st, 2021 - 4.13.0
## Common changes for all artifacts
### ⬆️ Improved
- Updated to Kotlin 1.5.20

## stream-chat-android
### ✅ Added
- Added `ChatUi.Builder#withImageHeadersProvider` to allow adding custom headers to image requests

## stream-chat-android-client
### ⚠️ Changed
- Using the `useNewSerialization` option on the `ChatClient.Builder` to opt out from using the new serialization implementation is now an error. Please start using the new serialization implementation, or report any issues keeping you from doing so. The old implementation will be removed soon.

## stream-chat-android-offline
### 🐞 Fixed
- By default we use backend request to define is new message event related to our query channels specs or not. Now filtering by BE only fields works for channels

## stream-chat-android-ui-components
### ✅ Added
- Added new attributes to `MessageInputView` allowing to customize the style of input field during command input:
  - `streamUiCommandInputBadgeTextSize`, `streamUiCommandInputBadgeTextColor`, `streamUiCommandInputBadgeFontAssets`, `streamUiCommandInputBadgeFont`, `streamUiCommandInputBadgeStyle` attributes to customize the text appearance of command name inside command badge
  - `streamUiCommandInputCancelIcon` attribute to customize the icon for cancel button
  - `streamUiCommandInputBadgeIcon` attribute to customize the icon inside command badge
  - `streamUiCommandInputBadgeBackgroundDrawable` attribute to customize the background shape of command badge
- Added possibility to customize `MessageListHeaderView` style via `streamUiMessageListHeaderStyle` theme attribute and via `TransformStyle.messageListHeaderStyleTransformer`.
- Added new attributes to `MessageInputView`:
  - `streamUiCommandIcon` attribute to customize the command icon displayed for each command item in the suggestion list popup
  - `streamUiLightningIcon` attribute to customize the lightning icon displayed in the top left corner of the suggestion list popup
- Added support for customizing `SearchInputView`
  - Added `SearchInputViewStyle` class allowing customization using `TransformStyle` API
  - Added XML attrs for `SearchInputView`:
    - `streamUiSearchInputViewHintText`
    - `streamUiSearchInputViewSearchIcon`
    - `streamUiSearchInputViewClearInputIcon`
    - `streamUiSearchInputViewBackground`
    - `streamUiSearchInputViewTextColor`
    - `streamUiSearchInputViewHintColor`
    - `streamUiSearchInputViewTextSize`
- Added `ChatUi#imageHeadersProvider` to allow adding custom headers to image requests

### ⚠️ Changed
- 🚨 Breaking change: moved `commandsTitleTextStyle`, `commandsNameTextStyle`, `commandsDescriptionTextStyle`, `mentionsUsernameTextStyle`, `mentionsNameTextStyle`, `mentionsIcon`, `suggestionsBackground` fields from `MessageInputViewStyle` to `SuggestionListViewStyle`. Their values can be customized via `TransformStyle.suggestionListStyleTransformer`.
- Made `SuggestionListController` and `SuggestionListUi` public. Note that both of these are _experimental_, which means that the API might change at any time in the future (even without a deprecation cycle).
- Made `AttachmentSelectionDialogFragment` _experimental_ which means that the API might change at any time in the future (even without a deprecation cycle).


# June 23th, 2021 - 4.12.1
## stream-chat-android-client
### ✅ Added
- Added `ChannelClient::sendEvent` method which allows to send custom events.
- Added nullable `User` field to `UnknownEvent`.

### ❌ Removed
- Removed the `Message::attachmentsSyncStatus` field


## stream-chat-android-offline
### 🐞 Fixed
- Fixed `in` and `nin` filters when filtering by extra data field that is an array.
- Fixed crash when adding a reaction to a thread message.

### ⬆️ Improved
- Now attachments can be sent while being in offline


## stream-chat-android-ui-common
### ✅ Added
- Made `AttachmentSelectionDialogFragment` public. Use `newInstance` to create instances of this Fragment.


## stream-chat-android-ui-components
### ⬆️ Improved
- Hide suggestion list popup when keyboard is hidden.

### ✅ Added
- Added the `MessageInputView::hideSuggestionList` method to hide the suggestion list popup.


# June 15th, 2021 - 4.12.0
## stream-chat-android-client
### 🐞 Fixed
- Fixed thrown exception type while checking if `ChatClient` is initialized

## stream-chat-android-offline
### 🐞 Fixed
- Fixed bug where reactions of other users were sometimes displayed as reactions of the current user.
- Fixed bug where deleted user reactions were sometimes displayed on the message options overlay.

## stream-chat-android-ui-common
### 🐞 Fixed
- Fixed bug where files without extension in their name lost the mime type.
- Using offline.ChatDomain instead of livedata.ChatDomain in ChannelListViewModel.

## stream-chat-android-ui-components
### 🐞 Fixed
- Fixing the save of pictures from AttachmentGalleryActivity. When external storage
  permission is not granted, now it asks for it.
### ⬆️ Improved
- Added default implementation of "Leave channel" click listener to `ChannelListViewModelBinding`

### ✅ Added
- Added `streamUiChannelActionsDialogStyle` attribute to application theme and `ChannelListView` to customize channel actions dialog appearance. The attribute references a style with the following attributes:
  - `streamUiChannelActionsMemberNamesTextSize`, `streamUiChannelActionsMemberNamesTextColor`, `streamUiChannelActionsMemberNamesTextFont`, `streamUiChannelActionsMemberNamesTextFontAssets`, `streamUiChannelActionsMemberNamesTextStyle` attributes to customize dialog title with member names
  - `streamUiChannelActionsMemberInfoTextSize`, `streamUiChannelActionsMemberInfoTextColor`, `streamUiChannelActionsMemberInfoTextFont`, `streamUiChannelActionsMemberInfoTextFontAssets`, `streamUiChannelActionsMemberInfoTextStyle` attributes to customize dialog subtitle with member info
  - `streamUiChannelActionsItemTextSize`, `streamUiChannelActionsItemTextColor`, `streamUiChannelActionsItemTextFont`, `streamUiChannelActionsItemTextFontAssets`, `streamUiChannelActionsItemTextStyle` attributes to customize action item text style
  - `streamUiChannelActionsWarningItemTextSize`, `streamUiChannelActionsWarningItemTextColor`, `streamUiChannelActionsWarningItemTextFont`, `streamUiChannelActionsWarningItemTextFontAssets`, `streamUiChannelActionsWarningItemTextStyle` attributes to customize warning action item text style
  - `streamUiChannelActionsViewInfoIcon` attribute to customize "View Info" action icon
  - `streamUiChannelActionsViewInfoEnabled` attribute to hide/show "View Info" action item
  - `streamUiChannelActionsLeaveGroupIcon` attribute to customize "Leave Group" action icon
  - `streamUiChannelActionsLeaveGroupEnabled` attribute to hide/show "Leave Group" action item
  - `streamUiChannelActionsDeleteConversationIcon` attribute to customize "Delete Conversation" action icon
  - `streamUiChannelActionsDeleteConversationEnabled` attribute to hide/show "Delete Conversation" action item
  - `streamUiChannelActionsCancelIcon` attribute to customize "Cancel" action icon
  - `streamUiChannelActionsCancelEnabled` attribute to hide/show "Cancel" action item
  - `streamUiChannelActionsBackground` attribute for dialog's background
- Added `streamUiIconOnlyVisibleToYou` attribute to `MessageListView` to allow customizing "Only visible to you" icon placed in messages footer
- Added `GiphyViewHolderStyle` to `MessageListViewStyle` to allow customizing `GiphyViewHolder`. The new style comes together with following `MessageListView` attributes:
  - `streamUiGiphyCardBackgroundColor` attribute to customize card's background color
  - `streamUiGiphyCardElevation` attribute to customize card's elevation
  - `streamUiGiphyCardButtonDividerColor` attribute to customize dividers' colors
  - `streamUiGiphyIcon` attribute to customize Giphy icon
  - `streamUiGiphyLabelTextSize`, `streamUiGiphyLabelTextColor`, `streamUiGiphyLabelTextFont`, `streamUiGiphyLabelTextFontAssets`, `streamUiGiphyLabelTextStyle` attributes to customize label
  - `streamUiGiphyQueryTextSize`, `streamUiGiphyQueryTextColor`, `streamUiGiphyQueryTextFont`, `streamUiGiphyQueryTextFontAssets`, `streamUiGiphyQueryTextStyle` attributes to customize query text
  - `streamUiGiphyCancelButtonTextSize`, `streamUiGiphyCancelButtonTextColor`, `streamUiGiphyCancelButtonTextFont`, `streamUiGiphyCancelButtonTextFontAssets`, `streamUiGiphyCancelButtonTextStyle` attributes to customize cancel button text
  - `streamUiGiphyShuffleButtonTextSize`, `streamUiGiphyShuffleButtonTextColor`, `streamUiGiphyShuffleButtonTextFont`, `streamUiGiphyShuffleButtonTextFontAssets`, `streamUiGiphyShuffleButtonTextStyle` attributes to customize shuffle button text
  - `streamUiGiphySendButtonTextSize`, `streamUiGiphySendButtonTextColor`, `streamUiGiphySendButtonTextFont`, `streamUiGiphySendButtonTextFontAssets`, `streamUiGiphySendButtonTextStyle` attributes to customize send button text
- Adding extra XML attrs allowing to customize "Send also to channel" CheckBox at `MessageInputView` component:
  - `MessageInputView.streamUiSendAlsoToChannelCheckboxDrawable`
  - `MessageInputView.streamUiSendAlsoToChannelCheckboxDirectChatText`
  - `MessageInputView.streamUiSendAlsoToChannelCheckboxGroupChatText`
  - `MessageInputView.streamUiSendAlsoToChannelCheckboxTextStyle`
  - `MessageInputView.streamUiSendAlsoToChannelCheckboxTextColor`
  - `MessageInputView.streamUiSendAlsoToChannelCheckboxTextSize`
- Added `streamUiWarningMessageOptionsTextSize`, `streamUiWarningMessageOptionsTextColor`, `streamUiWarningMessageOptionsTextFont`, `streamUiWarningMessageOptionsFontAssets`, `streamUiWarningMessageOptionsTextStyle` attributes to `MessageListView` for customizing warning actions text appearance
- Deprecated multiple views' tint properties and attributes. Use custom drawables instead.
- Added `MediaAttachmentViewStyle` to allow customizing the appearance of media attachments in the message list. The new style comes together with following `MediaAttachmentView` attributes:
  - `progressIcon` - attribute to customize animated progress drawable when image is loading
  - `giphyIcon` - attribute to customize Giphy icon
  - `imageBackgroundColor` - attribute to customize image background color
  - `moreCountOverlayColor` - attribute to customize the color of "more count" semi-transparent overlay
  - `moreCountTextStyle` - attribute to customize text appearance of more count text
- Added `MessageReplyStyle` class allowing to customize MessageReply item view on MessageListView.
  Customization can be done using `TransformStyle` API or XML attributes of `MessageListView`:
  - `streamUiMessageReplyBackgroundColorMine`
  - `streamUiMessageReplyBackgroundColorTheirs`
  - `streamUiMessageReplyTextSizeMine`
  - `streamUiMessageReplyTextColorMine`
  - `streamUiMessageReplyTextFontMine`
  - `streamUiMessageReplyTextFontAssetsMine`
  - `streamUiMessageReplyTextStyleMine`
  - `streamUiMessageReplyTextSizeTheirs`
  - `streamUiMessageReplyTextColorTheirs`
  - `streamUiMessageReplyTextFontTheirs`
  - `streamUiMessageReplyTextFontAssetsTheirs`
  - `streamUiMessageReplyTextStyleTheirs`
  - `streamUiMessageReplyLinkColorMine`
  - `streamUiMessageReplyLinkColorTheirs`
  - `streamUiMessageReplyLinkBackgroundColorMine`
  - `streamUiMessageReplyLinkBackgroundColorTheirs`
  - `streamUiMessageReplyStrokeColorMine`
  - `streamUiMessageReplyStrokeWidthMine`
  - `streamUiMessageReplyStrokeColorTheirs`
  - `streamUiMessageReplyStrokeWidthTheirs`
- Added `FileAttachmentsViewStyle` class allowing to customize FileAttachmentsView item view on MessageListView.
- Added `MessageInputView::setSuggestionListViewHolderFactory` method which allows to provide custom views from suggestion list popup.

### ⚠️ Changed
- Changed the naming of string resources. The updated names can be reviewed in:
  - `strings_common.xml`
  - `strings_attachment_gallery.xml`
  - `strings_channel_list.xml`
  - `strings_channel_list_header.xml`
  - `strings_mention_list.xml`
  - `strings_message_input.xml`
  - `strings_message_list.xml`
  - `strings_message_list_header.xml`
  - `strings_search.xml`

# May 2nd, 2021 - 4.11.0
## Common changes for all artifacts
### 🐞 Fixed
- Fixed channel list sorting
### ⬆️ Improved
- Updated to Kotlin 1.5.10, coroutines 1.5.0
- Updated to Android Gradle Plugin 4.2.1
- Updated Room version to 2.3.0
- Updated Firebase, AndroidX, and other dependency versions to latest, [see here](https://github.com/GetStream/stream-chat-android/pull/1895) for more details
- Marked many library interfaces that should not be implemented by clients as [sealed](https://kotlinlang.org/docs/sealed-classes.html)
- Removed Fresco, PhotoDraweeView, and FrescoImageViewer dependencies (replaced by StfalconImageViewer)

## stream-chat-android
### 🐞 Fixed
- Fixing filter for draft channels. Those channels were not showing in the results, even when the user asked for them. Now this is fixed and the draft channels can be included in the `ChannelsView`.
- Fixed link preview UI issues in old-ui package
- Fixed crashes when opening the image gallery.

## stream-chat-android-client
### 🐞 Fixed
- Fixed querying banned users using new serialization.
- Fixed the bug when wrong credentials lead to inability to login
- Fixed issues with Proguard stripping response classes in new serialization implementation incorrectly

### ⬆️ Improved
- Improved handling push notifications:
  - Added `ChatClient.handleRemoteMessage` for remote message handling
  - Added `ChatClient.setFirebaseToken` for setting Firebase token
  - Added `NotificationConfig::pushNotificationsEnabled` for disabling push notifications
  - Deprecated `ChatClient.onMessageReceived`
  - Deprecated `ChatClient.onNewTokenReceived`
  - Changed `ChatNotificationHandler::buildNotification` signature - it now receives `Channel` and `Message` and returns `NotificationCompat.Builder` for better customization
  - Deprecated `ChatNotificationHandler.getSmallIcon`
  - Deprecated `ChatNotificationHandler.getFirebaseMessageIdKey`
  - Deprecated `ChatNotificationHandler.getFirebaseChannelIdKey`
  - Deprecated `ChatNotificationHandler.getFirebaseChannelTypeKey`
  - Changed `ChatNotificationHandler::onChatEvent` - it now doesn't handle events by default and receives `NewMessageEvent` instead of generic `ChatEvent`
- Improved error description provided by `ChatClient::sendImage`, `ChatClient::sendFile`, `ChannelClient::sendImage` and `ChannelClient::sendFile` methods if upload fails.

### ✅ Added
- Added `ChatClient::truncateChannel` and `ChannelClient::truncate` methods to remove messages from a channel.
- Added `DisconnectCause` to `DisconnectedEvent`
- Added method `SocketListener::onDisconnected(cause: DisconnectCause)`
- Added possibility to group notifications:
  - Notifications grouping is disabled by default and can be enabled using `NotificationConfig::shouldGroupNotifications`
  - If enabled, by default notifications are grouped by Channel's cid
  - Notifications grouping can be configured using `ChatNotificationHandler` and `NotificationConfig`
- Added `ChatNotificationHandler::getFirebaseMessaging()` method in place of `ChatNotificationHandler::getFirebaseInstanceId()`.
  It should be used now to fetch Firebase token in the following way: `handler.getFirebaseMessaging()?.token?.addOnCompleteListener {...}`.
- Added `Message.attachmentsSyncStatus: SyncStatus` property.

### ⚠️ Changed
- Changed the return type of `FileUploader` methods from nullable string to `Result<String>`.
- Updated `firebase-messaging` library to the version `22.0.0`. Removed deprecated `FirebaseInstanceId` invocations from the project.

### ❌ Removed
- `ChatNotificationHandler::getFirebaseInstanceId()` due to `FirebaseInstanceId` being deprecated. It's replaced now with `ChatNotificationHandler::getFirebaseMessaging()`.

## stream-chat-android-ui-components
### 🐞 Fixed
Fixing filter for draft channels. Those channels were not showing in the results, even when the user asked for them. Now this is fixed and the draft channels can be included in the `ChannelListView`.
Fixed bug when for some video attachments activity with media player wasn't shown.

### ✅ Added
- Added `topLeft`, `topRight`, `bottomLeft`, `bottomRight` options to the `streamUiAvatarOnlineIndicatorPosition` attribute of `AvatarView` and corresponding constants to `AvatarView.OnlineIndicatorPosition` enum.

### ⚠️ Changed
- Swipe options of `ChannelListView` component:
  - "Channel more" option is now not shown by default because we are not able to provide generic, default implementation for it.
    If you want to make this option visible, you need to set `app:streamUiChannelOptionsEnabled="true"` explicitly to `io.getstream.chat.android.ui.channel.list.ChannelListView` component.
  - "Channel delete" option has now default implementation. Clicking on the "delete" icon shows AlertDialog asking to confirm Channel deletion operation.

# May 11th, 2021 - 4.10.0
## stream-chat-android-client
### 🐞 Fixed
- Fixed the usage of `ProgressCallback` in `ChannelClient::sendFile` and `ChannelClient::sendImage` methods.

### ✅ Added
- Added `ChannelClient::deleteFile` and `ChannelClient::deleteImage` methods.
- Added `NotificationInviteRejectedEvent`
- Added `member` field to the `NotificationRemovedFromChannel` event
- Added `totalUnreadCount` and `unreadChannels` fields to the following events:
- `notification.channel_truncated`
- `notification.added_to_channel`
- `notification.channel_deleted`
- Added `channel` field to the `NotificationInviteAcceptedEvent` event
- Added `channel` field to the `NotificationInviteRejectedEvent` event

### ⚠️ Changed
- **The client now uses a new serialization implementation by default**, which was [previously](https://github.com/GetStream/stream-chat-android/releases/tag/4.8.0) available as an opt-in API.
  - This new implementation is more performant and greatly improves type safety in the networking code of the SDK.
  - If you experience any issues after upgrading to this version of the SDK, you can call `useNewSerialization(false)` when building your `ChatClient` to revert to using the old implementation. Note however that we'll be removing the old implementation soon, so please report any issues found.
  - To check if the new implementation is causing any failures in your app, enable error logging on `ChatClient` with the `logLevel` method, and look for the `NEW_SERIALIZATION_ERROR` tag in your logs while using the SDK.
- Made the `user` field in `channel.hidden` and `notification.invite_accepter` events non nullable.
- Updated channels state after `NotificationInviteRejectedEvent` or `NotificationInviteAcceptedEvent` is received

### ❌ Removed
- Removed redundant events which can only be received by using webhooks:
  - `channel.created`
  - `channel.muted`
  - `channel.unmuted`
  - `channel.muted`
  - `channel.unmuted`
- Removed `watcherCount` field from the following events as they are not returned with the server response:
  - `message.deleted`
  - `message.read`
  - `message.updated`
  - `notification.mark_read`
- Removed `user` field from the following events as they are not returned with the server response:
  - `notification.channel_deleted`
  - `notification.channel_truncated`
## stream-chat-android-offline
### 🐞 Fixed
- Fixed an issue when CustomFilter was configured with an int value but the value from the API was a double value
### ⚠️ Changed

- Changed the upload logic in `ChannelController` for the images unsupported by the Stream CDN. Now such images are uploaded as files via `ChannelClient::sendFile` method.
### ❌ Removed

## stream-chat-android-ui-common
### ⬆️ Improved
- Updated ExoPlayer version to 2.13.3

### ⚠️ Changed
- Deprecated `MessageInputViewModel::editMessage`. Use `MessageInputViewModel::messageToEdit` and `MessageInputViewModel::postMessageToEdit` instead.
- Changed `MessageInputViewModel::repliedMessage` type to `LiveData`. Use `ChatDomain::setMessageForReply` for setting message for reply.
- Changed `MessageListViewModel::mode` type to `LiveData`. Mode is handled internally and shouldn't be modified outside the SDK.

## stream-chat-android-ui-components
### 🐞 Fixed
- Removed empty badge for selected media attachments.

### ✅ Added
- Added `messageLimit` argument to `ChannelListViewModel` and `ChannelListViewModelFactory` constructors to allow changing the number of fetched messages for each channel in the channel list.

# April 30th, 2021 - 4.9.2
## stream-chat-android-offline
### ✅ Added
- Added `ChatDomain::user`, a new property that provide the current user into a LiveData/StateFlow container

### ⚠️ Changed
- `ChatDomain::currentUser` has been warning-deprecated because it is an unsafe property that could be null, you should subscribe to `ChatDomain::user` instead

## stream-chat-android-ui-components
### 🐞 Fixed
- Fixed NPE on MessageInputViewModel when the it was initialized before the user was set

# April 29th, 2021 - 4.9.1
## stream-chat-android
### ⬆️ Improved
* Updated coil dependency to the latest version. This fixes problem with .heic, and .heif attachment metadata parsing.

## stream-chat-android-client
### 🐞 Fixed
- Optimized the number of `ChatClient::addDevice` API calls

### ⬆️ Improved
- Events received after the client closes the connection are rejected

## stream-chat-android-offline
### 🐞 Fixed
- Fixed offline reactions sync

### ✅ Added
- Added new versions with API based on kotlin `StateFlow` for the following classes:
  * `io.getstream.chat.android.offline.ChatDomain`
  * `io.getstream.chat.android.offline.channel.ChannelController`
  * `io.getstream.chat.android.offline.thread.ThreadController`
  * `io.getstream.chat.android.offline.querychannels.QueryChannelsController`

## stream-chat-android-ui-common
### 🐞 Fixed
- Fixed crash related to accessing `ChatDomain::currentUser` in `MessageListViewModel` before user is connected

## stream-chat-android-ui-components
### ⬆️ Improved
* Updated coil dependency to the latest version. This fixes problem with .heic, and .heif attachment metadata parsing.

### ✅ Added
Customization of icons in Attachment selection dialog
you can use:
- app:streamUiPictureAttachmentIcon
  Change the icon for the first item in the list of icons
- app:streamUiPictureAttachmentIconTint
  Change the tint color for icon of picture selection
- app:streamUiFileAttachmentIcon
  Change the icon for the second item in the list of icons
- app:streamUiFileAttachmentIconTint
  Change the tint color for icon of file selection
- app:streamUiCameraAttachmentIcon
  Change the icon for the third item in the list of icons
- app:streamUiCameraAttachmentIconTint
  Change the tint color for icon of camera selection
- Added support for error messages
- Added attrs to `MessageListView` that allow to customize error message text style:
  * `streamUiErrorMessageTextSize`
  * `streamUiErrorMessageTextColor`
  * `streamUiErrorMessageTextFont`
  * `streamUiErrorMessageTextFontAssets`
  * `streamUiErrorMessageTextStyle`

# April 21th, 2021 - 4.9.0
## Common changes for all artifacts
### ✅ Added
Added icon to show when channel is muted in ChannelListView.
It is possible to customize the color and the drawable of the icon.

## stream-chat-android
### 🐞 Fixed
- Fixed multiline messages which were displayed in a single line

### ❌ Removed
- Removed deprecated `MessageListView::setViewHolderFactory` method
- Removed deprecated `Chat` interface

## stream-chat-android-client
### 🐞 Fixed
- Fixed: local cached hidden channels stay hidden even though new message is received.
- Make `Flag::approvedAt` nullable
- Fixed error event parsing with new serialization implementation

### ✅ Added
- Added `ChatClient::updateChannelPartial` and `ChannelClient::updatePartial` methods for partial updates of channel data.

### ⚠️ Changed
- Deprecated `ChannelClient::unBanUser` method
- Deprecated `ChatClient::unBanUser` method
- Deprecated `ChatClient::unMuteChannel` method

### ❌ Removed
- Removed deprecated `ChatObservable` class and all its uses
- Removed deprecated `ChannelControler` interface

## stream-chat-android-offline
### ✅ Added
- Added the following use case functions to `ChatDomain` which are supposed to replace `ChatDomain.useCases` property:
  * `ChatDomain::replayEventsForActiveChannels` Adds the provided channel to the active channels and replays events for all active channels.
  * `ChatDomain::getChannelController` Returns a `ChannelController` for given cid.
  * `ChatDomain::watchChannel` Watches the given channel and returns a `ChannelController`.
  * `ChatDomain::queryChannels` Queries offline storage and the API for channels matching the filter. Returns a queryChannelsController.
  * `ChatDomain::getThread` Returns a thread controller for the given channel and message id.
  * `ChatDomain::loadOlderMessages` Loads older messages for the channel.
  * `ChatDomain::loadNewerMessages` Loads newer messages for the channel.
  * `ChatDomain::loadMessageById` Loads message for a given message id and channel id.
  * `ChatDomain::queryChannelsLoadMore` Load more channels for query.
  * `ChatDomain::threadLoadMore` Loads more messages for the specified thread.
  * `ChatDomain::createChannel` Creates a new channel.
  * `ChatDomain::sendMessage` Sends the message.
  * `ChatDomain::cancelMessage` Cancels the message of "ephemeral" type.
  * `ChatDomain::shuffleGiphy` Performs giphy shuffle operation.
  * `ChatDomain::sendGiphy` Sends selected giphy message to the channel.
  * `ChatDomain::editMessage` Edits the specified message.
  * `ChatDomain::deleteMessage` Deletes the specified message.
  * `ChatDomain::sendReaction` Sends the reaction.
  * `ChatDomain::deleteReaction` Deletes the specified reaction.
  * `ChatDomain::keystroke` It should be called whenever a user enters text into the message input.
  * `ChatDomain::stopTyping` It should be called when the user submits the text and finishes typing.
  * `ChatDomain::markRead` Marks all messages of the specified channel as read.
  * `ChatDomain::markAllRead` Marks all messages as read.
  * `ChatDomain::hideChannel` Hides the channel with the specified id.
  * `ChatDomain::showChannel` Shows a channel that was previously hidden.
  * `ChatDomain::leaveChannel` Leaves the channel with the specified id.
  * `ChatDomain::deleteChannel` Deletes the channel with the specified id.
  * `ChatDomain::setMessageForReply` Set the reply state for the channel.
  * `ChatDomain::downloadAttachment` Downloads the selected attachment to the "Download" folder in the public external storage directory.
  * `ChatDomain::searchUsersByName` Perform api request with a search string as autocomplete if in online state. Otherwise performs search by name in local database.
  * `ChatDomain::queryMembers` Query members of a channel.
- Added `ChatDomain::removeMembers` method
- Added `ChatDomain::createDistinctChannel` A use-case for creating a channel based on its members.
- Added `ChatDomain::removeMembers` method

### ⚠️ Changed
- Deprecated `ChatDomain.useCases`. It has `DeprecationLevel.Warning` and still can be used. However, it will be not available in the future, so please consider migrating to use `ChatDomain` use case functions instead.
- Deprecated `GetUnreadChannelCount`
- Deprecated `GetTotalUnreadCount`

## stream-chat-android-ui-common
### 🐞 Fixed
- Fixed compatibility with latest Dagger Hilt versions

## stream-chat-android-ui-components
### 🐞 Fixed
- Fixed not perfectly rounded avatars
- `MessageInputView::UserLookupHandler` is not overridden everytime that members livedata is updated
- Fixed doubled command prefix when the command contains user mention
- Fixed handling user mute state in default `MessageListViewOptions` dialog
- Fixed incorrect "last seen" text
- Fixed multiline messages which were displayed in a single line

### ⬆️ Improved
- Setting external SuggestionListView is no longer necessary to display suggestions popup
### ✅ Added
- Added `ChatUI.supportedReactions: SupportedReactions` property, also introduced `SupportedReactions`, and `ReactionDrawable` class.
  It allows defining a set of supported reactions by passing a `Map<String, ReactionDrawable>` in constructor. `ReactionDrawable` is a wrapping class holding two `Drawable` instances - for active and inactive reaction states.
- Added methods and attrs to `MessageListView` that allow to customize visibility of message options:
  * `MessageListView::setDeleteMessageConfirmationEnabled`
  * `MessageListView::setCopyMessageEnabled`
  * `MessageListView::setBlockUserEnabled`
  * `MessageListView::setMuteUserEnabled`
  * `MessageListView::setMessageFlagEnabled`
  * `MessageListView::setReactionsEnabled`
  * `MessageListView::setRepliesEnabled`
  * `MessageListView::setThreadsEnabled`
  * `MessageListView.streamUiFlagMessageOptionEnabled`
  * `MessageListView.streamUiMuteUserOptionEnabled`
  * `MessageListView.streamUiBlockUserOptionEnabled`
  * `MessageListView.streamUiCopyMessageActionEnabled`
- Added confirmation dialog for flagging message option:
  * Added `MessageListView::flagMessageConfirmationEnabled` attribute
- Added `MessageListView::setFlagMessageResultHandler` which allows to handle flag message result
- Added support for system messages
- Added attrs to `MessageListView` that allow to customize system message text style:
  * `streamUiSystemMessageTextSize`
  * `streamUiSystemMessageTextColor`
  * `streamUiSystemMessageTextFont`
  * `streamUiSystemMessageTextFontAssets`
  * `streamUiSystemMessageTextStyle`
- Added attrs to `MessageListView` that allow to customize message option text style:
  * `streamUiMessageOptionsTextSize`
  * `streamUiMessageOptionsTextColor`
  * `streamUiMessageOptionsTextFont`
  * `streamUiMessageOptionsTextFontAssets`
  * `streamUiMessageOptionsTextStyle`
- Added attrs to `MessageListView` that allow to customize user reactions title text style:
  * `streamUiUserReactionsTitleTextSize`
  * `streamUiUserReactionsTitleTextColor`
  * `streamUiUserReactionsTitleTextFont`
  * `streamUiUserReactionsTitleTextFontAssets`
  * `streamUiUserReactionsTitleTextStyle`
- Added attrs to `MessageListView` that allow to customize colors of message options background, user reactions card background, overlay dim color and warning actions color:
  * `streamUiMessageOptionBackgroundColor`
  * `streamUiUserReactionsBackgroundColor`
  * `streamUiOptionsOverlayDimColor`
  * `streamUiWarningActionsTintColor`
- Added `ChatUI.mimeTypeIconProvider: MimeTypeIconProvider` property which allows to customize file attachment icons.

### ⚠️ Changed
- Now the "block user" feature is disabled. We're planning to improve the feature later. Stay tuned!
- Changed gallery background to black in dark mode

# April 8th, 2021 - 4.8.1
## Common changes for all artifacts
### ⚠️ Changed
- We've cleaned up the transitive dependencies that our library exposes to its clients. If you were using other libraries implicitly through our SDK, you'll now have to depend on those libraries directly instead.

## stream-chat-android
### 🐞 Fixed
- Fix Attachment Gravity

### ✅ Added
- Provide AvatarView class

## stream-chat-android-offline
### 🐞 Fixed
- Fix Crash on some devices that are not able to create an Encrypted SharedPreferences
- Fixed the message read indicator in the message list
- Added missing `team` field to `ChannelEntity` and `ChannelData`

### ✅ Added
- Add `ChatDomain::removeMembers` method

## stream-chat-android-ui-common
### 🐞 Fixed
- Fixed getting files provided by content resolver.

### ⚠️ Changed
- Added theme to all activities all the SDK. You can override then in your project by redefining the styles:
- StreamUiAttachmentGalleryActivityStyle
- StreamUiAttachmentMediaActivityStyle
- StreamUiAttachmentActivityStyle

## stream-chat-android-ui-components
### 🐞 Fixed
- Fixed attr streamUiCopyMessageActionEnabled. From color to boolean.
- Now it is possible to change the color of `MessageListHeaderView` from the XML.
- Fixed the `MessageListView::setUserClickListener` method.
- Fixed bugs in handling empty states for `ChannelListView`. Deprecated manual methods for showing/hiding empty state changes.
- Fix `ChannelListHeaderView`'s title position when user avatar or action button is invisible
- Fix UI behaviour for in-progress file uploads
- Fix extension problems with file uploads when attachment names contain spaces
- Fix reaction bubbles which were shown behind message attachment views

### ✅ Added
- Now it is possible to change the back button of MessageListHeaderView using `app:streamUiMessageListHeaderBackButtonIcon`
- Now it is possible to inject `UserLookupHandler` into `MessageInputView` in order to implement custom users' mention lookup algorithm

# March 31th, 2021 - 4.8.0
## Common changes for all artifacts
### 🐞 Fixed
Group channels with 1<>1 behaviour the same way as group channels with many users
It is not possible to remove users from distinct channels anymore.
### ⬆️ Improved
it is now possible to configure the max lines of a link description. Just use
`app:streamUiLinkDescriptionMaxLines` when defining MessageListView

It is now possible to configure the max size of files and an alert is shown when
a files bigger than this is selected.
### ✅ Added
Configure enable/disable of replies using XML in `MessageListView`
Option `app:streamUiReactionsEnabled` in `MessageListView` to enable or disable reactions
It is possible now to configure the max size of the file upload using
`app:streamUiAttachmentMaxFileSizeMb`

## stream-chat-android
### 🐞 Fixed
- Fixed crash when sending GIF from Samsung keyboard

## stream-chat-android-client
### 🐞 Fixed
- Fixed parsing of `createdAt` property in `MessageDeletedEvent`

### ⬆️ Improved
- Postponed queries as run as non-blocking

### ✅ Added
- **Added a brand new serialization implementation, available as an opt-in API for now.** This can be enabled by making a `useNewSerialization(true)` call on the `ChatClient.Builder`.
  - This new implementation will be more performant and greatly improve type safety in the networking code of the SDK.
  - The old implementation remains the default for now, while we're making sure the new one is bug-free.
  - We recommend that you opt-in to the new implementation and test your app with it, so that you can report any issues early and we can get them fixed before a general rollout.
- Added `unflagMessage(messageId)` and `unflagUser(userId)` methods to `ChatClient`
- Added support for querying banned users - added `ChatClient::queryBannedUsers` and `ChannelClient::queryBannedUsers`
- Added `uploadsEnabled`, `urlEnrichmentEnabled`, `customEventsEnabled`, `pushNotificationsEnabled`, `messageRetention`, `automodBehavior` and `blocklistBehavior` fields to channel config

### ⚠️ Changed
- Renamed `ChannelId` property to `channelId` in both `ChannelDeletedEvent` and `NotificationChannelDeletedEvent`
- Deprecated `ChatClient::unMuteChannel`, the `ChatClient::unmuteChannel` method should be used instead
- Deprecated `ChatClient::unBanUser`, the `ChatClient::unbanUser` method should be used instead
- Deprecated `ChannelClient::unBanUser`, the `ChannelClient::unbanUser` method should be used instead
- Deprecated `ChannelController::unBanUser`, the `ChannelController::unbanUser` method should be used instead

## stream-chat-android-offline
### 🐞 Fixed
- Fixed an issue that didn't find the user when obtaining the list of messages
- Fix refreshing not messaging channels which don't contain current user as a member

## stream-chat-android-ui-common
### ⬆️ Improved
- Show AttachmentMediaActivity for video attachments

### ✅ Added
- `AvatarView.streamUiAvatarOnlineIndicatorColor` and `AvatarView.streamUiAvatarOnlineIndicatorBorderColor` attrs

## stream-chat-android-ui-components
### 🐞 Fixed
- Now replied messages are shown correctly with the replied part in message options
- `MessageListView::enterThreadListener` is properly notified when entering into a thread
- Fix initial controls state in `MessageInputView`
- Fix crashing when open attachments destination

### ⬆️ Improved
- Add support of non-image attachment types to the default attachment click listener.

### ✅ Added
- `MessageInputView` now uses the cursor `stream_ui_message_input_cursor.xml` instead of accent color. To change the cursor, override `stream_ui_message_input_cursor.xml`.
- Replacing `ChatUI` with new `io.getstream.chat.android.ui.ChatUI` implementation
- Added possibility to configure delete message option visibility using `streamUiDeleteMessageEnabled` attribute, and `MessageListView::setDeleteMessageEnabled` method
- Add `streamUiEditMessageEnabled` attribute to `MessageListView` and `MessageListView::setEditMessageEnabled` method to enable/disable the message editing feature
- Add `streamUiMentionsEnabled` attribute to `MessageInputView` and `MessageInputView::setMentionsEnabled` method to enable/disable mentions
- Add `streamUiThreadsEnabled` attribute to `MessageListView` and `MessageListView::setThreadsEnabled` method to enable/disable the thread replies feature
- Add `streamUiCommandsEnabled` attribute to `MessageInputView` and `MessageInputView::setCommandsEnabled` method to enable/disable commands
- Add `ChannelListItemPredicate` to our `channelListView` to allow filter `ChannelListItem` before they are rendered
- Open `AvatarBitmapFactory` class
- Add `ChatUI::avatarBitmapFactory` property to allow custom implementation of `AvatarBitmapFactory`
- Add `AvatarBitmapFactory::userBitmapKey` method to generate cache key for a given User
- Add `AvatarBitmapFactory::channelBitmapKey` method to generate cache key for a given Channel
- Add `StyleTransformer` class to allow application-wide style customizations
- Add the default font field to `TextStyle`
- Add new method `ChatFonts::setFont(textStyle: TextStyle, textView: TextView, defaultTypeface: Typeface)`
- Add attributes for `MessageListView` in order to customize styles of:
  - Mine message text
  - Theirs message text
  - User name text in footer of Message
  - Message date in footer of Message
  - Thread replies counter in footer of Message
  - Link title text
  - Link description text
  - Date separator text
  - Deleted message text and background
  - Reactions style in list view and in options view
  - Indicator icons in footer of Message
  - Unread count badge on scroll to bottom button
  - Message stroke width and color for mine and theirs types
    It is now possible to customize the following attributes for `ChannelListView`:
- `streamUiChannelOptionsIcon` - customize options icon
- `streamUiChannelDeleteIcon` - customize delete icon
- `streamUiChannelOptionsEnabled` - hide/show options icon
- `streamUiChannelDeleteEnabled` - hide/show delete button
- `streamUiSwipeEnabled` - enable/disable swipe action
- `streamUiBackgroundLayoutColor` - customize the color of "background layout"
- `streamUiChannelTitleTextSize` - customize channel name text size
- `streamUiChannelTitleTextColor` - customize channel name text color
- `streamUiChannelTitleTextFont` - customize channel name text font
- `streamUiChannelTitleFontAssets` - customize channel name font asset
- `streamUiChannelTitleTextStyle` - customize channel name text style (normal / bold / italic)
- `streamUiLastMessageTextSize` - customize last message text size
- `streamUiLastMessageTextColor` - customize last message text color
- `streamUiLastMessageTextFont` - customize last message text font
- `streamUiLastMessageFontAssets` - customize last message font asset
- `streamUiLastMessageTextStyle` - customize last message text style (normal / bold / italic)
- `streamUiLastMessageDateTextSize` - customize last message date text size
- `streamUiLastMessageDateTextColor` - customize last message date text color
- `streamUiLastMessageDateTextFont` - customize last message date text font
- `streamUiLastMessageDateFontAssets` - customize last message date font asset
- `streamUiLastMessageDateTextStyle` - customize last message date text style (normal / bold / italic)
- `streamUiIndicatorSentIcon` - customize drawable indicator for sent
- `streamUiIndicatorReadIcon` - customize drawable indicator for read
- `streamUiIndicatorPendingSyncIcon` - customize drawable indicator for pending sync
- `streamUiForegroundLayoutColor` - customize the color of "foreground layout"
- `streamUiUnreadMessageCounterBackgroundColor` - customize the color of message counter badge
- `streamUiUnreadMessageCounterTextSize` - customize message counter text size
- `streamUiUnreadMessageCounterTextColor` - customize message counter text color
- `streamUiUnreadMessageCounterTextFont` - customize message counter text font
- `streamUiUnreadMessageCounterFontAssets` - customize message counter font asset
- `streamUiUnreadMessageCounterTextStyle` - customize message counter text style (normal / bold / italic)
- Option `app:streamUiReactionsEnabled` in `MessageListView` to enable or disable reactions
- It is now possible to configure new fields in MessageInputView:
- `streamUiMessageInputTextStyle` - customize message input text style.
- `streamUiMessageInputFont` - customize message input text font.
- `streamUiMessageInputFontAssets` - customize message input text font assets.
- `streamUiMessageInputEditTextBackgroundDrawable` - customize message input EditText drawable.
- `streamUiMessageInputCustomCursorDrawable` - customize message input EditText cursor drawable.
- `streamUiCommandsTitleTextSize` - customize command title text size
- `streamUiCommandsTitleTextColor` - customize command title text color
- `streamUiCommandsTitleFontAssets` - customize command title text color
- `streamUiCommandsTitleTextColor` - customize command title font asset
- `streamUiCommandsTitleFont` - customize command title text font
- `streamUiCommandsTitleStyle` - customize command title text style
- `streamUiCommandsNameTextSize` - customize command name text size
- `streamUiCommandsNameTextColor` - customize command name text color
- `streamUiCommandsNameFontAssets` - customize command name text color
- `streamUiCommandsNameTextColor` - customize command name font asset
- `streamUiCommandsNameFont` - customize command name text font
- `streamUiCommandsNameStyle` - customize command name text style
- `streamUiCommandsDescriptionTextSize` - customize command description text size
- `streamUiCommandsDescriptionTextColor` - customize command description text color
- `streamUiCommandsDescriptionFontAssets` - customize command description text color
- `streamUiCommandsDescriptionTextColor` - customize command description font asset
- `streamUiCommandsDescriptionFont` - customize command description text font
- `streamUiCommandsDescriptionStyle` - customize command description text style
- `streamUiSuggestionBackgroundColor` - customize suggestion view background
- `streamUiMessageInputDividerBackgroundDrawable` - customize the background of divider of MessageInputView

### ⚠️ Changed
- Deprecated `ChatUI` class

# March 8th, 2021 - 4.7.0
## stream-chat-android-client
### ⚠️ Changed
- Refactored `FilterObject` class  - see the [migration guide](https://github.com/GetStream/stream-chat-android/wiki/Migration-guide:-FilterObject) for more info

## stream-chat-android-offline
### 🐞 Fixed
- Fixed refreshing channel list after removing member
- Fixed an issue that didn't find the user when obtaining the list of messages

### ⚠️ Changed
- Deprecated `ChatDomain::disconnect`, use disconnect on ChatClient instead, it will make the disconnection on ChatDomain too.
- Deprecated constructors for `ChatDomain.Builder` with the `User` type parameter, use constructor with `Context` and `ChatClient` instead.

## stream-chat-android-ui-common
### ⚠️ Changed
- Message options list changed colour for dark version. The colour is a little lighters
  now, what makes it easier to see.

## stream-chat-android-ui-components
### 🐞 Fixed
- Fixed some rare crashes when `MessageListView` was created without any attribute info present

### ⬆️ Improved
- Updated PhotoView to version 2.3.0

### ✅ Added
- Introduced `AttachmentViewFactory` as a factory for custom attachment views/custom link view
- Introduced `TextAndAttachmentsViewHolder` for any combination of attachment content and text

### ❌ Removed
- Deleted `OnlyFileAttachmentsViewHolder`, `OnlyMediaAttachmentsViewHolder`,
  `PlainTextWithMediaAttachmentsViewHolder` and `PlainTextWithFileAttachmentsViewHolder`

# Feb 22th, 2021 - 4.6.0
# New UI-Components Artifact
A new UI-Components artifact has been created with a new design of all our components.
This new artifact is available on MavenCentral and can imported by adding the following dependency:
```
implementation "io.getstream:stream-chat-android-ui-components:4.6.0"
```

## stream-chat-android
- Add `streamMessageActionButtonsTextSize`, `streamMessageActionButtonsTextColor`, `streamMessageActionButtonsTextFont`,
  `streamMessageActionButtonsTextFontAssets`, `streamMessageActionButtonsTextStyle`, `streamMessageActionButtonsIconTint`
  attributes to `MessageListView`
- Add `ChannelHeaderViewModel::resetThread` method and make `ChannelHeaderViewModel::setActiveThread` message parameter non-nullable
- Fix ReadIndicator state
- Using `MessageListView#setViewHolderFactory` is now an error - use `setMessageViewHolderFactory` instead
- Removed `MessageListItemAdapter#replaceEntities` - use `submitList` method instead
- Use proper color values on Dialog Theme
- Increase touchable area on the button to remove an attachment

## stream-chat-android-client
- Introduce ChatClient::setUserWithoutConnecting function
- Handle disconnect event during pending token state
- Remove unneeded user data when creating WS Connection
- Using `User#unreadCount` is now an error - use `totalUnreadCount` instead
- Using `ChannelController` is now an error - use `ChannelClient` instead
- Using `Pagination#get` is now an error - use `toString` instead
- Using the old event APIs is now an error - see the [migration guide](https://github.com/GetStream/stream-chat-android/wiki/Migration-guide:-ChatObserver-and-events()-APIs) for more info
- Using `ChatClient#flag` is now an error - use `flagUser` instead

## stream-chat-android-offline
- Introduce `PushMessageSyncHandler` class

- Add UseCase for querying members (`chatDomain.useCases.queryMembers(..., ...).execute()`).
  - If we're online, it executes a remote call through the ChatClient
  - If we're offline, it pulls members from the database for the given channel
- Mark the `SendMessageWithAttachmentsImpl` use case an error

## stream-chat-android-ui-common
- Fix `CaptureMediaContract` chooser on Android API 21
- Using `ChatUI(client, domain, context)` now an error - use simpler constructor instead
- Using the `Chat` interface now an error - use `ChatUI` instead

# Feb 15th, 2021 - 4.5.5
## Common changes for all artifacts
- Updated project dependencies
  - Kotlin 1.4.30
  - Stable AndroidX releases: LiveData 2.3.0, Activity 1.2.0, Fragment 1.3.0
  - For the full list of dependency version changes, see [this PR](https://github.com/GetStream/stream-chat-android/pull/1383)

## stream-chat-android
- Add `streamInputAttachmentsMenuBackground` and `streamInputSuggestionsBackground` attributes to `MessageInputView`
- Add `streamMessageActionButtonsBackground` attributes to `MessageListView`

## stream-chat-android-client
- Remove unused `reason` and `timeout` parameters from `ChannelClient::unBanUser` method

# Feb 11th, 2021 - 4.5.4
## stream-chat-android
- Fix `streamLastMessageDateUnreadTextColor` attribute not being used in ChannelListView
- Fix `streamChannelsItemSeparatorDrawable` attribute not being parsed

## stream-chat-android-client
- Fix `ConcurrentModificationException` on our `NetworkStateProvider`

# Feb 5th, 2021 - 4.5.3
## stream-chat-android
-. `ChatUtils::devToken` is not accessible anymore, it has been moved to `ChatClient::devToken`

## stream-chat-android-client
- **setUser deprecation**
  - The `setUser`, `setGuestUser`, and `setAnonymousUser` methods on `ChatClient` are now deprecated.
  - Prefer to use the `connectUser` (`connectGuestUser`, `connectAnonymousUser`) methods instead, which return `Call` objects.
  - If you want the same async behaviour as with the old methods, use `client.setUser(user, token).enqueue { /* Handle result */ }`.
- Add support for typing events in threads:
  - Add `parentId` to `TypingStartEvent` and `TypingStopEvent`
  - Add `parentId` to ``ChannelClient::keystroke` and `ChannelClient::stopTyping`
- `ChatClient::sendFile` and `ChatClient::sendImage` each now have just one definition with `ProgressCallback` as an optional parameter. These methods both return `Call<String>`, allowing for sync/async execution, and error handling. The old overloads that were asynchronous and returned no value/error have been removed.
- `FileUploader::sendFile` and `FileUploader::sendImages` variations with `ProgressCallback` are no longer async with no return type. Now they are synchronous with `String?` as return type

## stream-chat-android-offline
- Add support for typing events in threads:
  - Add `parentId` to `Keystroke` and `StopTyping` use cases

## stream-chat-android-ui-common
- Add a new `isMessageRead` flag to the `MessageListItem.MessageItem` class, which indicates
  that a particular message is read by other members in this channel.
- Add handling threads typing in `MessageInputViewModel`

# Jan 31th, 2021 - 4.5.2
## stream-chat-android-client
- Use proper data on `ChatClient::reconnectSocket` to reconnect normal/anonymous user
- Add `enforceUnique` parameter to `ChatClient::sendReaction` and `ChannelClient::sendReaction` methods .
  If reaction is sent with `enforceUnique` set to true, new reaction will replace all reactions the user has on this message.
- Add suspending `setUserAndAwait` extension for `ChatClient`
- Replace chat event listener Kotlin functions with ChatEventListener functional interface in order to promote
  a better integration experience for Java clients. Old methods that use the Kotlin function have been deprecated.
  Deprecated interfaces, such as ChannelController, have not been updated. ChannelClient, which inherits from ChannelController
  for the sake of backwards compatibility, has been updated.

## stream-chat-android-offline
- Add `enforceUnique` parameter to `SendReaction` use case. If reaction is sent with `enforceUnique` set to true,
  new reaction will replace all reactions the user has on this message.
- Fix updating `Message::ownReactions` and `Message:latestReactions` after sending or deleting reaction - add missing `userId` to `Reaction`
- Fix Load Thread Replies process

## stream-chat-android-ui-common
- Add a new `isThreadMode` flag to the `MessageListItem.MessageItem` class.
  It shows is a message item should be shown as part of thread mode in chat.
- Add possibility to set `DateSeparatorHandler` via `MessageListViewModel::setDateSeparatorHandler`
  and `MessageListViewModel::setThreadDateSeparatorHandler` which determines when to add date separator between messages
- Add `MessageListViewModel.Event.ReplyAttachment`, `MessageListViewModel.Event.DownloadAttachment`, `MessageListViewModel.Event.ShowMessage`,
  and `MessageListViewModel.Event.RemoveAttachment` classes.
- Deprecate `MessageListViewModel.Event.AttachmentDownload`

# Jan 18th, 2021 - 4.5.1
## stream-chat-android
- Fix `MessageListItemViewHolder::bind` behavior
- Improve connection/reconnection with normal/anonymous user

## stream-chat-android-client
- Create `ChatClient::getMessagesWithAttachments` to filter message with attachments
- Create `ChannelClient::getMessagesWithAttachments` to filter message with attachments
- Add support for pinned messages:
  - Add `pinMessage` and `unpinMessage` methods `ChatClient` and `ChannelClient`
  - Add `Channel::pinnedMessages` property
  - Add `Message:pinned`, `Message::pinnedAt`, `Message::pinExpires`, and `Message:pinnedBy` properties

# Jan 7th, 2021 - 4.5.0
## stream-chat-android
- Now depends explicitly on AndroidX Fragment (fixes a potential crash with result handling)
- Update AndroidX dependencies: Activity 1.2.0-rc01 and Fragment 1.3.0-rc01

## stream-chat-android-client
- Add filtering non image attachments in ChatClient::getImageAttachments
- Add a `channel` property to `notification.message_new` events
- Fix deleting channel error
- 🚨 Breaking change: ChatClient::unmuteUser, ChatClient::unmuteCurrentUser,
  ChannelClient::unmuteUser, and ChannelClient::unmuteCurrentUser now return Unit instead of Mute

## stream-chat-android-offline
- Add LeaveChannel use case
- Add ChannelData::memberCount
- Add DeleteChannel use case
- Improve loading state querying channels
- Improve loading state querying messages

# Dec 18th, 2020 - 4.4.9

## stream-chat-android-client
- improved event recovery behaviour

## stream-chat-android-offline
- improved event recovery behaviour
- fixed the chatDomain.Builder boolean usage between userPresence and recoveryEnabled

# Dec 18th, 2020 - 4.4.8
## stream-chat-android
- Add filtering `shadowed` messages when computing last channel message
- Add filtering `draft` channels
- Add `DateFormatter::formatTime` method to format only time of a date
- Fix `ChatUtils::devToken` method

## stream-chat-android-client
- Improve `banUser` and `unBanUser` methods - make `reason` and `timeout` parameter nullable
- Add support for shadow ban - add `shadowBanUser` and `removeShadowBan` methods to `ChatClient` and `ChannelClient`
- Add `shadowBanned` property to `Member` class
- Add `ChatClient::getImageAttachments` method to obtain image attachments from a channel
- Add `ChatClient::getFileAttachments` method to obtain file attachments from a channel
- Add `ChannelClient::getImageAttachments` method to obtain image attachments from a channel
- Add `ChannelClient::getFileAttachments` method to obtain file attachments from a channel

## stream-chat-android-offline
- Add filtering `shadowed` messages
- Add new usecase `LoadMessageById` to fetch message by id with offset older and newer messages
- Watch Channel if there was previous error

## stream-chat-android-ui-common
- Add `messageId` arg to `MessageListViewModel`'s constructor allowing to load message by id and messages around it

# Dec 14th, 2020 - 4.4.7
## Common changes for all artifacts
- Updated to Kotlin 1.4.21
- For Java clients only: deprecated the `Call.enqueue(Function1)` method, please use `Call.enqueue(Callback)` instead

## stream-chat-android
- Add new attrs to `MessageListView`: `streamDeleteMessageActionEnabled`, `streamEditMessageActionEnabled`
- Improve Channel List Diff
- Add new attrs to `MessageInputView`: `streamInputScrollbarEnabled`, `streamInputScrollbarFadingEnabled`
- Add API for setting custom message date formatter in MessageListView via `setMessageDateFormatter(DateFormatter)`
  - 24 vs 12 hr controlled by user's System settings.

## stream-chat-android-client
- Add `ChatClient::isValidRemoteMessage` method to know if a RemoteMessage is valid for Stream

## stream-chat-android-offline
- Add updating `channelData` after receiving `ChannelUpdatedByUserEvent`
- Fix crash when a push notification arrives from other provider different than Stream

# Dic 4th, 2020 - 4.4.6

## stream-chat-android
- Use custom `StreamFileProvider` instead of androidx `FileProvider` to avoid conflicts
- Add `ChatClient::setGuestUser` method to login as a guest user
- Make `MessageListItemViewHolder` public and open, to allow customization by overriding the `bind` method

## stream-chat-android-offline
- Centralize how channels are stored locally

# Nov 24th, 2020 - 4.4.5
## Common changes for all artifacts
- Stream SDks has been uploaded to MavenCentral and the GroupID has changed to `io.getstream`.

## stream-chat-android
- New artifact name: `io.getstream:stream-chat-android:STREAM_VERSION`

## stream-chat-android-client
- It's no longer required to wait for `setUser` to finish before querying channels
- `ChatClient::setUser` method allows be called without network connection and will retry to connect when network connection is available
- New artifact name: `io.getstream:stream-chat-android-client:STREAM_VERSION`
- Show date of the last message into channels list when data comes from offline storage
- Show text of the last message into channels list when data comes from offline storage
- Accept Invite Message is now optional, if null value is sent, no message will be sent to the rest of members about this action

## stream-chat-android-offline
- Fix bug when channels with newer messages don't go to the first position in the list
- Fix Offline usage of `ChatDomain`
- New artifact name: `io.getstream:stream-chat-android-offline:STREAM_VERSION`
- Provide the last message when data is load from offline storage

# Nov 24th, 2020 - 4.4.4
This version is a rollback to 4.4.2, The previous release (4.4.3) was not valid due to a problem with the build flow.
We are going to release 4.4.5 with the features introduced by 4.4.3 as soon as the build is back working

# Nov 20th, 2020 - 4.4.3
## stream-chat-android-client
- It's no longer required to wait for `setUser` to finish before querying channels
- `ChatClient::setUser` method allows be called without network connection and will retry to connect when network connection is available

## stream-chat-android-offline
- Fix bug when channels with newer messages don't go to the first position in the list
- Fix Offline usage of `ChatDomain`

# Nov 13th, 2020 - 4.4.2

## stream-chat-android
- Remove `ChatClient` and `ChatDomain` as `ChatUI`'s dependencies
- Replace Glide with Coil - SDK doesn't depend on Glide anymore.
- Remove `BaseStyle` class and extract its properties into `AvatarStyle` and `ReadStateStyle`.
  - Use composition with `AvatarStyle` and `ReadStateStyle` instead of inheriting from `BaseStyle`.
  - Convert to kotlin: `ReadStateView`, `MessageListViewStyle`
- Add `streamShowSendAlsoToChannelCheckbox` attr to `MessageInputView` controlling visibility of "send also to channel" checkbox
- The sample app no longer uses Koin for dependency injection
- Add `streamCopyMessageActionEnabled`, `streamFlagMessageActionEnabled`, and `streamStartThreadMessageActionEnabled` attrs to `MessageListView`
- Validate message text length in MessageInputView.
  - Add property `MessageInputView.maxMessageLength: Int` and show warning once the char limit is exceeded
  - Expose `MessageInputViewModel.maxMessageLength: Int` informing about text length limit of the Channel

## stream-chat-android-client
- Deprecate `User::unreadCount` property, replace with `User::totalUnreadCount`
- Added MarkAllReadEvent
- Fix UpdateUsers call

## stream-chat-android-offline
- Update `totalUnreadCount` when user is connected
- Update `channelUnreadCount` when user is connected
- Fix bug when channels could be shown without names
- Added support for marking all channels as read for the current user.
  - Can be accessed via `ChatDomain`'s use cases (`chatDomain.useCases.markAllRead()...`).
- Fix bug when local channels could be sorted not properly
- Typing events can be all tracked with `ChatDomain.typingUpdates`

# Nov 4th, 2020 - 4.4.1
## Common changes for all artifacts
- Updated dependencies to latest versions (AGP 4.1, OkHttp 4.9, Coroutines 1.3.9, ExoPlayer 2.12.1, etc.)
  - See [PR #757](https://github.com/GetStream/stream-chat-android/pull/757) for full list of version updates
- Revamped `Call` implementations
  - The `Call2` type has been removed, the libraries now all use the same `Call` instead for all APIs
  - `Call` now guarantees callbacks to happen on the main thread
  - Coroutine users can now `await()` a `Call` easily with a provided extension

## stream-chat-android
- Add empty state views to channel list view and message list view components
- Allow setting custom empty state views
- Add loading view to message list view
- Allow setting custom loading view
- Add load more threshold for `MessageListView` and `streamLoadMoreThreshold` attribute
- Fix handling of the `streamShowReadState` attribute on `MessageListView`
- Add `streamShowDeliveredState` XML attribute to `MessageListView`
- Add "loading more" indicator to the `MessageListView`
- Messages in ChannelController were split in messages - New messages and oldMessages for messages coming from the history.

## stream-chat-android-client
- Fix guest user authentication
- Changed API of QuerySort class. You have to specify for what model it is being used.
- Rename `ChannelController` to `ChannelClient`. Deprecate `ChannelController`.
- Replace `ChannelController` subscribe related extension functions with corresponding `ChannelClient` functions
- Move `ChannelClient` extension functions to `io.getstream.chat.android.client.channel` package

## stream-chat-android-offline
- Add GetChannelController use cases which allows to get ChannelController for Channel
- Fix not storing channels when run channels fetching after connection recovery.
- Fix read state getting stuck in unread state

# Oct 26th, 2020 - 4.4.0
## stream-chat-android
- Create custom login screen in sample app
- Bump Coil to 1.0.0
- Add message sending/sent indicators in `MessageListView`
- Add possibility to replace default FileUploader
- Fixes a race condition where client.getCurrentUser() was set too late
- Support for hiding channels
- Makes the number of channels return configurable by adding the limit param to ChannelsViewModelFactory
- Add message sending/sent indicators in `MessageListView`
- Provide ChannelViewModelFactory and ChannelsViewModelFactory by the library to simplify setup
- Fixes for https://github.com/GetStream/stream-chat-android/issues/698 and https://github.com/GetStream/stream-chat-android/issues/723
- Don't show read state for the current user

## stream-chat-android-client
- Fix ConcurrentModificationException in `ChatEventsObservable`
- Add possibility to replace default FileUploader
- Fix anonymous user authentication
- Fix fetching color value from TypedArray

## stream-chat-android-offline
- Channel list now correctly updates when you send a new message while offline. This fixes https://github.com/GetStream/stream-chat-android/issues/698
- Channels now stay sorted based on the QuerySort order (previous behaviour was to sort them once)
- New messages now default to type "regular" or type "ephemeral" if they start with a /
- Improved error logging on sendMessage & sendReaction
- Fixed a race condition that in rare circumstances could cause the channel list to show stale (offline) data
- Fixed a bug with channel.hidden not working correctly
- Fixed crash with absence of user in the UserMap

# Oct 19th, 2020 - 4.3.1-beta-2 (stream-chat-android)
- Allow setting custom `NotificationHandler` in `Chat.Builder`
- Fix unresponsive attachment upload buttons
- Removed many internal implementation classes and methods from the SDK's public API
- Fix sending GIFs from keyboard
- Fix unresponsive attachment upload buttons
- Fix method to obtain initials from user to be shown into the avatar
- Fix method to obtain initials from channel to be shown into the avatar
- Allow setting `ChatLoggerHandler` and `ChatLogLevel` in `Chat.Builder`

# Oct 16th, 2020 - 4.3.1-beta-1 (stream-chat-android)
- Significant performance improvements
- Fix a crash related to behaviour changes in 1.3.0-alpha08 of the AndroidX Fragment library
- Replace Glide with Coil in AttachmentViewHolderMedia (Fix GIFs loading issues)
- `MessageListView.BubbleHelper`'s methods now have nullability annotations, and use primitive `boolean` values as parameters
- Update Offline Support to the [last version](https://github.com/GetStream/stream-chat-android-livedata/releases/tag/0.8.6)

# Oct 16th, 2020 - 0.8.6 (stream-chat-android-offline)
- Improve sync data validation in ChatDomain.Builder
- Removed many internal implementation classes and methods from the SDK's public API
- Significant performance improvements to offline storage
- Default message limit for the queryChannels use case changed from 10 to 1. This is a more sensible default for the channel list view of most chat apps
- Fix QuerySort
- Update client to 1.16.8: See changes: https://github.com/GetStream/stream-chat-android-client/releases/tag/1.16.8

# 1.16.8 - Fri 16th of Oct 2020 (stream-chat-android-client)
- Add `lastUpdated` property to `Channel`

# Oct 14th, 2020 - 4.3.0-beta-6 (stream-chat-android)
- Update to Kotlin 1.4.10
- Fix Typing view behavior
- Fix NPE asking for `Attachment::type`
- Fix ChatDomain initialization issue
- Limit max lines displayed in link previews (5 lines by default, customizable via `streamAttachmentPreviewMaxLines` attribute on `MessageListView`)
- Update Offline Support to the [last version](. See changes: )https://github.com/GetStream/stream-chat-android-livedata/releases/tag/0.8.5)

# 1.16.7 - Wed 14th of Oct 2020 (stream-chat-android-client)
- Removed many internal implementation classes and methods from the SDK's public API
- Improved nullability, restricted many generic type parameters to be non-nullable (set `Any` as their upper bound)
- Use AttachmentsHelper to validate imageUrl instead of just url.

# Oct 14th, 2020 - 0.8.5 (stream-chat-android-offline)
- Use `createdLocallyAt` and `updatedLocallyAt` properties in ChannelController and ThreadController
- Update attachments of message with an old image url, if it's still valid.
- Set attachment fields even if the file upload fails
- Fix NPE while ChatEvent was handled
- Improved nullability, restricted some generic type parameters to be non-nullable (set `Any` as their upper bound)
- Fix method to store date of the last message received into a channel
- Update client to 1.16.7: See changes: https://github.com/GetStream/stream-chat-android-client/releases/tag/1.16.7

# Oct 9th, 2020 - 4.3.0-beta-5 (stream-chat-android)
- Improve selecting non-media attachments
- Fix showing attachments captured with camera
- Add setting type and file size when creating AttachmentMetaData from file
- Remove FileAttachmentListAdapter and methods related to opening files chooser
- Replace isMedia flag with getting type from attachment if possible
- Update ExoPlayer dependency to version [2.12.0](https://github.com/google/ExoPlayer/blob/release-v2/RELEASENOTES.md#2120-2020-09-11)

# 1.16.6 - Fri 9th of Oct 2020 (stream-chat-android-client)
- Add `createdLocallyAt` and `updatedLocallyAt` properties to `Message` type
- Add AttachmentsHelper with hasValidUrl method

# Oct 7th, 2020 - 4.3.0-beta-4 (stream-chat-android)
- For Java clients, the `bindView` methods used to bind a ViewModel and its UI component together are now available with friendlier syntax.
- Calls such as `MessageListViewModelBindingKt.bindView(...);` should be replaced with calls like `MessageListViewModelBinding.bind(...);`
- The `ChannelListViewModelBindingKt` class has been renamed to `ChannelsViewModelBinding`, to match the name of the ViewModel it's associated with.
- Update client to the latest version. See changes: https://github.com/GetStream/stream-chat-android-client/releases/tag/1.16.5
- Update Stream Livedata to the last version. See changes: https://github.com/GetStream/stream-chat-android-livedata/releases/tag/0.8.4

# Oct 7th, 2020 - 0.8.4 (stream-chat-android-offline)
- Update client to 1.16.5: See changes: https://github.com/GetStream/stream-chat-android-client/releases/tag/1.16.5

# 1.16.5 - Wed 7th of Oct 2020 (stream-chat-android-client)
- Add autocomplete filter
- Add @JvmOverloads to QueryUsersRequest constructor
- Improve java interop of `TokenManager`

# Oct 5th, 2020 - 0.8.3 (stream-chat-android-offline)
- Improved message attachment handling. Message is now first added to local storage and the attachment is uploaded afterwards.
- Editing messages now works while offline
- Deprecate SendMessageWithAttachments in favor of SendMessage while specifying attachment.upload
- Fix a bug that caused messages not to load if member limit wasn't specified
- Fix a crash related to reaction data structure
- Fix a bug where network errors (temporary ones) are detected as permanent errors

# 1.16.4 - Mon 5th of Oct 2020 (stream-chat-android-client)
- Add `attachment.upload` and `attachment.uploadState` fields for livedata upload status. These fields are currently unused if you only use the low level client.

# Oct 2nd, 2020 - 4.3.0-beta-3 (stream-chat-android)
- Removed several parameters of `BaseAttachmentViewHolder#bind`, `Context` is now available as a property instead, others should be passed in through the `AttachmentViewHolderFactory` as constructor parameters
- Moved `BaseAttachmentViewHolder` to a new package
- Fix setting read state when user's last read equals message created date
- Skip setting user's read status if last read message is his own
- Make MessageListItem properties abstract
- Change default query sort to "last_updated"
- Fixed attachments logic. Save previously attached files when add more.
- Fixed the bug when it was unable to select new files when you have already attached something.
- Moved `MessageInputView` class to a new package.
- Update Stream Livedata to the last version. See changes: https://github.com/GetStream/stream-chat-android-livedata/releases/tag/0.8.2

# Oct 2nd, 2020 - 0.8.2 (stream-chat-android-offline)
- Request members by default when querying channels

# Sep 30th, 2020 - 4.3.0-beta-2 (stream-chat-android)
- Removed several parameters of `BaseMessageListItemViewHolder#bind`, `Context` is now available as a property instead, others should be passed in through the `MessageViewHolderFactory` as constructor parameters
- Attachment customization methods moved from `MessageViewHolderFactory` to a separate `AttachmentViewHolderFactory` class
- Removed `position` parameter from `MessageClickListener`
- Moved `BaseMessageListItemViewHolder` to a new package
- Update client to the latest version. See changes: https://github.com/GetStream/stream-chat-android-client/releases/tag/1.16.1
- Update Stream Livedata to the last version. See changes: https://github.com/GetStream/stream-chat-android-livedata/releases/tag/0.8.1

# Sep 30th, 2020 - 0.8.1 (stream-chat-android-offline)
- Handle the new `ChannelUpdatedByUserEvent`
- Update client to 1.16.1: See changes: https://github.com/GetStream/stream-chat-android-client/releases/tag/1.16.1
- Improve online status handling
- Replace posting an empty channels map when the channels query wasn't run online and offline storage is empty with error

# 1.16.2 - Wed 30 Sep 2020 (stream-chat-android-client)
- Add `ChatClient::enableSlowMode` method to enable slow mode
- Add `ChatClient::disableSlowMode` method to disable slow mode
- Add `ChannelController::enableSlowMode` method to enable slow mode
- Add `ChannelController::disableSlowMode` method to disable slow mode
- Add `Channel::cooldown` property to know how configured `cooldown` time for the channel
- Fix FirebaseMessageParserImpl.verifyPayload() logic
- Fix notification display condition
- Fix Socket connection issues

# 1.16.1 - Wed 25 Sep 2020 (stream-chat-android-client)
- Remove `User` field on `ChannelUpdatedEvent`
- Add new chat event type -> `ChannelUpdatedByUserEvent`
- Add `ChatNotificationHandler::getFirebaseInstanceId` method to provide a custom `FirebaseInstanceId`
- Add `NotificationConfig::useProvidedFirebaseInstance` conf

# Sep 23rd, 2020 - 4.3.0-beta-1 (stream-chat-android)
- Update livedata/client to latest version. See changes: https://github.com/GetStream/stream-chat-android-client/releases/tag/1.16.0

# 1.16.0 - Wed 23 Sep 2020 (stream-chat-android-client)
- Removed message.channel, this is a backwards incompatible change
- Ensure that message.cid is always available

The SDK was providing message.cid and message.channel in some cases, but not always.
Code that relied on those fields being populated caused bugs in production.

If you were relying on message.channel it's likely that you were running into bugs.
We recommend using one of these alternatives:

- message.cid if you just need a reference to the channel
- the channel object provided by client.queryChannel(s) if you need the full channel data
- channelController.channelData livedata object provided by the livedata package (automatically updated if channel data changes)
- channelController.toChannel() function provided by the livedata package

# Sep 23rd, 2020 - 0.8.0 (stream-chat-android-offline)
- Update client to 1.16.0: See changes: https://github.com/GetStream/stream-chat-android-client/releases/tag/1.16.0

# Sep 23rd, 2020 - 0.7.7 (stream-chat-android-offline)
- Fix crash when map channels DB entity to Channel
- Add posting empty channels map when queryChannels fails either offline and online which prevents infinite loader

# 1.15.6 - Wed 23 Sep 2020 (stream-chat-android-client)
- Convert ChatError to plain class. Changes in ChatLogger interface.
- Update events fields related to read status - remove "unread_messages" field and add "unread_channels" to NewMessageEvent, NotificationMarkReadEvent, and NotificationMessageNewEvent
- Mark ChatEvents containing the user property by the UserEvent interface.
- Simplified the event handling APIs, deprecated `ChatObservable`. See [the migration guide](https://github.com/GetStream/stream-chat-android-client/wiki/Migrating-from-the-old-event-subscription-APIs) for details on how to easily adopt the new APIs.

# Sep 23rd, 2020 - 4.2.11-beta-13 (stream-chat-android)
- Adjust ChatSocketListener to new events(NewMessageEvent, NotificationMarkReadEvent, NotificationMessageNewEvent) properties.
- Fix "load more channels"
- Update client to the latest version. See changes: https://github.com/GetStream/stream-chat-android-client/releases/tag/1.15.6
- Update Stream Livedata to the last version. See changes: https://github.com/GetStream/stream-chat-android-livedata/releases/tag/0.7.7

# Sep 18th, 2020 - 4.2.11-beta-12 (stream-chat-android)
- Implement Giphy actions handler
- Fix .gif preview rendering on message list
- Fix thread shown issue after sending message to a channel
- Remove border related attributes from MessageInputView. Add close button background attribute to MessageInputView.
- Improve setting user in sample app
- Add updating message read state after loading first messages
- Wrap Attachment into AttachmentListItem for use in adapter
- Properly show the message date
- Revamp MessageListView adapter customization, introduce ListenerContainer to handle all ViewHolder listeners
- Fix default filters on `ChannelsViewModelImpl`
- Update client to the latest version. See changes: https://github.com/GetStream/stream-chat-android-client/releases/tag/1.15.5
- Update Stream Livedata to the last version. See changes: https://github.com/GetStream/stream-chat-android-livedata/releases/tag/0.7.6

# Sep 18th, 2020 - 0.7.6 (stream-chat-android-offline)
- Store needed users in DB
- Stop trying to execute background sync in case ChatDomain.offlineEnabled is set to false
- Fix Socket Connection/Reconnection
- Update client to the latest version. See changes: https://github.com/GetStream/stream-chat-android-client/releases/tag/1.15.5

# 1.15.5 - Fri 18 Sep 2020 (stream-chat-android-client)
- Fix Socket Connection/Reconnection

# Sep 15th, 2020 - 0.7.5 (stream-chat-android-offline)
- Fix offline support for adding and removing reactions
- Fix crash when creating a channel while channel.createdBy is not set

# Sep 14th, 2020 - 0.7.4 (stream-chat-android-offline)
- Remove duplicates of new channels
- Improve tests
- Remove some message's properties that are not used anymore GetStream/stream-chat-android-client#69
- Update client to the latest version. See changes: https://github.com/GetStream/stream-chat-android-client/releases/tag/1.15.4

# 1.15.4 - Fri 11 Sep 2020 (stream-chat-android-client)
- Fix Socket Disconnection
- Remove useless message's properties (isStartDay, isYesterday, isToday, date, time and commandInfo)
- Forbid setting new user when previous one wasn't disconnected

# Sep 8th, 2020 - 0.7.3 (stream-chat-android-offline)
- Add usecase to send Giphy command
- Add usecase to shuffle a Gif on Giphy command message
- Add usecase to cancel Giphy Command
- Update client to the latest version. See changes: https://github.com/GetStream/stream-chat-android-client/releases/tag/1.15.3

# 1.15.3 - Tue 7 Sep 2020 (stream-chat-android-client)
- Add send action operation to ChannelController
- Fix serialized file names of SendActionRequest
- Fix `ConnectedEvent` parse process

# Sep 4th, 2020 - 4.2.11-beta-11 (stream-chat-android)
- Fix uploading files and capturing images on Android >= 10
- Fix `AvatarView`: Render lastActiveUsers avatars when channel image is not present

# 1.15.2 - Tue 1 Sep 2020 (stream-chat-android-client)
- `ChannelResponse.watchers` is an array of User now
- `Watcher` model has been removed, `User` model should be used instead
- `QueryChannelsRequet` has a new field called `memberLimit` to limit the number of members received per channel

# Aug 28th, 2020 - 4.2.11-beta-9 (stream-chat-android)
- Update event structure
- Update client to the latest version. See changes: https://github.com/GetStream/stream-chat-android-client/releases/tag/1.15.1
- Update Stream Livedata to the last version. See changes: https://github.com/GetStream/stream-chat-android-livedata/releases/tag/0.7.2

# 1.15.1 - Thu 28 Aug 2020 (stream-chat-android-client)
- New MapAdapter that omit key that contains null values or emptyMaps
- Null-Check over Watchers response

## Aug 23th, 2020 - 4.2.11-beta-8 (stream-chat-android)
- Fix Upload Files
- Update RecyclerView Lib
- Update Notification Customization

# Aug 28th, 2020 - 0.7.2 (stream-chat-android-offline)
- Update client to the latest version. See changes: https://github.com/GetStream/stream-chat-android-client/releases/tag/1.15.1

# Aug 28th, 2020 - 0.7.1 (stream-chat-android-offline)
- Keep order when retry to send a message
- Fix message sync logic and message sending success event emitting
- Update client to the latest version. See changes: https://github.com/GetStream/stream-chat-android-client/releases/tag/1.15.0

# Aug 20th, 2020 - 0.7.0 (stream-chat-android-offline)
- Update to version 0.7.0

# 1.15.0 - Thu 20 Aug 2020 (stream-chat-android-client)
- Refactor ChatEvents Structure

# 1.14.0 - Thu 20 Aug 2020 (stream-chat-android-client)
- Decouple cloud messages handler logic from configuration data
- Fix createChannel methods

# 1.13.3 - Tue 18 Aug 2020 (stream-chat-android-client)
- Set message as optional when updating a channel

# 1.13.2 - Fri 14 Aug 2020 (stream-chat-android-client)
- Reduce TLS Latency

# 1.13.1 - Fri 7 Aug 2020 (stream-chat-android-client)
- Fix DateParser

## Aug 5th, 2020 - 4.2.11-beta-7 (stream-chat-android)
- Update Stream Livedata to the last version. See changes: https://github.com/GetStream/stream-chat-android-livedata/releases/tag/0.6.9
- Fix channel name validation in CreateChannelViewModel
- Add `ChannelsView.setViewHolderFactory(factory: ChannelViewHolderFactory)` function
- Fix Fresco initialization
- Fix method to add/remove reaction

# Aug 3nd, 2020 - 0.6.9 (stream-chat-android-offline)
- Fix `QuerySort`

# 1.13.0 - Tue 28 Jul 2020 (stream-chat-android-client)
- Add `Client.flagUser()` method to flag an User
- Add `Client.flagMessage()` method to flag a Message
- Deprecated method `Client.flag()` because was a bit confusing, you should use `client.flagUser()` instead

# 1.12.3 - Mon 27 Jul 2020 (stream-chat-android-client)
- Fix NPE on TokenManagerImpl
- Upgrade Kotlin to version 1.3.72
- Add Kotlin Proguard Rules

# Jul 20th, 2020 - 0.6.8 (stream-chat-android-offline)
- Fix `NotificationAddedToChannelEvent` event handling

# 1.12.2 - Fri 17 Jul 2020 (stream-chat-android-client)
- Add customer proguard rules

# 1.12.1 - Wed 15 Jul 2020 (stream-chat-android-client)
- Add customer proguard rules

## Jul 13th, 2020 - 4.2.11-beta-6 (stream-chat-android)
- Update client to the latest version. See changes: https://github.com/GetStream/stream-chat-android-client/releases/tag/1.10.0
- Update Stream Livedata to the last version. See changes: https://github.com/GetStream/stream-chat-android-livedata/releases/tag/0.6.7
- Refactor ChannelHeaderView
- Refactor MessageInputView
- Refactor Permission Checker Behavior
- Refactor MessageListVIew
- Fix Send Attachment Behavior
- Fix "Take Picture/Record Video" Behavior
- Add option to show empty view when there are no channels
- Add option to send a message to a thread
- Allow to switch user / logout

# 1.12.0 - Mon 06 Jul 2020 (stream-chat-android-client)
- Add mute and unmute methods to channel controller

# 1.11.0 - Mon 06 Jul 2020 (stream-chat-android-client)
- Fix message mentioned users

# Jul 3nd, 2020 - 0.6.7 (stream-chat-android-offline)
- Update client to the latest version. See changes: https://github.com/GetStream/stream-chat-android-client/releases/tag/1.10.0
- Implement Thread Behavior

# 1.10.0 - Wed 29 June 2020 (stream-chat-android-client)
- Add mute and unmute channels
- Add `notification.channel_mutes_updated` socket even handling
- Add user.channelMutes field
- Improve error logging
- Add invalid date format handling (channel.config dates might be invalid)

# 1.9.3 - Wed 29 June 2020 (stream-chat-android-client)
- Add raw socket events logging. See with tag `Chat:Events`

# Jun 24th, 2020 - 0.6.6 (stream-chat-android-offline)
- Update client to the latest version. See changes: https://github.com/GetStream/stream-chat-android-client/releases/tag/1.9.2

# 1.9.2 - Wed 24 June 2020 (stream-chat-android-client)
- Add `show_in_channel` attribute to `Message` entity

# 1.9.1 - Mue 23 June 2020 (stream-chat-android-client)
- Fix multithreaded date parsing

# 1.9.0 - Mon 22 June 2020 (stream-chat-android-client)
- Fix search message request body
  🚨 Breaking change:
- client.searchMessages signature has been changed: query removed, added channel filter

# 1.8.1 - Thu 18 June 2020 (stream-chat-android-client)
- Fix UTC date for sync endpoint
- Fix inhered events parsing
- Fix custom url setter of ChatClient.Builder

# Jun 16th, 2020 - 0.6.5 (stream-chat-android-offline)
- Fixed crash caused by `NotificationMarkReadEvent.user` value being sent null.
- Solution: using the current user which was set to the ChatDomain instead of relying on event's data.

# 1.8.0 - Thu 12 June 2020 (stream-chat-android-client)
- Add sync api call

# Jun 12th, 2020 - 0.6.4 (stream-chat-android-offline)
- Add attachment.type when upload a file or image

# 1.7.0 - Thu 12 June 2020 (stream-chat-android-client)
- Add query members call

# Jun 11th, 2020 - 0.6.3 (stream-chat-android-offline)
- Create a new UseCase to send messages with attachments

# Jun 11th, 2020 - 0.6.2 (stream-chat-android-offline)
- Update client to the latest version. See changes: https://github.com/GetStream/stream-chat-android-client/releases/tag/1.6.1

# 1.6.1 - Thu 11 June 2020 (stream-chat-android-client)
- Add MimeType on sendFile and sendImage methods

# 1.6.0 - Mon 8 June 2020 (stream-chat-android-client)
- Add translations api call and update message with `i18n` field. Helper `Message` extensions functions are added.

## Jun 4th, 2020 - 4.2.11-beta-5 (stream-chat-android)
- Update livedata dependency to fix crash when NotificationMarkReadEvent received
- Add mavenLocal() repository

## Jun 4th, 2020 - 4.2.11-beta-4 (stream-chat-android)
- Fix crash when command (`/`) is typed.

## Jun 3rd, 2020 - 4.2.11-beta (stream-chat-android)
- Fix `AvatarView` crash when the view is not attached

# 1.5.4 - Wed 3 June 2020 (stream-chat-android-client)
- Add optional `userId` parameter to `Channel.getUnreadMessagesCount` to filter out unread messages for the user

# 1.5.3 - Wed 3 June 2020 (stream-chat-android-client)
- Fix switching users issue: `disconnect` and `setUser` resulted in wrong user connection

# 1.5.2 - Tue 2 June 2020 (stream-chat-android-client)
- Fix `ConcurrentModificationException` on multithread access to socket listeners

# May 30th, 2020 - 0.6.1 (stream-chat-android-offline)
- Use the new low level client syntax for creating a channel with members
- Fallback to a default channel config if the real channel config isn't available yet. This fixes GetStream/stream-chat-android#486

# May 27th, 2020 - 0.6.0 (stream-chat-android-offline)
- Update client to the latest version: https://github.com/GetStream/stream-chat-android-client/releases/tag/1.5.0

# 1.5.1 - Wed 27 May 2020 (stream-chat-android-client)
- Add filter contains with any value

# May 26th, 2020 - 0.5.2 (stream-chat-android-offline)
- Test cases for notification removed from channel had the wrong data structure. This caused a crash when this event was triggered.

# 1.5.0 - Mon 26 May 2020 (stream-chat-android-client)
🚨 Breaking change:
- Add new constructor field to `Channel`: `team`
- Add new constructor field to `User`: `teams`

✅ Other changes:
- Add `Filter.contains`

# 1.4.17 - Mon 26 May 2020 (stream-chat-android-client)
- Fix loop on client.create
- Fix crash when backend sends first event without me

# May 25th, 2020 - 0.5.1 (stream-chat-android-offline)
- Update client to the latest version. See changes: https://github.com/GetStream/stream-chat-android-client/releases/tag/1.4.16

# 1.4.16 - Mon 25 May 2020 (stream-chat-android-client)
Breaking change:
- `Command` fields are mandatory and marked as non-nullable

# May 24th, 2020 - 0.5.0 (stream-chat-android-offline)
Livedata now supports all events exposed by the chat API. The 3 new events are:
- Channel truncated
- Notification channel truncated
- Channel Deleted
  This release also improves how new channels are created.

# May 23rd, 2020 - 0.4.8 (stream-chat-android-offline)
- NotificationMessageNew doesn't specify event.message.cid, this was causing issues with offline storage. The test suite has been updated and the issue is now resolved. Also see: GetStream/stream-chat-android#490

# May 23rd, 2020 - 0.4.7 (stream-chat-android-offline)
- Fixed NPE on MemberRemoved event GetStream/stream-chat-android#476
- Updates low level client to fix GetStream/stream-chat-android#492

# 1.4.15 - Fri 22 May 2020 (stream-chat-android-client)
- Add events: `ChannelTruncated`, `NotificationChannelTruncated`, `NotificationChannelDeleted`

# 1.4.13 - Fri 22 May 2020 (stream-chat-android-client)
🚨 Breaking change:
- Fields `role` and `isInvited` of ``Member` fields optional

# 1.4.12 - Fri 22 May 2020 (stream-chat-android-client)
🚨 Breaking change:
- `Member` model is cleaned up from non existing fields

# May 20th, 2020 - 0.4.6 (stream-chat-android-offline)
- Update client to the latest version. See changes: https://github.com/GetStream/stream-chat-android-client/releases/tag/1.4.11

# 1.4.11 - Tue 19 May 2020 (stream-chat-android-client)
🚨 Breaking change:
- `markRead` of ``ChatClient` and `ChannelController` return `Unit` instead of `ChatEvent`

✅ Other changes:
- Fix null fields which are not marked as nullable

# 1.4.10 - Tue 19 May 2020 (stream-chat-android-client)
- Fix add member invalid api key

# 1.4.9 - Mon 18 May 2020 (stream-chat-android-client)
🚨 Breaking change:
- `markRead` of ``ChatClient` and `ChannelController` return `Unit` instead of `ChatEvent`

✅ Other changes:
- Fix `ChannelController.markRead`: was marking read all channels instead of current one
- `ChatClient.markRead` accepts optional `messageId`

# 1.4.8 - Mon 18 May 2020 (stream-chat-android-client)
- Add handling invalid event payload

# May 16th, 2020 - 0.4.5 (stream-chat-android-offline)
- Improved handling of unread counts. Fixes GetStream/stream-chat-android#475

# May 16th, 2020 - 0.4.4 (stream-chat-android-offline)
- GetStream/stream-chat-android#476

## May 15th, 2020 - 4.2.10-beta (stream-chat-android)
- Update to the latest livedata: 0.6.1

# May 15th, 2020 - 0.4.3 (stream-chat-android-offline)
- Resolves this ticket: GetStream/stream-chat-android#479

## May 29th, 2020 - 4.2.9-beta-3 (stream-chat-android)
- Fix AttachmentViewHolder crash when user sends message with plain/no-media url

## May 15th, 2020 - 4.2.9-beta-2 (stream-chat-android)
- Update to the latest livedata: 0.6.0

## May 15th, 2020 - 4.2.8-beta-1 (stream-chat-android)
- Update to the latest livedata: 0.4.6

## May 15th, 2020 - 4.2.6 (stream-chat-android)
- Fix Avatar crash if channel/user initials are empty

# 1.4.7 - Tue 14 May 2020 (stream-chat-android-client)
- Add more channel creation signatures to `Client` and `ChannelController`

# 1.4.6 - Tue 14 May 2020 (stream-chat-android-client)
- Move channel out of message constructor

## May 13th, 2020 - 4.2.5 (stream-chat-android)
- Create new `AvatarView`
- Glide Redirect issues resolved
- Bugfix release for livedata, updated to 0.4.2

# May 13th, 2020 - 0.4.2 (stream-chat-android-offline)
-NotificationAddedToChannelEvent cid parsing didn't work correctly. This has been fixed in 0.4.2

# May 13th, 2020 - 0.4.1 (stream-chat-android-offline)
- There was an issue with the 0.4.0 and the data structure for NotificationMarkRead

# May 13th, 2020 - 0.4.0 (stream-chat-android-offline)
## Features:
- Massive improvement to javadoc/dokka
- Support for user ban events. Exposed via chatDomain.banned
- Muted users are available via chatDomain.muted
- Support for notificationMarkRead, invite and removed from channel events
- Support for deleting channels
- Support for silent messages
- Creating channels with both members and additional data works now
- User presence is enabled

##Bugfixes:
- No longer denormalizing channelData.lastMessageAt
- Fixed an issue with channel event handling and the usage of channel.id vs channel.cid
- Changed channelData.createdBy from lateinit to a regular field

##Other:
- Moved from Travis to Github actions

# 1.4.5 - Tue 12 May 2020 (stream-chat-android-client)
- add message.silent field
- add extension properties `name` and `image` to `Channel` and `User`

## March 11th, 2020 - 3.6.5 (stream-chat-android)
- Fix reaction score parser casting exception

# May 8th, 2020 - 0.3.4 (stream-chat-android-offline)
- added support for muting users
- store the current user in offline storage
- performance tests
- removed launcher icons from lib
- forward compatibility with new event sync endpoint
- support for reaction scores

# 1.4.3 - Thu 7 May 2020 (stream-chat-android-client)
- fix type erasure of parsed collections: `LinkedTreeMap`, but not `List<Reaction>`

# 1.4.2 - Mon 4 May 2020 (stream-chat-android-client)
- add `reactionScores` to `Message`
- fix null write crash of CustomObject nullable field
- fix extraData duplicated fields

# May 2nd, 2020 - 0.3.1 (stream-chat-android-offline)
- Make the channel unread counts easily accessible via channel.unreadCount
- Support for muting users
- Detection for permanent vs temporary errors (which helps improve retry logic)
- Bugfix: Fixes edge cases where recovery flow runs before the existing API calls complete

# 1.4.0 - Fri 1 May 2020 (stream-chat-android-client)
- fix `QueryChannelRequest` when `withMessages/withMembers` is called, but messages were not returned
- add `unreadMessages` to `ChannelUserRead`. Add extension for channel to count total unread messages: `channel.getUnreadMessagesCount()`

# 1.3.0 - Wed 30 Apr 2020 (stream-chat-android-client)
🚨 Breaking changes:
- `TokenProvider` signature enforces async execution
- make socket related classes internal

✅ Other changes
- fix endlessly hanging request in case setUser is not called
- fix expired token case on socket connection
- fix client crash if TokenProvider throws an exception

# Apr 29th, 2020 - 0.3.0 (stream-chat-android-offline)
- Handle edge cases where events are received out of order
- KTlint, travis and coverage reporting
- Interfaces for use cases and controllers for easier testing
- Channel data to isolate channel data vs rest of channel state
- Java version of code examples
- Handle edge cases for channels with more than 100 members
- Test coverage on mark read
- Bugfix queryChannelsController returning duplicate channels
- Support for hiding and showing channels
- Full offline pagination support (including the difference between GTE and GT filters)

# 1.2.2 - Wed 29 Apr 2020 (stream-chat-android-client)
🚨 Breaking changes:
- fields of models are moved to constructors: `io.getstream.chat.android.client.models`
- field of Device `push_provider` renamed to `pushProvider` and moved to constructor

✅ Other changes
- added local error codes with descriptions: `io.getstream.chat.android.client.errors.ChatErrorCode`
- fix uncaught java.lang.ExceptionInInitializerError while parsing custom object

# Apr 22nd, 2020 - 0.2.1 (stream-chat-android-offline)
- Better handling for missing cids

# Apr 22nd, 2020 - 0.2.0 (stream-chat-android-offline)
- Test suite > 100 tests
- Sample app (stream-chat-android) works
- Full offline sync for channels, messages and reactions
- Easy to use livedata objects for building your own UI

# Apr 22nd, 2020 - 0.1.0 (stream-chat-android-offline)
- First Release

## March 3rd, 2020 - 3.6.5 (stream-chat-android)
- Fix crash on sending Google gif

## March 3rd, 2020 - 3.6.4 (stream-chat-android)
- Update default endpoint: from `chat-us-east-1.stream-io-api.com` to `chat-us-east-staging.stream-io-api.com`
- update target api level to 29
- Fixed media playback error on api 29 devices
- Added score field to reaction model

## January 28th, 2020 - 3.6.3 (stream-chat-android)
- ViewModel & ViewHolder classes now use protected instead of private variables to allow customization via subclassing
- ChannelViewHolderFactory is now easier to customize
- Added ChannelViewHolder.messageInputText for 2 way data binding
- Documentation improvements
- Fix problem with wrong scroll position

## January 10th, 2020 - 3.6.2 (stream-chat-android)
- Enable multiline edit text
- Fix deprecated getColumnIndexOrThrow for 29 Api Level

## January 7th, 2020 - 3.6.1 (stream-chat-android)
- Add navigation components with handler to override default behaviour

## Breaking changes:
###
- `OpenCameraViewListener` is replaced with CameraDestination

## January 6th, 2020 - 3.6.0 (stream-chat-android)
- Add `MessageSendListener` interface for sending Message
- Update `README` about Customizing MessageInputView
- Client support for anonymous and guest users
- Client support initialization with Configurator
- Support auto capitalization for keyboard
- Add `NotificationManager` with customization opportunity
- Update `UpdateChannelRequest` for reserved fields
- renamed `MoreActionDialog` to `MessageMoreActionDialog`
- Add `StreamLoggerHandler` interface for custom logging client data
- Add logging customization ability
- fix markdown for mention if there is no space at prefix @
- fix Edit Attachment behavior
- add support for channel.hide with clear history + events
- Fix crash in AttachmentActivity and AttachmentDocumentActivity crash when app is killed in background
- Add utility method StreamChat.isConnected()

#### Breaking changes:

##### Channel hide request
- `Channel:hide` signature has changed: `HideChannelRequest` must be specified as first parameter
- `Client:hideChannel` signature has changed: `HideChannelRequest` must be specified as second parameter
- `ChannelListViewModel:hideChannel` signature has changed: `HideChannelRequest` must be specified as second parameter

##### How to upgrade
To keep the same behavior pass `new HideChannelRequest()` as request parameter to match with the new signature.

## December 9th, 2019 - 3.5.0 (stream-chat-android)
- Fix set typeFace without custom font
- Fix channel.watch (data payload was not sent)
- Fix API 23 compatibility
- Add Attachment Border Color attrs
- Add Message Link Text Color attrs
- Add custom api endpoint config to sample app and SDK

## November 28th, 2019 - 3.4.1 (stream-chat-android)
- Fix Giphy buttons alignments
- Add Giphy error cases handling
- Update http related issues documentation


## November 28th, 2019 - 3.4.0 (stream-chat-android)
- Custom font fot the whole SDK
- Custom font per TextView
- Ignore sample app release unit tests, keep debug tests
- Added AttachmentBackgroundColorMine/Theirs
- Fix Edit/Delete thread parent message
- Replace fadein/fadeout animation of parent/current thread with default RecyclerView animation

## November 5th, 2019 - 3.3.0 (stream-chat-android)
- Fix Concurrent modification when removing member from channel
- Fix automention input issue
- Fix Sent message progress infinite
- Fix channel delete event handling in ChannelList view model
- Fix attachment duplicated issue when message edit
- Add File Upload 2.0
- Add editMessage function in Channel View Model
- Fix JSON encoding always omits null fields
- Sample app: add version header, release version signing
- Add Message Username and Date attrs


## November 5th, 2019 - 3.2.1 (stream-chat-android)
- Fixed transparency issues with user profile images on older devices
- Better channel header title for channels without a name
- Fixed read count difference between own and other users' messages
- Fixed Video length preview
- Catch error body parsing errors
- Do not show commands list UI when all commands are disabled
- Renamed `MessageInputClient` to `MessageInputController`
- Added Large file(20MB) check for uploading file
- Added streamUserNameShow and streamMessageDateShow in `MessageListViewStyle`
- Fixed channel header title position issue when Last Active is hidden


## October 25th, 2019 - 3.2.0 (stream-chat-android)
- Added event interceptors to `ChannelListViewModel`

## October 24th, 2019 - 3.1.0 (stream-chat-android)
- Add channel to list when the user is added
- Add `onUserDisconnected` event
- Make sure channel list view model is cleared when the user disconnects
- Fix bug with `setUser` when user data is not correctly URI encoded
- Add debug/info logging
- Add Attrs for DateSeparator

## Oct 23th, 2019 - 3.0.2 (stream-chat-android)
- Fix NPE with restore from background and null users

## Oct 22th, 2019 - 3.0.1 (stream-chat-android)
- Fix NPE with empty channel lists

## Oct 21th, 2019 - 3.0.0 (stream-chat-android)
- Added support for message search `client.searchMessages`
- Better support for query user options
- Update channel update signature
- Fix disconnection NPE
- Minor bugfixes
- Remove file/image support
- Expose members and watchers pagination options for query channel

#### Breaking changes
- `Channel.update` signature has changed

## Oct 16th, 2019 - 2.3.0 (stream-chat-android)
- Added support for `getReactions` endpoint
- Calls to `ChannelListViewModel#setChannelFilter` will reload the list of channels if necessary
- Added support for `channel.stopWatching()`
- Improved error message for uploading large files
- Remove error messages after you send a message (similar behaviour to Slack)
- Fixed slash command support on threads
- Improved newline handling
- Improved thread display
- Expose ban information for current user (`User#getBanned`)
- Bugfix on attachment size
- Added support for accepting and rejecting channel invites
- Expose current user LiveData with `StreamChat.getCurrentUser()`

## Oct 14th, 2019 - 2.2.1 (stream-chat-android)
- Renamed `FileSendResponse` to `UploadFileResponse`
- Renamed `SendFileCallback` to `UploadFileCallback`
- Removed `SendMessageRequest`
- Updated `sendMessage` and `updateMessage` from `Client`
- Added devToken function for setUser of Client
- Added a callback as an optional last argument for setUser functions
- Added ClientState which stores users, current user, unreadCount and the current user's mutes
- Added notification.mutes_updated event
- Add support for add/remove channel members
- Expose channel unread messages counts for any user in the channel

## Oct 9, 2019 - 2.2.0 (stream-chat-android)
- Limit message input height to 7 rows
- Fixed thread safety issues on Client.java
- Fixed serialization of custom fields for message/user/channel and attachment types
- Added support for distinct channels
- Added support to Channel hide/show
- Improved client error reporting (we now return a parsed error response when available)
- General improvements to Message Input View
- Added ReactionViewClickListener
- Added support for banning and unbanning users
- Added support for deleting a channel
- Add support for switching users via `client.disconnect` and `client.setUser`
- Add `reload` method to `ChannelListViewModel`
- Bugfix: hides attachment drawer after deny permission
- Add support for update channel endpoint
- Add PermissionRequestListener for Permission Request

## September 28, 2019 - 2.1.0 (stream-chat-android)
- Improved support for regenerating expired tokens

#### Breaking changes:
- `MessageInputView#progressCapturedMedia(int requestCode, int resultCode, Intent data)` renamed into `captureMedia(int requestCode, int resultCode, Intent data)`
- `binding.messageInput.permissionResult(requestCode, permissions, grantResults)` in `onRequestPermissionsResult(requestCode, permissions, grantResults) of `ChannelActivity`

## September 28, 2019 - 2.0.1 (stream-chat-android)
- Fix channel list ordering when a channel is added directly from Android
- Better Proguard support

## September 26, 2019 - 2.0.0 (stream-chat-android)
- Simplify random access to channels
- Channel query and watch methods now work the same as they do on all other SDKs

#### Breaking changes:
- `channel.query` does not watch the channel anymore, to retrieve channel state and watch use `channel.watch`
- `client.getChannelByCID` is now private, use one of the `client.channel` methods to get the same (no null checks needed)<|MERGE_RESOLUTION|>--- conflicted
+++ resolved
@@ -63,7 +63,9 @@
 - When creating message previews, `Attachment.fallback` is now included as a fallback option after `Attachment.title` and `Attachment.name`. [#4667](https://github.com/GetStream/stream-chat-android/pull/4667)
 
 ### ✅ Added
-<<<<<<< HEAD
+- Added a feature flag to `ChatUI` called `showThreadSeparatorInEmptyThread`. You can use this to enable a thread separator if the thread is empty. [#4629](https://github.com/GetStream/stream-chat-android/pull/4629)
+- Added the `messageLimit` parameter to MessageListViewModel and MessageListViewModelFactory. [#4634](https://github.com/GetStream/stream-chat-android/pull/4634)
+- Added the method `showModeratedMessageDialog()` to `MessageListView`. It is used to display a dialog when long clicking on a message that has failed a moderation check. [#4645](https://github.com/GetStream/stream-chat-android/pull/4645)
 - Added the ability to style the way message reply bubbles are displayed in `MessageComposerView` via xml attributes. The styling applies both when replying to messages sent by the currently logged-in user, and those sent by other users. [#4679](https://github.com/GetStream/stream-chat-android/pull/4679)
   * `streamUiMessageComposerMessageReplyBackgroundColor`
   * `streamUiMessageComposerMessageReplyTextSizeMine`
@@ -112,11 +114,6 @@
   * `messageReplyTextStyleTheirs`
   * `messageReplyMessageBackgroundStrokeColorTheirs`
   * `messageReplyMessageBackgroundStrokeWidthTheirs`
-=======
-- Added a feature flag to `ChatUI` called `showThreadSeparatorInEmptyThread`. You can use this to enable a thread separator if the thread is empty. [#4629](https://github.com/GetStream/stream-chat-android/pull/4629)
-- Added the `messageLimit` parameter to MessageListViewModel and MessageListViewModelFactory. [#4634](https://github.com/GetStream/stream-chat-android/pull/4634)
-- Added the method `showModeratedMessageDialog()` to `MessageListView`. It is used to display a dialog when long clicking on a message that has failed a moderation check. [#4645](https://github.com/GetStream/stream-chat-android/pull/4645)
->>>>>>> 87701327
 
 ### ⚠️ Changed
 - The styling for the reply message bubbles visible inside `MessageInputView` and `MessageComposerView` when replying to messages has changed slightly and is now the same for both messages sent by the currently logged-in user and those sent by other users. However, you are now able to style the bubbles. For more information check the added section for `stream-chat-android-ui-components`. [#4679](https://github.com/GetStream/stream-chat-android/pull/4679)
