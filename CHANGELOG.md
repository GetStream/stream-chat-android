## 🚨 Old UI Module Deprecation
`stream-chat-android` module will be deprecated by the end of December 2021. The module will continue working, but we won't be releasing new versions.
Consider migrating to `stream-chat-android-ui-components` or `stream-chat-android-compose`. Here you can find a set of useful resources for migration:
- [UI Components Documentation](https://getstream.io/chat/docs/sdk/android/ui/overview/)
- [Android Chat Messaging Tutorial](https://getstream.io/tutorials/android-chat/)
- [Compose UI Components Documentation](https://getstream.io/chat/docs/sdk/android/compose/overview/)
- [Compose Chat Messaging Tutorial](https://getstream.io/chat/compose/tutorial/)

# UNRELEASED CHANGELOG
## Common changes for all artifacts
### 🐞 Fixed

### ⬆️ Improved

### ✅ Added

### ⚠️ Changed

### ❌ Removed

## stream-chat-android
### 🐞 Fixed

### ⬆️ Improved

### ✅ Added

### ⚠️ Changed

### ❌ Removed

## stream-chat-android-client
### 🐞 Fixed

### ⬆️ Improved

### ✅ Added

### ⚠️ Changed

### ❌ Removed

## stream-chat-android-offline
### 🐞 Fixed

### ⬆️ Improved

### ✅ Added
<<<<<<< HEAD
- Added new extension function `ChatCliet::requestMembers` to query members without `ChatDomain`.
- Added new extension function `ChatCliet::searchUsersByName`.
- Added new extension function `ChatClient::downloadAttachment` to download attachments without `ChatDomain`.
=======
>>>>>>> a567b030

### ⚠️ Changed

### ❌ Removed

## stream-chat-android-ui-common
### 🐞 Fixed

### ⬆️ Improved

### ✅ Added

### ⚠️ Changed

### ❌ Removed

## stream-chat-android-ui-components
### 🐞 Fixed

### ⬆️ Improved

### ✅ Added

### ⚠️ Changed

### ❌ Removed

## stream-chat-android-compose
### 🐞 Fixed

### ⬆️ Improved

### ✅ Added

### ⚠️ Changed

### ❌ Removed

## stream-chat-android-pushprovider-firebase
### 🐞 Fixed

### ⬆️ Improved

### ✅ Added

### ⚠️ Changed

### ❌ Removed

## stream-chat-android-pushprovider-huawei
### 🐞 Fixed

### ⬆️ Improved

### ✅ Added

### ⚠️ Changed

### ❌ Removed

# November 11th, 2021 - 4.22.0
## Common changes for all artifacts
### ⬆️ Improved
- Bumped the SDKs target API to 31
- Updated WorkManager to version 2.7.0, which fixes compatibility issues with SDK 31

### ✅ Added
- Added Indonesian :indonesia: translations.
- Added `onErrorSuspend` extension for `Result` to allow executing suspending lambda function for handing error response.

## stream-chat-android
### ✅ Added
- Added `ChannelListItemAdapter::getChannels()` for getting a list of channels

## stream-chat-android-client
### ✅ Added
- Added `NotificationConfig::shouldShowNotificationOnPush` that allows enabling/disabling showing notification after receiving a push message

### ⚠️ Changed
- `NotificationConfig::pushNotificationsEnabled` is now disabled by default if you don't provide custom `NotificationConfig` - our SDK won't create a `NotificationChannel` if push notifications are not configured

## stream-chat-android-offline
### 🐞 Fixed
- Fixed inserting messages with empty `Message::cid`

### ✅ Added
- Added new extension function `ChatCliet::requestMembers` to query members without `ChatDomain`.
- Added new extension function `ChatCliet::searchUsersByName`.

### ⚠️ Changed
- 🚨 Breaking change: `RetryPolicy` in `ChatDomain` is now immutable and can only be set with Builder before creating an instance of it.
- 🚨 Breaking change: `ChannelEventsHandler` is renamed to `ChatEventHandler`, it's function is renamed from `onChannelEvent` to `handleChatEvent`, EventHandlingResult is sealed class now. To get more details read [our docs](https://getstream.io/chat/docs/sdk/android/ui/components/channel-list/#chateventhandler)

## stream-chat-android-ui-components
### 🐞 Fixed
- Fixed bug when showing messages with pending attachments that cause loading state to be not shown in some cases.
- Fixed clearing `MessageInputView` after dismissing message to edit
- Fixed support for videos from other SDKs
- Fixed downloading attachments with some special characters in their names

### ⬆️ Improved
- Improved Korean 🇰🇷 translation related to the flagging.
- 🚨 Breaking change: Now the button for sending message in MessageInputView sizes itself accordingly with the drawable used, instead of having a predefined size (32dp)
- Improved KDocs for `MessageListFragment`.

### ✅ Added
- You can now use MessageListView.backgroundDrawable to have more flexibility to customize your message items background. Be aware that setting backgroundDrawable will override the background configurations of xml.
- Added `streamUiEditInputModeIcon` and `streamUiReplyInputModeIcon` attributes to `MessageInputView`.
  Use them to customize icon in the `MessageInputView's` top left corner displayed when user edits or replies to the message.
- Added `setMessageInputModeListener`, `setSendMessageButtonEnabledDrawable` and `setSendMessageButtonDisabledDrawable` method to `MessageInputView`.
  They can be used together for changing send button icon based on current input mode. See [docs](https://getstream.io/chat/docs/sdk/android/ui/components/message-input#changing-send-message-button) for more details.
- Added static methods `createIntent` and `newInstance` those doesn't have default parameters on `MessageListActivity` and `MessageListFragment` for supporting Java side.

## stream-chat-android-compose
### 🐞 Fixed
- Fixed channel options that are displayed in the `ChannelInfo` component.

### ⬆️ Improved
- Improved the icon set and polished the UI for various Messages features
- Improved the set of customization options for the `DefaultChannelItem`
- Updated documentation for Channels set of features
- Now it is possible to search for distinct channels by member names using `ChannelListViewModel`.
- Improved the design of `ChannelInfo` bottom sheet dialog.

### ✅ Added
- Added a new parameter to the `AttachmentFactory` called `previewContent` that represents attachments within the MessageInput
- Added the `leadingContent`, `detailsContent`, `trailingContent` and `divider` Slot APIs for the `DefaultChannelItem`
- Added `StreamDimens` option to the `ChatTheme`, to allow for dimension customization across the app.
- Added localization support for the components related the channel list.
- Added the `emptySearchContent` parameter to `ChannelList` component that allows to customize the empty placeholder, when there are no channels matching the search query.
- Added support for the muted channel indicator in the message list.
- Added `ChannelNameFormatter` option to the `ChatTheme`, to allow for channel name format customization across the app.
- Added the `textFormatter` field to `AttachmentFactory`, to allow for attachment text format customization.
- Added `MessagePreviewFormatter` option to the `ChatTheme`, to allow for message preview text format customization across the app.
- Added the `leadingContent`, `headerContent`, `footerContent`, `trailingContent` and `content` Slot APIs for the `DefaultMessageItem`
- Added `channelInfoUserItemWidth`, `channelInfoUserItemHorizontalPadding` and `channelInfoUserItemAvatarSize` options to `StreamDimens`, to make it possible to customize the dimensions inside the `ChannelInfo` component via `ChatTheme`.
- Added `ownMessagesBackground`, `otherMessagesBackground` and `deletedMessagesBackgroundColor` options to `StreamColors`, to make it possible to customize the message bubble color via `ChatTheme`.

### ⚠️ Changed
- The `AttachmentFactory` now requires an additional parameter - `previewContent` that's used to preview the attachment within the MessageInput, so please be aware of this!
- Renamed `ChannelOption.icon` property to `ChannelOption.iconPainter` and changed the property type from `ImageVector` to `Painter`.
- Changed the type of the `ChannelListViewModel.selectedChannel` field to `MutableState<Channel?>`.


# October 27th, 2021 - 4.21.0
## Common changes for all artifacts
### ⬆️ Improved
- Improved Korean 🇰🇷 translations.

### ✅ Added
- Added `ChatDomain.connectionState` that exposes 3 states: `CONNECTED`, `CONNECTING` and `OFFLINE`.
  `ChannelListHeaderView` and `MessageListHeaderView` show different title based on newly introduced connection state.
  `ChatDomain.online` is now deprecated - use `ChatDomain.connectionState` instead.

## stream-chat-android-client
### ⬆️ Improved
- Added KDocs for `Result` properties and methods.

### ✅ Added
- The `UserCredentialStorage` interface was added to `ChatClient`. You can set your own implementation via `ChatClient.Builder::credentialStorage`

### ⚠️ Changed
- 🚨 Breaking change: Config property `isRepliesEnabled` is renamed to `isThreadEnabled` to avoid misleading. Now it toggles only thread feature.

### ❌ Removed
- `androidx-security-crypto` dependency was removed. Now, the user's token storage uses private shared preferences by default.

## stream-chat-android-offline
### 🐞 Fixed
- Fix bug when ChannelEventsHandler was not used even if it was set in QueryChannelsController

### ⬆️ Improved
- Channel gets removed from `QueryChannelsController` when receive `ChannelHiddenEvent`

## stream-chat-android-ui-components
### 🐞 Fixed
- Fixed position of reactions. Now the reactions adapts its starting position to fit entirely in the screen. 
- 🚨 Breaking change: Fixing positions of reactions in edit reactions dialog. Using a GridLayoutManager instead of LinearLayoutManager, so now there's box with all reactions instead of a scrollable list. The way to customize the box is a bit different, then a breaking change was inserted in this feature. 
- Made it impossible to send a message during the cooldown interval in slow mode.

### ⬆️ Improved
- Better position for icon of failed message
- Small improvement for information update in messages. The ViewHolders only update the information that had a change.

### ✅ Added
- Added `streamUiMaxAttachmentsCount` attribute to `MessageInputView` to allow customizing the maximum number of attachments in the single message.
The maximum attachments count cannot be greater than 10. Default value: 10.
- Added `streamUiMessageMaxWidthFactorMine` and `streamUiMessageMaxWidthFactorTheirs` `MessageListView` attributes. You can adjust messages width by passing values in [75% - 100%] range.
- Added `MessageInputView::setAttachmentButtonClickListener` that helps you to override click listener for the attachment button.
- Added `MessageInputView::submitAttachments` method to set attachments in `MessageInputView` to be sent with a message.

### ⚠️ Changed
- Feature of replied messages can be enabled/disabled only locally via SDK. `Thread` dashboard flag toggles only thread feature.

## stream-chat-android-compose
### ⬆️ Improved
- Added a way to customize the app font family, by passing in a parameter to `StreamTypography.defaultTypography()`
- Improved permission handling for the `AttachmentsPicker` to handle only the required permissions
- `ThreadParticipants` is now public and can be used for your custom UI.

### ✅ Added
- `ThreadParticipants` component now has a `text: String` parameter allowing customizing the thread label.
- Added unread message count indicators to ChannelItems to show users more info about their channels

### ⚠️ Changed
- `CAMERA` permission is no longer required to be declared in the App Manifest, because we don't use it

### ❌ Removed
- Removed `CAMERA` permission requirement, because we don't use internal camera preview, we request a 3rd party app
- Removed `CAMERA` permission checks if the user doesn't require the permission in their app


# October 18th, 2021 - 4.20.0
## Common changes for all artifacts
### ⬆️ Improved
- Upgraded Kotlin version to 1.5.30
- Make our SDK compile-friendly with TargetSDK 31
- Upgraded Coil version to [1.4.0](https://github.com/coil-kt/coil/releases/tag/1.4.0)

### ⚠️ Changed
- 🚨 Breaking change: `ProgressCallback` is not invoked on main thread anymore. So make sure to handle it if you were previously using this callback to update the UI directly.
- Attachment#uploadState is now updated in real-time during uploads.

### ❌ Removed
- Removed `ProgressTrackerFactory` and `ProgressTracker` in favour of new progress tracking implementation.

## stream-chat-android
### ✅ Added
- Push Notification uses `MessagingStyle` on devices with API Version 23+
- Push Notification configuration has been simplified, check our [docs](https://getstream.io/chat/docs/sdk/android/client/guides/push-notifications/#customizing-push-notifications) to see how it works
- `NotificationHandler` interface allows you to implement your own Push Notification logic show/remove notifications. It is the new interface you need to use if you were using `ChatNotificationHandler` previously
- `NotificationHandlerFactory` help you to use our default `NotificationHandler` implementations

### ⚠️ Changed
- Some properties of `NotificationConfig` has been deprecated, check our [DEPRECATIONS](https://github.com/GetStream/stream-chat-android/blob/main/DEPRECATIONS.md) section
- `ChatNotificationhandler` class has been deprecated, you need to use `NotificationHandler` now. Check our [DEPRECATIONS](https://github.com/GetStream/stream-chat-android/blob/main/DEPRECATIONS.md) section.

## stream-chat-android-client
### 🐞 Fixed
- Fixed issues with Proguard stripping response classes incorrectly

### ⬆️ Improved
- Added KDocs for `ChatClient.Builder` methods.
- `ChatClient` now defaults to using the `https://chat.stream-io-api.com` base URL, using [Stream's Edge API Infrastructure](https://getstream.io/blog/chat-edge-infrastructure/) instead of connecting to a region-specific API. If you're not on a dedicated chat infrastructure, remove any region-specific base URL settings from the `ChatClient.Builder` to use Edge instead.

### ✅ Added
- 🚨 Breaking change: A new `Idle` state is added to `Attachment.UploadState`.
- Added a new callback function `onProgress(bytesUploaded: Long, totalLength: Long)` in `ProgressCallback`.
- Added the possibility to add your own instance of OkHttpClient with `ChatClient.okHttpClient`.

### ⚠️ Changed
- 🚨 Breaking change: `Attachment.UploadState.InProgress` now is data class having two fields, `bytesUploaded: Long` and `totalBytes: Long` instead of object.
- Deprecated the `ChatClient.Builder#cdnUrl` method. To customize file uploads, set a custom `FileUploader` implementation instead. More info in the documentation: [Using Your Own CDN](https://getstream.io/chat/docs/android/file_uploads/?language=kotlin#using-your-own-cdn).

## stream-chat-android-offline
### 🐞 Fixed
- Fixed infinite loading of message if any of its attachments uploading was failed

### ✅ Added
- `ChannelEventsHandler` is added to `QueryChannelsController` to handle updating channel list logic after receiving events. You can provide custom `ChannelEventsHandler` through `ChannelListViewModel` or using `QueryChannelsController` directly.

### ⚠️ Changed
- `QueryChannelsController::newChannelEventFilter` and `QueryChannelsController#checkFilterOnChannelUpdatedEvent` are now deprecated. See the deprecation log for more details.

## stream-chat-android-ui-common
### 🐞 Fixed
- Fixed PDF attachments previews

## stream-chat-android-ui-components
### 🐞 Fixed
- Fixed bug related to scroll of messages.
- Updating attachments view holder only when attachments have changed. This fixes a problem with reloading gifs when reactions are added or removed.
- Fixing ViewReactionsView being cropped if more than 7 reactions are added
- Fix bug using custom attributes into views inflated into our SDK Views

### ⬆️ Improved
- Now it is possible to set a custom `LinearLayoutManager` to `MessageListView`, this can be used to change stack of messages or revert the layout.
- Removed full screen loading view when loading more message items on the `SearchResultListView`.

### ✅ Added
- Added `MessageListView::getRecyclerView` method which exposes the inner `RecyclerView` with message list items.
- Added `MessageListView::setUserReactionClickListener` method to set a listener used when a reaction left by a user is clicked on the message options overlay.
- Added attr `streamUiScrollButtonElevation` to set the elevation of scroll button ot `MessageListView` 
### ⚠️ Changed
- `ChatUI.uiMode` has been deprecated. If you want to force Dark/Light theme, you need to use `AppCompatDelegate.setDefaultNightMode(AppCompatDelegate.MODE_NIGHT_NO|AppCompatDelegate.MODE_NIGHT_YES)`

### ❌ Removed
- `android.permission.CAMERA` from our Manifest. This permission is not required anymore.

## stream-chat-android-compose
### 🐞 Fixed
- Fixed a bug where attachments weren't properly stored when editing a message

### ⬆️ Improved
- Updated the Compose framework version (1.0.3)
- Updated the Accompanist libraries version (0.19.0)
- Improved overlays in all components, to match the same design and opacity
- Added smaller animations to the AttachmentPicker in the MessagesScreen
- General improvements in the Attachments API and the way we build different attachments
- Allowed for better long clicks on attachments
- Improved the experience of creating the MessagesViewModelFactory with default arguments
- Updated and cleaned up Channel screen design
- Improved logic for updating the `lastSeenMessage` for fewer calculations

### ✅ Added
- Added DateSeparator items to Messages to group up messages by their creation date
- Added an `overlayDark` color for date separators and similar UI components

### ⚠️ Changed
- Removed AttachmentPicker option when editing messages
- Removed Attachment previews when editing messages with attachments
- Improved the ease of use of the AttachmentState API by keeping it state & actions only
- Moved the `modifier` parameter outside of the AttachmentState to the AttachmentFactory
- Updated Attachments to hold `Message` items instead of `MessageItem`s
- Changed the type of the `onLastVisibleMessageChanged` parameter to `Message` for ease of use
- Changed the parameter type of `itemContent` in `MessageList` and `Messages` to `MessageListItem`
- Renamed `onScrollToBottom` to `onScrolledToBottom` in `MessageList` and `Messages`
- Made the ChannelListHeader Slot APIs non-nullable so they're always provided, also made them an extension of the RowScope for ease of use


# September 15th, 2021 - 4.19.0
## Common changes for all artifacts
### ✅ Added
- Create new artifact to integrate Huawei Push Kit with Stream. You will need to add  `stream-chat-android-pushprovider-huawei` artifact to your App. Check our [docs](https://getstream.io/chat/docs/sdk/android/client/guides/push-notifications/huawei) for further details.

## stream-chat-android
### ✅ Added
- Added a method to dismiss all notifications from a channel. It is handled internally from the SDK but you are able to dismiss channel notification at whatever time calling `ChatClient::dismissChannelNotifications`
- Notifications are dismissed after the user logout the SDK

## stream-chat-android-client
### 🐞 Fixed
- Fixed sending messages using `ChatClient::sendMessage` without explicitly specifying the sender user id.
- Fixed sending custom attachments without files to upload
- Fixed deserialization issues when parsing `ChannelTruncatedEvent` and `MessageDeletedEvent` events with an absent user.

### ⬆️ Improved
- Custom attachment types are now preserved after file uploads

### ✅ Added
- Added `hardDelete` field to `MessageDeletedEvent`.

### ⚠️ Changed
- Now it is possible to hard delete messages. Insert a flag `hard = true` in the `ChatClient.deleteMessage` and it will be deleted in the backend. **This action can't be undone!**

## stream-chat-android-ui-common
### 🐞 Fixed
- Fixed bug with light mode.
- Removed `streamUiValidTheme`, as we don't support extending our base theme any longer. Please don't extend our base theme and set the `streamUiTheme` in your application theme instead.

## stream-chat-android-ui-components
### ✅ Added
- Notifications are dismissed after the user go into the channel conversation when you are using `MessageListView`
- Added `bubbleBorderColorMine`, `bubbleBorderColorTheirs`, `bubbleBorderWidthMine`, `bubbleBorderWidthTheirs` to `ViewReactionsViewStyle` for customizing reactions` border

## stream-chat-android-compose
### ⬆️ Improved
- Updated the Compose framework version (1.0.2)
- Updated the Accompanist library version (0.18.0)

### ✅ Added
- Added an uploading indicator to files and images
- Images being uploaded are now preloaded from the system
- Upload indicators show the upload progress and how much data is left to send
- Added more image options to the ImagePreviewActivity such as download, delete, reply to message...
- Added an Image Gallery feature to the ImagePreviewActivity where users can browse all the images
- Notifications are dismissed after the user go into the channel conversation when you are using `MessageList`

### ⚠️ Changed
- `StreamAttachment.defaultFactories()` is a function now, instead of a property.
- Updated all default value factories to functions (e.g. StreamTypography)
- Re-organized all attachment factories and split up code in multiple packages
- Changed the `AttachmentState` `message` property name to `messageItem`
- Added an `isFocused` property to `MessageItem`
- Added an `onImagePreviewResult` callback/parameter to various Messages screen components

### ❌ Removed

## stream-chat-android-pushprovider-firebase
### ✅ Added
- Added a `FirebaseMessagingDelegate` class to simplify custom implementations of `FirebaseMessagingService` that forward messages to the SDK. See [Using a Custom Firebase Messaging Service](https://getstream.io/chat/docs/sdk/android/client/guides/push-notifications/firebase/#using-a-custom-firebase-messaging-service) for more details.

## stream-chat-android-pushprovider-huawei
### ✅ Added
- Added a `HuaweiMessagingDelegate` class to simplify custom implementations of `HmsMessageService` that forward messages to the SDK. See [Using a Custom Huawei Messaging Service](https://getstream.io/chat/docs/sdk/android/client/guides/push-notifications/huawei#using-a-custom-huawei-messaging-service) for more details.

# September 15th, 2021 - 4.18.0
## stream-chat-android-client
### 🐞 Fixed
- Fixed setting notification's `contentTitle` when a Channel doesn't have the name. It will now show members names instead

### ✅ Added
- Added a new way to paginate through search message results using limit and next/previous values.

### ⚠️ Changed
- Deprecated `Channel#name`, `Channel#image`, `User#name`, `Ues#image` extension properties. Use class members instead.

### ❌ Removed
- Completely removed the old serialization implementation. You can no longer opt-out of using the new serialization implementation.
- Removed the `UpdateUsersRequest` class.

## stream-chat-android-offline
### ⬆️ Improved
- Improving logs for Message deletion error.

## stream-chat-android-ui-common
### 🐞 Fixed
- Fixed theme for `AttachmentDocumentActivity`. Now it is applied: `Theme.AppCompat.DayNight.NoActionBar`

## stream-chat-android-ui-components
### 🐞 Fixed
- Fixed the bug when MessageInputView let send a message with large attachments. Such message is never sent.
- Fixed bug related to `ScrollHelper` when `MessageListView` is initialised more than once.

### ⬆️ Improved
- The search for mentions now includes transliteration, diacritics removal, and ignore typos. To use transliteration, pass the id of the desired alphabets to `DefaultStreamTransliterator`, add it to DefaultUserLookupHandler and set it using `MessageInputView.setUserLookupHandler`. Transliteration works only for android API 29. If you like to add your own transliteration use https://unicode-org.github.io/icu/userguide/icu4j/.
- Improved scroll of message when many gif images are present in `MessageListView`

### ✅ Added
- Added scroll behaviour to `MessageListViewStyle`.

## stream-chat-android-compose
### 🐞 Fixed
- Fixed a bug where the Message list flickered when sending new messages
- Fixed a few bugs where some attachments had upload state and weren't file/image uploads

### ⬆️ Improved
- Improved the Message list scrolling behavior and scroll to bottom actions
- Added an unread count on the Message list's scroll to bottom CTA
- Improved the way we build items in the Message list
- Added line limit to link attachment descriptions
- Added a way to customize the default line limit for link descriptions
- Improved the `MessageListHeader` with more customization options

### ✅ Added
- Added an uploading indicator to files and images
- Images being uploaded are now preloaded from the system
- Upload indicators show the upload progress and how much data is left to send
- Added UploadAttachmentFactory that handles attachment uploads

### ⚠️ Changed
- `StreamAttachment.defaultFactories()` is a function now, instead of a property.
- Updated all default value factories to functions (e.g. StreamTypography)
- Re-organized all attachment factories and split up code in multiple packages
- Changed the `AttachmentState` `message` property name to `messageItem`
- Added a `Channel` parameter to the `MessagesScreen`'s `onHeaderActionClick` lambda
- Changed the way the `MessageListHeader` is structured by adding slot components

# August 30th, 2021 - 4.17.2
## stream-chat-android-ui-client
### 🐞 Fixed
- Fixed bug which can lead to crash when immediate logout after login

# August 30th, 2021 - 4.17.2
## stream-chat-android-ui-components
### 🐞 Fixed
- Fixes a bug related to incorrect theme of AttachmentActivity.

# August 30th, 2021 - 4.17.1
## Common changes for all artifacts
### ⬆️ Improved
- Now we provide SNAPSHOT versions of our SDK for every commit arrives to the `develop` branch.
  They shouldn't be used for a production release because they could contains some known bugs or breaking changes that will be fixed before a normal version is released, but you can use them to fetch last changes from our SDK
  To use them you need add a new maven repository to your `build.gradle` file and use the SNAPSHOT.
```
 maven { url 'https://oss.sonatype.org/content/repositories/snapshots/' }
```
Giving that our last SDK version is `X.Y.Z`, the SNAPSHOT version would be `X.Y.(Z+1)-SNAPSHOT`

## stream-chat-android-client
### 🐞 Fixed
- `TooManyRequestsException` caused to be subscribed multiple times to the `ConnectivityManager`

### ⬆️ Improved
- Reconnection process

## stream-chat-android-offline
### ✅ Added
- Added `ChatDomain#Builder#uploadAttachmentsWorkerNetworkType` for customizing `UploadAttachmentsWorker` network type constraint

## stream-chat-android-ui-common
### 🐞 Fixed
- Fixed a bug in state handling for anonymous users.

## stream-chat-android-ui-components
### 🐞 Fixed
- Fix for position of deleted messages for other users
- Fix glitch in selectors of file

### ✅ Added
- Added style attributes for `AttachmentGalleryActivity` to control menu options like enabling/disabling reply button etc.
- Now it is possible to customize when the avatar appears in the conversation. It is possible to use an avatar in messages from other users and for messages of the current user. You can check it here:  https://getstream.io/chat/docs/sdk/android/ui/components/message-list/#configure-when-avatar-appears
- Added support for slow mode. Users are no longer able to send messages during cooldown interval.
- Added possibility to customize the appearance of cooldown timer in the `MessageInputView` using the following attributes:
  - `streamUiCooldownTimerTextSize`, `streamUiCooldownTimerTextColor`, `streamUiCooldownTimerFontAssets`, `streamUiCooldownTimerFont`, `streamUiCooldownTimerTextStyle` attributes to customize cooldown timer text
  - `cooldownTimerBackgroundDrawable`- the background drawable for cooldown timer

# August 24th, 2021 - 4.17.0
## Common changes for all artifacts
### ⬆️ Improved
- Updated Target API Level to 30
- Updated dependency versions
  - Coil 1.3.2
  - AndroidX Activity 1.3.1
  - AndroidX Startup 1.1.0
  - AndroidX ConstraintLayout 2.1.0
  - Lottie 4.0.0

## stream-chat-android-client
### 🐞 Fixed
- Fixed a serialization error when editing messages that are replies

### ✅ Added
- Added the `expiration` parameter to `ChatClient::muteChannel`, `ChannelClient:mute` methods
- Added the `timeout` parameter to `ChatClient::muteUser`, `ChannelClient:mute::muteUser` methods

### ⚠️ Changed
- Allow specifying multiple attachment's type when getting messages with attachments:
  - Deprecated `ChatClient::getMessagesWithAttachments` with `type` parameter. Use `ChatClient::getMessagesWithAttachments` function with types list instead
  - Deprecated `ChannelClient::getMessagesWithAttachments` with `type` parameter. Use `ChannelClient::getMessagesWithAttachments` function with types list instead

## stream-chat-android-ui-common
### 🐞 Fixed
- Fixed a bug in state handling for anonymous users.

## stream-chat-android-ui-components
### ✅ Added
- Added self-contained higher-level UI components:
  - `ChannelListFragment` - channel list screen which internally contains `ChannelListHeaderView`, `ChannelListView`, `SearchInputView`, `SearchResultListView`.
  - `ChannelListActivity` - thin wrapper around `ChannelListFragment`
  - `MessageListFragment` - message list screen which internally contains `MessageListHeaderView`, `MessageListView`, `MessageInputView`.
  - `MessageListActivity` - thin wrapper around `MessageListFragment`
    Check [ChannelListScreen](https://getstream.io/chat/docs/sdk/android/ui/components/channel-list-screen/) and [MessageListScreen](https://getstream.io/chat/docs/sdk/android/ui/components/message-list-screen/) docs for further details.

## stream-chat-android-compose
### 🐞 Fixed
- Added missing `emptyContent` and `loadingContent` parameters to `MessageList` inner components.
- Fixed a bug where selected File attachment icons were clipped.
- Fixed a bug where image file attachments weren't shown as thumbnails.
- Added an overlay to the `ChannelInfo` that blocks outside clicks.
- Updated the `ChannelInfoUserItem` to use the `UserAvatar`.

### ⬆️ Improved
- Added default date and time formatting to Channel and Message items.
- Improved attachments API by providing cleaner examples of attachment factories.
- Updated documentation & examples.
- Decoupled attachment content to specific attachment files.
- Decoupled message attachment content to a `MessageAttachmentsContent` component.
- Re-structured SDK module to accommodate a new `attachment` package.

### ✅ Added
- Added `DateFormatter` option to the `ChatTheme`, to allow for date format customization across the app.
- Added a `Timestamp` component that encapsulates date formatting.
- Added a way to customize and override if messages use unique reactions.
- Added a `GiphyAttachmentFactory` for GIF specific attachments.
- Added support for loading GIFs using a custom `ImageLoader` for Coil.


# August 12th, 2021 - 4.16.0
## Common changes for all artifacts
### ✅ Added
- Added support for several languages:
  - French
  - Hindi
  - Italian
  - Japanese
  - Korean
  - Spanish
    You can disable them by explicitly setting `resConfigs` inside `build.gradle` file. Check our [docs](https://getstream.io/chat/docs/sdk/android/ui/guides/custom-translations/) for further details.
### ⚠️ Changed
- 🚨 Breaking change: Firebase dependencies have been extracted from our SDK. If you want to continue working with Firebase Push Notification you need to add `stream-chat-android-pushprovider-firebase` artifact to your App
  Check our [docs](https://getstream.io/chat/docs/sdk/android/client/guides/push-notifications/) for further details.
- Updated the Kotlin version to latest supported - `1.5.21`.

## stream-chat-android
### 🐞 Fixed
- Fixed markdown links rendering using custom linkify implementation.

## stream-chat-android-client
### ✅ Added
- `PushMessage` class created to store Push Notification data
- `PushDeviceGenerator` interface to obtain the Push Token and create the `Device`

### ⚠️ Changed
- `Device` class has an extra attribute with the `PushProvider` used on this device
- Breaking change: `ChatClient.setDevice()` and `ChatClient.addDevice()` now receive a `device` instance, instead of only receive the push provider token
- `RemoteMessage` from Firebase is not used anymore inside of our SDK, now it needs to be used with `PushMessage` class
- `NotificationConfig` has a new list of `PushDeviceGenerator` instance to be used for generating the Push Notification Token. If you were using `Firebase` as your Push Notification Provider, you need to add `FirebasePushDeviceGenerator` to your `NotificationConfig` object to continue working as before. `FirebasePushDeviceGenerator` receive by constructor the default `FirebaseMessaging` instance to be used, if you would like to use your own instance and no the default one, you can inject it by constructor. Unneeded Firebase properties have been removed from this class.

### ❌ Removed
- 🚨 Breaking change: Remove `ChatClient.isValidRemoteMessage()` method. It needs to be handled outside
- 🚨 Breaking change: Remove `ChatClient.handleRemoteMessage(RemoteMessage)`. Now it needs to be used `ChatClient.handlePushMessage(PushMessage)`

## stream-chat-android-offline
### 🐞 Fixed
- Fixed the event sync process when connection is recovered

## stream-chat-android-ui-common
### ❌ Removed
- Removed unnecessary "draft" filter from the default channel list filter as it is only relevant to the sample app

## stream-chat-android-ui-components
### 🐞 Fixed
- Fixed attachments of camera. Now multiple videos and pictures can be taken from the camera.
- Added the possibility to force light and dark theme. Set it in inside ChatUI to make all views, fragments and activity of the SDK light.
- Fixed applying style to `SuggestionListView` when using it as a standalone component. You can modify the style using `suggestionListViewTheme` or `TransformStyle::suggestionListStyleTransformer`
- Fixed markdown links rendering using custom linkify implementation.

### ✅ Added
- Added `MessageListView::setDeletedMessageListItemPredicate` function. It's responsible for adjusting visibility of the deleted `MessageListItem.MessageItem` elements.
- Added `streamUiAttachmentSelectionBackgroundColor` for configuring attachment's icon background in `AttachmentSelectionDialogFragment`
- Added `streamUiAttachmentSelectionAttachIcon` for configuring attach icon in `AttachmentSelectionDialogFragment`
- Added support for pinned messages:
  - Added a button to pin/unpin a message to the message options overlay
  - Added `MessageListView::setMessagePinHandler` and `MessageListView::setMessageUnpinHandler` methods to provide custom handlers for aforementioned button
  - Added `PinnedMessageListView` to display a list of pinned messages. The view is supposed to be used with `PinnedMessageListViewModel` and `PinnedMessageListViewModelFactory`
- Possibility to transform MessageItems before the are displayed in the screen.
  Use the `MessageListView.setMessageItemTransformer` for make the necessary transformation. This example makes groups of messages if they were created less than one hour apart:
```
binding.messageListView.setMessageItemTransformer { list ->
  list.mapIndexed { i, messageItem ->
        var newMessageItem = messageItem

        if (i < list.lastIndex) {
            val nextMessageItem = list[i + 1]

            if (messageItem is MessageListItem.MessageItem &&
                nextMessageItem is MessageListItem.MessageItem
            ) {
                val thisInstant = messageItem.message.createdAt?.time?.let(Instant::ofEpochMilli)
                val nextInstant = nextMessageItem.message.createdAt?.time?.let(Instant::ofEpochMilli)

                if (nextInstant?.isAfter(thisInstant?.plus(1, ChronoUnit.HOURS)) == true) {
                    newMessageItem = messageItem.copy(positions = listOf(MessageListItem.Position.BOTTOM))
                } else {
                    newMessageItem =
                        messageItem.copy(positions = messageItem.positions - MessageListItem.Position.BOTTOM)
                }
            }
        }

        newMessageItem
    }
}
```
- Added possibility to customize the appearance of pinned message in the`MessageListView` using the following attributes:
  - `streamUiPinMessageEnabled` - attribute to enable/disable "pin message" feature
  - `streamUiPinOptionIcon` - icon for pin message option
  - `streamUiUnpinOptionIcon` - icon for unpin message option
  - `streamUiPinnedMessageIndicatorTextSize`, `streamUiPinnedMessageIndicatorTextColor`, `streamUiPinnedMessageIndicatorTextFontAssets`, `streamUiPinnedMessageIndicatorTextFont`, `streamUiPinnedMessageIndicatorTextStyle` attributes to customize "pinned by" text
  - `streamUiPinnedMessageIndicatorIcon` - icon in the message list indicating that a message was pinned
  - `streamUiPinnedMessageBackgroundColor` - the background color of a pinned message in the message list
- Added possibility to customize `PinnedMessageListView` style using `streamUiPinnedMessageListStyle` theme attribute or `TransformStyle.pinnedMessageListViewStyleTransformer`. The list of available style attributes can be found in `attrs_pinned_message_list_view.xml`. The default style for `PinnedMessageListView` is `StreamUi.PinnedMessageList`.

### ⚠️ Changed
- 🚨 Breaking change: the deleted `MessageListItem.MessageItem` elements are now displayed by default to all the users. This default behavior can be customized using `MessageListView::setDeletedMessageListItemPredicate` function. This function takes an instance of `MessageListItemPredicate`. You can pass one of the following objects:
  * `DeletedMessageListItemPredicate.VisibleToEveryone`
  * `DeletedMessageListItemPredicate.NotVisibleToAnyone`
  * or `DeletedMessageListItemPredicate.VisibleToAuthorOnly`
    Alternatively you can pass your custom implementation by implementing the `MessageListItemPredicate` interface if you need to customize it more deeply.

## stream-chat-android-compose
### 🐞 Fixed
- Fixed a bug where we didn't use the `Channel.getDisplayName()` logic for the `MessageListHeader`.
- Fixed a bug where lazy loading for `Channel`s wasn't working consistently

### ⬆️ Improved
- Updated Jetpack Compose to `1.0.1`
- Updated Accompanist libraries to `0.16.1`
- Updated KTX Activity to `1.3.1`
- Exposed functionality for getting the `displayName` of `Channel`s.
- Added updated logic to Link preview attachments, which chooses either the `titleLink` or the `ogUrl` when loading the data, depending on which exists .

### ✅ Added
- Added the `emptyContent` and `loadingContent` parameters to `ChannelList` and `MessageList` components. Now you can customize the UI of those two states.
- Added lots of improvements to Avatars - added a `UserAvatar`, `ChannelAvatar` and an `InitialsAvatar` to load different types of data.
- We now show a matrix of user images in case we're in a group DM.
- We also show initials in case the user doesn't have an image.
- Added a way to customize the leading content in the `ChannelListHeader`.

### ⚠️ Changed
- `ViewModel`s now initialize automatically, so you no longer have to call `start()` on them. This is aimed to improve the consistency between our SDKs.
- Added a `Shape` parameter to `Avatar` to customize the shape.
- The `User` parameter in the `ChannelListHeader` is nullable and used to display the default leading content.

## stream-chat-android-pushprovider-firebase
### ✅ Added
- Create this new artifact. To use Firebase Push Notification you need do the following steps:
  1. Add the artifact to your `build.gradle` file -> `implementation "io.getstream:stream-chat-android-pushprovider-firebase:$streamVersion"`
  2. Add `FirebaseDeviceGenerator` to your `NotificationConfig`
        ```
            val notificationConfig = NotificationConfig(
                [...]
                pushDeviceGenerators = listOf(FirebasePushDeviceGenerator())
                )
        ```


# August 5th, 2021 - 4.15.1
## stream-chat-android-client
### ⬆️ Improved
- Improved `ChatClient::pinMessage` and `ChatClient::unpinMessage`. Now the methods use partial message updates and the data in other `Message` fields is not lost.

### ✅ Added
- Added `Channel::isMutedFor` extension function which might be used to check if the Channel is muted for User
- Added `ChatClient::partialUpdateMessage` method to update specific `Message` fields retaining the other fields

## stream-chat-android-offline
### 🐞 Fixed
- Fixed updating `ChannelController::muted` value

### ⬆️ Improved
- The following `Message` fields are now persisted to the database: `pinned`, `pinnedAt`, `pinExpires`, `pinnedBy`, `channelInfo`, `replyMessageId`.

## stream-chat-android-ui-components
### 🐞 Fixed
- Added a fix for default view for empty state of ChannelListView.
- Fixed memory leaks for FileAttachmentsView.

### ✅ Added
- Added `MessageListItem.ThreadPlaceholderItem` and corresponding `THREAD_PLACEHOLDER` view type which can be used to implement an empty thread placeholder.
- Added `authorLink` to `Attachment` - the link to the website

### ❌ Removed
- Removed `UrlSigner` class

## stream-chat-android-compose
### ⬆️ Improved
- Exposed `DefaultMessageContainer` as a public component so users can use it as a fallback
- Exposed an `isMine` property on `MessageItem`s, for ease of use.
- Allowed for customization of `MessageList` (specifically `Messages`) component background, through a `modifier.background()` parameter.
- Allowed for better message customization before sending the message.

### ⚠️ Changed
- Moved permissions and queries from the compose sample app `AndroidManifest.xml` to the SDK `AndroidManifest.xml` so users don't have to add permissions themselves.
- Changed the exposed type of the `MessageComposer`'s `onSendMessage` handler. This way people can customize messages before we send them to the API.

### ❌ Removed
- Removed `currentUser` parameter from `DefaultMessageContainer` and some other components that relied on ID comparison to know which message is ours/theirs.
- Removed default background color on `Messages` component, so that users can customize it by passing in a `modifier`.


# July 29th, 2021 - 4.15.0
## New Jetpack Compose UI Components 🎉

Starting from this release, we have a new `stream-chat-android-compose` artifact that contains a UI implementation for Chat built in Jetpack Compose.

The new artifact is available as a beta for now (note the postfix in the version number):

```groovy
implementation "io.getstream:stream-chat-android-compose:4.15.0-beta"
```

Learn more in the [announcement blog post](https://getstream.io/blog/jetpack-compose-sdk/), check out the [documentation of the Compose UI Components](https://getstream.io/chat/docs/sdk/android/compose/overview/), and try them today with the [Compose Chat tutorial](https://getstream.io/chat/compose/tutorial/)!

## Common changes for all artifacts

### 🐞 Fixed
- Fixed adding `MessageListItem.TypingItem` to message list

### ⬆️ Improved
- ⚠ Downgraded Kotlin version to 1.5.10 to support Jetpack Compose
- Removed AndroidX Media dependency
- Updated dependency versions
  - Coil 1.3.0
  - AndroidX Activity 1.3.0
  - AndroidX AppCompat 1.3.1
  - Android Ktx 1.6.0
  - AndroidX RecyclerView 1.2.1
  - Kotlin Coroutines 1.5.1
  - Dexter 6.2.3
  - Lottie 3.7.2

## stream-chat-android-client
### ⬆️ Improved
- Improved the names of properties in the `Config` class

## stream-chat-android-ui-common
### ✅ Added
Now it is possible to style the AttachmentActivity. Just replace the activity's theme
in your Manifest file:

```
<activity
    android:name="io.getstream.chat.android.ui.gallery.AttachmentActivity"
    android:theme="@style/yourTheme"
    tools:replace="android:theme"
    />
```

## stream-chat-android-ui-components
### 🐞 Fixed
- Fixed "operator $ne is not supported for custom fields" error when querying channels

### ✅ Added
- Now you can configure the style of `MessageListItem`. Added:
  - streamUiMessageTextColorThreadSeparator
  - streamUiMessageTextFontThreadSeparator
  - streamUiMessageTextFontAssetsThreadSeparator
  - streamUiMessageTextStyleThreadSeparator
  - streamUiMessageTextSizeLinkLabel
  - streamUiMessageTextColorLinkLabel
  - streamUiMessageTextFontLinkLabel
  - streamUiMessageTextFontAssetsLinkLabel
  - streamUiMessageTextStyleLinkLabel
  - streamUiMessageListLoadingView
  - streamUiEmptyStateTextSize
  - streamUiEmptyStateTextColor
  - streamUiEmptyStateTextFont
  - streamUiEmptyStateTextFontAssets
  - streamUiEmptyStateTextStyle

- Now you can configure the style of `AttachmentMediaActivity`
- Added `streamUiLoadingView`, `streamUiEmptyStateView` and `streamUiLoadingMoreView` attributes to `ChannelListView` and `ChannelListViewStyle`
- Added possibility to customize `ChannelListView` using `streamUiChannelListViewStyle`. Check `StreamUi.ChannelListView` style
- Added `edgeEffectColor` attribute to `ChannelListView` and `ChannelListViewStyle` to allow configuring edge effect color
- Added possibility to customize `MentionListView` style via `TransformStyle.mentionListViewStyleTransformer`
- Added `streamUiSearchResultListViewStyle` attribute to application to customize `SearchResultListView`. The attribute references a style with the following attributes:
  - `streamUiSearchResultListSearchInfoBarBackground` - background for search info bar
  - `streamUiSearchResultListSearchInfoBarTextSize`, `streamUiSearchResultListSearchInfoBarTextColor`, `streamUiSearchResultListSearchInfoBarTextFont`, `streamUiSearchResultListSearchInfoBarTextFontAssets`, `streamUiSearchResultListSearchInfoBarTextStyle` attributes to customize text displayed in search info bar
  - `streamUiSearchResultListEmptyStateIcon` - icon for empty state view
  - `streamUiSearchResultListEmptyStateTextSize`, `streamUiSearchResultListEmptyStateTextColor`, `streamUiSearchResultListEmptyStateTextFont`, `streamUiSearchResultListEmptyStateTextFontAssets`, `streamUiSearchResultListEmptyStateTextStyle` attributes to customize empty state text
  - `streamUiSearchResultListProgressBarIcon` - animated progress drawable
  - `streamUiSearchResultListSenderNameTextSize`, `streamUiSearchResultListSenderNameTextColor`, `streamUiSearchResultListSenderNameTextFont`, `streamUiSearchResultListSenderNameTextFontAssets`, `streamUiSearchResultListSenderNameTextStyle` attributes to customize message sender text
  - `streamUiSearchResultListMessageTextSize`, `streamUiSearchResultListMessageTextColor`, `streamUiSearchResultListMessageTextFont`, `streamUiSearchResultListMessageTextFontAssets`, `streamUiSearchResultListMessageTextStyle` attributes to customize message text
  - `streamUiSearchResultListMessageTimeTextSize`, `streamUiSearchResultListMessageTimeTextColor`, `streamUiSearchResultListMessageTimeTextFont`, `streamUiSearchResultListMessageTimeTextFontAssets`, `streamUiSearchResultListMessageTimeTextStyle` attributes to customize message time text
- Added possibility to customize `SearchResultListView` style via `TransformStyle.searchResultListViewStyleTransformer`
- Added `streamUiTypingIndicatorViewStyle` attribute to application to customize `TypingIndicatorView`. The attribute references a style with the following attributes:
  - `streamUiTypingIndicatorAnimationView` - typing view
  - `streamUiTypingIndicatorUsersTextSize`, `streamUiTypingIndicatorUsersTextColor`, `streamUiTypingIndicatorUsersTextFont`, `streamUiTypingIndicatorUsersTextFontAssets`, `streamUiTypingIndicatorUsersTextStyle` attributes to customize typing users text
- Added possibility to customize `TypingIndicatorView` style via `TransformStyle.typingIndicatorViewStyleTransformer`
- Added new properties allowing customizing `MessageInputView` using `MessageInputViewStyle` and `AttachmentSelectionDialogStyle`:
  - `MessageInputViewStyle.fileNameTextStyle`
  - `MessageInputViewStyle.fileSizeTextStyle`
  - `MessageInputViewStyle.fileCheckboxSelectorDrawable`
  - `MessageInputViewStyle.fileCheckboxTextColor`
  - `MessageInputViewStyle.fileAttachmentEmptyStateTextStyle`
  - `MessageInputViewStyle.mediaAttachmentEmptyStateTextStyle`
  - `MessageInputViewStyle.fileAttachmentEmptyStateText`
  - `MessageInputViewStyle.mediaAttachmentEmptyStateText`
  - `MessageInputViewStyle.dismissIconDrawable`
  - `AttachmentSelectionDialogStyle.allowAccessToGalleryText`
  - `AttachmentSelectionDialogStyle.allowAccessToFilesText`
  - `AttachmentSelectionDialogStyle.allowAccessToCameraText`
  - `AttachmentSelectionDialogStyle.allowAccessToGalleryIcon`
  - `AttachmentSelectionDialogStyle.allowAccessToFilesIcon`
  - `AttachmentSelectionDialogStyle.allowAccessToCameraIcon`
  - `AttachmentSelectionDialogStyle.grantPermissionsTextStyle`
  - `AttachmentSelectionDialogStyle.recentFilesTextStyle`
  - `AttachmentSelectionDialogStyle.recentFilesText`
  - `AttachmentSelectionDialogStyle.fileManagerIcon`
  - `AttachmentSelectionDialogStyle.videoDurationTextStyle`
  - `AttachmentSelectionDialogStyle.videoIconDrawable`
  - `AttachmentSelectionDialogStyle.videoIconVisible`
  - `AttachmentSelectionDialogStyle.videoLengthLabelVisible`
- Added `StreamUi.MessageInputView` theme allowing to customize all of the `MessageInputViewStyle` properties:
  - streamUiAttachButtonEnabled
  - streamUiAttachButtonIcon
  - streamUiLightningButtonEnabled
  - streamUiLightningButtonIcon
  - streamUiMessageInputTextSize
  - streamUiMessageInputTextColor
  - streamUiMessageInputHintTextColor
  - streamUiMessageInputScrollbarEnabled
  - streamUiMessageInputScrollbarFadingEnabled
  - streamUiSendButtonEnabled
  - streamUiSendButtonEnabledIcon
  - streamUiSendButtonDisabledIcon
  - streamUiShowSendAlsoToChannelCheckbox
  - streamUiSendAlsoToChannelCheckboxGroupChatText
  - streamUiSendAlsoToChannelCheckboxDirectChatText
  - streamUiSendAlsoToChannelCheckboxTextSize
  - streamUiSendAlsoToChannelCheckboxTextColor
  - streamUiSendAlsoToChannelCheckboxTextStyle
  - streamUiMentionsEnabled
  - streamUiMessageInputTextStyle
  - streamUiMessageInputHintText
  - streamUiCommandsEnabled
  - streamUiMessageInputEditTextBackgroundDrawable
  - streamUiMessageInputDividerBackgroundDrawable
  - streamUiPictureAttachmentIcon
  - streamUiFileAttachmentIcon
  - streamUiCameraAttachmentIcon
  - streamUiAllowAccessToCameraIcon
  - streamUiAllowAccessToFilesIcon
  - streamUiAllowAccessToGalleryIcon
  - streamUiAllowAccessToGalleryText
  - streamUiAllowAccessToFilesText
  - streamUiAllowAccessToCameraText
  - streamUiGrantPermissionsTextSize
  - streamUiGrantPermissionsTextColor
  - streamUiGrantPermissionsTextStyle
  - streamUiAttachmentsRecentFilesTextSize
  - streamUiAttachmentsRecentFilesTextColor
  - streamUiAttachmentsRecentFilesTextStyle
  - streamUiAttachmentsRecentFilesText
  - streamUiAttachmentsFileManagerIcon
  - streamUiAttachmentVideoLogoIcon
  - streamUiAttachmentVideoLengthVisible
  - streamUiAttachmentVideoIconVisible
  - streamUiCommandInputCancelIcon
  - streamUiCommandInputBadgeBackgroundDrawable
  - streamUiCommandInputBadgeIcon
  - streamUiCommandInputBadgeTextSize
  - streamUiCommandInputBadgeTextColor
  - streamUiCommandInputBadgeStyle
  - streamUiAttachmentsFileNameTextSize
  - streamUiAttachmentsFileNameTextColor
  - streamUiAttachmentsFileNameTextStyle
  - streamUiAttachmentsFileSizeTextSize
  - streamUiAttachmentsFileSizeTextColor
  - streamUiAttachmentsFileSizeTextStyle
  - streamUiFileCheckBoxSelectorTextColor
  - streamUiFileCheckBoxSelectorDrawable
  - streamUiAttachmentsFilesEmptyStateTextSize
  - streamUiAttachmentsFilesEmptyStateTextColor
  - streamUiAttachmentsFilesEmptyStateStyle
  - streamUiAttachmentsMediaEmptyStateTextSize
  - streamUiAttachmentsMediaEmptyStateTextColor
  - streamUiAttachmentsMediaEmptyStateStyle
  - streamUiAttachmentsFilesEmptyStateText
  - streamUiAttachmentsMediaEmptyStateText
  - streamUiMessageInputCloseButtonIconDrawable
- Added `streamUiMessageListFileAttachmentStyle` theme attribute to customize the appearance of file attachments within messages.

### ⚠️ Changed
- Made `Channel::getLastMessage` function public
- `AttachmentSelectionDialogFragment::newInstance` requires instance of `MessageInputViewStyle` as a parameter. You can obtain a default implementation of `MessageInputViewStyle` with `MessageInputViewStyle::createDefault` method.
- Renamed `FileAttachmentsViewStyle` class to `FileAttachmentViewStyle`

### ❌ Removed
- 🚨 Breaking change: `MessageListItemStyle::reactionsEnabled` was deleted as doubling of the same flag from `MessageListViewStyle`


# July 19th, 2021 - 4.14.2
## stream-chat-android-client
### ❌ Removed
- Removed `Channel::isMuted` extension. Use `User::channelMutes` or subscribe for `NotificationChannelMutesUpdatedEvent` to get information about muted channels.

## stream-chat-android-ui-components
### 🐞 Fixed
- Fixed crash caused by missing `streamUiReplyAvatarStyle` and `streamUiMessageOptionsAvatarStyle`

### ⬆️ Improved
- "Copy Message" option is now hidden when the message contains no text to copy.

### ✅ Added
- Now you can configure the style of `AttachmentMediaActivity`.

# July 14th, 2021 - 4.14.1
## stream-chat-android-ui-components
### ✅ Added
- Added `MessageListView::requireStyle` which expose `MessageListViewStyle`. Be sure to invoke it when view is initialized already.

# July 13th, 2021 - 4.14.0
## Common changes for all artifacts
### 🐞 Fixed
- Fix scroll bug in the `MessageListView` that produces an exception related to index out of bounds.

## stream-chat-android-client
### ⬆️ Improved
- Improved `ChatClient::enableSlowMode`, `ChatClient::disableSlowMode`, `ChannelClient::enableSlowMode`, `ChannelClient::disableSlowMode` methods. Now the methods do partial channel updates so that other channel fields are not affected.

### ✅ Added
- Added `ChatClient::partialUpdateUser` method for user partial updates.

## stream-chat-android-offline
### 🐞 Fixed
- Fixed bug related to editing message in offline mode. The bug was causing message to reset to the previous one after connection was recovered.
- Fixed violation of comparison contract for nullable fields in `QuerySort::comparator`

## stream-chat-android-ui-components
### 🐞 Fixed
- Fixed the alignment of the titles in `MessageListHeaderView` when the avatar is hidden.

### ✅ Added
- Added `streamUiMessagesStart` that allows to control if the stack of messages starts at the bottom or the top.
- Added `streamUiThreadMessagesStart` that allows to control if the stack of thread messages starts at the bottom or the top.
- Added `streamUiSuggestionListViewStyle` that allows to customize `SuggestionListView` with a theme
- Added `streamUiChannelListHeaderStyle` that allows to customize ChannelListHeaderView.
- `MentionListView` can be customisable with XML parameters and with a theme.
- Added possibility to customize all avatar using themes. Create
  ```
  <style name="StreamTheme" parent="@style/StreamUiTheme">
  ```
  and customize all the avatars that you would like. All options are available here:
  https://github.com/GetStream/stream-chat-android/blob/main/stream-chat-android-ui-components/src/main/res/values/attrs.xml
- Now you can use the style `streamUiChannelListHeaderStyle` to customize ChannelListHeaderView.

### ⚠️ Changed
- 🚨 Breaking change: removed `MessageListItemStyle.threadsEnabled` property. You should use only the `MessageListViewStyle.threadsEnabled` instead. E.g. The following code will disable both _Thread reply_ message option and _Thread reply_ footnote view visible below the message list item:
```kotlin
        TransformStyle.messageListStyleTransformer = StyleTransformer {
  it.copy(threadsEnabled = false)
}
```

# July 1st, 2021 - 4.13.0
## Common changes for all artifacts
### ⬆️ Improved
- Updated to Kotlin 1.5.20

## stream-chat-android
### ✅ Added
- Added `ChatUi.Builder#withImageHeadersProvider` to allow adding custom headers to image requests

## stream-chat-android-client
### ⚠️ Changed
- Using the `useNewSerialization` option on the `ChatClient.Builder` to opt out from using the new serialization implementation is now an error. Please start using the new serialization implementation, or report any issues keeping you from doing so. The old implementation will be removed soon.

## stream-chat-android-offline
### 🐞 Fixed
- By default we use backend request to define is new message event related to our query channels specs or not. Now filtering by BE only fields works for channels

## stream-chat-android-ui-components
### ✅ Added
- Added new attributes to `MessageInputView` allowing to customize the style of input field during command input:
  - `streamUiCommandInputBadgeTextSize`, `streamUiCommandInputBadgeTextColor`, `streamUiCommandInputBadgeFontAssets`, `streamUiCommandInputBadgeFont`, `streamUiCommandInputBadgeStyle` attributes to customize the text appearance of command name inside command badge
  - `streamUiCommandInputCancelIcon` attribute to customize the icon for cancel button
  - `streamUiCommandInputBadgeIcon` attribute to customize the icon inside command badge
  - `streamUiCommandInputBadgeBackgroundDrawable` attribute to customize the background shape of command badge
- Added possibility to customize `MessageListHeaderView` style via `streamUiMessageListHeaderStyle` theme attribute and via `TransformStyle.messageListHeaderStyleTransformer`.
- Added new attributes to `MessageInputView`:
  - `streamUiCommandIcon` attribute to customize the command icon displayed for each command item in the suggestion list popup
  - `streamUiLightningIcon` attribute to customize the lightning icon displayed in the top left corner of the suggestion list popup
- Added support for customizing `SearchInputView`
  - Added `SearchInputViewStyle` class allowing customization using `TransformStyle` API
  - Added XML attrs for `SearchInputView`:
    - `streamUiSearchInputViewHintText`
    - `streamUiSearchInputViewSearchIcon`
    - `streamUiSearchInputViewClearInputIcon`
    - `streamUiSearchInputViewBackground`
    - `streamUiSearchInputViewTextColor`
    - `streamUiSearchInputViewHintColor`
    - `streamUiSearchInputViewTextSize`
- Added `ChatUi#imageHeadersProvider` to allow adding custom headers to image requests

### ⚠️ Changed
- 🚨 Breaking change: moved `commandsTitleTextStyle`, `commandsNameTextStyle`, `commandsDescriptionTextStyle`, `mentionsUsernameTextStyle`, `mentionsNameTextStyle`, `mentionsIcon`, `suggestionsBackground` fields from `MessageInputViewStyle` to `SuggestionListViewStyle`. Their values can be customized via `TransformStyle.suggestionListStyleTransformer`.
- Made `SuggestionListController` and `SuggestionListUi` public. Note that both of these are _experimental_, which means that the API might change at any time in the future (even without a deprecation cycle).
- Made `AttachmentSelectionDialogFragment` _experimental_ which means that the API might change at any time in the future (even without a deprecation cycle).


# June 23th, 2021 - 4.12.1
## stream-chat-android-client
### ✅ Added
- Added `ChannelClient::sendEvent` method which allows to send custom events.
- Added nullable `User` field to `UnknownEvent`.

### ❌ Removed
- Removed the `Message::attachmentsSyncStatus` field


## stream-chat-android-offline
### 🐞 Fixed
- Fixed `in` and `nin` filters when filtering by extra data field that is an array.
- Fixed crash when adding a reaction to a thread message.

### ⬆️ Improved
- Now attachments can be sent while being in offline


## stream-chat-android-ui-common
### ✅ Added
- Made `AttachmentSelectionDialogFragment` public. Use `newInstance` to create instances of this Fragment.


## stream-chat-android-ui-components
### ⬆️ Improved
- Hide suggestion list popup when keyboard is hidden.

### ✅ Added
- Added the `MessageInputView::hideSuggestionList` method to hide the suggestion list popup.


# June 15th, 2021 - 4.12.0
## stream-chat-android-client
### 🐞 Fixed
- Fixed thrown exception type while checking if `ChatClient` is initialized

## stream-chat-android-offline
### 🐞 Fixed
- Fixed bug where reactions of other users were sometimes displayed as reactions of the current user.
- Fixed bug where deleted user reactions were sometimes displayed on the message options overlay.

## stream-chat-android-ui-common
### 🐞 Fixed
- Fixed bug where files without extension in their name lost the mime type.
- Using offline.ChatDomain instead of livedata.ChatDomain in ChannelListViewModel.

## stream-chat-android-ui-components
### 🐞 Fixed
- Fixing the save of pictures from AttachmentGalleryActivity. When external storage
  permission is not granted, now it asks for it.
### ⬆️ Improved
- Added default implementation of "Leave channel" click listener to `ChannelListViewModelBinding`

### ✅ Added
- Added `streamUiChannelActionsDialogStyle` attribute to application theme and `ChannelListView` to customize channel actions dialog appearance. The attribute references a style with the following attributes:
  - `streamUiChannelActionsMemberNamesTextSize`, `streamUiChannelActionsMemberNamesTextColor`, `streamUiChannelActionsMemberNamesTextFont`, `streamUiChannelActionsMemberNamesTextFontAssets`, `streamUiChannelActionsMemberNamesTextStyle` attributes to customize dialog title with member names
  - `streamUiChannelActionsMemberInfoTextSize`, `streamUiChannelActionsMemberInfoTextColor`, `streamUiChannelActionsMemberInfoTextFont`, `streamUiChannelActionsMemberInfoTextFontAssets`, `streamUiChannelActionsMemberInfoTextStyle` attributes to customize dialog subtitle with member info
  - `streamUiChannelActionsItemTextSize`, `streamUiChannelActionsItemTextColor`, `streamUiChannelActionsItemTextFont`, `streamUiChannelActionsItemTextFontAssets`, `streamUiChannelActionsItemTextStyle` attributes to customize action item text style
  - `streamUiChannelActionsWarningItemTextSize`, `streamUiChannelActionsWarningItemTextColor`, `streamUiChannelActionsWarningItemTextFont`, `streamUiChannelActionsWarningItemTextFontAssets`, `streamUiChannelActionsWarningItemTextStyle` attributes to customize warning action item text style
  - `streamUiChannelActionsViewInfoIcon` attribute to customize "View Info" action icon
  - `streamUiChannelActionsViewInfoEnabled` attribute to hide/show "View Info" action item
  - `streamUiChannelActionsLeaveGroupIcon` attribute to customize "Leave Group" action icon
  - `streamUiChannelActionsLeaveGroupEnabled` attribute to hide/show "Leave Group" action item
  - `streamUiChannelActionsDeleteConversationIcon` attribute to customize "Delete Conversation" action icon
  - `streamUiChannelActionsDeleteConversationEnabled` attribute to hide/show "Delete Conversation" action item
  - `streamUiChannelActionsCancelIcon` attribute to customize "Cancel" action icon
  - `streamUiChannelActionsCancelEnabled` attribute to hide/show "Cancel" action item
  - `streamUiChannelActionsBackground` attribute for dialog's background
- Added `streamUiIconOnlyVisibleToYou` attribute to `MessageListView` to allow customizing "Only visible to you" icon placed in messages footer
- Added `GiphyViewHolderStyle` to `MessageListViewStyle` to allow customizing `GiphyViewHolder`. The new style comes together with following `MessageListView` attributes:
  - `streamUiGiphyCardBackgroundColor` attribute to customize card's background color
  - `streamUiGiphyCardElevation` attribute to customize card's elevation
  - `streamUiGiphyCardButtonDividerColor` attribute to customize dividers' colors
  - `streamUiGiphyIcon` attribute to customize Giphy icon
  - `streamUiGiphyLabelTextSize`, `streamUiGiphyLabelTextColor`, `streamUiGiphyLabelTextFont`, `streamUiGiphyLabelTextFontAssets`, `streamUiGiphyLabelTextStyle` attributes to customize label
  - `streamUiGiphyQueryTextSize`, `streamUiGiphyQueryTextColor`, `streamUiGiphyQueryTextFont`, `streamUiGiphyQueryTextFontAssets`, `streamUiGiphyQueryTextStyle` attributes to customize query text
  - `streamUiGiphyCancelButtonTextSize`, `streamUiGiphyCancelButtonTextColor`, `streamUiGiphyCancelButtonTextFont`, `streamUiGiphyCancelButtonTextFontAssets`, `streamUiGiphyCancelButtonTextStyle` attributes to customize cancel button text
  - `streamUiGiphyShuffleButtonTextSize`, `streamUiGiphyShuffleButtonTextColor`, `streamUiGiphyShuffleButtonTextFont`, `streamUiGiphyShuffleButtonTextFontAssets`, `streamUiGiphyShuffleButtonTextStyle` attributes to customize shuffle button text
  - `streamUiGiphySendButtonTextSize`, `streamUiGiphySendButtonTextColor`, `streamUiGiphySendButtonTextFont`, `streamUiGiphySendButtonTextFontAssets`, `streamUiGiphySendButtonTextStyle` attributes to customize send button text
- Adding extra XML attrs allowing to customize "Send also to channel" CheckBox at `MessageInputView` component:
  - `MessageInputView.streamUiSendAlsoToChannelCheckboxDrawable`
  - `MessageInputView.streamUiSendAlsoToChannelCheckboxDirectChatText`
  - `MessageInputView.streamUiSendAlsoToChannelCheckboxGroupChatText`
  - `MessageInputView.streamUiSendAlsoToChannelCheckboxTextStyle`
  - `MessageInputView.streamUiSendAlsoToChannelCheckboxTextColor`
  - `MessageInputView.streamUiSendAlsoToChannelCheckboxTextSize`
- Added `streamUiWarningMessageOptionsTextSize`, `streamUiWarningMessageOptionsTextColor`, `streamUiWarningMessageOptionsTextFont`, `streamUiWarningMessageOptionsFontAssets`, `streamUiWarningMessageOptionsTextStyle` attributes to `MessageListView` for customizing warning actions text appearance
- Deprecated multiple views' tint properties and attributes. Use custom drawables instead.
- Added `MediaAttachmentViewStyle` to allow customizing the appearance of media attachments in the message list. The new style comes together with following `MediaAttachmentView` attributes:
  - `progressIcon` - attribute to customize animated progress drawable when image is loading
  - `giphyIcon` - attribute to customize Giphy icon
  - `imageBackgroundColor` - attribute to customize image background color
  - `moreCountOverlayColor` - attribute to customize the color of "more count" semi-transparent overlay
  - `moreCountTextStyle` - attribute to customize text appearance of more count text
- Added `MessageReplyStyle` class allowing to customize MessageReply item view on MessageListView.
  Customization can be done using `TransformStyle` API or XML attributes of `MessageListView`:
  - `streamUiMessageReplyBackgroundColorMine`
  - `streamUiMessageReplyBackgroundColorTheirs`
  - `streamUiMessageReplyTextSizeMine`
  - `streamUiMessageReplyTextColorMine`
  - `streamUiMessageReplyTextFontMine`
  - `streamUiMessageReplyTextFontAssetsMine`
  - `streamUiMessageReplyTextStyleMine`
  - `streamUiMessageReplyTextSizeTheirs`
  - `streamUiMessageReplyTextColorTheirs`
  - `streamUiMessageReplyTextFontTheirs`
  - `streamUiMessageReplyTextFontAssetsTheirs`
  - `streamUiMessageReplyTextStyleTheirs`
  - `streamUiMessageReplyLinkColorMine`
  - `streamUiMessageReplyLinkColorTheirs`
  - `streamUiMessageReplyLinkBackgroundColorMine`
  - `streamUiMessageReplyLinkBackgroundColorTheirs`
  - `streamUiMessageReplyStrokeColorMine`
  - `streamUiMessageReplyStrokeWidthMine`
  - `streamUiMessageReplyStrokeColorTheirs`
  - `streamUiMessageReplyStrokeWidthTheirs`
- Added `FileAttachmentsViewStyle` class allowing to customize FileAttachmentsView item view on MessageListView.
- Added `MessageInputView::setSuggestionListViewHolderFactory` method which allows to provide custom views from suggestion list popup.

### ⚠️ Changed
- Changed the naming of string resources. The updated names can be reviewed in:
  - `strings_common.xml`
  - `strings_attachment_gallery.xml`
  - `strings_channel_list.xml`
  - `strings_channel_list_header.xml`
  - `strings_mention_list.xml`
  - `strings_message_input.xml`
  - `strings_message_list.xml`
  - `strings_message_list_header.xml`
  - `strings_search.xml`

# May 2nd, 2021 - 4.11.0
## Common changes for all artifacts
### 🐞 Fixed
- Fixed channel list sorting
### ⬆️ Improved
- Updated to Kotlin 1.5.10, coroutines 1.5.0
- Updated to Android Gradle Plugin 4.2.1
- Updated Room version to 2.3.0
- Updated Firebase, AndroidX, and other dependency versions to latest, [see here](https://github.com/GetStream/stream-chat-android/pull/1895) for more details
- Marked many library interfaces that should not be implemented by clients as [sealed](https://kotlinlang.org/docs/sealed-classes.html)
- Removed Fresco, PhotoDraweeView, and FrescoImageViewer dependencies (replaced by StfalconImageViewer)

## stream-chat-android
### 🐞 Fixed
- Fixing filter for draft channels. Those channels were not showing in the results, even when the user asked for them. Now this is fixed and the draft channels can be included in the `ChannelsView`.
- Fixed link preview UI issues in old-ui package
- Fixed crashes when opening the image gallery.

## stream-chat-android-client
### 🐞 Fixed
- Fixed querying banned users using new serialization.
- Fixed the bug when wrong credentials lead to inability to login
- Fixed issues with Proguard stripping response classes in new serialization implementation incorrectly

### ⬆️ Improved
- Improved handling push notifications:
  - Added `ChatClient.handleRemoteMessage` for remote message handling
  - Added `ChatClient.setFirebaseToken` for setting Firebase token
  - Added `NotificationConfig::pushNotificationsEnabled` for disabling push notifications
  - Deprecated `ChatClient.onMessageReceived`
  - Deprecated `ChatClient.onNewTokenReceived`
  - Changed `ChatNotificationHandler::buildNotification` signature - it now receives `Channel` and `Message` and returns `NotificationCompat.Builder` for better customization
  - Deprecated `ChatNotificationHandler.getSmallIcon`
  - Deprecated `ChatNotificationHandler.getFirebaseMessageIdKey`
  - Deprecated `ChatNotificationHandler.getFirebaseChannelIdKey`
  - Deprecated `ChatNotificationHandler.getFirebaseChannelTypeKey`
  - Changed `ChatNotificationHandler::onChatEvent` - it now doesn't handle events by default and receives `NewMessageEvent` instead of generic `ChatEvent`
- Improved error description provided by `ChatClient::sendImage`, `ChatClient::sendFile`, `ChannelClient::sendImage` and `ChannelClient::sendFile` methods if upload fails.

### ✅ Added
- Added `ChatClient::truncateChannel` and `ChannelClient::truncate` methods to remove messages from a channel.
- Added `DisconnectCause` to `DisconnectedEvent`
- Added method `SocketListener::onDisconnected(cause: DisconnectCause)`
- Added possibility to group notifications:
  - Notifications grouping is disabled by default and can be enabled using `NotificationConfig::shouldGroupNotifications`
  - If enabled, by default notifications are grouped by Channel's cid
  - Notifications grouping can be configured using `ChatNotificationHandler` and `NotificationConfig`
- Added `ChatNotificationHandler::getFirebaseMessaging()` method in place of `ChatNotificationHandler::getFirebaseInstanceId()`.
  It should be used now to fetch Firebase token in the following way: `handler.getFirebaseMessaging()?.token?.addOnCompleteListener {...}`.
- Added `Message.attachmentsSyncStatus: SyncStatus` property.

### ⚠️ Changed
- Changed the return type of `FileUploader` methods from nullable string to `Result<String>`.
- Updated `firebase-messaging` library to the version `22.0.0`. Removed deprecated `FirebaseInstanceId` invocations from the project.

### ❌ Removed
- `ChatNotificationHandler::getFirebaseInstanceId()` due to `FirebaseInstanceId` being deprecated. It's replaced now with `ChatNotificationHandler::getFirebaseMessaging()`.

## stream-chat-android-ui-components
### 🐞 Fixed
Fixing filter for draft channels. Those channels were not showing in the results, even when the user asked for them. Now this is fixed and the draft channels can be included in the `ChannelListView`.
Fixed bug when for some video attachments activity with media player wasn't shown.

### ✅ Added
- Added `topLeft`, `topRight`, `bottomLeft`, `bottomRight` options to the `streamUiAvatarOnlineIndicatorPosition` attribute of `AvatarView` and corresponding constants to `AvatarView.OnlineIndicatorPosition` enum.

### ⚠️ Changed
- Swipe options of `ChannelListView` component:
  - "Channel more" option is now not shown by default because we are not able to provide generic, default implementation for it.
    If you want to make this option visible, you need to set `app:streamUiChannelOptionsEnabled="true"` explicitly to `io.getstream.chat.android.ui.channel.list.ChannelListView` component.
  - "Channel delete" option has now default implementation. Clicking on the "delete" icon shows AlertDialog asking to confirm Channel deletion operation.

# May 11th, 2021 - 4.10.0
## stream-chat-android-client
### 🐞 Fixed
- Fixed the usage of `ProgressCallback` in `ChannelClient::sendFile` and `ChannelClient::sendImage` methods.

### ✅ Added
- Added `ChannelClient::deleteFile` and `ChannelClient::deleteImage` methods.
- Added `NotificationInviteRejectedEvent`
- Added `member` field to the `NotificationRemovedFromChannel` event
- Added `totalUnreadCount` and `unreadChannels` fields to the following events:
- `notification.channel_truncated`
- `notification.added_to_channel`
- `notification.channel_deleted`
- Added `channel` field to the `NotificationInviteAcceptedEvent` event
- Added `channel` field to the `NotificationInviteRejectedEvent` event

### ⚠️ Changed
- **The client now uses a new serialization implementation by default**, which was [previously](https://github.com/GetStream/stream-chat-android/releases/tag/4.8.0) available as an opt-in API.
  - This new implementation is more performant and greatly improves type safety in the networking code of the SDK.
  - If you experience any issues after upgrading to this version of the SDK, you can call `useNewSerialization(false)` when building your `ChatClient` to revert to using the old implementation. Note however that we'll be removing the old implementation soon, so please report any issues found.
  - To check if the new implementation is causing any failures in your app, enable error logging on `ChatClient` with the `logLevel` method, and look for the `NEW_SERIALIZATION_ERROR` tag in your logs while using the SDK.
- Made the `user` field in `channel.hidden` and `notification.invite_accepter` events non nullable.
- Updated channels state after `NotificationInviteRejectedEvent` or `NotificationInviteAcceptedEvent` is received

### ❌ Removed
- Removed redundant events which can only be received by using webhooks:
  - `channel.created`
  - `channel.muted`
  - `channel.unmuted`
  - `channel.muted`
  - `channel.unmuted`
- Removed `watcherCount` field from the following events as they are not returned with the server response:
  - `message.deleted`
  - `message.read`
  - `message.updated`
  - `notification.mark_read`
- Removed `user` field from the following events as they are not returned with the server response:
  - `notification.channel_deleted`
  - `notification.channel_truncated`
## stream-chat-android-offline
### 🐞 Fixed
- Fixed an issue when CustomFilter was configured with an int value but the value from the API was a double value
### ⚠️ Changed

- Changed the upload logic in `ChannelController` for the images unsupported by the Stream CDN. Now such images are uploaded as files via `ChannelClient::sendFile` method.
### ❌ Removed

## stream-chat-android-ui-common
### ⬆️ Improved
- Updated ExoPlayer version to 2.13.3

### ⚠️ Changed
- Deprecated `MessageInputViewModel::editMessage`. Use `MessageInputViewModel::messageToEdit` and `MessageInputViewModel::postMessageToEdit` instead.
- Changed `MessageInputViewModel::repliedMessage` type to `LiveData`. Use `ChatDomain::setMessageForReply` for setting message for reply.
- Changed `MessageListViewModel::mode` type to `LiveData`. Mode is handled internally and shouldn't be modified outside the SDK.

## stream-chat-android-ui-components
### 🐞 Fixed
- Removed empty badge for selected media attachments.

### ✅ Added
- Added `messageLimit` argument to `ChannelListViewModel` and `ChannelListViewModelFactory` constructors to allow changing the number of fetched messages for each channel in the channel list.

# April 30th, 2021 - 4.9.2
## stream-chat-android-offline
### ✅ Added
- Added `ChatDomain::user`, a new property that provide the current user into a LiveData/StateFlow container

### ⚠️ Changed
- `ChatDomain::currentUser` has been warning-deprecated because it is an unsafe property that could be null, you should subscribe to `ChatDomain::user` instead

## stream-chat-android-ui-components
### 🐞 Fixed
- Fixed NPE on MessageInputViewModel when the it was initialized before the user was set

# April 29th, 2021 - 4.9.1
## stream-chat-android
### ⬆️ Improved
* Updated coil dependency to the latest version. This fixes problem with .heic, and .heif attachment metadata parsing.

## stream-chat-android-client
### 🐞 Fixed
- Optimized the number of `ChatClient::addDevice` API calls

### ⬆️ Improved
- Events received after the client closes the connection are rejected

## stream-chat-android-offline
### 🐞 Fixed
- Fixed offline reactions sync

### ✅ Added
- Added new versions with API based on kotlin `StateFlow` for the following classes:
  * `io.getstream.chat.android.offline.ChatDomain`
  * `io.getstream.chat.android.offline.channel.ChannelController`
  * `io.getstream.chat.android.offline.thread.ThreadController`
  * `io.getstream.chat.android.offline.querychannels.QueryChannelsController`

## stream-chat-android-ui-common
### 🐞 Fixed
- Fixed crash related to accessing `ChatDomain::currentUser` in `MessageListViewModel` before user is connected

## stream-chat-android-ui-components
### ⬆️ Improved
* Updated coil dependency to the latest version. This fixes problem with .heic, and .heif attachment metadata parsing.

### ✅ Added
Customization of icons in Attachment selection dialog
you can use:
- app:streamUiPictureAttachmentIcon
  Change the icon for the first item in the list of icons
- app:streamUiPictureAttachmentIconTint
  Change the tint color for icon of picture selection
- app:streamUiFileAttachmentIcon
  Change the icon for the second item in the list of icons
- app:streamUiFileAttachmentIconTint
  Change the tint color for icon of file selection
- app:streamUiCameraAttachmentIcon
  Change the icon for the third item in the list of icons
- app:streamUiCameraAttachmentIconTint
  Change the tint color for icon of camera selection
- Added support for error messages
- Added attrs to `MessageListView` that allow to customize error message text style:
  * `streamUiErrorMessageTextSize`
  * `streamUiErrorMessageTextColor`
  * `streamUiErrorMessageTextFont`
  * `streamUiErrorMessageTextFontAssets`
  * `streamUiErrorMessageTextStyle`

# April 21th, 2021 - 4.9.0
## Common changes for all artifacts
### ✅ Added
Added icon to show when channel is muted in ChannelListView.
It is possible to customize the color and the drawable of the icon.

## stream-chat-android
### 🐞 Fixed
- Fixed multiline messages which were displayed in a single line

### ❌ Removed
- Removed deprecated `MessageListView::setViewHolderFactory` method
- Removed deprecated `Chat` interface

## stream-chat-android-client
### 🐞 Fixed
- Fixed: local cached hidden channels stay hidden even though new message is received.
- Make `Flag::approvedAt` nullable
- Fixed error event parsing with new serialization implementation

### ✅ Added
- Added `ChatClient::updateChannelPartial` and `ChannelClient::updatePartial` methods for partial updates of channel data.

### ⚠️ Changed
- Deprecated `ChannelClient::unBanUser` method
- Deprecated `ChatClient::unBanUser` method
- Deprecated `ChatClient::unMuteChannel` method

### ❌ Removed
- Removed deprecated `ChatObservable` class and all its uses
- Removed deprecated `ChannelControler` interface

## stream-chat-android-offline
### ✅ Added
- Added the following use case functions to `ChatDomain` which are supposed to replace `ChatDomain.useCases` property:
  * `ChatDomain::replayEventsForActiveChannels` Adds the provided channel to the active channels and replays events for all active channels.
  * `ChatDomain::getChannelController` Returns a `ChannelController` for given cid.
  * `ChatDomain::watchChannel` Watches the given channel and returns a `ChannelController`.
  * `ChatDomain::queryChannels` Queries offline storage and the API for channels matching the filter. Returns a queryChannelsController.
  * `ChatDomain::getThread` Returns a thread controller for the given channel and message id.
  * `ChatDomain::loadOlderMessages` Loads older messages for the channel.
  * `ChatDomain::loadNewerMessages` Loads newer messages for the channel.
  * `ChatDomain::loadMessageById` Loads message for a given message id and channel id.
  * `ChatDomain::queryChannelsLoadMore` Load more channels for query.
  * `ChatDomain::threadLoadMore` Loads more messages for the specified thread.
  * `ChatDomain::createChannel` Creates a new channel.
  * `ChatDomain::sendMessage` Sends the message.
  * `ChatDomain::cancelMessage` Cancels the message of "ephemeral" type.
  * `ChatDomain::shuffleGiphy` Performs giphy shuffle operation.
  * `ChatDomain::sendGiphy` Sends selected giphy message to the channel.
  * `ChatDomain::editMessage` Edits the specified message.
  * `ChatDomain::deleteMessage` Deletes the specified message.
  * `ChatDomain::sendReaction` Sends the reaction.
  * `ChatDomain::deleteReaction` Deletes the specified reaction.
  * `ChatDomain::keystroke` It should be called whenever a user enters text into the message input.
  * `ChatDomain::stopTyping` It should be called when the user submits the text and finishes typing.
  * `ChatDomain::markRead` Marks all messages of the specified channel as read.
  * `ChatDomain::markAllRead` Marks all messages as read.
  * `ChatDomain::hideChannel` Hides the channel with the specified id.
  * `ChatDomain::showChannel` Shows a channel that was previously hidden.
  * `ChatDomain::leaveChannel` Leaves the channel with the specified id.
  * `ChatDomain::deleteChannel` Deletes the channel with the specified id.
  * `ChatDomain::setMessageForReply` Set the reply state for the channel.
  * `ChatDomain::downloadAttachment` Downloads the selected attachment to the "Download" folder in the public external storage directory.
  * `ChatDomain::searchUsersByName` Perform api request with a search string as autocomplete if in online state. Otherwise performs search by name in local database.
  * `ChatDomain::queryMembers` Query members of a channel.
- Added `ChatDomain::removeMembers` method
- Added `ChatDomain::createDistinctChannel` A use-case for creating a channel based on its members.
- Added `ChatDomain::removeMembers` method

### ⚠️ Changed
- Deprecated `ChatDomain.useCases`. It has `DeprecationLevel.Warning` and still can be used. However, it will be not available in the future, so please consider migrating to use `ChatDomain` use case functions instead.
- Deprecated `GetUnreadChannelCount`
- Deprecated `GetTotalUnreadCount`

## stream-chat-android-ui-common
### 🐞 Fixed
- Fixed compatibility with latest Dagger Hilt versions

## stream-chat-android-ui-components
### 🐞 Fixed
- Fixed not perfectly rounded avatars
- `MessageInputView::UserLookupHandler` is not overridden everytime that members livedata is updated
- Fixed doubled command prefix when the command contains user mention
- Fixed handling user mute state in default `MessageListViewOptions` dialog
- Fixed incorrect "last seen" text
- Fixed multiline messages which were displayed in a single line

### ⬆️ Improved
- Setting external SuggestionListView is no longer necessary to display suggestions popup
### ✅ Added
- Added `ChatUI.supportedReactions: SupportedReactions` property, also introduced `SupportedReactions`, and `ReactionDrawable` class.
  It allows defining a set of supported reactions by passing a `Map<String, ReactionDrawable>` in constructor. `ReactionDrawable` is a wrapping class holding two `Drawable` instances - for active and inactive reaction states.
- Added methods and attrs to `MessageListView` that allow to customize visibility of message options:
  * `MessageListView::setDeleteMessageConfirmationEnabled`
  * `MessageListView::setCopyMessageEnabled`
  * `MessageListView::setBlockUserEnabled`
  * `MessageListView::setMuteUserEnabled`
  * `MessageListView::setMessageFlagEnabled`
  * `MessageListView::setReactionsEnabled`
  * `MessageListView::setRepliesEnabled`
  * `MessageListView::setThreadsEnabled`
  * `MessageListView.streamUiFlagMessageOptionEnabled`
  * `MessageListView.streamUiMuteUserOptionEnabled`
  * `MessageListView.streamUiBlockUserOptionEnabled`
  * `MessageListView.streamUiCopyMessageActionEnabled`
- Added confirmation dialog for flagging message option:
  * Added `MessageListView::flagMessageConfirmationEnabled` attribute
- Added `MessageListView::setFlagMessageResultHandler` which allows to handle flag message result
- Added support for system messages
- Added attrs to `MessageListView` that allow to customize system message text style:
  * `streamUiSystemMessageTextSize`
  * `streamUiSystemMessageTextColor`
  * `streamUiSystemMessageTextFont`
  * `streamUiSystemMessageTextFontAssets`
  * `streamUiSystemMessageTextStyle`
- Added attrs to `MessageListView` that allow to customize message option text style:
  * `streamUiMessageOptionsTextSize`
  * `streamUiMessageOptionsTextColor`
  * `streamUiMessageOptionsTextFont`
  * `streamUiMessageOptionsTextFontAssets`
  * `streamUiMessageOptionsTextStyle`
- Added attrs to `MessageListView` that allow to customize user reactions title text style:
  * `streamUiUserReactionsTitleTextSize`
  * `streamUiUserReactionsTitleTextColor`
  * `streamUiUserReactionsTitleTextFont`
  * `streamUiUserReactionsTitleTextFontAssets`
  * `streamUiUserReactionsTitleTextStyle`
- Added attrs to `MessageListView` that allow to customize colors of message options background, user reactions card background, overlay dim color and warning actions color:
  * `streamUiMessageOptionBackgroundColor`
  * `streamUiUserReactionsBackgroundColor`
  * `streamUiOptionsOverlayDimColor`
  * `streamUiWarningActionsTintColor`
- Added `ChatUI.mimeTypeIconProvider: MimeTypeIconProvider` property which allows to customize file attachment icons.

### ⚠️ Changed
- Now the "block user" feature is disabled. We're planning to improve the feature later. Stay tuned!
- Changed gallery background to black in dark mode

# April 8th, 2021 - 4.8.1
## Common changes for all artifacts
### ⚠️ Changed
- We've cleaned up the transitive dependencies that our library exposes to its clients. If you were using other libraries implicitly through our SDK, you'll now have to depend on those libraries directly instead.

## stream-chat-android
### 🐞 Fixed
- Fix Attachment Gravity

### ✅ Added
- Provide AvatarView class

## stream-chat-android-offline
### 🐞 Fixed
- Fix Crash on some devices that are not able to create an Encrypted SharedPreferences
- Fixed the message read indicator in the message list
- Added missing `team` field to `ChannelEntity` and `ChannelData`

### ✅ Added
- Add `ChatDomain::removeMembers` method

## stream-chat-android-ui-common
### 🐞 Fixed
- Fixed getting files provided by content resolver.

### ⚠️ Changed
- Added theme to all activities all the SDK. You can override then in your project by redefining the styles:
- StreamUiAttachmentGalleryActivityStyle
- StreamUiAttachmentMediaActivityStyle
- StreamUiAttachmentActivityStyle

## stream-chat-android-ui-components
### 🐞 Fixed
- Fixed attr streamUiCopyMessageActionEnabled. From color to boolean.
- Now it is possible to change the color of `MessageListHeaderView` from the XML.
- Fixed the `MessageListView::setUserClickListener` method.
- Fixed bugs in handling empty states for `ChannelListView`. Deprecated manual methods for showing/hiding empty state changes.
- Fix `ChannelListHeaderView`'s title position when user avatar or action button is invisible
- Fix UI behaviour for in-progress file uploads
- Fix extension problems with file uploads when attachment names contain spaces
- Fix reaction bubbles which were shown behind message attachment views

### ✅ Added
- Now it is possible to change the back button of MessageListHeaderView using `app:streamUiMessageListHeaderBackButtonIcon`
- Now it is possible to inject `UserLookupHandler` into `MessageInputView` in order to implement custom users' mention lookup algorithm

# March 31th, 2021 - 4.8.0
## Common changes for all artifacts
### 🐞 Fixed
Group channels with 1<>1 behaviour the same way as group channels with many users
It is not possible to remove users from distinct channels anymore.
### ⬆️ Improved
it is now possible to configure the max lines of a link description. Just use
`app:streamUiLinkDescriptionMaxLines` when defining MessageListView

It is now possible to configure the max size of files and an alert is shown when
a files bigger than this is selected.
### ✅ Added
Configure enable/disable of replies using XML in `MessageListView`
Option `app:streamUiReactionsEnabled` in `MessageListView` to enable or disable reactions
It is possible now to configure the max size of the file upload using
`app:streamUiAttachmentMaxFileSizeMb`

## stream-chat-android
### 🐞 Fixed
- Fixed crash when sending GIF from Samsung keyboard

## stream-chat-android-client
### 🐞 Fixed
- Fixed parsing of `createdAt` property in `MessageDeletedEvent`

### ⬆️ Improved
- Postponed queries as run as non-blocking

### ✅ Added
- **Added a brand new serialization implementation, available as an opt-in API for now.** This can be enabled by making a `useNewSerialization(true)` call on the `ChatClient.Builder`.
  - This new implementation will be more performant and greatly improve type safety in the networking code of the SDK.
  - The old implementation remains the default for now, while we're making sure the new one is bug-free.
  - We recommend that you opt-in to the new implementation and test your app with it, so that you can report any issues early and we can get them fixed before a general rollout.
- Added `unflagMessage(messageId)` and `unflagUser(userId)` methods to `ChatClient`
- Added support for querying banned users - added `ChatClient::queryBannedUsers` and `ChannelClient::queryBannedUsers`
- Added `uploadsEnabled`, `urlEnrichmentEnabled`, `customEventsEnabled`, `pushNotificationsEnabled`, `messageRetention`, `automodBehavior` and `blocklistBehavior` fields to channel config

### ⚠️ Changed
- Renamed `ChannelId` property to `channelId` in both `ChannelDeletedEvent` and `NotificationChannelDeletedEvent`
- Deprecated `ChatClient::unMuteChannel`, the `ChatClient::unmuteChannel` method should be used instead
- Deprecated `ChatClient::unBanUser`, the `ChatClient::unbanUser` method should be used instead
- Deprecated `ChannelClient::unBanUser`, the `ChannelClient::unbanUser` method should be used instead
- Deprecated `ChannelController::unBanUser`, the `ChannelController::unbanUser` method should be used instead

## stream-chat-android-offline
### 🐞 Fixed
- Fixed an issue that didn't find the user when obtaining the list of messages
- Fix refreshing not messaging channels which don't contain current user as a member

## stream-chat-android-ui-common
### ⬆️ Improved
- Show AttachmentMediaActivity for video attachments

### ✅ Added
- `AvatarView.streamUiAvatarOnlineIndicatorColor` and `AvatarView.streamUiAvatarOnlineIndicatorBorderColor` attrs

## stream-chat-android-ui-components
### 🐞 Fixed
- Now replied messages are shown correctly with the replied part in message options
- `MessageListView::enterThreadListener` is properly notified when entering into a thread
- Fix initial controls state in `MessageInputView`
- Fix crashing when open attachments destination

### ⬆️ Improved
- Add support of non-image attachment types to the default attachment click listener.

### ✅ Added
- `MessageInputView` now uses the cursor `stream_ui_message_input_cursor.xml` instead of accent color. To change the cursor, override `stream_ui_message_input_cursor.xml`.
- Replacing `ChatUI` with new `io.getstream.chat.android.ui.ChatUI` implementation
- Added possibility to configure delete message option visibility using `streamUiDeleteMessageEnabled` attribute, and `MessageListView::setDeleteMessageEnabled` method
- Add `streamUiEditMessageEnabled` attribute to `MessageListView` and `MessageListView::setEditMessageEnabled` method to enable/disable the message editing feature
- Add `streamUiMentionsEnabled` attribute to `MessageInputView` and `MessageInputView::setMentionsEnabled` method to enable/disable mentions
- Add `streamUiThreadsEnabled` attribute to `MessageListView` and `MessageListView::setThreadsEnabled` method to enable/disable the thread replies feature
- Add `streamUiCommandsEnabled` attribute to `MessageInputView` and `MessageInputView::setCommandsEnabled` method to enable/disable commands
- Add `ChannelListItemPredicate` to our `channelListView` to allow filter `ChannelListItem` before they are rendered
- Open `AvatarBitmapFactory` class
- Add `ChatUI::avatarBitmapFactory` property to allow custom implementation of `AvatarBitmapFactory`
- Add `AvatarBitmapFactory::userBitmapKey` method to generate cache key for a given User
- Add `AvatarBitmapFactory::channelBitmapKey` method to generate cache key for a given Channel
- Add `StyleTransformer` class to allow application-wide style customizations
- Add the default font field to `TextStyle`
- Add new method `ChatFonts::setFont(textStyle: TextStyle, textView: TextView, defaultTypeface: Typeface)`
- Add attributes for `MessageListView` in order to customize styles of:
  - Mine message text
  - Theirs message text
  - User name text in footer of Message
  - Message date in footer of Message
  - Thread replies counter in footer of Message
  - Link title text
  - Link description text
  - Date separator text
  - Deleted message text and background
  - Reactions style in list view and in options view
  - Indicator icons in footer of Message
  - Unread count badge on scroll to bottom button
  - Message stroke width and color for mine and theirs types
    It is now possible to customize the following attributes for `ChannelListView`:
- `streamUiChannelOptionsIcon` - customize options icon
- `streamUiChannelDeleteIcon` - customize delete icon
- `streamUiChannelOptionsEnabled` - hide/show options icon
- `streamUiChannelDeleteEnabled` - hide/show delete button
- `streamUiSwipeEnabled` - enable/disable swipe action
- `streamUiBackgroundLayoutColor` - customize the color of "background layout"
- `streamUiChannelTitleTextSize` - customize channel name text size
- `streamUiChannelTitleTextColor` - customize channel name text color
- `streamUiChannelTitleTextFont` - customize channel name text font
- `streamUiChannelTitleFontAssets` - customize channel name font asset
- `streamUiChannelTitleTextStyle` - customize channel name text style (normal / bold / italic)
- `streamUiLastMessageTextSize` - customize last message text size
- `streamUiLastMessageTextColor` - customize last message text color
- `streamUiLastMessageTextFont` - customize last message text font
- `streamUiLastMessageFontAssets` - customize last message font asset
- `streamUiLastMessageTextStyle` - customize last message text style (normal / bold / italic)
- `streamUiLastMessageDateTextSize` - customize last message date text size
- `streamUiLastMessageDateTextColor` - customize last message date text color
- `streamUiLastMessageDateTextFont` - customize last message date text font
- `streamUiLastMessageDateFontAssets` - customize last message date font asset
- `streamUiLastMessageDateTextStyle` - customize last message date text style (normal / bold / italic)
- `streamUiIndicatorSentIcon` - customize drawable indicator for sent
- `streamUiIndicatorReadIcon` - customize drawable indicator for read
- `streamUiIndicatorPendingSyncIcon` - customize drawable indicator for pending sync
- `streamUiForegroundLayoutColor` - customize the color of "foreground layout"
- `streamUiUnreadMessageCounterBackgroundColor` - customize the color of message counter badge
- `streamUiUnreadMessageCounterTextSize` - customize message counter text size
- `streamUiUnreadMessageCounterTextColor` - customize message counter text color
- `streamUiUnreadMessageCounterTextFont` - customize message counter text font
- `streamUiUnreadMessageCounterFontAssets` - customize message counter font asset
- `streamUiUnreadMessageCounterTextStyle` - customize message counter text style (normal / bold / italic)
- Option `app:streamUiReactionsEnabled` in `MessageListView` to enable or disable reactions
- It is now possible to configure new fields in MessageInputView:
- `streamUiMessageInputTextStyle` - customize message input text style.
- `streamUiMessageInputFont` - customize message input text font.
- `streamUiMessageInputFontAssets` - customize message input text font assets.
- `streamUiMessageInputEditTextBackgroundDrawable` - customize message input EditText drawable.
- `streamUiMessageInputCustomCursorDrawable` - customize message input EditText cursor drawable.
- `streamUiCommandsTitleTextSize` - customize command title text size
- `streamUiCommandsTitleTextColor` - customize command title text color
- `streamUiCommandsTitleFontAssets` - customize command title text color
- `streamUiCommandsTitleTextColor` - customize command title font asset
- `streamUiCommandsTitleFont` - customize command title text font
- `streamUiCommandsTitleStyle` - customize command title text style
- `streamUiCommandsNameTextSize` - customize command name text size
- `streamUiCommandsNameTextColor` - customize command name text color
- `streamUiCommandsNameFontAssets` - customize command name text color
- `streamUiCommandsNameTextColor` - customize command name font asset
- `streamUiCommandsNameFont` - customize command name text font
- `streamUiCommandsNameStyle` - customize command name text style
- `streamUiCommandsDescriptionTextSize` - customize command description text size
- `streamUiCommandsDescriptionTextColor` - customize command description text color
- `streamUiCommandsDescriptionFontAssets` - customize command description text color
- `streamUiCommandsDescriptionTextColor` - customize command description font asset
- `streamUiCommandsDescriptionFont` - customize command description text font
- `streamUiCommandsDescriptionStyle` - customize command description text style
- `streamUiSuggestionBackgroundColor` - customize suggestion view background
- `streamUiMessageInputDividerBackgroundDrawable` - customize the background of divider of MessageInputView

### ⚠️ Changed
- Deprecated `ChatUI` class

# March 8th, 2021 - 4.7.0
## stream-chat-android-client
### ⚠️ Changed
- Refactored `FilterObject` class  - see the [migration guide](https://github.com/GetStream/stream-chat-android/wiki/Migration-guide:-FilterObject) for more info

## stream-chat-android-offline
### 🐞 Fixed
- Fixed refreshing channel list after removing member
- Fixed an issue that didn't find the user when obtaining the list of messages

### ⚠️ Changed
- Deprecated `ChatDomain::disconnect`, use disconnect on ChatClient instead, it will make the disconnection on ChatDomain too.
- Deprecated constructors for `ChatDomain.Builder` with the `User` type parameter, use constructor with `Context` and `ChatClient` instead.

## stream-chat-android-ui-common
### ⚠️ Changed
- Message options list changed colour for dark version. The colour is a little lighters
  now, what makes it easier to see.

## stream-chat-android-ui-components
### 🐞 Fixed
- Fixed some rare crashes when `MessageListView` was created without any attribute info present

### ⬆️ Improved
- Updated PhotoView to version 2.3.0

### ✅ Added
- Introduced `AttachmentViewFactory` as a factory for custom attachment views/custom link view
- Introduced `TextAndAttachmentsViewHolder` for any combination of attachment content and text

### ❌ Removed
- Deleted `OnlyFileAttachmentsViewHolder`, `OnlyMediaAttachmentsViewHolder`,
  `PlainTextWithMediaAttachmentsViewHolder` and `PlainTextWithFileAttachmentsViewHolder`

# Feb 22th, 2021 - 4.6.0
# New UI-Components Artifact
A new UI-Components artifact has been created with a new design of all our components.
This new artifact is available on MavenCentral and can imported by adding the following dependency:
```
implementation "io.getstream:stream-chat-android-ui-components:4.6.0"
```

## stream-chat-android
- Add `streamMessageActionButtonsTextSize`, `streamMessageActionButtonsTextColor`, `streamMessageActionButtonsTextFont`,
  `streamMessageActionButtonsTextFontAssets`, `streamMessageActionButtonsTextStyle`, `streamMessageActionButtonsIconTint`
  attributes to `MessageListView`
- Add `ChannelHeaderViewModel::resetThread` method and make `ChannelHeaderViewModel::setActiveThread` message parameter non-nullable
- Fix ReadIndicator state
- Using `MessageListView#setViewHolderFactory` is now an error - use `setMessageViewHolderFactory` instead
- Removed `MessageListItemAdapter#replaceEntities` - use `submitList` method instead
- Use proper color values on Dialog Theme
- Increase touchable area on the button to remove an attachment

## stream-chat-android-client
- Introduce ChatClient::setUserWithoutConnecting function
- Handle disconnect event during pending token state
- Remove unneeded user data when creating WS Connection
- Using `User#unreadCount` is now an error - use `totalUnreadCount` instead
- Using `ChannelController` is now an error - use `ChannelClient` instead
- Using `Pagination#get` is now an error - use `toString` instead
- Using the old event APIs is now an error - see the [migration guide](https://github.com/GetStream/stream-chat-android/wiki/Migration-guide:-ChatObserver-and-events()-APIs) for more info
- Using `ChatClient#flag` is now an error - use `flagUser` instead

## stream-chat-android-offline
- Introduce `PushMessageSyncHandler` class

- Add UseCase for querying members (`chatDomain.useCases.queryMembers(..., ...).execute()`).
  - If we're online, it executes a remote call through the ChatClient
  - If we're offline, it pulls members from the database for the given channel
- Mark the `SendMessageWithAttachmentsImpl` use case an error

## stream-chat-android-ui-common
- Fix `CaptureMediaContract` chooser on Android API 21
- Using `ChatUI(client, domain, context)` now an error - use simpler constructor instead
- Using the `Chat` interface now an error - use `ChatUI` instead

# Feb 15th, 2021 - 4.5.5
## Common changes for all artifacts
- Updated project dependencies
  - Kotlin 1.4.30
  - Stable AndroidX releases: LiveData 2.3.0, Activity 1.2.0, Fragment 1.3.0
  - For the full list of dependency version changes, see [this PR](https://github.com/GetStream/stream-chat-android/pull/1383)

## stream-chat-android
- Add `streamInputAttachmentsMenuBackground` and `streamInputSuggestionsBackground` attributes to `MessageInputView`
- Add `streamMessageActionButtonsBackground` attributes to `MessageListView`

## stream-chat-android-client
- Remove unused `reason` and `timeout` parameters from `ChannelClient::unBanUser` method

# Feb 11th, 2021 - 4.5.4
## stream-chat-android
- Fix `streamLastMessageDateUnreadTextColor` attribute not being used in ChannelListView
- Fix `streamChannelsItemSeparatorDrawable` attribute not being parsed

## stream-chat-android-client
- Fix `ConcurrentModificationException` on our `NetworkStateProvider`

# Feb 5th, 2021 - 4.5.3
## stream-chat-android
-. `ChatUtils::devToken` is not accessible anymore, it has been moved to `ChatClient::devToken`

## stream-chat-android-client
- **setUser deprecation**
  - The `setUser`, `setGuestUser`, and `setAnonymousUser` methods on `ChatClient` are now deprecated.
  - Prefer to use the `connectUser` (`connectGuestUser`, `connectAnonymousUser`) methods instead, which return `Call` objects.
  - If you want the same async behaviour as with the old methods, use `client.setUser(user, token).enqueue { /* Handle result */ }`.
- Add support for typing events in threads:
  - Add `parentId` to `TypingStartEvent` and `TypingStopEvent`
  - Add `parentId` to ``ChannelClient::keystroke` and `ChannelClient::stopTyping`
- `ChatClient::sendFile` and `ChatClient::sendImage` each now have just one definition with `ProgressCallback` as an optional parameter. These methods both return `Call<String>`, allowing for sync/async execution, and error handling. The old overloads that were asynchronous and returned no value/error have been removed.
- `FileUploader::sendFile` and `FileUploader::sendImages` variations with `ProgressCallback` are no longer async with no return type. Now they are synchronous with `String?` as return type

## stream-chat-android-offline
- Add support for typing events in threads:
  - Add `parentId` to `Keystroke` and `StopTyping` use cases

## stream-chat-android-ui-common
- Add a new `isMessageRead` flag to the `MessageListItem.MessageItem` class, which indicates
  that a particular message is read by other members in this channel.
- Add handling threads typing in `MessageInputViewModel`

# Jan 31th, 2021 - 4.5.2
## stream-chat-android-client
- Use proper data on `ChatClient::reconnectSocket` to reconnect normal/anonymous user
- Add `enforceUnique` parameter to `ChatClient::sendReaction` and `ChannelClient::sendReaction` methods .
  If reaction is sent with `enforceUnique` set to true, new reaction will replace all reactions the user has on this message.
- Add suspending `setUserAndAwait` extension for `ChatClient`
- Replace chat event listener Kotlin functions with ChatEventListener functional interface in order to promote
  a better integration experience for Java clients. Old methods that use the Kotlin function have been deprecated.
  Deprecated interfaces, such as ChannelController, have not been updated. ChannelClient, which inherits from ChannelController
  for the sake of backwards compatibility, has been updated.

## stream-chat-android-offline
- Add `enforceUnique` parameter to `SendReaction` use case. If reaction is sent with `enforceUnique` set to true,
  new reaction will replace all reactions the user has on this message.
- Fix updating `Message::ownReactions` and `Message:latestReactions` after sending or deleting reaction - add missing `userId` to `Reaction`
- Fix Load Thread Replies process

## stream-chat-android-ui-common
- Add a new `isThreadMode` flag to the `MessageListItem.MessageItem` class.
  It shows is a message item should be shown as part of thread mode in chat.
- Add possibility to set `DateSeparatorHandler` via `MessageListViewModel::setDateSeparatorHandler`
  and `MessageListViewModel::setThreadDateSeparatorHandler` which determines when to add date separator between messages
- Add `MessageListViewModel.Event.ReplyAttachment`, `MessageListViewModel.Event.DownloadAttachment`, `MessageListViewModel.Event.ShowMessage`,
  and `MessageListViewModel.Event.RemoveAttachment` classes.
- Deprecate `MessageListViewModel.Event.AttachmentDownload`

# Jan 18th, 2021 - 4.5.1
## stream-chat-android
- Fix `MessageListItemViewHolder::bind` behavior
- Improve connection/reconnection with normal/anonymous user

## stream-chat-android-client
- Create `ChatClient::getMessagesWithAttachments` to filter message with attachments
- Create `ChannelClient::getMessagesWithAttachments` to filter message with attachments
- Add support for pinned messages:
  - Add `pinMessage` and `unpinMessage` methods `ChatClient` and `ChannelClient`
  - Add `Channel::pinnedMessages` property
  - Add `Message:pinned`, `Message::pinnedAt`, `Message::pinExpires`, and `Message:pinnedBy` properties

# Jan 7th, 2021 - 4.5.0
## stream-chat-android
- Now depends explicitly on AndroidX Fragment (fixes a potential crash with result handling)
- Update AndroidX dependencies: Activity 1.2.0-rc01 and Fragment 1.3.0-rc01

## stream-chat-android-client
- Add filtering non image attachments in ChatClient::getImageAttachments
- Add a `channel` property to `notification.message_new` events
- Fix deleting channel error
- 🚨 Breaking change: ChatClient::unmuteUser, ChatClient::unmuteCurrentUser,
  ChannelClient::unmuteUser, and ChannelClient::unmuteCurrentUser now return Unit instead of Mute

## stream-chat-android-offline
- Add LeaveChannel use case
- Add ChannelData::memberCount
- Add DeleteChannel use case
- Improve loading state querying channels
- Improve loading state querying messages

# Dec 18th, 2020 - 4.4.9

## stream-chat-android-client
- improved event recovery behaviour

## stream-chat-android-offline
- improved event recovery behaviour
- fixed the chatDomain.Builder boolean usage between userPresence and recoveryEnabled

# Dec 18th, 2020 - 4.4.8
## stream-chat-android
- Add filtering `shadowed` messages when computing last channel message
- Add filtering `draft` channels
- Add `DateFormatter::formatTime` method to format only time of a date
- Fix `ChatUtils::devToken` method

## stream-chat-android-client
- Improve `banUser` and `unBanUser` methods - make `reason` and `timeout` parameter nullable
- Add support for shadow ban - add `shadowBanUser` and `removeShadowBan` methods to `ChatClient` and `ChannelClient`
- Add `shadowBanned` property to `Member` class
- Add `ChatClient::getImageAttachments` method to obtain image attachments from a channel
- Add `ChatClient::getFileAttachments` method to obtain file attachments from a channel
- Add `ChannelClient::getImageAttachments` method to obtain image attachments from a channel
- Add `ChannelClient::getFileAttachments` method to obtain file attachments from a channel

## stream-chat-android-offline
- Add filtering `shadowed` messages
- Add new usecase `LoadMessageById` to fetch message by id with offset older and newer messages
- Watch Channel if there was previous error

## stream-chat-android-ui-common
- Add `messageId` arg to `MessageListViewModel`'s constructor allowing to load message by id and messages around it

# Dec 14th, 2020 - 4.4.7
## Common changes for all artifacts
- Updated to Kotlin 1.4.21
- For Java clients only: deprecated the `Call.enqueue(Function1)` method, please use `Call.enqueue(Callback)` instead

## stream-chat-android
- Add new attrs to `MessageListView`: `streamDeleteMessageActionEnabled`, `streamEditMessageActionEnabled`
- Improve Channel List Diff
- Add new attrs to `MessageInputView`: `streamInputScrollbarEnabled`, `streamInputScrollbarFadingEnabled`
- Add API for setting custom message date formatter in MessageListView via `setMessageDateFormatter(DateFormatter)`
  - 24 vs 12 hr controlled by user's System settings.

## stream-chat-android-client
- Add `ChatClient::isValidRemoteMessage` method to know if a RemoteMessage is valid for Stream

## stream-chat-android-offline
- Add updating `channelData` after receiving `ChannelUpdatedByUserEvent`
- Fix crash when a push notification arrives from other provider different than Stream

# Dic 4th, 2020 - 4.4.6

## stream-chat-android
- Use custom `StreamFileProvider` instead of androidx `FileProvider` to avoid conflicts
- Add `ChatClient::setGuestUser` method to login as a guest user
- Make `MessageListItemViewHolder` public and open, to allow customization by overriding the `bind` method

## stream-chat-android-offline
- Centralize how channels are stored locally

# Nov 24th, 2020 - 4.4.5
## Common changes for all artifacts
- Stream SDks has been uploaded to MavenCentral and the GroupID has changed to `io.getstream`.

## stream-chat-android
- New artifact name: `io.getstream:stream-chat-android:STREAM_VERSION`

## stream-chat-android-client
- It's no longer required to wait for `setUser` to finish before querying channels
- `ChatClient::setUser` method allows be called without network connection and will retry to connect when network connection is available
- New artifact name: `io.getstream:stream-chat-android-client:STREAM_VERSION`
- Show date of the last message into channels list when data comes from offline storage
- Show text of the last message into channels list when data comes from offline storage
- Accept Invite Message is now optional, if null value is sent, no message will be sent to the rest of members about this action

## stream-chat-android-offline
- Fix bug when channels with newer messages don't go to the first position in the list
- Fix Offline usage of `ChatDomain`
- New artifact name: `io.getstream:stream-chat-android-offline:STREAM_VERSION`
- Provide the last message when data is load from offline storage

# Nov 24th, 2020 - 4.4.4
This version is a rollback to 4.4.2, The previous release (4.4.3) was not valid due to a problem with the build flow.
We are going to release 4.4.5 with the features introduced by 4.4.3 as soon as the build is back working

# Nov 20th, 2020 - 4.4.3
## stream-chat-android-client
- It's no longer required to wait for `setUser` to finish before querying channels
- `ChatClient::setUser` method allows be called without network connection and will retry to connect when network connection is available

## stream-chat-android-offline
- Fix bug when channels with newer messages don't go to the first position in the list
- Fix Offline usage of `ChatDomain`

# Nov 13th, 2020 - 4.4.2

## stream-chat-android
- Remove `ChatClient` and `ChatDomain` as `ChatUI`'s dependencies
- Replace Glide with Coil - SDK doesn't depend on Glide anymore.
- Remove `BaseStyle` class and extract its properties into `AvatarStyle` and `ReadStateStyle`.
  - Use composition with `AvatarStyle` and `ReadStateStyle` instead of inheriting from `BaseStyle`.
  - Convert to kotlin: `ReadStateView`, `MessageListViewStyle`
- Add `streamShowSendAlsoToChannelCheckbox` attr to `MessageInputView` controlling visibility of "send also to channel" checkbox
- The sample app no longer uses Koin for dependency injection
- Add `streamCopyMessageActionEnabled`, `streamFlagMessageActionEnabled`, and `streamStartThreadMessageActionEnabled` attrs to `MessageListView`
- Validate message text length in MessageInputView.
  - Add property `MessageInputView.maxMessageLength: Int` and show warning once the char limit is exceeded
  - Expose `MessageInputViewModel.maxMessageLength: Int` informing about text length limit of the Channel

## stream-chat-android-client
- Deprecate `User::unreadCount` property, replace with `User::totalUnreadCount`
- Added MarkAllReadEvent
- Fix UpdateUsers call

## stream-chat-android-offline
- Update `totalUnreadCount` when user is connected
- Update `channelUnreadCount` when user is connected
- Fix bug when channels could be shown without names
- Added support for marking all channels as read for the current user.
  - Can be accessed via `ChatDomain`'s use cases (`chatDomain.useCases.markAllRead()...`).
- Fix bug when local channels could be sorted not properly
- Typing events can be all tracked with `ChatDomain.typingUpdates`

# Nov 4th, 2020 - 4.4.1
## Common changes for all artifacts
- Updated dependencies to latest versions (AGP 4.1, OkHttp 4.9, Coroutines 1.3.9, ExoPlayer 2.12.1, etc.)
  - See [PR #757](https://github.com/GetStream/stream-chat-android/pull/757) for full list of version updates
- Revamped `Call` implementations
  - The `Call2` type has been removed, the libraries now all use the same `Call` instead for all APIs
  - `Call` now guarantees callbacks to happen on the main thread
  - Coroutine users can now `await()` a `Call` easily with a provided extension

## stream-chat-android
- Add empty state views to channel list view and message list view components
- Allow setting custom empty state views
- Add loading view to message list view
- Allow setting custom loading view
- Add load more threshold for `MessageListView` and `streamLoadMoreThreshold` attribute
- Fix handling of the `streamShowReadState` attribute on `MessageListView`
- Add `streamShowDeliveredState` XML attribute to `MessageListView`
- Add "loading more" indicator to the `MessageListView`
- Messages in ChannelController were split in messages - New messages and oldMessages for messages coming from the history.

## stream-chat-android-client
- Fix guest user authentication
- Changed API of QuerySort class. You have to specify for what model it is being used.
- Rename `ChannelController` to `ChannelClient`. Deprecate `ChannelController`.
- Replace `ChannelController` subscribe related extension functions with corresponding `ChannelClient` functions
- Move `ChannelClient` extension functions to `io.getstream.chat.android.client.channel` package

## stream-chat-android-offline
- Add GetChannelController use cases which allows to get ChannelController for Channel
- Fix not storing channels when run channels fetching after connection recovery.
- Fix read state getting stuck in unread state

# Oct 26th, 2020 - 4.4.0
## stream-chat-android
- Create custom login screen in sample app
- Bump Coil to 1.0.0
- Add message sending/sent indicators in `MessageListView`
- Add possibility to replace default FileUploader
- Fixes a race condition where client.getCurrentUser() was set too late
- Support for hiding channels
- Makes the number of channels return configurable by adding the limit param to ChannelsViewModelFactory
- Add message sending/sent indicators in `MessageListView`
- Provide ChannelViewModelFactory and ChannelsViewModelFactory by the library to simplify setup
- Fixes for https://github.com/GetStream/stream-chat-android/issues/698 and https://github.com/GetStream/stream-chat-android/issues/723
- Don't show read state for the current user

## stream-chat-android-client
- Fix ConcurrentModificationException in `ChatEventsObservable`
- Add possibility to replace default FileUploader
- Fix anonymous user authentication
- Fix fetching color value from TypedArray

## stream-chat-android-offline
- Channel list now correctly updates when you send a new message while offline. This fixes https://github.com/GetStream/stream-chat-android/issues/698
- Channels now stay sorted based on the QuerySort order (previous behaviour was to sort them once)
- New messages now default to type "regular" or type "ephemeral" if they start with a /
- Improved error logging on sendMessage & sendReaction
- Fixed a race condition that in rare circumstances could cause the channel list to show stale (offline) data
- Fixed a bug with channel.hidden not working correctly
- Fixed crash with absence of user in the UserMap

# Oct 19th, 2020 - 4.3.1-beta-2 (stream-chat-android)
- Allow setting custom `NotificationHandler` in `Chat.Builder`
- Fix unresponsive attachment upload buttons
- Removed many internal implementation classes and methods from the SDK's public API
- Fix sending GIFs from keyboard
- Fix unresponsive attachment upload buttons
- Fix method to obtain initials from user to be shown into the avatar
- Fix method to obtain initials from channel to be shown into the avatar
- Allow setting `ChatLoggerHandler` and `ChatLogLevel` in `Chat.Builder`

# Oct 16th, 2020 - 4.3.1-beta-1 (stream-chat-android)
- Significant performance improvements
- Fix a crash related to behaviour changes in 1.3.0-alpha08 of the AndroidX Fragment library
- Replace Glide with Coil in AttachmentViewHolderMedia (Fix GIFs loading issues)
- `MessageListView.BubbleHelper`'s methods now have nullability annotations, and use primitive `boolean` values as parameters
- Update Offline Support to the [last version](https://github.com/GetStream/stream-chat-android-livedata/releases/tag/0.8.6)

# Oct 16th, 2020 - 0.8.6 (stream-chat-android-offline)
- Improve sync data validation in ChatDomain.Builder
- Removed many internal implementation classes and methods from the SDK's public API
- Significant performance improvements to offline storage
- Default message limit for the queryChannels use case changed from 10 to 1. This is a more sensible default for the channel list view of most chat apps
- Fix QuerySort
- Update client to 1.16.8: See changes: https://github.com/GetStream/stream-chat-android-client/releases/tag/1.16.8

# 1.16.8 - Fri 16th of Oct 2020 (stream-chat-android-client)
- Add `lastUpdated` property to `Channel`

# Oct 14th, 2020 - 4.3.0-beta-6 (stream-chat-android)
- Update to Kotlin 1.4.10
- Fix Typing view behavior
- Fix NPE asking for `Attachment::type`
- Fix ChatDomain initialization issue
- Limit max lines displayed in link previews (5 lines by default, customizable via `streamAttachmentPreviewMaxLines` attribute on `MessageListView`)
- Update Offline Support to the [last version](. See changes: )https://github.com/GetStream/stream-chat-android-livedata/releases/tag/0.8.5)

# 1.16.7 - Wed 14th of Oct 2020 (stream-chat-android-client)
- Removed many internal implementation classes and methods from the SDK's public API
- Improved nullability, restricted many generic type parameters to be non-nullable (set `Any` as their upper bound)
- Use AttachmentsHelper to validate imageUrl instead of just url.

# Oct 14th, 2020 - 0.8.5 (stream-chat-android-offline)
- Use `createdLocallyAt` and `updatedLocallyAt` properties in ChannelController and ThreadController
- Update attachments of message with an old image url, if it's still valid.
- Set attachment fields even if the file upload fails
- Fix NPE while ChatEvent was handled
- Improved nullability, restricted some generic type parameters to be non-nullable (set `Any` as their upper bound)
- Fix method to store date of the last message received into a channel
- Update client to 1.16.7: See changes: https://github.com/GetStream/stream-chat-android-client/releases/tag/1.16.7

# Oct 9th, 2020 - 4.3.0-beta-5 (stream-chat-android)
- Improve selecting non-media attachments
- Fix showing attachments captured with camera
- Add setting type and file size when creating AttachmentMetaData from file
- Remove FileAttachmentListAdapter and methods related to opening files chooser
- Replace isMedia flag with getting type from attachment if possible
- Update ExoPlayer dependency to version [2.12.0](https://github.com/google/ExoPlayer/blob/release-v2/RELEASENOTES.md#2120-2020-09-11)

# 1.16.6 - Fri 9th of Oct 2020 (stream-chat-android-client)
- Add `createdLocallyAt` and `updatedLocallyAt` properties to `Message` type
- Add AttachmentsHelper with hasValidUrl method

# Oct 7th, 2020 - 4.3.0-beta-4 (stream-chat-android)
- For Java clients, the `bindView` methods used to bind a ViewModel and its UI component together are now available with friendlier syntax.
- Calls such as `MessageListViewModelBindingKt.bindView(...);` should be replaced with calls like `MessageListViewModelBinding.bind(...);`
- The `ChannelListViewModelBindingKt` class has been renamed to `ChannelsViewModelBinding`, to match the name of the ViewModel it's associated with.
- Update client to the latest version. See changes: https://github.com/GetStream/stream-chat-android-client/releases/tag/1.16.5
- Update Stream Livedata to the last version. See changes: https://github.com/GetStream/stream-chat-android-livedata/releases/tag/0.8.4

# Oct 7th, 2020 - 0.8.4 (stream-chat-android-offline)
- Update client to 1.16.5: See changes: https://github.com/GetStream/stream-chat-android-client/releases/tag/1.16.5

# 1.16.5 - Wed 7th of Oct 2020 (stream-chat-android-client)
- Add autocomplete filter
- Add @JvmOverloads to QueryUsersRequest constructor
- Improve java interop of `TokenManager`

# Oct 5th, 2020 - 0.8.3 (stream-chat-android-offline)
- Improved message attachment handling. Message is now first added to local storage and the attachment is uploaded afterwards.
- Editing messages now works while offline
- Deprecate SendMessageWithAttachments in favor of SendMessage while specifying attachment.upload
- Fix a bug that caused messages not to load if member limit wasn't specified
- Fix a crash related to reaction data structure
- Fix a bug where network errors (temporary ones) are detected as permanent errors

# 1.16.4 - Mon 5th of Oct 2020 (stream-chat-android-client)
- Add `attachment.upload` and `attachment.uploadState` fields for livedata upload status. These fields are currently unused if you only use the low level client.

# Oct 2nd, 2020 - 4.3.0-beta-3 (stream-chat-android)
- Removed several parameters of `BaseAttachmentViewHolder#bind`, `Context` is now available as a property instead, others should be passed in through the `AttachmentViewHolderFactory` as constructor parameters
- Moved `BaseAttachmentViewHolder` to a new package
- Fix setting read state when user's last read equals message created date
- Skip setting user's read status if last read message is his own
- Make MessageListItem properties abstract
- Change default query sort to "last_updated"
- Fixed attachments logic. Save previously attached files when add more.
- Fixed the bug when it was unable to select new files when you have already attached something.
- Moved `MessageInputView` class to a new package.
- Update Stream Livedata to the last version. See changes: https://github.com/GetStream/stream-chat-android-livedata/releases/tag/0.8.2

# Oct 2nd, 2020 - 0.8.2 (stream-chat-android-offline)
- Request members by default when querying channels

# Sep 30th, 2020 - 4.3.0-beta-2 (stream-chat-android)
- Removed several parameters of `BaseMessageListItemViewHolder#bind`, `Context` is now available as a property instead, others should be passed in through the `MessageViewHolderFactory` as constructor parameters
- Attachment customization methods moved from `MessageViewHolderFactory` to a separate `AttachmentViewHolderFactory` class
- Removed `position` parameter from `MessageClickListener`
- Moved `BaseMessageListItemViewHolder` to a new package
- Update client to the latest version. See changes: https://github.com/GetStream/stream-chat-android-client/releases/tag/1.16.1
- Update Stream Livedata to the last version. See changes: https://github.com/GetStream/stream-chat-android-livedata/releases/tag/0.8.1

# Sep 30th, 2020 - 0.8.1 (stream-chat-android-offline)
- Handle the new `ChannelUpdatedByUserEvent`
- Update client to 1.16.1: See changes: https://github.com/GetStream/stream-chat-android-client/releases/tag/1.16.1
- Improve online status handling
- Replace posting an empty channels map when the channels query wasn't run online and offline storage is empty with error

# 1.16.2 - Wed 30 Sep 2020 (stream-chat-android-client)
- Add `ChatClient::enableSlowMode` method to enable slow mode
- Add `ChatClient::disableSlowMode` method to disable slow mode
- Add `ChannelController::enableSlowMode` method to enable slow mode
- Add `ChannelController::disableSlowMode` method to disable slow mode
- Add `Channel::cooldown` property to know how configured `cooldown` time for the channel
- Fix FirebaseMessageParserImpl.verifyPayload() logic
- Fix notification display condition
- Fix Socket connection issues

# 1.16.1 - Wed 25 Sep 2020 (stream-chat-android-client)
- Remove `User` field on `ChannelUpdatedEvent`
- Add new chat event type -> `ChannelUpdatedByUserEvent`
- Add `ChatNotificationHandler::getFirebaseInstanceId` method to provide a custom `FirebaseInstanceId`
- Add `NotificationConfig::useProvidedFirebaseInstance` conf

# Sep 23rd, 2020 - 4.3.0-beta-1 (stream-chat-android)
- Update livedata/client to latest version. See changes: https://github.com/GetStream/stream-chat-android-client/releases/tag/1.16.0

# 1.16.0 - Wed 23 Sep 2020 (stream-chat-android-client)
- Removed message.channel, this is a backwards incompatible change
- Ensure that message.cid is always available

The SDK was providing message.cid and message.channel in some cases, but not always.
Code that relied on those fields being populated caused bugs in production.

If you were relying on message.channel it's likely that you were running into bugs.
We recommend using one of these alternatives:

- message.cid if you just need a reference to the channel
- the channel object provided by client.queryChannel(s) if you need the full channel data
- channelController.channelData livedata object provided by the livedata package (automatically updated if channel data changes)
- channelController.toChannel() function provided by the livedata package

# Sep 23rd, 2020 - 0.8.0 (stream-chat-android-offline)
- Update client to 1.16.0: See changes: https://github.com/GetStream/stream-chat-android-client/releases/tag/1.16.0

# Sep 23rd, 2020 - 0.7.7 (stream-chat-android-offline)
- Fix crash when map channels DB entity to Channel
- Add posting empty channels map when queryChannels fails either offline and online which prevents infinite loader

# 1.15.6 - Wed 23 Sep 2020 (stream-chat-android-client)
- Convert ChatError to plain class. Changes in ChatLogger interface.
- Update events fields related to read status - remove "unread_messages" field and add "unread_channels" to NewMessageEvent, NotificationMarkReadEvent, and NotificationMessageNewEvent
- Mark ChatEvents containing the user property by the UserEvent interface.
- Simplified the event handling APIs, deprecated `ChatObservable`. See [the migration guide](https://github.com/GetStream/stream-chat-android-client/wiki/Migrating-from-the-old-event-subscription-APIs) for details on how to easily adopt the new APIs.

# Sep 23rd, 2020 - 4.2.11-beta-13 (stream-chat-android)
- Adjust ChatSocketListener to new events(NewMessageEvent, NotificationMarkReadEvent, NotificationMessageNewEvent) properties.
- Fix "load more channels"
- Update client to the latest version. See changes: https://github.com/GetStream/stream-chat-android-client/releases/tag/1.15.6
- Update Stream Livedata to the last version. See changes: https://github.com/GetStream/stream-chat-android-livedata/releases/tag/0.7.7

# Sep 18th, 2020 - 4.2.11-beta-12 (stream-chat-android)
- Implement Giphy actions handler
- Fix .gif preview rendering on message list
- Fix thread shown issue after sending message to a channel
- Remove border related attributes from MessageInputView. Add close button background attribute to MessageInputView.
- Improve setting user in sample app
- Add updating message read state after loading first messages
- Wrap Attachment into AttachmentListItem for use in adapter
- Properly show the message date
- Revamp MessageListView adapter customization, introduce ListenerContainer to handle all ViewHolder listeners
- Fix default filters on `ChannelsViewModelImpl`
- Update client to the latest version. See changes: https://github.com/GetStream/stream-chat-android-client/releases/tag/1.15.5
- Update Stream Livedata to the last version. See changes: https://github.com/GetStream/stream-chat-android-livedata/releases/tag/0.7.6

# Sep 18th, 2020 - 0.7.6 (stream-chat-android-offline)
- Store needed users in DB
- Stop trying to execute background sync in case ChatDomain.offlineEnabled is set to false
- Fix Socket Connection/Reconnection
- Update client to the latest version. See changes: https://github.com/GetStream/stream-chat-android-client/releases/tag/1.15.5

# 1.15.5 - Fri 18 Sep 2020 (stream-chat-android-client)
- Fix Socket Connection/Reconnection

# Sep 15th, 2020 - 0.7.5 (stream-chat-android-offline)
- Fix offline support for adding and removing reactions
- Fix crash when creating a channel while channel.createdBy is not set

# Sep 14th, 2020 - 0.7.4 (stream-chat-android-offline)
- Remove duplicates of new channels
- Improve tests
- Remove some message's properties that are not used anymore GetStream/stream-chat-android-client#69
- Update client to the latest version. See changes: https://github.com/GetStream/stream-chat-android-client/releases/tag/1.15.4

# 1.15.4 - Fri 11 Sep 2020 (stream-chat-android-client)
- Fix Socket Disconnection
- Remove useless message's properties (isStartDay, isYesterday, isToday, date, time and commandInfo)
- Forbid setting new user when previous one wasn't disconnected

# Sep 8th, 2020 - 0.7.3 (stream-chat-android-offline)
- Add usecase to send Giphy command
- Add usecase to shuffle a Gif on Giphy command message
- Add usecase to cancel Giphy Command
- Update client to the latest version. See changes: https://github.com/GetStream/stream-chat-android-client/releases/tag/1.15.3

# 1.15.3 - Tue 7 Sep 2020 (stream-chat-android-client)
- Add send action operation to ChannelController
- Fix serialized file names of SendActionRequest
- Fix `ConnectedEvent` parse process

# Sep 4th, 2020 - 4.2.11-beta-11 (stream-chat-android)
- Fix uploading files and capturing images on Android >= 10
- Fix `AvatarView`: Render lastActiveUsers avatars when channel image is not present

# 1.15.2 - Tue 1 Sep 2020 (stream-chat-android-client)
- `ChannelResponse.watchers` is an array of User now
- `Watcher` model has been removed, `User` model should be used instead
- `QueryChannelsRequet` has a new field called `memberLimit` to limit the number of members received per channel

# Aug 28th, 2020 - 4.2.11-beta-9 (stream-chat-android)
- Update event structure
- Update client to the latest version. See changes: https://github.com/GetStream/stream-chat-android-client/releases/tag/1.15.1
- Update Stream Livedata to the last version. See changes: https://github.com/GetStream/stream-chat-android-livedata/releases/tag/0.7.2

# 1.15.1 - Thu 28 Aug 2020 (stream-chat-android-client)
- New MapAdapter that omit key that contains null values or emptyMaps
- Null-Check over Watchers response

## Aug 23th, 2020 - 4.2.11-beta-8 (stream-chat-android)
- Fix Upload Files
- Update RecyclerView Lib
- Update Notification Customization

# Aug 28th, 2020 - 0.7.2 (stream-chat-android-offline)
- Update client to the latest version. See changes: https://github.com/GetStream/stream-chat-android-client/releases/tag/1.15.1

# Aug 28th, 2020 - 0.7.1 (stream-chat-android-offline)
- Keep order when retry to send a message
- Fix message sync logic and message sending success event emitting
- Update client to the latest version. See changes: https://github.com/GetStream/stream-chat-android-client/releases/tag/1.15.0

# Aug 20th, 2020 - 0.7.0 (stream-chat-android-offline)
- Update to version 0.7.0

# 1.15.0 - Thu 20 Aug 2020 (stream-chat-android-client)
- Refactor ChatEvents Structure

# 1.14.0 - Thu 20 Aug 2020 (stream-chat-android-client)
- Decouple cloud messages handler logic from configuration data
- Fix createChannel methods

# 1.13.3 - Tue 18 Aug 2020 (stream-chat-android-client)
- Set message as optional when updating a channel

# 1.13.2 - Fri 14 Aug 2020 (stream-chat-android-client)
- Reduce TLS Latency

# 1.13.1 - Fri 7 Aug 2020 (stream-chat-android-client)
- Fix DateParser

## Aug 5th, 2020 - 4.2.11-beta-7 (stream-chat-android)
- Update Stream Livedata to the last version. See changes: https://github.com/GetStream/stream-chat-android-livedata/releases/tag/0.6.9
- Fix channel name validation in CreateChannelViewModel
- Add `ChannelsView.setViewHolderFactory(factory: ChannelViewHolderFactory)` function
- Fix Fresco initialization
- Fix method to add/remove reaction

# Aug 3nd, 2020 - 0.6.9 (stream-chat-android-offline)
- Fix `QuerySort`

# 1.13.0 - Tue 28 Jul 2020 (stream-chat-android-client)
- Add `Client.flagUser()` method to flag an User
- Add `Client.flagMessage()` method to flag a Message
- Deprecated method `Client.flag()` because was a bit confusing, you should use `client.flagUser()` instead

# 1.12.3 - Mon 27 Jul 2020 (stream-chat-android-client)
- Fix NPE on TokenManagerImpl
- Upgrade Kotlin to version 1.3.72
- Add Kotlin Proguard Rules

# Jul 20th, 2020 - 0.6.8 (stream-chat-android-offline)
- Fix `NotificationAddedToChannelEvent` event handling

# 1.12.2 - Fri 17 Jul 2020 (stream-chat-android-client)
- Add customer proguard rules

# 1.12.1 - Wed 15 Jul 2020 (stream-chat-android-client)
- Add customer proguard rules

## Jul 13th, 2020 - 4.2.11-beta-6 (stream-chat-android)
- Update client to the latest version. See changes: https://github.com/GetStream/stream-chat-android-client/releases/tag/1.10.0
- Update Stream Livedata to the last version. See changes: https://github.com/GetStream/stream-chat-android-livedata/releases/tag/0.6.7
- Refactor ChannelHeaderView
- Refactor MessageInputView
- Refactor Permission Checker Behavior
- Refactor MessageListVIew
- Fix Send Attachment Behavior
- Fix "Take Picture/Record Video" Behavior
- Add option to show empty view when there are no channels
- Add option to send a message to a thread
- Allow to switch user / logout

# 1.12.0 - Mon 06 Jul 2020 (stream-chat-android-client)
- Add mute and unmute methods to channel controller

# 1.11.0 - Mon 06 Jul 2020 (stream-chat-android-client)
- Fix message mentioned users

# Jul 3nd, 2020 - 0.6.7 (stream-chat-android-offline)
- Update client to the latest version. See changes: https://github.com/GetStream/stream-chat-android-client/releases/tag/1.10.0
- Implement Thread Behavior

# 1.10.0 - Wed 29 June 2020 (stream-chat-android-client)
- Add mute and unmute channels
- Add `notification.channel_mutes_updated` socket even handling
- Add user.channelMutes field
- Improve error logging
- Add invalid date format handling (channel.config dates might be invalid)

# 1.9.3 - Wed 29 June 2020 (stream-chat-android-client)
- Add raw socket events logging. See with tag `Chat:Events`

# Jun 24th, 2020 - 0.6.6 (stream-chat-android-offline)
- Update client to the latest version. See changes: https://github.com/GetStream/stream-chat-android-client/releases/tag/1.9.2

# 1.9.2 - Wed 24 June 2020 (stream-chat-android-client)
- Add `show_in_channel` attribute to `Message` entity

# 1.9.1 - Mue 23 June 2020 (stream-chat-android-client)
- Fix multithreaded date parsing

# 1.9.0 - Mon 22 June 2020 (stream-chat-android-client)
- Fix search message request body
  🚨 Breaking change:
- client.searchMessages signature has been changed: query removed, added channel filter

# 1.8.1 - Thu 18 June 2020 (stream-chat-android-client)
- Fix UTC date for sync endpoint
- Fix inhered events parsing
- Fix custom url setter of ChatClient.Builder

# Jun 16th, 2020 - 0.6.5 (stream-chat-android-offline)
- Fixed crash caused by `NotificationMarkReadEvent.user` value being sent null.
- Solution: using the current user which was set to the ChatDomain instead of relying on event's data.

# 1.8.0 - Thu 12 June 2020 (stream-chat-android-client)
- Add sync api call

# Jun 12th, 2020 - 0.6.4 (stream-chat-android-offline)
- Add attachment.type when upload a file or image

# 1.7.0 - Thu 12 June 2020 (stream-chat-android-client)
- Add query members call

# Jun 11th, 2020 - 0.6.3 (stream-chat-android-offline)
- Create a new UseCase to send messages with attachments

# Jun 11th, 2020 - 0.6.2 (stream-chat-android-offline)
- Update client to the latest version. See changes: https://github.com/GetStream/stream-chat-android-client/releases/tag/1.6.1

# 1.6.1 - Thu 11 June 2020 (stream-chat-android-client)
- Add MimeType on sendFile and sendImage methods

# 1.6.0 - Mon 8 June 2020 (stream-chat-android-client)
- Add translations api call and update message with `i18n` field. Helper `Message` extensions functions are added.

## Jun 4th, 2020 - 4.2.11-beta-5 (stream-chat-android)
- Update livedata dependency to fix crash when NotificationMarkReadEvent received
- Add mavenLocal() repository

## Jun 4th, 2020 - 4.2.11-beta-4 (stream-chat-android)
- Fix crash when command (`/`) is typed.

## Jun 3rd, 2020 - 4.2.11-beta (stream-chat-android)
- Fix `AvatarView` crash when the view is not attached

# 1.5.4 - Wed 3 June 2020 (stream-chat-android-client)
- Add optional `userId` parameter to `Channel.getUnreadMessagesCount` to filter out unread messages for the user

# 1.5.3 - Wed 3 June 2020 (stream-chat-android-client)
- Fix switching users issue: `disconnect` and `setUser` resulted in wrong user connection

# 1.5.2 - Tue 2 June 2020 (stream-chat-android-client)
- Fix `ConcurrentModificationException` on multithread access to socket listeners

# May 30th, 2020 - 0.6.1 (stream-chat-android-offline)
- Use the new low level client syntax for creating a channel with members
- Fallback to a default channel config if the real channel config isn't available yet. This fixes GetStream/stream-chat-android#486

# May 27th, 2020 - 0.6.0 (stream-chat-android-offline)
- Update client to the latest version: https://github.com/GetStream/stream-chat-android-client/releases/tag/1.5.0

# 1.5.1 - Wed 27 May 2020 (stream-chat-android-client)
- Add filter contains with any value

# May 26th, 2020 - 0.5.2 (stream-chat-android-offline)
- Test cases for notification removed from channel had the wrong data structure. This caused a crash when this event was triggered.

# 1.5.0 - Mon 26 May 2020 (stream-chat-android-client)
🚨 Breaking change:
- Add new constructor field to `Channel`: `team`
- Add new constructor field to `User`: `teams`

✅ Other changes:
- Add `Filter.contains`

# 1.4.17 - Mon 26 May 2020 (stream-chat-android-client)
- Fix loop on client.create
- Fix crash when backend sends first event without me

# May 25th, 2020 - 0.5.1 (stream-chat-android-offline)
- Update client to the latest version. See changes: https://github.com/GetStream/stream-chat-android-client/releases/tag/1.4.16

# 1.4.16 - Mon 25 May 2020 (stream-chat-android-client)
Breaking change:
- `Command` fields are mandatory and marked as non-nullable

# May 24th, 2020 - 0.5.0 (stream-chat-android-offline)
Livedata now supports all events exposed by the chat API. The 3 new events are:
- Channel truncated
- Notification channel truncated
- Channel Deleted
  This release also improves how new channels are created.

# May 23rd, 2020 - 0.4.8 (stream-chat-android-offline)
- NotificationMessageNew doesn't specify event.message.cid, this was causing issues with offline storage. The test suite has been updated and the issue is now resolved. Also see: GetStream/stream-chat-android#490

# May 23rd, 2020 - 0.4.7 (stream-chat-android-offline)
- Fixed NPE on MemberRemoved event GetStream/stream-chat-android#476
- Updates low level client to fix GetStream/stream-chat-android#492

# 1.4.15 - Fri 22 May 2020 (stream-chat-android-client)
- Add events: `ChannelTruncated`, `NotificationChannelTruncated`, `NotificationChannelDeleted`

# 1.4.13 - Fri 22 May 2020 (stream-chat-android-client)
🚨 Breaking change:
- Fields `role` and `isInvited` of ``Member` fields optional

# 1.4.12 - Fri 22 May 2020 (stream-chat-android-client)
🚨 Breaking change:
- `Member` model is cleaned up from non existing fields

# May 20th, 2020 - 0.4.6 (stream-chat-android-offline)
- Update client to the latest version. See changes: https://github.com/GetStream/stream-chat-android-client/releases/tag/1.4.11

# 1.4.11 - Tue 19 May 2020 (stream-chat-android-client)
🚨 Breaking change:
- `markRead` of ``ChatClient` and `ChannelController` return `Unit` instead of `ChatEvent`

✅ Other changes:
- Fix null fields which are not marked as nullable

# 1.4.10 - Tue 19 May 2020 (stream-chat-android-client)
- Fix add member invalid api key

# 1.4.9 - Mon 18 May 2020 (stream-chat-android-client)
🚨 Breaking change:
- `markRead` of ``ChatClient` and `ChannelController` return `Unit` instead of `ChatEvent`

✅ Other changes:
- Fix `ChannelController.markRead`: was marking read all channels instead of current one
- `ChatClient.markRead` accepts optional `messageId`

# 1.4.8 - Mon 18 May 2020 (stream-chat-android-client)
- Add handling invalid event payload

# May 16th, 2020 - 0.4.5 (stream-chat-android-offline)
- Improved handling of unread counts. Fixes GetStream/stream-chat-android#475

# May 16th, 2020 - 0.4.4 (stream-chat-android-offline)
- GetStream/stream-chat-android#476

## May 15th, 2020 - 4.2.10-beta (stream-chat-android)
- Update to the latest livedata: 0.6.1

# May 15th, 2020 - 0.4.3 (stream-chat-android-offline)
- Resolves this ticket: GetStream/stream-chat-android#479

## May 29th, 2020 - 4.2.9-beta-3 (stream-chat-android)
- Fix AttachmentViewHolder crash when user sends message with plain/no-media url

## May 15th, 2020 - 4.2.9-beta-2 (stream-chat-android)
- Update to the latest livedata: 0.6.0

## May 15th, 2020 - 4.2.8-beta-1 (stream-chat-android)
- Update to the latest livedata: 0.4.6

## May 15th, 2020 - 4.2.6 (stream-chat-android)
- Fix Avatar crash if channel/user initials are empty

# 1.4.7 - Tue 14 May 2020 (stream-chat-android-client)
- Add more channel creation signatures to `Client` and `ChannelController`

# 1.4.6 - Tue 14 May 2020 (stream-chat-android-client)
- Move channel out of message constructor

## May 13th, 2020 - 4.2.5 (stream-chat-android)
- Create new `AvatarView`
- Glide Redirect issues resolved
- Bugfix release for livedata, updated to 0.4.2

# May 13th, 2020 - 0.4.2 (stream-chat-android-offline)
-NotificationAddedToChannelEvent cid parsing didn't work correctly. This has been fixed in 0.4.2

# May 13th, 2020 - 0.4.1 (stream-chat-android-offline)
- There was an issue with the 0.4.0 and the data structure for NotificationMarkRead

# May 13th, 2020 - 0.4.0 (stream-chat-android-offline)
## Features:
- Massive improvement to javadoc/dokka
- Support for user ban events. Exposed via chatDomain.banned
- Muted users are available via chatDomain.muted
- Support for notificationMarkRead, invite and removed from channel events
- Support for deleting channels
- Support for silent messages
- Creating channels with both members and additional data works now
- User presence is enabled

##Bugfixes:
- No longer denormalizing channelData.lastMessageAt
- Fixed an issue with channel event handling and the usage of channel.id vs channel.cid
- Changed channelData.createdBy from lateinit to a regular field

##Other:
- Moved from Travis to Github actions

# 1.4.5 - Tue 12 May 2020 (stream-chat-android-client)
- add message.silent field
- add extension properties `name` and `image` to `Channel` and `User`

## March 11th, 2020 - 3.6.5 (stream-chat-android)
- Fix reaction score parser casting exception

# May 8th, 2020 - 0.3.4 (stream-chat-android-offline)
- added support for muting users
- store the current user in offline storage
- performance tests
- removed launcher icons from lib
- forward compatibility with new event sync endpoint
- support for reaction scores

# 1.4.3 - Thu 7 May 2020 (stream-chat-android-client)
- fix type erasure of parsed collections: `LinkedTreeMap`, but not `List<Reaction>`

# 1.4.2 - Mon 4 May 2020 (stream-chat-android-client)
- add `reactionScores` to `Message`
- fix null write crash of CustomObject nullable field
- fix extraData duplicated fields

# May 2nd, 2020 - 0.3.1 (stream-chat-android-offline)
- Make the channel unread counts easily accessible via channel.unreadCount
- Support for muting users
- Detection for permanent vs temporary errors (which helps improve retry logic)
- Bugfix: Fixes edge cases where recovery flow runs before the existing API calls complete

# 1.4.0 - Fri 1 May 2020 (stream-chat-android-client)
- fix `QueryChannelRequest` when `withMessages/withMembers` is called, but messages were not returned
- add `unreadMessages` to `ChannelUserRead`. Add extension for channel to count total unread messages: `channel.getUnreadMessagesCount()`

# 1.3.0 - Wed 30 Apr 2020 (stream-chat-android-client)
🚨 Breaking changes:
- `TokenProvider` signature enforces async execution
- make socket related classes internal

✅ Other changes
- fix endlessly hanging request in case setUser is not called
- fix expired token case on socket connection
- fix client crash if TokenProvider throws an exception

# Apr 29th, 2020 - 0.3.0 (stream-chat-android-offline)
- Handle edge cases where events are received out of order
- KTlint, travis and coverage reporting
- Interfaces for use cases and controllers for easier testing
- Channel data to isolate channel data vs rest of channel state
- Java version of code examples
- Handle edge cases for channels with more than 100 members
- Test coverage on mark read
- Bugfix queryChannelsController returning duplicate channels
- Support for hiding and showing channels
- Full offline pagination support (including the difference between GTE and GT filters)

# 1.2.2 - Wed 29 Apr 2020 (stream-chat-android-client)
🚨 Breaking changes:
- fields of models are moved to constructors: `io.getstream.chat.android.client.models`
- field of Device `push_provider` renamed to `pushProvider` and moved to constructor

✅ Other changes
- added local error codes with descriptions: `io.getstream.chat.android.client.errors.ChatErrorCode`
- fix uncaught java.lang.ExceptionInInitializerError while parsing custom object

# Apr 22nd, 2020 - 0.2.1 (stream-chat-android-offline)
- Better handling for missing cids

# Apr 22nd, 2020 - 0.2.0 (stream-chat-android-offline)
- Test suite > 100 tests
- Sample app (stream-chat-android) works
- Full offline sync for channels, messages and reactions
- Easy to use livedata objects for building your own UI

# Apr 22nd, 2020 - 0.1.0 (stream-chat-android-offline)
- First Release

## March 3rd, 2020 - 3.6.5 (stream-chat-android)
- Fix crash on sending Google gif

## March 3rd, 2020 - 3.6.4 (stream-chat-android)
- Update default endpoint: from `chat-us-east-1.stream-io-api.com` to `chat-us-east-staging.stream-io-api.com`
- update target api level to 29
- Fixed media playback error on api 29 devices
- Added score field to reaction model

## January 28th, 2020 - 3.6.3 (stream-chat-android)
- ViewModel & ViewHolder classes now use protected instead of private variables to allow customization via subclassing
- ChannelViewHolderFactory is now easier to customize
- Added ChannelViewHolder.messageInputText for 2 way data binding
- Documentation improvements
- Fix problem with wrong scroll position

## January 10th, 2020 - 3.6.2 (stream-chat-android)
- Enable multiline edit text
- Fix deprecated getColumnIndexOrThrow for 29 Api Level

## January 7th, 2020 - 3.6.1 (stream-chat-android)
- Add navigation components with handler to override default behaviour

## Breaking changes:
###
- `OpenCameraViewListener` is replaced with CameraDestination

## January 6th, 2020 - 3.6.0 (stream-chat-android)
- Add `MessageSendListener` interface for sending Message
- Update `README` about Customizing MessageInputView
- Client support for anonymous and guest users
- Client support initialization with Configurator
- Support auto capitalization for keyboard
- Add `NotificationManager` with customization opportunity
- Update `UpdateChannelRequest` for reserved fields
- renamed `MoreActionDialog` to `MessageMoreActionDialog`
- Add `StreamLoggerHandler` interface for custom logging client data
- Add logging customization ability
- fix markdown for mention if there is no space at prefix @
- fix Edit Attachment behavior
- add support for channel.hide with clear history + events
- Fix crash in AttachmentActivity and AttachmentDocumentActivity crash when app is killed in background
- Add utility method StreamChat.isConnected()

#### Breaking changes:

##### Channel hide request
- `Channel:hide` signature has changed: `HideChannelRequest` must be specified as first parameter
- `Client:hideChannel` signature has changed: `HideChannelRequest` must be specified as second parameter
- `ChannelListViewModel:hideChannel` signature has changed: `HideChannelRequest` must be specified as second parameter

##### How to upgrade
To keep the same behavior pass `new HideChannelRequest()` as request parameter to match with the new signature.

## December 9th, 2019 - 3.5.0 (stream-chat-android)
- Fix set typeFace without custom font
- Fix channel.watch (data payload was not sent)
- Fix API 23 compatibility
- Add Attachment Border Color attrs
- Add Message Link Text Color attrs
- Add custom api endpoint config to sample app and SDK

## November 28th, 2019 - 3.4.1 (stream-chat-android)
- Fix Giphy buttons alignments
- Add Giphy error cases handling
- Update http related issues documentation


## November 28th, 2019 - 3.4.0 (stream-chat-android)
- Custom font fot the whole SDK
- Custom font per TextView
- Ignore sample app release unit tests, keep debug tests
- Added AttachmentBackgroundColorMine/Theirs
- Fix Edit/Delete thread parent message
- Replace fadein/fadeout animation of parent/current thread with default RecyclerView animation

## November 5th, 2019 - 3.3.0 (stream-chat-android)
- Fix Concurrent modification when removing member from channel
- Fix automention input issue
- Fix Sent message progress infinite
- Fix channel delete event handling in ChannelList view model
- Fix attachment duplicated issue when message edit
- Add File Upload 2.0
- Add editMessage function in Channel View Model
- Fix JSON encoding always omits null fields
- Sample app: add version header, release version signing
- Add Message Username and Date attrs


## November 5th, 2019 - 3.2.1 (stream-chat-android)
- Fixed transparency issues with user profile images on older devices
- Better channel header title for channels without a name
- Fixed read count difference between own and other users' messages
- Fixed Video length preview
- Catch error body parsing errors
- Do not show commands list UI when all commands are disabled
- Renamed `MessageInputClient` to `MessageInputController`
- Added Large file(20MB) check for uploading file
- Added streamUserNameShow and streamMessageDateShow in `MessageListViewStyle`
- Fixed channel header title position issue when Last Active is hidden


## October 25th, 2019 - 3.2.0 (stream-chat-android)
- Added event interceptors to `ChannelListViewModel`

## October 24th, 2019 - 3.1.0 (stream-chat-android)
- Add channel to list when the user is added
- Add `onUserDisconnected` event
- Make sure channel list view model is cleared when the user disconnects
- Fix bug with `setUser` when user data is not correctly URI encoded
- Add debug/info logging
- Add Attrs for DateSeparator

## Oct 23th, 2019 - 3.0.2 (stream-chat-android)
- Fix NPE with restore from background and null users

## Oct 22th, 2019 - 3.0.1 (stream-chat-android)
- Fix NPE with empty channel lists

## Oct 21th, 2019 - 3.0.0 (stream-chat-android)
- Added support for message search `client.searchMessages`
- Better support for query user options
- Update channel update signature
- Fix disconnection NPE
- Minor bugfixes
- Remove file/image support
- Expose members and watchers pagination options for query channel

#### Breaking changes
- `Channel.update` signature has changed

## Oct 16th, 2019 - 2.3.0 (stream-chat-android)
- Added support for `getReactions` endpoint
- Calls to `ChannelListViewModel#setChannelFilter` will reload the list of channels if necessary
- Added support for `channel.stopWatching()`
- Improved error message for uploading large files
- Remove error messages after you send a message (similar behaviour to Slack)
- Fixed slash command support on threads
- Improved newline handling
- Improved thread display
- Expose ban information for current user (`User#getBanned`)
- Bugfix on attachment size
- Added support for accepting and rejecting channel invites
- Expose current user LiveData with `StreamChat.getCurrentUser()`

## Oct 14th, 2019 - 2.2.1 (stream-chat-android)
- Renamed `FileSendResponse` to `UploadFileResponse`
- Renamed `SendFileCallback` to `UploadFileCallback`
- Removed `SendMessageRequest`
- Updated `sendMessage` and `updateMessage` from `Client`
- Added devToken function for setUser of Client
- Added a callback as an optional last argument for setUser functions
- Added ClientState which stores users, current user, unreadCount and the current user's mutes
- Added notification.mutes_updated event
- Add support for add/remove channel members
- Expose channel unread messages counts for any user in the channel

## Oct 9, 2019 - 2.2.0 (stream-chat-android)
- Limit message input height to 7 rows
- Fixed thread safety issues on Client.java
- Fixed serialization of custom fields for message/user/channel and attachment types
- Added support for distinct channels
- Added support to Channel hide/show
- Improved client error reporting (we now return a parsed error response when available)
- General improvements to Message Input View
- Added ReactionViewClickListener
- Added support for banning and unbanning users
- Added support for deleting a channel
- Add support for switching users via `client.disconnect` and `client.setUser`
- Add `reload` method to `ChannelListViewModel`
- Bugfix: hides attachment drawer after deny permission
- Add support for update channel endpoint
- Add PermissionRequestListener for Permission Request

## September 28, 2019 - 2.1.0 (stream-chat-android)
- Improved support for regenerating expired tokens

#### Breaking changes:
- `MessageInputView#progressCapturedMedia(int requestCode, int resultCode, Intent data)` renamed into `captureMedia(int requestCode, int resultCode, Intent data)`
- `binding.messageInput.permissionResult(requestCode, permissions, grantResults)` in `onRequestPermissionsResult(requestCode, permissions, grantResults) of `ChannelActivity`

## September 28, 2019 - 2.0.1 (stream-chat-android)
- Fix channel list ordering when a channel is added directly from Android
- Better Proguard support

## September 26, 2019 - 2.0.0 (stream-chat-android)
- Simplify random access to channels
- Channel query and watch methods now work the same as they do on all other SDKs

#### Breaking changes:
- `channel.query` does not watch the channel anymore, to retrieve channel state and watch use `channel.watch`
- `client.getChannelByCID` is now private, use one of the `client.channel` methods to get the same (no null checks needed)<|MERGE_RESOLUTION|>--- conflicted
+++ resolved
@@ -46,12 +46,7 @@
 ### ⬆️ Improved
 
 ### ✅ Added
-<<<<<<< HEAD
-- Added new extension function `ChatCliet::requestMembers` to query members without `ChatDomain`.
-- Added new extension function `ChatCliet::searchUsersByName`.
 - Added new extension function `ChatClient::downloadAttachment` to download attachments without `ChatDomain`.
-=======
->>>>>>> a567b030
 
 ### ⚠️ Changed
 
