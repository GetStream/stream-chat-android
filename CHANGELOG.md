--- conflicted
+++ resolved
@@ -6,10 +6,7 @@
 - `ProgressTrackerFactory` and `ProgressTracker` is no more used and the attachment uploaded state is updated instead.
 
 ### ✅ Added
-<<<<<<< HEAD
 - Create new artifact to integrate Huawei Push Kit with Stream. You will need to add  `stream-chat-android-pushprovider-huawei` artifact to your App. Check our [docs](https://getstream.io/chat/docs/sdk/android/client/guides/push-notifications/huawei) for further details.
-=======
->>>>>>> 856f0d29
 
 ### ⚠️ Changed
 
@@ -32,7 +29,6 @@
 ### ⬆️ Improved
 
 ### ✅ Added
-<<<<<<< HEAD
 - Added `hardDelete` field to `MessageDeletedEvent`.
 - 🚨 Breaking change: A new `Idle` state is added to `Attachment.UploadState`.
 - Added a new callback function `onProgress(bytesUploaded: Long, totalLength: Long)` in `ProgressCallback`.
@@ -40,10 +36,6 @@
 ### ⚠️ Changed
 - Now it is possible to hard delete messages. Insert a flag `hard = true` in the `ChatClient.deleteMessage` and it will be deleted in the backend. **This action can't be undone!**
 - 🚨 Breaking change: `Attachment.UploadState.InProgress` now is data class having two fields, `bytesRead: Long` and `totalBytes: Long` instead of object.
-=======
-
-### ⚠️ Changed
->>>>>>> 856f0d29
 
 ### ❌ Removed
 - 🚨 Breaking change: `ProgressTracker.toProgressCallback()` has been removed in favour of new progress tracking implementation.
