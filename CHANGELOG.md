# UNRELEASED CHANGELOG
## Common changes for all artifacts
### 🐞 Fixed

### ⬆️ Improved

### ✅ Added

### ⚠️ Changed

### ❌ Removed

## stream-chat-android-client
### 🐞 Fixed

### ⬆️ Improved

### ✅ Added

### ⚠️ Changed

### ❌ Removed

## stream-chat-android-offline
### 🐞 Fixed

### ⬆️ Improved

### ✅ Added

### ⚠️ Changed

### ❌ Removed

## stream-chat-android-ui-common
### 🐞 Fixed

### ⬆️ Improved

### ✅ Added

### ⚠️ Changed

### ❌ Removed

## stream-chat-android-ui-components
### 🐞 Fixed
- Fixed user avatar in navigation drawer of the sample app. [#4050](https://github.com/GetStream/stream-chat-android/pull/4050)

### ⬆️ Improved

### ✅ Added

### ⚠️ Changed

### ❌ Removed

## stream-chat-android-compose
### 🐞 Fixed
<<<<<<< HEAD
- Fixed a crash when passing content URIs without duration metadata to the `StorageHelperWrapper::.getAttachmentsFromUris` method. [4002](https://github.com/GetStream/stream-chat-android/pull/4002)
- Fixed a bug when a reaction left by the current user appears as a reaction left by some other user. [4035#](https://github.com/GetStream/stream-chat-android/pull/4035)
- Fixed the display of online member count in the message list header. [#4043](https://github.com/GetStream/stream-chat-android/pull/4043)
=======
>>>>>>> d448a0d2

### ⬆️ Improved

### ✅ Added

### ⚠️ Changed

### ❌ Removed

## stream-chat-android-markdown-transformer
### 🐞 Fixed

### ⬆️ Improved

### ✅ Added

### ⚠️ Changed

### ❌ Removed

## stream-chat-android-pushprovider-firebase
### 🐞 Fixed

### ⬆️ Improved

### ✅ Added

### ⚠️ Changed

### ❌ Removed

## stream-chat-android-pushprovider-huawei
### 🐞 Fixed

### ⬆️ Improved

### ✅ Added

### ⚠️ Changed

### ❌ Removed

## stream-chat-android-pushprovider-xiaomi
### 🐞 Fixed

### ⬆️ Improved

### ✅ Added

### ⚠️ Changed

### ❌ Removed

# August 16th, 2022 - 5.8.0
## Common changes for all artifacts
### ⚠️ Changed
- Updated external libraries version. Check the PR to get more details.[#3976](https://github.com/GetStream/stream-chat-android/pull/3976)
- Updated Compose Compiler version to `1.3.0`, Compose UI version to `1.2.1`,  and Kotlin version to `1.7.10`. [#4019](https://github.com/GetStream/stream-chat-android/pull/4019)

## stream-chat-android-client
### 🐞 Fixed
- Rename of field for optional multi bundle push provider. Now projects with multiple push providers will correct correctly. [#4008](https://github.com/GetStream/stream-chat-android/pull/4008)
- Fixed blinking unread count indicator. [#4030](https://github.com/GetStream/stream-chat-android/pull/4030)
- Fixed push notification reply action. [#4046](https://github.com/GetStream/stream-chat-android/pull/4046)

### ✅ Added
- Added properties `originalHeight` and `originalWidth` to `Attachment`. These represent the original dimensions of an image attachment. [#4011](https://github.com/GetStream/stream-chat-android/pull/4011)

## stream-chat-android-offline
### ⬆️ Improved
- Improved updating channels after receiving `NotificationMessageNew` event. [#3991](https://github.com/GetStream/stream-chat-android/pull/3991)
- Improved updating channels after receiving `NewMessageEvent`. The channel will be added to the list if the message is not a system message. [#3999](https://github.com/GetStream/stream-chat-android/pull/3999)
- `ThreadState` is now independent from `ChannelState`. [#3959]

### ✅ Added
- `loading` is added to `ThreadState`. [#3959]

### ⚠️ Changed
- Deprecated `NonMemberChatEventHandler`. Use `BaseChatEventHandler` or `DefaultChatEventHandler` for custom implementation. [#3991](https://github.com/GetStream/stream-chat-android/pull/3991)
- Deprecated multiple event specific `BaseChatEventHandler` methods . Use `handleChatEvent()` or `handleCidEvent()` instead. [#3991](https://github.com/GetStream/stream-chat-android/pull/3991)
- Made `DefaultChatEventHandler` open. You can extend it to change default member-based events handling. [#3991](https://github.com/GetStream/stream-chat-android/pull/3991)
- 🚨 Breaking change: `ChatEventHandlerFactory::chatEventHandler` signature was changed. It now requires `StateFlow<Map<String, Channel>?>` instead of `StateFlow<List<Channel>?>` [#3992](https://github.com/GetStream/stream-chat-android/pull/3992)
- Added additional `chatEventHandlerFactory` parameter to `ChatClient.queryChannelsAsState` which allows you to customize `chatEventHandler` associated with the query. [#3992](https://github.com/GetStream/stream-chat-android/pull/3992)

## stream-chat-android-ui-components
### 🐞 Fixed
- Fixed a crash when passing content URIs without duration metadata to the `StorageHelper::.getAttachmentsFromUriList` method. [4002](https://github.com/GetStream/stream-chat-android/pull/4002)
- Image attachment containers now posses the correct fixed size prior to loading, avoiding message items around messages containing images from "jumping". This is applicable only to image attachments which contain non-null values`Attachment.originalWidth` and `Attachment.originalHeight` properties. [#4011](https://github.com/GetStream/stream-chat-android/pull/4011)
- Fixed a bug when a reaction left by the current user appears as a reaction left by some other user. [4035#](https://github.com/GetStream/stream-chat-android/pull/4035)

### ✅ Added
- Add `streamUiAttachmentsPickerMediaAttachmentsTabEnabled`, `streamUiAttachmentsPickerFileAttachmentsTabEnabled` and `streamUiAttachmentsPickerCameraAttachmentsTabEnabled` attributes to `MessageComposerView` that allow to show/hide particular tabs in the attachment picker. [#3977](https://github.com/GetStream/stream-chat-android/pull/3977)
- Add `streamUiMediaAttachmentsTabEnabled`, `streamUiFileAttachmentsTabEnabled` and `streamUiCameraAttachmentsTabEnabled` attributes to `MessageInputView` that allow to show/hide particular tabs in the attachment picker.. [#3977](https://github.com/GetStream/stream-chat-android/pull/3977)
- Add the `attachmentsPickerTabFactories` parameter to `AttachmentSelectionDialogFragment` that allows to create a custom tab for the attachment picker. [#3977](https://github.com/GetStream/stream-chat-android/pull/3977)

### ⚠️ Changed
- Link attachment previews now feature a more compact image preview container. [#4011](https://github.com/GetStream/stream-chat-android/pull/4011)

## stream-chat-android-compose
### 🐞 Fixed
- Fixed a crash when passing content URIs without duration metadata to the `StorageHelperWrapper::.getAttachmentsFromUris` method. [4002](https://github.com/GetStream/stream-chat-android/pull/4002)
- Fixed a bug when a reaction left by the current user appears as a reaction left by some other user. [4035#](https://github.com/GetStream/stream-chat-android/pull/4035)

### ⬆️ Improved
- `ImageAttachmentContent` is no longer statically sized. It now auto-sizes itself according to the image attachment dimension ratio. If you wish to limit the maximum height of image attachments, please use `StreamDimens.attachmentsContentImageMaxHeight`.  [#4013](https://github.com/GetStream/stream-chat-android/pull/4013)

### ✅ Added
- Added additional `chatEventHandlerFactory` parameter to `ChannelListViewModel` and `ChannelListViewModelFactory` that allows customizing `ChatEventHandler`. [#3997](https://github.com/GetStream/stream-chat-android/pull/3997)
- Added the `tabFactories` parameter to `AttachmentsPicker` that allows to control the list of tabs displayed in the picker. [#3994](https://github.com/GetStream/stream-chat-android/pull/3994)
- Added parameter `attachmentsContentImageMaxHeight` to `StreamDimens`. [#4013](https://github.com/GetStream/stream-chat-android/pull/4013)

### ⚠️ Changed
- `StreamDimens` constructor containing parameter `attachmentsContentImageHeight` has been deprecated. Please use the one without it. This has been done because images displayed by `ImageAttachmentContent` inside the message list now auto-size themselves intelligently according to their aspect ratio. If you wish to limit the maximum vertical height of such images, use `StreamDimens.attachmentsContentImageMaxHeight`.  [#4013](https://github.com/GetStream/stream-chat-android/pull/4013)

# August 02th, 2022 - 5.7.0
## Common changes for all artifacts
### ⚠️ Changed
- Updated compile & target SDK to **32**. [#3965](https://github.com/GetStream/stream-chat-android/pull/3965)
- Updated Kotlin version to **1.7.0**.[#3965](https://github.com/GetStream/stream-chat-android/pull/3965)

## stream-chat-android-client
### 🐞 Fixed
- Fixed the missing disconnected state in `ClientState.connectionState`. [#3943](https://github.com/GetStream/stream-chat-android/pull/3943)

### ⬆️ Improved
- Offline data is clear after the user is disconnect by calling `ChatClient.disconnect(true)`. [#3917](https://github.com/GetStream/stream-chat-android/pull/3917)
- Adding logs to understand more about unrecoverable errors in socket connection. [#3946](https://github.com/GetStream/stream-chat-android/pull/3946)
- Added the ClientState.initializationState. Now you can check when the current state of the initialization progress. [#3962](https://github.com/GetStream/stream-chat-android/pull/3962)

### ✅ Added
- Added a check if `lastSyncedAt` is no later than 30 days when calling `ChatClient::getSyncHistory`. [#3934](https://github.com/GetStream/stream-chat-android/pull/3934)
- Added `ClientState::isNetworkAvailable` which gives you information about device's internet connection status.[#3880](https://github.com/GetStream/stream-chat-android/pull/3880)

### ⚠️ Changed
- Queries that require active socket connection will be postponed until connection is established: [#3952](https://github.com/GetStream/stream-chat-android/pull/3952)

## stream-chat-android-offline
### 🐞 Fixed
- Fixed preview for channels when sending messages offline. [3933](https://github.com/GetStream/stream-chat-android/pull/3933)
- Fixed marking the channel as read when opening it from a push notification. Previously the SDK would fail to make the call. [#3985](https://github.com/GetStream/stream-chat-android/pull/3985)

## stream-chat-android-ui-common
### ✅ Added
- Added more file sources to the file provider used when sending file attachments. [3958](https://github.com/GetStream/stream-chat-android/pull/3958)

### ⚠️ Changed
- Deprecated `MessageAction.MuteUser`. The option to mute users via a message options has been deprecated and will be removed. [#3953](https://github.com/GetStream/stream-chat-android/pull/3953)

## stream-chat-android-ui-components
### 🐞 Fixed
- Fixed the display of disconnected state in channel list and message list headers. [#3943](https://github.com/GetStream/stream-chat-android/pull/3943)
- Fixed list state race condition while switching filters in channel list. [#3939](https://github.com/GetStream/stream-chat-android/pull/3939/files)

### ✅ Added
- Added `android:inputType` customization option to `MessageComposerView` and `MessageInputView`. [#3942](https://github.com/GetStream/stream-chat-android/pull/3924)
- Added `streamUiOptionsOverlayEditReactionsMargin`, `streamUiOptionsOverlayUserReactionsMargin` and `streamUiOptionsOverlayMessageOptionsMargin` attributes to `MessageInputView` to customize the spacing between the elements on the message options overlay. [#3950](https://github.com/GetStream/stream-chat-android/pull/3950)
- Added `MessageListViewModel.Event.BanUser`. This event is used to ban a user by using calling `MessageListViewModel.onEvent(Event)` and providing it as an argument. For the difference between banning and shadow banning, you can read the documentation [here](https://getstream.io/blog/feature-announcement-shadow-ban/). [#3953](https://github.com/GetStream/stream-chat-android/pull/3953)
- Added `MessageListViewModel.Event.UnbanUser`. This event is used to unban a user by using calling `MessageListViewModel.onEvent(Event)` and providing it as an argument. For the difference between banning and shadow banning, you can read the documentation [here](https://getstream.io/blog/feature-announcement-shadow-ban/). [#3953](https://github.com/GetStream/stream-chat-android/pull/3953)
- Added `MessageListViewModel.Event.ShadowBanUser`. This event is used to shadow ban a user by using calling `MessageListViewModel.onEvent(Event)` and providing it as an argument. For the difference between banning and shadow banning, you can read the documentation [here](https://getstream.io/blog/feature-announcement-shadow-ban/). [#3953](https://github.com/GetStream/stream-chat-android/pull/3953)
- Added `MessageListViewModel.Event.RemoveShadowBanFromUser`. This event is used to remove a shadow ban from a user by using calling `MessageListViewModel.onEvent(Event)` and providing it as an argument. For the difference between banning and shadow banning, you can read the documentation [here](https://getstream.io/blog/feature-announcement-shadow-ban/). [#3953](https://github.com/GetStream/stream-chat-android/pull/3953)

### ⚠️ Changed
- Deprecated `LegacyDateFormatter`, `PorterImageView` and `PorterShapeImageView` classes as they are unused. [3923](https://github.com/GetStream/stream-chat-android/pull/3923)
- Deprecated `DefaultTypingUpdatesBuffer`. Should you wish to create your own implementation of a typing buffer, you can create a custom implementation of `TypingUpdatesBuffer`. [#3968](https://github.com/GetStream/stream-chat-android/pull/3968)
- Deprecated `MessageListViewModel.BlockUser`. Use `MessageListViewModel.ShadowBanUser` if you want to retain the same functionality, or `MessageListViewModel.BanUser` if you want to outright ban the user. For the difference between banning and shadow banning, you can read the documentation [here](https://getstream.io/blog/feature-announcement-shadow-ban/). [#3953](https://github.com/GetStream/stream-chat-android/pull/3953)
- Deprecated `MessageListView::setUserMuteHandler`. The option to mute users via message option has been deprecated and will be removed. [#3953](https://github.com/GetStream/stream-chat-android/pull/3953)
- Deprecated `MessageListView::setUserUnmuteHandler`. The option to unmute users via message option has been deprecated and will be removed. [#3953](https://github.com/GetStream/stream-chat-android/pull/3953)
- Deprecated `MessageListView::setMuteUserEnabled`. The option to mute users via message option has been deprecated and will be removed. [#3953](https://github.com/GetStream/stream-chat-android/pull/3953)
- Deprecated `MessageListView.UserMuteHandler`. The option to mute users via message option has been deprecated and will be removed. [#3953](https://github.com/GetStream/stream-chat-android/pull/3953)
- Deprecated `MessageListView.UserUnmuteHandler`. The option to unmute users via message option has been deprecated and will be removed. [#3953](https://github.com/GetStream/stream-chat-android/pull/3953)
- Deprecated `MessageListView::setBlockUserEnabled`. The option to block users via message option has been deprecated and will be removed. [#3953](https://github.com/GetStream/stream-chat-android/pull/3953)
- Deprecated `MessageListView.UserBlockHandler`. The option to block users via message option has been deprecated and will be removed. [#3953](https://github.com/GetStream/stream-chat-android/pull/3953)
- Deprecated the following `MessageListViewAttributes`: `streamUiMuteOptionIcon`, `streamUiUnmuteOptionIcon`, `streamUiMuteUserEnabled`, `streamUiBlockOptionIcon` and `streamUiBlockUserEnabled`. The options to block and mute user using `MessageListView` message options have been deprecated and will be removed. [#3953](https://github.com/GetStream/stream-chat-android/pull/3953)
- Deprecated the `MessageListViewStyle` constructor containing params `muteIcon`, `unmuteIcon`, `muteEnabled`, `blockIcon` and `blockEnabled`. Use the constructor which does not contain these parameters. [#3953](https://github.com/GetStream/stream-chat-android/pull/3953)

## stream-chat-android-compose
### 🐞 Fixed
- Fixed the display of disconnected state in channel list and message list headers. [#3943](https://github.com/GetStream/stream-chat-android/pull/3943)

### ✅ Added
- Added `KeyboardOptions` customization option to `MessageInput` composable. [#3942](https://github.com/GetStream/stream-chat-android/pull/3924)
- Added `MessageListViewModel::banUser`. You can use it to ban a user belonging to the current channel. For the difference between banning and shadow banning, you can read the documentation [here](https://getstream.io/blog/feature-announcement-shadow-ban/). [#3953](https://github.com/GetStream/stream-chat-android/pull/3953)
- Added `MessageListViewModel::unbanUser`. You can use it to unban a user belonging to the current channel. For the difference between banning and shadow banning, you can read the documentation [here](https://getstream.io/blog/feature-announcement-shadow-ban/). [#3953](https://github.com/GetStream/stream-chat-android/pull/3953)
- Added `MessageListViewModel::shadowBanUser`. You can use it to shadow ban a user belonging to the current channel. For the difference between banning and shadow banning, you can read the documentation [here](https://getstream.io/blog/feature-announcement-shadow-ban/). [#3953](https://github.com/GetStream/stream-chat-android/pull/3953)
- Added `MessageListViewModel::removeShadowBanFromUser`. You can use it to remove a shadow ban from a user belonging to the current channel. For the difference between banning and shadow banning, you can read the documentation [here](https://getstream.io/blog/feature-announcement-shadow-ban/). [#3953](https://github.com/GetStream/stream-chat-android/pull/3953)
- Added `MessageListViewModel::muteUser`. You can use it to mute a user belonging to the current channel. [#3953](https://github.com/GetStream/stream-chat-android/pull/3953)
- Added `MessageListViewModel::unmuteUser`. You can use it to mute a user belonging to the current channel. [#3953](https://github.com/GetStream/stream-chat-android/pull/3953)

### ⚠️ Changed
- Deprecated `RowScope.DefaultComposerInputContent` to be marked internal. Use `MessageInput` directly instead. [#3942](https://github.com/GetStream/stream-chat-android/pull/3924)
- Updated Compose compiler and UI version to **1.2.0**.[#3965](https://github.com/GetStream/stream-chat-android/pull/3965)

# July 20th, 2022 - 5.6.1
## stream-chat-android-client
### ⚠️ Changed
- Functions inside `ThreadQueryListener` have been turned into `suspend` functions. [#3926](https://github.com/GetStream/stream-chat-android/pull/3926)

## stream-chat-android-offline
### 🐞 Fixed
- Fixed a crash when reacting to a message in a thread. [#3926](https://github.com/GetStream/stream-chat-android/pull/3926)

## stream-chat-android-compose
### 🐞 Fixed
- Fixed thread not scrolling to new message. [#3930](https://github.com/GetStream/stream-chat-android/pull/3930)

# July 20th, 2022 - 5.6.0
## Common changes for all artifacts
### ⚠️ Changed
- 🚨 Breaking change: The class `io.getstream.chat.android.offline.model.connection.ConnectionState` was moved to `io.getstream.chat.android.client.models.ConnectionState`. Please update your imports to be able to compile code using this class. [#3852](https://github.com/GetStream/stream-chat-android/pull/3852).

## stream-chat-android-client
### ✅ Added
- Added a way to convert `Flow` into `LiveData` for Java users.
- Base state of the SDK can be check using `io.getstream.chat.android.client.setup.state.ClientState` interface. Use this interface to receive the state of the SDK as StateFlows. [#3852](https://github.com/GetStream/stream-chat-android/pull/3852)

### ⚠️ Changed
-. `Call` interface provides an `await()` suspend function implemented on every subclass and is not needed to use the extension function anymore. [#3807](https://github.com/GetStream/stream-chat-android/pull/3807)
- `ChatLoggerHandler` has a new function named `logV`. [#3869](https://github.com/GetStream/stream-chat-android/pull/3869)
- `ChatClient.disconnect()` is deprecated and a new `ChatClient.disconnect(Boolean)` method with a boolean argument is created. This method return a `Call` to be invoked for disconnection. [#3817](https://github.com/GetStream/stream-chat-android/pull/3817)

### ❌ Removed
- 🚨 Breaking change: Removed the `Member.role` field. [3851](https://github.com/GetStream/stream-chat-android/pull/3851)

## stream-chat-android-offline
### 🐞 Fixed
- Fixed initializing channels state when DB is empty and API requests fails. [3870](https://github.com/GetStream/stream-chat-android/pull/3870)
- Fixed that causes a crash while reconnecting to the SDK multiple times. [#3888](https://github.com/GetStream/stream-chat-android/pull/3888)

## stream-chat-android-ui-components
### 🐞 Fixed
- The reply option on the gallery screen and moderation options now work with `MessageComposerView`. [#3864](https://github.com/GetStream/stream-chat-android/pull/3864)
- Fixed potential crashes when showing dialogs after process recreation. [#3857](https://github.com/GetStream/stream-chat-android/pull/3857)
- Fixed potential unnecessary channel query on the channel list screen. [#3895](https://github.com/GetStream/stream-chat-android/pull/3895)

### ⬆️ Improved
- `MessageListView` now allows multiple re-bindings of `MessageListViewModel` provided that `MessageListViewModel.deletedMessageVisibility` has not been changed since `MessageListView` was first initialized. [#3843](https://github.com/GetStream/stream-chat-android/pull/3843)

### ✅ Added
- Added the ability to align system messages via a `MessageListView` attribute called `streamUiSystemMessageAlignment`. [#3840](https://github.com/GetStream/stream-chat-android/pull/3840)
- Added the `MessageListViewModel::setMessagePositionHandler` method to customize message position within a group. [#3882](https://github.com/GetStream/stream-chat-android/pull/3882)
- Added documentation for [MessageComposerView](https://getstream.io/chat/docs/sdk/android/ui/message-components/message-composer). [#3845](https://github.com/GetStream/stream-chat-android/pull/3845)
- Added a new version of the [Adding Custom Attachments](https://getstream.io/chat/docs/sdk/android/ui/guides/adding-custom-attachments-message-composer/) guide that uses the new `MessageComposerView`. [#3877](https://github.com/GetStream/stream-chat-android/pull/3877)

## stream-chat-android-compose
### 🐞 Fixed
- Fixed potential unnecessary channel query on the channel list screen. [#3895](https://github.com/GetStream/stream-chat-android/pull/3895)

### ⬆️ Improved
- Improved recomposition in `MessagesScreen` by deferring state reads to the latest possible point. [#3667](https://github.com/GetStream/stream-chat-android/pull/3667)

### ⚠️ Changed
- Show snackbar instead of toast when file exceeds the size limit. [#3858](https://github.com/GetStream/stream-chat-android/pull/3858)

# July 05th, 2022 - 5.5.0
## Common changes for all artifacts
### 🐞 Fixed
- Add ordered substitution arguments in `ja` and `ko` translated strings files [#3778](https://github.com/GetStream/stream-chat-android/pull/3778)

## stream-chat-android-client
### 🐞 Fixed
- Fix the channel screen being stuck with an infinite loading [3791](https://github.com/GetStream/stream-chat-android/pull/3791)

## stream-chat-android-offline
### 🐞 Fixed
- Fixed bug of empty channels while sending messages. [3776](https://github.com/GetStream/stream-chat-android/pull/3776)
- Fixed populating mentions when sending a message with attachments. [3801](https://github.com/GetStream/stream-chat-android/pull/3801)
- Fixed crash at ExtraDataConverter.stringToMap. [3816](https://github.com/GetStream/stream-chat-android/pull/3816)

### ⚠️ Changed
- Deprecated `GlobalState::typingUpdates` in favor of `GlobalState::typingChannels`.

## stream-chat-android-ui-components
### 🐞 Fixed
- Fixed reply messages inside notification. [#3756](https://github.com/GetStream/stream-chat-android/pull/3756)
- Fixed the display of avatars before system messages. [#3799](https://github.com/GetStream/stream-chat-android/pull/3799)
- Fixed a bug which made the unread count disappear on certain devices when it went over double digits. [#3798](https://github.com/GetStream/stream-chat-android/pull/3798)
- Fixed a bug where typing items in MessageList weren't properly set on all data changes. [#3790](https://github.com/GetStream/stream-chat-android/pull/3790)

### ⬆️ Improved
- `ChannelListView` can now restore the previously saved scroll state. [3804](https://github.com/GetStream/stream-chat-android/pull/3804)

### ✅ Added
- Added `MessagePreviewFormatter` field to the `ChatUI` class, to allow for message preview text format customization across the app. [3788](https://github.com/GetStream/stream-chat-android/pull/3788).
- Added `streamUiDisableScrollWhenShowingDialog` attribute to `MessageListView` that allows to enable/disable message list scroll while a dialog is shown over the message list. [#3809](https://github.com/GetStream/stream-chat-android/pull/3809)
- Added the preview of moderation bounced messages and the ability to take actions upon those messages like edit, delete and send anyway. [#3625](https://github.com/GetStream/stream-chat-android/pull/3625)
- Added experimental implementation of `MessageComposerView` and `MessageComposerViewModel` which are supposed to replace `MessageInputView` in the future. [3019](https://github.com/GetStream/stream-chat-android/pull/3019)
- Added `MessageListView::setMessageOptionItemsFactory` and `MessageListView::setCustomActionHandler` methods to add and handle custom actions in `MessageListView`. [3768](https://github.com/GetStream/stream-chat-android/pull/3768)

### ⚠️ Changed
- The layout width of the unread count view is now set to `wrap_content` instead of being a fixed size dictated by the dimen `stream_ui_scroll_button_unread_badge_size`. [#3798](https://github.com/GetStream/stream-chat-android/pull/3798)

### ❌ Removed
- 🚨 Breaking change: The block action has been removed from message options. [3768](https://github.com/GetStream/stream-chat-android/pull/3768)

## stream-chat-android-compose
### 🐞 Fixed
- Channels will now be marked as read only when the latest message is reached. Previously they were marked read whenever an unread message was read, regardless of its position in the list. [#3772](https://github.com/GetStream/stream-chat-android/pull/3772)

### ⬆️ Improved
- Improved `Messages` recomposition when marking messages as read. It will now avoid going into a recomposition loop in certain situations such as when you have two or more failed messages visible in the list. [#3772](https://github.com/GetStream/stream-chat-android/pull/3772)
- Covered an edge case inside `DefaultTypingUpdatesBuffer`. It will now always call `onTypingStopped()` when you call `DefaultTypingUpdatesBuffer.clear()`. [#3782](https://github.com/GetStream/stream-chat-android/pull/3782)

### ✅ Added
- Added the preview of moderation bounced messages and the ability to take actions upon those messages like edit, delete and send anyway. [#3625](https://github.com/GetStream/stream-chat-android/pull/3625)

# June 27th, 2022 - 5.4.0
## Common changes for all artifacts
### ⬆️ Improved
- Now the SDK can be used if R8 full mode. New rules were added to the library to support the aggressive optimizations [3663](https://github.com/GetStream/stream-chat-android/pull/3663).

### ⚠️ Changed
- Migrated to Coil version 2.1.0 [#3538](https://github.com/GetStream/stream-chat-android/pull/3538)

## stream-chat-android-client
### ⬆️ Improved
-  Avoid multiple calls to `/app` endpoint. [3686](https://github.com/GetStream/stream-chat-android/pull/3686)

### ✅ Added
-. `ChatClient::connectUser` as a new optional argument to configure a timeout to be waiting until the connection is established, in another case an error will be returned [#3605](https://github.com/GetStream/stream-chat-android/pull/3605)
-. `ChatClient::connectAnonymousUser` as a new optional argument to configure a timeout to be waiting until the connection is established, in another case an error will be returned [#3605](https://github.com/GetStream/stream-chat-android/pull/3605)
-. `ChatClient::connectGuestUser` as a new optional argument to configure a timeout to be waiting until the connection is established, in another case an error will be returned [#3605](https://github.com/GetStream/stream-chat-android/pull/3605)
-. `ChatClient::connectUser` doesn't return an error in the case there is a previous connection with the same user. [#3653](https://github.com/GetStream/stream-chat-android/pull/3653)
- Added `ChatClient::countUnreadMentions` extension function which counts messages in which the user is mentioned.

### ⚠️ Changed
- 🚨 Changed `ChatClient::connectUser` - the method shouldn't be called when the user is already set and will automatically disconnect if this happens.

## stream-chat-android-offline
### 🐞 Fixed
- Fix the stale Channel data being stored into database. [3650](https://github.com/GetStream/stream-chat-android/pull/3650)
- Fix race condition problem that allowed multiple threads to increment unread count, which could cause a mistake in the number of unread messages. [3656](https://github.com/GetStream/stream-chat-android/pull/3656)
- A new optional argument `useSequentialEventHandler` has been added to `Config` class of offline plugin to enable a sequential event handling mechanism. [3659](https://github.com/GetStream/stream-chat-android/pull/3659)
- Fix channel mutes being dropped on user updates [3728](https://github.com/GetStream/stream-chat-android/pull/3728)
- Bug fix when deleting reactions without internet connection. [#3753](https://github.com/GetStream/stream-chat-android/pull/3753)

### ⬆️ Improved
- Added logs of all properties available in a class and which one was searched for then QuerySort fails to find a field. [3597](https://github.com/GetStream/stream-chat-android/pull/3597)

### ✅ Added
- Added `EventHandlerSequential` to support a sequential event processing. [3604](https://github.com/GetStream/stream-chat-android/pull/3604)
- Logging when unread count is updated. [3642](https://github.com/GetStream/stream-chat-android/pull/3642)

### ⚠️ Changed
-  Added interface `QuerySorter` and new implementation of query sort `QuerySortByField` so users can choose between implementations that use reflection or not. [3624](https://github.com/GetStream/stream-chat-android/pull/3624)

## stream-chat-android-ui-components
### 🐞 Fixed
- Fixed potential NPE when disconnecting the user. [#3612](https://github.com/GetStream/stream-chat-android/pull/3612)
- The channel will now be marked as read once the latest message inside `MessagesListView` is reached. Previously scrolling down to it would not trigger this action. [#3620](https://github.com/GetStream/stream-chat-android/pull/3620)
- Now the options button is not displayed on the gallery screen if there are no options available. [#3696](https://github.com/GetStream/stream-chat-android/pull/3696)
- Fixed `app:streamUiMessageInputHintText` not getting applied properly in `MessageInputView`. [#3749](https://github.com/GetStream/stream-chat-android/pull/3749)
- Fixed backwards compatibility of the `ChannelListView` attribute `streamUiIndicatorPendingSyncIcon` and the `MessageListView` attribute `streamUiIconIndicatorPendingSync`. These are now backwards compatible down to API 21 [#3766](https://github.com/GetStream/stream-chat-android/pull/3766)

### ⬆️ Improved
- Improved displaying the upload progress of files being uploaded. Now the upload progress text is less likely to get ellipsized. [#3618](https://github.com/GetStream/stream-chat-android/pull/3618)

### ✅ Added
- Added way to customize quoted attachments through `QuotedAttachmentFactory` and updated custom attachments guide for the new feature. [#3592](https://github.com/GetStream/stream-chat-android/pull/3592)
- Added `ChannelListViewModelFactory.Builder` for Java users. [#3617](https://github.com/GetStream/stream-chat-android/pull/3617)
- Added `MessageListViewModelFactory.Builder` for Java users. [#3617](https://github.com/GetStream/stream-chat-android/pull/3617)
- Added `PinnedMessageListViewModelFactory.Builder` for Java users. [#3617](https://github.com/GetStream/stream-chat-android/pull/3617)
- Added `TypingIndicatorViewModelFactory.Builder` for Java users. [#3617](https://github.com/GetStream/stream-chat-android/pull/3617)
- Added new attributes to `MessageListView` that are designed to customize the scroll to bottom button. They are listed in the linked PR. [3634](https://github.com/GetStream/stream-chat-android/pull/3634)
- Added a way to change runtime filters for Channels in `ChannelListViewModel`, using `setFilters(FilterObject)`. [#3687](https://github.com/GetStream/stream-chat-android/pull/3687) 
- Added support for bottom infinite scrolling when searching for messages or navigating to messages in a non-linear way inside MessageListView. [3654](https://github.com/GetStream/stream-chat-android/pull/3654)
- A new interface `TypingUpdatesBuffer` and its implementation `DefaultTypingUpdatesBuffer` used for buffering typing updates in order to save API calls. [3633](https://github.com/GetStream/stream-chat-android/pull/3633)
- A new method `MessageInputView.setTypingUpdatesBuffer(TypingUpdatesBuffer)` used for setting the typing updates buffer. [3633](https://github.com/GetStream/stream-chat-android/pull/3633)
- Added possibility to customize gallery options style via `TransformStyle.attachmentGalleryOptionsStyleTransformer`. [3696](https://github.com/GetStream/stream-chat-android/pull/3696)

### ⚠️ Changed
- Dimens `stream_ui_spacing_small` no longer has an effect on the internal margins of `ScrollButtonView`, instead use the `MessageListView` attribute `streamUIScrollButtonInternalMargin` to set internal margins. [3634](https://github.com/GetStream/stream-chat-android/pull/3634)
- The default elevation of the unread count badge inside `ScrollButtonView` was changed from `10dp` to `3dp`. [3634](https://github.com/GetStream/stream-chat-android/pull/3634)
- Deprecated `MessageInputView.TypingListener` in favor of `TypingUpdatesBuffer` and `MessageInputView.setTypingListener(TypingListener)` in favor of `MessageInputView.setTypingUpdatesBuffer(TypingUpdatesBuffer)`. [3633](https://github.com/GetStream/stream-chat-android/pull/3633)
- Added `WRITE_EXTERNAL_STORAGE` permission check on the default implementation of the download handler when using `MessageListViewModel.bindView`. [#3719](https://github.com/GetStream/stream-chat-android/pull/3719)
- Removed the default filter from `ChannelListFragment` so that it can rely on the default filter from `ChannelListViewModel`. [3762](https://github.com/GetStream/stream-chat-android/pull/3762)

## stream-chat-android-compose
### 🐞 Fixed
- Fixed the display of `ChannelAvatar` for a channel with two members and neither of them is the current user. [3598](https://github.com/GetStream/stream-chat-android/pull/3598)

### ⬆️ Improved
- Improved padding customization options of `InputField`. [#3596](https://github.com/GetStream/stream-chat-android/pull/3596)

### ✅ Added
- Added `Modifier` as an argument to `FileUploadItem` and `FileAttachmentItem`. [#3603](https://github.com/GetStream/stream-chat-android/pull/3603)
- Added option to customise `InitialsAvatar` offset passing it custom offset and through `groupAvatarInitialsXOffset` and `groupAvatarInitialsYOffset` dimens. [#3609](https://github.com/GetStream/stream-chat-android/pull/3609)
- A new interface `TypingUpdatesBuffer` and its implementation `DefaultTypingUpdatesBuffer` used for buffering typing updates in order to save API calls. [3633](https://github.com/GetStream/stream-chat-android/pull/3633)
- A new method `MessageComposerViewModel.setTypingUpdatesBuffer(TypingUpdatesBuffer)` used for setting the typing updates buffer. [3633](https://github.com/GetStream/stream-chat-android/pull/3633)
- Added `PermissionHandler` and `DownloadPermissionHandler` to automatically request storage permission if needed and download the attachments. [#3676](https://github.com/GetStream/stream-chat-android/pull/3676)

### ⚠️ Changed
- Since Coil 2.0, the `LocalImageLoader` has been deprecated. So now we support our own image loader, `StreamImageLoader` for providing composition local. [#3538](https://github.com/GetStream/stream-chat-android/pull/3538)
- Changed how the emoji only message size and how they are laid out depending on emoji count. [#3665](https://github.com/GetStream/stream-chat-android/pull/3665)

### ❌ Removed
- Removed the default gray background from `LoadingIndicator`. [#3599](https://github.com/GetStream/stream-chat-android/pull/3599)

## stream-chat-android-pushprovider-xiaomi
### 🐞 Fixed
- Fix crash when used on Android API 31+ [#3678](https://github.com/GetStream/stream-chat-android/pull/3678)

### ✅ Added
- Upgrade MiPush SDK to version 5.0.6 [#3678](https://github.com/GetStream/stream-chat-android/pull/3678)

# Jun 1st, 2022 - 5.3.1
## stream-chat-android-client
### 🐞 Fixed
- Added getters to members search in `QuerySort` as some compilers may generate getters and setter instead of public properties,
 making our current search for property to fail. [#3608](https://github.com/GetStream/stream-chat-android/pull/3608)

# May 25th, 2022 - 5.3.0
## stream-chat-android-client
### 🐞 Fixed
- Fixed `ChatParser` failing to parse errors because it was trying to fetch the raw response from a converted body. [#3534](https://github.com/GetStream/stream-chat-android/pull/3534)

### ⬆️ Improved
- CurrentUser is not initialized when a PN is received. [#3520](https://github.com/GetStream/stream-chat-android/pull/3520)

### ✅ Added
- 🚨 Breaking change: Added `DistinctChatApi` to prevent multiple query requests being fired. [#3521](https://github.com/GetStream/stream-chat-android/pull/3521)
- 🚨 Breaking change: Added new property `ChatClientConfig.disableDistinctApiCalls` to disable `DistinctChatApi`, which is enabled by default. 

### ⚠️ Changed
- 🚨 Breaking change: `Plugin`, `PluginFactory` and plugin side-effect listeners (`CreatChannelListener`, `SendMessageListener` etc.) are moved out of `experimental` package. [#3583](https://github.com/GetStream/stream-chat-android/pull/3583/)

## stream-chat-android-offline
### 🐞 Fixed
- Fixed process sync offline message when a push is received. [#3518](https://github.com/GetStream/stream-chat-android/pull/3518)
- Fixed syncing the channel after bringing the app from background. [#3548](https://github.com/GetStream/stream-chat-android/pull/3548)
- Fixed initializing `OfflinePlugin` when connecting anonymous user. It fixes the issue when after connecting headers stay in `Disconnected` state. [#3553](https://github.com/GetStream/stream-chat-android/pull/3553)

### ⬆️ Improved
- Change the order of offline message so it matches the order of online messages. Now the reshuffling of messages when switching from offline to online doesn't happen anymore. [3524](https://github.com/GetStream/stream-chat-android/pull/3524)
- 🚨 Breaking change: `QueryChannelsState::channels` can now return a null as an initial value. 
- Adding logs for QuerySort: [3570](https://github.com/GetStream/stream-chat-android/pull/3570)
- Adding logs for plugin usage, state calls usage and ChannelListView. [3572](https://github.com/GetStream/stream-chat-android/pull/3572)

### ✅ Added
- Added `EventHandlingResult.WatchAndAdd` to results returned from `ChatEventHandler`.
- Added handling `ChannelVisibleEvent`. Default `ChatEventHandler` will return `EventHandlingResult.WatchAndAdd`.

## stream-chat-android-ui-common
### ✅ Added
- Added `MessageOptionsUserReactionAlignemnt` used to define the user reaction alignment inside message options. [#3541](https://github.com/GetStream/stream-chat-android/pull/3541)

## stream-chat-android-ui-components
### 🐞 Fixed
- Fixed the way pagination scrolling worked for various non-core components (e.g. search, gallery/media/pinned message lists) [#3507](https://github.com/GetStream/stream-chat-android/pull/3507)
- Added loading more indicator to PinnedMessageListView [#3507](https://github.com/GetStream/stream-chat-android/pull/3507)
- Fix video scaling issue on the media preview screen. [#3560](https://github.com/GetStream/stream-chat-android/pull/3560)
- Fixed refreshing `ChannelListView` after unhiding the channel. [#3569](https://github.com/GetStream/stream-chat-android/pull/3569)

### ✅ Added
- Added the public method `switchToCommandMode(command: Command)` inside `MessageInputView`. This method allows switching the input to command mode using the desired command directly, instead of having to select it from the dialog. An example of its usage is provided inside the patch within the linked PR. [#3515](https://github.com/GetStream/stream-chat-android/pull/3515)
- Added loading indicator to the media preview screen. [#3549](https://github.com/GetStream/stream-chat-android/pull/3549)
- Added `streamUiMediaActivityProgressBarStyle` theme attribute to customize the appearance of loading indicator on the media preview screen. [#3549](https://github.com/GetStream/stream-chat-android/pull/3549)
- Added the ability to customize user reaction alignment and orientation inside message options through `ViewReactionsViewStyle` or `SingleReactionViewStyle`. [#3541](https://github.com/GetStream/stream-chat-android/pull/3541)
- Added `horizontalPadding` customization options to `ViewReactionsViewStyle` and `EditReactionsViewStyle`. [#3541](https://github.com/GetStream/stream-chat-android/pull/3541)

### ⚠️ Changed
- Deprecated `Member.isOwnerOrAdmin` and `List<Member>?.isCurrentUserOwnerOrAdmin()`. Use `Channel::ownCapabilities` instead. [#3576](https://github.com/GetStream/stream-chat-android/pull/3576)
- Changed how padding is applied to `ViewReactionsView`. [#3541](https://github.com/GetStream/stream-chat-android/pull/3541)

## stream-chat-android-compose
### 🐞 Fixed
- Fix video scaling issue on the media preview screen. [#3560](https://github.com/GetStream/stream-chat-android/pull/3560)
- Fixed refreshing `ChannelListView` after unhiding the channel. [#3569](https://github.com/GetStream/stream-chat-android/pull/3569)

### ✅ Added
- Added scroll to quoted message on click. [#3472](https://github.com/GetStream/stream-chat-android/pull/3472)
- Added guides for `QuotedAttachmentFactory`. [You can read about it here](https://getstream.io/chat/docs/sdk/android/compose/guides/adding-custom-attachments/#quoted-messages)
- Added loading indicator to the media preview screen. [#3549](https://github.com/GetStream/stream-chat-android/pull/3549)
- Added the ability to customize user reaction alignment inside message options through `ChatTheme`. [#3541](https://github.com/GetStream/stream-chat-android/pull/3541)

### ⚠️ Changed
- Changed `QuotedMessage` design by adding `QuotedAttachmentFactory`, `ImageAttachmentQuotedContent` and `FileAttachmentQuotedContent`. [#3472](https://github.com/GetStream/stream-chat-android/pull/3472)

# May 11th, 2022 - 5.2.0
## stream-chat-android-client
### ✅ Added
- Added `Channel.membership` property. [#3367](https://github.com/GetStream/stream-chat-android/pull/3367)
- Added `ChannelData.membership` property. [#3367](https://github.com/GetStream/stream-chat-android/pull/3367)
- Added `NotificationAddedToChannelEvent.member` property. [#3367](https://github.com/GetStream/stream-chat-android/pull/3367)
- Add `provideName` property to `Device` entity to support Multi-Bundle [#3396](https://github.com/GetStream/stream-chat-android/pull/3396)

## stream-chat-android-offline
### 🐞 Fixed
- Fixed sorting channels by `Channel::lastMessageAt` when the channel contains not synced messages. [#3470](https://github.com/GetStream/stream-chat-android/pull/3470)
- Fixed bug that made impossible to retry attachments that were not fully sent. [3485](https://github.com/GetStream/stream-chat-android/pull/3485)
- Fixed refreshing channels list when syncing the channel. [#3492](https://github.com/GetStream/stream-chat-android/pull/3492)
- Fixed deleting reactions while offline. [3486](https://github.com/GetStream/stream-chat-android/pull/3486)

## stream-chat-android-ui-common
### ⬆️ Improved
- Updated the attachment upload size limit to 100MB from 20MB. [#3490](https://github.com/GetStream/stream-chat-android/pull/3490)

## stream-chat-android-ui-components
### 🐞 Fixed
- Fixed Xiaomi crash when long clicking on links inside messages. [#3491](https://github.com/GetStream/stream-chat-android/pull/3491)

## stream-chat-android-compose
### ⬆️ Improved
- Improved the behavior of `DeletedMessageVisibility` and `MessageFooterVisibility` when used in pair. Now the `DeletedMessageVisibility` and its "only visible to you" mode respects the `MessageFooterVisibility` and vice-versa. [#3467](https://github.com/GetStream/stream-chat-android/pull/3467)

## stream-chat-android-pushprovider-firebase
### ✅ Added
- Support Multi-Bundle [#3396](https://github.com/GetStream/stream-chat-android/pull/3396)

### ⚠️ Changed
- Upgrade Firebase Messaging dependency to version `23.0.4`. [#3484](https://github.com/GetStream/stream-chat-android/pull/3484)

## stream-chat-android-pushprovider-huawei
### ✅ Added
- Support Multi-Bundle [#3396](https://github.com/GetStream/stream-chat-android/pull/3396)

## stream-chat-android-pushprovider-xiaomi
### ✅ Added
- Support Multi-Bundle [#3396](https://github.com/GetStream/stream-chat-android/pull/3396)

# May 3rd, 2022 - 5.1.0
## stream-chat-android-client
### 🐞 Fixed
- Fixed ANR happening on a token request. [#3342](https://github.com/GetStream/stream-chat-android/pull/3342)
- Fixed overriding User's `image` and `name` properties with empty values when connecting the user. [#3430](https://github.com/GetStream/stream-chat-android/pull/3430)
- Fixed serialization problem when flagging message. [#3437](https://github.com/GetStream/stream-chat-android/pull/3437)

### ✅ Added
- Added `ChannelRepository.selectChannelByCid` method. [#3434](https://github.com/GetStream/stream-chat-android/pull/3434)
- Added `ChannelRepository.selectChannelsByCids` method. [#3434](https://github.com/GetStream/stream-chat-android/pull/3434)
- Added `ChannelRepository.selectChannelCidsSyncNeeded` method. [#3434](https://github.com/GetStream/stream-chat-android/pull/3434)
- Added `MessageRepository.selectMessageIdsBySyncState` method. [#3434](https://github.com/GetStream/stream-chat-android/pull/3434)
- Added `ReactionRepository.selectReactionById` method. [#3434](https://github.com/GetStream/stream-chat-android/pull/3434)
- Added `ReactionRepository.selectReactionsByIds` method. [#3434](https://github.com/GetStream/stream-chat-android/pull/3434)
- Added `ReactionRepository.selectReactionIdsBySyncStatus` method. [#3434](https://github.com/GetStream/stream-chat-android/pull/3434)
- Added `ChatLogger.logV` method. [#3434](https://github.com/GetStream/stream-chat-android/pull/3434)
- Added `TaggedLogger.logV` method. [#3434](https://github.com/GetStream/stream-chat-android/pull/3434)

### ⚠️ Changed
- Changed visibility of the `retry` extension to internal. [#3353](https://github.com/GetStream/stream-chat-android/pull/3353)

## stream-chat-android-offline
### 🐞 Fixed
- Fixed a crash when attachment upload is in progress or about to start and user is disconnected at the same moment. [#3377](https://github.com/GetStream/stream-chat-android/pull/3377)
- Fixed updating `Channel::ownCapabilities` after receiving events. [#3420](https://github.com/GetStream/stream-chat-android/pull/3420)
- Fixed reaction sync issue because `SyncState::lastSyncedAt` was never updated. [#3421](https://github.com/GetStream/stream-chat-android/pull/3421)

### ⬆️ Improved
- Adding the possibility to change the repositories of `OfflinePlugin`. You can change `RepositoryFactory` in `OfflinePlugin` and use custom implementations of repositories.

## stream-chat-android-ui-common
### ⚠️ Changed
- Deprecated `DeletedMessageListItemPredicate` in favor of `DeletedMessageVisibility`. This is a followup on [#3272](https://github.com/GetStream/stream-chat-android/pull/3272/files) which deprecated filtering messages inside `MessageListView` in favor of filtering messages inside `MessageListViewModel`. [#3409](https://github.com/GetStream/stream-chat-android/pull/3409)

## stream-chat-android-ui-components
### 🐞 Fixed
- Fixed a bug where command suggestion popup was displayed even though all the commands were disabled. [#3334](https://github.com/GetStream/stream-chat-android/pull/3334)
- Fixed a bug on Nougat where the reaction colors were not displayed properly. [#3347](https://github.com/GetStream/stream-chat-android/pull/3347)
- Fixed a bug where custom `MessageListItemViewHolderFactory` was ignore on the message options overlay. [#3343](https://github.com/GetStream/stream-chat-android/pull/3343)
- Fixed `MessageListViewModel` initialization when channel's data is not available immediately, for example when the view model is created after connecting the user. [#3379](https://github.com/GetStream/stream-chat-android/pull/3379)
- Fixed configuration for flag message confirmation dialog. [3411](https://github.com/GetStream/stream-chat-android/pull/3411)
- Fixed a potential crash with conflicting font names. [#3445](https://github.com/GetStream/stream-chat-android/pull/3445)

### ⬆️ Improved
- Added a way to customize reactions behavior to allow multiple reactions. [#3341](https://github.com/GetStream/stream-chat-android/pull/3341)
- Added a way to customize `messageInputField` padding inside `MessageInputFiledView`. [#3392](https://github.com/GetStream/stream-chat-android/pull/3392)
- Added a way to change the `MessageListHeaderView` separator color. [#3395](https://github.com/GetStream/stream-chat-android/pull/3395)
- Added a way to change the `ChannelListHeaderView` separator color. [#3395](https://github.com/GetStream/stream-chat-android/pull/3395)
- Now single membered channels display the name of member instead of "Channel without name" [3423](https://github.com/GetStream/stream-chat-android/pull/3423)
- Channels with only one member now show the member's image in avatar. [3425](https://github.com/GetStream/stream-chat-android/pull/3425)
- Added a way to change the `attachmentsButton` and `commandsButton` ripple color inside `MessageInputView`. [#3412](https://github.com/GetStream/stream-chat-android/pull/3412)

### ✅ Added
- Added support for own capabilities. You can read more about own capabilities [here](https://getstream.io/chat/docs/sdk/android/ui/guides/implementing-own-capabilities/). [#3389](https://github.com/GetStream/stream-chat-android/pull/3389)
- Added the possibility to customize the message footer visibility through `MessageFooterVisibility` inside `MessageListViewModel`. [#3343](https://github.com/GetStream/stream-chat-android/pull/3433)

### ⚠️ Changed
- Deprecated `DeletedMessageListItemPredicate` in favor of `DeletedMessageVisibility`. This is a followup on [#3272](https://github.com/GetStream/stream-chat-android/pull/3272/files) which deprecated filtering messages inside `MessageListView` in favor of filtering messages inside `MessageListViewModel`. [#3409](https://github.com/GetStream/stream-chat-android/pull/3409)
- Added own capabilities. If you are using our UI components separately from our `ViewModel`s, this has the possibility of introducing a change in functionality. You can find the guide on implementing own capabilities [here](https://getstream.io/chat/docs/sdk/android/ui/guides/implementing-own-capabilities/). [#3389](https://github.com/GetStream/stream-chat-android/pull/3389)

## stream-chat-android-compose
### 🐞 Fixed
- Fixed the message input handling when typing quickly or holding down the delete (backspace) button. [#3355](https://github.com/GetStream/stream-chat-android/pull/3355)

### ⬆️ Improved
- Now single membered channels display the name of member instead of "Channel without name" [3423](https://github.com/GetStream/stream-chat-android/pull/3423)
- Channels with only one member now show the member's image in avatar. [3425](https://github.com/GetStream/stream-chat-android/pull/3425)
- Improved the way filters work in `ChannelList`, `ChannelsScreen` and `ChannelListViewModel`. Now the filters are nullable and if you want the default behavior, just pass in null. [#3422](https://github.com/GetStream/stream-chat-android/pull/3422)
- You can now completely override the filters by using `ChannelListViewModel.setFilters()` in the runtime, or by passing in custom `FilterObject` to the `ViewModelFactory` or the `ViewModel` constructor. [#3422](https://github.com/GetStream/stream-chat-android/pull/3422)


### ✅ Added
- Added pan to ImagePreviewActivity. [#3335](https://github.com/GetStream/stream-chat-android/pull/3335)
- Added `imageLoader` parameter to `ChatTheme` that allows providing a custom Coil `ImageLoader`. [#3336](https://github.com/GetStream/stream-chat-android/pull/3336)
- Added the "Copy Message" option to link messages [#3354](https://github.com/GetStream/stream-chat-android/pull/3354)
- Added padding customisation option to `ChannelList` and `MessageList` components. [#3350](https://github.com/GetStream/stream-chat-android/pull/3350)
- Added emoji sticker support. [3359](https://github.com/GetStream/stream-chat-android/pull/3359)
- Added support for own capabilities. You can read more about own capabilities [here](https://getstream.io/chat/docs/sdk/android/compose/guides/implementing-own-capabilities/). [#3389](https://github.com/GetStream/stream-chat-android/pull/3389)
- Added better handling for Compose ChannelListHeader and MessageListHeader states. We now cover Connected, Connecting and Disconnected states (added Connecting). [#3428](https://github.com/GetStream/stream-chat-android/pull/3428)
- Added the possibility to customize the message footer visibility through `MessageFooterVisibility` inside `MessageListViewModel`. [#3343](https://github.com/GetStream/stream-chat-android/pull/3433)

### ⚠️ Changed
- `loadMore` calls inside `MessageListViewModel` and `ChannelListViewModel` should no longer load data if there is no network connection. [3362](https://github.com/GetStream/stream-chat-android/pull/3362)
- Added own capabilities. If you are using our components individually this has the possibility of introducing a change in functionality. You can find the guide on implementing own capabilities [here](https://getstream.io/chat/docs/sdk/android/compose/guides/implementing-own-capabilities/). [#3389](https://github.com/GetStream/stream-chat-android/pull/3389)
- Replaced the `imageLoader` parameter in `ChatTheme` with the new `imageLoaderFactory` parameter that can used to provide a custom Coil `ImageLoader` factory.  [#3441](https://github.com/GetStream/stream-chat-android/pull/3441)

# April 12th, 2022 - 5.0.3
## Common changes for all artifacts

### ⚠️ Changed
- Updated Gradle version to [7.4.2](https://docs.gradle.org/7.4.2/release-notes.html). [#3281](https://github.com/GetStream/stream-chat-android/pull/3281)
- Update Coroutines to 1.6.1 and migrate to runTest. [#3327](https://github.com/GetStream/stream-chat-android/pull/3327)

## stream-chat-android-client

### 🐞 Fixed
- Fixed `User` model deserialization error when `User.image` or `User.name` is null. [#3283](https://github.com/GetStream/stream-chat-android/pull/3283)
- Fixed `Channel` model deserialization error when `Channel.image` or `Channel.name` is null. [#3306](https://github.com/GetStream/stream-chat-android/pull/3306)

### ✅ Added
- Added an `ExtraDataValidator` to intercept `ChatApi` calls and validate `CustomObject.extraData` does not contain the reserved keywords. [#3279](https://github.com/GetStream/stream-chat-android/pull/3279)

### ⚠️ Changed
- Migrate androidx-lifecycle version to [2.4.1](https://developer.android.com/jetpack/androidx/releases/lifecycle#2.4.1). [#3282](https://github.com/GetStream/stream-chat-android/pull/3282)

## stream-chat-android-offline

### 🐞 Fixed
- Fixed crash related with logging out while running a request to update channels. [3286](https://github.com/GetStream/stream-chat-android/pull/3286)
- Fixed bug where user was not able to send and edit a message while offline. [3318](https://github.com/GetStream/stream-chat-android/pull/3324)

### ✅ Added
- Added `ChannelState::membersCount` property that can be used to observe total members of the channel. [#3297](https://github.com/GetStream/stream-chat-android/pull/3297)

## stream-chat-android-ui-common

### 🐞 Fixed
- Fixed avatar disappearing from a message group when `MessageListView.deletedMessageListItemPredicate = DeletedMessageListItemPredicate.VisibleToEveryone` or `MessageListView.deletedMessageListItemPredicate = DeletedMessageListItemPredicate.VisibleToAuthorOnly` and the last message in a group of messages posted by someone other than the currently logged in user was deleted. [#3272](https://github.com/GetStream/stream-chat-android/pull/3272)

## stream-chat-android-ui-components

### 🐞 Fixed
- Adding ShowAvatarPredicate for MessageOptions overlay making it possible to hide the avatar picture when in the message options. [#3302](https://github.com/GetStream/stream-chat-android/pull/3302)
- Users now able to open `MessageOptionsDialogFragment` by clicking on a reaction left on a Giphy message. [#3620](https://github.com/GetStream/stream-chat-android/pull/3260)
- inside `MessageOptionsDialogFragment` now properly displays all of the reactions to a message. Previously it erroneously displayed a blank state. [#3620](https://github.com/GetStream/stream-chat-android/pull/3260)
- Fixed the links in UI Components code snippets. [#3261](https://github.com/GetStream/stream-chat-android/pull/3261)
- Messages containing links are now properly aligned with other types of messages. They use `@dimen/stream_ui_spacing_small` for their root layout start and end padding. [#3264](https://github.com/GetStream/stream-chat-android/pull/3264)
- Fixed avatar disappearing from a message group when `MessageListView.deletedMessageListItemPredicate = DeletedMessageListItemPredicate.VisibleToEveryone` or `MessageListView.deletedMessageListItemPredicate = DeletedMessageListItemPredicate.VisibleToAuthorOnly` and the last message in a group of messages posted by someone other than the currently logged in user was deleted. [#3272](https://github.com/GetStream/stream-chat-android/pull/3272)
- Fixed bug in which member counter shown in the `MessageListHeaderViewModel` is incorrect and limited to 30 only. [#3297](https://github.com/GetStream/stream-chat-android/pull/3297)

### ✅ Added
- Added `membersCount` livedata in `MessageListHeaderViewModel` to observe number of all members of channel. [#3297](https://github.com/GetStream/stream-chat-android/pull/3297)

## stream-chat-android-compose

### 🐞 Fixed
- Added thumbnails for video attachments in the attachment picker. [#3300](https://github.com/GetStream/stream-chat-android/pull/3300)
- Fixed a crash occurring when the user would click on a preview of a link that contained no scheme. [#3331](https://github.com/GetStream/stream-chat-android/pull/3331)

### ⬆️ Improved
- Improved the way typing updates work in the MessageComposerController. [#3313](https://github.com/GetStream/stream-chat-android/pull/3313)

### ✅ Added
- Added a way to customize the visibility of deleted messages. [#3298](https://github.com/GetStream/stream-chat-android/pull/3298)
- Added support for file upload configuration that lets you specify what types of files and images you want to allow or block from being uploaded. [3288](https://github.com/GetStream/stream-chat-android/pull/3288)
- Added Compose SDK Guidelines for internal and external contributors. [#3315](https://github.com/GetStream/stream-chat-android/pull/3315)

### ⚠️ Changed
- Switched from vertical to horizontal scrolling for files in the preview section of the message composer. [#3289](https://github.com/GetStream/stream-chat-android/pull/3289)

# March 30th, 2022 - 5.0.2
## stream-chat-android-client
### ✅ Added
- Added a `systemMessage: Message` parameter to  `ChatClient::addMembers`, `ChatClient::removeMembers`, `ChannelClient::addMembers` and `ChannelClient::removeMembers` to send a system message to that channel. [#3254](https://github.com/GetStream/stream-chat-android/pull/3254)

## stream-chat-android-offline
### 🐞 Fixed
- Fixed a bug which occurs when we reinitialize `OfflinePlugin` because it uses old instance of `StateRegistry` and `LogicRegistry`. [#3267](https://github.com/GetStream/stream-chat-android/pull/3267)

## stream-chat-android-ui-components
### 🐞 Fixed
- Users now able to open `MessageOptionsDialogFragment` by clicking on a reaction left on a Giphy message. [#3620](https://github.com/GetStream/stream-chat-android/pull/3260)
- inside `MessageOptionsDialogFragment` now properly displays all of the reactions to a message. Previously it erroneously displayed a blank state. [#3620](https://github.com/GetStream/stream-chat-android/pull/3260)
- Fixed the links in UI Components code snippets. [#3261](https://github.com/GetStream/stream-chat-android/pull/3261)
- Messages containing links are now properly aligned with other types of messages. They use `@dimen/stream_ui_spacing_small` for their root layout start and end padding. [#3264](https://github.com/GetStream/stream-chat-android/pull/3264)
- Made it impossible to send blank or empty messages. [#3269](https://github.com/GetStream/stream-chat-android/pull/3269)

## stream-chat-android-compose
### 🐞 Fixed
- Made it impossible to send blank or empty messages. [#3269](https://github.com/GetStream/stream-chat-android/pull/3269)

### ✅ Added
- Added support for failed messages and an option to resend them. [#3263](https://github.com/GetStream/stream-chat-android/pull/3263)

# March 24th, 2022 - 5.0.1
## stream-chat-android-ui-components
### 🐞 Fixed
- Fixed a bug where the missing implementation of the `MessageTextTransformer` caused message text not to show up. [#3248](https://github.com/GetStream/stream-chat-android/pull/3248)

# March 24th, 2022 - 5.0.0
**5.0.0** is a major release! You can read more about the motivation behind the effort and featured changes in the [announcement blog post](https://getstream.io/blog/android-v5-sdk-release/).
## Common changes for all artifacts
### 🐞 Fixed
- Fixed memory leaks related to image loading. [#2979](https://github.com/GetStream/stream-chat-android/pull/2979)

### ⬆️ Improved
- Replaced KAPT with KSP. [#3113](https://github.com/GetStream/stream-chat-android/pull/3113)

### ⚠️ Changed
- Updated AGP version to 7.1.2 and Gradle version to 7.4. [#3159](https://github.com/GetStream/stream-chat-android/pull/3159)

## stream-chat-android-client
### ✅ Added
- Added possibility to configure `RetryPolicy` using `ChaClient.Builder()`. [#3069](https://github.com/GetStream/stream-chat-android/pull/3069)

### ⚠️ Changed
- Add `Channel::image`, `Channel:name`, `User::image`, `User::name` properties. [#3139](https://github.com/GetStream/stream-chat-android/pull/3139)
- Deprecated `Member:role` in favor of `Member:channelRole` [#3189](https://github.com/GetStream/stream-chat-android/pull/3189)

## stream-chat-android-offline
🚨🚨 **v5.0.0** release brings a big change to the offline support library - it replaces `ChatDomain` with the `OfflinePlugin`. Make sure to check our [migration guide](https://getstream.io/chat/docs/sdk/android/client/guides/chatdomain-migration/)! 🚨🚨

### 🐞 Fixed
- Unread count for muted channels no longer increments when the channel is muted and new messages are received. [#3112](https://github.com/GetStream/stream-chat-android/pull/3112)
- Fixed marking the channel as read if it was opened offline previously. [#3162](https://github.com/GetStream/stream-chat-android/pull/3162)

### ❌ Removed
- Moved `RetryPolicy` related logic to `ChatClient`. [#3069](https://github.com/GetStream/stream-chat-android/pull/3069)

## stream-chat-android-ui-common
### ❌ Removed
- Removed ChatMarkdown in favor of ChatMessageTextTransformer [#3189](https://github.com/GetStream/stream-chat-android/pull/3189)

## stream-chat-android-ui-components
### 🐞 Fixed
- Fixed an issue with message flickering when sending a message with file attachments. [#3209](https://github.com/GetStream/stream-chat-android/pull/3209)
- Fixed a crash when overriding `ChatUI::imageHeadersProvider` caused by compiler [issue](https://youtrack.jetbrains.com/issue/KT-49793). [#3237](https://github.com/GetStream/stream-chat-android/pull/3237)

### ✅ Added
- Added a separate `LinkAttachmentsViewHolder` for handling messages containing link attachments and no other types of attachments. [#3070](https://github.com/GetStream/stream-chat-android/pull/3070)
- Added a separate `FileAttachmentsViewHolder` for handling messages containing file attachments of different types or file attachments not handled by one of the other `ViewHolder`s. [#3091](https://github.com/GetStream/stream-chat-android/pull/3091)
- Introduced `InnerAttachmentViewHolder` as an inner ViewHolder for custom attachments. [#3183](https://github.com/GetStream/stream-chat-android/pull/3183)
- Introduced `AttachmentFactory` as a factory for custom attachment ViewHolders. [#3116](https://github.com/GetStream/stream-chat-android/pull/3116)
- Introduced `AttachmentFactoryManager` as a manager for the list of registered attachment factories. The class is exposed via `ChatUI`. [#3116](https://github.com/GetStream/stream-chat-android/pull/3116)
- Added an attribute to customize the color state list of the AttachmentsDialog buttons called `streamUiAttachmentTabButtonColorStateList`. [#3242](https://github.com/GetStream/stream-chat-android/pull/3242)

### ⚠️ Changed
- Separated the Giphy attachments and content to a GiphyAttachmentViewHolder. [#2932](https://github.com/GetStream/stream-chat-android/pull/2932)
- Created a GiphyMediaAttachmentView and its respective style to customize giphies. [#2932](https://github.com/GetStream/stream-chat-android/pull/2932)
- You can now use `original` sized giphies that apply resizing based on the GIF size. [#2932](https://github.com/GetStream/stream-chat-android/pull/2932)
- Use `fixedHeight` or `fixedHeightDownsampled` giphies to use a fixed height that keeps the aspect ratio and takes up less memory. [#2932](https://github.com/GetStream/stream-chat-android/pull/2932)
- Make sure to check out our giphy attachment styles (GiphyMediaAttachmentView) for customization.
- Created an ImageAttachmentViewHolder that represents images in the message list. [#3067](https://github.com/GetStream/stream-chat-android/pull/3067)
- Renamed MediaAttachmentViewStyle and its attributes to ImageAttachmentViewStyle. [#3067](https://github.com/GetStream/stream-chat-android/pull/3067)
- Messages containing link attachments and no other types of attachments are no longer handled by `TextAndAttachmentsViewHolder`, instead they are handled by `LinkAttachmentsViewHolder`. [#3070](https://github.com/GetStream/stream-chat-android/pull/3070)
- Messages containing file attachments of different file types or types not handled by one of the other `ViewHolders` are no longer handled by `TextAndAttachmentsViewHolder`, instead they are handled by `FileAttachmentsViewHolder`. [#3091](https://github.com/GetStream/stream-chat-android/pull/3091)
- Updated the structure of UI components documentation. [UI Components documentation](https://getstream.io/chat/docs/sdk/android/ui/overview/). [#3186](https://github.com/GetStream/stream-chat-android/pull/3186)
- Updated the code snippets from the UI Components documentation in the `stream-chat-android-docs` module. [3205](https://github.com/GetStream/stream-chat-android/pull/3205)

### ❌ Removed
- All usage of `ChatDomain`. [#3190](https://github.com/GetStream/stream-chat-android/pull/3190)
- Removed "Pin message", "Reply", "Thread reply" message actions for messages that are not synced. [#3226](https://github.com/GetStream/stream-chat-android/pull/3226)

## stream-chat-android-compose
### 🐞 Fixed
- Mitigated the effects of `ClickableText` consuming all pointer events when messages contain links by passing long press handlers to `MessageText`. [#3137](https://github.com/GetStream/stream-chat-android/pull/3137)
- Fixed an issue with message flickering when sending a message with file attachments. [#3209](https://github.com/GetStream/stream-chat-android/pull/3209)
- Fixed ripple color in dark mode. [#3211](https://github.com/GetStream/stream-chat-android/pull/3211)
- Long user names no longer break layout in the message list. [#3219](https://github.com/GetStream/stream-chat-android/pull/3219)
- Fixed the click handler on the last item in the image attachments content. [#3221](https://github.com/GetStream/stream-chat-android/pull/3221)

### ⬆️ Improved
- Allowed passing long press handlers to `MessageText`. [#3137](https://github.com/GetStream/stream-chat-android/pull/3137)

### ✅ Added
- Added code snippets from the Compose documentation to the `stream-chat-android-docs` module. [3197](https://github.com/GetStream/stream-chat-android/pull/3197)
- Added support for delivery indicator in the message list. [#3218](https://github.com/GetStream/stream-chat-android/pull/3218)

### ⚠️ Changed
- Replaced the `reactionTypes` field in `ChatTheme` with the new `reactionIconFactory` field that allows customizing reaction icons. [#3046](https://github.com/GetStream/stream-chat-android/pull/3046)
- `MessageText` now requires the parameter `onLongItemClick: (Message) -> Unit`. This was done in order to mitigate `ClickableText` consuming all pointer events. [#3137](https://github.com/GetStream/stream-chat-android/pull/3137)
- Renamed the `state.channel` package to `state.channels` for consistency. [#3143](https://github.com/GetStream/stream-chat-android/pull/3143)
- Renamed the `viewmodel.channel` package to `viewmodel.channels` for consistency. [#3143](https://github.com/GetStream/stream-chat-android/pull/3143)
- Moved the contents of the `ui.imagepreview` and `ui.mediapreview` packages to `ui.attachments.preview`. [#3143](https://github.com/GetStream/stream-chat-android/pull/3143)
- Moved the preview handlers from the `ui.filepreview` package to `ui.attachments.preview.handler` [#3143](https://github.com/GetStream/stream-chat-android/pull/3143)

### ❌ Removed
- Removed "Pin message", "Reply", "Thread reply" message actions for messages that are not synced. [#3226](https://github.com/GetStream/stream-chat-android/pull/3226)

# March 9th, 2022 - 4.30.1
## stream-chat-android-client
### ✅ Added
- Added `notificationChannel` lambda parameter to `NotificationHandlerFactory::createNotificationHandler` which is being used to create a `NotificationChannel`.
  You can use it to customize notifications priority, channel name, etc. [#3167](https://github.com/GetStream/stream-chat-android/pull/3167)

### ⚠️ Changed
- `LoadNotificationDataWorker` is now using a separate `NotificationChannel` with `NotificationCompat.PRIORITY_LOW`.
  You can customize its name by overriding `stream_chat_other_notifications_channel_name` string. [#3167](https://github.com/GetStream/stream-chat-android/pull/3167)

## stream-chat-android-offline
### 🐞 Fixed
- Fixed updating typing users. [#3154](https://github.com/GetStream/stream-chat-android/pull/3154)

## stream-chat-android-ui-components
### 🐞 Fixed
- Fixed displaying long usernames in message's footnote within `MessageListView`. [#3149](https://github.com/GetStream/stream-chat-android/pull/3149)
- A bug that made `ScrollButtonView` in `MessageListView` permanently visible. [#3170](https://github.com/GetStream/stream-chat-android/pull/3170)
- Fixed display of read status indicators [#3181](https://github.com/GetStream/stream-chat-android/pull/3181)

### ✅ Added
- Added a way to check if the adapters and message/channel lists have been initialized or not. [#3182](https://github.com/GetStream/stream-chat-android/pull/3182)
- Added `streamUiRetryMessageEnabled` attribute to `MessageListView` that allows to show/hide retry action in message's overlay. [#3185](https://github.com/GetStream/stream-chat-android/pull/3185)

## stream-chat-android-compose
### 🐞 Fixed
- Fixed display of read status indicators [#3181](https://github.com/GetStream/stream-chat-android/pull/3181)

# March 2nd, 2022 - 4.30.0
## Common changes for all artifacts
### ⬆️ Improved
- We upgraded our Kotlin version to 1.6, Moshi to 1.13 and Compose to 1.1.1. [#3104](https://github.com/GetStream/stream-chat-android/pull/3104)[#3123](https://github.com/GetStream/stream-chat-android/pull/3123)
- Updated Google's Accompanist version. [#3104](https://github.com/GetStream/stream-chat-android/pull/3104)

### ⚠️ Changed
- These version updates mean our SDK now expects the minimum of AGP 7.x.x. We recommend using 7.1+. [#3104](https://github.com/GetStream/stream-chat-android/pull/3104)

## stream-chat-android-compose
### ⚠️ Changed
- Since we're using Compose 1.1.1 for our SDK, we recommend upgrading to avoid conflicts. [#3104](https://github.com/GetStream/stream-chat-android/pull/3104)

# February 24th, 2022 - 4.29.0
## stream-chat-android-offline
### 🐞 Fixed
- Fixed updating `ChatDomain::totalUnreadCount` and `ChatDomain::channelUnreadCount` after restoring app from the background and
  when sending a message to a channel without read enabled. [#3121](https://github.com/GetStream/stream-chat-android/pull/3121)

## stream-chat-android-ui-components
### 🐞 Fixed
- Fixed setting custom empty and loading views for `MessageListView`. [#3082](https://github.com/GetStream/stream-chat-android/pull/3082)

### ⬆️ Improved
- Disabled command popups when attachments are present. [#3051](https://github.com/GetStream/stream-chat-android/pull/3051)
- Disabled the attachments button when popups are present. [#3051](https://github.com/GetStream/stream-chat-android/pull/3051)

### ✅ Added
- Added `ChatUI.channelNameFormatter` to allow customizing the channel's name format. [#3068](https://github.com/GetStream/stream-chat-android/pull/3068)
- Added a customizable height attribute to SearchInputView [#3081](https://github.com/GetStream/stream-chat-android/pull/3081)
- Added `ChatUI.dateFormatter` to allow customizing the way the dates are formatted. [#3085](https://github.com/GetStream/stream-chat-android/pull/3085)
- Added ways to show/hide the delivery status indicators for channels and messages. [#3102](https://github.com/GetStream/stream-chat-android/pull/3102)

### ⚠️ Changed
- Disabled editing on Giphy messages given that it's breaking the UX and can override the GIF that was previously put in. [#3071](https://github.com/GetStream/stream-chat-android/pull/3071)

### ❌ Removed
- Removed ExoMedia dependency in favor of standard Android `VideoView`. [#3098](https://github.com/GetStream/stream-chat-android/pull/3098)

## stream-chat-android-compose
### 🐞 Fixed
- Fixed back press handling. [#3120](https://github.com/GetStream/stream-chat-android/pull/3120)

### ✅ Added
- Exposed a way to clear the message composer externally, e.g. when using custom sendMessage handlers. [#3100](https://github.com/GetStream/stream-chat-android/pull/3100)
- Exposed `loadingMoreContent` for the `ChannelList` and `Channels` components that allows you to override the default loading more content. [#3103](https://github.com/GetStream/stream-chat-android/pull/3103)
- Exposed `loadingMoreContent` for the `MessageList` and `Messages` components that allows you to override the default loading more content. [#3103](https://github.com/GetStream/stream-chat-android/pull/3103)
- Added the `attachmentsContentImageGridSpacing` option to `StreamDimens`, to make it possible to customize the spacing between image attachment tiles via `ChatTheme`. [#3105](https://github.com/GetStream/stream-chat-android/pull/3105)

### ⚠️ Changed
- Replaced the `reactionTypes` field in `ChatTheme` with the new `reactionIconFactory` field that allows customizing reaction icons. [#3046](https://github.com/GetStream/stream-chat-android/pull/3046)
- Disabled editing on Giphy messages given that it's breaking the UX and can override the GIF that was previously put in. [#3071](https://github.com/GetStream/stream-chat-android/pull/3071)

### ❌ Removed
- Removed ExoMedia dependency in favor of standard Android `VideoView`. [#3092](https://github.com/GetStream/stream-chat-android/pull/3092)
- Removed `SystemBackPressHandler` in favor of `BackHandler` from the Compose framework. [#3120](https://github.com/GetStream/stream-chat-android/pull/3120)

# February 17th, 2022 - 4.28.4
## stream-chat-android-client
### ✅ Added
- Added the `member` field to the `MemberRemovedEvent`. [#3090](https://github.com/GetStream/stream-chat-android/pull/3090)

## stream-chat-android-offline
### 🐞 Fixed
- Fixed how member removal is handled in `DefaultChatEventHandler`. [#3090](https://github.com/GetStream/stream-chat-android/pull/3090)

# February 16th, 2022 - 4.28.3
## stream-chat-android-ui-components
### ⬆️ Improved
- Improved the logic around mentions and users that can be mentioned within the input. [#3088](https://github.com/GetStream/stream-chat-android/pull/3088)

## stream-chat-android-compose
### ⬆️ Improved
- Improved the logic around mentions and users that can be mentioned within the input. [#3088](https://github.com/GetStream/stream-chat-android/pull/3088)

# February 9th, 2022 - 4.28.2
## Common changes for all artifacts
- Fix crash with offline support. [#3063](https://github.com/GetStream/stream-chat-android/pull/3063)

# February 9th, 2022 - 4.28.1
## Common changes for all artifacts
- Fix crash when events were received. [#3058](https://github.com/GetStream/stream-chat-android/pull/3058)

# February 8th, 2022 - 4.28.0
## 🚨 Old UI Module removed
`stream-chat-android` is deprecated and won't be maintained anymore. The module will continue working, but we won't be releasing new versions.
The source code has been moved to this [archived repository](https://github.com/GetStream/stream-chat-android-old-ui)
Consider migrating to `stream-chat-android-ui-components` or `stream-chat-android-compose`. Here you can find a set of useful resources for migration:
- [UI Components Documentation](https://getstream.io/chat/docs/sdk/android/ui/overview/)
- [Android Chat Messaging Tutorial](https://getstream.io/tutorials/android-chat/)
- [Compose UI Components Documentation](https://getstream.io/chat/docs/sdk/android/compose/overview/)
- [Compose Chat Messaging Tutorial](https://getstream.io/chat/compose/tutorial/)
- [Old Sample App Migration PR](https://github.com/GetStream/stream-chat-android/pull/2467)

## Common changes for all artifacts
### ✅ Added
- Create new artifact to integrate Xiaomi Mi Push with Stream. You will need to add  `stream-chat-android-pushprovider-xiaomi` artifact to your App. Check our [docs](https://getstream.io/chat/docs/sdk/android/client/guides/push-notifications/xiaomi) for further details. [#2444](https://github.com/GetStream/stream-chat-android/pull/2444)

### ⚠️ Changed
- Update Android Gradle Plugin version to 7.1.0 and Gradle version to 7.3.3. [#2989](https://github.com/GetStream/stream-chat-android/pull/2989)

## stream-chat-android-client
### ⬆️ Improved
- Internal implementation only asks to the provided `TokenProvider` a new token when it is really needed. [#2995](https://github.com/GetStream/stream-chat-android/pull/2995)

### ⚠️ Changed
- UnknownHostException is no longer considered a permanent network error. [#3054](https://github.com/GetStream/stream-chat-android/pull/3054)

## stream-chat-android-offline
### 🐞 Fixed
- Fixed memory leak related to database initialization.[#2974](https://github.com/GetStream/stream-chat-android/pull/2974)

### ✅ Added
- Added new extension function `ChatClient::deleteChannel`. [#3007](https://github.com/GetStream/stream-chat-android/pull/3007)

### ⚠️ Changed
- Deprecated `ChatDomain::deleteChannel` in favour of `ChatClient::deleteChannel`. [#3007](https://github.com/GetStream/stream-chat-android/pull/3007)

## stream-chat-android-ui-common
### ✅ Added
- Added new extension function `ChatClient::loadMessageById`. [#2929](https://github.com/GetStream/stream-chat-android/pull/2929)

## stream-chat-android-ui-components
### 🐞 Fixed
- Fixed the logic for fetching encoding for URLs when opening PDFs and similar documents in the MessageList. [#3017](https://github.com/GetStream/stream-chat-android/pull/3017)

### ⬆️ Improved
- Replaced Lottie typing indicator with a custom view. [#3004](https://github.com/GetStream/stream-chat-android/pull/3004)

## stream-chat-android-compose
### 🐞 Fixed
- Fixed the way our attachments work and are represented in Compose to support more attachment types. [#2955](https://github.com/GetStream/stream-chat-android/pull/2955)
- Fixed the logic for fetching encoding for URLs when opening PDFs and similar documents in the MessageList. [#3017](https://github.com/GetStream/stream-chat-android/pull/3017)

### ⬆️ Improved
- Improved RTL support in Compose [#2987](https://github.com/GetStream/stream-chat-android/pull/2987)
- Made the SDK smaller by removing Materials Icons dependency [#2987](https://github.com/GetStream/stream-chat-android/pull/2987)
- Removed unnecessary experimental flags, opted in into APIs we're using from Compose. [#2983](https://github.com/GetStream/stream-chat-android/pull/2983)

### ✅ Added
- Added [`Custom Attachments guide`](https://getstream.io/chat/docs/sdk/android/composee/guides/adding-custom-attachments/). [#2967](https://github.com/GetStream/stream-chat-android/pull/2967)
- Added `onHeaderAvatarClick` parameter to the `ChannelsScreen` component. [#3016](https://github.com/GetStream/stream-chat-android/pull/3016)
- Exposed `lazyListState` for the `ChannelList` and `Channels` components that allows you to control the scrolling behavior and state. [#3049](https://github.com/GetStream/stream-chat-android/pull/3049)
- Exposed `helperContent` for the `ChannelList` and `Channels` components that allows you to implement a helper UI such as scroll to top button for the channel list. [#3049](https://github.com/GetStream/stream-chat-android/pull/3049)
- Exposed `lazyListState` for the `MessageList` and `Messages` components that allows you to control the scrolling behavior and state. [#3044](https://github.com/GetStream/stream-chat-android/pull/3044)
- Exposed `helperContent` for the `MessageList` and `Messages` components that allows you to override the default scrolling behavior UI.  [#3044](https://github.com/GetStream/stream-chat-android/pull/3044)

### ⚠️ Changed
- Renamed `onHeaderClickAction` parameter to `onHeaderActionClick` for the `ChannelsScreen` component. [#3016](https://github.com/GetStream/stream-chat-android/pull/3016)
- `MessageList` and `Messages` now have two new parameters that have default values. Please make sure that you check out the changes and that everything still works for you. [#3044](https://github.com/GetStream/stream-chat-android/pull/3044)

## stream-chat-android-pushprovider-xiaomi
### ✅ Added
- Added a `XiaomiMessagingDelegate` class to simplify custom implementations of `PushMessageReceiver` that forward messages to the SDK. See [Using a Custom PushMessageReceiver](https://getstream.io/chat/docs/sdk/android/client/guides/push-notifications/xiaomi#using-a-custom-pushmessagereceiver) for more details. [#2444](https://github.com/GetStream/stream-chat-android/pull/2444)

# February 2nd, 2022 - 4.27.2
## stream-chat-android-offline
### 🐞 Fixed
- Fixed refreshing cached channels after setting the user. [#3010](https://github.com/GetStream/stream-chat-android/pull/3010)

# January 31th, 2022 - 4.27.1
## stream-chat-android-offline
### 🐞 Fixed
- Fixed clearing cache after receiving channel truncated event. [#3001](https://github.com/GetStream/stream-chat-android/pull/3001)

# January 25th, 2022 - 4.27.0
## stream-chat-android-client
### 🐞 Fixed
- Fixed bug related to the wrong unread messages count when a socket connection is not available. [#2927](https://github.com/GetStream/stream-chat-android/pull/2927)
- Fixed deserialization issue when parsing the `Message` object while searching for a message from a channel with 0 members. [#2947](https://github.com/GetStream/stream-chat-android/pull/2947)

### ✅ Added
- Added the `systemMessage` parameter to `ChatClient::truncateChannel` and `ChannelClient:truncate` methods that represents a system message that will be displayed after the channel was truncated. [#2949](https://github.com/GetStream/stream-chat-android/pull/2949)
- Added the `message` parameter to the `ChannelTruncatedEvent` that represents a system message that will be displayed after the channel was truncated. [#2949](https://github.com/GetStream/stream-chat-android/pull/2949)
- Added method to consult the settings of the app. Use `ChatClient.instance().appSettings()` to request the settings of your app. [#2960](https://github.com/GetStream/stream-chat-android/pull/2960)
- Added `ChatClient.shuffleGiphy` extension function and removing ShuffleGiphy use case. [#2962](https://github.com/GetStream/stream-chat-android/pull/2962)
- Added `ChatClient.sendGiphy` extension function and removing SendGiphy use case. [#2963](https://github.com/GetStream/stream-chat-android/pull/2963)
- Added `Channel::ownCapabilities` and `ChannelCapabilities` object.
  Channel capabilities provide you information on which features are available for the current user. [#2971](https://github.com/GetStream/stream-chat-android/pull/2971)

### ⚠️ Changed
- Deprecated `ChatDomain.leaveChannel`. Use ChatClient.removeMembers instead. [#2926](https://github.com/GetStream/stream-chat-android/pull/2926)

## stream-chat-android-offline
### ⬆️ Improved
- Utilized the `message` parameter of the `ChannelTruncatedEvent` to show a system message instantly after the channel was truncated. [#2949](https://github.com/GetStream/stream-chat-android/pull/2949)

### ✅ Added
- Added new extension function `ChatClient::cancelMessage`. [#2928](https://github.com/GetStream/stream-chat-android/pull/2928)
- Added `ChatClient::needsMarkRead` extension function to check if a channel can be marked as read. [#2920](https://github.com/GetStream/stream-chat-android/pull/2920)

### ⚠️ Changed
- Deprecated `ChatDomain::cancelMessage` in favour of `ChatClient::cancelMessage`. [#2928](https://github.com/GetStream/stream-chat-android/pull/2928)

## stream-chat-android-ui-components
### 🐞 Fixed
- Handling video attachments that's don't have mime-type, but have type. [2919](https://github.com/GetStream/stream-chat-android/pull/2919)
- Intercepted and blocked attachment preview for attachments which are not fully uploaded. [#2950](https://github.com/GetStream/stream-chat-android/pull/2950)
- Fixed a bug when changes to the mentioned users in a message were not propagated to the UI. [2951](https://github.com/GetStream/stream-chat-android/pull/2951)

### ⬆️ Improved
- Improve Korean 🇰🇷 translations. [#2953](https://github.com/GetStream/stream-chat-android/pull/2953)

## stream-chat-android-compose
### 🐞 Fixed
- Fixed crashes caused by deleting channels [#2942](https://github.com/GetStream/stream-chat-android/pull/2942)

### ⬆️ Improved
- `ReactionOptions` now displays the option to show more reactions if there are more than 5 available [#2918](https://github.com/GetStream/stream-chat-android/pull/2918)
- Improve Korean 🇰🇷 translations. [#2953](https://github.com/GetStream/stream-chat-android/pull/2953)
- Improved `MessageComposer` UX by disabling commands when attachments or text are present. [#2961](https://github.com/GetStream/stream-chat-android/pull/2961)
- Improved `MessageComposer` UX by disabling attachment integration button when popups with suggestions are present. [#2961](https://github.com/GetStream/stream-chat-android/pull/2961)

### ✅ Added
- Added `ExtendedReactionsOptions` and `ReactionsPicker` in order to improve reaction picking UX [#2918](https://github.com/GetStream/stream-chat-android/pull/2918)
- Added documentation for [`ReactionsPicker`](https://getstream.io/chat/docs/sdk/android/compose/message-components/reactions-picker/) [#2918](https://github.com/GetStream/stream-chat-android/pull/2918)
- Added ways to customize the channel, message and member query limit when building a ChannelListViewModel [#2948](https://github.com/GetStream/stream-chat-android/pull/2948)

# January 12th, 2022 - 4.26.0
## Common changes for all artifacts
### ⬆️ Improved
- 🚨 Breaking change: Markdown support is moved into a standalone module `stream-chat-android-markdown-transformer` which is not included by default. You can use it with `ChatUI.messageTextTransformer` to add Markdown support to your app. You can find more information [here](https://getstream.io/chat/docs/sdk/android/ui/chatui/#markdown). [#2786](https://github.com/GetStream/stream-chat-android/pull/2786)

## stream-chat-android-client
### ✅ Added
- Added `Member::banned` property that represents, if the channel member is banned. [#2915](https://github.com/GetStream/stream-chat-android/pull/2915)
- Added `Member::channelRole` property that represents the user's channel-level role. [#2915](https://github.com/GetStream/stream-chat-android/pull/2915)

## stream-chat-android-offline
### 🐞 Fixed
- Fixed populating mentions after editing the message. `Message::mentionedUsers` shouldn't be empty if edited message contains mentioned users. [#2852](https://github.com/GetStream/stream-chat-android/pull/2852)

### ✅ Added
- Added `memberLimit` to `ChatDomain::queryChannels` and `ChatDomain::queryChannelsLoadMore` that allows modifying the number of members to fetch per channel. [#2826](https://github.com/GetStream/stream-chat-android/pull/2826)

### ❌ Removed
- Removed `QueryChannelsLoadMore` usecase. [#2790](https://github.com/GetStream/stream-chat-android/pull/2790)
- `QueryChannelsController::loadMore` is removed and logic is moved into `ChatDomain`. [#2790](https://github.com/GetStream/stream-chat-android/pull/2790)

## stream-chat-android-ui-components
### 🐞 Fixed
- Fixed displaying mentions popup when text contains multiple lines. [#2851](https://github.com/GetStream/stream-chat-android/pull/2851)
- Fixed the loading/playback speed of GIFs. [#2914](https://github.com/GetStream/stream-chat-android/pull/2914)
- Fixed scroll persisting after long tapping on an item in the message list. [#2916](https://github.com/GetStream/stream-chat-android/pull/2916)
- Fixed footnote of messages showing "Only Visible to You". This message was visible even when deleted messages were visible to everyone. [#2923](https://github.com/GetStream/stream-chat-android/pull/2923)

### ⬆️ Improved
- Improved the way thread pagination works. [#2845](https://github.com/GetStream/stream-chat-android/pull/2845)

### ✅ Added
- Added `memberLimit` parameter to `ChannelListViewModel` and `ChannelListViewModelFactory` that allows modifying the number of members to fetch per channel. [#2826](https://github.com/GetStream/stream-chat-android/pull/2826)
- Added `ChatMessageTextTransformer` to transform messages and set them to `TextView`. [#2786](https://github.com/GetStream/stream-chat-android/pull/2786)
- Added `AutoLinkableTextTransformer` which is an implementation of `ChatMessageTextTransformer`. After applying the transformer, it also makes links clickable in TextView. [#2786](https://github.com/GetStream/stream-chat-android/pull/2786)

### ⚠️ Changed
- `ChatUI.markdown` is deprecated in favour of `ChatUI.messageTextTransformer`. [#2786](https://github.com/GetStream/stream-chat-android/pull/2786)
- In the sample app the new behaviour for new messages is to count unread messages, instead of always scroll to bottom [#2865](https://github.com/GetStream/stream-chat-android/pull/)

## stream-chat-android-compose
### 🐞 Fixed
- Fixed a small issue with user avatars flickering [#2822](https://github.com/GetStream/stream-chat-android/pull/2822)
- Fixed faulty scrolling behavior in `Messages` by adding an autoscroll. [#2857](https://github.com/GetStream/stream-chat-android/pull/2857)
- Fixed the font size of avatar initials in the message list. [2862](https://github.com/GetStream/stream-chat-android/pull/2862)
- Fixed faulty scrolling behavior in `Channels` by adding an autoscroll. [#2887](  https://github.com/GetStream/stream-chat-android/pull/2887)
- Fixed the loading/playback speed of GIFs. [#2914](https://github.com/GetStream/stream-chat-android/pull/2914)

### ⬆️ Improved
- Added an animation to the `SelectedChannelMenu` component.
- Added an animation to the `ChannelInfo` component.
- Avatars now show fallback initials in case there was an error while loading images from the network. [#2830](https://github.com/GetStream/stream-chat-android/pull/2830)
- Added more parameters to the stateless version of the MessageComposer for consistency [#2809](https://github.com/GetStream/stream-chat-android/pull/2809)
- Updated primary accent colors in order to achieve a better contrast ratio for accessibility [#2857](https://github.com/GetStream/stream-chat-android/pull/2857)
- Removed default background color from `MessageItem` [#2857](https://github.com/GetStream/stream-chat-android/pull/2857)
- Added multiline mentions support [#2859](https://github.com/GetStream/stream-chat-android/pull/2859)
- Improved the way thread pagination works. [#2845](https://github.com/GetStream/stream-chat-android/pull/2845)

### ✅ Added
- Added the `headerContent` and `centerContent` Slot APIs for the `SelectedChannelMenu` component. [#2823](https://github.com/GetStream/stream-chat-android/pull/2823)
- Added the `headerContent` and `centerContent` Slot APIs for the `ChannelInfo` component. [#2823](https://github.com/GetStream/stream-chat-android/pull/2823)
- You can now define a `placeholderPainter` for the `Avatar` that is shown while the image is loading. [#2830](https://github.com/GetStream/stream-chat-android/pull/2830)
- Added more Slot APIs to the`MessageComposer` and `MessageInput` components [#2809](https://github.com/GetStream/stream-chat-android/pull/2809)
- Added [SelectedReactionsMenu documentation](https://getstream.io/chat/docs/sdk/android/compose/channel-components/selected-reactions-menu/). [#2868](https://github.com/GetStream/stream-chat-android/pull/2868)

### ⚠️ Changed
- Updated [ChatTheme documentation](https://getstream.io/chat/docs/sdk/android/compose/general-customization/chat-theme/). [#2833](https://github.com/GetStream/stream-chat-android/pull/2833)
- Updated [ChannelsScreen documentation](https://getstream.io/chat/docs/sdk/android/compose/channel-components/channels-screen/). [#2839](https://github.com/GetStream/stream-chat-android/pull/2839)
- Updated [ChannelItem documentation](https://getstream.io/chat/docs/sdk/android/compose/channel-components/channel-item/). [#2832](https://github.com/GetStream/stream-chat-android/pull/2832)
- Updated [ChannelListHeader documentation](https://getstream.io/chat/docs/sdk/android/compose/channel-components/channel-list-header/). [#2828](https://github.com/GetStream/stream-chat-android/pull/2828)
- Updated [Component Architecture documentation](https://getstream.io/chat/docs/sdk/android/compose/component-architecture/). [#2834](https://github.com/GetStream/stream-chat-android/pull/2834)
- Updated [SelectedChannelMenu documentation](https://getstream.io/chat/docs/sdk/android/compose/channel-components/selected-channel-menu/). [#2838](https://github.com/GetStream/stream-chat-android/pull/2838)
- Updated [ChannelList documentation](https://getstream.io/chat/docs/sdk/android/compose/channel-components/channel-list/). [#2847](https://github.com/GetStream/stream-chat-android/pull/2847)
- Updated [AttachmentsPicker documentation](https://getstream.io/chat/docs/sdk/android/compose/message-components/attachments-picker/) [#2860](https://github.com/GetStream/stream-chat-android/pull/2860)
- Renamed the `ChannelInfo` component to `SelectedChannelMenu`. [#2838](https://github.com/GetStream/stream-chat-android/pull/2838)
- Updated [Overview documentation](https://getstream.io/chat/docs/sdk/android/compose/overview/). [#2836](https://github.com/GetStream/stream-chat-android/pull/2836)
- Updated [Custom Attachments documentation](https://getstream.io/chat/docs/sdk/android/compose/general-customization/attachment-factory/) with minor sentence formatting changes [#2878](https://github.com/GetStream/stream-chat-android/pull/2878)
- Updated [MessagesScreen documentation](https://getstream.io/chat/docs/sdk/android/compose/message-components/messages-screen/) [#2866](https://github.com/GetStream/stream-chat-android/pull/2866)
- Updated [MessageList documentation](https://getstream.io/chat/docs/sdk/android/compose/message-components/message-list/). [#2869](https://github.com/GetStream/stream-chat-android/pull/2869)

# December 30th, 2021 - 4.25.1
## stream-chat-android-client
### ✅ Added
- Added support to paginate messages pinned in a channel. [#2848](https://github.com/GetStream/stream-chat-android/pull/2848).


# December 23th, 2021 - 4.25.0
## Common changes for all artifacts
### ⬆️ Improved
- Updated dependency versions
  - Kotlin 1.5.31
  - Compose framework 1.0.5
  - AndroidX
  - Lottie 4.2.2
  - OkHttp 4.9.3
  - Room 2.4.0
  - and other, see [#2771](https://github.com/GetStream/stream-chat-android/pull/2771) for more details

## stream-chat-android-offline
### 🐞 Fixed
- Fixed a bug when hard deleted messages still remain in the UI.
- Stabilized behavior of users' updates propagation across values of the channels and the messages. [#2803](https://github.com/GetStream/stream-chat-android/pull/2803)

### ⚠️ Changed
- 🚨 Breaking change: Added `cachedChannel` parameter to `ChatEventHandler::handleChatEvent` [#2807](https://github.com/GetStream/stream-chat-android/pull/2807)

## stream-chat-android-ui-components
### 🐞 Fixed
- Users' updates done in runtime are now propagated to the `MessageListView` component. [#2769](https://github.com/GetStream/stream-chat-android/pull/2769)
- Fixed the display of image attachments on the pinned message list screen. [#2792](https://github.com/GetStream/stream-chat-android/pull/2792)
-  Button for commands is now disabled in edit mode. [#2812](https://github.com/GetStream/stream-chat-android/pull/2812)
- Small bug fix for borders of attachments

### ⬆️ Improved
- Improved Korean 🇰🇷 and Japanese 🇯🇵 translation.
- Improved KDocs of UI components such as `ChannelListHeaderView` and `AvatarView`.

### ✅ Added
- Added header with back button and attachment's title to `AttachmentMediaActivity` which displays playable attachments.
  You can customize its appearance using `streamUiMediaActivityHeader`, `streamUiMediaActivityHeaderLeftActionButtonStyle` and `streamUiMediaActivityHeaderTitleStyle` attributes.
- Added `hard` flag to `MessageListViewModel.Event.DeleteMessage`.
  You can use `MessageListView::setMessageDeleteHandler` and pass `MessageListViewModel.Event.DeleteMessage(MESSAGE, hard = true)` to hard delete messages using `MessageListViewModel`.
  Check [MessageListViewModelBinding](https://github.com/GetStream/stream-chat-android/blob/main/stream-chat-android-ui-components/src/main/kotlin/io/getstream/chat/android/ui/message/list/viewmodel/MessageListViewModelBinding.kt#L37) for further details. [#2772](https://github.com/GetStream/stream-chat-android/pull/2772)
- Rtl support was added. If the app has `android:supportsRtl="true"` and the locale of the device needs Rtl support, the SDK will draw the components from the right-to-left instead the default way (left-to-right) [#2799](https://github.com/GetStream/stream-chat-android/pull/2799)

### ⚠️ Changed
- Constructor of `ChannelListViewModel` and `ChannelListViewModelFactory` changed. Now they ask for `ChatEventHandlerFactory` instead `ChatEventHandler`, so users can use `StateFlow<List<Channel>>` in their implementations of `ChatEventHandler`, which can make implementation smarter with resources (don't try to add a channel that is already there, for example) [#2747](https://github.com/GetStream/stream-chat-android/pull/2747)

### ❌ Removed

## stream-chat-android-compose
### 🐞 Fixed
- Fixed the message grouping logic to now include date separators when splitting message groups [#2770](https://github.com/GetStream/stream-chat-android/pull/2770)

### ⬆️ Improved
- Improved the UI for message footers to be more respective of thread replies [#2765](https://github.com/GetStream/stream-chat-android/pull/2765)
- Fixed the orientation and UI of ThreadParticipants [#2765](https://github.com/GetStream/stream-chat-android/pull/2765)
- Improved the API structure more, made the components package more clear [#2795](https://github.com/GetStream/stream-chat-android/pull/2795)
- Improved the way to customize the message item types and containers [#2791](https://github.com/GetStream/stream-chat-android/pull/2791)
- Added more parameters to the stateless version of the MessageComposer for consistency [#2809](https://github.com/GetStream/stream-chat-android/pull/2809)
- Added color and shape parameters to `MessageListHeader` and `ChannelListHeader` components [#2855](https://github.com/GetStream/stream-chat-android/pull/2855)

### ✅ Added
- Added site name labels to link attachments for websites using the Open Graph protocol [#2785](https://github.com/GetStream/stream-chat-android/pull/2785)
- Added preview screens for file attachments [#2764](https://github.com/GetStream/stream-chat-android/pull/2764)
- Added a way to disable date separator and system message items in the message list [#2770](https://github.com/GetStream/stream-chat-android/pull/2770)
- Added an option to the message options menu to unmute a user that sent the message. [#2787](https://github.com/GetStream/stream-chat-android/pull/2787)
- Added a `DefaultMessageContainer` component that encapsulates all default message types [#2791](https://github.com/GetStream/stream-chat-android/pull/2791)
- Added the `SelectedReactionsMenu` component that represents a list of user reactions left for a particular message [#2782](https://github.com/GetStream/stream-chat-android/pull/2782)

### ⚠️ Changed
- Removed SelectedMessageOverlay and replaced it with SelectedMessageMenu - [#2768](https://github.com/GetStream/stream-chat-android/pull/2768)
- Big changes to the structure of the project, making it easier to find all the components and building blocks - [#2752](https://github.com/GetStream/stream-chat-android/pull/2752)
- Renamed the `common` package to `components` and added a logical structure to the components there
- Decoupled many smaller components to the `components` package and their individual files, for ease of use
- Improved the API of several smaller components
- Added a few missing previews
- Changed various component names, removed unused/redundant component blocks and moved to Default components [#2795](https://github.com/GetStream/stream-chat-android/pull/2795)
- Changed some of the component types regarding the message item [#2791](https://github.com/GetStream/stream-chat-android/pull/2791)
- Moved message item components to `components.messages` [#2791](https://github.com/GetStream/stream-chat-android/pull/2791)
- When querying for more channels, `ChannelListViewModel` now uses `OfflinePlugin` based approach if it is enabled. [#2790](https://github.com/GetStream/stream-chat-android/pull/2790)
- Updated [MessageListHeader Documentation](https://getstream.io/chat/docs/sdk/android/compose/message-components/message-list-header/) [#2855](https://github.com/GetStream/stream-chat-android/pull/2855)

### ❌ Removed
- Removed some redundant components from separate files and the `components` package [#2795](https://github.com/GetStream/stream-chat-android/pull/2795)

# December 9th, 2021 - 4.24.0
## stream-chat-android-offline
### 🐞 Fixed
- Fix the issue when users' data can be outdated until restart SDK.

### ✅ Added
- Added new extension function `ChatClient::keystroke`.
- Added new extension function `ChatClient::stopTyping`.

## stream-chat-android-ui-common
### 🐞 Fixed
- Fixed `MessageInputFieldView#mode` not being reset after custom attachments were cleared

## stream-chat-android-ui-components
### 🐞 Fixed
- Fixed crash related with creation of MessageOptionsDialogFragment
- Fixed behaviour related to search messages, when message was not already loaded from database MessageListView could not scroll to searched message.
- Removed cut from text when text end with Italic
- Fixed `GiphyViewHolderStyle#cardBackgroundColor` not getting applied
- Fixed bug related of not removing channels when filter selects channels where the the current user is not a member

### ⬆️ Improved
- Replied messages now have a limit for size. The text will get cut if there's too many characters or too many line breaks.
- Improved Korean 🇰🇷 translations.

### ✅ Added
- Added scroll to original message when clicking in a reply message. Use `ReplyMessageClickListener` to change the behaviour of click in reply messages.

## stream-chat-android-compose
### 🐞 Fixed
- Removed preemptive attachment loading that was resulting in crashes on certain Android API versions
- Fixed incorrect message shape for theirs messages in threads.

### ⬆️ Improved
- Minor UI improvements to the message overlay
- Enabled scrolling behavior in SelectedMessageOverlay

### ✅ Added
- Added the mention suggestion popup to the `MessageComposer` component, that allows to autocomplete a mention from a list of users.
- Added support for slowdown mode. Users are no longer able to send messages during the cooldown interval.
- Added support for system messages.
- Added support for Giphy command.
- Added message pinning to the list of message options
- Added pinned message UI
- Added a checkbox to the `MessageComposer` component, that allows to display a thread message in the parent channel.
- Added an option to flag a message to the message options overlay.

### ⚠️ Changed
- Changed the way focus state works for focused messages.
- Added the Pin type to the MessageAction sealed class
- Renamed a bunch of state classes for Compose component, to have the `State` prefix, general renaming, imports and other quality of life improvements
- Renamed `ReactionOption` state wrapper to `ReactionOptionItemState`
- Renamed `MessageListItem` state wrapper to `MessageListItemState` and its children now have a `State` suffix
- Renamed `AttachmentItem` state wrapper to `AttachmentPickerItemState`
- Renamed `MessageInputState` to `MessageComposerState`
- Renamed `MessageOption` to `MessageOptionState`
- Renamed `defaultMessageOptions()` to `defaultMessageOptionsState()`


# November 25th, 2021 - 4.23.0
## Common changes for all artifacts
### ⬆️ Improved
- Improved logs for errors in the SDK.

## stream-chat-android-offline
### 🐞 Fixed
- Deprecated `QueryChannelsController::mutedChannelsIds`. Use `ChatDomain.mutedChannels` instead
- Fix issue when sent attachments from Android SDK don't show title in iOS.

### ✅ Added
- Added new extension function `ChatClient::replayEventsForActiveChannels`.
- Added new extension function `ChatClient::setMessageForReply`.
- Added new extension function `ChatClient::downloadAttachment` to download attachments without `ChatDomain`.

## stream-chat-android-ui-common
### ✅ Added
- Made `ThreeTenInitializer` public to allow manual invocations of it. See the new [documentation](https://getstream.io/chat/docs/sdk/android/ui/guides/app-startup-initializers/) for more details.

## stream-chat-android-ui-components
### 🐞 Fixed
- Removed ripple effect for attachments in message options.
### ⬆️ Improved
- More customization for AvatarView. Now it is possible to choose between Square and Circle. Use new fields in AvatarStyle to customize AvatarView the way you prefer. 
### ✅ Added
- Added setter `MessageListView.setMessageBackgroundFactory` to set a factory to provide a background for messages. 
- Added `MessageInputViewModel::sendMessageWithCustomAttachments` function allowing to send message with custom attachments list.
- Added `MessageInputView::submitCustomAttachments` function allowing setting custom attachments in `MessageInputView`.
- Added `SelectedCustomAttachmentViewHolderFactory` interface and `BaseSelectedCustomAttachmentViewHolder`class allowing defining how previews of custom attachments in `MessageInputView` should be rendered.

### ⚠️ Changed
- Added `MessageSendHandler::sendMessageWithCustomAttachments` and `MessageSendHandler::sendToThreadWithCustomAttachments` allowing to intercept sending custom attachments actions.

## stream-chat-android-compose
### 🐞 Fixed
- Fixed the information about channel members shown in the `MessageListHeader` subtitle.
- Fixed the bug where the channel icon did not appear because of a lengthy title.

### ⬆️ Improved
- Updated a lot of documentation around the Messages features
- Improved the subtitle text in the `MessageListHeader` component.
- Now, the `MessageComposer` component supports sending `typing.start` and `typing.stop` events when a user starts or stops typing.
- Made the `ChannelNameFormatter`, `ClipboardHandler` and `MessagePreviewFormatter` interfaces functional for ease of use.
- Now, an error Toast is shown when the input in the `MessageComposer` does not pass validation.

### ✅ Added
- Added the "mute" option to the `ChannelInfo` action dialog.
- Added a wrapper for the message input state in the form of `MessageInputState`
- Added `attachmentsContentImageWidth`, `attachmentsContentImageHeight`, `attachmentsContentGiphyWidth`, `attachmentsContentGiphyHeight`, `attachmentsContentLinkWidth`, `attachmentsContentFileWidth` and `attachmentsContentFileUploadWidth` options to `StreamDimens`, to make it possible to customize the dimensions of attachments content via `ChatTheme`.
- Added a thread separator between a parent message and thread replies.
- Added the `threadSeparatorGradientStart` and `threadSeparatorGradientEnd` options to `StreamColors`, to make it possible to customize the thread separator background gradient colors via `ChatTheme`.
- Added the `threadSeparatorVerticalPadding` and `threadSeparatorTextVerticalPadding` options to `StreamDimens`, to make it possible to customize the dimensions of thread separator via `ChatTheme`.
- Added a typing indicator to the `MessageListHeader` component. 
- Added the `messageOverlayActionItemHeight` option to `StreamDimens`, to make it possible to customize the height of an action item on the selected message overlay via `ChatTheme`.
- Added the `messageAlignmentProvider` field to the `ChatTheme` that allows to customize message horizontal alignment. 
- Added the `maxAttachmentCount` and `maxAttachmentSize` parameters to the `MessagesViewModelFactory`, to make it possible to customize the allowed number and size of attachments that can be sent via the `MessageComposer` component.
- Added the `textStyle` and `textColor` parameters to the `NetworkLoadingView` component, to make it possible to customize the text appearance of the inner text.

### ⚠️ Changed
- Made the MessageMode subtypes to the parent class, to make it easier to understand when importing
- Renamed the MessageMode.Thread to MessageMode.MessageThread for clarity
- Changed the signature of the MessageComposer to accommodate for the `MessageInputState`
- Moved common state to the `io.getstream.chat.android.common` package
- Made the `AttachmentFactory.previewContent` field nullable.
- Exposed `MessageReactions` as a public component so users can use it to display a message reactions bubble in their custom UI.
- Changed the type of the inner channel items in the `ChannelsState` class from `Channel` to `ChannelItem`.


# November 11th, 2021 - 4.22.0
## Common changes for all artifacts
### ⬆️ Improved
- Bumped the SDKs target API to 31
- Updated WorkManager to version 2.7.0, which fixes compatibility issues with SDK 31

### ✅ Added
- Added Indonesian :indonesia: translations.
- Added `onErrorSuspend` extension for `Result` to allow executing suspending lambda function for handing error response.

## stream-chat-android
### ✅ Added
- Added `ChannelListItemAdapter::getChannels()` for getting a list of channels

## stream-chat-android-client
### ✅ Added
- Added `NotificationConfig::shouldShowNotificationOnPush` that allows enabling/disabling showing notification after receiving a push message

### ⚠️ Changed
- `NotificationConfig::pushNotificationsEnabled` is now disabled by default if you don't provide custom `NotificationConfig` - our SDK won't create a `NotificationChannel` if push notifications are not configured

## stream-chat-android-offline
### 🐞 Fixed
- Fixed inserting messages with empty `Message::cid`

### ✅ Added
- Added new extension function `ChatCliet::requestMembers` to query members without `ChatDomain`.
- Added new extension function `ChatCliet::searchUsersByName`.

### ⚠️ Changed
- 🚨 Breaking change: `RetryPolicy` in `ChatDomain` is now immutable and can only be set with Builder before creating an instance of it.
- 🚨 Breaking change: `ChannelEventsHandler` is renamed to `ChatEventHandler`, it's function is renamed from `onChannelEvent` to `handleChatEvent`, EventHandlingResult is sealed class now. To get more details read [our docs](https://getstream.io/chat/docs/sdk/android/ui/components/channel-list/#chateventhandler)

## stream-chat-android-ui-components
### 🐞 Fixed
- Fixed bug when showing messages with pending attachments that cause loading state to be not shown in some cases.
- Fixed clearing `MessageInputView` after dismissing message to edit
- Fixed support for videos from other SDKs
- Fixed downloading attachments with some special characters in their names

### ⬆️ Improved
- Improved Korean 🇰🇷 translation related to the flagging.
- 🚨 Breaking change: Now the button for sending message in MessageInputView sizes itself accordingly with the drawable used, instead of having a predefined size (32dp)
- Improved KDocs for `MessageListFragment`.

### ✅ Added
- You can now use MessageListView.backgroundDrawable to have more flexibility to customize your message items background. Be aware that setting backgroundDrawable will override the background configurations of xml.
- Added `streamUiEditInputModeIcon` and `streamUiReplyInputModeIcon` attributes to `MessageInputView`.
  Use them to customize icon in the `MessageInputView's` top left corner displayed when user edits or replies to the message.
- Added `setMessageInputModeListener`, `setSendMessageButtonEnabledDrawable` and `setSendMessageButtonDisabledDrawable` method to `MessageInputView`.
  They can be used together for changing send button icon based on current input mode. See [docs](https://getstream.io/chat/docs/sdk/android/ui/components/message-input#changing-send-message-button) for more details.
- Added static methods `createIntent` and `newInstance` those doesn't have default parameters on `MessageListActivity` and `MessageListFragment` for supporting Java side.

## stream-chat-android-compose
### 🐞 Fixed
- Fixed channel options that are displayed in the `ChannelInfo` component.

### ⬆️ Improved
- Improved the icon set and polished the UI for various Messages features
- Improved the set of customization options for the `DefaultChannelItem`
- Updated documentation for Channels set of features
- Now it is possible to search for distinct channels by member names using `ChannelListViewModel`.
- Improved the design of `ChannelInfo` bottom sheet dialog.

### ✅ Added
- Added a new parameter to the `AttachmentFactory` called `previewContent` that represents attachments within the MessageInput
- Added the `leadingContent`, `detailsContent`, `trailingContent` and `divider` Slot APIs for the `DefaultChannelItem`
- Added `StreamDimens` option to the `ChatTheme`, to allow for dimension customization across the app.
- Added localization support for the components related the channel list.
- Added the `emptySearchContent` parameter to `ChannelList` component that allows to customize the empty placeholder, when there are no channels matching the search query.
- Added support for the muted channel indicator in the message list.
- Added `ChannelNameFormatter` option to the `ChatTheme`, to allow for channel name format customization across the app.
- Added the `textFormatter` field to `AttachmentFactory`, to allow for attachment text format customization.
- Added `MessagePreviewFormatter` option to the `ChatTheme`, to allow for message preview text format customization across the app.
- Added the `leadingContent`, `headerContent`, `footerContent`, `trailingContent` and `content` Slot APIs for the `DefaultMessageItem`
- Added `channelInfoUserItemWidth`, `channelInfoUserItemHorizontalPadding` and `channelInfoUserItemAvatarSize` options to `StreamDimens`, to make it possible to customize the dimensions inside the `ChannelInfo` component via `ChatTheme`.
- Added `ownMessagesBackground`, `otherMessagesBackground` and `deletedMessagesBackgroundColor` options to `StreamColors`, to make it possible to customize the message bubble color via `ChatTheme`.

### ⚠️ Changed
- The `AttachmentFactory` now requires an additional parameter - `previewContent` that's used to preview the attachment within the MessageInput, so please be aware of this!
- Renamed `ChannelOption.icon` property to `ChannelOption.iconPainter` and changed the property type from `ImageVector` to `Painter`.
- Changed the type of the `ChannelListViewModel.selectedChannel` field to `MutableState<Channel?>`.

# October 27th, 2021 - 4.21.0
## Common changes for all artifacts
### ⬆️ Improved
- Improved Korean 🇰🇷 translations.

### ✅ Added
- Added `ChatDomain.connectionState` that exposes 3 states: `CONNECTED`, `CONNECTING` and `OFFLINE`.
  `ChannelListHeaderView` and `MessageListHeaderView` show different title based on newly introduced connection state.
  `ChatDomain.online` is now deprecated - use `ChatDomain.connectionState` instead.

## stream-chat-android-client
### ⬆️ Improved
- Added KDocs for `Result` properties and methods.

### ✅ Added
- The `UserCredentialStorage` interface was added to `ChatClient`. You can set your own implementation via `ChatClient.Builder::credentialStorage`

### ⚠️ Changed
- 🚨 Breaking change: Config property `isRepliesEnabled` is renamed to `isThreadEnabled` to avoid misleading. Now it toggles only thread feature.

### ❌ Removed
- `androidx-security-crypto` dependency was removed. Now, the user's token storage uses private shared preferences by default.

## stream-chat-android-offline
### 🐞 Fixed
- Fix bug when ChannelEventsHandler was not used even if it was set in QueryChannelsController

### ⬆️ Improved
- Channel gets removed from `QueryChannelsController` when receive `ChannelHiddenEvent`

## stream-chat-android-ui-components
### 🐞 Fixed
- Fixed position of reactions. Now the reactions adapts its starting position to fit entirely in the screen. 
- 🚨 Breaking change: Fixing positions of reactions in edit reactions dialog. Using a GridLayoutManager instead of LinearLayoutManager, so now there's box with all reactions instead of a scrollable list. The way to customize the box is a bit different, then a breaking change was inserted in this feature. 
- Made it impossible to send a message during the cooldown interval in slow mode.

### ⬆️ Improved
- Better position for icon of failed message
- Small improvement for information update in messages. The ViewHolders only update the information that had a change.

### ✅ Added
- Added `streamUiMaxAttachmentsCount` attribute to `MessageInputView` to allow customizing the maximum number of attachments in the single message.
The maximum attachments count cannot be greater than 10. Default value: 10.
- Added `streamUiMessageMaxWidthFactorMine` and `streamUiMessageMaxWidthFactorTheirs` `MessageListView` attributes. You can adjust messages width by passing values in [75% - 100%] range.
- Added `MessageInputView::setAttachmentButtonClickListener` that helps you to override click listener for the attachment button.
- Added `MessageInputView::submitAttachments` method to set attachments in `MessageInputView` to be sent with a message.

### ⚠️ Changed
- Feature of replied messages can be enabled/disabled only locally via SDK. `Thread` dashboard flag toggles only thread feature.

## stream-chat-android-compose
### ⬆️ Improved
- Added a way to customize the app font family, by passing in a parameter to `StreamTypography.defaultTypography()`
- Improved permission handling for the `AttachmentsPicker` to handle only the required permissions
- `ThreadParticipants` is now public and can be used for your custom UI.

### ✅ Added
- `ThreadParticipants` component now has a `text: String` parameter allowing customizing the thread label.
- Added unread message count indicators to ChannelItems to show users more info about their channels

### ⚠️ Changed
- `CAMERA` permission is no longer required to be declared in the App Manifest, because we don't use it

### ❌ Removed
- Removed `CAMERA` permission requirement, because we don't use internal camera preview, we request a 3rd party app
- Removed `CAMERA` permission checks if the user doesn't require the permission in their app


# October 18th, 2021 - 4.20.0
## Common changes for all artifacts
### ⬆️ Improved
- Upgraded Kotlin version to 1.5.30
- Make our SDK compile-friendly with TargetSDK 31
- Upgraded Coil version to [1.4.0](https://github.com/coil-kt/coil/releases/tag/1.4.0)

### ⚠️ Changed
- 🚨 Breaking change: `ProgressCallback` is not invoked on main thread anymore. So make sure to handle it if you were previously using this callback to update the UI directly.
- Attachment#uploadState is now updated in real-time during uploads.

### ❌ Removed
- Removed `ProgressTrackerFactory` and `ProgressTracker` in favour of new progress tracking implementation.

## stream-chat-android
### ✅ Added
- Push Notification uses `MessagingStyle` on devices with API Version 23+
- Push Notification configuration has been simplified, check our [docs](https://getstream.io/chat/docs/sdk/android/client/guides/push-notifications/#customizing-push-notifications) to see how it works
- `NotificationHandler` interface allows you to implement your own Push Notification logic show/remove notifications. It is the new interface you need to use if you were using `ChatNotificationHandler` previously
- `NotificationHandlerFactory` help you to use our default `NotificationHandler` implementations

### ⚠️ Changed
- Some properties of `NotificationConfig` has been deprecated, check our [DEPRECATIONS](https://github.com/GetStream/stream-chat-android/blob/main/DEPRECATIONS.md) section
- `ChatNotificationhandler` class has been deprecated, you need to use `NotificationHandler` now. Check our [DEPRECATIONS](https://github.com/GetStream/stream-chat-android/blob/main/DEPRECATIONS.md) section.

## stream-chat-android-client
### 🐞 Fixed
- Fixed issues with Proguard stripping response classes incorrectly

### ⬆️ Improved
- Added KDocs for `ChatClient.Builder` methods.
- `ChatClient` now defaults to using the `https://chat.stream-io-api.com` base URL, using [Stream's Edge API Infrastructure](https://getstream.io/blog/chat-edge-infrastructure/) instead of connecting to a region-specific API. If you're not on a dedicated chat infrastructure, remove any region-specific base URL settings from the `ChatClient.Builder` to use Edge instead.

### ✅ Added
- 🚨 Breaking change: A new `Idle` state is added to `Attachment.UploadState`.
- Added a new callback function `onProgress(bytesUploaded: Long, totalLength: Long)` in `ProgressCallback`.
- Added the possibility to add your own instance of OkHttpClient with `ChatClient.okHttpClient`.

### ⚠️ Changed
- 🚨 Breaking change: `Attachment.UploadState.InProgress` now is data class having two fields, `bytesUploaded: Long` and `totalBytes: Long` instead of object.
- Deprecated the `ChatClient.Builder#cdnUrl` method. To customize file uploads, set a custom `FileUploader` implementation instead. More info in the documentation: [Using Your Own CDN](https://getstream.io/chat/docs/android/file_uploads/?language=kotlin#using-your-own-cdn).

## stream-chat-android-offline
### 🐞 Fixed
- Fixed infinite loading of message if any of its attachments uploading was failed

### ✅ Added
- `ChannelEventsHandler` is added to `QueryChannelsController` to handle updating channel list logic after receiving events. You can provide custom `ChannelEventsHandler` through `ChannelListViewModel` or using `QueryChannelsController` directly.

### ⚠️ Changed
- `QueryChannelsController::newChannelEventFilter` and `QueryChannelsController#checkFilterOnChannelUpdatedEvent` are now deprecated. See the deprecation log for more details.

## stream-chat-android-ui-common
### 🐞 Fixed
- Fixed PDF attachments previews

## stream-chat-android-ui-components
### 🐞 Fixed
- Fixed bug related to scroll of messages.
- Updating attachments view holder only when attachments have changed. This fixes a problem with reloading gifs when reactions are added or removed.
- Fixing ViewReactionsView being cropped if more than 7 reactions are added
- Fix bug using custom attributes into views inflated into our SDK Views

### ⬆️ Improved
- Now it is possible to set a custom `LinearLayoutManager` to `MessageListView`, this can be used to change stack of messages or revert the layout.
- Removed full screen loading view when loading more message items on the `SearchResultListView`.

### ✅ Added
- Added `MessageListView::getRecyclerView` method which exposes the inner `RecyclerView` with message list items.
- Added `MessageListView::setUserReactionClickListener` method to set a listener used when a reaction left by a user is clicked on the message options overlay.
- Added attr `streamUiScrollButtonElevation` to set the elevation of scroll button ot `MessageListView` 
### ⚠️ Changed
- `ChatUI.uiMode` has been deprecated. If you want to force Dark/Light theme, you need to use `AppCompatDelegate.setDefaultNightMode(AppCompatDelegate.MODE_NIGHT_NO|AppCompatDelegate.MODE_NIGHT_YES)`

### ❌ Removed
- `android.permission.CAMERA` from our Manifest. This permission is not required anymore.

## stream-chat-android-compose
### 🐞 Fixed
- Fixed a bug where attachments weren't properly stored when editing a message

### ⬆️ Improved
- Updated the Compose framework version (1.0.3)
- Updated the Accompanist libraries version (0.19.0)
- Improved overlays in all components, to match the same design and opacity
- Added smaller animations to the AttachmentPicker in the MessagesScreen
- General improvements in the Attachments API and the way we build different attachments
- Allowed for better long clicks on attachments
- Improved the experience of creating the MessagesViewModelFactory with default arguments
- Updated and cleaned up Channel screen design
- Improved logic for updating the `lastSeenMessage` for fewer calculations

### ✅ Added
- Added DateSeparator items to Messages to group up messages by their creation date
- Added an `overlayDark` color for date separators and similar UI components

### ⚠️ Changed
- Removed AttachmentPicker option when editing messages
- Removed Attachment previews when editing messages with attachments
- Improved the ease of use of the AttachmentState API by keeping it state & actions only
- Moved the `modifier` parameter outside of the AttachmentState to the AttachmentFactory
- Updated Attachments to hold `Message` items instead of `MessageItem`s
- Changed the type of the `onLastVisibleMessageChanged` parameter to `Message` for ease of use
- Changed the parameter type of `itemContent` in `MessageList` and `Messages` to `MessageListItem`
- Renamed `onScrollToBottom` to `onScrolledToBottom` in `MessageList` and `Messages`
- Made the ChannelListHeader Slot APIs non-nullable so they're always provided, also made them an extension of the RowScope for ease of use

# September 15th, 2021 - 4.19.0
## Common changes for all artifacts
### ✅ Added
- Create new artifact to integrate Huawei Push Kit with Stream. You will need to add  `stream-chat-android-pushprovider-huawei` artifact to your App. Check our [docs](https://getstream.io/chat/docs/sdk/android/client/guides/push-notifications/huawei) for further details.

## stream-chat-android
### ✅ Added
- Added a method to dismiss all notifications from a channel. It is handled internally from the SDK but you are able to dismiss channel notification at whatever time calling `ChatClient::dismissChannelNotifications`
- Notifications are dismissed after the user logout the SDK

## stream-chat-android-client
### 🐞 Fixed
- Fixed sending messages using `ChatClient::sendMessage` without explicitly specifying the sender user id.
- Fixed sending custom attachments without files to upload
- Fixed deserialization issues when parsing `ChannelTruncatedEvent` and `MessageDeletedEvent` events with an absent user.

### ⬆️ Improved
- Custom attachment types are now preserved after file uploads

### ✅ Added
- Added `hardDelete` field to `MessageDeletedEvent`.

### ⚠️ Changed
- Now it is possible to hard delete messages. Insert a flag `hard = true` in the `ChatClient.deleteMessage` and it will be deleted in the backend. **This action can't be undone!**

## stream-chat-android-ui-common
### 🐞 Fixed
- Fixed bug with light mode.
- Removed `streamUiValidTheme`, as we don't support extending our base theme any longer. Please don't extend our base theme and set the `streamUiTheme` in your application theme instead.

## stream-chat-android-ui-components
### ✅ Added
- Notifications are dismissed after the user go into the channel conversation when you are using `MessageListView`
- Added `bubbleBorderColorMine`, `bubbleBorderColorTheirs`, `bubbleBorderWidthMine`, `bubbleBorderWidthTheirs` to `ViewReactionsViewStyle` for customizing reactions` border

## stream-chat-android-compose
### ⬆️ Improved
- Updated the Compose framework version (1.0.2)
- Updated the Accompanist library version (0.18.0)

### ✅ Added
- Added an uploading indicator to files and images
- Images being uploaded are now preloaded from the system
- Upload indicators show the upload progress and how much data is left to send
- Added more image options to the ImagePreviewActivity such as download, delete, reply to message...
- Added an Image Gallery feature to the ImagePreviewActivity where users can browse all the images
- Notifications are dismissed after the user go into the channel conversation when you are using `MessageList`

### ⚠️ Changed
- `StreamAttachment.defaultFactories()` is a function now, instead of a property.
- Updated all default value factories to functions (e.g. StreamTypography)
- Re-organized all attachment factories and split up code in multiple packages
- Changed the `AttachmentState` `message` property name to `messageItem`
- Added an `isFocused` property to `MessageItem`
- Added an `onImagePreviewResult` callback/parameter to various Messages screen components

### ❌ Removed

## stream-chat-android-pushprovider-firebase
### ✅ Added
- Added a `FirebaseMessagingDelegate` class to simplify custom implementations of `FirebaseMessagingService` that forward messages to the SDK. See [Using a Custom Firebase Messaging Service](https://getstream.io/chat/docs/sdk/android/client/guides/push-notifications/firebase/#using-a-custom-firebase-messaging-service) for more details.

## stream-chat-android-pushprovider-huawei
### ✅ Added
- Added a `HuaweiMessagingDelegate` class to simplify custom implementations of `HmsMessageService` that forward messages to the SDK. See [Using a Custom Huawei Messaging Service](https://getstream.io/chat/docs/sdk/android/client/guides/push-notifications/huawei#using-a-custom-huawei-messaging-service) for more details.

# September 15th, 2021 - 4.18.0
## stream-chat-android-client
### 🐞 Fixed
- Fixed setting notification's `contentTitle` when a Channel doesn't have the name. It will now show members names instead

### ✅ Added
- Added a new way to paginate through search message results using limit and next/previous values.

### ⚠️ Changed
- Deprecated `Channel#name`, `Channel#image`, `User#name`, `Ues#image` extension properties. Use class members instead.

### ❌ Removed
- Completely removed the old serialization implementation. You can no longer opt-out of using the new serialization implementation.
- Removed the `UpdateUsersRequest` class.

## stream-chat-android-offline
### ⬆️ Improved
- Improving logs for Message deletion error.

## stream-chat-android-ui-common
### 🐞 Fixed
- Fixed theme for `AttachmentDocumentActivity`. Now it is applied: `Theme.AppCompat.DayNight.NoActionBar`

## stream-chat-android-ui-components
### 🐞 Fixed
- Fixed the bug when MessageInputView let send a message with large attachments. Such message is never sent.
- Fixed bug related to `ScrollHelper` when `MessageListView` is initialised more than once.

### ⬆️ Improved
- The search for mentions now includes transliteration, diacritics removal, and ignore typos. To use transliteration, pass the id of the desired alphabets to `DefaultStreamTransliterator`, add it to DefaultUserLookupHandler and set it using `MessageInputView.setUserLookupHandler`. Transliteration works only for android API 29. If you like to add your own transliteration use https://unicode-org.github.io/icu/userguide/icu4j/.
- Improved scroll of message when many gif images are present in `MessageListView`

### ✅ Added
- Added scroll behaviour to `MessageListViewStyle`.

## stream-chat-android-compose
### 🐞 Fixed
- Fixed a bug where the Message list flickered when sending new messages
- Fixed a few bugs where some attachments had upload state and weren't file/image uploads

### ⬆️ Improved
- Improved the Message list scrolling behavior and scroll to bottom actions
- Added an unread count on the Message list's scroll to bottom CTA
- Improved the way we build items in the Message list
- Added line limit to link attachment descriptions
- Added a way to customize the default line limit for link descriptions
- Improved the `MessageListHeader` with more customization options

### ✅ Added
- Added an uploading indicator to files and images
- Images being uploaded are now preloaded from the system
- Upload indicators show the upload progress and how much data is left to send
- Added UploadAttachmentFactory that handles attachment uploads

### ⚠️ Changed
- `StreamAttachment.defaultFactories()` is a function now, instead of a property.
- Updated all default value factories to functions (e.g. StreamTypography)
- Re-organized all attachment factories and split up code in multiple packages
- Changed the `AttachmentState` `message` property name to `messageItem`
- Added a `Channel` parameter to the `MessagesScreen`'s `onHeaderActionClick` lambda
- Changed the way the `MessageListHeader` is structured by adding slot components

# August 30th, 2021 - 4.17.2
## stream-chat-android-ui-client
### 🐞 Fixed
- Fixed bug which can lead to crash when immediate logout after login

# August 30th, 2021 - 4.17.2
## stream-chat-android-ui-components
### 🐞 Fixed
- Fixes a bug related to incorrect theme of AttachmentActivity.

# August 30th, 2021 - 4.17.1
## Common changes for all artifacts
### ⬆️ Improved
- Now we provide SNAPSHOT versions of our SDK for every commit arrives to the `develop` branch.
  They shouldn't be used for a production release because they could contains some known bugs or breaking changes that will be fixed before a normal version is released, but you can use them to fetch last changes from our SDK
  To use them you need add a new maven repository to your `build.gradle` file and use the SNAPSHOT.
```
 maven { url 'https://oss.sonatype.org/content/repositories/snapshots/' }
```
Giving that our last SDK version is `X.Y.Z`, the SNAPSHOT version would be `X.Y.(Z+1)-SNAPSHOT`

## stream-chat-android-client
### 🐞 Fixed
- `TooManyRequestsException` caused to be subscribed multiple times to the `ConnectivityManager`

### ⬆️ Improved
- Reconnection process

## stream-chat-android-offline
### ✅ Added
- Added `ChatDomain#Builder#uploadAttachmentsWorkerNetworkType` for customizing `UploadAttachmentsWorker` network type constraint

## stream-chat-android-ui-common
### 🐞 Fixed
- Fixed a bug in state handling for anonymous users.

## stream-chat-android-ui-components
### 🐞 Fixed
- Fix for position of deleted messages for other users
- Fix glitch in selectors of file

### ✅ Added
- Added style attributes for `AttachmentGalleryActivity` to control menu options like enabling/disabling reply button etc.
- Now it is possible to customize when the avatar appears in the conversation. It is possible to use an avatar in messages from other users and for messages of the current user. You can check it here:  https://getstream.io/chat/docs/sdk/android/ui/components/message-list/#configure-when-avatar-appears
- Added support for slow mode. Users are no longer able to send messages during cooldown interval.
- Added possibility to customize the appearance of cooldown timer in the `MessageInputView` using the following attributes:
  - `streamUiCooldownTimerTextSize`, `streamUiCooldownTimerTextColor`, `streamUiCooldownTimerFontAssets`, `streamUiCooldownTimerFont`, `streamUiCooldownTimerTextStyle` attributes to customize cooldown timer text
  - `cooldownTimerBackgroundDrawable`- the background drawable for cooldown timer

# August 24th, 2021 - 4.17.0
## Common changes for all artifacts
### ⬆️ Improved
- Updated Target API Level to 30
- Updated dependency versions
  - Coil 1.3.2
  - AndroidX Activity 1.3.1
  - AndroidX Startup 1.1.0
  - AndroidX ConstraintLayout 2.1.0
  - Lottie 4.0.0

## stream-chat-android-client
### 🐞 Fixed
- Fixed a serialization error when editing messages that are replies

### ✅ Added
- Added the `expiration` parameter to `ChatClient::muteChannel`, `ChannelClient:mute` methods
- Added the `timeout` parameter to `ChatClient::muteUser`, `ChannelClient:mute::muteUser` methods

### ⚠️ Changed
- Allow specifying multiple attachment's type when getting messages with attachments:
  - Deprecated `ChatClient::getMessagesWithAttachments` with `type` parameter. Use `ChatClient::getMessagesWithAttachments` function with types list instead
  - Deprecated `ChannelClient::getMessagesWithAttachments` with `type` parameter. Use `ChannelClient::getMessagesWithAttachments` function with types list instead

## stream-chat-android-ui-common
### 🐞 Fixed
- Fixed a bug in state handling for anonymous users.

## stream-chat-android-ui-components
### ✅ Added
- Added self-contained higher-level UI components:
  - `ChannelListFragment` - channel list screen which internally contains `ChannelListHeaderView`, `ChannelListView`, `SearchInputView`, `SearchResultListView`.
  - `ChannelListActivity` - thin wrapper around `ChannelListFragment`
  - `MessageListFragment` - message list screen which internally contains `MessageListHeaderView`, `MessageListView`, `MessageInputView`.
  - `MessageListActivity` - thin wrapper around `MessageListFragment`
    Check [ChannelListScreen](https://getstream.io/chat/docs/sdk/android/ui/components/channel-list-screen/) and [MessageListScreen](https://getstream.io/chat/docs/sdk/android/ui/components/message-list-screen/) docs for further details.

## stream-chat-android-compose
### 🐞 Fixed
- Added missing `emptyContent` and `loadingContent` parameters to `MessageList` inner components.
- Fixed a bug where selected File attachment icons were clipped.
- Fixed a bug where image file attachments weren't shown as thumbnails.
- Added an overlay to the `ChannelInfo` that blocks outside clicks.
- Updated the `ChannelInfoUserItem` to use the `UserAvatar`.

### ⬆️ Improved
- Added default date and time formatting to Channel and Message items.
- Improved attachments API by providing cleaner examples of attachment factories.
- Updated documentation & examples.
- Decoupled attachment content to specific attachment files.
- Decoupled message attachment content to a `MessageAttachmentsContent` component.
- Re-structured SDK module to accommodate a new `attachment` package.

### ✅ Added
- Added `DateFormatter` option to the `ChatTheme`, to allow for date format customization across the app.
- Added a `Timestamp` component that encapsulates date formatting.
- Added a way to customize and override if messages use unique reactions.
- Added a `GiphyAttachmentFactory` for GIF specific attachments.
- Added support for loading GIFs using a custom `ImageLoader` for Coil.


# August 12th, 2021 - 4.16.0
## Common changes for all artifacts
### ✅ Added
- Added support for several languages:
  - French
  - Hindi
  - Italian
  - Japanese
  - Korean
  - Spanish
    You can disable them by explicitly setting `resConfigs` inside `build.gradle` file. Check our [docs](https://getstream.io/chat/docs/sdk/android/ui/guides/custom-translations/) for further details.
### ⚠️ Changed
- 🚨 Breaking change: Firebase dependencies have been extracted from our SDK. If you want to continue working with Firebase Push Notification you need to add `stream-chat-android-pushprovider-firebase` artifact to your App
  Check our [docs](https://getstream.io/chat/docs/sdk/android/client/guides/push-notifications/) for further details.
- Updated the Kotlin version to latest supported - `1.5.21`.

## stream-chat-android
### 🐞 Fixed
- Fixed markdown links rendering using custom linkify implementation.

## stream-chat-android-client
### ✅ Added
- `PushMessage` class created to store Push Notification data
- `PushDeviceGenerator` interface to obtain the Push Token and create the `Device`

### ⚠️ Changed
- `Device` class has an extra attribute with the `PushProvider` used on this device
- Breaking change: `ChatClient.setDevice()` and `ChatClient.addDevice()` now receive a `device` instance, instead of only receive the push provider token
- `RemoteMessage` from Firebase is not used anymore inside of our SDK, now it needs to be used with `PushMessage` class
- `NotificationConfig` has a new list of `PushDeviceGenerator` instance to be used for generating the Push Notification Token. If you were using `Firebase` as your Push Notification Provider, you need to add `FirebasePushDeviceGenerator` to your `NotificationConfig` object to continue working as before. `FirebasePushDeviceGenerator` receive by constructor the default `FirebaseMessaging` instance to be used, if you would like to use your own instance and no the default one, you can inject it by constructor. Unneeded Firebase properties have been removed from this class.

### ❌ Removed
- 🚨 Breaking change: Remove `ChatClient.isValidRemoteMessage()` method. It needs to be handled outside
- 🚨 Breaking change: Remove `ChatClient.handleRemoteMessage(RemoteMessage)`. Now it needs to be used `ChatClient.handlePushMessage(PushMessage)`

## stream-chat-android-offline
### 🐞 Fixed
- Fixed the event sync process when connection is recovered

## stream-chat-android-ui-common
### ❌ Removed
- Removed unnecessary "draft" filter from the default channel list filter as it is only relevant to the sample app

## stream-chat-android-ui-components
### 🐞 Fixed
- Fixed attachments of camera. Now multiple videos and pictures can be taken from the camera.
- Added the possibility to force light and dark theme. Set it in inside ChatUI to make all views, fragments and activity of the SDK light.
- Fixed applying style to `SuggestionListView` when using it as a standalone component. You can modify the style using `suggestionListViewTheme` or `TransformStyle::suggestionListStyleTransformer`
- Fixed markdown links rendering using custom linkify implementation.

### ✅ Added
- Added `MessageListView::setDeletedMessageListItemPredicate` function. It's responsible for adjusting visibility of the deleted `MessageListItem.MessageItem` elements.
- Added `streamUiAttachmentSelectionBackgroundColor` for configuring attachment's icon background in `AttachmentSelectionDialogFragment`
- Added `streamUiAttachmentSelectionAttachIcon` for configuring attach icon in `AttachmentSelectionDialogFragment`
- Added support for pinned messages:
  - Added a button to pin/unpin a message to the message options overlay
  - Added `MessageListView::setMessagePinHandler` and `MessageListView::setMessageUnpinHandler` methods to provide custom handlers for aforementioned button
  - Added `PinnedMessageListView` to display a list of pinned messages. The view is supposed to be used with `PinnedMessageListViewModel` and `PinnedMessageListViewModelFactory`
- Possibility to transform MessageItems before the are displayed in the screen.
  Use the `MessageListView.setMessageItemTransformer` for make the necessary transformation. This example makes groups of messages if they were created less than one hour apart:
```
binding.messageListView.setMessageItemTransformer { list ->
  list.mapIndexed { i, messageItem ->
        var newMessageItem = messageItem

        if (i < list.lastIndex) {
            val nextMessageItem = list[i + 1]

            if (messageItem is MessageListItem.MessageItem &&
                nextMessageItem is MessageListItem.MessageItem
            ) {
                val thisInstant = messageItem.message.createdAt?.time?.let(Instant::ofEpochMilli)
                val nextInstant = nextMessageItem.message.createdAt?.time?.let(Instant::ofEpochMilli)

                if (nextInstant?.isAfter(thisInstant?.plus(1, ChronoUnit.HOURS)) == true) {
                    newMessageItem = messageItem.copy(positions = listOf(MessageListItem.Position.BOTTOM))
                } else {
                    newMessageItem =
                        messageItem.copy(positions = messageItem.positions - MessageListItem.Position.BOTTOM)
                }
            }
        }

        newMessageItem
    }
}
```
- Added possibility to customize the appearance of pinned message in the`MessageListView` using the following attributes:
  - `streamUiPinMessageEnabled` - attribute to enable/disable "pin message" feature
  - `streamUiPinOptionIcon` - icon for pin message option
  - `streamUiUnpinOptionIcon` - icon for unpin message option
  - `streamUiPinnedMessageIndicatorTextSize`, `streamUiPinnedMessageIndicatorTextColor`, `streamUiPinnedMessageIndicatorTextFontAssets`, `streamUiPinnedMessageIndicatorTextFont`, `streamUiPinnedMessageIndicatorTextStyle` attributes to customize "pinned by" text
  - `streamUiPinnedMessageIndicatorIcon` - icon in the message list indicating that a message was pinned
  - `streamUiPinnedMessageBackgroundColor` - the background color of a pinned message in the message list
- Added possibility to customize `PinnedMessageListView` style using `streamUiPinnedMessageListStyle` theme attribute or `TransformStyle.pinnedMessageListViewStyleTransformer`. The list of available style attributes can be found in `attrs_pinned_message_list_view.xml`. The default style for `PinnedMessageListView` is `StreamUi.PinnedMessageList`.

### ⚠️ Changed
- 🚨 Breaking change: the deleted `MessageListItem.MessageItem` elements are now displayed by default to all the users. This default behavior can be customized using `MessageListView::setDeletedMessageListItemPredicate` function. This function takes an instance of `MessageListItemPredicate`. You can pass one of the following objects:
  * `DeletedMessageListItemPredicate.VisibleToEveryone`
  * `DeletedMessageListItemPredicate.NotVisibleToAnyone`
  * or `DeletedMessageListItemPredicate.VisibleToAuthorOnly`
    Alternatively you can pass your custom implementation by implementing the `MessageListItemPredicate` interface if you need to customize it more deeply.

## stream-chat-android-compose
### 🐞 Fixed
- Fixed a bug where we didn't use the `Channel.getDisplayName()` logic for the `MessageListHeader`.
- Fixed a bug where lazy loading for `Channel`s wasn't working consistently

### ⬆️ Improved
- Updated Jetpack Compose to `1.0.1`
- Updated Accompanist libraries to `0.16.1`
- Updated KTX Activity to `1.3.1`
- Exposed functionality for getting the `displayName` of `Channel`s.
- Added updated logic to Link preview attachments, which chooses either the `titleLink` or the `ogUrl` when loading the data, depending on which exists .

### ✅ Added
- Added the `emptyContent` and `loadingContent` parameters to `ChannelList` and `MessageList` components. Now you can customize the UI of those two states.
- Added lots of improvements to Avatars - added a `UserAvatar`, `ChannelAvatar` and an `InitialsAvatar` to load different types of data.
- We now show a matrix of user images in case we're in a group DM.
- We also show initials in case the user doesn't have an image.
- Added a way to customize the leading content in the `ChannelListHeader`.

### ⚠️ Changed
- `ViewModel`s now initialize automatically, so you no longer have to call `start()` on them. This is aimed to improve the consistency between our SDKs.
- Added a `Shape` parameter to `Avatar` to customize the shape.
- The `User` parameter in the `ChannelListHeader` is nullable and used to display the default leading content.

## stream-chat-android-pushprovider-firebase
### ✅ Added
- Create this new artifact. To use Firebase Push Notification you need do the following steps:
  1. Add the artifact to your `build.gradle` file -> `implementation "io.getstream:stream-chat-android-pushprovider-firebase:$streamVersion"`
  2. Add `FirebaseDeviceGenerator` to your `NotificationConfig`
        ```
            val notificationConfig = NotificationConfig(
                [...]
                pushDeviceGenerators = listOf(FirebasePushDeviceGenerator())
                )
        ```


# August 5th, 2021 - 4.15.1
## stream-chat-android-client
### ⬆️ Improved
- Improved `ChatClient::pinMessage` and `ChatClient::unpinMessage`. Now the methods use partial message updates and the data in other `Message` fields is not lost.

### ✅ Added
- Added `Channel::isMutedFor` extension function which might be used to check if the Channel is muted for User
- Added `ChatClient::partialUpdateMessage` method to update specific `Message` fields retaining the other fields

## stream-chat-android-offline
### 🐞 Fixed
- Fixed updating `ChannelController::muted` value

### ⬆️ Improved
- The following `Message` fields are now persisted to the database: `pinned`, `pinnedAt`, `pinExpires`, `pinnedBy`, `channelInfo`, `replyMessageId`.

## stream-chat-android-ui-components
### 🐞 Fixed
- Added a fix for default view for empty state of ChannelListView.
- Fixed memory leaks for FileAttachmentsView.

### ✅ Added
- Added `MessageListItem.ThreadPlaceholderItem` and corresponding `THREAD_PLACEHOLDER` view type which can be used to implement an empty thread placeholder.
- Added `authorLink` to `Attachment` - the link to the website

### ❌ Removed
- Removed `UrlSigner` class

## stream-chat-android-compose
### ⬆️ Improved
- Exposed `DefaultMessageContainer` as a public component so users can use it as a fallback
- Exposed an `isMine` property on `MessageItem`s, for ease of use.
- Allowed for customization of `MessageList` (specifically `Messages`) component background, through a `modifier.background()` parameter.
- Allowed for better message customization before sending the message.

### ⚠️ Changed
- Moved permissions and queries from the compose sample app `AndroidManifest.xml` to the SDK `AndroidManifest.xml` so users don't have to add permissions themselves.
- Changed the exposed type of the `MessageComposer`'s `onSendMessage` handler. This way people can customize messages before we send them to the API.

### ❌ Removed
- Removed `currentUser` parameter from `DefaultMessageContainer` and some other components that relied on ID comparison to know which message is ours/theirs.
- Removed default background color on `Messages` component, so that users can customize it by passing in a `modifier`.


# July 29th, 2021 - 4.15.0
## New Jetpack Compose UI Components 🎉

Starting from this release, we have a new `stream-chat-android-compose` artifact that contains a UI implementation for Chat built in Jetpack Compose.

The new artifact is available as a beta for now (note the postfix in the version number):

```groovy
implementation "io.getstream:stream-chat-android-compose:4.15.0-beta"
```

Learn more in the [announcement blog post](https://getstream.io/blog/jetpack-compose-sdk/), check out the [documentation of the Compose UI Components](https://getstream.io/chat/docs/sdk/android/compose/overview/), and try them today with the [Compose Chat tutorial](https://getstream.io/chat/compose/tutorial/)!

## Common changes for all artifacts

### 🐞 Fixed
- Fixed adding `MessageListItem.TypingItem` to message list

### ⬆️ Improved
- ⚠ Downgraded Kotlin version to 1.5.10 to support Jetpack Compose
- Removed AndroidX Media dependency
- Updated dependency versions
  - Coil 1.3.0
  - AndroidX Activity 1.3.0
  - AndroidX AppCompat 1.3.1
  - Android Ktx 1.6.0
  - AndroidX RecyclerView 1.2.1
  - Kotlin Coroutines 1.5.1
  - Dexter 6.2.3
  - Lottie 3.7.2

## stream-chat-android-client
### ⬆️ Improved
- Improved the names of properties in the `Config` class

## stream-chat-android-ui-common
### ✅ Added
Now it is possible to style the AttachmentActivity. Just replace the activity's theme
in your Manifest file:

```
<activity
    android:name="io.getstream.chat.android.ui.gallery.AttachmentActivity"
    android:theme="@style/yourTheme"
    tools:replace="android:theme"
    />
```

## stream-chat-android-ui-components
### 🐞 Fixed
- Fixed "operator $ne is not supported for custom fields" error when querying channels

### ✅ Added
- Now you can configure the style of `MessageListItem`. Added:
  - streamUiMessageTextColorThreadSeparator
  - streamUiMessageTextFontThreadSeparator
  - streamUiMessageTextFontAssetsThreadSeparator
  - streamUiMessageTextStyleThreadSeparator
  - streamUiMessageTextSizeLinkLabel
  - streamUiMessageTextColorLinkLabel
  - streamUiMessageTextFontLinkLabel
  - streamUiMessageTextFontAssetsLinkLabel
  - streamUiMessageTextStyleLinkLabel
  - streamUiMessageListLoadingView
  - streamUiEmptyStateTextSize
  - streamUiEmptyStateTextColor
  - streamUiEmptyStateTextFont
  - streamUiEmptyStateTextFontAssets
  - streamUiEmptyStateTextStyle

- Now you can configure the style of `AttachmentMediaActivity`
- Added `streamUiLoadingView`, `streamUiEmptyStateView` and `streamUiLoadingMoreView` attributes to `ChannelListView` and `ChannelListViewStyle`
- Added possibility to customize `ChannelListView` using `streamUiChannelListViewStyle`. Check `StreamUi.ChannelListView` style
- Added `edgeEffectColor` attribute to `ChannelListView` and `ChannelListViewStyle` to allow configuring edge effect color
- Added possibility to customize `MentionListView` style via `TransformStyle.mentionListViewStyleTransformer`
- Added `streamUiSearchResultListViewStyle` attribute to application to customize `SearchResultListView`. The attribute references a style with the following attributes:
  - `streamUiSearchResultListSearchInfoBarBackground` - background for search info bar
  - `streamUiSearchResultListSearchInfoBarTextSize`, `streamUiSearchResultListSearchInfoBarTextColor`, `streamUiSearchResultListSearchInfoBarTextFont`, `streamUiSearchResultListSearchInfoBarTextFontAssets`, `streamUiSearchResultListSearchInfoBarTextStyle` attributes to customize text displayed in search info bar
  - `streamUiSearchResultListEmptyStateIcon` - icon for empty state view
  - `streamUiSearchResultListEmptyStateTextSize`, `streamUiSearchResultListEmptyStateTextColor`, `streamUiSearchResultListEmptyStateTextFont`, `streamUiSearchResultListEmptyStateTextFontAssets`, `streamUiSearchResultListEmptyStateTextStyle` attributes to customize empty state text
  - `streamUiSearchResultListProgressBarIcon` - animated progress drawable
  - `streamUiSearchResultListSenderNameTextSize`, `streamUiSearchResultListSenderNameTextColor`, `streamUiSearchResultListSenderNameTextFont`, `streamUiSearchResultListSenderNameTextFontAssets`, `streamUiSearchResultListSenderNameTextStyle` attributes to customize message sender text
  - `streamUiSearchResultListMessageTextSize`, `streamUiSearchResultListMessageTextColor`, `streamUiSearchResultListMessageTextFont`, `streamUiSearchResultListMessageTextFontAssets`, `streamUiSearchResultListMessageTextStyle` attributes to customize message text
  - `streamUiSearchResultListMessageTimeTextSize`, `streamUiSearchResultListMessageTimeTextColor`, `streamUiSearchResultListMessageTimeTextFont`, `streamUiSearchResultListMessageTimeTextFontAssets`, `streamUiSearchResultListMessageTimeTextStyle` attributes to customize message time text
- Added possibility to customize `SearchResultListView` style via `TransformStyle.searchResultListViewStyleTransformer`
- Added `streamUiTypingIndicatorViewStyle` attribute to application to customize `TypingIndicatorView`. The attribute references a style with the following attributes:
  - `streamUiTypingIndicatorAnimationView` - typing view
  - `streamUiTypingIndicatorUsersTextSize`, `streamUiTypingIndicatorUsersTextColor`, `streamUiTypingIndicatorUsersTextFont`, `streamUiTypingIndicatorUsersTextFontAssets`, `streamUiTypingIndicatorUsersTextStyle` attributes to customize typing users text
- Added possibility to customize `TypingIndicatorView` style via `TransformStyle.typingIndicatorViewStyleTransformer`
- Added new properties allowing customizing `MessageInputView` using `MessageInputViewStyle` and `AttachmentSelectionDialogStyle`:
  - `MessageInputViewStyle.fileNameTextStyle`
  - `MessageInputViewStyle.fileSizeTextStyle`
  - `MessageInputViewStyle.fileCheckboxSelectorDrawable`
  - `MessageInputViewStyle.fileCheckboxTextColor`
  - `MessageInputViewStyle.fileAttachmentEmptyStateTextStyle`
  - `MessageInputViewStyle.mediaAttachmentEmptyStateTextStyle`
  - `MessageInputViewStyle.fileAttachmentEmptyStateText`
  - `MessageInputViewStyle.mediaAttachmentEmptyStateText`
  - `MessageInputViewStyle.dismissIconDrawable`
  - `AttachmentSelectionDialogStyle.allowAccessToGalleryText`
  - `AttachmentSelectionDialogStyle.allowAccessToFilesText`
  - `AttachmentSelectionDialogStyle.allowAccessToCameraText`
  - `AttachmentSelectionDialogStyle.allowAccessToGalleryIcon`
  - `AttachmentSelectionDialogStyle.allowAccessToFilesIcon`
  - `AttachmentSelectionDialogStyle.allowAccessToCameraIcon`
  - `AttachmentSelectionDialogStyle.grantPermissionsTextStyle`
  - `AttachmentSelectionDialogStyle.recentFilesTextStyle`
  - `AttachmentSelectionDialogStyle.recentFilesText`
  - `AttachmentSelectionDialogStyle.fileManagerIcon`
  - `AttachmentSelectionDialogStyle.videoDurationTextStyle`
  - `AttachmentSelectionDialogStyle.videoIconDrawable`
  - `AttachmentSelectionDialogStyle.videoIconVisible`
  - `AttachmentSelectionDialogStyle.videoLengthLabelVisible`
- Added `StreamUi.MessageInputView` theme allowing to customize all of the `MessageInputViewStyle` properties:
  - streamUiAttachButtonEnabled
  - streamUiAttachButtonIcon
  - streamUiLightningButtonEnabled
  - streamUiLightningButtonIcon
  - streamUiMessageInputTextSize
  - streamUiMessageInputTextColor
  - streamUiMessageInputHintTextColor
  - streamUiMessageInputScrollbarEnabled
  - streamUiMessageInputScrollbarFadingEnabled
  - streamUiSendButtonEnabled
  - streamUiSendButtonEnabledIcon
  - streamUiSendButtonDisabledIcon
  - streamUiShowSendAlsoToChannelCheckbox
  - streamUiSendAlsoToChannelCheckboxGroupChatText
  - streamUiSendAlsoToChannelCheckboxDirectChatText
  - streamUiSendAlsoToChannelCheckboxTextSize
  - streamUiSendAlsoToChannelCheckboxTextColor
  - streamUiSendAlsoToChannelCheckboxTextStyle
  - streamUiMentionsEnabled
  - streamUiMessageInputTextStyle
  - streamUiMessageInputHintText
  - streamUiCommandsEnabled
  - streamUiMessageInputEditTextBackgroundDrawable
  - streamUiMessageInputDividerBackgroundDrawable
  - streamUiPictureAttachmentIcon
  - streamUiFileAttachmentIcon
  - streamUiCameraAttachmentIcon
  - streamUiAllowAccessToCameraIcon
  - streamUiAllowAccessToFilesIcon
  - streamUiAllowAccessToGalleryIcon
  - streamUiAllowAccessToGalleryText
  - streamUiAllowAccessToFilesText
  - streamUiAllowAccessToCameraText
  - streamUiGrantPermissionsTextSize
  - streamUiGrantPermissionsTextColor
  - streamUiGrantPermissionsTextStyle
  - streamUiAttachmentsRecentFilesTextSize
  - streamUiAttachmentsRecentFilesTextColor
  - streamUiAttachmentsRecentFilesTextStyle
  - streamUiAttachmentsRecentFilesText
  - streamUiAttachmentsFileManagerIcon
  - streamUiAttachmentVideoLogoIcon
  - streamUiAttachmentVideoLengthVisible
  - streamUiAttachmentVideoIconVisible
  - streamUiCommandInputCancelIcon
  - streamUiCommandInputBadgeBackgroundDrawable
  - streamUiCommandInputBadgeIcon
  - streamUiCommandInputBadgeTextSize
  - streamUiCommandInputBadgeTextColor
  - streamUiCommandInputBadgeStyle
  - streamUiAttachmentsFileNameTextSize
  - streamUiAttachmentsFileNameTextColor
  - streamUiAttachmentsFileNameTextStyle
  - streamUiAttachmentsFileSizeTextSize
  - streamUiAttachmentsFileSizeTextColor
  - streamUiAttachmentsFileSizeTextStyle
  - streamUiFileCheckBoxSelectorTextColor
  - streamUiFileCheckBoxSelectorDrawable
  - streamUiAttachmentsFilesEmptyStateTextSize
  - streamUiAttachmentsFilesEmptyStateTextColor
  - streamUiAttachmentsFilesEmptyStateStyle
  - streamUiAttachmentsMediaEmptyStateTextSize
  - streamUiAttachmentsMediaEmptyStateTextColor
  - streamUiAttachmentsMediaEmptyStateStyle
  - streamUiAttachmentsFilesEmptyStateText
  - streamUiAttachmentsMediaEmptyStateText
  - streamUiMessageInputCloseButtonIconDrawable
- Added `streamUiMessageListFileAttachmentStyle` theme attribute to customize the appearance of file attachments within messages.

### ⚠️ Changed
- Made `Channel::getLastMessage` function public
- `AttachmentSelectionDialogFragment::newInstance` requires instance of `MessageInputViewStyle` as a parameter. You can obtain a default implementation of `MessageInputViewStyle` with `MessageInputViewStyle::createDefault` method.
- Renamed `FileAttachmentsViewStyle` class to `FileAttachmentViewStyle`

### ❌ Removed
- 🚨 Breaking change: `MessageListItemStyle::reactionsEnabled` was deleted as doubling of the same flag from `MessageListViewStyle`


# July 19th, 2021 - 4.14.2
## stream-chat-android-client
### ❌ Removed
- Removed `Channel::isMuted` extension. Use `User::channelMutes` or subscribe for `NotificationChannelMutesUpdatedEvent` to get information about muted channels.

## stream-chat-android-ui-components
### 🐞 Fixed
- Fixed crash caused by missing `streamUiReplyAvatarStyle` and `streamUiMessageOptionsAvatarStyle`

### ⬆️ Improved
- "Copy Message" option is now hidden when the message contains no text to copy.

### ✅ Added
- Now you can configure the style of `AttachmentMediaActivity`.

# July 14th, 2021 - 4.14.1
## stream-chat-android-ui-components
### ✅ Added
- Added `MessageListView::requireStyle` which expose `MessageListViewStyle`. Be sure to invoke it when view is initialized already.

# July 13th, 2021 - 4.14.0
## Common changes for all artifacts
### 🐞 Fixed
- Fix scroll bug in the `MessageListView` that produces an exception related to index out of bounds.

## stream-chat-android-client
### ⬆️ Improved
- Improved `ChatClient::enableSlowMode`, `ChatClient::disableSlowMode`, `ChannelClient::enableSlowMode`, `ChannelClient::disableSlowMode` methods. Now the methods do partial channel updates so that other channel fields are not affected.

### ✅ Added
- Added `ChatClient::partialUpdateUser` method for user partial updates.

## stream-chat-android-offline
### 🐞 Fixed
- Fixed bug related to editing message in offline mode. The bug was causing message to reset to the previous one after connection was recovered.
- Fixed violation of comparison contract for nullable fields in `QuerySort::comparator`

## stream-chat-android-ui-components
### 🐞 Fixed
- Fixed the alignment of the titles in `MessageListHeaderView` when the avatar is hidden.

### ✅ Added
- Added `streamUiMessagesStart` that allows to control if the stack of messages starts at the bottom or the top.
- Added `streamUiThreadMessagesStart` that allows to control if the stack of thread messages starts at the bottom or the top.
- Added `streamUiSuggestionListViewStyle` that allows to customize `SuggestionListView` with a theme
- Added `streamUiChannelListHeaderStyle` that allows to customize ChannelListHeaderView.
- `MentionListView` can be customisable with XML parameters and with a theme.
- Added possibility to customize all avatar using themes. Create
  ```
  <style name="StreamTheme" parent="@style/StreamUiTheme">
  ```
  and customize all the avatars that you would like. All options are available here:
  https://github.com/GetStream/stream-chat-android/blob/main/stream-chat-android-ui-components/src/main/res/values/attrs.xml
- Now you can use the style `streamUiChannelListHeaderStyle` to customize ChannelListHeaderView.

### ⚠️ Changed
- 🚨 Breaking change: removed `MessageListItemStyle.threadsEnabled` property. You should use only the `MessageListViewStyle.threadsEnabled` instead. E.g. The following code will disable both _Thread reply_ message option and _Thread reply_ footnote view visible below the message list item:
```kotlin
        TransformStyle.messageListStyleTransformer = StyleTransformer {
  it.copy(threadsEnabled = false)
}
```

# July 1st, 2021 - 4.13.0
## Common changes for all artifacts
### ⬆️ Improved
- Updated to Kotlin 1.5.20

## stream-chat-android
### ✅ Added
- Added `ChatUi.Builder#withImageHeadersProvider` to allow adding custom headers to image requests

## stream-chat-android-client
### ⚠️ Changed
- Using the `useNewSerialization` option on the `ChatClient.Builder` to opt out from using the new serialization implementation is now an error. Please start using the new serialization implementation, or report any issues keeping you from doing so. The old implementation will be removed soon.

## stream-chat-android-offline
### 🐞 Fixed
- By default we use backend request to define is new message event related to our query channels specs or not. Now filtering by BE only fields works for channels

## stream-chat-android-ui-components
### ✅ Added
- Added new attributes to `MessageInputView` allowing to customize the style of input field during command input:
  - `streamUiCommandInputBadgeTextSize`, `streamUiCommandInputBadgeTextColor`, `streamUiCommandInputBadgeFontAssets`, `streamUiCommandInputBadgeFont`, `streamUiCommandInputBadgeStyle` attributes to customize the text appearance of command name inside command badge
  - `streamUiCommandInputCancelIcon` attribute to customize the icon for cancel button
  - `streamUiCommandInputBadgeIcon` attribute to customize the icon inside command badge
  - `streamUiCommandInputBadgeBackgroundDrawable` attribute to customize the background shape of command badge
- Added possibility to customize `MessageListHeaderView` style via `streamUiMessageListHeaderStyle` theme attribute and via `TransformStyle.messageListHeaderStyleTransformer`.
- Added new attributes to `MessageInputView`:
  - `streamUiCommandIcon` attribute to customize the command icon displayed for each command item in the suggestion list popup
  - `streamUiLightningIcon` attribute to customize the lightning icon displayed in the top left corner of the suggestion list popup
- Added support for customizing `SearchInputView`
  - Added `SearchInputViewStyle` class allowing customization using `TransformStyle` API
  - Added XML attrs for `SearchInputView`:
    - `streamUiSearchInputViewHintText`
    - `streamUiSearchInputViewSearchIcon`
    - `streamUiSearchInputViewClearInputIcon`
    - `streamUiSearchInputViewBackground`
    - `streamUiSearchInputViewTextColor`
    - `streamUiSearchInputViewHintColor`
    - `streamUiSearchInputViewTextSize`
- Added `ChatUi#imageHeadersProvider` to allow adding custom headers to image requests

### ⚠️ Changed
- 🚨 Breaking change: moved `commandsTitleTextStyle`, `commandsNameTextStyle`, `commandsDescriptionTextStyle`, `mentionsUsernameTextStyle`, `mentionsNameTextStyle`, `mentionsIcon`, `suggestionsBackground` fields from `MessageInputViewStyle` to `SuggestionListViewStyle`. Their values can be customized via `TransformStyle.suggestionListStyleTransformer`.
- Made `SuggestionListController` and `SuggestionListUi` public. Note that both of these are _experimental_, which means that the API might change at any time in the future (even without a deprecation cycle).
- Made `AttachmentSelectionDialogFragment` _experimental_ which means that the API might change at any time in the future (even without a deprecation cycle).


# June 23th, 2021 - 4.12.1
## stream-chat-android-client
### ✅ Added
- Added `ChannelClient::sendEvent` method which allows to send custom events.
- Added nullable `User` field to `UnknownEvent`.

### ❌ Removed
- Removed the `Message::attachmentsSyncStatus` field


## stream-chat-android-offline
### 🐞 Fixed
- Fixed `in` and `nin` filters when filtering by extra data field that is an array.
- Fixed crash when adding a reaction to a thread message.

### ⬆️ Improved
- Now attachments can be sent while being in offline


## stream-chat-android-ui-common
### ✅ Added
- Made `AttachmentSelectionDialogFragment` public. Use `newInstance` to create instances of this Fragment.


## stream-chat-android-ui-components
### ⬆️ Improved
- Hide suggestion list popup when keyboard is hidden.

### ✅ Added
- Added the `MessageInputView::hideSuggestionList` method to hide the suggestion list popup.


# June 15th, 2021 - 4.12.0
## stream-chat-android-client
### 🐞 Fixed
- Fixed thrown exception type while checking if `ChatClient` is initialized

## stream-chat-android-offline
### 🐞 Fixed
- Fixed bug where reactions of other users were sometimes displayed as reactions of the current user.
- Fixed bug where deleted user reactions were sometimes displayed on the message options overlay.

## stream-chat-android-ui-common
### 🐞 Fixed
- Fixed bug where files without extension in their name lost the mime type.
- Using offline.ChatDomain instead of livedata.ChatDomain in ChannelListViewModel.

## stream-chat-android-ui-components
### 🐞 Fixed
- Fixing the save of pictures from AttachmentGalleryActivity. When external storage
  permission is not granted, now it asks for it.
### ⬆️ Improved
- Added default implementation of "Leave channel" click listener to `ChannelListViewModelBinding`

### ✅ Added
- Added `streamUiChannelActionsDialogStyle` attribute to application theme and `ChannelListView` to customize channel actions dialog appearance. The attribute references a style with the following attributes:
  - `streamUiChannelActionsMemberNamesTextSize`, `streamUiChannelActionsMemberNamesTextColor`, `streamUiChannelActionsMemberNamesTextFont`, `streamUiChannelActionsMemberNamesTextFontAssets`, `streamUiChannelActionsMemberNamesTextStyle` attributes to customize dialog title with member names
  - `streamUiChannelActionsMemberInfoTextSize`, `streamUiChannelActionsMemberInfoTextColor`, `streamUiChannelActionsMemberInfoTextFont`, `streamUiChannelActionsMemberInfoTextFontAssets`, `streamUiChannelActionsMemberInfoTextStyle` attributes to customize dialog subtitle with member info
  - `streamUiChannelActionsItemTextSize`, `streamUiChannelActionsItemTextColor`, `streamUiChannelActionsItemTextFont`, `streamUiChannelActionsItemTextFontAssets`, `streamUiChannelActionsItemTextStyle` attributes to customize action item text style
  - `streamUiChannelActionsWarningItemTextSize`, `streamUiChannelActionsWarningItemTextColor`, `streamUiChannelActionsWarningItemTextFont`, `streamUiChannelActionsWarningItemTextFontAssets`, `streamUiChannelActionsWarningItemTextStyle` attributes to customize warning action item text style
  - `streamUiChannelActionsViewInfoIcon` attribute to customize "View Info" action icon
  - `streamUiChannelActionsViewInfoEnabled` attribute to hide/show "View Info" action item
  - `streamUiChannelActionsLeaveGroupIcon` attribute to customize "Leave Group" action icon
  - `streamUiChannelActionsLeaveGroupEnabled` attribute to hide/show "Leave Group" action item
  - `streamUiChannelActionsDeleteConversationIcon` attribute to customize "Delete Conversation" action icon
  - `streamUiChannelActionsDeleteConversationEnabled` attribute to hide/show "Delete Conversation" action item
  - `streamUiChannelActionsCancelIcon` attribute to customize "Cancel" action icon
  - `streamUiChannelActionsCancelEnabled` attribute to hide/show "Cancel" action item
  - `streamUiChannelActionsBackground` attribute for dialog's background
- Added `streamUiIconOnlyVisibleToYou` attribute to `MessageListView` to allow customizing "Only visible to you" icon placed in messages footer
- Added `GiphyViewHolderStyle` to `MessageListViewStyle` to allow customizing `GiphyViewHolder`. The new style comes together with following `MessageListView` attributes:
  - `streamUiGiphyCardBackgroundColor` attribute to customize card's background color
  - `streamUiGiphyCardElevation` attribute to customize card's elevation
  - `streamUiGiphyCardButtonDividerColor` attribute to customize dividers' colors
  - `streamUiGiphyIcon` attribute to customize Giphy icon
  - `streamUiGiphyLabelTextSize`, `streamUiGiphyLabelTextColor`, `streamUiGiphyLabelTextFont`, `streamUiGiphyLabelTextFontAssets`, `streamUiGiphyLabelTextStyle` attributes to customize label
  - `streamUiGiphyQueryTextSize`, `streamUiGiphyQueryTextColor`, `streamUiGiphyQueryTextFont`, `streamUiGiphyQueryTextFontAssets`, `streamUiGiphyQueryTextStyle` attributes to customize query text
  - `streamUiGiphyCancelButtonTextSize`, `streamUiGiphyCancelButtonTextColor`, `streamUiGiphyCancelButtonTextFont`, `streamUiGiphyCancelButtonTextFontAssets`, `streamUiGiphyCancelButtonTextStyle` attributes to customize cancel button text
  - `streamUiGiphyShuffleButtonTextSize`, `streamUiGiphyShuffleButtonTextColor`, `streamUiGiphyShuffleButtonTextFont`, `streamUiGiphyShuffleButtonTextFontAssets`, `streamUiGiphyShuffleButtonTextStyle` attributes to customize shuffle button text
  - `streamUiGiphySendButtonTextSize`, `streamUiGiphySendButtonTextColor`, `streamUiGiphySendButtonTextFont`, `streamUiGiphySendButtonTextFontAssets`, `streamUiGiphySendButtonTextStyle` attributes to customize send button text
- Adding extra XML attrs allowing to customize "Send also to channel" CheckBox at `MessageInputView` component:
  - `MessageInputView.streamUiSendAlsoToChannelCheckboxDrawable`
  - `MessageInputView.streamUiSendAlsoToChannelCheckboxDirectChatText`
  - `MessageInputView.streamUiSendAlsoToChannelCheckboxGroupChatText`
  - `MessageInputView.streamUiSendAlsoToChannelCheckboxTextStyle`
  - `MessageInputView.streamUiSendAlsoToChannelCheckboxTextColor`
  - `MessageInputView.streamUiSendAlsoToChannelCheckboxTextSize`
- Added `streamUiWarningMessageOptionsTextSize`, `streamUiWarningMessageOptionsTextColor`, `streamUiWarningMessageOptionsTextFont`, `streamUiWarningMessageOptionsFontAssets`, `streamUiWarningMessageOptionsTextStyle` attributes to `MessageListView` for customizing warning actions text appearance
- Deprecated multiple views' tint properties and attributes. Use custom drawables instead.
- Added `MediaAttachmentViewStyle` to allow customizing the appearance of media attachments in the message list. The new style comes together with following `MediaAttachmentView` attributes:
  - `progressIcon` - attribute to customize animated progress drawable when image is loading
  - `giphyIcon` - attribute to customize Giphy icon
  - `imageBackgroundColor` - attribute to customize image background color
  - `moreCountOverlayColor` - attribute to customize the color of "more count" semi-transparent overlay
  - `moreCountTextStyle` - attribute to customize text appearance of more count text
- Added `MessageReplyStyle` class allowing to customize MessageReply item view on MessageListView.
  Customization can be done using `TransformStyle` API or XML attributes of `MessageListView`:
  - `streamUiMessageReplyBackgroundColorMine`
  - `streamUiMessageReplyBackgroundColorTheirs`
  - `streamUiMessageReplyTextSizeMine`
  - `streamUiMessageReplyTextColorMine`
  - `streamUiMessageReplyTextFontMine`
  - `streamUiMessageReplyTextFontAssetsMine`
  - `streamUiMessageReplyTextStyleMine`
  - `streamUiMessageReplyTextSizeTheirs`
  - `streamUiMessageReplyTextColorTheirs`
  - `streamUiMessageReplyTextFontTheirs`
  - `streamUiMessageReplyTextFontAssetsTheirs`
  - `streamUiMessageReplyTextStyleTheirs`
  - `streamUiMessageReplyLinkColorMine`
  - `streamUiMessageReplyLinkColorTheirs`
  - `streamUiMessageReplyLinkBackgroundColorMine`
  - `streamUiMessageReplyLinkBackgroundColorTheirs`
  - `streamUiMessageReplyStrokeColorMine`
  - `streamUiMessageReplyStrokeWidthMine`
  - `streamUiMessageReplyStrokeColorTheirs`
  - `streamUiMessageReplyStrokeWidthTheirs`
- Added `FileAttachmentsViewStyle` class allowing to customize FileAttachmentsView item view on MessageListView.
- Added `MessageInputView::setSuggestionListViewHolderFactory` method which allows to provide custom views from suggestion list popup.

### ⚠️ Changed
- Changed the naming of string resources. The updated names can be reviewed in:
  - `strings_common.xml`
  - `strings_attachment_gallery.xml`
  - `strings_channel_list.xml`
  - `strings_channel_list_header.xml`
  - `strings_mention_list.xml`
  - `strings_message_input.xml`
  - `strings_message_list.xml`
  - `strings_message_list_header.xml`
  - `strings_search.xml`

# May 2nd, 2021 - 4.11.0
## Common changes for all artifacts
### 🐞 Fixed
- Fixed channel list sorting
### ⬆️ Improved
- Updated to Kotlin 1.5.10, coroutines 1.5.0
- Updated to Android Gradle Plugin 4.2.1
- Updated Room version to 2.3.0
- Updated Firebase, AndroidX, and other dependency versions to latest, [see here](https://github.com/GetStream/stream-chat-android/pull/1895) for more details
- Marked many library interfaces that should not be implemented by clients as [sealed](https://kotlinlang.org/docs/sealed-classes.html)
- Removed Fresco, PhotoDraweeView, and FrescoImageViewer dependencies (replaced by StfalconImageViewer)

## stream-chat-android
### 🐞 Fixed
- Fixing filter for draft channels. Those channels were not showing in the results, even when the user asked for them. Now this is fixed and the draft channels can be included in the `ChannelsView`.
- Fixed link preview UI issues in old-ui package
- Fixed crashes when opening the image gallery.

## stream-chat-android-client
### 🐞 Fixed
- Fixed querying banned users using new serialization.
- Fixed the bug when wrong credentials lead to inability to login
- Fixed issues with Proguard stripping response classes in new serialization implementation incorrectly

### ⬆️ Improved
- Improved handling push notifications:
  - Added `ChatClient.handleRemoteMessage` for remote message handling
  - Added `ChatClient.setFirebaseToken` for setting Firebase token
  - Added `NotificationConfig::pushNotificationsEnabled` for disabling push notifications
  - Deprecated `ChatClient.onMessageReceived`
  - Deprecated `ChatClient.onNewTokenReceived`
  - Changed `ChatNotificationHandler::buildNotification` signature - it now receives `Channel` and `Message` and returns `NotificationCompat.Builder` for better customization
  - Deprecated `ChatNotificationHandler.getSmallIcon`
  - Deprecated `ChatNotificationHandler.getFirebaseMessageIdKey`
  - Deprecated `ChatNotificationHandler.getFirebaseChannelIdKey`
  - Deprecated `ChatNotificationHandler.getFirebaseChannelTypeKey`
  - Changed `ChatNotificationHandler::onChatEvent` - it now doesn't handle events by default and receives `NewMessageEvent` instead of generic `ChatEvent`
- Improved error description provided by `ChatClient::sendImage`, `ChatClient::sendFile`, `ChannelClient::sendImage` and `ChannelClient::sendFile` methods if upload fails.

### ✅ Added
- Added `ChatClient::truncateChannel` and `ChannelClient::truncate` methods to remove messages from a channel.
- Added `DisconnectCause` to `DisconnectedEvent`
- Added method `SocketListener::onDisconnected(cause: DisconnectCause)`
- Added possibility to group notifications:
  - Notifications grouping is disabled by default and can be enabled using `NotificationConfig::shouldGroupNotifications`
  - If enabled, by default notifications are grouped by Channel's cid
  - Notifications grouping can be configured using `ChatNotificationHandler` and `NotificationConfig`
- Added `ChatNotificationHandler::getFirebaseMessaging()` method in place of `ChatNotificationHandler::getFirebaseInstanceId()`.
  It should be used now to fetch Firebase token in the following way: `handler.getFirebaseMessaging()?.token?.addOnCompleteListener {...}`.
- Added `Message.attachmentsSyncStatus: SyncStatus` property.

### ⚠️ Changed
- Changed the return type of `FileUploader` methods from nullable string to `Result<String>`.
- Updated `firebase-messaging` library to the version `22.0.0`. Removed deprecated `FirebaseInstanceId` invocations from the project.

### ❌ Removed
- `ChatNotificationHandler::getFirebaseInstanceId()` due to `FirebaseInstanceId` being deprecated. It's replaced now with `ChatNotificationHandler::getFirebaseMessaging()`.

## stream-chat-android-ui-components
### 🐞 Fixed
Fixing filter for draft channels. Those channels were not showing in the results, even when the user asked for them. Now this is fixed and the draft channels can be included in the `ChannelListView`.
Fixed bug when for some video attachments activity with media player wasn't shown.

### ✅ Added
- Added `topLeft`, `topRight`, `bottomLeft`, `bottomRight` options to the `streamUiAvatarOnlineIndicatorPosition` attribute of `AvatarView` and corresponding constants to `AvatarView.OnlineIndicatorPosition` enum.

### ⚠️ Changed
- Swipe options of `ChannelListView` component:
  - "Channel more" option is now not shown by default because we are not able to provide generic, default implementation for it.
    If you want to make this option visible, you need to set `app:streamUiChannelOptionsEnabled="true"` explicitly to `io.getstream.chat.android.ui.channel.list.ChannelListView` component.
  - "Channel delete" option has now default implementation. Clicking on the "delete" icon shows AlertDialog asking to confirm Channel deletion operation.

# May 11th, 2021 - 4.10.0
## stream-chat-android-client
### 🐞 Fixed
- Fixed the usage of `ProgressCallback` in `ChannelClient::sendFile` and `ChannelClient::sendImage` methods.

### ✅ Added
- Added `ChannelClient::deleteFile` and `ChannelClient::deleteImage` methods.
- Added `NotificationInviteRejectedEvent`
- Added `member` field to the `NotificationRemovedFromChannel` event
- Added `totalUnreadCount` and `unreadChannels` fields to the following events:
- `notification.channel_truncated`
- `notification.added_to_channel`
- `notification.channel_deleted`
- Added `channel` field to the `NotificationInviteAcceptedEvent` event
- Added `channel` field to the `NotificationInviteRejectedEvent` event

### ⚠️ Changed
- **The client now uses a new serialization implementation by default**, which was [previously](https://github.com/GetStream/stream-chat-android/releases/tag/4.8.0) available as an opt-in API.
  - This new implementation is more performant and greatly improves type safety in the networking code of the SDK.
  - If you experience any issues after upgrading to this version of the SDK, you can call `useNewSerialization(false)` when building your `ChatClient` to revert to using the old implementation. Note however that we'll be removing the old implementation soon, so please report any issues found.
  - To check if the new implementation is causing any failures in your app, enable error logging on `ChatClient` with the `logLevel` method, and look for the `NEW_SERIALIZATION_ERROR` tag in your logs while using the SDK.
- Made the `user` field in `channel.hidden` and `notification.invite_accepter` events non nullable.
- Updated channels state after `NotificationInviteRejectedEvent` or `NotificationInviteAcceptedEvent` is received

### ❌ Removed
- Removed redundant events which can only be received by using webhooks:
  - `channel.created`
  - `channel.muted`
  - `channel.unmuted`
  - `channel.muted`
  - `channel.unmuted`
- Removed `watcherCount` field from the following events as they are not returned with the server response:
  - `message.deleted`
  - `message.read`
  - `message.updated`
  - `notification.mark_read`
- Removed `user` field from the following events as they are not returned with the server response:
  - `notification.channel_deleted`
  - `notification.channel_truncated`
## stream-chat-android-offline
### 🐞 Fixed
- Fixed an issue when CustomFilter was configured with an int value but the value from the API was a double value
### ⚠️ Changed

- Changed the upload logic in `ChannelController` for the images unsupported by the Stream CDN. Now such images are uploaded as files via `ChannelClient::sendFile` method.
### ❌ Removed

## stream-chat-android-ui-common
### ⬆️ Improved
- Updated ExoPlayer version to 2.13.3

### ⚠️ Changed
- Deprecated `MessageInputViewModel::editMessage`. Use `MessageInputViewModel::messageToEdit` and `MessageInputViewModel::postMessageToEdit` instead.
- Changed `MessageInputViewModel::repliedMessage` type to `LiveData`. Use `ChatDomain::setMessageForReply` for setting message for reply.
- Changed `MessageListViewModel::mode` type to `LiveData`. Mode is handled internally and shouldn't be modified outside the SDK.

## stream-chat-android-ui-components
### 🐞 Fixed
- Removed empty badge for selected media attachments.

### ✅ Added
- Added `messageLimit` argument to `ChannelListViewModel` and `ChannelListViewModelFactory` constructors to allow changing the number of fetched messages for each channel in the channel list.

# April 30th, 2021 - 4.9.2
## stream-chat-android-offline
### ✅ Added
- Added `ChatDomain::user`, a new property that provide the current user into a LiveData/StateFlow container

### ⚠️ Changed
- `ChatDomain::currentUser` has been warning-deprecated because it is an unsafe property that could be null, you should subscribe to `ChatDomain::user` instead

## stream-chat-android-ui-components
### 🐞 Fixed
- Fixed NPE on MessageInputViewModel when the it was initialized before the user was set

# April 29th, 2021 - 4.9.1
## stream-chat-android
### ⬆️ Improved
* Updated coil dependency to the latest version. This fixes problem with .heic, and .heif attachment metadata parsing.

## stream-chat-android-client
### 🐞 Fixed
- Optimized the number of `ChatClient::addDevice` API calls

### ⬆️ Improved
- Events received after the client closes the connection are rejected

## stream-chat-android-offline
### 🐞 Fixed
- Fixed offline reactions sync

### ✅ Added
- Added new versions with API based on kotlin `StateFlow` for the following classes:
  * `io.getstream.chat.android.offline.ChatDomain`
  * `io.getstream.chat.android.offline.channel.ChannelController`
  * `io.getstream.chat.android.offline.thread.ThreadController`
  * `io.getstream.chat.android.offline.querychannels.QueryChannelsController`

## stream-chat-android-ui-common
### 🐞 Fixed
- Fixed crash related to accessing `ChatDomain::currentUser` in `MessageListViewModel` before user is connected

## stream-chat-android-ui-components
### ⬆️ Improved
* Updated coil dependency to the latest version. This fixes problem with .heic, and .heif attachment metadata parsing.

### ✅ Added
Customization of icons in Attachment selection dialog
you can use:
- app:streamUiPictureAttachmentIcon
  Change the icon for the first item in the list of icons
- app:streamUiPictureAttachmentIconTint
  Change the tint color for icon of picture selection
- app:streamUiFileAttachmentIcon
  Change the icon for the second item in the list of icons
- app:streamUiFileAttachmentIconTint
  Change the tint color for icon of file selection
- app:streamUiCameraAttachmentIcon
  Change the icon for the third item in the list of icons
- app:streamUiCameraAttachmentIconTint
  Change the tint color for icon of camera selection
- Added support for error messages
- Added attrs to `MessageListView` that allow to customize error message text style:
  * `streamUiErrorMessageTextSize`
  * `streamUiErrorMessageTextColor`
  * `streamUiErrorMessageTextFont`
  * `streamUiErrorMessageTextFontAssets`
  * `streamUiErrorMessageTextStyle`

# April 21th, 2021 - 4.9.0
## Common changes for all artifacts
### ✅ Added
Added icon to show when channel is muted in ChannelListView.
It is possible to customize the color and the drawable of the icon.

## stream-chat-android
### 🐞 Fixed
- Fixed multiline messages which were displayed in a single line

### ❌ Removed
- Removed deprecated `MessageListView::setViewHolderFactory` method
- Removed deprecated `Chat` interface

## stream-chat-android-client
### 🐞 Fixed
- Fixed: local cached hidden channels stay hidden even though new message is received.
- Make `Flag::approvedAt` nullable
- Fixed error event parsing with new serialization implementation

### ✅ Added
- Added `ChatClient::updateChannelPartial` and `ChannelClient::updatePartial` methods for partial updates of channel data.

### ⚠️ Changed
- Deprecated `ChannelClient::unBanUser` method
- Deprecated `ChatClient::unBanUser` method
- Deprecated `ChatClient::unMuteChannel` method

### ❌ Removed
- Removed deprecated `ChatObservable` class and all its uses
- Removed deprecated `ChannelControler` interface

## stream-chat-android-offline
### ✅ Added
- Added the following use case functions to `ChatDomain` which are supposed to replace `ChatDomain.useCases` property:
  * `ChatDomain::replayEventsForActiveChannels` Adds the provided channel to the active channels and replays events for all active channels.
  * `ChatDomain::getChannelController` Returns a `ChannelController` for given cid.
  * `ChatDomain::watchChannel` Watches the given channel and returns a `ChannelController`.
  * `ChatDomain::queryChannels` Queries offline storage and the API for channels matching the filter. Returns a queryChannelsController.
  * `ChatDomain::getThread` Returns a thread controller for the given channel and message id.
  * `ChatDomain::loadOlderMessages` Loads older messages for the channel.
  * `ChatDomain::loadNewerMessages` Loads newer messages for the channel.
  * `ChatDomain::loadMessageById` Loads message for a given message id and channel id.
  * `ChatDomain::queryChannelsLoadMore` Load more channels for query.
  * `ChatDomain::threadLoadMore` Loads more messages for the specified thread.
  * `ChatDomain::createChannel` Creates a new channel.
  * `ChatDomain::sendMessage` Sends the message.
  * `ChatDomain::cancelMessage` Cancels the message of "ephemeral" type.
  * `ChatDomain::shuffleGiphy` Performs giphy shuffle operation.
  * `ChatDomain::sendGiphy` Sends selected giphy message to the channel.
  * `ChatDomain::editMessage` Edits the specified message.
  * `ChatDomain::deleteMessage` Deletes the specified message.
  * `ChatDomain::sendReaction` Sends the reaction.
  * `ChatDomain::deleteReaction` Deletes the specified reaction.
  * `ChatDomain::keystroke` It should be called whenever a user enters text into the message input.
  * `ChatDomain::stopTyping` It should be called when the user submits the text and finishes typing.
  * `ChatDomain::markRead` Marks all messages of the specified channel as read.
  * `ChatDomain::markAllRead` Marks all messages as read.
  * `ChatDomain::hideChannel` Hides the channel with the specified id.
  * `ChatDomain::showChannel` Shows a channel that was previously hidden.
  * `ChatDomain::leaveChannel` Leaves the channel with the specified id.
  * `ChatDomain::deleteChannel` Deletes the channel with the specified id.
  * `ChatDomain::setMessageForReply` Set the reply state for the channel.
  * `ChatDomain::downloadAttachment` Downloads the selected attachment to the "Download" folder in the public external storage directory.
  * `ChatDomain::searchUsersByName` Perform api request with a search string as autocomplete if in online state. Otherwise performs search by name in local database.
  * `ChatDomain::queryMembers` Query members of a channel.
- Added `ChatDomain::removeMembers` method
- Added `ChatDomain::createDistinctChannel` A use-case for creating a channel based on its members.
- Added `ChatDomain::removeMembers` method

### ⚠️ Changed
- Deprecated `ChatDomain.useCases`. It has `DeprecationLevel.Warning` and still can be used. However, it will be not available in the future, so please consider migrating to use `ChatDomain` use case functions instead.
- Deprecated `GetUnreadChannelCount`
- Deprecated `GetTotalUnreadCount`

## stream-chat-android-ui-common
### 🐞 Fixed
- Fixed compatibility with latest Dagger Hilt versions

## stream-chat-android-ui-components
### 🐞 Fixed
- Fixed not perfectly rounded avatars
- `MessageInputView::UserLookupHandler` is not overridden everytime that members livedata is updated
- Fixed doubled command prefix when the command contains user mention
- Fixed handling user mute state in default `MessageListViewOptions` dialog
- Fixed incorrect "last seen" text
- Fixed multiline messages which were displayed in a single line

### ⬆️ Improved
- Setting external SuggestionListView is no longer necessary to display suggestions popup
### ✅ Added
- Added `ChatUI.supportedReactions: SupportedReactions` property, also introduced `SupportedReactions`, and `ReactionDrawable` class.
  It allows defining a set of supported reactions by passing a `Map<String, ReactionDrawable>` in constructor. `ReactionDrawable` is a wrapping class holding two `Drawable` instances - for active and inactive reaction states.
- Added methods and attrs to `MessageListView` that allow to customize visibility of message options:
  * `MessageListView::setDeleteMessageConfirmationEnabled`
  * `MessageListView::setCopyMessageEnabled`
  * `MessageListView::setBlockUserEnabled`
  * `MessageListView::setMuteUserEnabled`
  * `MessageListView::setMessageFlagEnabled`
  * `MessageListView::setReactionsEnabled`
  * `MessageListView::setRepliesEnabled`
  * `MessageListView::setThreadsEnabled`
  * `MessageListView.streamUiFlagMessageOptionEnabled`
  * `MessageListView.streamUiMuteUserOptionEnabled`
  * `MessageListView.streamUiBlockUserOptionEnabled`
  * `MessageListView.streamUiCopyMessageActionEnabled`
- Added confirmation dialog for flagging message option:
  * Added `MessageListView::flagMessageConfirmationEnabled` attribute
- Added `MessageListView::setFlagMessageResultHandler` which allows to handle flag message result
- Added support for system messages
- Added attrs to `MessageListView` that allow to customize system message text style:
  * `streamUiSystemMessageTextSize`
  * `streamUiSystemMessageTextColor`
  * `streamUiSystemMessageTextFont`
  * `streamUiSystemMessageTextFontAssets`
  * `streamUiSystemMessageTextStyle`
- Added attrs to `MessageListView` that allow to customize message option text style:
  * `streamUiMessageOptionsTextSize`
  * `streamUiMessageOptionsTextColor`
  * `streamUiMessageOptionsTextFont`
  * `streamUiMessageOptionsTextFontAssets`
  * `streamUiMessageOptionsTextStyle`
- Added attrs to `MessageListView` that allow to customize user reactions title text style:
  * `streamUiUserReactionsTitleTextSize`
  * `streamUiUserReactionsTitleTextColor`
  * `streamUiUserReactionsTitleTextFont`
  * `streamUiUserReactionsTitleTextFontAssets`
  * `streamUiUserReactionsTitleTextStyle`
- Added attrs to `MessageListView` that allow to customize colors of message options background, user reactions card background, overlay dim color and warning actions color:
  * `streamUiMessageOptionBackgroundColor`
  * `streamUiUserReactionsBackgroundColor`
  * `streamUiOptionsOverlayDimColor`
  * `streamUiWarningActionsTintColor`
- Added `ChatUI.mimeTypeIconProvider: MimeTypeIconProvider` property which allows to customize file attachment icons.

### ⚠️ Changed
- Now the "block user" feature is disabled. We're planning to improve the feature later. Stay tuned!
- Changed gallery background to black in dark mode

# April 8th, 2021 - 4.8.1
## Common changes for all artifacts
### ⚠️ Changed
- We've cleaned up the transitive dependencies that our library exposes to its clients. If you were using other libraries implicitly through our SDK, you'll now have to depend on those libraries directly instead.

## stream-chat-android
### 🐞 Fixed
- Fix Attachment Gravity

### ✅ Added
- Provide AvatarView class

## stream-chat-android-offline
### 🐞 Fixed
- Fix Crash on some devices that are not able to create an Encrypted SharedPreferences
- Fixed the message read indicator in the message list
- Added missing `team` field to `ChannelEntity` and `ChannelData`

### ✅ Added
- Add `ChatDomain::removeMembers` method

## stream-chat-android-ui-common
### 🐞 Fixed
- Fixed getting files provided by content resolver.

### ⚠️ Changed
- Added theme to all activities all the SDK. You can override then in your project by redefining the styles:
- StreamUiAttachmentGalleryActivityStyle
- StreamUiAttachmentMediaActivityStyle
- StreamUiAttachmentActivityStyle

## stream-chat-android-ui-components
### 🐞 Fixed
- Fixed attr streamUiCopyMessageActionEnabled. From color to boolean.
- Now it is possible to change the color of `MessageListHeaderView` from the XML.
- Fixed the `MessageListView::setUserClickListener` method.
- Fixed bugs in handling empty states for `ChannelListView`. Deprecated manual methods for showing/hiding empty state changes.
- Fix `ChannelListHeaderView`'s title position when user avatar or action button is invisible
- Fix UI behaviour for in-progress file uploads
- Fix extension problems with file uploads when attachment names contain spaces
- Fix reaction bubbles which were shown behind message attachment views

### ✅ Added
- Now it is possible to change the back button of MessageListHeaderView using `app:streamUiMessageListHeaderBackButtonIcon`
- Now it is possible to inject `UserLookupHandler` into `MessageInputView` in order to implement custom users' mention lookup algorithm

# March 31th, 2021 - 4.8.0
## Common changes for all artifacts
### 🐞 Fixed
Group channels with 1<>1 behaviour the same way as group channels with many users
It is not possible to remove users from distinct channels anymore.
### ⬆️ Improved
it is now possible to configure the max lines of a link description. Just use
`app:streamUiLinkDescriptionMaxLines` when defining MessageListView

It is now possible to configure the max size of files and an alert is shown when
a files bigger than this is selected.
### ✅ Added
Configure enable/disable of replies using XML in `MessageListView`
Option `app:streamUiReactionsEnabled` in `MessageListView` to enable or disable reactions
It is possible now to configure the max size of the file upload using
`app:streamUiAttachmentMaxFileSizeMb`

## stream-chat-android
### 🐞 Fixed
- Fixed crash when sending GIF from Samsung keyboard

## stream-chat-android-client
### 🐞 Fixed
- Fixed parsing of `createdAt` property in `MessageDeletedEvent`

### ⬆️ Improved
- Postponed queries as run as non-blocking

### ✅ Added
- **Added a brand new serialization implementation, available as an opt-in API for now.** This can be enabled by making a `useNewSerialization(true)` call on the `ChatClient.Builder`.
  - This new implementation will be more performant and greatly improve type safety in the networking code of the SDK.
  - The old implementation remains the default for now, while we're making sure the new one is bug-free.
  - We recommend that you opt-in to the new implementation and test your app with it, so that you can report any issues early and we can get them fixed before a general rollout.
- Added `unflagMessage(messageId)` and `unflagUser(userId)` methods to `ChatClient`
- Added support for querying banned users - added `ChatClient::queryBannedUsers` and `ChannelClient::queryBannedUsers`
- Added `uploadsEnabled`, `urlEnrichmentEnabled`, `customEventsEnabled`, `pushNotificationsEnabled`, `messageRetention`, `automodBehavior` and `blocklistBehavior` fields to channel config

### ⚠️ Changed
- Renamed `ChannelId` property to `channelId` in both `ChannelDeletedEvent` and `NotificationChannelDeletedEvent`
- Deprecated `ChatClient::unMuteChannel`, the `ChatClient::unmuteChannel` method should be used instead
- Deprecated `ChatClient::unBanUser`, the `ChatClient::unbanUser` method should be used instead
- Deprecated `ChannelClient::unBanUser`, the `ChannelClient::unbanUser` method should be used instead
- Deprecated `ChannelController::unBanUser`, the `ChannelController::unbanUser` method should be used instead

## stream-chat-android-offline
### 🐞 Fixed
- Fixed an issue that didn't find the user when obtaining the list of messages
- Fix refreshing not messaging channels which don't contain current user as a member

## stream-chat-android-ui-common
### ⬆️ Improved
- Show AttachmentMediaActivity for video attachments

### ✅ Added
- `AvatarView.streamUiAvatarOnlineIndicatorColor` and `AvatarView.streamUiAvatarOnlineIndicatorBorderColor` attrs

## stream-chat-android-ui-components
### 🐞 Fixed
- Now replied messages are shown correctly with the replied part in message options
- `MessageListView::enterThreadListener` is properly notified when entering into a thread
- Fix initial controls state in `MessageInputView`
- Fix crashing when open attachments destination

### ⬆️ Improved
- Add support of non-image attachment types to the default attachment click listener.

### ✅ Added
- `MessageInputView` now uses the cursor `stream_ui_message_input_cursor.xml` instead of accent color. To change the cursor, override `stream_ui_message_input_cursor.xml`.
- Replacing `ChatUI` with new `io.getstream.chat.android.ui.ChatUI` implementation
- Added possibility to configure delete message option visibility using `streamUiDeleteMessageEnabled` attribute, and `MessageListView::setDeleteMessageEnabled` method
- Add `streamUiEditMessageEnabled` attribute to `MessageListView` and `MessageListView::setEditMessageEnabled` method to enable/disable the message editing feature
- Add `streamUiMentionsEnabled` attribute to `MessageInputView` and `MessageInputView::setMentionsEnabled` method to enable/disable mentions
- Add `streamUiThreadsEnabled` attribute to `MessageListView` and `MessageListView::setThreadsEnabled` method to enable/disable the thread replies feature
- Add `streamUiCommandsEnabled` attribute to `MessageInputView` and `MessageInputView::setCommandsEnabled` method to enable/disable commands
- Add `ChannelListItemPredicate` to our `channelListView` to allow filter `ChannelListItem` before they are rendered
- Open `AvatarBitmapFactory` class
- Add `ChatUI::avatarBitmapFactory` property to allow custom implementation of `AvatarBitmapFactory`
- Add `AvatarBitmapFactory::userBitmapKey` method to generate cache key for a given User
- Add `AvatarBitmapFactory::channelBitmapKey` method to generate cache key for a given Channel
- Add `StyleTransformer` class to allow application-wide style customizations
- Add the default font field to `TextStyle`
- Add new method `ChatFonts::setFont(textStyle: TextStyle, textView: TextView, defaultTypeface: Typeface)`
- Add attributes for `MessageListView` in order to customize styles of:
  - Mine message text
  - Theirs message text
  - User name text in footer of Message
  - Message date in footer of Message
  - Thread replies counter in footer of Message
  - Link title text
  - Link description text
  - Date separator text
  - Deleted message text and background
  - Reactions style in list view and in options view
  - Indicator icons in footer of Message
  - Unread count badge on scroll to bottom button
  - Message stroke width and color for mine and theirs types
    It is now possible to customize the following attributes for `ChannelListView`:
- `streamUiChannelOptionsIcon` - customize options icon
- `streamUiChannelDeleteIcon` - customize delete icon
- `streamUiChannelOptionsEnabled` - hide/show options icon
- `streamUiChannelDeleteEnabled` - hide/show delete button
- `streamUiSwipeEnabled` - enable/disable swipe action
- `streamUiBackgroundLayoutColor` - customize the color of "background layout"
- `streamUiChannelTitleTextSize` - customize channel name text size
- `streamUiChannelTitleTextColor` - customize channel name text color
- `streamUiChannelTitleTextFont` - customize channel name text font
- `streamUiChannelTitleFontAssets` - customize channel name font asset
- `streamUiChannelTitleTextStyle` - customize channel name text style (normal / bold / italic)
- `streamUiLastMessageTextSize` - customize last message text size
- `streamUiLastMessageTextColor` - customize last message text color
- `streamUiLastMessageTextFont` - customize last message text font
- `streamUiLastMessageFontAssets` - customize last message font asset
- `streamUiLastMessageTextStyle` - customize last message text style (normal / bold / italic)
- `streamUiLastMessageDateTextSize` - customize last message date text size
- `streamUiLastMessageDateTextColor` - customize last message date text color
- `streamUiLastMessageDateTextFont` - customize last message date text font
- `streamUiLastMessageDateFontAssets` - customize last message date font asset
- `streamUiLastMessageDateTextStyle` - customize last message date text style (normal / bold / italic)
- `streamUiIndicatorSentIcon` - customize drawable indicator for sent
- `streamUiIndicatorReadIcon` - customize drawable indicator for read
- `streamUiIndicatorPendingSyncIcon` - customize drawable indicator for pending sync
- `streamUiForegroundLayoutColor` - customize the color of "foreground layout"
- `streamUiUnreadMessageCounterBackgroundColor` - customize the color of message counter badge
- `streamUiUnreadMessageCounterTextSize` - customize message counter text size
- `streamUiUnreadMessageCounterTextColor` - customize message counter text color
- `streamUiUnreadMessageCounterTextFont` - customize message counter text font
- `streamUiUnreadMessageCounterFontAssets` - customize message counter font asset
- `streamUiUnreadMessageCounterTextStyle` - customize message counter text style (normal / bold / italic)
- Option `app:streamUiReactionsEnabled` in `MessageListView` to enable or disable reactions
- It is now possible to configure new fields in MessageInputView:
- `streamUiMessageInputTextStyle` - customize message input text style.
- `streamUiMessageInputFont` - customize message input text font.
- `streamUiMessageInputFontAssets` - customize message input text font assets.
- `streamUiMessageInputEditTextBackgroundDrawable` - customize message input EditText drawable.
- `streamUiMessageInputCustomCursorDrawable` - customize message input EditText cursor drawable.
- `streamUiCommandsTitleTextSize` - customize command title text size
- `streamUiCommandsTitleTextColor` - customize command title text color
- `streamUiCommandsTitleFontAssets` - customize command title text color
- `streamUiCommandsTitleTextColor` - customize command title font asset
- `streamUiCommandsTitleFont` - customize command title text font
- `streamUiCommandsTitleStyle` - customize command title text style
- `streamUiCommandsNameTextSize` - customize command name text size
- `streamUiCommandsNameTextColor` - customize command name text color
- `streamUiCommandsNameFontAssets` - customize command name text color
- `streamUiCommandsNameTextColor` - customize command name font asset
- `streamUiCommandsNameFont` - customize command name text font
- `streamUiCommandsNameStyle` - customize command name text style
- `streamUiCommandsDescriptionTextSize` - customize command description text size
- `streamUiCommandsDescriptionTextColor` - customize command description text color
- `streamUiCommandsDescriptionFontAssets` - customize command description text color
- `streamUiCommandsDescriptionTextColor` - customize command description font asset
- `streamUiCommandsDescriptionFont` - customize command description text font
- `streamUiCommandsDescriptionStyle` - customize command description text style
- `streamUiSuggestionBackgroundColor` - customize suggestion view background
- `streamUiMessageInputDividerBackgroundDrawable` - customize the background of divider of MessageInputView

### ⚠️ Changed
- Deprecated `ChatUI` class

# March 8th, 2021 - 4.7.0
## stream-chat-android-client
### ⚠️ Changed
- Refactored `FilterObject` class  - see the [migration guide](https://github.com/GetStream/stream-chat-android/wiki/Migration-guide:-FilterObject) for more info

## stream-chat-android-offline
### 🐞 Fixed
- Fixed refreshing channel list after removing member
- Fixed an issue that didn't find the user when obtaining the list of messages

### ⚠️ Changed
- Deprecated `ChatDomain::disconnect`, use disconnect on ChatClient instead, it will make the disconnection on ChatDomain too.
- Deprecated constructors for `ChatDomain.Builder` with the `User` type parameter, use constructor with `Context` and `ChatClient` instead.

## stream-chat-android-ui-common
### ⚠️ Changed
- Message options list changed colour for dark version. The colour is a little lighters
  now, what makes it easier to see.

## stream-chat-android-ui-components
### 🐞 Fixed
- Fixed some rare crashes when `MessageListView` was created without any attribute info present

### ⬆️ Improved
- Updated PhotoView to version 2.3.0

### ✅ Added
- Introduced `AttachmentViewFactory` as a factory for custom attachment views/custom link view
- Introduced `TextAndAttachmentsViewHolder` for any combination of attachment content and text

### ❌ Removed
- Deleted `OnlyFileAttachmentsViewHolder`, `OnlyMediaAttachmentsViewHolder`,
  `PlainTextWithMediaAttachmentsViewHolder` and `PlainTextWithFileAttachmentsViewHolder`

# Feb 22th, 2021 - 4.6.0
# New UI-Components Artifact
A new UI-Components artifact has been created with a new design of all our components.
This new artifact is available on MavenCentral and can imported by adding the following dependency:
```
implementation "io.getstream:stream-chat-android-ui-components:4.6.0"
```

## stream-chat-android
- Add `streamMessageActionButtonsTextSize`, `streamMessageActionButtonsTextColor`, `streamMessageActionButtonsTextFont`,
  `streamMessageActionButtonsTextFontAssets`, `streamMessageActionButtonsTextStyle`, `streamMessageActionButtonsIconTint`
  attributes to `MessageListView`
- Add `ChannelHeaderViewModel::resetThread` method and make `ChannelHeaderViewModel::setActiveThread` message parameter non-nullable
- Fix ReadIndicator state
- Using `MessageListView#setViewHolderFactory` is now an error - use `setMessageViewHolderFactory` instead
- Removed `MessageListItemAdapter#replaceEntities` - use `submitList` method instead
- Use proper color values on Dialog Theme
- Increase touchable area on the button to remove an attachment

## stream-chat-android-client
- Introduce ChatClient::setUserWithoutConnecting function
- Handle disconnect event during pending token state
- Remove unneeded user data when creating WS Connection
- Using `User#unreadCount` is now an error - use `totalUnreadCount` instead
- Using `ChannelController` is now an error - use `ChannelClient` instead
- Using `Pagination#get` is now an error - use `toString` instead
- Using the old event APIs is now an error - see the [migration guide](https://github.com/GetStream/stream-chat-android/wiki/Migration-guide:-ChatObserver-and-events()-APIs) for more info
- Using `ChatClient#flag` is now an error - use `flagUser` instead

## stream-chat-android-offline
- Introduce `PushMessageSyncHandler` class

- Add UseCase for querying members (`chatDomain.useCases.queryMembers(..., ...).execute()`).
  - If we're online, it executes a remote call through the ChatClient
  - If we're offline, it pulls members from the database for the given channel
- Mark the `SendMessageWithAttachmentsImpl` use case an error

## stream-chat-android-ui-common
- Fix `CaptureMediaContract` chooser on Android API 21
- Using `ChatUI(client, domain, context)` now an error - use simpler constructor instead
- Using the `Chat` interface now an error - use `ChatUI` instead

# Feb 15th, 2021 - 4.5.5
## Common changes for all artifacts
- Updated project dependencies
  - Kotlin 1.4.30
  - Stable AndroidX releases: LiveData 2.3.0, Activity 1.2.0, Fragment 1.3.0
  - For the full list of dependency version changes, see [this PR](https://github.com/GetStream/stream-chat-android/pull/1383)

## stream-chat-android
- Add `streamInputAttachmentsMenuBackground` and `streamInputSuggestionsBackground` attributes to `MessageInputView`
- Add `streamMessageActionButtonsBackground` attributes to `MessageListView`

## stream-chat-android-client
- Remove unused `reason` and `timeout` parameters from `ChannelClient::unBanUser` method

# Feb 11th, 2021 - 4.5.4
## stream-chat-android
- Fix `streamLastMessageDateUnreadTextColor` attribute not being used in ChannelListView
- Fix `streamChannelsItemSeparatorDrawable` attribute not being parsed

## stream-chat-android-client
- Fix `ConcurrentModificationException` on our `NetworkStateProvider`

# Feb 5th, 2021 - 4.5.3
## stream-chat-android
-. `ChatUtils::devToken` is not accessible anymore, it has been moved to `ChatClient::devToken`

## stream-chat-android-client
- **setUser deprecation**
  - The `setUser`, `setGuestUser`, and `setAnonymousUser` methods on `ChatClient` are now deprecated.
  - Prefer to use the `connectUser` (`connectGuestUser`, `connectAnonymousUser`) methods instead, which return `Call` objects.
  - If you want the same async behaviour as with the old methods, use `client.setUser(user, token).enqueue { /* Handle result */ }`.
- Add support for typing events in threads:
  - Add `parentId` to `TypingStartEvent` and `TypingStopEvent`
  - Add `parentId` to ``ChannelClient::keystroke` and `ChannelClient::stopTyping`
- `ChatClient::sendFile` and `ChatClient::sendImage` each now have just one definition with `ProgressCallback` as an optional parameter. These methods both return `Call<String>`, allowing for sync/async execution, and error handling. The old overloads that were asynchronous and returned no value/error have been removed.
- `FileUploader::sendFile` and `FileUploader::sendImages` variations with `ProgressCallback` are no longer async with no return type. Now they are synchronous with `String?` as return type

## stream-chat-android-offline
- Add support for typing events in threads:
  - Add `parentId` to `Keystroke` and `StopTyping` use cases

## stream-chat-android-ui-common
- Add a new `isMessageRead` flag to the `MessageListItem.MessageItem` class, which indicates
  that a particular message is read by other members in this channel.
- Add handling threads typing in `MessageInputViewModel`

# Jan 31th, 2021 - 4.5.2
## stream-chat-android-client
- Use proper data on `ChatClient::reconnectSocket` to reconnect normal/anonymous user
- Add `enforceUnique` parameter to `ChatClient::sendReaction` and `ChannelClient::sendReaction` methods .
  If reaction is sent with `enforceUnique` set to true, new reaction will replace all reactions the user has on this message.
- Add suspending `setUserAndAwait` extension for `ChatClient`
- Replace chat event listener Kotlin functions with ChatEventListener functional interface in order to promote
  a better integration experience for Java clients. Old methods that use the Kotlin function have been deprecated.
  Deprecated interfaces, such as ChannelController, have not been updated. ChannelClient, which inherits from ChannelController
  for the sake of backwards compatibility, has been updated.

## stream-chat-android-offline
- Add `enforceUnique` parameter to `SendReaction` use case. If reaction is sent with `enforceUnique` set to true,
  new reaction will replace all reactions the user has on this message.
- Fix updating `Message::ownReactions` and `Message:latestReactions` after sending or deleting reaction - add missing `userId` to `Reaction`
- Fix Load Thread Replies process

## stream-chat-android-ui-common
- Add a new `isThreadMode` flag to the `MessageListItem.MessageItem` class.
  It shows is a message item should be shown as part of thread mode in chat.
- Add possibility to set `DateSeparatorHandler` via `MessageListViewModel::setDateSeparatorHandler`
  and `MessageListViewModel::setThreadDateSeparatorHandler` which determines when to add date separator between messages
- Add `MessageListViewModel.Event.ReplyAttachment`, `MessageListViewModel.Event.DownloadAttachment`, `MessageListViewModel.Event.ShowMessage`,
  and `MessageListViewModel.Event.RemoveAttachment` classes.
- Deprecate `MessageListViewModel.Event.AttachmentDownload`

# Jan 18th, 2021 - 4.5.1
## stream-chat-android
- Fix `MessageListItemViewHolder::bind` behavior
- Improve connection/reconnection with normal/anonymous user

## stream-chat-android-client
- Create `ChatClient::getMessagesWithAttachments` to filter message with attachments
- Create `ChannelClient::getMessagesWithAttachments` to filter message with attachments
- Add support for pinned messages:
  - Add `pinMessage` and `unpinMessage` methods `ChatClient` and `ChannelClient`
  - Add `Channel::pinnedMessages` property
  - Add `Message:pinned`, `Message::pinnedAt`, `Message::pinExpires`, and `Message:pinnedBy` properties

# Jan 7th, 2021 - 4.5.0
## stream-chat-android
- Now depends explicitly on AndroidX Fragment (fixes a potential crash with result handling)
- Update AndroidX dependencies: Activity 1.2.0-rc01 and Fragment 1.3.0-rc01

## stream-chat-android-client
- Add filtering non image attachments in ChatClient::getImageAttachments
- Add a `channel` property to `notification.message_new` events
- Fix deleting channel error
- 🚨 Breaking change: ChatClient::unmuteUser, ChatClient::unmuteCurrentUser,
  ChannelClient::unmuteUser, and ChannelClient::unmuteCurrentUser now return Unit instead of Mute

## stream-chat-android-offline
- Add LeaveChannel use case
- Add ChannelData::memberCount
- Add DeleteChannel use case
- Improve loading state querying channels
- Improve loading state querying messages

# Dec 18th, 2020 - 4.4.9

## stream-chat-android-client
- improved event recovery behaviour

## stream-chat-android-offline
- improved event recovery behaviour
- fixed the chatDomain.Builder boolean usage between userPresence and recoveryEnabled

# Dec 18th, 2020 - 4.4.8
## stream-chat-android
- Add filtering `shadowed` messages when computing last channel message
- Add filtering `draft` channels
- Add `DateFormatter::formatTime` method to format only time of a date
- Fix `ChatUtils::devToken` method

## stream-chat-android-client
- Improve `banUser` and `unBanUser` methods - make `reason` and `timeout` parameter nullable
- Add support for shadow ban - add `shadowBanUser` and `removeShadowBan` methods to `ChatClient` and `ChannelClient`
- Add `shadowBanned` property to `Member` class
- Add `ChatClient::getImageAttachments` method to obtain image attachments from a channel
- Add `ChatClient::getFileAttachments` method to obtain file attachments from a channel
- Add `ChannelClient::getImageAttachments` method to obtain image attachments from a channel
- Add `ChannelClient::getFileAttachments` method to obtain file attachments from a channel

## stream-chat-android-offline
- Add filtering `shadowed` messages
- Add new usecase `LoadMessageById` to fetch message by id with offset older and newer messages
- Watch Channel if there was previous error

## stream-chat-android-ui-common
- Add `messageId` arg to `MessageListViewModel`'s constructor allowing to load message by id and messages around it

# Dec 14th, 2020 - 4.4.7
## Common changes for all artifacts
- Updated to Kotlin 1.4.21
- For Java clients only: deprecated the `Call.enqueue(Function1)` method, please use `Call.enqueue(Callback)` instead

## stream-chat-android
- Add new attrs to `MessageListView`: `streamDeleteMessageActionEnabled`, `streamEditMessageActionEnabled`
- Improve Channel List Diff
- Add new attrs to `MessageInputView`: `streamInputScrollbarEnabled`, `streamInputScrollbarFadingEnabled`
- Add API for setting custom message date formatter in MessageListView via `setMessageDateFormatter(DateFormatter)`
  - 24 vs 12 hr controlled by user's System settings.

## stream-chat-android-client
- Add `ChatClient::isValidRemoteMessage` method to know if a RemoteMessage is valid for Stream

## stream-chat-android-offline
- Add updating `channelData` after receiving `ChannelUpdatedByUserEvent`
- Fix crash when a push notification arrives from other provider different than Stream

# Dic 4th, 2020 - 4.4.6

## stream-chat-android
- Use custom `StreamFileProvider` instead of androidx `FileProvider` to avoid conflicts
- Add `ChatClient::setGuestUser` method to login as a guest user
- Make `MessageListItemViewHolder` public and open, to allow customization by overriding the `bind` method

## stream-chat-android-offline
- Centralize how channels are stored locally

# Nov 24th, 2020 - 4.4.5
## Common changes for all artifacts
- Stream SDks has been uploaded to MavenCentral and the GroupID has changed to `io.getstream`.

## stream-chat-android
- New artifact name: `io.getstream:stream-chat-android:STREAM_VERSION`

## stream-chat-android-client
- It's no longer required to wait for `setUser` to finish before querying channels
- `ChatClient::setUser` method allows be called without network connection and will retry to connect when network connection is available
- New artifact name: `io.getstream:stream-chat-android-client:STREAM_VERSION`
- Show date of the last message into channels list when data comes from offline storage
- Show text of the last message into channels list when data comes from offline storage
- Accept Invite Message is now optional, if null value is sent, no message will be sent to the rest of members about this action

## stream-chat-android-offline
- Fix bug when channels with newer messages don't go to the first position in the list
- Fix Offline usage of `ChatDomain`
- New artifact name: `io.getstream:stream-chat-android-offline:STREAM_VERSION`
- Provide the last message when data is load from offline storage

# Nov 24th, 2020 - 4.4.4
This version is a rollback to 4.4.2, The previous release (4.4.3) was not valid due to a problem with the build flow.
We are going to release 4.4.5 with the features introduced by 4.4.3 as soon as the build is back working

# Nov 20th, 2020 - 4.4.3
## stream-chat-android-client
- It's no longer required to wait for `setUser` to finish before querying channels
- `ChatClient::setUser` method allows be called without network connection and will retry to connect when network connection is available

## stream-chat-android-offline
- Fix bug when channels with newer messages don't go to the first position in the list
- Fix Offline usage of `ChatDomain`

# Nov 13th, 2020 - 4.4.2

## stream-chat-android
- Remove `ChatClient` and `ChatDomain` as `ChatUI`'s dependencies
- Replace Glide with Coil - SDK doesn't depend on Glide anymore.
- Remove `BaseStyle` class and extract its properties into `AvatarStyle` and `ReadStateStyle`.
  - Use composition with `AvatarStyle` and `ReadStateStyle` instead of inheriting from `BaseStyle`.
  - Convert to kotlin: `ReadStateView`, `MessageListViewStyle`
- Add `streamShowSendAlsoToChannelCheckbox` attr to `MessageInputView` controlling visibility of "send also to channel" checkbox
- The sample app no longer uses Koin for dependency injection
- Add `streamCopyMessageActionEnabled`, `streamFlagMessageActionEnabled`, and `streamStartThreadMessageActionEnabled` attrs to `MessageListView`
- Validate message text length in MessageInputView.
  - Add property `MessageInputView.maxMessageLength: Int` and show warning once the char limit is exceeded
  - Expose `MessageInputViewModel.maxMessageLength: Int` informing about text length limit of the Channel

## stream-chat-android-client
- Deprecate `User::unreadCount` property, replace with `User::totalUnreadCount`
- Added MarkAllReadEvent
- Fix UpdateUsers call

## stream-chat-android-offline
- Update `totalUnreadCount` when user is connected
- Update `channelUnreadCount` when user is connected
- Fix bug when channels could be shown without names
- Added support for marking all channels as read for the current user.
  - Can be accessed via `ChatDomain`'s use cases (`chatDomain.useCases.markAllRead()...`).
- Fix bug when local channels could be sorted not properly
- Typing events can be all tracked with `ChatDomain.typingUpdates`

# Nov 4th, 2020 - 4.4.1
## Common changes for all artifacts
- Updated dependencies to latest versions (AGP 4.1, OkHttp 4.9, Coroutines 1.3.9, ExoPlayer 2.12.1, etc.)
  - See [PR #757](https://github.com/GetStream/stream-chat-android/pull/757) for full list of version updates
- Revamped `Call` implementations
  - The `Call2` type has been removed, the libraries now all use the same `Call` instead for all APIs
  - `Call` now guarantees callbacks to happen on the main thread
  - Coroutine users can now `await()` a `Call` easily with a provided extension

## stream-chat-android
- Add empty state views to channel list view and message list view components
- Allow setting custom empty state views
- Add loading view to message list view
- Allow setting custom loading view
- Add load more threshold for `MessageListView` and `streamLoadMoreThreshold` attribute
- Fix handling of the `streamShowReadState` attribute on `MessageListView`
- Add `streamShowDeliveredState` XML attribute to `MessageListView`
- Add "loading more" indicator to the `MessageListView`
- Messages in ChannelController were split in messages - New messages and oldMessages for messages coming from the history.

## stream-chat-android-client
- Fix guest user authentication
- Changed API of QuerySort class. You have to specify for what model it is being used.
- Rename `ChannelController` to `ChannelClient`. Deprecate `ChannelController`.
- Replace `ChannelController` subscribe related extension functions with corresponding `ChannelClient` functions
- Move `ChannelClient` extension functions to `io.getstream.chat.android.client.channel` package

## stream-chat-android-offline
- Add GetChannelController use cases which allows to get ChannelController for Channel
- Fix not storing channels when run channels fetching after connection recovery.
- Fix read state getting stuck in unread state

# Oct 26th, 2020 - 4.4.0
## stream-chat-android
- Create custom login screen in sample app
- Bump Coil to 1.0.0
- Add message sending/sent indicators in `MessageListView`
- Add possibility to replace default FileUploader
- Fixes a race condition where client.getCurrentUser() was set too late
- Support for hiding channels
- Makes the number of channels return configurable by adding the limit param to ChannelsViewModelFactory
- Add message sending/sent indicators in `MessageListView`
- Provide ChannelViewModelFactory and ChannelsViewModelFactory by the library to simplify setup
- Fixes for https://github.com/GetStream/stream-chat-android/issues/698 and https://github.com/GetStream/stream-chat-android/issues/723
- Don't show read state for the current user

## stream-chat-android-client
- Fix ConcurrentModificationException in `ChatEventsObservable`
- Add possibility to replace default FileUploader
- Fix anonymous user authentication
- Fix fetching color value from TypedArray

## stream-chat-android-offline
- Channel list now correctly updates when you send a new message while offline. This fixes https://github.com/GetStream/stream-chat-android/issues/698
- Channels now stay sorted based on the QuerySort order (previous behaviour was to sort them once)
- New messages now default to type "regular" or type "ephemeral" if they start with a /
- Improved error logging on sendMessage & sendReaction
- Fixed a race condition that in rare circumstances could cause the channel list to show stale (offline) data
- Fixed a bug with channel.hidden not working correctly
- Fixed crash with absence of user in the UserMap

# Oct 19th, 2020 - 4.3.1-beta-2 (stream-chat-android)
- Allow setting custom `NotificationHandler` in `Chat.Builder`
- Fix unresponsive attachment upload buttons
- Removed many internal implementation classes and methods from the SDK's public API
- Fix sending GIFs from keyboard
- Fix unresponsive attachment upload buttons
- Fix method to obtain initials from user to be shown into the avatar
- Fix method to obtain initials from channel to be shown into the avatar
- Allow setting `ChatLoggerHandler` and `ChatLogLevel` in `Chat.Builder`

# Oct 16th, 2020 - 4.3.1-beta-1 (stream-chat-android)
- Significant performance improvements
- Fix a crash related to behaviour changes in 1.3.0-alpha08 of the AndroidX Fragment library
- Replace Glide with Coil in AttachmentViewHolderMedia (Fix GIFs loading issues)
- `MessageListView.BubbleHelper`'s methods now have nullability annotations, and use primitive `boolean` values as parameters
- Update Offline Support to the [last version](https://github.com/GetStream/stream-chat-android-livedata/releases/tag/0.8.6)

# Oct 16th, 2020 - 0.8.6 (stream-chat-android-offline)
- Improve sync data validation in ChatDomain.Builder
- Removed many internal implementation classes and methods from the SDK's public API
- Significant performance improvements to offline storage
- Default message limit for the queryChannels use case changed from 10 to 1. This is a more sensible default for the channel list view of most chat apps
- Fix QuerySort
- Update client to 1.16.8: See changes: https://github.com/GetStream/stream-chat-android-client/releases/tag/1.16.8

# 1.16.8 - Fri 16th of Oct 2020 (stream-chat-android-client)
- Add `lastUpdated` property to `Channel`

# Oct 14th, 2020 - 4.3.0-beta-6 (stream-chat-android)
- Update to Kotlin 1.4.10
- Fix Typing view behavior
- Fix NPE asking for `Attachment::type`
- Fix ChatDomain initialization issue
- Limit max lines displayed in link previews (5 lines by default, customizable via `streamAttachmentPreviewMaxLines` attribute on `MessageListView`)
- Update Offline Support to the [last version](. See changes: )https://github.com/GetStream/stream-chat-android-livedata/releases/tag/0.8.5)

# 1.16.7 - Wed 14th of Oct 2020 (stream-chat-android-client)
- Removed many internal implementation classes and methods from the SDK's public API
- Improved nullability, restricted many generic type parameters to be non-nullable (set `Any` as their upper bound)
- Use AttachmentsHelper to validate imageUrl instead of just url.

# Oct 14th, 2020 - 0.8.5 (stream-chat-android-offline)
- Use `createdLocallyAt` and `updatedLocallyAt` properties in ChannelController and ThreadController
- Update attachments of message with an old image url, if it's still valid.
- Set attachment fields even if the file upload fails
- Fix NPE while ChatEvent was handled
- Improved nullability, restricted some generic type parameters to be non-nullable (set `Any` as their upper bound)
- Fix method to store date of the last message received into a channel
- Update client to 1.16.7: See changes: https://github.com/GetStream/stream-chat-android-client/releases/tag/1.16.7

# Oct 9th, 2020 - 4.3.0-beta-5 (stream-chat-android)
- Improve selecting non-media attachments
- Fix showing attachments captured with camera
- Add setting type and file size when creating AttachmentMetaData from file
- Remove FileAttachmentListAdapter and methods related to opening files chooser
- Replace isMedia flag with getting type from attachment if possible
- Update ExoPlayer dependency to version [2.12.0](https://github.com/google/ExoPlayer/blob/release-v2/RELEASENOTES.md#2120-2020-09-11)

# 1.16.6 - Fri 9th of Oct 2020 (stream-chat-android-client)
- Add `createdLocallyAt` and `updatedLocallyAt` properties to `Message` type
- Add AttachmentsHelper with hasValidUrl method

# Oct 7th, 2020 - 4.3.0-beta-4 (stream-chat-android)
- For Java clients, the `bindView` methods used to bind a ViewModel and its UI component together are now available with friendlier syntax.
- Calls such as `MessageListViewModelBindingKt.bindView(...);` should be replaced with calls like `MessageListViewModelBinding.bind(...);`
- The `ChannelListViewModelBindingKt` class has been renamed to `ChannelsViewModelBinding`, to match the name of the ViewModel it's associated with.
- Update client to the latest version. See changes: https://github.com/GetStream/stream-chat-android-client/releases/tag/1.16.5
- Update Stream Livedata to the last version. See changes: https://github.com/GetStream/stream-chat-android-livedata/releases/tag/0.8.4

# Oct 7th, 2020 - 0.8.4 (stream-chat-android-offline)
- Update client to 1.16.5: See changes: https://github.com/GetStream/stream-chat-android-client/releases/tag/1.16.5

# 1.16.5 - Wed 7th of Oct 2020 (stream-chat-android-client)
- Add autocomplete filter
- Add @JvmOverloads to QueryUsersRequest constructor
- Improve java interop of `TokenManager`

# Oct 5th, 2020 - 0.8.3 (stream-chat-android-offline)
- Improved message attachment handling. Message is now first added to local storage and the attachment is uploaded afterwards.
- Editing messages now works while offline
- Deprecate SendMessageWithAttachments in favor of SendMessage while specifying attachment.upload
- Fix a bug that caused messages not to load if member limit wasn't specified
- Fix a crash related to reaction data structure
- Fix a bug where network errors (temporary ones) are detected as permanent errors

# 1.16.4 - Mon 5th of Oct 2020 (stream-chat-android-client)
- Add `attachment.upload` and `attachment.uploadState` fields for livedata upload status. These fields are currently unused if you only use the low level client.

# Oct 2nd, 2020 - 4.3.0-beta-3 (stream-chat-android)
- Removed several parameters of `BaseAttachmentViewHolder#bind`, `Context` is now available as a property instead, others should be passed in through the `AttachmentViewHolderFactory` as constructor parameters
- Moved `BaseAttachmentViewHolder` to a new package
- Fix setting read state when user's last read equals message created date
- Skip setting user's read status if last read message is his own
- Make MessageListItem properties abstract
- Change default query sort to "last_updated"
- Fixed attachments logic. Save previously attached files when add more.
- Fixed the bug when it was unable to select new files when you have already attached something.
- Moved `MessageInputView` class to a new package.
- Update Stream Livedata to the last version. See changes: https://github.com/GetStream/stream-chat-android-livedata/releases/tag/0.8.2

# Oct 2nd, 2020 - 0.8.2 (stream-chat-android-offline)
- Request members by default when querying channels

# Sep 30th, 2020 - 4.3.0-beta-2 (stream-chat-android)
- Removed several parameters of `BaseMessageListItemViewHolder#bind`, `Context` is now available as a property instead, others should be passed in through the `MessageViewHolderFactory` as constructor parameters
- Attachment customization methods moved from `MessageViewHolderFactory` to a separate `AttachmentViewHolderFactory` class
- Removed `position` parameter from `MessageClickListener`
- Moved `BaseMessageListItemViewHolder` to a new package
- Update client to the latest version. See changes: https://github.com/GetStream/stream-chat-android-client/releases/tag/1.16.1
- Update Stream Livedata to the last version. See changes: https://github.com/GetStream/stream-chat-android-livedata/releases/tag/0.8.1

# Sep 30th, 2020 - 0.8.1 (stream-chat-android-offline)
- Handle the new `ChannelUpdatedByUserEvent`
- Update client to 1.16.1: See changes: https://github.com/GetStream/stream-chat-android-client/releases/tag/1.16.1
- Improve online status handling
- Replace posting an empty channels map when the channels query wasn't run online and offline storage is empty with error

# 1.16.2 - Wed 30 Sep 2020 (stream-chat-android-client)
- Add `ChatClient::enableSlowMode` method to enable slow mode
- Add `ChatClient::disableSlowMode` method to disable slow mode
- Add `ChannelController::enableSlowMode` method to enable slow mode
- Add `ChannelController::disableSlowMode` method to disable slow mode
- Add `Channel::cooldown` property to know how configured `cooldown` time for the channel
- Fix FirebaseMessageParserImpl.verifyPayload() logic
- Fix notification display condition
- Fix Socket connection issues

# 1.16.1 - Wed 25 Sep 2020 (stream-chat-android-client)
- Remove `User` field on `ChannelUpdatedEvent`
- Add new chat event type -> `ChannelUpdatedByUserEvent`
- Add `ChatNotificationHandler::getFirebaseInstanceId` method to provide a custom `FirebaseInstanceId`
- Add `NotificationConfig::useProvidedFirebaseInstance` conf

# Sep 23rd, 2020 - 4.3.0-beta-1 (stream-chat-android)
- Update livedata/client to latest version. See changes: https://github.com/GetStream/stream-chat-android-client/releases/tag/1.16.0

# 1.16.0 - Wed 23 Sep 2020 (stream-chat-android-client)
- Removed message.channel, this is a backwards incompatible change
- Ensure that message.cid is always available

The SDK was providing message.cid and message.channel in some cases, but not always.
Code that relied on those fields being populated caused bugs in production.

If you were relying on message.channel it's likely that you were running into bugs.
We recommend using one of these alternatives:

- message.cid if you just need a reference to the channel
- the channel object provided by client.queryChannel(s) if you need the full channel data
- channelController.channelData livedata object provided by the livedata package (automatically updated if channel data changes)
- channelController.toChannel() function provided by the livedata package

# Sep 23rd, 2020 - 0.8.0 (stream-chat-android-offline)
- Update client to 1.16.0: See changes: https://github.com/GetStream/stream-chat-android-client/releases/tag/1.16.0

# Sep 23rd, 2020 - 0.7.7 (stream-chat-android-offline)
- Fix crash when map channels DB entity to Channel
- Add posting empty channels map when queryChannels fails either offline and online which prevents infinite loader

# 1.15.6 - Wed 23 Sep 2020 (stream-chat-android-client)
- Convert ChatError to plain class. Changes in ChatLogger interface.
- Update events fields related to read status - remove "unread_messages" field and add "unread_channels" to NewMessageEvent, NotificationMarkReadEvent, and NotificationMessageNewEvent
- Mark ChatEvents containing the user property by the UserEvent interface.
- Simplified the event handling APIs, deprecated `ChatObservable`. See [the migration guide](https://github.com/GetStream/stream-chat-android-client/wiki/Migrating-from-the-old-event-subscription-APIs) for details on how to easily adopt the new APIs.

# Sep 23rd, 2020 - 4.2.11-beta-13 (stream-chat-android)
- Adjust ChatSocketListener to new events(NewMessageEvent, NotificationMarkReadEvent, NotificationMessageNewEvent) properties.
- Fix "load more channels"
- Update client to the latest version. See changes: https://github.com/GetStream/stream-chat-android-client/releases/tag/1.15.6
- Update Stream Livedata to the last version. See changes: https://github.com/GetStream/stream-chat-android-livedata/releases/tag/0.7.7

# Sep 18th, 2020 - 4.2.11-beta-12 (stream-chat-android)
- Implement Giphy actions handler
- Fix .gif preview rendering on message list
- Fix thread shown issue after sending message to a channel
- Remove border related attributes from MessageInputView. Add close button background attribute to MessageInputView.
- Improve setting user in sample app
- Add updating message read state after loading first messages
- Wrap Attachment into AttachmentListItem for use in adapter
- Properly show the message date
- Revamp MessageListView adapter customization, introduce ListenerContainer to handle all ViewHolder listeners
- Fix default filters on `ChannelsViewModelImpl`
- Update client to the latest version. See changes: https://github.com/GetStream/stream-chat-android-client/releases/tag/1.15.5
- Update Stream Livedata to the last version. See changes: https://github.com/GetStream/stream-chat-android-livedata/releases/tag/0.7.6

# Sep 18th, 2020 - 0.7.6 (stream-chat-android-offline)
- Store needed users in DB
- Stop trying to execute background sync in case ChatDomain.offlineEnabled is set to false
- Fix Socket Connection/Reconnection
- Update client to the latest version. See changes: https://github.com/GetStream/stream-chat-android-client/releases/tag/1.15.5

# 1.15.5 - Fri 18 Sep 2020 (stream-chat-android-client)
- Fix Socket Connection/Reconnection

# Sep 15th, 2020 - 0.7.5 (stream-chat-android-offline)
- Fix offline support for adding and removing reactions
- Fix crash when creating a channel while channel.createdBy is not set

# Sep 14th, 2020 - 0.7.4 (stream-chat-android-offline)
- Remove duplicates of new channels
- Improve tests
- Remove some message's properties that are not used anymore GetStream/stream-chat-android-client#69
- Update client to the latest version. See changes: https://github.com/GetStream/stream-chat-android-client/releases/tag/1.15.4

# 1.15.4 - Fri 11 Sep 2020 (stream-chat-android-client)
- Fix Socket Disconnection
- Remove useless message's properties (isStartDay, isYesterday, isToday, date, time and commandInfo)
- Forbid setting new user when previous one wasn't disconnected

# Sep 8th, 2020 - 0.7.3 (stream-chat-android-offline)
- Add usecase to send Giphy command
- Add usecase to shuffle a Gif on Giphy command message
- Add usecase to cancel Giphy Command
- Update client to the latest version. See changes: https://github.com/GetStream/stream-chat-android-client/releases/tag/1.15.3

# 1.15.3 - Tue 7 Sep 2020 (stream-chat-android-client)
- Add send action operation to ChannelController
- Fix serialized file names of SendActionRequest
- Fix `ConnectedEvent` parse process

# Sep 4th, 2020 - 4.2.11-beta-11 (stream-chat-android)
- Fix uploading files and capturing images on Android >= 10
- Fix `AvatarView`: Render lastActiveUsers avatars when channel image is not present

# 1.15.2 - Tue 1 Sep 2020 (stream-chat-android-client)
- `ChannelResponse.watchers` is an array of User now
- `Watcher` model has been removed, `User` model should be used instead
- `QueryChannelsRequet` has a new field called `memberLimit` to limit the number of members received per channel

# Aug 28th, 2020 - 4.2.11-beta-9 (stream-chat-android)
- Update event structure
- Update client to the latest version. See changes: https://github.com/GetStream/stream-chat-android-client/releases/tag/1.15.1
- Update Stream Livedata to the last version. See changes: https://github.com/GetStream/stream-chat-android-livedata/releases/tag/0.7.2

# 1.15.1 - Thu 28 Aug 2020 (stream-chat-android-client)
- New MapAdapter that omit key that contains null values or emptyMaps
- Null-Check over Watchers response

## Aug 23th, 2020 - 4.2.11-beta-8 (stream-chat-android)
- Fix Upload Files
- Update RecyclerView Lib
- Update Notification Customization

# Aug 28th, 2020 - 0.7.2 (stream-chat-android-offline)
- Update client to the latest version. See changes: https://github.com/GetStream/stream-chat-android-client/releases/tag/1.15.1

# Aug 28th, 2020 - 0.7.1 (stream-chat-android-offline)
- Keep order when retry to send a message
- Fix message sync logic and message sending success event emitting
- Update client to the latest version. See changes: https://github.com/GetStream/stream-chat-android-client/releases/tag/1.15.0

# Aug 20th, 2020 - 0.7.0 (stream-chat-android-offline)
- Update to version 0.7.0

# 1.15.0 - Thu 20 Aug 2020 (stream-chat-android-client)
- Refactor ChatEvents Structure

# 1.14.0 - Thu 20 Aug 2020 (stream-chat-android-client)
- Decouple cloud messages handler logic from configuration data
- Fix createChannel methods

# 1.13.3 - Tue 18 Aug 2020 (stream-chat-android-client)
- Set message as optional when updating a channel

# 1.13.2 - Fri 14 Aug 2020 (stream-chat-android-client)
- Reduce TLS Latency

# 1.13.1 - Fri 7 Aug 2020 (stream-chat-android-client)
- Fix DateParser

## Aug 5th, 2020 - 4.2.11-beta-7 (stream-chat-android)
- Update Stream Livedata to the last version. See changes: https://github.com/GetStream/stream-chat-android-livedata/releases/tag/0.6.9
- Fix channel name validation in CreateChannelViewModel
- Add `ChannelsView.setViewHolderFactory(factory: ChannelViewHolderFactory)` function
- Fix Fresco initialization
- Fix method to add/remove reaction

# Aug 3nd, 2020 - 0.6.9 (stream-chat-android-offline)
- Fix `QuerySort`

# 1.13.0 - Tue 28 Jul 2020 (stream-chat-android-client)
- Add `Client.flagUser()` method to flag an User
- Add `Client.flagMessage()` method to flag a Message
- Deprecated method `Client.flag()` because was a bit confusing, you should use `client.flagUser()` instead

# 1.12.3 - Mon 27 Jul 2020 (stream-chat-android-client)
- Fix NPE on TokenManagerImpl
- Upgrade Kotlin to version 1.3.72
- Add Kotlin Proguard Rules

# Jul 20th, 2020 - 0.6.8 (stream-chat-android-offline)
- Fix `NotificationAddedToChannelEvent` event handling

# 1.12.2 - Fri 17 Jul 2020 (stream-chat-android-client)
- Add customer proguard rules

# 1.12.1 - Wed 15 Jul 2020 (stream-chat-android-client)
- Add customer proguard rules

## Jul 13th, 2020 - 4.2.11-beta-6 (stream-chat-android)
- Update client to the latest version. See changes: https://github.com/GetStream/stream-chat-android-client/releases/tag/1.10.0
- Update Stream Livedata to the last version. See changes: https://github.com/GetStream/stream-chat-android-livedata/releases/tag/0.6.7
- Refactor ChannelHeaderView
- Refactor MessageInputView
- Refactor Permission Checker Behavior
- Refactor MessageListVIew
- Fix Send Attachment Behavior
- Fix "Take Picture/Record Video" Behavior
- Add option to show empty view when there are no channels
- Add option to send a message to a thread
- Allow to switch user / logout

# 1.12.0 - Mon 06 Jul 2020 (stream-chat-android-client)
- Add mute and unmute methods to channel controller

# 1.11.0 - Mon 06 Jul 2020 (stream-chat-android-client)
- Fix message mentioned users

# Jul 3nd, 2020 - 0.6.7 (stream-chat-android-offline)
- Update client to the latest version. See changes: https://github.com/GetStream/stream-chat-android-client/releases/tag/1.10.0
- Implement Thread Behavior

# 1.10.0 - Wed 29 June 2020 (stream-chat-android-client)
- Add mute and unmute channels
- Add `notification.channel_mutes_updated` socket even handling
- Add user.channelMutes field
- Improve error logging
- Add invalid date format handling (channel.config dates might be invalid)

# 1.9.3 - Wed 29 June 2020 (stream-chat-android-client)
- Add raw socket events logging. See with tag `Chat:Events`

# Jun 24th, 2020 - 0.6.6 (stream-chat-android-offline)
- Update client to the latest version. See changes: https://github.com/GetStream/stream-chat-android-client/releases/tag/1.9.2

# 1.9.2 - Wed 24 June 2020 (stream-chat-android-client)
- Add `show_in_channel` attribute to `Message` entity

# 1.9.1 - Mue 23 June 2020 (stream-chat-android-client)
- Fix multithreaded date parsing

# 1.9.0 - Mon 22 June 2020 (stream-chat-android-client)
- Fix search message request body
  🚨 Breaking change:
- client.searchMessages signature has been changed: query removed, added channel filter

# 1.8.1 - Thu 18 June 2020 (stream-chat-android-client)
- Fix UTC date for sync endpoint
- Fix inhered events parsing
- Fix custom url setter of ChatClient.Builder

# Jun 16th, 2020 - 0.6.5 (stream-chat-android-offline)
- Fixed crash caused by `NotificationMarkReadEvent.user` value being sent null.
- Solution: using the current user which was set to the ChatDomain instead of relying on event's data.

# 1.8.0 - Thu 12 June 2020 (stream-chat-android-client)
- Add sync api call

# Jun 12th, 2020 - 0.6.4 (stream-chat-android-offline)
- Add attachment.type when upload a file or image

# 1.7.0 - Thu 12 June 2020 (stream-chat-android-client)
- Add query members call

# Jun 11th, 2020 - 0.6.3 (stream-chat-android-offline)
- Create a new UseCase to send messages with attachments

# Jun 11th, 2020 - 0.6.2 (stream-chat-android-offline)
- Update client to the latest version. See changes: https://github.com/GetStream/stream-chat-android-client/releases/tag/1.6.1

# 1.6.1 - Thu 11 June 2020 (stream-chat-android-client)
- Add MimeType on sendFile and sendImage methods

# 1.6.0 - Mon 8 June 2020 (stream-chat-android-client)
- Add translations api call and update message with `i18n` field. Helper `Message` extensions functions are added.

## Jun 4th, 2020 - 4.2.11-beta-5 (stream-chat-android)
- Update livedata dependency to fix crash when NotificationMarkReadEvent received
- Add mavenLocal() repository

## Jun 4th, 2020 - 4.2.11-beta-4 (stream-chat-android)
- Fix crash when command (`/`) is typed.

## Jun 3rd, 2020 - 4.2.11-beta (stream-chat-android)
- Fix `AvatarView` crash when the view is not attached

# 1.5.4 - Wed 3 June 2020 (stream-chat-android-client)
- Add optional `userId` parameter to `Channel.getUnreadMessagesCount` to filter out unread messages for the user

# 1.5.3 - Wed 3 June 2020 (stream-chat-android-client)
- Fix switching users issue: `disconnect` and `setUser` resulted in wrong user connection

# 1.5.2 - Tue 2 June 2020 (stream-chat-android-client)
- Fix `ConcurrentModificationException` on multithread access to socket listeners

# May 30th, 2020 - 0.6.1 (stream-chat-android-offline)
- Use the new low level client syntax for creating a channel with members
- Fallback to a default channel config if the real channel config isn't available yet. This fixes GetStream/stream-chat-android#486

# May 27th, 2020 - 0.6.0 (stream-chat-android-offline)
- Update client to the latest version: https://github.com/GetStream/stream-chat-android-client/releases/tag/1.5.0

# 1.5.1 - Wed 27 May 2020 (stream-chat-android-client)
- Add filter contains with any value

# May 26th, 2020 - 0.5.2 (stream-chat-android-offline)
- Test cases for notification removed from channel had the wrong data structure. This caused a crash when this event was triggered.

# 1.5.0 - Mon 26 May 2020 (stream-chat-android-client)
🚨 Breaking change:
- Add new constructor field to `Channel`: `team`
- Add new constructor field to `User`: `teams`

✅ Other changes:
- Add `Filter.contains`

# 1.4.17 - Mon 26 May 2020 (stream-chat-android-client)
- Fix loop on client.create
- Fix crash when backend sends first event without me

# May 25th, 2020 - 0.5.1 (stream-chat-android-offline)
- Update client to the latest version. See changes: https://github.com/GetStream/stream-chat-android-client/releases/tag/1.4.16

# 1.4.16 - Mon 25 May 2020 (stream-chat-android-client)
Breaking change:
- `Command` fields are mandatory and marked as non-nullable

# May 24th, 2020 - 0.5.0 (stream-chat-android-offline)
Livedata now supports all events exposed by the chat API. The 3 new events are:
- Channel truncated
- Notification channel truncated
- Channel Deleted
  This release also improves how new channels are created.

# May 23rd, 2020 - 0.4.8 (stream-chat-android-offline)
- NotificationMessageNew doesn't specify event.message.cid, this was causing issues with offline storage. The test suite has been updated and the issue is now resolved. Also see: GetStream/stream-chat-android#490

# May 23rd, 2020 - 0.4.7 (stream-chat-android-offline)
- Fixed NPE on MemberRemoved event GetStream/stream-chat-android#476
- Updates low level client to fix GetStream/stream-chat-android#492

# 1.4.15 - Fri 22 May 2020 (stream-chat-android-client)
- Add events: `ChannelTruncated`, `NotificationChannelTruncated`, `NotificationChannelDeleted`

# 1.4.13 - Fri 22 May 2020 (stream-chat-android-client)
🚨 Breaking change:
- Fields `role` and `isInvited` of ``Member` fields optional

# 1.4.12 - Fri 22 May 2020 (stream-chat-android-client)
🚨 Breaking change:
- `Member` model is cleaned up from non existing fields

# May 20th, 2020 - 0.4.6 (stream-chat-android-offline)
- Update client to the latest version. See changes: https://github.com/GetStream/stream-chat-android-client/releases/tag/1.4.11

# 1.4.11 - Tue 19 May 2020 (stream-chat-android-client)
🚨 Breaking change:
- `markRead` of ``ChatClient` and `ChannelController` return `Unit` instead of `ChatEvent`

✅ Other changes:
- Fix null fields which are not marked as nullable

# 1.4.10 - Tue 19 May 2020 (stream-chat-android-client)
- Fix add member invalid api key

# 1.4.9 - Mon 18 May 2020 (stream-chat-android-client)
🚨 Breaking change:
- `markRead` of ``ChatClient` and `ChannelController` return `Unit` instead of `ChatEvent`

✅ Other changes:
- Fix `ChannelController.markRead`: was marking read all channels instead of current one
- `ChatClient.markRead` accepts optional `messageId`

# 1.4.8 - Mon 18 May 2020 (stream-chat-android-client)
- Add handling invalid event payload

# May 16th, 2020 - 0.4.5 (stream-chat-android-offline)
- Improved handling of unread counts. Fixes GetStream/stream-chat-android#475

# May 16th, 2020 - 0.4.4 (stream-chat-android-offline)
- GetStream/stream-chat-android#476

## May 15th, 2020 - 4.2.10-beta (stream-chat-android)
- Update to the latest livedata: 0.6.1

# May 15th, 2020 - 0.4.3 (stream-chat-android-offline)
- Resolves this ticket: GetStream/stream-chat-android#479

## May 29th, 2020 - 4.2.9-beta-3 (stream-chat-android)
- Fix AttachmentViewHolder crash when user sends message with plain/no-media url

## May 15th, 2020 - 4.2.9-beta-2 (stream-chat-android)
- Update to the latest livedata: 0.6.0

## May 15th, 2020 - 4.2.8-beta-1 (stream-chat-android)
- Update to the latest livedata: 0.4.6

## May 15th, 2020 - 4.2.6 (stream-chat-android)
- Fix Avatar crash if channel/user initials are empty

# 1.4.7 - Tue 14 May 2020 (stream-chat-android-client)
- Add more channel creation signatures to `Client` and `ChannelController`

# 1.4.6 - Tue 14 May 2020 (stream-chat-android-client)
- Move channel out of message constructor

## May 13th, 2020 - 4.2.5 (stream-chat-android)
- Create new `AvatarView`
- Glide Redirect issues resolved
- Bugfix release for livedata, updated to 0.4.2

# May 13th, 2020 - 0.4.2 (stream-chat-android-offline)
-NotificationAddedToChannelEvent cid parsing didn't work correctly. This has been fixed in 0.4.2

# May 13th, 2020 - 0.4.1 (stream-chat-android-offline)
- There was an issue with the 0.4.0 and the data structure for NotificationMarkRead

# May 13th, 2020 - 0.4.0 (stream-chat-android-offline)
## Features:
- Massive improvement to javadoc/dokka
- Support for user ban events. Exposed via chatDomain.banned
- Muted users are available via chatDomain.muted
- Support for notificationMarkRead, invite and removed from channel events
- Support for deleting channels
- Support for silent messages
- Creating channels with both members and additional data works now
- User presence is enabled

##Bugfixes:
- No longer denormalizing channelData.lastMessageAt
- Fixed an issue with channel event handling and the usage of channel.id vs channel.cid
- Changed channelData.createdBy from lateinit to a regular field

##Other:
- Moved from Travis to Github actions

# 1.4.5 - Tue 12 May 2020 (stream-chat-android-client)
- add message.silent field
- add extension properties `name` and `image` to `Channel` and `User`

## March 11th, 2020 - 3.6.5 (stream-chat-android)
- Fix reaction score parser casting exception

# May 8th, 2020 - 0.3.4 (stream-chat-android-offline)
- added support for muting users
- store the current user in offline storage
- performance tests
- removed launcher icons from lib
- forward compatibility with new event sync endpoint
- support for reaction scores

# 1.4.3 - Thu 7 May 2020 (stream-chat-android-client)
- fix type erasure of parsed collections: `LinkedTreeMap`, but not `List<Reaction>`

# 1.4.2 - Mon 4 May 2020 (stream-chat-android-client)
- add `reactionScores` to `Message`
- fix null write crash of CustomObject nullable field
- fix extraData duplicated fields

# May 2nd, 2020 - 0.3.1 (stream-chat-android-offline)
- Make the channel unread counts easily accessible via channel.unreadCount
- Support for muting users
- Detection for permanent vs temporary errors (which helps improve retry logic)
- Bugfix: Fixes edge cases where recovery flow runs before the existing API calls complete

# 1.4.0 - Fri 1 May 2020 (stream-chat-android-client)
- fix `QueryChannelRequest` when `withMessages/withMembers` is called, but messages were not returned
- add `unreadMessages` to `ChannelUserRead`. Add extension for channel to count total unread messages: `channel.getUnreadMessagesCount()`

# 1.3.0 - Wed 30 Apr 2020 (stream-chat-android-client)
🚨 Breaking changes:
- `TokenProvider` signature enforces async execution
- make socket related classes internal

✅ Other changes
- fix endlessly hanging request in case setUser is not called
- fix expired token case on socket connection
- fix client crash if TokenProvider throws an exception

# Apr 29th, 2020 - 0.3.0 (stream-chat-android-offline)
- Handle edge cases where events are received out of order
- KTlint, travis and coverage reporting
- Interfaces for use cases and controllers for easier testing
- Channel data to isolate channel data vs rest of channel state
- Java version of code examples
- Handle edge cases for channels with more than 100 members
- Test coverage on mark read
- Bugfix queryChannelsController returning duplicate channels
- Support for hiding and showing channels
- Full offline pagination support (including the difference between GTE and GT filters)

# 1.2.2 - Wed 29 Apr 2020 (stream-chat-android-client)
🚨 Breaking changes:
- fields of models are moved to constructors: `io.getstream.chat.android.client.models`
- field of Device `push_provider` renamed to `pushProvider` and moved to constructor

✅ Other changes
- added local error codes with descriptions: `io.getstream.chat.android.client.errors.ChatErrorCode`
- fix uncaught java.lang.ExceptionInInitializerError while parsing custom object

# Apr 22nd, 2020 - 0.2.1 (stream-chat-android-offline)
- Better handling for missing cids

# Apr 22nd, 2020 - 0.2.0 (stream-chat-android-offline)
- Test suite > 100 tests
- Sample app (stream-chat-android) works
- Full offline sync for channels, messages and reactions
- Easy to use livedata objects for building your own UI

# Apr 22nd, 2020 - 0.1.0 (stream-chat-android-offline)
- First Release

## March 3rd, 2020 - 3.6.5 (stream-chat-android)
- Fix crash on sending Google gif

## March 3rd, 2020 - 3.6.4 (stream-chat-android)
- Update default endpoint: from `chat-us-east-1.stream-io-api.com` to `chat-us-east-staging.stream-io-api.com`
- update target api level to 29
- Fixed media playback error on api 29 devices
- Added score field to reaction model

## January 28th, 2020 - 3.6.3 (stream-chat-android)
- ViewModel & ViewHolder classes now use protected instead of private variables to allow customization via subclassing
- ChannelViewHolderFactory is now easier to customize
- Added ChannelViewHolder.messageInputText for 2 way data binding
- Documentation improvements
- Fix problem with wrong scroll position

## January 10th, 2020 - 3.6.2 (stream-chat-android)
- Enable multiline edit text
- Fix deprecated getColumnIndexOrThrow for 29 Api Level

## January 7th, 2020 - 3.6.1 (stream-chat-android)
- Add navigation components with handler to override default behaviour

## Breaking changes:
###
- `OpenCameraViewListener` is replaced with CameraDestination

## January 6th, 2020 - 3.6.0 (stream-chat-android)
- Add `MessageSendListener` interface for sending Message
- Update `README` about Customizing MessageInputView
- Client support for anonymous and guest users
- Client support initialization with Configurator
- Support auto capitalization for keyboard
- Add `NotificationManager` with customization opportunity
- Update `UpdateChannelRequest` for reserved fields
- renamed `MoreActionDialog` to `MessageMoreActionDialog`
- Add `StreamLoggerHandler` interface for custom logging client data
- Add logging customization ability
- fix markdown for mention if there is no space at prefix @
- fix Edit Attachment behavior
- add support for channel.hide with clear history + events
- Fix crash in AttachmentActivity and AttachmentDocumentActivity crash when app is killed in background
- Add utility method StreamChat.isConnected()

#### Breaking changes:

##### Channel hide request
- `Channel:hide` signature has changed: `HideChannelRequest` must be specified as first parameter
- `Client:hideChannel` signature has changed: `HideChannelRequest` must be specified as second parameter
- `ChannelListViewModel:hideChannel` signature has changed: `HideChannelRequest` must be specified as second parameter

##### How to upgrade
To keep the same behavior pass `new HideChannelRequest()` as request parameter to match with the new signature.

## December 9th, 2019 - 3.5.0 (stream-chat-android)
- Fix set typeFace without custom font
- Fix channel.watch (data payload was not sent)
- Fix API 23 compatibility
- Add Attachment Border Color attrs
- Add Message Link Text Color attrs
- Add custom api endpoint config to sample app and SDK

## November 28th, 2019 - 3.4.1 (stream-chat-android)
- Fix Giphy buttons alignments
- Add Giphy error cases handling
- Update http related issues documentation


## November 28th, 2019 - 3.4.0 (stream-chat-android)
- Custom font fot the whole SDK
- Custom font per TextView
- Ignore sample app release unit tests, keep debug tests
- Added AttachmentBackgroundColorMine/Theirs
- Fix Edit/Delete thread parent message
- Replace fadein/fadeout animation of parent/current thread with default RecyclerView animation

## November 5th, 2019 - 3.3.0 (stream-chat-android)
- Fix Concurrent modification when removing member from channel
- Fix automention input issue
- Fix Sent message progress infinite
- Fix channel delete event handling in ChannelList view model
- Fix attachment duplicated issue when message edit
- Add File Upload 2.0
- Add editMessage function in Channel View Model
- Fix JSON encoding always omits null fields
- Sample app: add version header, release version signing
- Add Message Username and Date attrs


## November 5th, 2019 - 3.2.1 (stream-chat-android)
- Fixed transparency issues with user profile images on older devices
- Better channel header title for channels without a name
- Fixed read count difference between own and other users' messages
- Fixed Video length preview
- Catch error body parsing errors
- Do not show commands list UI when all commands are disabled
- Renamed `MessageInputClient` to `MessageInputController`
- Added Large file(20MB) check for uploading file
- Added streamUserNameShow and streamMessageDateShow in `MessageListViewStyle`
- Fixed channel header title position issue when Last Active is hidden


## October 25th, 2019 - 3.2.0 (stream-chat-android)
- Added event interceptors to `ChannelListViewModel`

## October 24th, 2019 - 3.1.0 (stream-chat-android)
- Add channel to list when the user is added
- Add `onUserDisconnected` event
- Make sure channel list view model is cleared when the user disconnects
- Fix bug with `setUser` when user data is not correctly URI encoded
- Add debug/info logging
- Add Attrs for DateSeparator

## Oct 23th, 2019 - 3.0.2 (stream-chat-android)
- Fix NPE with restore from background and null users

## Oct 22th, 2019 - 3.0.1 (stream-chat-android)
- Fix NPE with empty channel lists

## Oct 21th, 2019 - 3.0.0 (stream-chat-android)
- Added support for message search `client.searchMessages`
- Better support for query user options
- Update channel update signature
- Fix disconnection NPE
- Minor bugfixes
- Remove file/image support
- Expose members and watchers pagination options for query channel

#### Breaking changes
- `Channel.update` signature has changed

## Oct 16th, 2019 - 2.3.0 (stream-chat-android)
- Added support for `getReactions` endpoint
- Calls to `ChannelListViewModel#setChannelFilter` will reload the list of channels if necessary
- Added support for `channel.stopWatching()`
- Improved error message for uploading large files
- Remove error messages after you send a message (similar behaviour to Slack)
- Fixed slash command support on threads
- Improved newline handling
- Improved thread display
- Expose ban information for current user (`User#getBanned`)
- Bugfix on attachment size
- Added support for accepting and rejecting channel invites
- Expose current user LiveData with `StreamChat.getCurrentUser()`

## Oct 14th, 2019 - 2.2.1 (stream-chat-android)
- Renamed `FileSendResponse` to `UploadFileResponse`
- Renamed `SendFileCallback` to `UploadFileCallback`
- Removed `SendMessageRequest`
- Updated `sendMessage` and `updateMessage` from `Client`
- Added devToken function for setUser of Client
- Added a callback as an optional last argument for setUser functions
- Added ClientState which stores users, current user, unreadCount and the current user's mutes
- Added notification.mutes_updated event
- Add support for add/remove channel members
- Expose channel unread messages counts for any user in the channel

## Oct 9, 2019 - 2.2.0 (stream-chat-android)
- Limit message input height to 7 rows
- Fixed thread safety issues on Client.java
- Fixed serialization of custom fields for message/user/channel and attachment types
- Added support for distinct channels
- Added support to Channel hide/show
- Improved client error reporting (we now return a parsed error response when available)
- General improvements to Message Input View
- Added ReactionViewClickListener
- Added support for banning and unbanning users
- Added support for deleting a channel
- Add support for switching users via `client.disconnect` and `client.setUser`
- Add `reload` method to `ChannelListViewModel`
- Bugfix: hides attachment drawer after deny permission
- Add support for update channel endpoint
- Add PermissionRequestListener for Permission Request

## September 28, 2019 - 2.1.0 (stream-chat-android)
- Improved support for regenerating expired tokens

#### Breaking changes:
- `MessageInputView#progressCapturedMedia(int requestCode, int resultCode, Intent data)` renamed into `captureMedia(int requestCode, int resultCode, Intent data)`
- `binding.messageInput.permissionResult(requestCode, permissions, grantResults)` in `onRequestPermissionsResult(requestCode, permissions, grantResults) of `ChannelActivity`

## September 28, 2019 - 2.0.1 (stream-chat-android)
- Fix channel list ordering when a channel is added directly from Android
- Better Proguard support

## September 26, 2019 - 2.0.0 (stream-chat-android)
- Simplify random access to channels
- Channel query and watch methods now work the same as they do on all other SDKs

#### Breaking changes:
- `channel.query` does not watch the channel anymore, to retrieve channel state and watch use `channel.watch`
- `client.getChannelByCID` is now private, use one of the `client.channel` methods to get the same (no null checks needed)<|MERGE_RESOLUTION|>--- conflicted
+++ resolved
@@ -57,12 +57,7 @@
 
 ## stream-chat-android-compose
 ### 🐞 Fixed
-<<<<<<< HEAD
-- Fixed a crash when passing content URIs without duration metadata to the `StorageHelperWrapper::.getAttachmentsFromUris` method. [4002](https://github.com/GetStream/stream-chat-android/pull/4002)
-- Fixed a bug when a reaction left by the current user appears as a reaction left by some other user. [4035#](https://github.com/GetStream/stream-chat-android/pull/4035)
 - Fixed the display of online member count in the message list header. [#4043](https://github.com/GetStream/stream-chat-android/pull/4043)
-=======
->>>>>>> d448a0d2
 
 ### ⬆️ Improved
 
