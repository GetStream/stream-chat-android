# UNRELEASED CHANGELOG
## Common changes for all artifacts
### 🐞 Fixed

### ⬆️ Improved

### ✅ Added

### ⚠️ Changed

### ❌ Removed

## stream-chat-android-client
### 🐞 Fixed

### ⬆️ Improved

### ✅ Added
- Added a `systemMessage: Message` parameter to  `ChatClient::addMembers`, `ChatClient::removeMembers`, `ChannelClient::addMembers` and `ChannelClient::removeMembers` to send a system message to that channel. [#3254](https://github.com/GetStream/stream-chat-android/pull/3254)

### ⚠️ Changed

### ❌ Removed

## stream-chat-android-offline
### 🐞 Fixed

### ⬆️ Improved

### ✅ Added

### ⚠️ Changed

### ❌ Removed

## stream-chat-android-ui-common
### 🐞 Fixed

### ⬆️ Improved

### ✅ Added

### ⚠️ Changed

### ❌ Removed

## stream-chat-android-ui-components
### 🐞 Fixed
<<<<<<< HEAD
- Users now able to open `MessageOptionsDialogFragment` by clicking on a reaction left on a Giphy message. [#3620](https://github.com/GetStream/stream-chat-android/pull/3260)
- inside `MessageOptionsDialogFragment` now properly displays all of the reactions to a message. Previously it erroneously displayed a blank state. [#3620](https://github.com/GetStream/stream-chat-android/pull/3260)
=======
- Fixed the links in UI Components code snippets. [#3261](https://github.com/GetStream/stream-chat-android/pull/3261)
>>>>>>> a0c3a9e6

### ⬆️ Improved

### ✅ Added

### ⚠️ Changed

### ❌ Removed

## stream-chat-android-compose
### 🐞 Fixed

### ⬆️ Improved

### ✅ Added

### ⚠️ Changed

### ❌ Removed

## stream-chat-android-markdown-transformer
### 🐞 Fixed

### ⬆️ Improved

### ✅ Added

### ⚠️ Changed

### ❌ Removed

## stream-chat-android-pushprovider-firebase
### 🐞 Fixed

### ⬆️ Improved

### ✅ Added

### ⚠️ Changed

### ❌ Removed

## stream-chat-android-pushprovider-huawei
### 🐞 Fixed

### ⬆️ Improved

### ✅ Added

### ⚠️ Changed

### ❌ Removed

## stream-chat-android-pushprovider-xiaomi
### 🐞 Fixed

### ⬆️ Improved

### ✅ Added

### ⚠️ Changed

### ❌ Removed

# March 24th, 2022 - 5.0.1
<!-- UNRELEASED START -->
## stream-chat-android-ui-components
### 🐞 Fixed
- Fixed a bug where the missing implementation of the `MessageTextTransformer` caused message text not to show up. [#3248](https://github.com/GetStream/stream-chat-android/pull/3248)
<!-- UNRELEASED END -->

# March 24th, 2022 - 5.0.0
**5.0.0** is a major release! You can read more about the motivation behind the effort and featured changes in the [announcement blog post](https://getstream.io/blog/android-v5-sdk-release/).
## Common changes for all artifacts
### 🐞 Fixed
- Fixed memory leaks related to image loading. [#2979](https://github.com/GetStream/stream-chat-android/pull/2979)

### ⬆️ Improved
- Replaced KAPT with KSP. [#3113](https://github.com/GetStream/stream-chat-android/pull/3113)

### ⚠️ Changed
- Updated AGP version to 7.1.2 and Gradle version to 7.4. [#3159](https://github.com/GetStream/stream-chat-android/pull/3159)

## stream-chat-android-client
### ✅ Added
- Added possibility to configure `RetryPolicy` using `ChaClient.Builder()`. [#3069](https://github.com/GetStream/stream-chat-android/pull/3069)

### ⚠️ Changed
- Add `Channel::image`, `Channel:name`, `User::image`, `User::name` properties. [#3139](https://github.com/GetStream/stream-chat-android/pull/3139)
- Deprecated `Member:role` in favor of `Member:channelRole` [#3189](https://github.com/GetStream/stream-chat-android/pull/3189)

## stream-chat-android-offline
🚨🚨 **v5.0.0** release brings a big change to the offline support library - it replaces `ChatDomain` with the `OfflinePlugin`. Make sure to check our [migration guide](https://getstream.io/chat/docs/sdk/android/client/guides/chatdomain-migration/)! 🚨🚨

### 🐞 Fixed
- Unread count for muted channels no longer increments when the channel is muted and new messages are received. [#3112](https://github.com/GetStream/stream-chat-android/pull/3112)
- Fixed marking the channel as read if it was opened offline previously. [#3162](https://github.com/GetStream/stream-chat-android/pull/3162)

### ❌ Removed
- Moved `RetryPolicy` related logic to `ChatClient`. [#3069](https://github.com/GetStream/stream-chat-android/pull/3069)

## stream-chat-android-ui-common
### ❌ Removed
- Removed ChatMarkdown in favor of ChatMessageTextTransformer [#3189](https://github.com/GetStream/stream-chat-android/pull/3189)

## stream-chat-android-ui-components
### 🐞 Fixed
- Fixed an issue with message flickering when sending a message with file attachments. [#3209](https://github.com/GetStream/stream-chat-android/pull/3209)
- Fixed a crash when overriding `ChatUI::imageHeadersProvider` caused by compiler [issue](https://youtrack.jetbrains.com/issue/KT-49793). [#3237](https://github.com/GetStream/stream-chat-android/pull/3237)

### ✅ Added
- Added a separate `LinkAttachmentsViewHolder` for handling messages containing link attachments and no other types of attachments. [#3070](https://github.com/GetStream/stream-chat-android/pull/3070)
- Added a separate `FileAttachmentsViewHolder` for handling messages containing file attachments of different types or file attachments not handled by one of the other `ViewHolder`s. [#3091](https://github.com/GetStream/stream-chat-android/pull/3091)
- Introduced `InnerAttachmentViewHolder` as an inner ViewHolder for custom attachments. [#3183](https://github.com/GetStream/stream-chat-android/pull/3183)
- Introduced `AttachmentFactory` as a factory for custom attachment ViewHolders. [#3116](https://github.com/GetStream/stream-chat-android/pull/3116)
- Introduced `AttachmentFactoryManager` as a manager for the list of registered attachment factories. The class is exposed via `ChatUI`. [#3116](https://github.com/GetStream/stream-chat-android/pull/3116)
- Added an attribute to customize the color state list of the AttachmentsDialog buttons called `streamUiAttachmentTabButtonColorStateList`. [#3242](https://github.com/GetStream/stream-chat-android/pull/3242)

### ⚠️ Changed
- Separated the Giphy attachments and content to a GiphyAttachmentViewHolder. [#2932](https://github.com/GetStream/stream-chat-android/pull/2932)
- Created a GiphyMediaAttachmentView and its respective style to customize giphies. [#2932](https://github.com/GetStream/stream-chat-android/pull/2932)
- You can now use `original` sized giphies that apply resizing based on the GIF size. [#2932](https://github.com/GetStream/stream-chat-android/pull/2932)
- Use `fixedHeight` or `fixedHeightDownsampled` giphies to use a fixed height that keeps the aspect ratio and takes up less memory. [#2932](https://github.com/GetStream/stream-chat-android/pull/2932)
- Make sure to check out our giphy attachment styles (GiphyMediaAttachmentView) for customization.
- Created an ImageAttachmentViewHolder that represents images in the message list. [#3067](https://github.com/GetStream/stream-chat-android/pull/3067)
- Renamed MediaAttachmentViewStyle and its attributes to ImageAttachmentViewStyle. [#3067](https://github.com/GetStream/stream-chat-android/pull/3067)
- Messages containing link attachments and no other types of attachments are no longer handled by `TextAndAttachmentsViewHolder`, instead they are handled by `LinkAttachmentsViewHolder`. [#3070](https://github.com/GetStream/stream-chat-android/pull/3070)
- Messages containing file attachments of different file types or types not handled by one of the other `ViewHolders` are no longer handled by `TextAndAttachmentsViewHolder`, instead they are handled by `FileAttachmentsViewHolder`. [#3091](https://github.com/GetStream/stream-chat-android/pull/3091)
- Updated the structure of UI components documentation. [UI Components documentation](https://getstream.io/chat/docs/sdk/android/ui/overview/). [#3186](https://github.com/GetStream/stream-chat-android/pull/3186)
- Updated the code snippets from the UI Components documentation in the `stream-chat-android-docs` module. [3205](https://github.com/GetStream/stream-chat-android/pull/3205)

### ❌ Removed
- All usage of `ChatDomain`. [#3190](https://github.com/GetStream/stream-chat-android/pull/3190)
- Removed "Pin message", "Reply", "Thread reply" message actions for messages that are not synced. [#3226](https://github.com/GetStream/stream-chat-android/pull/3226)

## stream-chat-android-compose
### 🐞 Fixed
- Mitigated the effects of `ClickableText` consuming all pointer events when messages contain links by passing long press handlers to `MessageText`. [#3137](https://github.com/GetStream/stream-chat-android/pull/3137)
- Fixed an issue with message flickering when sending a message with file attachments. [#3209](https://github.com/GetStream/stream-chat-android/pull/3209)
- Fixed ripple color in dark mode. [#3211](https://github.com/GetStream/stream-chat-android/pull/3211)
- Long user names no longer break layout in the message list. [#3219](https://github.com/GetStream/stream-chat-android/pull/3219)
- Fixed the click handler on the last item in the image attachments content. [#3221](https://github.com/GetStream/stream-chat-android/pull/3221)

### ⬆️ Improved
- Allowed passing long press handlers to `MessageText`. [#3137](https://github.com/GetStream/stream-chat-android/pull/3137)

### ✅ Added
- Added code snippets from the Compose documentation to the `stream-chat-android-docs` module. [3197](https://github.com/GetStream/stream-chat-android/pull/3197)
- Added support for delivery indicator in the message list. [#3218](https://github.com/GetStream/stream-chat-android/pull/3218)

### ⚠️ Changed
- Replaced the `reactionTypes` field in `ChatTheme` with the new `reactionIconFactory` field that allows customizing reaction icons. [#3046](https://github.com/GetStream/stream-chat-android/pull/3046)
- `MessageText` now requires the parameter `onLongItemClick: (Message) -> Unit`. This was done in order to mitigate `ClickableText` consuming all pointer events. [#3137](https://github.com/GetStream/stream-chat-android/pull/3137)
- Renamed the `state.channel` package to `state.channels` for consistency. [#3143](https://github.com/GetStream/stream-chat-android/pull/3143)
- Renamed the `viewmodel.channel` package to `viewmodel.channels` for consistency. [#3143](https://github.com/GetStream/stream-chat-android/pull/3143)
- Moved the contents of the `ui.imagepreview` and `ui.mediapreview` packages to `ui.attachments.preview`. [#3143](https://github.com/GetStream/stream-chat-android/pull/3143)
- Moved the preview handlers from the `ui.filepreview` package to `ui.attachments.preview.handler` [#3143](https://github.com/GetStream/stream-chat-android/pull/3143)

### ❌ Removed
- Removed "Pin message", "Reply", "Thread reply" message actions for messages that are not synced. [#3226](https://github.com/GetStream/stream-chat-android/pull/3226)

# March 9th, 2022 - 4.30.1
## stream-chat-android-client
### ✅ Added
- Added `notificationChannel` lambda parameter to `NotificationHandlerFactory::createNotificationHandler` which is being used to create a `NotificationChannel`.
  You can use it to customize notifications priority, channel name, etc. [#3167](https://github.com/GetStream/stream-chat-android/pull/3167)

### ⚠️ Changed
- `LoadNotificationDataWorker` is now using a separate `NotificationChannel` with `NotificationCompat.PRIORITY_LOW`.
  You can customize its name by overriding `stream_chat_other_notifications_channel_name` string. [#3167](https://github.com/GetStream/stream-chat-android/pull/3167)

## stream-chat-android-offline
### 🐞 Fixed
- Fixed updating typing users. [#3154](https://github.com/GetStream/stream-chat-android/pull/3154)

## stream-chat-android-ui-components
### 🐞 Fixed
- Fixed displaying long usernames in message's footnote within `MessageListView`. [#3149](https://github.com/GetStream/stream-chat-android/pull/3149)
- A bug that made `ScrollButtonView` in `MessageListView` permanently visible. [#3170](https://github.com/GetStream/stream-chat-android/pull/3170)
- Fixed display of read status indicators [#3181](https://github.com/GetStream/stream-chat-android/pull/3181)

### ✅ Added
- Added a way to check if the adapters and message/channel lists have been initialized or not. [#3182](https://github.com/GetStream/stream-chat-android/pull/3182)
- Added `streamUiRetryMessageEnabled` attribute to `MessageListView` that allows to show/hide retry action in message's overlay. [#3185](https://github.com/GetStream/stream-chat-android/pull/3185)

## stream-chat-android-compose
### 🐞 Fixed
- Fixed display of read status indicators [#3181](https://github.com/GetStream/stream-chat-android/pull/3181)

# March 2nd, 2022 - 4.30.0
## Common changes for all artifacts
### ⬆️ Improved
- We upgraded our Kotlin version to 1.6, Moshi to 1.13 and Compose to 1.1.1. [#3104](https://github.com/GetStream/stream-chat-android/pull/3104)[#3123](https://github.com/GetStream/stream-chat-android/pull/3123)
- Updated Google's Accompanist version. [#3104](https://github.com/GetStream/stream-chat-android/pull/3104)

### ⚠️ Changed
- These version updates mean our SDK now expects the minimum of AGP 7.x.x. We recommend using 7.1+. [#3104](https://github.com/GetStream/stream-chat-android/pull/3104)

## stream-chat-android-compose
### ⚠️ Changed
- Since we're using Compose 1.1.1 for our SDK, we recommend upgrading to avoid conflicts. [#3104](https://github.com/GetStream/stream-chat-android/pull/3104)

# February 24th, 2022 - 4.29.0
## stream-chat-android-offline
### 🐞 Fixed
- Fixed updating `ChatDomain::totalUnreadCount` and `ChatDomain::channelUnreadCount` after restoring app from the background and
  when sending a message to a channel without read enabled. [#3121](https://github.com/GetStream/stream-chat-android/pull/3121)

## stream-chat-android-ui-components
### 🐞 Fixed
- Fixed setting custom empty and loading views for `MessageListView`. [#3082](https://github.com/GetStream/stream-chat-android/pull/3082)

### ⬆️ Improved
- Disabled command popups when attachments are present. [#3051](https://github.com/GetStream/stream-chat-android/pull/3051)
- Disabled the attachments button when popups are present. [#3051](https://github.com/GetStream/stream-chat-android/pull/3051)

### ✅ Added
- Added `ChatUI.channelNameFormatter` to allow customizing the channel's name format. [#3068](https://github.com/GetStream/stream-chat-android/pull/3068)
- Added a customizable height attribute to SearchInputView [#3081](https://github.com/GetStream/stream-chat-android/pull/3081)
- Added `ChatUI.dateFormatter` to allow customizing the way the dates are formatted. [#3085](https://github.com/GetStream/stream-chat-android/pull/3085)
- Added ways to show/hide the delivery status indicators for channels and messages. [#3102](https://github.com/GetStream/stream-chat-android/pull/3102)

### ⚠️ Changed
- Disabled editing on Giphy messages given that it's breaking the UX and can override the GIF that was previously put in. [#3071](https://github.com/GetStream/stream-chat-android/pull/3071)

### ❌ Removed
- Removed ExoMedia dependency in favor of standard Android `VideoView`. [#3098](https://github.com/GetStream/stream-chat-android/pull/3098)

## stream-chat-android-compose
### 🐞 Fixed
- Fixed back press handling. [#3120](https://github.com/GetStream/stream-chat-android/pull/3120)

### ✅ Added
- Exposed a way to clear the message composer externally, e.g. when using custom sendMessage handlers. [#3100](https://github.com/GetStream/stream-chat-android/pull/3100)
- Exposed `loadingMoreContent` for the `ChannelList` and `Channels` components that allows you to override the default loading more content. [#3103](https://github.com/GetStream/stream-chat-android/pull/3103)
- Exposed `loadingMoreContent` for the `MessageList` and `Messages` components that allows you to override the default loading more content. [#3103](https://github.com/GetStream/stream-chat-android/pull/3103)
- Added the `attachmentsContentImageGridSpacing` option to `StreamDimens`, to make it possible to customize the spacing between image attachment tiles via `ChatTheme`. [#3105](https://github.com/GetStream/stream-chat-android/pull/3105)

### ⚠️ Changed
- Replaced the `reactionTypes` field in `ChatTheme` with the new `reactionIconFactory` field that allows customizing reaction icons. [#3046](https://github.com/GetStream/stream-chat-android/pull/3046)
- Disabled editing on Giphy messages given that it's breaking the UX and can override the GIF that was previously put in. [#3071](https://github.com/GetStream/stream-chat-android/pull/3071)

### ❌ Removed
- Removed ExoMedia dependency in favor of standard Android `VideoView`. [#3092](https://github.com/GetStream/stream-chat-android/pull/3092)
- Removed `SystemBackPressHandler` in favor of `BackHandler` from the Compose framework. [#3120](https://github.com/GetStream/stream-chat-android/pull/3120)

# February 17th, 2022 - 4.28.4
## stream-chat-android-client
### ✅ Added
- Added the `member` field to the `MemberRemovedEvent`. [#3090](https://github.com/GetStream/stream-chat-android/pull/3090)

## stream-chat-android-offline
### 🐞 Fixed
- Fixed how member removal is handled in `DefaultChatEventHandler`. [#3090](https://github.com/GetStream/stream-chat-android/pull/3090)

# February 16th, 2022 - 4.28.3
## stream-chat-android-ui-components
### ⬆️ Improved
- Improved the logic around mentions and users that can be mentioned within the input. [#3088](https://github.com/GetStream/stream-chat-android/pull/3088)

## stream-chat-android-compose
### ⬆️ Improved
- Improved the logic around mentions and users that can be mentioned within the input. [#3088](https://github.com/GetStream/stream-chat-android/pull/3088)

# February 9th, 2022 - 4.28.2
## Common changes for all artifacts
- Fix crash with offline support. [#3063](https://github.com/GetStream/stream-chat-android/pull/3063)

# February 9th, 2022 - 4.28.1
## Common changes for all artifacts
- Fix crash when events were received. [#3058](https://github.com/GetStream/stream-chat-android/pull/3058)

# February 8th, 2022 - 4.28.0
## 🚨 Old UI Module removed
`stream-chat-android` is deprecated and won't be maintained anymore. The module will continue working, but we won't be releasing new versions.
The source code has been moved to this [archived repository](https://github.com/GetStream/stream-chat-android-old-ui)
Consider migrating to `stream-chat-android-ui-components` or `stream-chat-android-compose`. Here you can find a set of useful resources for migration:
- [UI Components Documentation](https://getstream.io/chat/docs/sdk/android/ui/overview/)
- [Android Chat Messaging Tutorial](https://getstream.io/tutorials/android-chat/)
- [Compose UI Components Documentation](https://getstream.io/chat/docs/sdk/android/compose/overview/)
- [Compose Chat Messaging Tutorial](https://getstream.io/chat/compose/tutorial/)
- [Old Sample App Migration PR](https://github.com/GetStream/stream-chat-android/pull/2467)

## Common changes for all artifacts
### ✅ Added
- Create new artifact to integrate Xiaomi Mi Push with Stream. You will need to add  `stream-chat-android-pushprovider-xiaomi` artifact to your App. Check our [docs](https://getstream.io/chat/docs/sdk/android/client/guides/push-notifications/xiaomi) for further details. [#2444](https://github.com/GetStream/stream-chat-android/pull/2444)

### ⚠️ Changed
- Update Android Gradle Plugin version to 7.1.0 and Gradle version to 7.3.3. [#2989](https://github.com/GetStream/stream-chat-android/pull/2989)

## stream-chat-android-client
### ⬆️ Improved
- Internal implementation only asks to the provided `TokenProvider` a new token when it is really needed. [#2995](https://github.com/GetStream/stream-chat-android/pull/2995)

### ⚠️ Changed
- UnknownHostException is no longer considered a permanent network error. [#3054](https://github.com/GetStream/stream-chat-android/pull/3054)

## stream-chat-android-offline
### 🐞 Fixed
- Fixed memory leak related to database initialization.[#2974](https://github.com/GetStream/stream-chat-android/pull/2974)

### ✅ Added
- Added new extension function `ChatClient::deleteChannel`. [#3007](https://github.com/GetStream/stream-chat-android/pull/3007)

### ⚠️ Changed
- Deprecated `ChatDomain::deleteChannel` in favour of `ChatClient::deleteChannel`. [#3007](https://github.com/GetStream/stream-chat-android/pull/3007)

## stream-chat-android-ui-common
### ✅ Added
- Added new extension function `ChatClient::loadMessageById`. [#2929](https://github.com/GetStream/stream-chat-android/pull/2929)

## stream-chat-android-ui-components
### 🐞 Fixed
- Fixed the logic for fetching encoding for URLs when opening PDFs and similar documents in the MessageList. [#3017](https://github.com/GetStream/stream-chat-android/pull/3017)

### ⬆️ Improved
- Replaced Lottie typing indicator with a custom view. [#3004](https://github.com/GetStream/stream-chat-android/pull/3004)

## stream-chat-android-compose
### 🐞 Fixed
- Fixed the way our attachments work and are represented in Compose to support more attachment types. [#2955](https://github.com/GetStream/stream-chat-android/pull/2955)
- Fixed the logic for fetching encoding for URLs when opening PDFs and similar documents in the MessageList. [#3017](https://github.com/GetStream/stream-chat-android/pull/3017)

### ⬆️ Improved
- Improved RTL support in Compose [#2987](https://github.com/GetStream/stream-chat-android/pull/2987)
- Made the SDK smaller by removing Materials Icons dependency [#2987](https://github.com/GetStream/stream-chat-android/pull/2987)
- Removed unnecessary experimental flags, opted in into APIs we're using from Compose. [#2983](https://github.com/GetStream/stream-chat-android/pull/2983)

### ✅ Added
- Added [`Custom Attachments guide`](https://getstream.io/chat/docs/sdk/android/composee/guides/adding-custom-attachments/). [#2967](https://github.com/GetStream/stream-chat-android/pull/2967)
- Added `onHeaderAvatarClick` parameter to the `ChannelsScreen` component. [#3016](https://github.com/GetStream/stream-chat-android/pull/3016)
- Exposed `lazyListState` for the `ChannelList` and `Channels` components that allows you to control the scrolling behavior and state. [#3049](https://github.com/GetStream/stream-chat-android/pull/3049)
- Exposed `helperContent` for the `ChannelList` and `Channels` components that allows you to implement a helper UI such as scroll to top button for the channel list. [#3049](https://github.com/GetStream/stream-chat-android/pull/3049)
- Exposed `lazyListState` for the `MessageList` and `Messages` components that allows you to control the scrolling behavior and state. [#3044](https://github.com/GetStream/stream-chat-android/pull/3044)
- Exposed `helperContent` for the `MessageList` and `Messages` components that allows you to override the default scrolling behavior UI.  [#3044](https://github.com/GetStream/stream-chat-android/pull/3044)

### ⚠️ Changed
- Renamed `onHeaderClickAction` parameter to `onHeaderActionClick` for the `ChannelsScreen` component. [#3016](https://github.com/GetStream/stream-chat-android/pull/3016)
- `MessageList` and `Messages` now have two new parameters that have default values. Please make sure that you check out the changes and that everything still works for you. [#3044](https://github.com/GetStream/stream-chat-android/pull/3044)

## stream-chat-android-pushprovider-xiaomi
### ✅ Added
- Added a `XiaomiMessagingDelegate` class to simplify custom implementations of `PushMessageReceiver` that forward messages to the SDK. See [Using a Custom PushMessageReceiver](https://getstream.io/chat/docs/sdk/android/client/guides/push-notifications/xiaomi#using-a-custom-pushmessagereceiver) for more details. [#2444](https://github.com/GetStream/stream-chat-android/pull/2444)

# February 2nd, 2022 - 4.27.2
## stream-chat-android-offline
### 🐞 Fixed
- Fixed refreshing cached channels after setting the user. [#3010](https://github.com/GetStream/stream-chat-android/pull/3010)

# January 31th, 2022 - 4.27.1
## stream-chat-android-offline
### 🐞 Fixed
- Fixed clearing cache after receiving channel truncated event. [#3001](https://github.com/GetStream/stream-chat-android/pull/3001)

# January 25th, 2022 - 4.27.0
## stream-chat-android-client
### 🐞 Fixed
- Fixed bug related to the wrong unread messages count when a socket connection is not available. [#2927](https://github.com/GetStream/stream-chat-android/pull/2927)
- Fixed deserialization issue when parsing the `Message` object while searching for a message from a channel with 0 members. [#2947](https://github.com/GetStream/stream-chat-android/pull/2947)

### ✅ Added
- Added the `systemMessage` parameter to `ChatClient::truncateChannel` and `ChannelClient:truncate` methods that represents a system message that will be displayed after the channel was truncated. [#2949](https://github.com/GetStream/stream-chat-android/pull/2949)
- Added the `message` parameter to the `ChannelTruncatedEvent` that represents a system message that will be displayed after the channel was truncated. [#2949](https://github.com/GetStream/stream-chat-android/pull/2949)
- Added method to consult the settings of the app. Use `ChatClient.instance().appSettings()` to request the settings of your app. [#2960](https://github.com/GetStream/stream-chat-android/pull/2960)
- Added `ChatClient.shuffleGiphy` extension function and removing ShuffleGiphy use case. [#2962](https://github.com/GetStream/stream-chat-android/pull/2962)
- Added `ChatClient.sendGiphy` extension function and removing SendGiphy use case. [#2963](https://github.com/GetStream/stream-chat-android/pull/2963)
- Added `Channel::ownCapabilities` and `ChannelCapabilities` object.
  Channel capabilities provide you information on which features are available for the current user. [#2971](https://github.com/GetStream/stream-chat-android/pull/2971)

### ⚠️ Changed
- Deprecated `ChatDomain.leaveChannel`. Use ChatClient.removeMembers instead. [#2926](https://github.com/GetStream/stream-chat-android/pull/2926)

## stream-chat-android-offline
### ⬆️ Improved
- Utilized the `message` parameter of the `ChannelTruncatedEvent` to show a system message instantly after the channel was truncated. [#2949](https://github.com/GetStream/stream-chat-android/pull/2949)

### ✅ Added
- Added new extension function `ChatClient::cancelMessage`. [#2928](https://github.com/GetStream/stream-chat-android/pull/2928)
- Added `ChatClient::needsMarkRead` extension function to check if a channel can be marked as read. [#2920](https://github.com/GetStream/stream-chat-android/pull/2920)

### ⚠️ Changed
- Deprecated `ChatDomain::cancelMessage` in favour of `ChatClient::cancelMessage`. [#2928](https://github.com/GetStream/stream-chat-android/pull/2928)

## stream-chat-android-ui-components
### 🐞 Fixed
- Handling video attachments that's don't have mime-type, but have type. [2919](https://github.com/GetStream/stream-chat-android/pull/2919)
- Intercepted and blocked attachment preview for attachments which are not fully uploaded. [#2950](https://github.com/GetStream/stream-chat-android/pull/2950)
- Fixed a bug when changes to the mentioned users in a message were not propagated to the UI. [2951](https://github.com/GetStream/stream-chat-android/pull/2951)

### ⬆️ Improved
- Improve Korean 🇰🇷 translations. [#2953](https://github.com/GetStream/stream-chat-android/pull/2953)

## stream-chat-android-compose
### 🐞 Fixed
- Fixed crashes caused by deleting channels [#2942](https://github.com/GetStream/stream-chat-android/pull/2942)

### ⬆️ Improved
- `ReactionOptions` now displays the option to show more reactions if there are more than 5 available [#2918](https://github.com/GetStream/stream-chat-android/pull/2918)
- Improve Korean 🇰🇷 translations. [#2953](https://github.com/GetStream/stream-chat-android/pull/2953)
- Improved `MessageComposer` UX by disabling commands when attachments or text are present. [#2961](https://github.com/GetStream/stream-chat-android/pull/2961)
- Improved `MessageComposer` UX by disabling attachment integration button when popups with suggestions are present. [#2961](https://github.com/GetStream/stream-chat-android/pull/2961)

### ✅ Added
- Added `ExtendedReactionsOptions` and `ReactionsPicker` in order to improve reaction picking UX [#2918](https://github.com/GetStream/stream-chat-android/pull/2918)
- Added documentation for [`ReactionsPicker`](https://getstream.io/chat/docs/sdk/android/compose/message-components/reactions-picker/) [#2918](https://github.com/GetStream/stream-chat-android/pull/2918)
- Added ways to customize the channel, message and member query limit when building a ChannelListViewModel [#2948](https://github.com/GetStream/stream-chat-android/pull/2948)

# January 12th, 2022 - 4.26.0
## Common changes for all artifacts
### ⬆️ Improved
- 🚨 Breaking change: Markdown support is moved into a standalone module `stream-chat-android-markdown-transformer` which is not included by default. You can use it with `ChatUI.messageTextTransformer` to add Markdown support to your app. You can find more information [here](https://getstream.io/chat/docs/sdk/android/ui/chatui/#markdown). [#2786](https://github.com/GetStream/stream-chat-android/pull/2786)

## stream-chat-android-client
### ✅ Added
- Added `Member::banned` property that represents, if the channel member is banned. [#2915](https://github.com/GetStream/stream-chat-android/pull/2915)
- Added `Member::channelRole` property that represents the user's channel-level role. [#2915](https://github.com/GetStream/stream-chat-android/pull/2915)

## stream-chat-android-offline
### 🐞 Fixed
- Fixed populating mentions after editing the message. `Message::mentionedUsers` shouldn't be empty if edited message contains mentioned users. [#2852](https://github.com/GetStream/stream-chat-android/pull/2852)

### ✅ Added
- Added `memberLimit` to `ChatDomain::queryChannels` and `ChatDomain::queryChannelsLoadMore` that allows modifying the number of members to fetch per channel. [#2826](https://github.com/GetStream/stream-chat-android/pull/2826)

### ❌ Removed
- Removed `QueryChannelsLoadMore` usecase. [#2790](https://github.com/GetStream/stream-chat-android/pull/2790)
- `QueryChannelsController::loadMore` is removed and logic is moved into `ChatDomain`. [#2790](https://github.com/GetStream/stream-chat-android/pull/2790)

## stream-chat-android-ui-components
### 🐞 Fixed
- Fixed displaying mentions popup when text contains multiple lines. [#2851](https://github.com/GetStream/stream-chat-android/pull/2851)
- Fixed the loading/playback speed of GIFs. [#2914](https://github.com/GetStream/stream-chat-android/pull/2914)
- Fixed scroll persisting after long tapping on an item in the message list. [#2916](https://github.com/GetStream/stream-chat-android/pull/2916)
- Fixed footnote of messages showing "Only Visible to You". This message was visible even when deleted messages were visible to everyone. [#2923](https://github.com/GetStream/stream-chat-android/pull/2923)

### ⬆️ Improved
- Improved the way thread pagination works. [#2845](https://github.com/GetStream/stream-chat-android/pull/2845)

### ✅ Added
- Added `memberLimit` parameter to `ChannelListViewModel` and `ChannelListViewModelFactory` that allows modifying the number of members to fetch per channel. [#2826](https://github.com/GetStream/stream-chat-android/pull/2826)
- Added `ChatMessageTextTransformer` to transform messages and set them to `TextView`. [#2786](https://github.com/GetStream/stream-chat-android/pull/2786)
- Added `AutoLinkableTextTransformer` which is an implementation of `ChatMessageTextTransformer`. After applying the transformer, it also makes links clickable in TextView. [#2786](https://github.com/GetStream/stream-chat-android/pull/2786)

### ⚠️ Changed
- `ChatUI.markdown` is deprecated in favour of `ChatUI.messageTextTransformer`. [#2786](https://github.com/GetStream/stream-chat-android/pull/2786)
- In the sample app the new behaviour for new messages is to count unread messages, instead of always scroll to bottom [#2865](https://github.com/GetStream/stream-chat-android/pull/)

## stream-chat-android-compose
### 🐞 Fixed
- Fixed a small issue with user avatars flickering [#2822](https://github.com/GetStream/stream-chat-android/pull/2822)
- Fixed faulty scrolling behavior in `Messages` by adding an autoscroll. [#2857](https://github.com/GetStream/stream-chat-android/pull/2857)
- Fixed the font size of avatar initials in the message list. [2862](https://github.com/GetStream/stream-chat-android/pull/2862)
- Fixed faulty scrolling behavior in `Channels` by adding an autoscroll. [#2887](  https://github.com/GetStream/stream-chat-android/pull/2887)
- Fixed the loading/playback speed of GIFs. [#2914](https://github.com/GetStream/stream-chat-android/pull/2914)

### ⬆️ Improved
- Added an animation to the `SelectedChannelMenu` component.
- Added an animation to the `ChannelInfo` component.
- Avatars now show fallback initials in case there was an error while loading images from the network. [#2830](https://github.com/GetStream/stream-chat-android/pull/2830)
- Added more parameters to the stateless version of the MessageComposer for consistency [#2809](https://github.com/GetStream/stream-chat-android/pull/2809)
- Updated primary accent colors in order to achieve a better contrast ratio for accessibility [#2857](https://github.com/GetStream/stream-chat-android/pull/2857)
- Removed default background color from `MessageItem` [#2857](https://github.com/GetStream/stream-chat-android/pull/2857)
- Added multiline mentions support [#2859](https://github.com/GetStream/stream-chat-android/pull/2859)
- Improved the way thread pagination works. [#2845](https://github.com/GetStream/stream-chat-android/pull/2845)

### ✅ Added
- Added the `headerContent` and `centerContent` Slot APIs for the `SelectedChannelMenu` component. [#2823](https://github.com/GetStream/stream-chat-android/pull/2823)
- Added the `headerContent` and `centerContent` Slot APIs for the `ChannelInfo` component. [#2823](https://github.com/GetStream/stream-chat-android/pull/2823)
- You can now define a `placeholderPainter` for the `Avatar` that is shown while the image is loading. [#2830](https://github.com/GetStream/stream-chat-android/pull/2830)
- Added more Slot APIs to the`MessageComposer` and `MessageInput` components [#2809](https://github.com/GetStream/stream-chat-android/pull/2809)
- Added [SelectedReactionsMenu documentation](https://getstream.io/chat/docs/sdk/android/compose/channel-components/selected-reactions-menu/). [#2868](https://github.com/GetStream/stream-chat-android/pull/2868)

### ⚠️ Changed
- Updated [ChatTheme documentation](https://getstream.io/chat/docs/sdk/android/compose/general-customization/chat-theme/). [#2833](https://github.com/GetStream/stream-chat-android/pull/2833)
- Updated [ChannelsScreen documentation](https://getstream.io/chat/docs/sdk/android/compose/channel-components/channels-screen/). [#2839](https://github.com/GetStream/stream-chat-android/pull/2839)
- Updated [ChannelItem documentation](https://getstream.io/chat/docs/sdk/android/compose/channel-components/channel-item/). [#2832](https://github.com/GetStream/stream-chat-android/pull/2832)
- Updated [ChannelListHeader documentation](https://getstream.io/chat/docs/sdk/android/compose/channel-components/channel-list-header/). [#2828](https://github.com/GetStream/stream-chat-android/pull/2828)
- Updated [Component Architecture documentation](https://getstream.io/chat/docs/sdk/android/compose/component-architecture/). [#2834](https://github.com/GetStream/stream-chat-android/pull/2834)
- Updated [SelectedChannelMenu documentation](https://getstream.io/chat/docs/sdk/android/compose/channel-components/selected-channel-menu/). [#2838](https://github.com/GetStream/stream-chat-android/pull/2838)
- Updated [ChannelList documentation](https://getstream.io/chat/docs/sdk/android/compose/channel-components/channel-list/). [#2847](https://github.com/GetStream/stream-chat-android/pull/2847)
- Updated [AttachmentsPicker documentation](https://getstream.io/chat/docs/sdk/android/compose/message-components/attachments-picker/) [#2860](https://github.com/GetStream/stream-chat-android/pull/2860)
- Renamed the `ChannelInfo` component to `SelectedChannelMenu`. [#2838](https://github.com/GetStream/stream-chat-android/pull/2838)
- Updated [Overview documentation](https://getstream.io/chat/docs/sdk/android/compose/overview/). [#2836](https://github.com/GetStream/stream-chat-android/pull/2836)
- Updated [Custom Attachments documentation](https://getstream.io/chat/docs/sdk/android/compose/general-customization/attachment-factory/) with minor sentence formatting changes [#2878](https://github.com/GetStream/stream-chat-android/pull/2878)
- Updated [MessagesScreen documentation](https://getstream.io/chat/docs/sdk/android/compose/message-components/messages-screen/) [#2866](https://github.com/GetStream/stream-chat-android/pull/2866)
- Updated [MessageList documentation](https://getstream.io/chat/docs/sdk/android/compose/message-components/message-list/). [#2869](https://github.com/GetStream/stream-chat-android/pull/2869)

# December 30th, 2021 - 4.25.1
## stream-chat-android-client
### ✅ Added
- Added support to paginate messages pinned in a channel. [#2848](https://github.com/GetStream/stream-chat-android/pull/2848).


# December 23th, 2021 - 4.25.0
## Common changes for all artifacts
### ⬆️ Improved
- Updated dependency versions
  - Kotlin 1.5.31
  - Compose framework 1.0.5
  - AndroidX
  - Lottie 4.2.2
  - OkHttp 4.9.3
  - Room 2.4.0
  - and other, see [#2771](https://github.com/GetStream/stream-chat-android/pull/2771) for more details

## stream-chat-android-offline
### 🐞 Fixed
- Fixed a bug when hard deleted messages still remain in the UI.
- Stabilized behavior of users' updates propagation across values of the channels and the messages. [#2803](https://github.com/GetStream/stream-chat-android/pull/2803)

### ⚠️ Changed
- 🚨 Breaking change: Added `cachedChannel` parameter to `ChatEventHandler::handleChatEvent` [#2807](https://github.com/GetStream/stream-chat-android/pull/2807)

## stream-chat-android-ui-components
### 🐞 Fixed
- Users' updates done in runtime are now propagated to the `MessageListView` component. [#2769](https://github.com/GetStream/stream-chat-android/pull/2769)
- Fixed the display of image attachments on the pinned message list screen. [#2792](https://github.com/GetStream/stream-chat-android/pull/2792)
-  Button for commands is now disabled in edit mode. [#2812](https://github.com/GetStream/stream-chat-android/pull/2812)
- Small bug fix for borders of attachments

### ⬆️ Improved
- Improved Korean 🇰🇷 and Japanese 🇯🇵 translation.
- Improved KDocs of UI components such as `ChannelListHeaderView` and `AvatarView`.

### ✅ Added
- Added header with back button and attachment's title to `AttachmentMediaActivity` which displays playable attachments.
  You can customize its appearance using `streamUiMediaActivityHeader`, `streamUiMediaActivityHeaderLeftActionButtonStyle` and `streamUiMediaActivityHeaderTitleStyle` attributes.
- Added `hard` flag to `MessageListViewModel.Event.DeleteMessage`.
  You can use `MessageListView::setMessageDeleteHandler` and pass `MessageListViewModel.Event.DeleteMessage(MESSAGE, hard = true)` to hard delete messages using `MessageListViewModel`.
  Check [MessageListViewModelBinding](https://github.com/GetStream/stream-chat-android/blob/main/stream-chat-android-ui-components/src/main/kotlin/io/getstream/chat/android/ui/message/list/viewmodel/MessageListViewModelBinding.kt#L37) for further details. [#2772](https://github.com/GetStream/stream-chat-android/pull/2772)
- Rtl support was added. If the app has `android:supportsRtl="true"` and the locale of the device needs Rtl support, the SDK will draw the components from the right-to-left instead the default way (left-to-right) [#2799](https://github.com/GetStream/stream-chat-android/pull/2799)

### ⚠️ Changed
- Constructor of `ChannelListViewModel` and `ChannelListViewModelFactory` changed. Now they ask for `ChatEventHandlerFactory` instead `ChatEventHandler`, so users can use `StateFlow<List<Channel>>` in their implementations of `ChatEventHandler`, which can make implementation smarter with resources (don't try to add a channel that is already there, for example) [#2747](https://github.com/GetStream/stream-chat-android/pull/2747)

### ❌ Removed

## stream-chat-android-compose
### 🐞 Fixed
- Fixed the message grouping logic to now include date separators when splitting message groups [#2770](https://github.com/GetStream/stream-chat-android/pull/2770)

### ⬆️ Improved
- Improved the UI for message footers to be more respective of thread replies [#2765](https://github.com/GetStream/stream-chat-android/pull/2765)
- Fixed the orientation and UI of ThreadParticipants [#2765](https://github.com/GetStream/stream-chat-android/pull/2765)
- Improved the API structure more, made the components package more clear [#2795](https://github.com/GetStream/stream-chat-android/pull/2795)
- Improved the way to customize the message item types and containers [#2791](https://github.com/GetStream/stream-chat-android/pull/2791)
- Added more parameters to the stateless version of the MessageComposer for consistency [#2809](https://github.com/GetStream/stream-chat-android/pull/2809)
- Added color and shape parameters to `MessageListHeader` and `ChannelListHeader` components [#2855](https://github.com/GetStream/stream-chat-android/pull/2855)

### ✅ Added
- Added site name labels to link attachments for websites using the Open Graph protocol [#2785](https://github.com/GetStream/stream-chat-android/pull/2785)
- Added preview screens for file attachments [#2764](https://github.com/GetStream/stream-chat-android/pull/2764)
- Added a way to disable date separator and system message items in the message list [#2770](https://github.com/GetStream/stream-chat-android/pull/2770)
- Added an option to the message options menu to unmute a user that sent the message. [#2787](https://github.com/GetStream/stream-chat-android/pull/2787)
- Added a `DefaultMessageContainer` component that encapsulates all default message types [#2791](https://github.com/GetStream/stream-chat-android/pull/2791)
- Added the `SelectedReactionsMenu` component that represents a list of user reactions left for a particular message [#2782](https://github.com/GetStream/stream-chat-android/pull/2782)

### ⚠️ Changed
- Removed SelectedMessageOverlay and replaced it with SelectedMessageMenu - [#2768](https://github.com/GetStream/stream-chat-android/pull/2768)
- Big changes to the structure of the project, making it easier to find all the components and building blocks - [#2752](https://github.com/GetStream/stream-chat-android/pull/2752)
- Renamed the `common` package to `components` and added a logical structure to the components there
- Decoupled many smaller components to the `components` package and their individual files, for ease of use
- Improved the API of several smaller components
- Added a few missing previews
- Changed various component names, removed unused/redundant component blocks and moved to Default components [#2795](https://github.com/GetStream/stream-chat-android/pull/2795)
- Changed some of the component types regarding the message item [#2791](https://github.com/GetStream/stream-chat-android/pull/2791)
- Moved message item components to `components.messages` [#2791](https://github.com/GetStream/stream-chat-android/pull/2791)
- When querying for more channels, `ChannelListViewModel` now uses `OfflinePlugin` based approach if it is enabled. [#2790](https://github.com/GetStream/stream-chat-android/pull/2790)
- Updated [MessageListHeader Documentation](https://getstream.io/chat/docs/sdk/android/compose/message-components/message-list-header/) [#2855](https://github.com/GetStream/stream-chat-android/pull/2855)

### ❌ Removed
- Removed some redundant components from separate files and the `components` package [#2795](https://github.com/GetStream/stream-chat-android/pull/2795)


# December 9th, 2021 - 4.24.0
## stream-chat-android-offline
### 🐞 Fixed
- Fix the issue when users' data can be outdated until restart SDK.

### ✅ Added
- Added new extension function `ChatClient::keystroke`.
- Added new extension function `ChatClient::stopTyping`.

## stream-chat-android-ui-common
### 🐞 Fixed
- Fixed `MessageInputFieldView#mode` not being reset after custom attachments were cleared

## stream-chat-android-ui-components
### 🐞 Fixed
- Fixed crash related with creation of MessageOptionsDialogFragment
- Fixed behaviour related to search messages, when message was not already loaded from database MessageListView could not scroll to searched message.
- Removed cut from text when text end with Italic
- Fixed `GiphyViewHolderStyle#cardBackgroundColor` not getting applied
- Fixed bug related of not removing channels when filter selects channels where the the current user is not a member

### ⬆️ Improved
- Replied messages now have a limit for size. The text will get cut if there's too many characters or too many line breaks.
- Improved Korean 🇰🇷 translations.

### ✅ Added
- Added scroll to original message when clicking in a reply message. Use `ReplyMessageClickListener` to change the behaviour of click in reply messages.

## stream-chat-android-compose
### 🐞 Fixed
- Removed preemptive attachment loading that was resulting in crashes on certain Android API versions
- Fixed incorrect message shape for theirs messages in threads.

### ⬆️ Improved
- Minor UI improvements to the message overlay
- Enabled scrolling behavior in SelectedMessageOverlay

### ✅ Added
- Added the mention suggestion popup to the `MessageComposer` component, that allows to autocomplete a mention from a list of users.
- Added support for slowdown mode. Users are no longer able to send messages during the cooldown interval.
- Added support for system messages.
- Added support for Giphy command.
- Added message pinning to the list of message options
- Added pinned message UI
- Added a checkbox to the `MessageComposer` component, that allows to display a thread message in the parent channel.
- Added an option to flag a message to the message options overlay.

### ⚠️ Changed
- Changed the way focus state works for focused messages.
- Added the Pin type to the MessageAction sealed class
- Renamed a bunch of state classes for Compose component, to have the `State` prefix, general renaming, imports and other quality of life improvements
- Renamed `ReactionOption` state wrapper to `ReactionOptionItemState`
- Renamed `MessageListItem` state wrapper to `MessageListItemState` and its children now have a `State` suffix
- Renamed `AttachmentItem` state wrapper to `AttachmentPickerItemState`
- Renamed `MessageInputState` to `MessageComposerState`
- Renamed `MessageOption` to `MessageOptionState`
- Renamed `defaultMessageOptions()` to `defaultMessageOptionsState()`


# November 25th, 2021 - 4.23.0
## Common changes for all artifacts
### ⬆️ Improved
- Improved logs for errors in the SDK.

## stream-chat-android-offline
### 🐞 Fixed
- Deprecated `QueryChannelsController::mutedChannelsIds`. Use `ChatDomain.mutedChannels` instead
- Fix issue when sent attachments from Android SDK don't show title in iOS.

### ✅ Added
- Added new extension function `ChatClient::replayEventsForActiveChannels`.
- Added new extension function `ChatClient::setMessageForReply`.
- Added new extension function `ChatClient::downloadAttachment` to download attachments without `ChatDomain`.

## stream-chat-android-ui-common
### ✅ Added
- Made `ThreeTenInitializer` public to allow manual invocations of it. See the new [documentation](https://getstream.io/chat/docs/sdk/android/ui/guides/app-startup-initializers/) for more details.

## stream-chat-android-ui-components
### 🐞 Fixed
- Removed ripple effect for attachements in message options.
### ⬆️ Improved
- More customization for AvatarView. Now it is possible to choose between Square and Circle. Use new fields in AvatarStyle to customize AvatarView the way you prefer. 
### ✅ Added
- Added setter `MessageListView.setMessageBackgroundFactory` to set a factory to provide a background for messages. 
- Added `MessageInputViewModel::sendMessageWithCustomAttachments` function allowing to send message with custom attachments list.
- Added `MessageInputView::submitCustomAttachments` function allowing setting custom attachments in `MessageInputView`.
- Added `SelectedCustomAttachmentViewHolderFactory` interface and `BaseSelectedCustomAttachmentViewHolder`class allowing defining how previews of custom attachments in `MessageInputView` should be rendered.

### ⚠️ Changed
- Added `MessageSendHandler::sendMessageWithCustomAttachments` and `MessageSendHandler::sendToThreadWithCustomAttachments` allowing to intercept sending custom attachments actions.

## stream-chat-android-compose
### 🐞 Fixed
- Fixed the information about channel members shown in the `MessageListHeader` subtitle.
- Fixed the bug where the channel icon did not appear because of a lengthy title.

### ⬆️ Improved
- Updated a lot of documentation around the Messages features
- Improved the subtitle text in the `MessageListHeader` component.
- Now, the `MessageComposer` component supports sending `typing.start` and `typing.stop` events when a user starts or stops typing.
- Made the `ChannelNameFormatter`, `ClipboardHandler` and `MessagePreviewFormatter` interfaces functional for ease of use.
- Now, an error Toast is shown when the input in the `MessageComposer` does not pass validation.

### ✅ Added
- Added the "mute" option to the `ChannelInfo` action dialog.
- Added a wrapper for the message input state in the form of `MessageInputState`
- Added `attachmentsContentImageWidth`, `attachmentsContentImageHeight`, `attachmentsContentGiphyWidth`, `attachmentsContentGiphyHeight`, `attachmentsContentLinkWidth`, `attachmentsContentFileWidth` and `attachmentsContentFileUploadWidth` options to `StreamDimens`, to make it possible to customize the dimensions of attachments content via `ChatTheme`.
- Added a thread separator between a parent message and thread replies.
- Added the `threadSeparatorGradientStart` and `threadSeparatorGradientEnd` options to `StreamColors`, to make it possible to customize the thread separator background gradient colors via `ChatTheme`.
- Added the `threadSeparatorVerticalPadding` and `threadSeparatorTextVerticalPadding` options to `StreamDimens`, to make it possible to customize the dimensions of thread separator via `ChatTheme`.
- Added a typing indicator to the `MessageListHeader` component. 
- Added the `messageOverlayActionItemHeight` option to `StreamDimens`, to make it possible to customize the height of an action item on the selected message overlay via `ChatTheme`.
- Added the `messageAlignmentProvider` field to the `ChatTheme` that allows to customize message horizontal alignment. 
- Added the `maxAttachmentCount` and `maxAttachmentSize` parameters to the `MessagesViewModelFactory`, to make it possible to customize the allowed number and size of attachments that can be sent via the `MessageComposer` component.
- Added the `textStyle` and `textColor` parameters to the `NetworkLoadingView` component, to make it possible to customize the text appearance of the inner text.

### ⚠️ Changed
- Made the MessageMode subtypes to the parent class, to make it easier to understand when importing
- Renamed the MessageMode.Thread to MessageMode.MessageThread for clarity
- Changed the signature of the MessageComposer to accommodate for the `MessageInputState`
- Moved common state to the `io.getstream.chat.android.common` package
- Made the `AttachmentFactory.previewContent` field nullable.
- Exposed `MessageReactions` as a public component so users can use it to display a message reactions bubble in their custom UI.
- Changed the type of the inner channel items in the `ChannelsState` class from `Channel` to `ChannelItem`.


# November 11th, 2021 - 4.22.0
## Common changes for all artifacts
### ⬆️ Improved
- Bumped the SDKs target API to 31
- Updated WorkManager to version 2.7.0, which fixes compatibility issues with SDK 31

### ✅ Added
- Added Indonesian :indonesia: translations.
- Added `onErrorSuspend` extension for `Result` to allow executing suspending lambda function for handing error response.

## stream-chat-android
### ✅ Added
- Added `ChannelListItemAdapter::getChannels()` for getting a list of channels

## stream-chat-android-client
### ✅ Added
- Added `NotificationConfig::shouldShowNotificationOnPush` that allows enabling/disabling showing notification after receiving a push message

### ⚠️ Changed
- `NotificationConfig::pushNotificationsEnabled` is now disabled by default if you don't provide custom `NotificationConfig` - our SDK won't create a `NotificationChannel` if push notifications are not configured

## stream-chat-android-offline
### 🐞 Fixed
- Fixed inserting messages with empty `Message::cid`

### ✅ Added
- Added new extension function `ChatCliet::requestMembers` to query members without `ChatDomain`.
- Added new extension function `ChatCliet::searchUsersByName`.

### ⚠️ Changed
- 🚨 Breaking change: `RetryPolicy` in `ChatDomain` is now immutable and can only be set with Builder before creating an instance of it.
- 🚨 Breaking change: `ChannelEventsHandler` is renamed to `ChatEventHandler`, it's function is renamed from `onChannelEvent` to `handleChatEvent`, EventHandlingResult is sealed class now. To get more details read [our docs](https://getstream.io/chat/docs/sdk/android/ui/components/channel-list/#chateventhandler)

## stream-chat-android-ui-components
### 🐞 Fixed
- Fixed bug when showing messages with pending attachments that cause loading state to be not shown in some cases.
- Fixed clearing `MessageInputView` after dismissing message to edit
- Fixed support for videos from other SDKs
- Fixed downloading attachments with some special characters in their names

### ⬆️ Improved
- Improved Korean 🇰🇷 translation related to the flagging.
- 🚨 Breaking change: Now the button for sending message in MessageInputView sizes itself accordingly with the drawable used, instead of having a predefined size (32dp)
- Improved KDocs for `MessageListFragment`.

### ✅ Added
- You can now use MessageListView.backgroundDrawable to have more flexibility to customize your message items background. Be aware that setting backgroundDrawable will override the background configurations of xml.
- Added `streamUiEditInputModeIcon` and `streamUiReplyInputModeIcon` attributes to `MessageInputView`.
  Use them to customize icon in the `MessageInputView's` top left corner displayed when user edits or replies to the message.
- Added `setMessageInputModeListener`, `setSendMessageButtonEnabledDrawable` and `setSendMessageButtonDisabledDrawable` method to `MessageInputView`.
  They can be used together for changing send button icon based on current input mode. See [docs](https://getstream.io/chat/docs/sdk/android/ui/components/message-input#changing-send-message-button) for more details.
- Added static methods `createIntent` and `newInstance` those doesn't have default parameters on `MessageListActivity` and `MessageListFragment` for supporting Java side.

## stream-chat-android-compose
### 🐞 Fixed
- Fixed channel options that are displayed in the `ChannelInfo` component.

### ⬆️ Improved
- Improved the icon set and polished the UI for various Messages features
- Improved the set of customization options for the `DefaultChannelItem`
- Updated documentation for Channels set of features
- Now it is possible to search for distinct channels by member names using `ChannelListViewModel`.
- Improved the design of `ChannelInfo` bottom sheet dialog.

### ✅ Added
- Added a new parameter to the `AttachmentFactory` called `previewContent` that represents attachments within the MessageInput
- Added the `leadingContent`, `detailsContent`, `trailingContent` and `divider` Slot APIs for the `DefaultChannelItem`
- Added `StreamDimens` option to the `ChatTheme`, to allow for dimension customization across the app.
- Added localization support for the components related the channel list.
- Added the `emptySearchContent` parameter to `ChannelList` component that allows to customize the empty placeholder, when there are no channels matching the search query.
- Added support for the muted channel indicator in the message list.
- Added `ChannelNameFormatter` option to the `ChatTheme`, to allow for channel name format customization across the app.
- Added the `textFormatter` field to `AttachmentFactory`, to allow for attachment text format customization.
- Added `MessagePreviewFormatter` option to the `ChatTheme`, to allow for message preview text format customization across the app.
- Added the `leadingContent`, `headerContent`, `footerContent`, `trailingContent` and `content` Slot APIs for the `DefaultMessageItem`
- Added `channelInfoUserItemWidth`, `channelInfoUserItemHorizontalPadding` and `channelInfoUserItemAvatarSize` options to `StreamDimens`, to make it possible to customize the dimensions inside the `ChannelInfo` component via `ChatTheme`.
- Added `ownMessagesBackground`, `otherMessagesBackground` and `deletedMessagesBackgroundColor` options to `StreamColors`, to make it possible to customize the message bubble color via `ChatTheme`.

### ⚠️ Changed
- The `AttachmentFactory` now requires an additional parameter - `previewContent` that's used to preview the attachment within the MessageInput, so please be aware of this!
- Renamed `ChannelOption.icon` property to `ChannelOption.iconPainter` and changed the property type from `ImageVector` to `Painter`.
- Changed the type of the `ChannelListViewModel.selectedChannel` field to `MutableState<Channel?>`.

# October 27th, 2021 - 4.21.0
## Common changes for all artifacts
### ⬆️ Improved
- Improved Korean 🇰🇷 translations.

### ✅ Added
- Added `ChatDomain.connectionState` that exposes 3 states: `CONNECTED`, `CONNECTING` and `OFFLINE`.
  `ChannelListHeaderView` and `MessageListHeaderView` show different title based on newly introduced connection state.
  `ChatDomain.online` is now deprecated - use `ChatDomain.connectionState` instead.

## stream-chat-android-client
### ⬆️ Improved
- Added KDocs for `Result` properties and methods.

### ✅ Added
- The `UserCredentialStorage` interface was added to `ChatClient`. You can set your own implementation via `ChatClient.Builder::credentialStorage`

### ⚠️ Changed
- 🚨 Breaking change: Config property `isRepliesEnabled` is renamed to `isThreadEnabled` to avoid misleading. Now it toggles only thread feature.

### ❌ Removed
- `androidx-security-crypto` dependency was removed. Now, the user's token storage uses private shared preferences by default.

## stream-chat-android-offline
### 🐞 Fixed
- Fix bug when ChannelEventsHandler was not used even if it was set in QueryChannelsController

### ⬆️ Improved
- Channel gets removed from `QueryChannelsController` when receive `ChannelHiddenEvent`

## stream-chat-android-ui-components
### 🐞 Fixed
- Fixed position of reactions. Now the reactions adapts its starting position to fit entirely in the screen. 
- 🚨 Breaking change: Fixing positions of reactions in edit reactions dialog. Using a GridLayoutManager instead of LinearLayoutManager, so now there's box with all reactions instead of a scrollable list. The way to customize the box is a bit different, then a breaking change was inserted in this feature. 
- Made it impossible to send a message during the cooldown interval in slow mode.

### ⬆️ Improved
- Better position for icon of failed message
- Small improvement for information update in messages. The ViewHolders only update the information that had a change.

### ✅ Added
- Added `streamUiMaxAttachmentsCount` attribute to `MessageInputView` to allow customizing the maximum number of attachments in the single message.
The maximum attachments count cannot be greater than 10. Default value: 10.
- Added `streamUiMessageMaxWidthFactorMine` and `streamUiMessageMaxWidthFactorTheirs` `MessageListView` attributes. You can adjust messages width by passing values in [75% - 100%] range.
- Added `MessageInputView::setAttachmentButtonClickListener` that helps you to override click listener for the attachment button.
- Added `MessageInputView::submitAttachments` method to set attachments in `MessageInputView` to be sent with a message.

### ⚠️ Changed
- Feature of replied messages can be enabled/disabled only locally via SDK. `Thread` dashboard flag toggles only thread feature.

## stream-chat-android-compose
### ⬆️ Improved
- Added a way to customize the app font family, by passing in a parameter to `StreamTypography.defaultTypography()`
- Improved permission handling for the `AttachmentsPicker` to handle only the required permissions
- `ThreadParticipants` is now public and can be used for your custom UI.

### ✅ Added
- `ThreadParticipants` component now has a `text: String` parameter allowing customizing the thread label.
- Added unread message count indicators to ChannelItems to show users more info about their channels

### ⚠️ Changed
- `CAMERA` permission is no longer required to be declared in the App Manifest, because we don't use it

### ❌ Removed
- Removed `CAMERA` permission requirement, because we don't use internal camera preview, we request a 3rd party app
- Removed `CAMERA` permission checks if the user doesn't require the permission in their app


# October 18th, 2021 - 4.20.0
## Common changes for all artifacts
### ⬆️ Improved
- Upgraded Kotlin version to 1.5.30
- Make our SDK compile-friendly with TargetSDK 31
- Upgraded Coil version to [1.4.0](https://github.com/coil-kt/coil/releases/tag/1.4.0)

### ⚠️ Changed
- 🚨 Breaking change: `ProgressCallback` is not invoked on main thread anymore. So make sure to handle it if you were previously using this callback to update the UI directly.
- Attachment#uploadState is now updated in real-time during uploads.

### ❌ Removed
- Removed `ProgressTrackerFactory` and `ProgressTracker` in favour of new progress tracking implementation.

## stream-chat-android
### ✅ Added
- Push Notification uses `MessagingStyle` on devices with API Version 23+
- Push Notification configuration has been simplified, check our [docs](https://getstream.io/chat/docs/sdk/android/client/guides/push-notifications/#customizing-push-notifications) to see how it works
- `NotificationHandler` interface allows you to implement your own Push Notification logic show/remove notifications. It is the new interface you need to use if you were using `ChatNotificationHandler` previously
- `NotificationHandlerFactory` help you to use our default `NotificationHandler` implementations

### ⚠️ Changed
- Some properties of `NotificationConfig` has been deprecated, check our [DEPRECATIONS](https://github.com/GetStream/stream-chat-android/blob/main/DEPRECATIONS.md) section
- `ChatNotificationhandler` class has been deprecated, you need to use `NotificationHandler` now. Check our [DEPRECATIONS](https://github.com/GetStream/stream-chat-android/blob/main/DEPRECATIONS.md) section.

## stream-chat-android-client
### 🐞 Fixed
- Fixed issues with Proguard stripping response classes incorrectly

### ⬆️ Improved
- Added KDocs for `ChatClient.Builder` methods.
- `ChatClient` now defaults to using the `https://chat.stream-io-api.com` base URL, using [Stream's Edge API Infrastructure](https://getstream.io/blog/chat-edge-infrastructure/) instead of connecting to a region-specific API. If you're not on a dedicated chat infrastructure, remove any region-specific base URL settings from the `ChatClient.Builder` to use Edge instead.

### ✅ Added
- 🚨 Breaking change: A new `Idle` state is added to `Attachment.UploadState`.
- Added a new callback function `onProgress(bytesUploaded: Long, totalLength: Long)` in `ProgressCallback`.
- Added the possibility to add your own instance of OkHttpClient with `ChatClient.okHttpClient`.

### ⚠️ Changed
- 🚨 Breaking change: `Attachment.UploadState.InProgress` now is data class having two fields, `bytesUploaded: Long` and `totalBytes: Long` instead of object.
- Deprecated the `ChatClient.Builder#cdnUrl` method. To customize file uploads, set a custom `FileUploader` implementation instead. More info in the documentation: [Using Your Own CDN](https://getstream.io/chat/docs/android/file_uploads/?language=kotlin#using-your-own-cdn).

## stream-chat-android-offline
### 🐞 Fixed
- Fixed infinite loading of message if any of its attachments uploading was failed

### ✅ Added
- `ChannelEventsHandler` is added to `QueryChannelsController` to handle updating channel list logic after receiving events. You can provide custom `ChannelEventsHandler` through `ChannelListViewModel` or using `QueryChannelsController` directly.

### ⚠️ Changed
- `QueryChannelsController::newChannelEventFilter` and `QueryChannelsController#checkFilterOnChannelUpdatedEvent` are now deprecated. See the deprecation log for more details.

## stream-chat-android-ui-common
### 🐞 Fixed
- Fixed PDF attachments previews

## stream-chat-android-ui-components
### 🐞 Fixed
- Fixed bug related to scroll of messages.
- Updating attachments view holder only when attachments have changed. This fixes a problem with reloading gifs when reactions are added or removed.
- Fixing ViewReactionsView being cropped if more than 7 reactions are added
- Fix bug using custom attributes into views inflated into our SDK Views

### ⬆️ Improved
- Now it is possible to set a custom `LinearLayoutManager` to `MessageListView`, this can be used to change stack of messages or revert the layout.
- Removed full screen loading view when loading more message items on the `SearchResultListView`.

### ✅ Added
- Added `MessageListView::getRecyclerView` method which exposes the inner `RecyclerView` with message list items.
- Added `MessageListView::setUserReactionClickListener` method to set a listener used when a reaction left by a user is clicked on the message options overlay.
- Added attr `streamUiScrollButtonElevation` to set the elevation of scroll button ot `MessageListView` 
### ⚠️ Changed
- `ChatUI.uiMode` has been deprecated. If you want to force Dark/Light theme, you need to use `AppCompatDelegate.setDefaultNightMode(AppCompatDelegate.MODE_NIGHT_NO|AppCompatDelegate.MODE_NIGHT_YES)`

### ❌ Removed
- `android.permission.CAMERA` from our Manifest. This permission is not required anymore.

## stream-chat-android-compose
### 🐞 Fixed
- Fixed a bug where attachments weren't properly stored when editing a message

### ⬆️ Improved
- Updated the Compose framework version (1.0.3)
- Updated the Accompanist libraries version (0.19.0)
- Improved overlays in all components, to match the same design and opacity
- Added smaller animations to the AttachmentPicker in the MessagesScreen
- General improvements in the Attachments API and the way we build different attachments
- Allowed for better long clicks on attachments
- Improved the experience of creating the MessagesViewModelFactory with default arguments
- Updated and cleaned up Channel screen design
- Improved logic for updating the `lastSeenMessage` for fewer calculations

### ✅ Added
- Added DateSeparator items to Messages to group up messages by their creation date
- Added an `overlayDark` color for date separators and similar UI components

### ⚠️ Changed
- Removed AttachmentPicker option when editing messages
- Removed Attachment previews when editing messages with attachments
- Improved the ease of use of the AttachmentState API by keeping it state & actions only
- Moved the `modifier` parameter outside of the AttachmentState to the AttachmentFactory
- Updated Attachments to hold `Message` items instead of `MessageItem`s
- Changed the type of the `onLastVisibleMessageChanged` parameter to `Message` for ease of use
- Changed the parameter type of `itemContent` in `MessageList` and `Messages` to `MessageListItem`
- Renamed `onScrollToBottom` to `onScrolledToBottom` in `MessageList` and `Messages`
- Made the ChannelListHeader Slot APIs non-nullable so they're always provided, also made them an extension of the RowScope for ease of use

# September 15th, 2021 - 4.19.0
## Common changes for all artifacts
### ✅ Added
- Create new artifact to integrate Huawei Push Kit with Stream. You will need to add  `stream-chat-android-pushprovider-huawei` artifact to your App. Check our [docs](https://getstream.io/chat/docs/sdk/android/client/guides/push-notifications/huawei) for further details.

## stream-chat-android
### ✅ Added
- Added a method to dismiss all notifications from a channel. It is handled internally from the SDK but you are able to dismiss channel notification at whatever time calling `ChatClient::dismissChannelNotifications`
- Notifications are dismissed after the user logout the SDK

## stream-chat-android-client
### 🐞 Fixed
- Fixed sending messages using `ChatClient::sendMessage` without explicitly specifying the sender user id.
- Fixed sending custom attachments without files to upload
- Fixed deserialization issues when parsing `ChannelTruncatedEvent` and `MessageDeletedEvent` events with an absent user.

### ⬆️ Improved
- Custom attachment types are now preserved after file uploads

### ✅ Added
- Added `hardDelete` field to `MessageDeletedEvent`.

### ⚠️ Changed
- Now it is possible to hard delete messages. Insert a flag `hard = true` in the `ChatClient.deleteMessage` and it will be deleted in the backend. **This action can't be undone!**

## stream-chat-android-ui-common
### 🐞 Fixed
- Fixed bug with light mode.
- Removed `streamUiValidTheme`, as we don't support extending our base theme any longer. Please don't extend our base theme and set the `streamUiTheme` in your application theme instead.

## stream-chat-android-ui-components
### ✅ Added
- Notifications are dismissed after the user go into the channel conversation when you are using `MessageListView`
- Added `bubbleBorderColorMine`, `bubbleBorderColorTheirs`, `bubbleBorderWidthMine`, `bubbleBorderWidthTheirs` to `ViewReactionsViewStyle` for customizing reactions` border

## stream-chat-android-compose
### ⬆️ Improved
- Updated the Compose framework version (1.0.2)
- Updated the Accompanist library version (0.18.0)

### ✅ Added
- Added an uploading indicator to files and images
- Images being uploaded are now preloaded from the system
- Upload indicators show the upload progress and how much data is left to send
- Added more image options to the ImagePreviewActivity such as download, delete, reply to message...
- Added an Image Gallery feature to the ImagePreviewActivity where users can browse all the images
- Notifications are dismissed after the user go into the channel conversation when you are using `MessageList`

### ⚠️ Changed
- `StreamAttachment.defaultFactories()` is a function now, instead of a property.
- Updated all default value factories to functions (e.g. StreamTypography)
- Re-organized all attachment factories and split up code in multiple packages
- Changed the `AttachmentState` `message` property name to `messageItem`
- Added an `isFocused` property to `MessageItem`
- Added an `onImagePreviewResult` callback/parameter to various Messages screen components

### ❌ Removed

## stream-chat-android-pushprovider-firebase
### ✅ Added
- Added a `FirebaseMessagingDelegate` class to simplify custom implementations of `FirebaseMessagingService` that forward messages to the SDK. See [Using a Custom Firebase Messaging Service](https://getstream.io/chat/docs/sdk/android/client/guides/push-notifications/firebase/#using-a-custom-firebase-messaging-service) for more details.

## stream-chat-android-pushprovider-huawei
### ✅ Added
- Added a `HuaweiMessagingDelegate` class to simplify custom implementations of `HmsMessageService` that forward messages to the SDK. See [Using a Custom Huawei Messaging Service](https://getstream.io/chat/docs/sdk/android/client/guides/push-notifications/huawei#using-a-custom-huawei-messaging-service) for more details.

# September 15th, 2021 - 4.18.0
## stream-chat-android-client
### 🐞 Fixed
- Fixed setting notification's `contentTitle` when a Channel doesn't have the name. It will now show members names instead

### ✅ Added
- Added a new way to paginate through search message results using limit and next/previous values.

### ⚠️ Changed
- Deprecated `Channel#name`, `Channel#image`, `User#name`, `Ues#image` extension properties. Use class members instead.

### ❌ Removed
- Completely removed the old serialization implementation. You can no longer opt-out of using the new serialization implementation.
- Removed the `UpdateUsersRequest` class.

## stream-chat-android-offline
### ⬆️ Improved
- Improving logs for Message deletion error.

## stream-chat-android-ui-common
### 🐞 Fixed
- Fixed theme for `AttachmentDocumentActivity`. Now it is applied: `Theme.AppCompat.DayNight.NoActionBar`

## stream-chat-android-ui-components
### 🐞 Fixed
- Fixed the bug when MessageInputView let send a message with large attachments. Such message is never sent.
- Fixed bug related to `ScrollHelper` when `MessageListView` is initialised more than once.

### ⬆️ Improved
- The search for mentions now includes transliteration, diacritics removal, and ignore typos. To use transliteration, pass the id of the desired alphabets to `DefaultStreamTransliterator`, add it to DefaultUserLookupHandler and set it using `MessageInputView.setUserLookupHandler`. Transliteration works only for android API 29. If you like to add your own transliteration use https://unicode-org.github.io/icu/userguide/icu4j/.
- Improved scroll of message when many gif images are present in `MessageListView`

### ✅ Added
- Added scroll behaviour to `MessageListViewStyle`.

## stream-chat-android-compose
### 🐞 Fixed
- Fixed a bug where the Message list flickered when sending new messages
- Fixed a few bugs where some attachments had upload state and weren't file/image uploads

### ⬆️ Improved
- Improved the Message list scrolling behavior and scroll to bottom actions
- Added an unread count on the Message list's scroll to bottom CTA
- Improved the way we build items in the Message list
- Added line limit to link attachment descriptions
- Added a way to customize the default line limit for link descriptions
- Improved the `MessageListHeader` with more customization options

### ✅ Added
- Added an uploading indicator to files and images
- Images being uploaded are now preloaded from the system
- Upload indicators show the upload progress and how much data is left to send
- Added UploadAttachmentFactory that handles attachment uploads

### ⚠️ Changed
- `StreamAttachment.defaultFactories()` is a function now, instead of a property.
- Updated all default value factories to functions (e.g. StreamTypography)
- Re-organized all attachment factories and split up code in multiple packages
- Changed the `AttachmentState` `message` property name to `messageItem`
- Added a `Channel` parameter to the `MessagesScreen`'s `onHeaderActionClick` lambda
- Changed the way the `MessageListHeader` is structured by adding slot components

# August 30th, 2021 - 4.17.2
## stream-chat-android-ui-client
### 🐞 Fixed
- Fixed bug which can lead to crash when immediate logout after login

# August 30th, 2021 - 4.17.2
## stream-chat-android-ui-components
### 🐞 Fixed
- Fixes a bug related to incorrect theme of AttachmentActivity.

# August 30th, 2021 - 4.17.1
## Common changes for all artifacts
### ⬆️ Improved
- Now we provide SNAPSHOT versions of our SDK for every commit arrives to the `develop` branch.
  They shouldn't be used for a production release because they could contains some known bugs or breaking changes that will be fixed before a normal version is released, but you can use them to fetch last changes from our SDK
  To use them you need add a new maven repository to your `build.gradle` file and use the SNAPSHOT.
```
 maven { url 'https://oss.sonatype.org/content/repositories/snapshots/' }
```
Giving that our last SDK version is `X.Y.Z`, the SNAPSHOT version would be `X.Y.(Z+1)-SNAPSHOT`

## stream-chat-android-client
### 🐞 Fixed
- `TooManyRequestsException` caused to be subscribed multiple times to the `ConnectivityManager`

### ⬆️ Improved
- Reconnection process

## stream-chat-android-offline
### ✅ Added
- Added `ChatDomain#Builder#uploadAttachmentsWorkerNetworkType` for customizing `UploadAttachmentsWorker` network type constraint

## stream-chat-android-ui-common
### 🐞 Fixed
- Fixed a bug in state handling for anonymous users.

## stream-chat-android-ui-components
### 🐞 Fixed
- Fix for position of deleted messages for other users
- Fix glitch in selectors of file

### ✅ Added
- Added style attributes for `AttachmentGalleryActivity` to control menu options like enabling/disabling reply button etc.
- Now it is possible to customize when the avatar appears in the conversation. It is possible to use an avatar in messages from other users and for messages of the current user. You can check it here:  https://getstream.io/chat/docs/sdk/android/ui/components/message-list/#configure-when-avatar-appears
- Added support for slow mode. Users are no longer able to send messages during cooldown interval.
- Added possibility to customize the appearance of cooldown timer in the `MessageInputView` using the following attributes:
  - `streamUiCooldownTimerTextSize`, `streamUiCooldownTimerTextColor`, `streamUiCooldownTimerFontAssets`, `streamUiCooldownTimerFont`, `streamUiCooldownTimerTextStyle` attributes to customize cooldown timer text
  - `cooldownTimerBackgroundDrawable`- the background drawable for cooldown timer

# August 24th, 2021 - 4.17.0
## Common changes for all artifacts
### ⬆️ Improved
- Updated Target API Level to 30
- Updated dependency versions
  - Coil 1.3.2
  - AndroidX Activity 1.3.1
  - AndroidX Startup 1.1.0
  - AndroidX ConstraintLayout 2.1.0
  - Lottie 4.0.0

## stream-chat-android-client
### 🐞 Fixed
- Fixed a serialization error when editing messages that are replies

### ✅ Added
- Added the `expiration` parameter to `ChatClient::muteChannel`, `ChannelClient:mute` methods
- Added the `timeout` parameter to `ChatClient::muteUser`, `ChannelClient:mute::muteUser` methods

### ⚠️ Changed
- Allow specifying multiple attachment's type when getting messages with attachments:
  - Deprecated `ChatClient::getMessagesWithAttachments` with `type` parameter. Use `ChatClient::getMessagesWithAttachments` function with types list instead
  - Deprecated `ChannelClient::getMessagesWithAttachments` with `type` parameter. Use `ChannelClient::getMessagesWithAttachments` function with types list instead

## stream-chat-android-ui-common
### 🐞 Fixed
- Fixed a bug in state handling for anonymous users.

## stream-chat-android-ui-components
### ✅ Added
- Added self-contained higher-level UI components:
  - `ChannelListFragment` - channel list screen which internally contains `ChannelListHeaderView`, `ChannelListView`, `SearchInputView`, `SearchResultListView`.
  - `ChannelListActivity` - thin wrapper around `ChannelListFragment`
  - `MessageListFragment` - message list screen which internally contains `MessageListHeaderView`, `MessageListView`, `MessageInputView`.
  - `MessageListActivity` - thin wrapper around `MessageListFragment`
    Check [ChannelListScreen](https://getstream.io/chat/docs/sdk/android/ui/components/channel-list-screen/) and [MessageListScreen](https://getstream.io/chat/docs/sdk/android/ui/components/message-list-screen/) docs for further details.

## stream-chat-android-compose
### 🐞 Fixed
- Added missing `emptyContent` and `loadingContent` parameters to `MessageList` inner components.
- Fixed a bug where selected File attachment icons were clipped.
- Fixed a bug where image file attachments weren't shown as thumbnails.
- Added an overlay to the `ChannelInfo` that blocks outside clicks.
- Updated the `ChannelInfoUserItem` to use the `UserAvatar`.

### ⬆️ Improved
- Added default date and time formatting to Channel and Message items.
- Improved attachments API by providing cleaner examples of attachment factories.
- Updated documentation & examples.
- Decoupled attachment content to specific attachment files.
- Decoupled message attachment content to a `MessageAttachmentsContent` component.
- Re-structured SDK module to accommodate a new `attachment` package.

### ✅ Added
- Added `DateFormatter` option to the `ChatTheme`, to allow for date format customization across the app.
- Added a `Timestamp` component that encapsulates date formatting.
- Added a way to customize and override if messages use unique reactions.
- Added a `GiphyAttachmentFactory` for GIF specific attachments.
- Added support for loading GIFs using a custom `ImageLoader` for Coil.


# August 12th, 2021 - 4.16.0
## Common changes for all artifacts
### ✅ Added
- Added support for several languages:
  - French
  - Hindi
  - Italian
  - Japanese
  - Korean
  - Spanish
    You can disable them by explicitly setting `resConfigs` inside `build.gradle` file. Check our [docs](https://getstream.io/chat/docs/sdk/android/ui/guides/custom-translations/) for further details.
### ⚠️ Changed
- 🚨 Breaking change: Firebase dependencies have been extracted from our SDK. If you want to continue working with Firebase Push Notification you need to add `stream-chat-android-pushprovider-firebase` artifact to your App
  Check our [docs](https://getstream.io/chat/docs/sdk/android/client/guides/push-notifications/) for further details.
- Updated the Kotlin version to latest supported - `1.5.21`.

## stream-chat-android
### 🐞 Fixed
- Fixed markdown links rendering using custom linkify implementation.

## stream-chat-android-client
### ✅ Added
- `PushMessage` class created to store Push Notification data
- `PushDeviceGenerator` interface to obtain the Push Token and create the `Device`

### ⚠️ Changed
- `Device` class has an extra attribute with the `PushProvider` used on this device
- Breaking change: `ChatClient.setDevice()` and `ChatClient.addDevice()` now receive a `device` instance, instead of only receive the push provider token
- `RemoteMessage` from Firebase is not used anymore inside of our SDK, now it needs to be used with `PushMessage` class
- `NotificationConfig` has a new list of `PushDeviceGenerator` instance to be used for generating the Push Notification Token. If you were using `Firebase` as your Push Notification Provider, you need to add `FirebasePushDeviceGenerator` to your `NotificationConfig` object to continue working as before. `FirebasePushDeviceGenerator` receive by constructor the default `FirebaseMessaging` instance to be used, if you would like to use your own instance and no the default one, you can inject it by constructor. Unneeded Firebase properties have been removed from this class.

### ❌ Removed
- 🚨 Breaking change: Remove `ChatClient.isValidRemoteMessage()` method. It needs to be handled outside
- 🚨 Breaking change: Remove `ChatClient.handleRemoteMessage(RemoteMessage)`. Now it needs to be used `ChatClient.handlePushMessage(PushMessage)`

## stream-chat-android-offline
### 🐞 Fixed
- Fixed the event sync process when connection is recovered

## stream-chat-android-ui-common
### ❌ Removed
- Removed unnecessary "draft" filter from the default channel list filter as it is only relevant to the sample app

## stream-chat-android-ui-components
### 🐞 Fixed
- Fixed attachments of camera. Now multiple videos and pictures can be taken from the camera.
- Added the possibility to force light and dark theme. Set it in inside ChatUI to make all views, fragments and activity of the SDK light.
- Fixed applying style to `SuggestionListView` when using it as a standalone component. You can modify the style using `suggestionListViewTheme` or `TransformStyle::suggestionListStyleTransformer`
- Fixed markdown links rendering using custom linkify implementation.

### ✅ Added
- Added `MessageListView::setDeletedMessageListItemPredicate` function. It's responsible for adjusting visibility of the deleted `MessageListItem.MessageItem` elements.
- Added `streamUiAttachmentSelectionBackgroundColor` for configuring attachment's icon background in `AttachmentSelectionDialogFragment`
- Added `streamUiAttachmentSelectionAttachIcon` for configuring attach icon in `AttachmentSelectionDialogFragment`
- Added support for pinned messages:
  - Added a button to pin/unpin a message to the message options overlay
  - Added `MessageListView::setMessagePinHandler` and `MessageListView::setMessageUnpinHandler` methods to provide custom handlers for aforementioned button
  - Added `PinnedMessageListView` to display a list of pinned messages. The view is supposed to be used with `PinnedMessageListViewModel` and `PinnedMessageListViewModelFactory`
- Possibility to transform MessageItems before the are displayed in the screen.
  Use the `MessageListView.setMessageItemTransformer` for make the necessary transformation. This example makes groups of messages if they were created less than one hour apart:
```
binding.messageListView.setMessageItemTransformer { list ->
  list.mapIndexed { i, messageItem ->
        var newMessageItem = messageItem

        if (i < list.lastIndex) {
            val nextMessageItem = list[i + 1]

            if (messageItem is MessageListItem.MessageItem &&
                nextMessageItem is MessageListItem.MessageItem
            ) {
                val thisInstant = messageItem.message.createdAt?.time?.let(Instant::ofEpochMilli)
                val nextInstant = nextMessageItem.message.createdAt?.time?.let(Instant::ofEpochMilli)

                if (nextInstant?.isAfter(thisInstant?.plus(1, ChronoUnit.HOURS)) == true) {
                    newMessageItem = messageItem.copy(positions = listOf(MessageListItem.Position.BOTTOM))
                } else {
                    newMessageItem =
                        messageItem.copy(positions = messageItem.positions - MessageListItem.Position.BOTTOM)
                }
            }
        }

        newMessageItem
    }
}
```
- Added possibility to customize the appearance of pinned message in the`MessageListView` using the following attributes:
  - `streamUiPinMessageEnabled` - attribute to enable/disable "pin message" feature
  - `streamUiPinOptionIcon` - icon for pin message option
  - `streamUiUnpinOptionIcon` - icon for unpin message option
  - `streamUiPinnedMessageIndicatorTextSize`, `streamUiPinnedMessageIndicatorTextColor`, `streamUiPinnedMessageIndicatorTextFontAssets`, `streamUiPinnedMessageIndicatorTextFont`, `streamUiPinnedMessageIndicatorTextStyle` attributes to customize "pinned by" text
  - `streamUiPinnedMessageIndicatorIcon` - icon in the message list indicating that a message was pinned
  - `streamUiPinnedMessageBackgroundColor` - the background color of a pinned message in the message list
- Added possibility to customize `PinnedMessageListView` style using `streamUiPinnedMessageListStyle` theme attribute or `TransformStyle.pinnedMessageListViewStyleTransformer`. The list of available style attributes can be found in `attrs_pinned_message_list_view.xml`. The default style for `PinnedMessageListView` is `StreamUi.PinnedMessageList`.

### ⚠️ Changed
- 🚨 Breaking change: the deleted `MessageListItem.MessageItem` elements are now displayed by default to all the users. This default behavior can be customized using `MessageListView::setDeletedMessageListItemPredicate` function. This function takes an instance of `MessageListItemPredicate`. You can pass one of the following objects:
  * `DeletedMessageListItemPredicate.VisibleToEveryone`
  * `DeletedMessageListItemPredicate.NotVisibleToAnyone`
  * or `DeletedMessageListItemPredicate.VisibleToAuthorOnly`
    Alternatively you can pass your custom implementation by implementing the `MessageListItemPredicate` interface if you need to customize it more deeply.

## stream-chat-android-compose
### 🐞 Fixed
- Fixed a bug where we didn't use the `Channel.getDisplayName()` logic for the `MessageListHeader`.
- Fixed a bug where lazy loading for `Channel`s wasn't working consistently

### ⬆️ Improved
- Updated Jetpack Compose to `1.0.1`
- Updated Accompanist libraries to `0.16.1`
- Updated KTX Activity to `1.3.1`
- Exposed functionality for getting the `displayName` of `Channel`s.
- Added updated logic to Link preview attachments, which chooses either the `titleLink` or the `ogUrl` when loading the data, depending on which exists .

### ✅ Added
- Added the `emptyContent` and `loadingContent` parameters to `ChannelList` and `MessageList` components. Now you can customize the UI of those two states.
- Added lots of improvements to Avatars - added a `UserAvatar`, `ChannelAvatar` and an `InitialsAvatar` to load different types of data.
- We now show a matrix of user images in case we're in a group DM.
- We also show initials in case the user doesn't have an image.
- Added a way to customize the leading content in the `ChannelListHeader`.

### ⚠️ Changed
- `ViewModel`s now initialize automatically, so you no longer have to call `start()` on them. This is aimed to improve the consistency between our SDKs.
- Added a `Shape` parameter to `Avatar` to customize the shape.
- The `User` parameter in the `ChannelListHeader` is nullable and used to display the default leading content.

## stream-chat-android-pushprovider-firebase
### ✅ Added
- Create this new artifact. To use Firebase Push Notification you need do the following steps:
  1. Add the artifact to your `build.gradle` file -> `implementation "io.getstream:stream-chat-android-pushprovider-firebase:$streamVersion"`
  2. Add `FirebaseDeviceGenerator` to your `NotificationConfig`
        ```
            val notificationConfig = NotificationConfig(
                [...]
                pushDeviceGenerators = listOf(FirebasePushDeviceGenerator())
                )
        ```


# August 5th, 2021 - 4.15.1
## stream-chat-android-client
### ⬆️ Improved
- Improved `ChatClient::pinMessage` and `ChatClient::unpinMessage`. Now the methods use partial message updates and the data in other `Message` fields is not lost.

### ✅ Added
- Added `Channel::isMutedFor` extension function which might be used to check if the Channel is muted for User
- Added `ChatClient::partialUpdateMessage` method to update specific `Message` fields retaining the other fields

## stream-chat-android-offline
### 🐞 Fixed
- Fixed updating `ChannelController::muted` value

### ⬆️ Improved
- The following `Message` fields are now persisted to the database: `pinned`, `pinnedAt`, `pinExpires`, `pinnedBy`, `channelInfo`, `replyMessageId`.

## stream-chat-android-ui-components
### 🐞 Fixed
- Added a fix for default view for empty state of ChannelListView.
- Fixed memory leaks for FileAttachmentsView.

### ✅ Added
- Added `MessageListItem.ThreadPlaceholderItem` and corresponding `THREAD_PLACEHOLDER` view type which can be used to implement an empty thread placeholder.
- Added `authorLink` to `Attachment` - the link to the website

### ❌ Removed
- Removed `UrlSigner` class

## stream-chat-android-compose
### ⬆️ Improved
- Exposed `DefaultMessageContainer` as a public component so users can use it as a fallback
- Exposed an `isMine` property on `MessageItem`s, for ease of use.
- Allowed for customization of `MessageList` (specifically `Messages`) component background, through a `modifier.background()` parameter.
- Allowed for better message customization before sending the message.

### ⚠️ Changed
- Moved permissions and queries from the compose sample app `AndroidManifest.xml` to the SDK `AndroidManifest.xml` so users don't have to add permissions themselves.
- Changed the exposed type of the `MessageComposer`'s `onSendMessage` handler. This way people can customize messages before we send them to the API.

### ❌ Removed
- Removed `currentUser` parameter from `DefaultMessageContainer` and some other components that relied on ID comparison to know which message is ours/theirs.
- Removed default background color on `Messages` component, so that users can customize it by passing in a `modifier`.


# July 29th, 2021 - 4.15.0
## New Jetpack Compose UI Components 🎉

Starting from this release, we have a new `stream-chat-android-compose` artifact that contains a UI implementation for Chat built in Jetpack Compose.

The new artifact is available as a beta for now (note the postfix in the version number):

```groovy
implementation "io.getstream:stream-chat-android-compose:4.15.0-beta"
```

Learn more in the [announcement blog post](https://getstream.io/blog/jetpack-compose-sdk/), check out the [documentation of the Compose UI Components](https://getstream.io/chat/docs/sdk/android/compose/overview/), and try them today with the [Compose Chat tutorial](https://getstream.io/chat/compose/tutorial/)!

## Common changes for all artifacts

### 🐞 Fixed
- Fixed adding `MessageListItem.TypingItem` to message list

### ⬆️ Improved
- ⚠ Downgraded Kotlin version to 1.5.10 to support Jetpack Compose
- Removed AndroidX Media dependency
- Updated dependency versions
  - Coil 1.3.0
  - AndroidX Activity 1.3.0
  - AndroidX AppCompat 1.3.1
  - Android Ktx 1.6.0
  - AndroidX RecyclerView 1.2.1
  - Kotlin Coroutines 1.5.1
  - Dexter 6.2.3
  - Lottie 3.7.2

## stream-chat-android-client
### ⬆️ Improved
- Improved the names of properties in the `Config` class

## stream-chat-android-ui-common
### ✅ Added
Now it is possible to style the AttachmentActivity. Just replace the activity's theme
in your Manifest file:

```
<activity
    android:name="io.getstream.chat.android.ui.gallery.AttachmentActivity"
    android:theme="@style/yourTheme"
    tools:replace="android:theme"
    />
```

## stream-chat-android-ui-components
### 🐞 Fixed
- Fixed "operator $ne is not supported for custom fields" error when querying channels

### ✅ Added
- Now you can configure the style of `MessageListItem`. Added:
  - streamUiMessageTextColorThreadSeparator
  - streamUiMessageTextFontThreadSeparator
  - streamUiMessageTextFontAssetsThreadSeparator
  - streamUiMessageTextStyleThreadSeparator
  - streamUiMessageTextSizeLinkLabel
  - streamUiMessageTextColorLinkLabel
  - streamUiMessageTextFontLinkLabel
  - streamUiMessageTextFontAssetsLinkLabel
  - streamUiMessageTextStyleLinkLabel
  - streamUiMessageListLoadingView
  - streamUiEmptyStateTextSize
  - streamUiEmptyStateTextColor
  - streamUiEmptyStateTextFont
  - streamUiEmptyStateTextFontAssets
  - streamUiEmptyStateTextStyle

- Now you can configure the style of `AttachmentMediaActivity`
- Added `streamUiLoadingView`, `streamUiEmptyStateView` and `streamUiLoadingMoreView` attributes to `ChannelListView` and `ChannelListViewStyle`
- Added possibility to customize `ChannelListView` using `streamUiChannelListViewStyle`. Check `StreamUi.ChannelListView` style
- Added `edgeEffectColor` attribute to `ChannelListView` and `ChannelListViewStyle` to allow configuring edge effect color
- Added possibility to customize `MentionListView` style via `TransformStyle.mentionListViewStyleTransformer`
- Added `streamUiSearchResultListViewStyle` attribute to application to customize `SearchResultListView`. The attribute references a style with the following attributes:
  - `streamUiSearchResultListSearchInfoBarBackground` - background for search info bar
  - `streamUiSearchResultListSearchInfoBarTextSize`, `streamUiSearchResultListSearchInfoBarTextColor`, `streamUiSearchResultListSearchInfoBarTextFont`, `streamUiSearchResultListSearchInfoBarTextFontAssets`, `streamUiSearchResultListSearchInfoBarTextStyle` attributes to customize text displayed in search info bar
  - `streamUiSearchResultListEmptyStateIcon` - icon for empty state view
  - `streamUiSearchResultListEmptyStateTextSize`, `streamUiSearchResultListEmptyStateTextColor`, `streamUiSearchResultListEmptyStateTextFont`, `streamUiSearchResultListEmptyStateTextFontAssets`, `streamUiSearchResultListEmptyStateTextStyle` attributes to customize empty state text
  - `streamUiSearchResultListProgressBarIcon` - animated progress drawable
  - `streamUiSearchResultListSenderNameTextSize`, `streamUiSearchResultListSenderNameTextColor`, `streamUiSearchResultListSenderNameTextFont`, `streamUiSearchResultListSenderNameTextFontAssets`, `streamUiSearchResultListSenderNameTextStyle` attributes to customize message sender text
  - `streamUiSearchResultListMessageTextSize`, `streamUiSearchResultListMessageTextColor`, `streamUiSearchResultListMessageTextFont`, `streamUiSearchResultListMessageTextFontAssets`, `streamUiSearchResultListMessageTextStyle` attributes to customize message text
  - `streamUiSearchResultListMessageTimeTextSize`, `streamUiSearchResultListMessageTimeTextColor`, `streamUiSearchResultListMessageTimeTextFont`, `streamUiSearchResultListMessageTimeTextFontAssets`, `streamUiSearchResultListMessageTimeTextStyle` attributes to customize message time text
- Added possibility to customize `SearchResultListView` style via `TransformStyle.searchResultListViewStyleTransformer`
- Added `streamUiTypingIndicatorViewStyle` attribute to application to customize `TypingIndicatorView`. The attribute references a style with the following attributes:
  - `streamUiTypingIndicatorAnimationView` - typing view
  - `streamUiTypingIndicatorUsersTextSize`, `streamUiTypingIndicatorUsersTextColor`, `streamUiTypingIndicatorUsersTextFont`, `streamUiTypingIndicatorUsersTextFontAssets`, `streamUiTypingIndicatorUsersTextStyle` attributes to customize typing users text
- Added possibility to customize `TypingIndicatorView` style via `TransformStyle.typingIndicatorViewStyleTransformer`
- Added new properties allowing customizing `MessageInputView` using `MessageInputViewStyle` and `AttachmentSelectionDialogStyle`:
  - `MessageInputViewStyle.fileNameTextStyle`
  - `MessageInputViewStyle.fileSizeTextStyle`
  - `MessageInputViewStyle.fileCheckboxSelectorDrawable`
  - `MessageInputViewStyle.fileCheckboxTextColor`
  - `MessageInputViewStyle.fileAttachmentEmptyStateTextStyle`
  - `MessageInputViewStyle.mediaAttachmentEmptyStateTextStyle`
  - `MessageInputViewStyle.fileAttachmentEmptyStateText`
  - `MessageInputViewStyle.mediaAttachmentEmptyStateText`
  - `MessageInputViewStyle.dismissIconDrawable`
  - `AttachmentSelectionDialogStyle.allowAccessToGalleryText`
  - `AttachmentSelectionDialogStyle.allowAccessToFilesText`
  - `AttachmentSelectionDialogStyle.allowAccessToCameraText`
  - `AttachmentSelectionDialogStyle.allowAccessToGalleryIcon`
  - `AttachmentSelectionDialogStyle.allowAccessToFilesIcon`
  - `AttachmentSelectionDialogStyle.allowAccessToCameraIcon`
  - `AttachmentSelectionDialogStyle.grantPermissionsTextStyle`
  - `AttachmentSelectionDialogStyle.recentFilesTextStyle`
  - `AttachmentSelectionDialogStyle.recentFilesText`
  - `AttachmentSelectionDialogStyle.fileManagerIcon`
  - `AttachmentSelectionDialogStyle.videoDurationTextStyle`
  - `AttachmentSelectionDialogStyle.videoIconDrawable`
  - `AttachmentSelectionDialogStyle.videoIconVisible`
  - `AttachmentSelectionDialogStyle.videoLengthLabelVisible`
- Added `StreamUi.MessageInputView` theme allowing to customize all of the `MessageInputViewStyle` properties:
  - streamUiAttachButtonEnabled
  - streamUiAttachButtonIcon
  - streamUiLightningButtonEnabled
  - streamUiLightningButtonIcon
  - streamUiMessageInputTextSize
  - streamUiMessageInputTextColor
  - streamUiMessageInputHintTextColor
  - streamUiMessageInputScrollbarEnabled
  - streamUiMessageInputScrollbarFadingEnabled
  - streamUiSendButtonEnabled
  - streamUiSendButtonEnabledIcon
  - streamUiSendButtonDisabledIcon
  - streamUiShowSendAlsoToChannelCheckbox
  - streamUiSendAlsoToChannelCheckboxGroupChatText
  - streamUiSendAlsoToChannelCheckboxDirectChatText
  - streamUiSendAlsoToChannelCheckboxTextSize
  - streamUiSendAlsoToChannelCheckboxTextColor
  - streamUiSendAlsoToChannelCheckboxTextStyle
  - streamUiMentionsEnabled
  - streamUiMessageInputTextStyle
  - streamUiMessageInputHintText
  - streamUiCommandsEnabled
  - streamUiMessageInputEditTextBackgroundDrawable
  - streamUiMessageInputDividerBackgroundDrawable
  - streamUiPictureAttachmentIcon
  - streamUiFileAttachmentIcon
  - streamUiCameraAttachmentIcon
  - streamUiAllowAccessToCameraIcon
  - streamUiAllowAccessToFilesIcon
  - streamUiAllowAccessToGalleryIcon
  - streamUiAllowAccessToGalleryText
  - streamUiAllowAccessToFilesText
  - streamUiAllowAccessToCameraText
  - streamUiGrantPermissionsTextSize
  - streamUiGrantPermissionsTextColor
  - streamUiGrantPermissionsTextStyle
  - streamUiAttachmentsRecentFilesTextSize
  - streamUiAttachmentsRecentFilesTextColor
  - streamUiAttachmentsRecentFilesTextStyle
  - streamUiAttachmentsRecentFilesText
  - streamUiAttachmentsFileManagerIcon
  - streamUiAttachmentVideoLogoIcon
  - streamUiAttachmentVideoLengthVisible
  - streamUiAttachmentVideoIconVisible
  - streamUiCommandInputCancelIcon
  - streamUiCommandInputBadgeBackgroundDrawable
  - streamUiCommandInputBadgeIcon
  - streamUiCommandInputBadgeTextSize
  - streamUiCommandInputBadgeTextColor
  - streamUiCommandInputBadgeStyle
  - streamUiAttachmentsFileNameTextSize
  - streamUiAttachmentsFileNameTextColor
  - streamUiAttachmentsFileNameTextStyle
  - streamUiAttachmentsFileSizeTextSize
  - streamUiAttachmentsFileSizeTextColor
  - streamUiAttachmentsFileSizeTextStyle
  - streamUiFileCheckBoxSelectorTextColor
  - streamUiFileCheckBoxSelectorDrawable
  - streamUiAttachmentsFilesEmptyStateTextSize
  - streamUiAttachmentsFilesEmptyStateTextColor
  - streamUiAttachmentsFilesEmptyStateStyle
  - streamUiAttachmentsMediaEmptyStateTextSize
  - streamUiAttachmentsMediaEmptyStateTextColor
  - streamUiAttachmentsMediaEmptyStateStyle
  - streamUiAttachmentsFilesEmptyStateText
  - streamUiAttachmentsMediaEmptyStateText
  - streamUiMessageInputCloseButtonIconDrawable
- Added `streamUiMessageListFileAttachmentStyle` theme attribute to customize the appearance of file attachments within messages.

### ⚠️ Changed
- Made `Channel::getLastMessage` function public
- `AttachmentSelectionDialogFragment::newInstance` requires instance of `MessageInputViewStyle` as a parameter. You can obtain a default implementation of `MessageInputViewStyle` with `MessageInputViewStyle::createDefault` method.
- Renamed `FileAttachmentsViewStyle` class to `FileAttachmentViewStyle`

### ❌ Removed
- 🚨 Breaking change: `MessageListItemStyle::reactionsEnabled` was deleted as doubling of the same flag from `MessageListViewStyle`


# July 19th, 2021 - 4.14.2
## stream-chat-android-client
### ❌ Removed
- Removed `Channel::isMuted` extension. Use `User::channelMutes` or subscribe for `NotificationChannelMutesUpdatedEvent` to get information about muted channels.

## stream-chat-android-ui-components
### 🐞 Fixed
- Fixed crash caused by missing `streamUiReplyAvatarStyle` and `streamUiMessageOptionsAvatarStyle`

### ⬆️ Improved
- "Copy Message" option is now hidden when the message contains no text to copy.

### ✅ Added
- Now you can configure the style of `AttachmentMediaActivity`.

# July 14th, 2021 - 4.14.1
## stream-chat-android-ui-components
### ✅ Added
- Added `MessageListView::requireStyle` which expose `MessageListViewStyle`. Be sure to invoke it when view is initialized already.

# July 13th, 2021 - 4.14.0
## Common changes for all artifacts
### 🐞 Fixed
- Fix scroll bug in the `MessageListView` that produces an exception related to index out of bounds.

## stream-chat-android-client
### ⬆️ Improved
- Improved `ChatClient::enableSlowMode`, `ChatClient::disableSlowMode`, `ChannelClient::enableSlowMode`, `ChannelClient::disableSlowMode` methods. Now the methods do partial channel updates so that other channel fields are not affected.

### ✅ Added
- Added `ChatClient::partialUpdateUser` method for user partial updates.

## stream-chat-android-offline
### 🐞 Fixed
- Fixed bug related to editing message in offline mode. The bug was causing message to reset to the previous one after connection was recovered.
- Fixed violation of comparison contract for nullable fields in `QuerySort::comparator`

## stream-chat-android-ui-components
### 🐞 Fixed
- Fixed the alignment of the titles in `MessageListHeaderView` when the avatar is hidden.

### ✅ Added
- Added `streamUiMessagesStart` that allows to control if the stack of messages starts at the bottom or the top.
- Added `streamUiThreadMessagesStart` that allows to control if the stack of thread messages starts at the bottom or the top.
- Added `streamUiSuggestionListViewStyle` that allows to customize `SuggestionListView` with a theme
- Added `streamUiChannelListHeaderStyle` that allows to customize ChannelListHeaderView.
- `MentionListView` can be customisable with XML parameters and with a theme.
- Added possibility to customize all avatar using themes. Create
  ```
  <style name="StreamTheme" parent="@style/StreamUiTheme">
  ```
  and customize all the avatars that you would like. All options are available here:
  https://github.com/GetStream/stream-chat-android/blob/main/stream-chat-android-ui-components/src/main/res/values/attrs.xml
- Now you can use the style `streamUiChannelListHeaderStyle` to customize ChannelListHeaderView.

### ⚠️ Changed
- 🚨 Breaking change: removed `MessageListItemStyle.threadsEnabled` property. You should use only the `MessageListViewStyle.threadsEnabled` instead. E.g. The following code will disable both _Thread reply_ message option and _Thread reply_ footnote view visible below the message list item:
```kotlin
        TransformStyle.messageListStyleTransformer = StyleTransformer {
  it.copy(threadsEnabled = false)
}
```

# July 1st, 2021 - 4.13.0
## Common changes for all artifacts
### ⬆️ Improved
- Updated to Kotlin 1.5.20

## stream-chat-android
### ✅ Added
- Added `ChatUi.Builder#withImageHeadersProvider` to allow adding custom headers to image requests

## stream-chat-android-client
### ⚠️ Changed
- Using the `useNewSerialization` option on the `ChatClient.Builder` to opt out from using the new serialization implementation is now an error. Please start using the new serialization implementation, or report any issues keeping you from doing so. The old implementation will be removed soon.

## stream-chat-android-offline
### 🐞 Fixed
- By default we use backend request to define is new message event related to our query channels specs or not. Now filtering by BE only fields works for channels

## stream-chat-android-ui-components
### ✅ Added
- Added new attributes to `MessageInputView` allowing to customize the style of input field during command input:
  - `streamUiCommandInputBadgeTextSize`, `streamUiCommandInputBadgeTextColor`, `streamUiCommandInputBadgeFontAssets`, `streamUiCommandInputBadgeFont`, `streamUiCommandInputBadgeStyle` attributes to customize the text appearance of command name inside command badge
  - `streamUiCommandInputCancelIcon` attribute to customize the icon for cancel button
  - `streamUiCommandInputBadgeIcon` attribute to customize the icon inside command badge
  - `streamUiCommandInputBadgeBackgroundDrawable` attribute to customize the background shape of command badge
- Added possibility to customize `MessageListHeaderView` style via `streamUiMessageListHeaderStyle` theme attribute and via `TransformStyle.messageListHeaderStyleTransformer`.
- Added new attributes to `MessageInputView`:
  - `streamUiCommandIcon` attribute to customize the command icon displayed for each command item in the suggestion list popup
  - `streamUiLightningIcon` attribute to customize the lightning icon displayed in the top left corner of the suggestion list popup
- Added support for customizing `SearchInputView`
  - Added `SearchInputViewStyle` class allowing customization using `TransformStyle` API
  - Added XML attrs for `SearchInputView`:
    - `streamUiSearchInputViewHintText`
    - `streamUiSearchInputViewSearchIcon`
    - `streamUiSearchInputViewClearInputIcon`
    - `streamUiSearchInputViewBackground`
    - `streamUiSearchInputViewTextColor`
    - `streamUiSearchInputViewHintColor`
    - `streamUiSearchInputViewTextSize`
- Added `ChatUi#imageHeadersProvider` to allow adding custom headers to image requests

### ⚠️ Changed
- 🚨 Breaking change: moved `commandsTitleTextStyle`, `commandsNameTextStyle`, `commandsDescriptionTextStyle`, `mentionsUsernameTextStyle`, `mentionsNameTextStyle`, `mentionsIcon`, `suggestionsBackground` fields from `MessageInputViewStyle` to `SuggestionListViewStyle`. Their values can be customized via `TransformStyle.suggestionListStyleTransformer`.
- Made `SuggestionListController` and `SuggestionListUi` public. Note that both of these are _experimental_, which means that the API might change at any time in the future (even without a deprecation cycle).
- Made `AttachmentSelectionDialogFragment` _experimental_ which means that the API might change at any time in the future (even without a deprecation cycle).


# June 23th, 2021 - 4.12.1
## stream-chat-android-client
### ✅ Added
- Added `ChannelClient::sendEvent` method which allows to send custom events.
- Added nullable `User` field to `UnknownEvent`.

### ❌ Removed
- Removed the `Message::attachmentsSyncStatus` field


## stream-chat-android-offline
### 🐞 Fixed
- Fixed `in` and `nin` filters when filtering by extra data field that is an array.
- Fixed crash when adding a reaction to a thread message.

### ⬆️ Improved
- Now attachments can be sent while being in offline


## stream-chat-android-ui-common
### ✅ Added
- Made `AttachmentSelectionDialogFragment` public. Use `newInstance` to create instances of this Fragment.


## stream-chat-android-ui-components
### ⬆️ Improved
- Hide suggestion list popup when keyboard is hidden.

### ✅ Added
- Added the `MessageInputView::hideSuggestionList` method to hide the suggestion list popup.


# June 15th, 2021 - 4.12.0
## stream-chat-android-client
### 🐞 Fixed
- Fixed thrown exception type while checking if `ChatClient` is initialized

## stream-chat-android-offline
### 🐞 Fixed
- Fixed bug where reactions of other users were sometimes displayed as reactions of the current user.
- Fixed bug where deleted user reactions were sometimes displayed on the message options overlay.

## stream-chat-android-ui-common
### 🐞 Fixed
- Fixed bug where files without extension in their name lost the mime type.
- Using offline.ChatDomain instead of livedata.ChatDomain in ChannelListViewModel.

## stream-chat-android-ui-components
### 🐞 Fixed
- Fixing the save of pictures from AttachmentGalleryActivity. When external storage
  permission is not granted, now it asks for it.
### ⬆️ Improved
- Added default implementation of "Leave channel" click listener to `ChannelListViewModelBinding`

### ✅ Added
- Added `streamUiChannelActionsDialogStyle` attribute to application theme and `ChannelListView` to customize channel actions dialog appearance. The attribute references a style with the following attributes:
  - `streamUiChannelActionsMemberNamesTextSize`, `streamUiChannelActionsMemberNamesTextColor`, `streamUiChannelActionsMemberNamesTextFont`, `streamUiChannelActionsMemberNamesTextFontAssets`, `streamUiChannelActionsMemberNamesTextStyle` attributes to customize dialog title with member names
  - `streamUiChannelActionsMemberInfoTextSize`, `streamUiChannelActionsMemberInfoTextColor`, `streamUiChannelActionsMemberInfoTextFont`, `streamUiChannelActionsMemberInfoTextFontAssets`, `streamUiChannelActionsMemberInfoTextStyle` attributes to customize dialog subtitle with member info
  - `streamUiChannelActionsItemTextSize`, `streamUiChannelActionsItemTextColor`, `streamUiChannelActionsItemTextFont`, `streamUiChannelActionsItemTextFontAssets`, `streamUiChannelActionsItemTextStyle` attributes to customize action item text style
  - `streamUiChannelActionsWarningItemTextSize`, `streamUiChannelActionsWarningItemTextColor`, `streamUiChannelActionsWarningItemTextFont`, `streamUiChannelActionsWarningItemTextFontAssets`, `streamUiChannelActionsWarningItemTextStyle` attributes to customize warning action item text style
  - `streamUiChannelActionsViewInfoIcon` attribute to customize "View Info" action icon
  - `streamUiChannelActionsViewInfoEnabled` attribute to hide/show "View Info" action item
  - `streamUiChannelActionsLeaveGroupIcon` attribute to customize "Leave Group" action icon
  - `streamUiChannelActionsLeaveGroupEnabled` attribute to hide/show "Leave Group" action item
  - `streamUiChannelActionsDeleteConversationIcon` attribute to customize "Delete Conversation" action icon
  - `streamUiChannelActionsDeleteConversationEnabled` attribute to hide/show "Delete Conversation" action item
  - `streamUiChannelActionsCancelIcon` attribute to customize "Cancel" action icon
  - `streamUiChannelActionsCancelEnabled` attribute to hide/show "Cancel" action item
  - `streamUiChannelActionsBackground` attribute for dialog's background
- Added `streamUiIconOnlyVisibleToYou` attribute to `MessageListView` to allow customizing "Only visible to you" icon placed in messages footer
- Added `GiphyViewHolderStyle` to `MessageListViewStyle` to allow customizing `GiphyViewHolder`. The new style comes together with following `MessageListView` attributes:
  - `streamUiGiphyCardBackgroundColor` attribute to customize card's background color
  - `streamUiGiphyCardElevation` attribute to customize card's elevation
  - `streamUiGiphyCardButtonDividerColor` attribute to customize dividers' colors
  - `streamUiGiphyIcon` attribute to customize Giphy icon
  - `streamUiGiphyLabelTextSize`, `streamUiGiphyLabelTextColor`, `streamUiGiphyLabelTextFont`, `streamUiGiphyLabelTextFontAssets`, `streamUiGiphyLabelTextStyle` attributes to customize label
  - `streamUiGiphyQueryTextSize`, `streamUiGiphyQueryTextColor`, `streamUiGiphyQueryTextFont`, `streamUiGiphyQueryTextFontAssets`, `streamUiGiphyQueryTextStyle` attributes to customize query text
  - `streamUiGiphyCancelButtonTextSize`, `streamUiGiphyCancelButtonTextColor`, `streamUiGiphyCancelButtonTextFont`, `streamUiGiphyCancelButtonTextFontAssets`, `streamUiGiphyCancelButtonTextStyle` attributes to customize cancel button text
  - `streamUiGiphyShuffleButtonTextSize`, `streamUiGiphyShuffleButtonTextColor`, `streamUiGiphyShuffleButtonTextFont`, `streamUiGiphyShuffleButtonTextFontAssets`, `streamUiGiphyShuffleButtonTextStyle` attributes to customize shuffle button text
  - `streamUiGiphySendButtonTextSize`, `streamUiGiphySendButtonTextColor`, `streamUiGiphySendButtonTextFont`, `streamUiGiphySendButtonTextFontAssets`, `streamUiGiphySendButtonTextStyle` attributes to customize send button text
- Adding extra XML attrs allowing to customize "Send also to channel" CheckBox at `MessageInputView` component:
  - `MessageInputView.streamUiSendAlsoToChannelCheckboxDrawable`
  - `MessageInputView.streamUiSendAlsoToChannelCheckboxDirectChatText`
  - `MessageInputView.streamUiSendAlsoToChannelCheckboxGroupChatText`
  - `MessageInputView.streamUiSendAlsoToChannelCheckboxTextStyle`
  - `MessageInputView.streamUiSendAlsoToChannelCheckboxTextColor`
  - `MessageInputView.streamUiSendAlsoToChannelCheckboxTextSize`
- Added `streamUiWarningMessageOptionsTextSize`, `streamUiWarningMessageOptionsTextColor`, `streamUiWarningMessageOptionsTextFont`, `streamUiWarningMessageOptionsFontAssets`, `streamUiWarningMessageOptionsTextStyle` attributes to `MessageListView` for customizing warning actions text appearance
- Deprecated multiple views' tint properties and attributes. Use custom drawables instead.
- Added `MediaAttachmentViewStyle` to allow customizing the appearance of media attachments in the message list. The new style comes together with following `MediaAttachmentView` attributes:
  - `progressIcon` - attribute to customize animated progress drawable when image is loading
  - `giphyIcon` - attribute to customize Giphy icon
  - `imageBackgroundColor` - attribute to customize image background color
  - `moreCountOverlayColor` - attribute to customize the color of "more count" semi-transparent overlay
  - `moreCountTextStyle` - attribute to customize text appearance of more count text
- Added `MessageReplyStyle` class allowing to customize MessageReply item view on MessageListView.
  Customization can be done using `TransformStyle` API or XML attributes of `MessageListView`:
  - `streamUiMessageReplyBackgroundColorMine`
  - `streamUiMessageReplyBackgroundColorTheirs`
  - `streamUiMessageReplyTextSizeMine`
  - `streamUiMessageReplyTextColorMine`
  - `streamUiMessageReplyTextFontMine`
  - `streamUiMessageReplyTextFontAssetsMine`
  - `streamUiMessageReplyTextStyleMine`
  - `streamUiMessageReplyTextSizeTheirs`
  - `streamUiMessageReplyTextColorTheirs`
  - `streamUiMessageReplyTextFontTheirs`
  - `streamUiMessageReplyTextFontAssetsTheirs`
  - `streamUiMessageReplyTextStyleTheirs`
  - `streamUiMessageReplyLinkColorMine`
  - `streamUiMessageReplyLinkColorTheirs`
  - `streamUiMessageReplyLinkBackgroundColorMine`
  - `streamUiMessageReplyLinkBackgroundColorTheirs`
  - `streamUiMessageReplyStrokeColorMine`
  - `streamUiMessageReplyStrokeWidthMine`
  - `streamUiMessageReplyStrokeColorTheirs`
  - `streamUiMessageReplyStrokeWidthTheirs`
- Added `FileAttachmentsViewStyle` class allowing to customize FileAttachmentsView item view on MessageListView.
- Added `MessageInputView::setSuggestionListViewHolderFactory` method which allows to provide custom views from suggestion list popup.

### ⚠️ Changed
- Changed the naming of string resources. The updated names can be reviewed in:
  - `strings_common.xml`
  - `strings_attachment_gallery.xml`
  - `strings_channel_list.xml`
  - `strings_channel_list_header.xml`
  - `strings_mention_list.xml`
  - `strings_message_input.xml`
  - `strings_message_list.xml`
  - `strings_message_list_header.xml`
  - `strings_search.xml`

# May 2nd, 2021 - 4.11.0
## Common changes for all artifacts
### 🐞 Fixed
- Fixed channel list sorting
### ⬆️ Improved
- Updated to Kotlin 1.5.10, coroutines 1.5.0
- Updated to Android Gradle Plugin 4.2.1
- Updated Room version to 2.3.0
- Updated Firebase, AndroidX, and other dependency versions to latest, [see here](https://github.com/GetStream/stream-chat-android/pull/1895) for more details
- Marked many library interfaces that should not be implemented by clients as [sealed](https://kotlinlang.org/docs/sealed-classes.html)
- Removed Fresco, PhotoDraweeView, and FrescoImageViewer dependencies (replaced by StfalconImageViewer)

## stream-chat-android
### 🐞 Fixed
- Fixing filter for draft channels. Those channels were not showing in the results, even when the user asked for them. Now this is fixed and the draft channels can be included in the `ChannelsView`.
- Fixed link preview UI issues in old-ui package
- Fixed crashes when opening the image gallery.

## stream-chat-android-client
### 🐞 Fixed
- Fixed querying banned users using new serialization.
- Fixed the bug when wrong credentials lead to inability to login
- Fixed issues with Proguard stripping response classes in new serialization implementation incorrectly

### ⬆️ Improved
- Improved handling push notifications:
  - Added `ChatClient.handleRemoteMessage` for remote message handling
  - Added `ChatClient.setFirebaseToken` for setting Firebase token
  - Added `NotificationConfig::pushNotificationsEnabled` for disabling push notifications
  - Deprecated `ChatClient.onMessageReceived`
  - Deprecated `ChatClient.onNewTokenReceived`
  - Changed `ChatNotificationHandler::buildNotification` signature - it now receives `Channel` and `Message` and returns `NotificationCompat.Builder` for better customization
  - Deprecated `ChatNotificationHandler.getSmallIcon`
  - Deprecated `ChatNotificationHandler.getFirebaseMessageIdKey`
  - Deprecated `ChatNotificationHandler.getFirebaseChannelIdKey`
  - Deprecated `ChatNotificationHandler.getFirebaseChannelTypeKey`
  - Changed `ChatNotificationHandler::onChatEvent` - it now doesn't handle events by default and receives `NewMessageEvent` instead of generic `ChatEvent`
- Improved error description provided by `ChatClient::sendImage`, `ChatClient::sendFile`, `ChannelClient::sendImage` and `ChannelClient::sendFile` methods if upload fails.

### ✅ Added
- Added `ChatClient::truncateChannel` and `ChannelClient::truncate` methods to remove messages from a channel.
- Added `DisconnectCause` to `DisconnectedEvent`
- Added method `SocketListener::onDisconnected(cause: DisconnectCause)`
- Added possibility to group notifications:
  - Notifications grouping is disabled by default and can be enabled using `NotificationConfig::shouldGroupNotifications`
  - If enabled, by default notifications are grouped by Channel's cid
  - Notifications grouping can be configured using `ChatNotificationHandler` and `NotificationConfig`
- Added `ChatNotificationHandler::getFirebaseMessaging()` method in place of `ChatNotificationHandler::getFirebaseInstanceId()`.
  It should be used now to fetch Firebase token in the following way: `handler.getFirebaseMessaging()?.token?.addOnCompleteListener {...}`.
- Added `Message.attachmentsSyncStatus: SyncStatus` property.

### ⚠️ Changed
- Changed the return type of `FileUploader` methods from nullable string to `Result<String>`.
- Updated `firebase-messaging` library to the version `22.0.0`. Removed deprecated `FirebaseInstanceId` invocations from the project.

### ❌ Removed
- `ChatNotificationHandler::getFirebaseInstanceId()` due to `FirebaseInstanceId` being deprecated. It's replaced now with `ChatNotificationHandler::getFirebaseMessaging()`.

## stream-chat-android-ui-components
### 🐞 Fixed
Fixing filter for draft channels. Those channels were not showing in the results, even when the user asked for them. Now this is fixed and the draft channels can be included in the `ChannelListView`.
Fixed bug when for some video attachments activity with media player wasn't shown.

### ✅ Added
- Added `topLeft`, `topRight`, `bottomLeft`, `bottomRight` options to the `streamUiAvatarOnlineIndicatorPosition` attribute of `AvatarView` and corresponding constants to `AvatarView.OnlineIndicatorPosition` enum.

### ⚠️ Changed
- Swipe options of `ChannelListView` component:
  - "Channel more" option is now not shown by default because we are not able to provide generic, default implementation for it.
    If you want to make this option visible, you need to set `app:streamUiChannelOptionsEnabled="true"` explicitly to `io.getstream.chat.android.ui.channel.list.ChannelListView` component.
  - "Channel delete" option has now default implementation. Clicking on the "delete" icon shows AlertDialog asking to confirm Channel deletion operation.

# May 11th, 2021 - 4.10.0
## stream-chat-android-client
### 🐞 Fixed
- Fixed the usage of `ProgressCallback` in `ChannelClient::sendFile` and `ChannelClient::sendImage` methods.

### ✅ Added
- Added `ChannelClient::deleteFile` and `ChannelClient::deleteImage` methods.
- Added `NotificationInviteRejectedEvent`
- Added `member` field to the `NotificationRemovedFromChannel` event
- Added `totalUnreadCount` and `unreadChannels` fields to the following events:
- `notification.channel_truncated`
- `notification.added_to_channel`
- `notification.channel_deleted`
- Added `channel` field to the `NotificationInviteAcceptedEvent` event
- Added `channel` field to the `NotificationInviteRejectedEvent` event

### ⚠️ Changed
- **The client now uses a new serialization implementation by default**, which was [previously](https://github.com/GetStream/stream-chat-android/releases/tag/4.8.0) available as an opt-in API.
  - This new implementation is more performant and greatly improves type safety in the networking code of the SDK.
  - If you experience any issues after upgrading to this version of the SDK, you can call `useNewSerialization(false)` when building your `ChatClient` to revert to using the old implementation. Note however that we'll be removing the old implementation soon, so please report any issues found.
  - To check if the new implementation is causing any failures in your app, enable error logging on `ChatClient` with the `logLevel` method, and look for the `NEW_SERIALIZATION_ERROR` tag in your logs while using the SDK.
- Made the `user` field in `channel.hidden` and `notification.invite_accepter` events non nullable.
- Updated channels state after `NotificationInviteRejectedEvent` or `NotificationInviteAcceptedEvent` is received

### ❌ Removed
- Removed redundant events which can only be received by using webhooks:
  - `channel.created`
  - `channel.muted`
  - `channel.unmuted`
  - `channel.muted`
  - `channel.unmuted`
- Removed `watcherCount` field from the following events as they are not returned with the server response:
  - `message.deleted`
  - `message.read`
  - `message.updated`
  - `notification.mark_read`
- Removed `user` field from the following events as they are not returned with the server response:
  - `notification.channel_deleted`
  - `notification.channel_truncated`
## stream-chat-android-offline
### 🐞 Fixed
- Fixed an issue when CustomFilter was configured with an int value but the value from the API was a double value
### ⚠️ Changed

- Changed the upload logic in `ChannelController` for the images unsupported by the Stream CDN. Now such images are uploaded as files via `ChannelClient::sendFile` method.
### ❌ Removed

## stream-chat-android-ui-common
### ⬆️ Improved
- Updated ExoPlayer version to 2.13.3

### ⚠️ Changed
- Deprecated `MessageInputViewModel::editMessage`. Use `MessageInputViewModel::messageToEdit` and `MessageInputViewModel::postMessageToEdit` instead.
- Changed `MessageInputViewModel::repliedMessage` type to `LiveData`. Use `ChatDomain::setMessageForReply` for setting message for reply.
- Changed `MessageListViewModel::mode` type to `LiveData`. Mode is handled internally and shouldn't be modified outside the SDK.

## stream-chat-android-ui-components
### 🐞 Fixed
- Removed empty badge for selected media attachments.

### ✅ Added
- Added `messageLimit` argument to `ChannelListViewModel` and `ChannelListViewModelFactory` constructors to allow changing the number of fetched messages for each channel in the channel list.

# April 30th, 2021 - 4.9.2
## stream-chat-android-offline
### ✅ Added
- Added `ChatDomain::user`, a new property that provide the current user into a LiveData/StateFlow container

### ⚠️ Changed
- `ChatDomain::currentUser` has been warning-deprecated because it is an unsafe property that could be null, you should subscribe to `ChatDomain::user` instead

## stream-chat-android-ui-components
### 🐞 Fixed
- Fixed NPE on MessageInputViewModel when the it was initialized before the user was set

# April 29th, 2021 - 4.9.1
## stream-chat-android
### ⬆️ Improved
* Updated coil dependency to the latest version. This fixes problem with .heic, and .heif attachment metadata parsing.

## stream-chat-android-client
### 🐞 Fixed
- Optimized the number of `ChatClient::addDevice` API calls

### ⬆️ Improved
- Events received after the client closes the connection are rejected

## stream-chat-android-offline
### 🐞 Fixed
- Fixed offline reactions sync

### ✅ Added
- Added new versions with API based on kotlin `StateFlow` for the following classes:
  * `io.getstream.chat.android.offline.ChatDomain`
  * `io.getstream.chat.android.offline.channel.ChannelController`
  * `io.getstream.chat.android.offline.thread.ThreadController`
  * `io.getstream.chat.android.offline.querychannels.QueryChannelsController`

## stream-chat-android-ui-common
### 🐞 Fixed
- Fixed crash related to accessing `ChatDomain::currentUser` in `MessageListViewModel` before user is connected

## stream-chat-android-ui-components
### ⬆️ Improved
* Updated coil dependency to the latest version. This fixes problem with .heic, and .heif attachment metadata parsing.

### ✅ Added
Customization of icons in Attachment selection dialog
you can use:
- app:streamUiPictureAttachmentIcon
  Change the icon for the first item in the list of icons
- app:streamUiPictureAttachmentIconTint
  Change the tint color for icon of picture selection
- app:streamUiFileAttachmentIcon
  Change the icon for the second item in the list of icons
- app:streamUiFileAttachmentIconTint
  Change the tint color for icon of file selection
- app:streamUiCameraAttachmentIcon
  Change the icon for the third item in the list of icons
- app:streamUiCameraAttachmentIconTint
  Change the tint color for icon of camera selection
- Added support for error messages
- Added attrs to `MessageListView` that allow to customize error message text style:
  * `streamUiErrorMessageTextSize`
  * `streamUiErrorMessageTextColor`
  * `streamUiErrorMessageTextFont`
  * `streamUiErrorMessageTextFontAssets`
  * `streamUiErrorMessageTextStyle`

# April 21th, 2021 - 4.9.0
## Common changes for all artifacts
### ✅ Added
Added icon to show when channel is muted in ChannelListView.
It is possible to customize the color and the drawable of the icon.

## stream-chat-android
### 🐞 Fixed
- Fixed multiline messages which were displayed in a single line

### ❌ Removed
- Removed deprecated `MessageListView::setViewHolderFactory` method
- Removed deprecated `Chat` interface

## stream-chat-android-client
### 🐞 Fixed
- Fixed: local cached hidden channels stay hidden even though new message is received.
- Make `Flag::approvedAt` nullable
- Fixed error event parsing with new serialization implementation

### ✅ Added
- Added `ChatClient::updateChannelPartial` and `ChannelClient::updatePartial` methods for partial updates of channel data.

### ⚠️ Changed
- Deprecated `ChannelClient::unBanUser` method
- Deprecated `ChatClient::unBanUser` method
- Deprecated `ChatClient::unMuteChannel` method

### ❌ Removed
- Removed deprecated `ChatObservable` class and all its uses
- Removed deprecated `ChannelControler` interface

## stream-chat-android-offline
### ✅ Added
- Added the following use case functions to `ChatDomain` which are supposed to replace `ChatDomain.useCases` property:
  * `ChatDomain::replayEventsForActiveChannels` Adds the provided channel to the active channels and replays events for all active channels.
  * `ChatDomain::getChannelController` Returns a `ChannelController` for given cid.
  * `ChatDomain::watchChannel` Watches the given channel and returns a `ChannelController`.
  * `ChatDomain::queryChannels` Queries offline storage and the API for channels matching the filter. Returns a queryChannelsController.
  * `ChatDomain::getThread` Returns a thread controller for the given channel and message id.
  * `ChatDomain::loadOlderMessages` Loads older messages for the channel.
  * `ChatDomain::loadNewerMessages` Loads newer messages for the channel.
  * `ChatDomain::loadMessageById` Loads message for a given message id and channel id.
  * `ChatDomain::queryChannelsLoadMore` Load more channels for query.
  * `ChatDomain::threadLoadMore` Loads more messages for the specified thread.
  * `ChatDomain::createChannel` Creates a new channel.
  * `ChatDomain::sendMessage` Sends the message.
  * `ChatDomain::cancelMessage` Cancels the message of "ephemeral" type.
  * `ChatDomain::shuffleGiphy` Performs giphy shuffle operation.
  * `ChatDomain::sendGiphy` Sends selected giphy message to the channel.
  * `ChatDomain::editMessage` Edits the specified message.
  * `ChatDomain::deleteMessage` Deletes the specified message.
  * `ChatDomain::sendReaction` Sends the reaction.
  * `ChatDomain::deleteReaction` Deletes the specified reaction.
  * `ChatDomain::keystroke` It should be called whenever a user enters text into the message input.
  * `ChatDomain::stopTyping` It should be called when the user submits the text and finishes typing.
  * `ChatDomain::markRead` Marks all messages of the specified channel as read.
  * `ChatDomain::markAllRead` Marks all messages as read.
  * `ChatDomain::hideChannel` Hides the channel with the specified id.
  * `ChatDomain::showChannel` Shows a channel that was previously hidden.
  * `ChatDomain::leaveChannel` Leaves the channel with the specified id.
  * `ChatDomain::deleteChannel` Deletes the channel with the specified id.
  * `ChatDomain::setMessageForReply` Set the reply state for the channel.
  * `ChatDomain::downloadAttachment` Downloads the selected attachment to the "Download" folder in the public external storage directory.
  * `ChatDomain::searchUsersByName` Perform api request with a search string as autocomplete if in online state. Otherwise performs search by name in local database.
  * `ChatDomain::queryMembers` Query members of a channel.
- Added `ChatDomain::removeMembers` method
- Added `ChatDomain::createDistinctChannel` A use-case for creating a channel based on its members.
- Added `ChatDomain::removeMembers` method

### ⚠️ Changed
- Deprecated `ChatDomain.useCases`. It has `DeprecationLevel.Warning` and still can be used. However, it will be not available in the future, so please consider migrating to use `ChatDomain` use case functions instead.
- Deprecated `GetUnreadChannelCount`
- Deprecated `GetTotalUnreadCount`

## stream-chat-android-ui-common
### 🐞 Fixed
- Fixed compatibility with latest Dagger Hilt versions

## stream-chat-android-ui-components
### 🐞 Fixed
- Fixed not perfectly rounded avatars
- `MessageInputView::UserLookupHandler` is not overridden everytime that members livedata is updated
- Fixed doubled command prefix when the command contains user mention
- Fixed handling user mute state in default `MessageListViewOptions` dialog
- Fixed incorrect "last seen" text
- Fixed multiline messages which were displayed in a single line

### ⬆️ Improved
- Setting external SuggestionListView is no longer necessary to display suggestions popup
### ✅ Added
- Added `ChatUI.supportedReactions: SupportedReactions` property, also introduced `SupportedReactions`, and `ReactionDrawable` class.
  It allows defining a set of supported reactions by passing a `Map<String, ReactionDrawable>` in constructor. `ReactionDrawable` is a wrapping class holding two `Drawable` instances - for active and inactive reaction states.
- Added methods and attrs to `MessageListView` that allow to customize visibility of message options:
  * `MessageListView::setDeleteMessageConfirmationEnabled`
  * `MessageListView::setCopyMessageEnabled`
  * `MessageListView::setBlockUserEnabled`
  * `MessageListView::setMuteUserEnabled`
  * `MessageListView::setMessageFlagEnabled`
  * `MessageListView::setReactionsEnabled`
  * `MessageListView::setRepliesEnabled`
  * `MessageListView::setThreadsEnabled`
  * `MessageListView.streamUiFlagMessageOptionEnabled`
  * `MessageListView.streamUiMuteUserOptionEnabled`
  * `MessageListView.streamUiBlockUserOptionEnabled`
  * `MessageListView.streamUiCopyMessageActionEnabled`
- Added confirmation dialog for flagging message option:
  * Added `MessageListView::flagMessageConfirmationEnabled` attribute
- Added `MessageListView::setFlagMessageResultHandler` which allows to handle flag message result
- Added support for system messages
- Added attrs to `MessageListView` that allow to customize system message text style:
  * `streamUiSystemMessageTextSize`
  * `streamUiSystemMessageTextColor`
  * `streamUiSystemMessageTextFont`
  * `streamUiSystemMessageTextFontAssets`
  * `streamUiSystemMessageTextStyle`
- Added attrs to `MessageListView` that allow to customize message option text style:
  * `streamUiMessageOptionsTextSize`
  * `streamUiMessageOptionsTextColor`
  * `streamUiMessageOptionsTextFont`
  * `streamUiMessageOptionsTextFontAssets`
  * `streamUiMessageOptionsTextStyle`
- Added attrs to `MessageListView` that allow to customize user reactions title text style:
  * `streamUiUserReactionsTitleTextSize`
  * `streamUiUserReactionsTitleTextColor`
  * `streamUiUserReactionsTitleTextFont`
  * `streamUiUserReactionsTitleTextFontAssets`
  * `streamUiUserReactionsTitleTextStyle`
- Added attrs to `MessageListView` that allow to customize colors of message options background, user reactions card background, overlay dim color and warning actions color:
  * `streamUiMessageOptionBackgroundColor`
  * `streamUiUserReactionsBackgroundColor`
  * `streamUiOptionsOverlayDimColor`
  * `streamUiWarningActionsTintColor`
- Added `ChatUI.mimeTypeIconProvider: MimeTypeIconProvider` property which allows to customize file attachment icons.

### ⚠️ Changed
- Now the "block user" feature is disabled. We're planning to improve the feature later. Stay tuned!
- Changed gallery background to black in dark mode

# April 8th, 2021 - 4.8.1
## Common changes for all artifacts
### ⚠️ Changed
- We've cleaned up the transitive dependencies that our library exposes to its clients. If you were using other libraries implicitly through our SDK, you'll now have to depend on those libraries directly instead.

## stream-chat-android
### 🐞 Fixed
- Fix Attachment Gravity

### ✅ Added
- Provide AvatarView class

## stream-chat-android-offline
### 🐞 Fixed
- Fix Crash on some devices that are not able to create an Encrypted SharedPreferences
- Fixed the message read indicator in the message list
- Added missing `team` field to `ChannelEntity` and `ChannelData`

### ✅ Added
- Add `ChatDomain::removeMembers` method

## stream-chat-android-ui-common
### 🐞 Fixed
- Fixed getting files provided by content resolver.

### ⚠️ Changed
- Added theme to all activities all the SDK. You can override then in your project by redefining the styles:
- StreamUiAttachmentGalleryActivityStyle
- StreamUiAttachmentMediaActivityStyle
- StreamUiAttachmentActivityStyle

## stream-chat-android-ui-components
### 🐞 Fixed
- Fixed attr streamUiCopyMessageActionEnabled. From color to boolean.
- Now it is possible to change the color of `MessageListHeaderView` from the XML.
- Fixed the `MessageListView::setUserClickListener` method.
- Fixed bugs in handling empty states for `ChannelListView`. Deprecated manual methods for showing/hiding empty state changes.
- Fix `ChannelListHeaderView`'s title position when user avatar or action button is invisible
- Fix UI behaviour for in-progress file uploads
- Fix extension problems with file uploads when attachment names contain spaces
- Fix reaction bubbles which were shown behind message attachment views

### ✅ Added
- Now it is possible to change the back button of MessageListHeaderView using `app:streamUiMessageListHeaderBackButtonIcon`
- Now it is possible to inject `UserLookupHandler` into `MessageInputView` in order to implement custom users' mention lookup algorithm

# March 31th, 2021 - 4.8.0
## Common changes for all artifacts
### 🐞 Fixed
Group channels with 1<>1 behaviour the same way as group channels with many users
It is not possible to remove users from distinct channels anymore.
### ⬆️ Improved
it is now possible to configure the max lines of a link description. Just use
`app:streamUiLinkDescriptionMaxLines` when defining MessageListView

It is now possible to configure the max size of files and an alert is shown when
a files bigger than this is selected.
### ✅ Added
Configure enable/disable of replies using XML in `MessageListView`
Option `app:streamUiReactionsEnabled` in `MessageListView` to enable or disable reactions
It is possible now to configure the max size of the file upload using
`app:streamUiAttachmentMaxFileSizeMb`

## stream-chat-android
### 🐞 Fixed
- Fixed crash when sending GIF from Samsung keyboard

## stream-chat-android-client
### 🐞 Fixed
- Fixed parsing of `createdAt` property in `MessageDeletedEvent`

### ⬆️ Improved
- Postponed queries as run as non-blocking

### ✅ Added
- **Added a brand new serialization implementation, available as an opt-in API for now.** This can be enabled by making a `useNewSerialization(true)` call on the `ChatClient.Builder`.
  - This new implementation will be more performant and greatly improve type safety in the networking code of the SDK.
  - The old implementation remains the default for now, while we're making sure the new one is bug-free.
  - We recommend that you opt-in to the new implementation and test your app with it, so that you can report any issues early and we can get them fixed before a general rollout.
- Added `unflagMessage(messageId)` and `unflagUser(userId)` methods to `ChatClient`
- Added support for querying banned users - added `ChatClient::queryBannedUsers` and `ChannelClient::queryBannedUsers`
- Added `uploadsEnabled`, `urlEnrichmentEnabled`, `customEventsEnabled`, `pushNotificationsEnabled`, `messageRetention`, `automodBehavior` and `blocklistBehavior` fields to channel config

### ⚠️ Changed
- Renamed `ChannelId` property to `channelId` in both `ChannelDeletedEvent` and `NotificationChannelDeletedEvent`
- Deprecated `ChatClient::unMuteChannel`, the `ChatClient::unmuteChannel` method should be used instead
- Deprecated `ChatClient::unBanUser`, the `ChatClient::unbanUser` method should be used instead
- Deprecated `ChannelClient::unBanUser`, the `ChannelClient::unbanUser` method should be used instead
- Deprecated `ChannelController::unBanUser`, the `ChannelController::unbanUser` method should be used instead

## stream-chat-android-offline
### 🐞 Fixed
- Fixed an issue that didn't find the user when obtaining the list of messages
- Fix refreshing not messaging channels which don't contain current user as a member

## stream-chat-android-ui-common
### ⬆️ Improved
- Show AttachmentMediaActivity for video attachments

### ✅ Added
- `AvatarView.streamUiAvatarOnlineIndicatorColor` and `AvatarView.streamUiAvatarOnlineIndicatorBorderColor` attrs

## stream-chat-android-ui-components
### 🐞 Fixed
- Now replied messages are shown correctly with the replied part in message options
- `MessageListView::enterThreadListener` is properly notified when entering into a thread
- Fix initial controls state in `MessageInputView`
- Fix crashing when open attachments destination

### ⬆️ Improved
- Add support of non-image attachment types to the default attachment click listener.

### ✅ Added
- `MessageInputView` now uses the cursor `stream_ui_message_input_cursor.xml` instead of accent color. To change the cursor, override `stream_ui_message_input_cursor.xml`.
- Replacing `ChatUI` with new `io.getstream.chat.android.ui.ChatUI` implementation
- Added possibility to configure delete message option visibility using `streamUiDeleteMessageEnabled` attribute, and `MessageListView::setDeleteMessageEnabled` method
- Add `streamUiEditMessageEnabled` attribute to `MessageListView` and `MessageListView::setEditMessageEnabled` method to enable/disable the message editing feature
- Add `streamUiMentionsEnabled` attribute to `MessageInputView` and `MessageInputView::setMentionsEnabled` method to enable/disable mentions
- Add `streamUiThreadsEnabled` attribute to `MessageListView` and `MessageListView::setThreadsEnabled` method to enable/disable the thread replies feature
- Add `streamUiCommandsEnabled` attribute to `MessageInputView` and `MessageInputView::setCommandsEnabled` method to enable/disable commands
- Add `ChannelListItemPredicate` to our `channelListView` to allow filter `ChannelListItem` before they are rendered
- Open `AvatarBitmapFactory` class
- Add `ChatUI::avatarBitmapFactory` property to allow custom implementation of `AvatarBitmapFactory`
- Add `AvatarBitmapFactory::userBitmapKey` method to generate cache key for a given User
- Add `AvatarBitmapFactory::channelBitmapKey` method to generate cache key for a given Channel
- Add `StyleTransformer` class to allow application-wide style customizations
- Add the default font field to `TextStyle`
- Add new method `ChatFonts::setFont(textStyle: TextStyle, textView: TextView, defaultTypeface: Typeface)`
- Add attributes for `MessageListView` in order to customize styles of:
  - Mine message text
  - Theirs message text
  - User name text in footer of Message
  - Message date in footer of Message
  - Thread replies counter in footer of Message
  - Link title text
  - Link description text
  - Date separator text
  - Deleted message text and background
  - Reactions style in list view and in options view
  - Indicator icons in footer of Message
  - Unread count badge on scroll to bottom button
  - Message stroke width and color for mine and theirs types
    It is now possible to customize the following attributes for `ChannelListView`:
- `streamUiChannelOptionsIcon` - customize options icon
- `streamUiChannelDeleteIcon` - customize delete icon
- `streamUiChannelOptionsEnabled` - hide/show options icon
- `streamUiChannelDeleteEnabled` - hide/show delete button
- `streamUiSwipeEnabled` - enable/disable swipe action
- `streamUiBackgroundLayoutColor` - customize the color of "background layout"
- `streamUiChannelTitleTextSize` - customize channel name text size
- `streamUiChannelTitleTextColor` - customize channel name text color
- `streamUiChannelTitleTextFont` - customize channel name text font
- `streamUiChannelTitleFontAssets` - customize channel name font asset
- `streamUiChannelTitleTextStyle` - customize channel name text style (normal / bold / italic)
- `streamUiLastMessageTextSize` - customize last message text size
- `streamUiLastMessageTextColor` - customize last message text color
- `streamUiLastMessageTextFont` - customize last message text font
- `streamUiLastMessageFontAssets` - customize last message font asset
- `streamUiLastMessageTextStyle` - customize last message text style (normal / bold / italic)
- `streamUiLastMessageDateTextSize` - customize last message date text size
- `streamUiLastMessageDateTextColor` - customize last message date text color
- `streamUiLastMessageDateTextFont` - customize last message date text font
- `streamUiLastMessageDateFontAssets` - customize last message date font asset
- `streamUiLastMessageDateTextStyle` - customize last message date text style (normal / bold / italic)
- `streamUiIndicatorSentIcon` - customize drawable indicator for sent
- `streamUiIndicatorReadIcon` - customize drawable indicator for read
- `streamUiIndicatorPendingSyncIcon` - customize drawable indicator for pending sync
- `streamUiForegroundLayoutColor` - customize the color of "foreground layout"
- `streamUiUnreadMessageCounterBackgroundColor` - customize the color of message counter badge
- `streamUiUnreadMessageCounterTextSize` - customize message counter text size
- `streamUiUnreadMessageCounterTextColor` - customize message counter text color
- `streamUiUnreadMessageCounterTextFont` - customize message counter text font
- `streamUiUnreadMessageCounterFontAssets` - customize message counter font asset
- `streamUiUnreadMessageCounterTextStyle` - customize message counter text style (normal / bold / italic)
- Option `app:streamUiReactionsEnabled` in `MessageListView` to enable or disable reactions
- It is now possible to configure new fields in MessageInputView:
- `streamUiMessageInputTextStyle` - customize message input text style.
- `streamUiMessageInputFont` - customize message input text font.
- `streamUiMessageInputFontAssets` - customize message input text font assets.
- `streamUiMessageInputEditTextBackgroundDrawable` - customize message input EditText drawable.
- `streamUiMessageInputCustomCursorDrawable` - customize message input EditText cursor drawable.
- `streamUiCommandsTitleTextSize` - customize command title text size
- `streamUiCommandsTitleTextColor` - customize command title text color
- `streamUiCommandsTitleFontAssets` - customize command title text color
- `streamUiCommandsTitleTextColor` - customize command title font asset
- `streamUiCommandsTitleFont` - customize command title text font
- `streamUiCommandsTitleStyle` - customize command title text style
- `streamUiCommandsNameTextSize` - customize command name text size
- `streamUiCommandsNameTextColor` - customize command name text color
- `streamUiCommandsNameFontAssets` - customize command name text color
- `streamUiCommandsNameTextColor` - customize command name font asset
- `streamUiCommandsNameFont` - customize command name text font
- `streamUiCommandsNameStyle` - customize command name text style
- `streamUiCommandsDescriptionTextSize` - customize command description text size
- `streamUiCommandsDescriptionTextColor` - customize command description text color
- `streamUiCommandsDescriptionFontAssets` - customize command description text color
- `streamUiCommandsDescriptionTextColor` - customize command description font asset
- `streamUiCommandsDescriptionFont` - customize command description text font
- `streamUiCommandsDescriptionStyle` - customize command description text style
- `streamUiSuggestionBackgroundColor` - customize suggestion view background
- `streamUiMessageInputDividerBackgroundDrawable` - customize the background of divider of MessageInputView

### ⚠️ Changed
- Deprecated `ChatUI` class

# March 8th, 2021 - 4.7.0
## stream-chat-android-client
### ⚠️ Changed
- Refactored `FilterObject` class  - see the [migration guide](https://github.com/GetStream/stream-chat-android/wiki/Migration-guide:-FilterObject) for more info

## stream-chat-android-offline
### 🐞 Fixed
- Fixed refreshing channel list after removing member
- Fixed an issue that didn't find the user when obtaining the list of messages

### ⚠️ Changed
- Deprecated `ChatDomain::disconnect`, use disconnect on ChatClient instead, it will make the disconnection on ChatDomain too.
- Deprecated constructors for `ChatDomain.Builder` with the `User` type parameter, use constructor with `Context` and `ChatClient` instead.

## stream-chat-android-ui-common
### ⚠️ Changed
- Message options list changed colour for dark version. The colour is a little lighters
  now, what makes it easier to see.

## stream-chat-android-ui-components
### 🐞 Fixed
- Fixed some rare crashes when `MessageListView` was created without any attribute info present

### ⬆️ Improved
- Updated PhotoView to version 2.3.0

### ✅ Added
- Introduced `AttachmentViewFactory` as a factory for custom attachment views/custom link view
- Introduced `TextAndAttachmentsViewHolder` for any combination of attachment content and text

### ❌ Removed
- Deleted `OnlyFileAttachmentsViewHolder`, `OnlyMediaAttachmentsViewHolder`,
  `PlainTextWithMediaAttachmentsViewHolder` and `PlainTextWithFileAttachmentsViewHolder`

# Feb 22th, 2021 - 4.6.0
# New UI-Components Artifact
A new UI-Components artifact has been created with a new design of all our components.
This new artifact is available on MavenCentral and can imported by adding the following dependency:
```
implementation "io.getstream:stream-chat-android-ui-components:4.6.0"
```

## stream-chat-android
- Add `streamMessageActionButtonsTextSize`, `streamMessageActionButtonsTextColor`, `streamMessageActionButtonsTextFont`,
  `streamMessageActionButtonsTextFontAssets`, `streamMessageActionButtonsTextStyle`, `streamMessageActionButtonsIconTint`
  attributes to `MessageListView`
- Add `ChannelHeaderViewModel::resetThread` method and make `ChannelHeaderViewModel::setActiveThread` message parameter non-nullable
- Fix ReadIndicator state
- Using `MessageListView#setViewHolderFactory` is now an error - use `setMessageViewHolderFactory` instead
- Removed `MessageListItemAdapter#replaceEntities` - use `submitList` method instead
- Use proper color values on Dialog Theme
- Increase touchable area on the button to remove an attachment

## stream-chat-android-client
- Introduce ChatClient::setUserWithoutConnecting function
- Handle disconnect event during pending token state
- Remove unneeded user data when creating WS Connection
- Using `User#unreadCount` is now an error - use `totalUnreadCount` instead
- Using `ChannelController` is now an error - use `ChannelClient` instead
- Using `Pagination#get` is now an error - use `toString` instead
- Using the old event APIs is now an error - see the [migration guide](https://github.com/GetStream/stream-chat-android/wiki/Migration-guide:-ChatObserver-and-events()-APIs) for more info
- Using `ChatClient#flag` is now an error - use `flagUser` instead

## stream-chat-android-offline
- Introduce `PushMessageSyncHandler` class

- Add UseCase for querying members (`chatDomain.useCases.queryMembers(..., ...).execute()`).
  - If we're online, it executes a remote call through the ChatClient
  - If we're offline, it pulls members from the database for the given channel
- Mark the `SendMessageWithAttachmentsImpl` use case an error

## stream-chat-android-ui-common
- Fix `CaptureMediaContract` chooser on Android API 21
- Using `ChatUI(client, domain, context)` now an error - use simpler constructor instead
- Using the `Chat` interface now an error - use `ChatUI` instead

# Feb 15th, 2021 - 4.5.5
## Common changes for all artifacts
- Updated project dependencies
  - Kotlin 1.4.30
  - Stable AndroidX releases: LiveData 2.3.0, Activity 1.2.0, Fragment 1.3.0
  - For the full list of dependency version changes, see [this PR](https://github.com/GetStream/stream-chat-android/pull/1383)

## stream-chat-android
- Add `streamInputAttachmentsMenuBackground` and `streamInputSuggestionsBackground` attributes to `MessageInputView`
- Add `streamMessageActionButtonsBackground` attributes to `MessageListView`

## stream-chat-android-client
- Remove unused `reason` and `timeout` parameters from `ChannelClient::unBanUser` method

# Feb 11th, 2021 - 4.5.4
## stream-chat-android
- Fix `streamLastMessageDateUnreadTextColor` attribute not being used in ChannelListView
- Fix `streamChannelsItemSeparatorDrawable` attribute not being parsed

## stream-chat-android-client
- Fix `ConcurrentModificationException` on our `NetworkStateProvider`

# Feb 5th, 2021 - 4.5.3
## stream-chat-android
-. `ChatUtils::devToken` is not accessible anymore, it has been moved to `ChatClient::devToken`

## stream-chat-android-client
- **setUser deprecation**
  - The `setUser`, `setGuestUser`, and `setAnonymousUser` methods on `ChatClient` are now deprecated.
  - Prefer to use the `connectUser` (`connectGuestUser`, `connectAnonymousUser`) methods instead, which return `Call` objects.
  - If you want the same async behaviour as with the old methods, use `client.setUser(user, token).enqueue { /* Handle result */ }`.
- Add support for typing events in threads:
  - Add `parentId` to `TypingStartEvent` and `TypingStopEvent`
  - Add `parentId` to ``ChannelClient::keystroke` and `ChannelClient::stopTyping`
- `ChatClient::sendFile` and `ChatClient::sendImage` each now have just one definition with `ProgressCallback` as an optional parameter. These methods both return `Call<String>`, allowing for sync/async execution, and error handling. The old overloads that were asynchronous and returned no value/error have been removed.
- `FileUploader::sendFile` and `FileUploader::sendImages` variations with `ProgressCallback` are no longer async with no return type. Now they are synchronous with `String?` as return type

## stream-chat-android-offline
- Add support for typing events in threads:
  - Add `parentId` to `Keystroke` and `StopTyping` use cases

## stream-chat-android-ui-common
- Add a new `isMessageRead` flag to the `MessageListItem.MessageItem` class, which indicates
  that a particular message is read by other members in this channel.
- Add handling threads typing in `MessageInputViewModel`

# Jan 31th, 2021 - 4.5.2
## stream-chat-android-client
- Use proper data on `ChatClient::reconnectSocket` to reconnect normal/anonymous user
- Add `enforceUnique` parameter to `ChatClient::sendReaction` and `ChannelClient::sendReaction` methods .
  If reaction is sent with `enforceUnique` set to true, new reaction will replace all reactions the user has on this message.
- Add suspending `setUserAndAwait` extension for `ChatClient`
- Replace chat event listener Kotlin functions with ChatEventListener functional interface in order to promote
  a better integration experience for Java clients. Old methods that use the Kotlin function have been deprecated.
  Deprecated interfaces, such as ChannelController, have not been updated. ChannelClient, which inherits from ChannelController
  for the sake of backwards compatibility, has been updated.

## stream-chat-android-offline
- Add `enforceUnique` parameter to `SendReaction` use case. If reaction is sent with `enforceUnique` set to true,
  new reaction will replace all reactions the user has on this message.
- Fix updating `Message::ownReactions` and `Message:latestReactions` after sending or deleting reaction - add missing `userId` to `Reaction`
- Fix Load Thread Replies process

## stream-chat-android-ui-common
- Add a new `isThreadMode` flag to the `MessageListItem.MessageItem` class.
  It shows is a message item should be shown as part of thread mode in chat.
- Add possibility to set `DateSeparatorHandler` via `MessageListViewModel::setDateSeparatorHandler`
  and `MessageListViewModel::setThreadDateSeparatorHandler` which determines when to add date separator between messages
- Add `MessageListViewModel.Event.ReplyAttachment`, `MessageListViewModel.Event.DownloadAttachment`, `MessageListViewModel.Event.ShowMessage`,
  and `MessageListViewModel.Event.RemoveAttachment` classes.
- Deprecate `MessageListViewModel.Event.AttachmentDownload`

# Jan 18th, 2021 - 4.5.1
## stream-chat-android
- Fix `MessageListItemViewHolder::bind` behavior
- Improve connection/reconnection with normal/anonymous user

## stream-chat-android-client
- Create `ChatClient::getMessagesWithAttachments` to filter message with attachments
- Create `ChannelClient::getMessagesWithAttachments` to filter message with attachments
- Add support for pinned messages:
  - Add `pinMessage` and `unpinMessage` methods `ChatClient` and `ChannelClient`
  - Add `Channel::pinnedMessages` property
  - Add `Message:pinned`, `Message::pinnedAt`, `Message::pinExpires`, and `Message:pinnedBy` properties

# Jan 7th, 2021 - 4.5.0
## stream-chat-android
- Now depends explicitly on AndroidX Fragment (fixes a potential crash with result handling)
- Update AndroidX dependencies: Activity 1.2.0-rc01 and Fragment 1.3.0-rc01

## stream-chat-android-client
- Add filtering non image attachments in ChatClient::getImageAttachments
- Add a `channel` property to `notification.message_new` events
- Fix deleting channel error
- 🚨 Breaking change: ChatClient::unmuteUser, ChatClient::unmuteCurrentUser,
  ChannelClient::unmuteUser, and ChannelClient::unmuteCurrentUser now return Unit instead of Mute

## stream-chat-android-offline
- Add LeaveChannel use case
- Add ChannelData::memberCount
- Add DeleteChannel use case
- Improve loading state querying channels
- Improve loading state querying messages

# Dec 18th, 2020 - 4.4.9

## stream-chat-android-client
- improved event recovery behaviour

## stream-chat-android-offline
- improved event recovery behaviour
- fixed the chatDomain.Builder boolean usage between userPresence and recoveryEnabled

# Dec 18th, 2020 - 4.4.8
## stream-chat-android
- Add filtering `shadowed` messages when computing last channel message
- Add filtering `draft` channels
- Add `DateFormatter::formatTime` method to format only time of a date
- Fix `ChatUtils::devToken` method

## stream-chat-android-client
- Improve `banUser` and `unBanUser` methods - make `reason` and `timeout` parameter nullable
- Add support for shadow ban - add `shadowBanUser` and `removeShadowBan` methods to `ChatClient` and `ChannelClient`
- Add `shadowBanned` property to `Member` class
- Add `ChatClient::getImageAttachments` method to obtain image attachments from a channel
- Add `ChatClient::getFileAttachments` method to obtain file attachments from a channel
- Add `ChannelClient::getImageAttachments` method to obtain image attachments from a channel
- Add `ChannelClient::getFileAttachments` method to obtain file attachments from a channel

## stream-chat-android-offline
- Add filtering `shadowed` messages
- Add new usecase `LoadMessageById` to fetch message by id with offset older and newer messages
- Watch Channel if there was previous error

## stream-chat-android-ui-common
- Add `messageId` arg to `MessageListViewModel`'s constructor allowing to load message by id and messages around it

# Dec 14th, 2020 - 4.4.7
## Common changes for all artifacts
- Updated to Kotlin 1.4.21
- For Java clients only: deprecated the `Call.enqueue(Function1)` method, please use `Call.enqueue(Callback)` instead

## stream-chat-android
- Add new attrs to `MessageListView`: `streamDeleteMessageActionEnabled`, `streamEditMessageActionEnabled`
- Improve Channel List Diff
- Add new attrs to `MessageInputView`: `streamInputScrollbarEnabled`, `streamInputScrollbarFadingEnabled`
- Add API for setting custom message date formatter in MessageListView via `setMessageDateFormatter(DateFormatter)`
  - 24 vs 12 hr controlled by user's System settings.

## stream-chat-android-client
- Add `ChatClient::isValidRemoteMessage` method to know if a RemoteMessage is valid for Stream

## stream-chat-android-offline
- Add updating `channelData` after receiving `ChannelUpdatedByUserEvent`
- Fix crash when a push notification arrives from other provider different than Stream

# Dic 4th, 2020 - 4.4.6

## stream-chat-android
- Use custom `StreamFileProvider` instead of androidx `FileProvider` to avoid conflicts
- Add `ChatClient::setGuestUser` method to login as a guest user
- Make `MessageListItemViewHolder` public and open, to allow customization by overriding the `bind` method

## stream-chat-android-offline
- Centralize how channels are stored locally

# Nov 24th, 2020 - 4.4.5
## Common changes for all artifacts
- Stream SDks has been uploaded to MavenCentral and the GroupID has changed to `io.getstream`.

## stream-chat-android
- New artifact name: `io.getstream:stream-chat-android:STREAM_VERSION`

## stream-chat-android-client
- It's no longer required to wait for `setUser` to finish before querying channels
- `ChatClient::setUser` method allows be called without network connection and will retry to connect when network connection is available
- New artifact name: `io.getstream:stream-chat-android-client:STREAM_VERSION`
- Show date of the last message into channels list when data comes from offline storage
- Show text of the last message into channels list when data comes from offline storage
- Accept Invite Message is now optional, if null value is sent, no message will be sent to the rest of members about this action

## stream-chat-android-offline
- Fix bug when channels with newer messages don't go to the first position in the list
- Fix Offline usage of `ChatDomain`
- New artifact name: `io.getstream:stream-chat-android-offline:STREAM_VERSION`
- Provide the last message when data is load from offline storage

# Nov 24th, 2020 - 4.4.4
This version is a rollback to 4.4.2, The previous release (4.4.3) was not valid due to a problem with the build flow.
We are going to release 4.4.5 with the features introduced by 4.4.3 as soon as the build is back working

# Nov 20th, 2020 - 4.4.3
## stream-chat-android-client
- It's no longer required to wait for `setUser` to finish before querying channels
- `ChatClient::setUser` method allows be called without network connection and will retry to connect when network connection is available

## stream-chat-android-offline
- Fix bug when channels with newer messages don't go to the first position in the list
- Fix Offline usage of `ChatDomain`

# Nov 13th, 2020 - 4.4.2

## stream-chat-android
- Remove `ChatClient` and `ChatDomain` as `ChatUI`'s dependencies
- Replace Glide with Coil - SDK doesn't depend on Glide anymore.
- Remove `BaseStyle` class and extract its properties into `AvatarStyle` and `ReadStateStyle`.
  - Use composition with `AvatarStyle` and `ReadStateStyle` instead of inheriting from `BaseStyle`.
  - Convert to kotlin: `ReadStateView`, `MessageListViewStyle`
- Add `streamShowSendAlsoToChannelCheckbox` attr to `MessageInputView` controlling visibility of "send also to channel" checkbox
- The sample app no longer uses Koin for dependency injection
- Add `streamCopyMessageActionEnabled`, `streamFlagMessageActionEnabled`, and `streamStartThreadMessageActionEnabled` attrs to `MessageListView`
- Validate message text length in MessageInputView.
  - Add property `MessageInputView.maxMessageLength: Int` and show warning once the char limit is exceeded
  - Expose `MessageInputViewModel.maxMessageLength: Int` informing about text length limit of the Channel

## stream-chat-android-client
- Deprecate `User::unreadCount` property, replace with `User::totalUnreadCount`
- Added MarkAllReadEvent
- Fix UpdateUsers call

## stream-chat-android-offline
- Update `totalUnreadCount` when user is connected
- Update `channelUnreadCount` when user is connected
- Fix bug when channels could be shown without names
- Added support for marking all channels as read for the current user.
  - Can be accessed via `ChatDomain`'s use cases (`chatDomain.useCases.markAllRead()...`).
- Fix bug when local channels could be sorted not properly
- Typing events can be all tracked with `ChatDomain.typingUpdates`

# Nov 4th, 2020 - 4.4.1
## Common changes for all artifacts
- Updated dependencies to latest versions (AGP 4.1, OkHttp 4.9, Coroutines 1.3.9, ExoPlayer 2.12.1, etc.)
  - See [PR #757](https://github.com/GetStream/stream-chat-android/pull/757) for full list of version updates
- Revamped `Call` implementations
  - The `Call2` type has been removed, the libraries now all use the same `Call` instead for all APIs
  - `Call` now guarantees callbacks to happen on the main thread
  - Coroutine users can now `await()` a `Call` easily with a provided extension

## stream-chat-android
- Add empty state views to channel list view and message list view components
- Allow setting custom empty state views
- Add loading view to message list view
- Allow setting custom loading view
- Add load more threshold for `MessageListView` and `streamLoadMoreThreshold` attribute
- Fix handling of the `streamShowReadState` attribute on `MessageListView`
- Add `streamShowDeliveredState` XML attribute to `MessageListView`
- Add "loading more" indicator to the `MessageListView`
- Messages in ChannelController were split in messages - New messages and oldMessages for messages coming from the history.

## stream-chat-android-client
- Fix guest user authentication
- Changed API of QuerySort class. You have to specify for what model it is being used.
- Rename `ChannelController` to `ChannelClient`. Deprecate `ChannelController`.
- Replace `ChannelController` subscribe related extension functions with corresponding `ChannelClient` functions
- Move `ChannelClient` extension functions to `io.getstream.chat.android.client.channel` package

## stream-chat-android-offline
- Add GetChannelController use cases which allows to get ChannelController for Channel
- Fix not storing channels when run channels fetching after connection recovery.
- Fix read state getting stuck in unread state

# Oct 26th, 2020 - 4.4.0
## stream-chat-android
- Create custom login screen in sample app
- Bump Coil to 1.0.0
- Add message sending/sent indicators in `MessageListView`
- Add possibility to replace default FileUploader
- Fixes a race condition where client.getCurrentUser() was set too late
- Support for hiding channels
- Makes the number of channels return configurable by adding the limit param to ChannelsViewModelFactory
- Add message sending/sent indicators in `MessageListView`
- Provide ChannelViewModelFactory and ChannelsViewModelFactory by the library to simplify setup
- Fixes for https://github.com/GetStream/stream-chat-android/issues/698 and https://github.com/GetStream/stream-chat-android/issues/723
- Don't show read state for the current user

## stream-chat-android-client
- Fix ConcurrentModificationException in `ChatEventsObservable`
- Add possibility to replace default FileUploader
- Fix anonymous user authentication
- Fix fetching color value from TypedArray

## stream-chat-android-offline
- Channel list now correctly updates when you send a new message while offline. This fixes https://github.com/GetStream/stream-chat-android/issues/698
- Channels now stay sorted based on the QuerySort order (previous behaviour was to sort them once)
- New messages now default to type "regular" or type "ephemeral" if they start with a /
- Improved error logging on sendMessage & sendReaction
- Fixed a race condition that in rare circumstances could cause the channel list to show stale (offline) data
- Fixed a bug with channel.hidden not working correctly
- Fixed crash with absence of user in the UserMap

# Oct 19th, 2020 - 4.3.1-beta-2 (stream-chat-android)
- Allow setting custom `NotificationHandler` in `Chat.Builder`
- Fix unresponsive attachment upload buttons
- Removed many internal implementation classes and methods from the SDK's public API
- Fix sending GIFs from keyboard
- Fix unresponsive attachment upload buttons
- Fix method to obtain initials from user to be shown into the avatar
- Fix method to obtain initials from channel to be shown into the avatar
- Allow setting `ChatLoggerHandler` and `ChatLogLevel` in `Chat.Builder`

# Oct 16th, 2020 - 4.3.1-beta-1 (stream-chat-android)
- Significant performance improvements
- Fix a crash related to behaviour changes in 1.3.0-alpha08 of the AndroidX Fragment library
- Replace Glide with Coil in AttachmentViewHolderMedia (Fix GIFs loading issues)
- `MessageListView.BubbleHelper`'s methods now have nullability annotations, and use primitive `boolean` values as parameters
- Update Offline Support to the [last version](https://github.com/GetStream/stream-chat-android-livedata/releases/tag/0.8.6)

# Oct 16th, 2020 - 0.8.6 (stream-chat-android-offline)
- Improve sync data validation in ChatDomain.Builder
- Removed many internal implementation classes and methods from the SDK's public API
- Significant performance improvements to offline storage
- Default message limit for the queryChannels use case changed from 10 to 1. This is a more sensible default for the channel list view of most chat apps
- Fix QuerySort
- Update client to 1.16.8: See changes: https://github.com/GetStream/stream-chat-android-client/releases/tag/1.16.8

# 1.16.8 - Fri 16th of Oct 2020 (stream-chat-android-client)
- Add `lastUpdated` property to `Channel`

# Oct 14th, 2020 - 4.3.0-beta-6 (stream-chat-android)
- Update to Kotlin 1.4.10
- Fix Typing view behavior
- Fix NPE asking for `Attachment::type`
- Fix ChatDomain initialization issue
- Limit max lines displayed in link previews (5 lines by default, customizable via `streamAttachmentPreviewMaxLines` attribute on `MessageListView`)
- Update Offline Support to the [last version](. See changes: )https://github.com/GetStream/stream-chat-android-livedata/releases/tag/0.8.5)

# 1.16.7 - Wed 14th of Oct 2020 (stream-chat-android-client)
- Removed many internal implementation classes and methods from the SDK's public API
- Improved nullability, restricted many generic type parameters to be non-nullable (set `Any` as their upper bound)
- Use AttachmentsHelper to validate imageUrl instead of just url.

# Oct 14th, 2020 - 0.8.5 (stream-chat-android-offline)
- Use `createdLocallyAt` and `updatedLocallyAt` properties in ChannelController and ThreadController
- Update attachments of message with an old image url, if it's still valid.
- Set attachment fields even if the file upload fails
- Fix NPE while ChatEvent was handled
- Improved nullability, restricted some generic type parameters to be non-nullable (set `Any` as their upper bound)
- Fix method to store date of the last message received into a channel
- Update client to 1.16.7: See changes: https://github.com/GetStream/stream-chat-android-client/releases/tag/1.16.7

# Oct 9th, 2020 - 4.3.0-beta-5 (stream-chat-android)
- Improve selecting non-media attachments
- Fix showing attachments captured with camera
- Add setting type and file size when creating AttachmentMetaData from file
- Remove FileAttachmentListAdapter and methods related to opening files chooser
- Replace isMedia flag with getting type from attachment if possible
- Update ExoPlayer dependency to version [2.12.0](https://github.com/google/ExoPlayer/blob/release-v2/RELEASENOTES.md#2120-2020-09-11)

# 1.16.6 - Fri 9th of Oct 2020 (stream-chat-android-client)
- Add `createdLocallyAt` and `updatedLocallyAt` properties to `Message` type
- Add AttachmentsHelper with hasValidUrl method

# Oct 7th, 2020 - 4.3.0-beta-4 (stream-chat-android)
- For Java clients, the `bindView` methods used to bind a ViewModel and its UI component together are now available with friendlier syntax.
- Calls such as `MessageListViewModelBindingKt.bindView(...);` should be replaced with calls like `MessageListViewModelBinding.bind(...);`
- The `ChannelListViewModelBindingKt` class has been renamed to `ChannelsViewModelBinding`, to match the name of the ViewModel it's associated with.
- Update client to the latest version. See changes: https://github.com/GetStream/stream-chat-android-client/releases/tag/1.16.5
- Update Stream Livedata to the last version. See changes: https://github.com/GetStream/stream-chat-android-livedata/releases/tag/0.8.4

# Oct 7th, 2020 - 0.8.4 (stream-chat-android-offline)
- Update client to 1.16.5: See changes: https://github.com/GetStream/stream-chat-android-client/releases/tag/1.16.5

# 1.16.5 - Wed 7th of Oct 2020 (stream-chat-android-client)
- Add autocomplete filter
- Add @JvmOverloads to QueryUsersRequest constructor
- Improve java interop of `TokenManager`

# Oct 5th, 2020 - 0.8.3 (stream-chat-android-offline)
- Improved message attachment handling. Message is now first added to local storage and the attachment is uploaded afterwards.
- Editing messages now works while offline
- Deprecate SendMessageWithAttachments in favor of SendMessage while specifying attachment.upload
- Fix a bug that caused messages not to load if member limit wasn't specified
- Fix a crash related to reaction data structure
- Fix a bug where network errors (temporary ones) are detected as permanent errors

# 1.16.4 - Mon 5th of Oct 2020 (stream-chat-android-client)
- Add `attachment.upload` and `attachment.uploadState` fields for livedata upload status. These fields are currently unused if you only use the low level client.

# Oct 2nd, 2020 - 4.3.0-beta-3 (stream-chat-android)
- Removed several parameters of `BaseAttachmentViewHolder#bind`, `Context` is now available as a property instead, others should be passed in through the `AttachmentViewHolderFactory` as constructor parameters
- Moved `BaseAttachmentViewHolder` to a new package
- Fix setting read state when user's last read equals message created date
- Skip setting user's read status if last read message is his own
- Make MessageListItem properties abstract
- Change default query sort to "last_updated"
- Fixed attachments logic. Save previously attached files when add more.
- Fixed the bug when it was unable to select new files when you have already attached something.
- Moved `MessageInputView` class to a new package.
- Update Stream Livedata to the last version. See changes: https://github.com/GetStream/stream-chat-android-livedata/releases/tag/0.8.2

# Oct 2nd, 2020 - 0.8.2 (stream-chat-android-offline)
- Request members by default when querying channels

# Sep 30th, 2020 - 4.3.0-beta-2 (stream-chat-android)
- Removed several parameters of `BaseMessageListItemViewHolder#bind`, `Context` is now available as a property instead, others should be passed in through the `MessageViewHolderFactory` as constructor parameters
- Attachment customization methods moved from `MessageViewHolderFactory` to a separate `AttachmentViewHolderFactory` class
- Removed `position` parameter from `MessageClickListener`
- Moved `BaseMessageListItemViewHolder` to a new package
- Update client to the latest version. See changes: https://github.com/GetStream/stream-chat-android-client/releases/tag/1.16.1
- Update Stream Livedata to the last version. See changes: https://github.com/GetStream/stream-chat-android-livedata/releases/tag/0.8.1

# Sep 30th, 2020 - 0.8.1 (stream-chat-android-offline)
- Handle the new `ChannelUpdatedByUserEvent`
- Update client to 1.16.1: See changes: https://github.com/GetStream/stream-chat-android-client/releases/tag/1.16.1
- Improve online status handling
- Replace posting an empty channels map when the channels query wasn't run online and offline storage is empty with error

# 1.16.2 - Wed 30 Sep 2020 (stream-chat-android-client)
- Add `ChatClient::enableSlowMode` method to enable slow mode
- Add `ChatClient::disableSlowMode` method to disable slow mode
- Add `ChannelController::enableSlowMode` method to enable slow mode
- Add `ChannelController::disableSlowMode` method to disable slow mode
- Add `Channel::cooldown` property to know how configured `cooldown` time for the channel
- Fix FirebaseMessageParserImpl.verifyPayload() logic
- Fix notification display condition
- Fix Socket connection issues

# 1.16.1 - Wed 25 Sep 2020 (stream-chat-android-client)
- Remove `User` field on `ChannelUpdatedEvent`
- Add new chat event type -> `ChannelUpdatedByUserEvent`
- Add `ChatNotificationHandler::getFirebaseInstanceId` method to provide a custom `FirebaseInstanceId`
- Add `NotificationConfig::useProvidedFirebaseInstance` conf

# Sep 23rd, 2020 - 4.3.0-beta-1 (stream-chat-android)
- Update livedata/client to latest version. See changes: https://github.com/GetStream/stream-chat-android-client/releases/tag/1.16.0

# 1.16.0 - Wed 23 Sep 2020 (stream-chat-android-client)
- Removed message.channel, this is a backwards incompatible change
- Ensure that message.cid is always available

The SDK was providing message.cid and message.channel in some cases, but not always.
Code that relied on those fields being populated caused bugs in production.

If you were relying on message.channel it's likely that you were running into bugs.
We recommend using one of these alternatives:

- message.cid if you just need a reference to the channel
- the channel object provided by client.queryChannel(s) if you need the full channel data
- channelController.channelData livedata object provided by the livedata package (automatically updated if channel data changes)
- channelController.toChannel() function provided by the livedata package

# Sep 23rd, 2020 - 0.8.0 (stream-chat-android-offline)
- Update client to 1.16.0: See changes: https://github.com/GetStream/stream-chat-android-client/releases/tag/1.16.0

# Sep 23rd, 2020 - 0.7.7 (stream-chat-android-offline)
- Fix crash when map channels DB entity to Channel
- Add posting empty channels map when queryChannels fails either offline and online which prevents infinite loader

# 1.15.6 - Wed 23 Sep 2020 (stream-chat-android-client)
- Convert ChatError to plain class. Changes in ChatLogger interface.
- Update events fields related to read status - remove "unread_messages" field and add "unread_channels" to NewMessageEvent, NotificationMarkReadEvent, and NotificationMessageNewEvent
- Mark ChatEvents containing the user property by the UserEvent interface.
- Simplified the event handling APIs, deprecated `ChatObservable`. See [the migration guide](https://github.com/GetStream/stream-chat-android-client/wiki/Migrating-from-the-old-event-subscription-APIs) for details on how to easily adopt the new APIs.

# Sep 23rd, 2020 - 4.2.11-beta-13 (stream-chat-android)
- Adjust ChatSocketListener to new events(NewMessageEvent, NotificationMarkReadEvent, NotificationMessageNewEvent) properties.
- Fix "load more channels"
- Update client to the latest version. See changes: https://github.com/GetStream/stream-chat-android-client/releases/tag/1.15.6
- Update Stream Livedata to the last version. See changes: https://github.com/GetStream/stream-chat-android-livedata/releases/tag/0.7.7

# Sep 18th, 2020 - 4.2.11-beta-12 (stream-chat-android)
- Implement Giphy actions handler
- Fix .gif preview rendering on message list
- Fix thread shown issue after sending message to a channel
- Remove border related attributes from MessageInputView. Add close button background attribute to MessageInputView.
- Improve setting user in sample app
- Add updating message read state after loading first messages
- Wrap Attachment into AttachmentListItem for use in adapter
- Properly show the message date
- Revamp MessageListView adapter customization, introduce ListenerContainer to handle all ViewHolder listeners
- Fix default filters on `ChannelsViewModelImpl`
- Update client to the latest version. See changes: https://github.com/GetStream/stream-chat-android-client/releases/tag/1.15.5
- Update Stream Livedata to the last version. See changes: https://github.com/GetStream/stream-chat-android-livedata/releases/tag/0.7.6

# Sep 18th, 2020 - 0.7.6 (stream-chat-android-offline)
- Store needed users in DB
- Stop trying to execute background sync in case ChatDomain.offlineEnabled is set to false
- Fix Socket Connection/Reconnection
- Update client to the latest version. See changes: https://github.com/GetStream/stream-chat-android-client/releases/tag/1.15.5

# 1.15.5 - Fri 18 Sep 2020 (stream-chat-android-client)
- Fix Socket Connection/Reconnection

# Sep 15th, 2020 - 0.7.5 (stream-chat-android-offline)
- Fix offline support for adding and removing reactions
- Fix crash when creating a channel while channel.createdBy is not set

# Sep 14th, 2020 - 0.7.4 (stream-chat-android-offline)
- Remove duplicates of new channels
- Improve tests
- Remove some message's properties that are not used anymore GetStream/stream-chat-android-client#69
- Update client to the latest version. See changes: https://github.com/GetStream/stream-chat-android-client/releases/tag/1.15.4

# 1.15.4 - Fri 11 Sep 2020 (stream-chat-android-client)
- Fix Socket Disconnection
- Remove useless message's properties (isStartDay, isYesterday, isToday, date, time and commandInfo)
- Forbid setting new user when previous one wasn't disconnected

# Sep 8th, 2020 - 0.7.3 (stream-chat-android-offline)
- Add usecase to send Giphy command
- Add usecase to shuffle a Gif on Giphy command message
- Add usecase to cancel Giphy Command
- Update client to the latest version. See changes: https://github.com/GetStream/stream-chat-android-client/releases/tag/1.15.3

# 1.15.3 - Tue 7 Sep 2020 (stream-chat-android-client)
- Add send action operation to ChannelController
- Fix serialized file names of SendActionRequest
- Fix `ConnectedEvent` parse process

# Sep 4th, 2020 - 4.2.11-beta-11 (stream-chat-android)
- Fix uploading files and capturing images on Android >= 10
- Fix `AvatarView`: Render lastActiveUsers avatars when channel image is not present

# 1.15.2 - Tue 1 Sep 2020 (stream-chat-android-client)
- `ChannelResponse.watchers` is an array of User now
- `Watcher` model has been removed, `User` model should be used instead
- `QueryChannelsRequet` has a new field called `memberLimit` to limit the number of members received per channel

# Aug 28th, 2020 - 4.2.11-beta-9 (stream-chat-android)
- Update event structure
- Update client to the latest version. See changes: https://github.com/GetStream/stream-chat-android-client/releases/tag/1.15.1
- Update Stream Livedata to the last version. See changes: https://github.com/GetStream/stream-chat-android-livedata/releases/tag/0.7.2

# 1.15.1 - Thu 28 Aug 2020 (stream-chat-android-client)
- New MapAdapter that omit key that contains null values or emptyMaps
- Null-Check over Watchers response

## Aug 23th, 2020 - 4.2.11-beta-8 (stream-chat-android)
- Fix Upload Files
- Update RecyclerView Lib
- Update Notification Customization

# Aug 28th, 2020 - 0.7.2 (stream-chat-android-offline)
- Update client to the latest version. See changes: https://github.com/GetStream/stream-chat-android-client/releases/tag/1.15.1

# Aug 28th, 2020 - 0.7.1 (stream-chat-android-offline)
- Keep order when retry to send a message
- Fix message sync logic and message sending success event emitting
- Update client to the latest version. See changes: https://github.com/GetStream/stream-chat-android-client/releases/tag/1.15.0

# Aug 20th, 2020 - 0.7.0 (stream-chat-android-offline)
- Update to version 0.7.0

# 1.15.0 - Thu 20 Aug 2020 (stream-chat-android-client)
- Refactor ChatEvents Structure

# 1.14.0 - Thu 20 Aug 2020 (stream-chat-android-client)
- Decouple cloud messages handler logic from configuration data
- Fix createChannel methods

# 1.13.3 - Tue 18 Aug 2020 (stream-chat-android-client)
- Set message as optional when updating a channel

# 1.13.2 - Fri 14 Aug 2020 (stream-chat-android-client)
- Reduce TLS Latency

# 1.13.1 - Fri 7 Aug 2020 (stream-chat-android-client)
- Fix DateParser

## Aug 5th, 2020 - 4.2.11-beta-7 (stream-chat-android)
- Update Stream Livedata to the last version. See changes: https://github.com/GetStream/stream-chat-android-livedata/releases/tag/0.6.9
- Fix channel name validation in CreateChannelViewModel
- Add `ChannelsView.setViewHolderFactory(factory: ChannelViewHolderFactory)` function
- Fix Fresco initialization
- Fix method to add/remove reaction

# Aug 3nd, 2020 - 0.6.9 (stream-chat-android-offline)
- Fix `QuerySort`

# 1.13.0 - Tue 28 Jul 2020 (stream-chat-android-client)
- Add `Client.flagUser()` method to flag an User
- Add `Client.flagMessage()` method to flag a Message
- Deprecated method `Client.flag()` because was a bit confusing, you should use `client.flagUser()` instead

# 1.12.3 - Mon 27 Jul 2020 (stream-chat-android-client)
- Fix NPE on TokenManagerImpl
- Upgrade Kotlin to version 1.3.72
- Add Kotlin Proguard Rules

# Jul 20th, 2020 - 0.6.8 (stream-chat-android-offline)
- Fix `NotificationAddedToChannelEvent` event handling

# 1.12.2 - Fri 17 Jul 2020 (stream-chat-android-client)
- Add customer proguard rules

# 1.12.1 - Wed 15 Jul 2020 (stream-chat-android-client)
- Add customer proguard rules

## Jul 13th, 2020 - 4.2.11-beta-6 (stream-chat-android)
- Update client to the latest version. See changes: https://github.com/GetStream/stream-chat-android-client/releases/tag/1.10.0
- Update Stream Livedata to the last version. See changes: https://github.com/GetStream/stream-chat-android-livedata/releases/tag/0.6.7
- Refactor ChannelHeaderView
- Refactor MessageInputView
- Refactor Permission Checker Behavior
- Refactor MessageListVIew
- Fix Send Attachment Behavior
- Fix "Take Picture/Record Video" Behavior
- Add option to show empty view when there are no channels
- Add option to send a message to a thread
- Allow to switch user / logout

# 1.12.0 - Mon 06 Jul 2020 (stream-chat-android-client)
- Add mute and unmute methods to channel controller

# 1.11.0 - Mon 06 Jul 2020 (stream-chat-android-client)
- Fix message mentioned users

# Jul 3nd, 2020 - 0.6.7 (stream-chat-android-offline)
- Update client to the latest version. See changes: https://github.com/GetStream/stream-chat-android-client/releases/tag/1.10.0
- Implement Thread Behavior

# 1.10.0 - Wed 29 June 2020 (stream-chat-android-client)
- Add mute and unmute channels
- Add `notification.channel_mutes_updated` socket even handling
- Add user.channelMutes field
- Improve error logging
- Add invalid date format handling (channel.config dates might be invalid)

# 1.9.3 - Wed 29 June 2020 (stream-chat-android-client)
- Add raw socket events logging. See with tag `Chat:Events`

# Jun 24th, 2020 - 0.6.6 (stream-chat-android-offline)
- Update client to the latest version. See changes: https://github.com/GetStream/stream-chat-android-client/releases/tag/1.9.2

# 1.9.2 - Wed 24 June 2020 (stream-chat-android-client)
- Add `show_in_channel` attribute to `Message` entity

# 1.9.1 - Mue 23 June 2020 (stream-chat-android-client)
- Fix multithreaded date parsing

# 1.9.0 - Mon 22 June 2020 (stream-chat-android-client)
- Fix search message request body
  🚨 Breaking change:
- client.searchMessages signature has been changed: query removed, added channel filter

# 1.8.1 - Thu 18 June 2020 (stream-chat-android-client)
- Fix UTC date for sync endpoint
- Fix inhered events parsing
- Fix custom url setter of ChatClient.Builder

# Jun 16th, 2020 - 0.6.5 (stream-chat-android-offline)
- Fixed crash caused by `NotificationMarkReadEvent.user` value being sent null.
- Solution: using the current user which was set to the ChatDomain instead of relying on event's data.

# 1.8.0 - Thu 12 June 2020 (stream-chat-android-client)
- Add sync api call

# Jun 12th, 2020 - 0.6.4 (stream-chat-android-offline)
- Add attachment.type when upload a file or image

# 1.7.0 - Thu 12 June 2020 (stream-chat-android-client)
- Add query members call

# Jun 11th, 2020 - 0.6.3 (stream-chat-android-offline)
- Create a new UseCase to send messages with attachments

# Jun 11th, 2020 - 0.6.2 (stream-chat-android-offline)
- Update client to the latest version. See changes: https://github.com/GetStream/stream-chat-android-client/releases/tag/1.6.1

# 1.6.1 - Thu 11 June 2020 (stream-chat-android-client)
- Add MimeType on sendFile and sendImage methods

# 1.6.0 - Mon 8 June 2020 (stream-chat-android-client)
- Add translations api call and update message with `i18n` field. Helper `Message` extensions functions are added.

## Jun 4th, 2020 - 4.2.11-beta-5 (stream-chat-android)
- Update livedata dependency to fix crash when NotificationMarkReadEvent received
- Add mavenLocal() repository

## Jun 4th, 2020 - 4.2.11-beta-4 (stream-chat-android)
- Fix crash when command (`/`) is typed.

## Jun 3rd, 2020 - 4.2.11-beta (stream-chat-android)
- Fix `AvatarView` crash when the view is not attached

# 1.5.4 - Wed 3 June 2020 (stream-chat-android-client)
- Add optional `userId` parameter to `Channel.getUnreadMessagesCount` to filter out unread messages for the user

# 1.5.3 - Wed 3 June 2020 (stream-chat-android-client)
- Fix switching users issue: `disconnect` and `setUser` resulted in wrong user connection

# 1.5.2 - Tue 2 June 2020 (stream-chat-android-client)
- Fix `ConcurrentModificationException` on multithread access to socket listeners

# May 30th, 2020 - 0.6.1 (stream-chat-android-offline)
- Use the new low level client syntax for creating a channel with members
- Fallback to a default channel config if the real channel config isn't available yet. This fixes GetStream/stream-chat-android#486

# May 27th, 2020 - 0.6.0 (stream-chat-android-offline)
- Update client to the latest version: https://github.com/GetStream/stream-chat-android-client/releases/tag/1.5.0

# 1.5.1 - Wed 27 May 2020 (stream-chat-android-client)
- Add filter contains with any value

# May 26th, 2020 - 0.5.2 (stream-chat-android-offline)
- Test cases for notification removed from channel had the wrong data structure. This caused a crash when this event was triggered.

# 1.5.0 - Mon 26 May 2020 (stream-chat-android-client)
🚨 Breaking change:
- Add new constructor field to `Channel`: `team`
- Add new constructor field to `User`: `teams`

✅ Other changes:
- Add `Filter.contains`

# 1.4.17 - Mon 26 May 2020 (stream-chat-android-client)
- Fix loop on client.create
- Fix crash when backend sends first event without me

# May 25th, 2020 - 0.5.1 (stream-chat-android-offline)
- Update client to the latest version. See changes: https://github.com/GetStream/stream-chat-android-client/releases/tag/1.4.16

# 1.4.16 - Mon 25 May 2020 (stream-chat-android-client)
Breaking change:
- `Command` fields are mandatory and marked as non-nullable

# May 24th, 2020 - 0.5.0 (stream-chat-android-offline)
Livedata now supports all events exposed by the chat API. The 3 new events are:
- Channel truncated
- Notification channel truncated
- Channel Deleted
  This release also improves how new channels are created.

# May 23rd, 2020 - 0.4.8 (stream-chat-android-offline)
- NotificationMessageNew doesn't specify event.message.cid, this was causing issues with offline storage. The test suite has been updated and the issue is now resolved. Also see: GetStream/stream-chat-android#490

# May 23rd, 2020 - 0.4.7 (stream-chat-android-offline)
- Fixed NPE on MemberRemoved event GetStream/stream-chat-android#476
- Updates low level client to fix GetStream/stream-chat-android#492

# 1.4.15 - Fri 22 May 2020 (stream-chat-android-client)
- Add events: `ChannelTruncated`, `NotificationChannelTruncated`, `NotificationChannelDeleted`

# 1.4.13 - Fri 22 May 2020 (stream-chat-android-client)
🚨 Breaking change:
- Fields `role` and `isInvited` of ``Member` fields optional

# 1.4.12 - Fri 22 May 2020 (stream-chat-android-client)
🚨 Breaking change:
- `Member` model is cleaned up from non existing fields

# May 20th, 2020 - 0.4.6 (stream-chat-android-offline)
- Update client to the latest version. See changes: https://github.com/GetStream/stream-chat-android-client/releases/tag/1.4.11

# 1.4.11 - Tue 19 May 2020 (stream-chat-android-client)
🚨 Breaking change:
- `markRead` of ``ChatClient` and `ChannelController` return `Unit` instead of `ChatEvent`

✅ Other changes:
- Fix null fields which are not marked as nullable

# 1.4.10 - Tue 19 May 2020 (stream-chat-android-client)
- Fix add member invalid api key

# 1.4.9 - Mon 18 May 2020 (stream-chat-android-client)
🚨 Breaking change:
- `markRead` of ``ChatClient` and `ChannelController` return `Unit` instead of `ChatEvent`

✅ Other changes:
- Fix `ChannelController.markRead`: was marking read all channels instead of current one
- `ChatClient.markRead` accepts optional `messageId`

# 1.4.8 - Mon 18 May 2020 (stream-chat-android-client)
- Add handling invalid event payload

# May 16th, 2020 - 0.4.5 (stream-chat-android-offline)
- Improved handling of unread counts. Fixes GetStream/stream-chat-android#475

# May 16th, 2020 - 0.4.4 (stream-chat-android-offline)
- GetStream/stream-chat-android#476

## May 15th, 2020 - 4.2.10-beta (stream-chat-android)
- Update to the latest livedata: 0.6.1

# May 15th, 2020 - 0.4.3 (stream-chat-android-offline)
- Resolves this ticket: GetStream/stream-chat-android#479

## May 29th, 2020 - 4.2.9-beta-3 (stream-chat-android)
- Fix AttachmentViewHolder crash when user sends message with plain/no-media url

## May 15th, 2020 - 4.2.9-beta-2 (stream-chat-android)
- Update to the latest livedata: 0.6.0

## May 15th, 2020 - 4.2.8-beta-1 (stream-chat-android)
- Update to the latest livedata: 0.4.6

## May 15th, 2020 - 4.2.6 (stream-chat-android)
- Fix Avatar crash if channel/user initials are empty

# 1.4.7 - Tue 14 May 2020 (stream-chat-android-client)
- Add more channel creation signatures to `Client` and `ChannelController`

# 1.4.6 - Tue 14 May 2020 (stream-chat-android-client)
- Move channel out of message constructor

## May 13th, 2020 - 4.2.5 (stream-chat-android)
- Create new `AvatarView`
- Glide Redirect issues resolved
- Bugfix release for livedata, updated to 0.4.2

# May 13th, 2020 - 0.4.2 (stream-chat-android-offline)
-NotificationAddedToChannelEvent cid parsing didn't work correctly. This has been fixed in 0.4.2

# May 13th, 2020 - 0.4.1 (stream-chat-android-offline)
- There was an issue with the 0.4.0 and the data structure for NotificationMarkRead

# May 13th, 2020 - 0.4.0 (stream-chat-android-offline)
## Features:
- Massive improvement to javadoc/dokka
- Support for user ban events. Exposed via chatDomain.banned
- Muted users are available via chatDomain.muted
- Support for notificationMarkRead, invite and removed from channel events
- Support for deleting channels
- Support for silent messages
- Creating channels with both members and additional data works now
- User presence is enabled

##Bugfixes:
- No longer denormalizing channelData.lastMessageAt
- Fixed an issue with channel event handling and the usage of channel.id vs channel.cid
- Changed channelData.createdBy from lateinit to a regular field

##Other:
- Moved from Travis to Github actions

# 1.4.5 - Tue 12 May 2020 (stream-chat-android-client)
- add message.silent field
- add extension properties `name` and `image` to `Channel` and `User`

## March 11th, 2020 - 3.6.5 (stream-chat-android)
- Fix reaction score parser casting exception

# May 8th, 2020 - 0.3.4 (stream-chat-android-offline)
- added support for muting users
- store the current user in offline storage
- performance tests
- removed launcher icons from lib
- forward compatibility with new event sync endpoint
- support for reaction scores

# 1.4.3 - Thu 7 May 2020 (stream-chat-android-client)
- fix type erasure of parsed collections: `LinkedTreeMap`, but not `List<Reaction>`

# 1.4.2 - Mon 4 May 2020 (stream-chat-android-client)
- add `reactionScores` to `Message`
- fix null write crash of CustomObject nullable field
- fix extraData duplicated fields

# May 2nd, 2020 - 0.3.1 (stream-chat-android-offline)
- Make the channel unread counts easily accessible via channel.unreadCount
- Support for muting users
- Detection for permanent vs temporary errors (which helps improve retry logic)
- Bugfix: Fixes edge cases where recovery flow runs before the existing API calls complete

# 1.4.0 - Fri 1 May 2020 (stream-chat-android-client)
- fix `QueryChannelRequest` when `withMessages/withMembers` is called, but messages were not returned
- add `unreadMessages` to `ChannelUserRead`. Add extension for channel to count total unread messages: `channel.getUnreadMessagesCount()`

# 1.3.0 - Wed 30 Apr 2020 (stream-chat-android-client)
🚨 Breaking changes:
- `TokenProvider` signature enforces async execution
- make socket related classes internal

✅ Other changes
- fix endlessly hanging request in case setUser is not called
- fix expired token case on socket connection
- fix client crash if TokenProvider throws an exception

# Apr 29th, 2020 - 0.3.0 (stream-chat-android-offline)
- Handle edge cases where events are received out of order
- KTlint, travis and coverage reporting
- Interfaces for use cases and controllers for easier testing
- Channel data to isolate channel data vs rest of channel state
- Java version of code examples
- Handle edge cases for channels with more than 100 members
- Test coverage on mark read
- Bugfix queryChannelsController returning duplicate channels
- Support for hiding and showing channels
- Full offline pagination support (including the difference between GTE and GT filters)

# 1.2.2 - Wed 29 Apr 2020 (stream-chat-android-client)
🚨 Breaking changes:
- fields of models are moved to constructors: `io.getstream.chat.android.client.models`
- field of Device `push_provider` renamed to `pushProvider` and moved to constructor

✅ Other changes
- added local error codes with descriptions: `io.getstream.chat.android.client.errors.ChatErrorCode`
- fix uncaught java.lang.ExceptionInInitializerError while parsing custom object

# Apr 22nd, 2020 - 0.2.1 (stream-chat-android-offline)
- Better handling for missing cids

# Apr 22nd, 2020 - 0.2.0 (stream-chat-android-offline)
- Test suite > 100 tests
- Sample app (stream-chat-android) works
- Full offline sync for channels, messages and reactions
- Easy to use livedata objects for building your own UI

# Apr 22nd, 2020 - 0.1.0 (stream-chat-android-offline)
- First Release

## March 3rd, 2020 - 3.6.5 (stream-chat-android)
- Fix crash on sending Google gif

## March 3rd, 2020 - 3.6.4 (stream-chat-android)
- Update default endpoint: from `chat-us-east-1.stream-io-api.com` to `chat-us-east-staging.stream-io-api.com`
- update target api level to 29
- Fixed media playback error on api 29 devices
- Added score field to reaction model

## January 28th, 2020 - 3.6.3 (stream-chat-android)
- ViewModel & ViewHolder classes now use protected instead of private variables to allow customization via subclassing
- ChannelViewHolderFactory is now easier to customize
- Added ChannelViewHolder.messageInputText for 2 way data binding
- Documentation improvements
- Fix problem with wrong scroll position

## January 10th, 2020 - 3.6.2 (stream-chat-android)
- Enable multiline edit text
- Fix deprecated getColumnIndexOrThrow for 29 Api Level

## January 7th, 2020 - 3.6.1 (stream-chat-android)
- Add navigation components with handler to override default behaviour

## Breaking changes:
###
- `OpenCameraViewListener` is replaced with CameraDestination

## January 6th, 2020 - 3.6.0 (stream-chat-android)
- Add `MessageSendListener` interface for sending Message
- Update `README` about Customizing MessageInputView
- Client support for anonymous and guest users
- Client support initialization with Configurator
- Support auto capitalization for keyboard
- Add `NotificationManager` with customization opportunity
- Update `UpdateChannelRequest` for reserved fields
- renamed `MoreActionDialog` to `MessageMoreActionDialog`
- Add `StreamLoggerHandler` interface for custom logging client data
- Add logging customization ability
- fix markdown for mention if there is no space at prefix @
- fix Edit Attachment behavior
- add support for channel.hide with clear history + events
- Fix crash in AttachmentActivity and AttachmentDocumentActivity crash when app is killed in background
- Add utility method StreamChat.isConnected()

#### Breaking changes:

##### Channel hide request
- `Channel:hide` signature has changed: `HideChannelRequest` must be specified as first parameter
- `Client:hideChannel` signature has changed: `HideChannelRequest` must be specified as second parameter
- `ChannelListViewModel:hideChannel` signature has changed: `HideChannelRequest` must be specified as second parameter

##### How to upgrade
To keep the same behavior pass `new HideChannelRequest()` as request parameter to match with the new signature.

## December 9th, 2019 - 3.5.0 (stream-chat-android)
- Fix set typeFace without custom font
- Fix channel.watch (data payload was not sent)
- Fix API 23 compatibility
- Add Attachment Border Color attrs
- Add Message Link Text Color attrs
- Add custom api endpoint config to sample app and SDK

## November 28th, 2019 - 3.4.1 (stream-chat-android)
- Fix Giphy buttons alignments
- Add Giphy error cases handling
- Update http related issues documentation


## November 28th, 2019 - 3.4.0 (stream-chat-android)
- Custom font fot the whole SDK
- Custom font per TextView
- Ignore sample app release unit tests, keep debug tests
- Added AttachmentBackgroundColorMine/Theirs
- Fix Edit/Delete thread parent message
- Replace fadein/fadeout animation of parent/current thread with default RecyclerView animation

## November 5th, 2019 - 3.3.0 (stream-chat-android)
- Fix Concurrent modification when removing member from channel
- Fix automention input issue
- Fix Sent message progress infinite
- Fix channel delete event handling in ChannelList view model
- Fix attachment duplicated issue when message edit
- Add File Upload 2.0
- Add editMessage function in Channel View Model
- Fix JSON encoding always omits null fields
- Sample app: add version header, release version signing
- Add Message Username and Date attrs


## November 5th, 2019 - 3.2.1 (stream-chat-android)
- Fixed transparency issues with user profile images on older devices
- Better channel header title for channels without a name
- Fixed read count difference between own and other users' messages
- Fixed Video length preview
- Catch error body parsing errors
- Do not show commands list UI when all commands are disabled
- Renamed `MessageInputClient` to `MessageInputController`
- Added Large file(20MB) check for uploading file
- Added streamUserNameShow and streamMessageDateShow in `MessageListViewStyle`
- Fixed channel header title position issue when Last Active is hidden


## October 25th, 2019 - 3.2.0 (stream-chat-android)
- Added event interceptors to `ChannelListViewModel`

## October 24th, 2019 - 3.1.0 (stream-chat-android)
- Add channel to list when the user is added
- Add `onUserDisconnected` event
- Make sure channel list view model is cleared when the user disconnects
- Fix bug with `setUser` when user data is not correctly URI encoded
- Add debug/info logging
- Add Attrs for DateSeparator

## Oct 23th, 2019 - 3.0.2 (stream-chat-android)
- Fix NPE with restore from background and null users

## Oct 22th, 2019 - 3.0.1 (stream-chat-android)
- Fix NPE with empty channel lists

## Oct 21th, 2019 - 3.0.0 (stream-chat-android)
- Added support for message search `client.searchMessages`
- Better support for query user options
- Update channel update signature
- Fix disconnection NPE
- Minor bugfixes
- Remove file/image support
- Expose members and watchers pagination options for query channel

#### Breaking changes
- `Channel.update` signature has changed

## Oct 16th, 2019 - 2.3.0 (stream-chat-android)
- Added support for `getReactions` endpoint
- Calls to `ChannelListViewModel#setChannelFilter` will reload the list of channels if necessary
- Added support for `channel.stopWatching()`
- Improved error message for uploading large files
- Remove error messages after you send a message (similar behaviour to Slack)
- Fixed slash command support on threads
- Improved newline handling
- Improved thread display
- Expose ban information for current user (`User#getBanned`)
- Bugfix on attachment size
- Added support for accepting and rejecting channel invites
- Expose current user LiveData with `StreamChat.getCurrentUser()`

## Oct 14th, 2019 - 2.2.1 (stream-chat-android)
- Renamed `FileSendResponse` to `UploadFileResponse`
- Renamed `SendFileCallback` to `UploadFileCallback`
- Removed `SendMessageRequest`
- Updated `sendMessage` and `updateMessage` from `Client`
- Added devToken function for setUser of Client
- Added a callback as an optional last argument for setUser functions
- Added ClientState which stores users, current user, unreadCount and the current user's mutes
- Added notification.mutes_updated event
- Add support for add/remove channel members
- Expose channel unread messages counts for any user in the channel

## Oct 9, 2019 - 2.2.0 (stream-chat-android)
- Limit message input height to 7 rows
- Fixed thread safety issues on Client.java
- Fixed serialization of custom fields for message/user/channel and attachment types
- Added support for distinct channels
- Added support to Channel hide/show
- Improved client error reporting (we now return a parsed error response when available)
- General improvements to Message Input View
- Added ReactionViewClickListener
- Added support for banning and unbanning users
- Added support for deleting a channel
- Add support for switching users via `client.disconnect` and `client.setUser`
- Add `reload` method to `ChannelListViewModel`
- Bugfix: hides attachment drawer after deny permission
- Add support for update channel endpoint
- Add PermissionRequestListener for Permission Request

## September 28, 2019 - 2.1.0 (stream-chat-android)
- Improved support for regenerating expired tokens

#### Breaking changes:
- `MessageInputView#progressCapturedMedia(int requestCode, int resultCode, Intent data)` renamed into `captureMedia(int requestCode, int resultCode, Intent data)`
- `binding.messageInput.permissionResult(requestCode, permissions, grantResults)` in `onRequestPermissionsResult(requestCode, permissions, grantResults) of `ChannelActivity`

## September 28, 2019 - 2.0.1 (stream-chat-android)
- Fix channel list ordering when a channel is added directly from Android
- Better Proguard support

## September 26, 2019 - 2.0.0 (stream-chat-android)
- Simplify random access to channels
- Channel query and watch methods now work the same as they do on all other SDKs

#### Breaking changes:
- `channel.query` does not watch the channel anymore, to retrieve channel state and watch use `channel.watch`
- `client.getChannelByCID` is now private, use one of the `client.channel` methods to get the same (no null checks needed)<|MERGE_RESOLUTION|>--- conflicted
+++ resolved
@@ -46,12 +46,9 @@
 
 ## stream-chat-android-ui-components
 ### 🐞 Fixed
-<<<<<<< HEAD
 - Users now able to open `MessageOptionsDialogFragment` by clicking on a reaction left on a Giphy message. [#3620](https://github.com/GetStream/stream-chat-android/pull/3260)
 - inside `MessageOptionsDialogFragment` now properly displays all of the reactions to a message. Previously it erroneously displayed a blank state. [#3620](https://github.com/GetStream/stream-chat-android/pull/3260)
-=======
 - Fixed the links in UI Components code snippets. [#3261](https://github.com/GetStream/stream-chat-android/pull/3261)
->>>>>>> a0c3a9e6
 
 ### ⬆️ Improved
 
