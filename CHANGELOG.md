# UNRELEASED CHANGELOG
## Common changes for all artifacts
### 🐞 Fixed

### ⬆️ Improved
<<<<<<< HEAD
- Make our SDK compile-friendly with TargetSDK 31
=======
- Upgraded Kotlin version to 1.5.30
>>>>>>> 30594db3

### ✅ Added

### ⚠️ Changed

### ❌ Removed

## stream-chat-android
### 🐞 Fixed

### ⬆️ Improved

### ✅ Added

### ⚠️ Changed

### ❌ Removed

## stream-chat-android-client
### 🐞 Fixed
- Fixed issues with Proguard stripping response classes incorrectly

### ⬆️ Improved

### ✅ Added
- Added the possibility to add your own instance of OkHttpClient with `ChatClient.okHttpClient`.

### ⚠️ Changed

### ❌ Removed

## stream-chat-android-offline
### 🐞 Fixed

### ⬆️ Improved

### ✅ Added

### ⚠️ Changed

### ❌ Removed

## stream-chat-android-ui-common
### 🐞 Fixed

### ⬆️ Improved

### ✅ Added

### ⚠️ Changed

### ❌ Removed

## stream-chat-android-ui-components
### 🐞 Fixed

### ⬆️ Improved

### ✅ Added

### ⚠️ Changed

### ❌ Removed

## stream-chat-android-compose
### 🐞 Fixed
- Fixed a bug where attachments weren't properly stored when editing a message

### ⬆️ Improved
- Updated the Compose framework version (1.0.3)
- Updated the Accompanist libraries version (0.19.0)
- Improved overlays in all components, to match the same design and opacity
- Added smaller animations to the AttachmentPicker in the MessagesScreen
- General improvements in the Attachments API and the way we build different attachments
- Allowed for better long clicks on attachments
- Improved the experience of creating the MessagesViewModelFactory with default arguments

### ✅ Added

### ⚠️ Changed
- Removed AttachmentPicker option when editing messages
- Removed Attachment previews when editing messages with attachments
- Improved the ease of use of the AttachmentState API by keeping it state & actions only
- Moved the `modifier` parameter outside of the AttachmentState to the AttachmentFactory
- Updated Attachments to hold `Message` items instead of `MessageItem`s

### ❌ Removed

## stream-chat-android-pushprovider-firebase
### 🐞 Fixed

### ⬆️ Improved

### ✅ Added

### ⚠️ Changed

### ❌ Removed

## stream-chat-android-pushprovider-huawei
### 🐞 Fixed

### ⬆️ Improved

### ✅ Added

### ⚠️ Changed

### ❌ Removed

# September 15th, 2021 - 4.19.0
## Common changes for all artifacts
### ✅ Added
- Create new artifact to integrate Huawei Push Kit with Stream. You will need to add  `stream-chat-android-pushprovider-huawei` artifact to your App. Check our [docs](https://getstream.io/chat/docs/sdk/android/client/guides/push-notifications/huawei) for further details.

## stream-chat-android
### ✅ Added
- Added a method to dismiss all notifications from a channel. It is handled internally from the SDK but you are able to dismiss channel notification at whatever time calling `ChatClient::dismissChannelNotifications`
- Notifications are dismissed after the user logout the SDK

## stream-chat-android-client
### 🐞 Fixed
- Fixed sending messages using `ChatClient::sendMessage` without explicitly specifying the sender user id.
- Fixed sending custom attachments without files to upload
- Fixed deserialization issues when parsing `ChannelTruncatedEvent` and `MessageDeletedEvent` events with an absent user.

### ⬆️ Improved
- Custom attachment types are now preserved after file uploads

### ✅ Added
- Added `hardDelete` field to `MessageDeletedEvent`.

### ⚠️ Changed
- Now it is possible to hard delete messages. Insert a flag `hard = true` in the `ChatClient.deleteMessage` and it will be deleted in the backend. **This action can't be undone!**

## stream-chat-android-ui-common
### 🐞 Fixed
- Fixed bug with light mode.
- Removed `streamUiValidTheme`, as we don't support extending our base theme any longer. Please don't extend our base theme and set the `streamUiTheme` in your applcation theme instead.

## stream-chat-android-ui-components
### ✅ Added
- Notifications are dismissed after the user go into the channel conversation when you are using `MessageListView`
- Added `bubbleBorderColorMine`, `bubbleBorderColorTheirs`, `bubbleBorderWidthMine`, `bubbleBorderWidthTheirs` to `ViewReactionsViewStyle` for customizing reactions` border

## stream-chat-android-compose
### ⬆️ Improved
- Updated the Compose framework version (1.0.2)
- Updated the Accompanist library version (0.18.0)

### ✅ Added
- Added an uploading indicator to files and images
- Images being uploaded are now preloaded from the system
- Upload indicators show the upload progress and how much data is left to send
- Added more image options to the ImagePreviewActivity such as download, delete, reply to message...
- Added an Image Gallery feature to the ImagePreviewActivity where users can browse all the images
- Notifications are dismissed after the user go into the channel conversation when you are using `MessageList`

### ⚠️ Changed
- `StreamAttachment.defaultFactories()` is a function now, instead of a property.
- Updated all default value factories to functions (e.g. StreamTypography)
- Re-organized all attachment factories and split up code in multiple packages
- Changed the `AttachmentState` `message` property name to `messageItem`
- Added an `isFocused` property to `MessageItem`
- Added an `onImagePreviewResult` callback/parameter to various Messages screen components

### ❌ Removed

## stream-chat-android-pushprovider-firebase
### ✅ Added
- Added a `FirebaseMessagingDelegate` class to simplify custom implementations of `FirebaseMessagingService` that forward messages to the SDK. See [Using a Custom Firebase Messaging Service](https://getstream.io/chat/docs/sdk/android/client/guides/push-notifications/firebase/#using-a-custom-firebase-messaging-service) for more details.

## stream-chat-android-pushprovider-huawei
### ✅ Added
- Added a `HuaweiMessagingDelegate` class to simplify custom implementations of `HmsMessageService` that forward messages to the SDK. See [Using a Custom Huawei Messaging Service](https://getstream.io/chat/docs/sdk/android/client/guides/push-notifications/huawei#using-a-custom-huawei-messaging-service) for more details.

# September 15th, 2021 - 4.18.0
## stream-chat-android-client
### 🐞 Fixed
- Fixed setting notification's `contentTitle` when a Channel doesn't have the name. It will now show members names instead

### ✅ Added
- Added a new way to paginate through search message results using limit and next/previous values.

### ⚠️ Changed
- Deprecated `Channel#name`, `Channel#image`, `User#name`, `Ues#image` extension properties. Use class members instead.

### ❌ Removed
- Completely removed the old serialization implementation. You can no longer opt-out of using the new serialization implementation.
- Removed the `UpdateUsersRequest` class.

## stream-chat-android-offline
### ⬆️ Improved
- Improving logs for Message deletion error.

## stream-chat-android-ui-common
### 🐞 Fixed
- Fixed theme for `AttachmentDocumentActivity`. Now it is applied: `Theme.AppCompat.DayNight.NoActionBar`

## stream-chat-android-ui-components
### 🐞 Fixed
- Fixed the bug when MessageInputView let send a message with large attachments. Such message is never sent.
- Fixed bug related to `ScrollHelper` when `MessageListView` is initialised more than once.

### ⬆️ Improved
- The search for mentions now includes transliteration, diacritics removal, and ignore typos. To use transliteration, pass the id of the desired alphabets to `DefaultStreamTransliterator`, add it to DefaultUserLookupHandler and set it using `MessageInputView.setUserLookupHandler`. Transliteration works only for android API 29. If you like to add your own transliteration use https://unicode-org.github.io/icu/userguide/icu4j/.
- Improved scroll of message when many gif images are present in `MessageListView`

### ✅ Added
- Added scroll behaviour to `MessageListViewStyle`.

## stream-chat-android-compose
### 🐞 Fixed
- Fixed a bug where the Message list flickered when sending new messages
- Fixed a few bugs where some attachments had upload state and weren't file/image uploads

### ⬆️ Improved
- Improved the Message list scrolling behavior and scroll to bottom actions
- Added an unread count on the Message list's scroll to bottom CTA
- Improved the way we build items in the Message list
- Added line limit to link attachment descriptions
- Added a way to customize the default line limit for link descriptions
- Improved the `MessageListHeader` with more customization options

### ✅ Added
- Added an uploading indicator to files and images
- Images being uploaded are now preloaded from the system
- Upload indicators show the upload progress and how much data is left to send
- Added UploadAttachmentFactory that handles attachment uploads

### ⚠️ Changed
- `StreamAttachment.defaultFactories()` is a function now, instead of a property.
- Updated all default value factories to functions (e.g. StreamTypography)
- Re-organized all attachment factories and split up code in multiple packages
- Changed the `AttachmentState` `message` property name to `messageItem`
- Added a `Channel` parameter to the `MessagesScreen`'s `onHeaderActionClick` lambda
- Changed the way the `MessageListHeader` is structured by adding slot components

# August 30th, 2021 - 4.17.2
## stream-chat-android-ui-client
### 🐞 Fixed
- Fixed bug which can lead to crash when immediate logout after login

# August 30th, 2021 - 4.17.2
## stream-chat-android-ui-components
### 🐞 Fixed
- Fixes a bug related to incorrect theme of AttachmentActivity.

# August 30th, 2021 - 4.17.1
## Common changes for all artifacts
### ⬆️ Improved
- Now we provide SNAPSHOT versions of our SDK for every commit arrives to the `develop` branch.
  They shouldn't be used for a production release because they could contains some known bugs or breaking changes that will be fixed before a normal version is released, but you can use them to fetch last changes from our SDK
  To use them you need add a new maven repository to your `build.gradle` file and use the SNAPSHOT.
```
 maven { url 'https://oss.sonatype.org/content/repositories/snapshots/' }
```
Giving that our last SDK version is `X.Y.Z`, the SNAPSHOT version would be `X.Y.(Z+1)-SNAPSHOT`

## stream-chat-android-client
### 🐞 Fixed
- `TooManyRequestsException` caused to be subscribed multiple times to the `ConnectivityManager`

### ⬆️ Improved
- Reconnection process

## stream-chat-android-offline
### ✅ Added
- Added `ChatDomain#Builder#uploadAttachmentsWorkerNetworkType` for customizing `UploadAttachmentsWorker` network type constraint

## stream-chat-android-ui-common
### 🐞 Fixed
- Fixed a bug in state handling for anonymous users.

## stream-chat-android-ui-components
### 🐞 Fixed
- Fix for position of deleted messages for other users
- Fix glitch in selectors of file

### ✅ Added
- Added style attributes for `AttachmentGalleryActivity` to control menu options like enabling/disabling reply button etc.
- Now it is possible to customize when the avatar appears in the conversation. It is possible to use an avatar in messages from other users and for messages of the current user. You can check it here:  https://getstream.io/chat/docs/sdk/android/ui/components/message-list/#configure-when-avatar-appears
- Added support for slow mode. Users are no longer able to send messages during cooldown interval.
- Added possibility to customize the appearance of cooldown timer in the `MessageInputView` using the following attributes:
  - `streamUiCooldownTimerTextSize`, `streamUiCooldownTimerTextColor`, `streamUiCooldownTimerFontAssets`, `streamUiCooldownTimerFont`, `streamUiCooldownTimerTextStyle` attributes to customize cooldown timer text
  - `cooldownTimerBackgroundDrawable`- the background drawable for cooldown timer

# August 24th, 2021 - 4.17.0
## Common changes for all artifacts
### ⬆️ Improved
- Updated Target API Level to 30
- Updated dependency versions
  - Coil 1.3.2
  - AndroidX Activity 1.3.1
  - AndroidX Startup 1.1.0
  - AndroidX ConstraintLayout 2.1.0
  - Lottie 4.0.0

## stream-chat-android-client
### 🐞 Fixed
- Fixed a serialization error when editing messages that are replies

### ✅ Added
- Added the `expiration` parameter to `ChatClient::muteChannel`, `ChannelClient:mute` methods
- Added the `timeout` parameter to `ChatClient::muteUser`, `ChannelClient:mute::muteUser` methods

### ⚠️ Changed
- Allow specifying multiple attachment's type when getting messages with attachments:
  - Deprecated `ChatClient::getMessagesWithAttachments` with `type` parameter. Use `ChatClient::getMessagesWithAttachments` function with types list instead
  - Deprecated `ChannelClient::getMessagesWithAttachments` with `type` parameter. Use `ChannelClient::getMessagesWithAttachments` function with types list instead

## stream-chat-android-ui-common
### 🐞 Fixed
- Fixed a bug in state handling for anonymous users.

## stream-chat-android-ui-components
### ✅ Added
- Added self-contained higher-level UI components:
  - `ChannelListFragment` - channel list screen which internally contains `ChannelListHeaderView`, `ChannelListView`, `SearchInputView`, `SearchResultListView`.
  - `ChannelListActivity` - thin wrapper around `ChannelListFragment`
  - `MessageListFragment` - message list screen which internally contains `MessageListHeaderView`, `MessageListView`, `MessageInputView`.
  - `MessageListActivity` - thin wrapper around `MessageListFragment`
    Check [ChannelListScreen](https://getstream.io/chat/docs/sdk/android/ui/components/channel-list-screen/) and [MessageListScreen](https://getstream.io/chat/docs/sdk/android/ui/components/message-list-screen/) docs for further details.

## stream-chat-android-compose
### 🐞 Fixed
- Added missing `emptyContent` and `loadingContent` parameters to `MessageList` inner components.
- Fixed a bug where selected File attachment icons were clipped.
- Fixed a bug where image file attachments weren't shown as thumbnails.
- Added an overlay to the `ChannelInfo` that blocks outside clicks.
- Updated the `ChannelInfoUserItem` to use the `UserAvatar`.

### ⬆️ Improved
- Added default date and time formatting to Channel and Message items.
- Improved attachments API by providing cleaner examples of attachment factories.
- Updated documentation & examples.
- Decoupled attachment content to specific attachment files.
- Decoupled message attachment content to a `MessageAttachmentsContent` component.
- Re-structured SDK module to accommodate a new `attachment` package.

### ✅ Added
- Added `DateFormatter` option to the `ChatTheme`, to allow for date format customization across the app.
- Added a `Timestamp` component that encapsulates date formatting.
- Added a way to customize and override if messages use unique reactions.
- Added a `GiphyAttachmentFactory` for GIF specific attachments.
- Added support for loading GIFs using a custom `ImageLoader` for Coil.


# August 12th, 2021 - 4.16.0
## Common changes for all artifacts
### ✅ Added
- Added support for several languages:
  - French
  - Hindi
  - Italian
  - Japanese
  - Korean
  - Spanish
    You can disable them by explicitly setting `resConfigs` inside `build.gradle` file. Check our [docs](https://getstream.io/chat/docs/sdk/android/ui/guides/custom-translations/) for further details.
### ⚠️ Changed
- 🚨 Breaking change: Firebase dependencies have been extracted from our SDK. If you want to continue working with Firebase Push Notification you need to add `stream-chat-android-pushprovider-firebase` artifact to your App
  Check our [docs](https://getstream.io/chat/docs/sdk/android/client/guides/push-notifications/) for further details.
- Updated the Kotlin version to latest supported - `1.5.21`.

## stream-chat-android
### 🐞 Fixed
- Fixed markdown links rendering using custom linkify implementation.

## stream-chat-android-client
### ✅ Added
- `PushMessage` class created to store Push Notification data
- `PushDeviceGenerator` interface to obtain the Push Token and create the `Device`

### ⚠️ Changed
- `Device` class has an extra attribute with the `PushProvider` used on this device
- Breaking change: `ChatClient.setDevice()` and `ChatClient.addDevice()` now receive a `device` instance, instead of only receive the push provider token
- `RemoteMessage` from Firebase is not used anymore inside of our SDK, now it needs to be used with `PushMessage` class
- `NotificationConfig` has a new list of `PushDeviceGenerator` instance to be used for generating the Push Notification Token. If you were using `Firebase` as your Push Notification Provider, you need to add `FirebasePushDeviceGenerator` to your `NotificationConfig` object to continue working as before. `FirebasePushDeviceGenerator` receive by constructor the default `FirebaseMessaging` instance to be used, if you would like to use your own instance and no the default one, you can inject it by constructor. Unneeded Firebase properties have been removed from this class.

### ❌ Removed
- 🚨 Breaking change: Remove `ChatClient.isValidRemoteMessage()` method. It needs to be handled outside
- 🚨 Breaking change: Remove `ChatClient.handleRemoteMessage(RemoteMessage)`. Now it needs to be used `ChatClient.handlePushMessage(PushMessage)`

## stream-chat-android-offline
### 🐞 Fixed
- Fixed the event sync process when connection is recovered

## stream-chat-android-ui-common
### ❌ Removed
- Removed unnecessary "draft" filter from the default channel list filter as it is only relevant to the sample app

## stream-chat-android-ui-components
### 🐞 Fixed
- Fixed attachments of camera. Now multiple videos and pictures can be taken from the camera.
- Added the possibility to force light and dark theme. Set it in inside ChatUI to make all views, fragments and activity of the SDK light.
- Fixed applying style to `SuggestionListView` when using it as a standalone component. You can modify the style using `suggestionListViewTheme` or `TransformStyle::suggestionListStyleTransformer`
- Fixed markdown links rendering using custom linkify implementation.

### ✅ Added
- Added `MessageListView::setDeletedMessageListItemPredicate` function. It's responsible for adjusting visibility of the deleted `MessageListItem.MessageItem` elements.
- Added `streamUiAttachmentSelectionBackgroundColor` for configuring attachment's icon background in `AttachmentSelectionDialogFragment`
- Added `streamUiAttachmentSelectionAttachIcon` for configuring attach icon in `AttachmentSelectionDialogFragment`
- Added support for pinned messages:
  - Added a button to pin/unpin a message to the message options overlay
  - Added `MessageListView::setMessagePinHandler` and `MessageListView::setMessageUnpinHandler` methods to provide custom handlers for aforementioned button
  - Added `PinnedMessageListView` to display a list of pinned messages. The view is supposed to be used with `PinnedMessageListViewModel` and `PinnedMessageListViewModelFactory`
- Possibility to transform MessageItems before the are displayed in the screen.
  Use the `MessageListView.setMessageItemTransformer` for make the necessary transformation. This example makes groups of messages if they were created less than one hour apart:
```
binding.messageListView.setMessageItemTransformer { list ->
  list.mapIndexed { i, messageItem ->
        var newMessageItem = messageItem

        if (i < list.lastIndex) {
            val nextMessageItem = list[i + 1]

            if (messageItem is MessageListItem.MessageItem &&
                nextMessageItem is MessageListItem.MessageItem
            ) {
                val thisInstant = messageItem.message.createdAt?.time?.let(Instant::ofEpochMilli)
                val nextInstant = nextMessageItem.message.createdAt?.time?.let(Instant::ofEpochMilli)

                if (nextInstant?.isAfter(thisInstant?.plus(1, ChronoUnit.HOURS)) == true) {
                    newMessageItem = messageItem.copy(positions = listOf(MessageListItem.Position.BOTTOM))
                } else {
                    newMessageItem =
                        messageItem.copy(positions = messageItem.positions - MessageListItem.Position.BOTTOM)
                }
            }
        }

        newMessageItem
    }
}
```
- Added possibility to customize the appearance of pinned message in the`MessageListView` using the following attributes:
  - `streamUiPinMessageEnabled` - attribute to enable/disable "pin message" feature
  - `streamUiPinOptionIcon` - icon for pin message option
  - `streamUiUnpinOptionIcon` - icon for unpin message option
  - `streamUiPinnedMessageIndicatorTextSize`, `streamUiPinnedMessageIndicatorTextColor`, `streamUiPinnedMessageIndicatorTextFontAssets`, `streamUiPinnedMessageIndicatorTextFont`, `streamUiPinnedMessageIndicatorTextStyle` attributes to customize "pinned by" text
  - `streamUiPinnedMessageIndicatorIcon` - icon in the message list indicating that a message was pinned
  - `streamUiPinnedMessageBackgroundColor` - the background color of a pinned message in the message list
- Added possibility to customize `PinnedMessageListView` style using `streamUiPinnedMessageListStyle` theme attribute or `TransformStyle.pinnedMessageListViewStyleTransformer`. The list of available style attributes can be found in `attrs_pinned_message_list_view.xml`. The default style for `PinnedMessageListView` is `StreamUi.PinnedMessageList`.

### ⚠️ Changed
- 🚨 Breaking change: the deleted `MessageListItem.MessageItem` elements are now displayed by default to all the users. This default behavior can be customized using `MessageListView::setDeletedMessageListItemPredicate` function. This function takes an instance of `MessageListItemPredicate`. You can pass one of the following objects:
  * `DeletedMessageListItemPredicate.VisibleToEveryone`
  * `DeletedMessageListItemPredicate.NotVisibleToAnyone`
  * or `DeletedMessageListItemPredicate.VisibleToAuthorOnly`
    Alternatively you can pass your custom implementation by implementing the `MessageListItemPredicate` interface if you need to customize it more deeply.

## stream-chat-android-compose
### 🐞 Fixed
- Fixed a bug where we didn't use the `Channel.getDisplayName()` logic for the `MessageListHeader`.
- Fixed a bug where lazy loading for `Channel`s wasn't working consistently

### ⬆️ Improved
- Updated Jetpack Compose to `1.0.1`
- Updated Accompanist libraries to `0.16.1`
- Updated KTX Activity to `1.3.1`
- Exposed functionality for getting the `displayName` of `Channel`s.
- Added updated logic to Link preview attachments, which chooses either the `titleLink` or the `ogUrl` when loading the data, depending on which exists .

### ✅ Added
- Added the `emptyContent` and `loadingContent` parameters to `ChannelList` and `MessageList` components. Now you can customize the UI of those two states.
- Added lots of improvements to Avatars - added a `UserAvatar`, `ChannelAvatar` and an `InitialsAvatar` to load different types of data.
- We now show a matrix of user images in case we're in a group DM.
- We also show initials in case the user doesn't have an image.
- Added a way to customize the leading content in the `ChannelListHeader`.

### ⚠️ Changed
- `ViewModel`s now initialize automatically, so you no longer have to call `start()` on them. This is aimed to improve the consistency between our SDKs.
- Added a `Shape` parameter to `Avatar` to customize the shape.
- The `User` parameter in the `ChannelListHeader` is nullable and used to display the default leading content.

## stream-chat-android-pushprovider-firebase
### ✅ Added
- Create this new artifact. To use Firebase Push Notification you need do the following steps:
  1. Add the artifact to your `build.gradle` file -> `implementation "io.getstream:stream-chat-android-pushprovider-firebase:$streamVersion"`
  2. Add `FirebaseDeviceGenerator` to your `NotificationConfig`
        ```
            val notificationConfig = NotificationConfig(
                [...]
                pushDeviceGenerators = listOf(FirebasePushDeviceGenerator())
                )
        ```


# August 5th, 2021 - 4.15.1
## stream-chat-android-client
### ⬆️ Improved
- Improved `ChatClient::pinMessage` and `ChatClient::unpinMessage`. Now the methods use partial message updates and the data in other `Message` fields is not lost.

### ✅ Added
- Added `Channel::isMutedFor` extension function which might be used to check if the Channel is muted for User
- Added `ChatClient::partialUpdateMessage` method to update specific `Message` fields retaining the other fields

## stream-chat-android-offline
### 🐞 Fixed
- Fixed updating `ChannelController::muted` value

### ⬆️ Improved
- The following `Message` fields are now persisted to the database: `pinned`, `pinnedAt`, `pinExpires`, `pinnedBy`, `channelInfo`, `replyMessageId`.

## stream-chat-android-ui-components
### 🐞 Fixed
- Added a fix for default view for empty state of ChannelListView.
- Fixed memory leaks for FileAttachmentsView.

### ✅ Added
- Added `MessageListItem.ThreadPlaceholderItem` and corresponding `THREAD_PLACEHOLDER` view type which can be used to implement an empty thread placeholder.
- Added `authorLink` to `Attachment` - the link to the website

### ❌ Removed
- Removed `UrlSigner` class

## stream-chat-android-compose
### ⬆️ Improved
- Exposed `DefaultMessageContainer` as a public component so users can use it as a fallback
- Exposed an `isMine` property on `MessageItem`s, for ease of use.
- Allowed for customization of `MessageList` (specifically `Messages`) component background, through a `modifier.background()` parameter.
- Allowed for better message customization before sending the message.

### ⚠️ Changed
- Moved permissions and queries from the compose sample app `AndroidManifest.xml` to the SDK `AndroidManifest.xml` so users don't have to add permissions themselves.
- Changed the exposed type of the `MessageComposer`'s `onSendMessage` handler. This way people can customize messages before we send them to the API.

### ❌ Removed
- Removed `currentUser` parameter from `DefaultMessageContainer` and some other components that relied on ID comparison to know which message is ours/theirs.
- Removed default background color on `Messages` component, so that users can customize it by passing in a `modifier`.


# July 29th, 2021 - 4.15.0
## New Jetpack Compose UI Components 🎉

Starting from this release, we have a new `stream-chat-android-compose` artifact that contains a UI implementation for Chat built in Jetpack Compose.

The new artifact is available as a beta for now (note the postfix in the version number):

```groovy
implementation "io.getstream:stream-chat-android-compose:4.15.0-beta"
```

Learn more in the [announcement blog post](https://getstream.io/blog/jetpack-compose-sdk/), check out the [documentation of the Compose UI Components](https://getstream.io/chat/docs/sdk/android/compose/overview/), and try them today with the [Compose Chat tutorial](https://getstream.io/chat/compose/tutorial/)!

## Common changes for all artifacts

### 🐞 Fixed
- Fixed adding `MessageListItem.TypingItem` to message list

### ⬆️ Improved
- ⚠ Downgraded Kotlin version to 1.5.10 to support Jetpack Compose
- Removed AndroidX Media dependency
- Updated dependency versions
  - Coil 1.3.0
  - AndroidX Activity 1.3.0
  - AndroidX AppCompat 1.3.1
  - Android Ktx 1.6.0
  - AndroidX RecyclerView 1.2.1
  - Kotlin Coroutines 1.5.1
  - Dexter 6.2.3
  - Lottie 3.7.2

## stream-chat-android-client
### ⬆️ Improved
- Improved the names of properties in the `Config` class

## stream-chat-android-ui-common
### ✅ Added
Now it is possible to style the AttachmentActivity. Just replace the activity's theme
in your Manifest file:

```
<activity
    android:name="io.getstream.chat.android.ui.gallery.AttachmentActivity"
    android:theme="@style/yourTheme"
    tools:replace="android:theme"
    />
```

## stream-chat-android-ui-components
### 🐞 Fixed
- Fixed "operator $ne is not supported for custom fields" error when querying channels

### ✅ Added
- Now you can configure the style of `MessageListItem`. Added:
  - streamUiMessageTextColorThreadSeparator
  - streamUiMessageTextFontThreadSeparator
  - streamUiMessageTextFontAssetsThreadSeparator
  - streamUiMessageTextStyleThreadSeparator
  - streamUiMessageTextSizeLinkLabel
  - streamUiMessageTextColorLinkLabel
  - streamUiMessageTextFontLinkLabel
  - streamUiMessageTextFontAssetsLinkLabel
  - streamUiMessageTextStyleLinkLabel
  - streamUiMessageListLoadingView
  - streamUiEmptyStateTextSize
  - streamUiEmptyStateTextColor
  - streamUiEmptyStateTextFont
  - streamUiEmptyStateTextFontAssets
  - streamUiEmptyStateTextStyle

- Now you can configure the style of `AttachmentMediaActivity`
- Added `streamUiLoadingView`, `streamUiEmptyStateView` and `streamUiLoadingMoreView` attributes to `ChannelListView` and `ChannelListViewStyle`
- Added possibility to customize `ChannelListView` using `streamUiChannelListViewStyle`. Check `StreamUi.ChannelListView` style
- Added `edgeEffectColor` attribute to `ChannelListView` and `ChannelListViewStyle` to allow configuring edge effect color
- Added possibility to customize `MentionListView` style via `TransformStyle.mentionListViewStyleTransformer`
- Added `streamUiSearchResultListViewStyle` attribute to application to customize `SearchResultListView`. The attribute references a style with the following attributes:
  - `streamUiSearchResultListSearchInfoBarBackground` - background for search info bar
  - `streamUiSearchResultListSearchInfoBarTextSize`, `streamUiSearchResultListSearchInfoBarTextColor`, `streamUiSearchResultListSearchInfoBarTextFont`, `streamUiSearchResultListSearchInfoBarTextFontAssets`, `streamUiSearchResultListSearchInfoBarTextStyle` attributes to customize text displayed in search info bar
  - `streamUiSearchResultListEmptyStateIcon` - icon for empty state view
  - `streamUiSearchResultListEmptyStateTextSize`, `streamUiSearchResultListEmptyStateTextColor`, `streamUiSearchResultListEmptyStateTextFont`, `streamUiSearchResultListEmptyStateTextFontAssets`, `streamUiSearchResultListEmptyStateTextStyle` attributes to customize empty state text
  - `streamUiSearchResultListProgressBarIcon` - animated progress drawable
  - `streamUiSearchResultListSenderNameTextSize`, `streamUiSearchResultListSenderNameTextColor`, `streamUiSearchResultListSenderNameTextFont`, `streamUiSearchResultListSenderNameTextFontAssets`, `streamUiSearchResultListSenderNameTextStyle` attributes to customize message sender text
  - `streamUiSearchResultListMessageTextSize`, `streamUiSearchResultListMessageTextColor`, `streamUiSearchResultListMessageTextFont`, `streamUiSearchResultListMessageTextFontAssets`, `streamUiSearchResultListMessageTextStyle` attributes to customize message text
  - `streamUiSearchResultListMessageTimeTextSize`, `streamUiSearchResultListMessageTimeTextColor`, `streamUiSearchResultListMessageTimeTextFont`, `streamUiSearchResultListMessageTimeTextFontAssets`, `streamUiSearchResultListMessageTimeTextStyle` attributes to customize message time text
- Added possibility to customize `SearchResultListView` style via `TransformStyle.searchResultListViewStyleTransformer`
- Added `streamUiTypingIndicatorViewStyle` attribute to application to customize `TypingIndicatorView`. The attribute references a style with the following attributes:
  - `streamUiTypingIndicatorAnimationView` - typing view
  - `streamUiTypingIndicatorUsersTextSize`, `streamUiTypingIndicatorUsersTextColor`, `streamUiTypingIndicatorUsersTextFont`, `streamUiTypingIndicatorUsersTextFontAssets`, `streamUiTypingIndicatorUsersTextStyle` attributes to customize typing users text
- Added possibility to customize `TypingIndicatorView` style via `TransformStyle.typingIndicatorViewStyleTransformer`
- Added new properties allowing customizing `MessageInputView` using `MessageInputViewStyle` and `AttachmentSelectionDialogStyle`:
  - `MessageInputViewStyle.fileNameTextStyle`
  - `MessageInputViewStyle.fileSizeTextStyle`
  - `MessageInputViewStyle.fileCheckboxSelectorDrawable`
  - `MessageInputViewStyle.fileCheckboxTextColor`
  - `MessageInputViewStyle.fileAttachmentEmptyStateTextStyle`
  - `MessageInputViewStyle.mediaAttachmentEmptyStateTextStyle`
  - `MessageInputViewStyle.fileAttachmentEmptyStateText`
  - `MessageInputViewStyle.mediaAttachmentEmptyStateText`
  - `MessageInputViewStyle.dismissIconDrawable`
  - `AttachmentSelectionDialogStyle.allowAccessToGalleryText`
  - `AttachmentSelectionDialogStyle.allowAccessToFilesText`
  - `AttachmentSelectionDialogStyle.allowAccessToCameraText`
  - `AttachmentSelectionDialogStyle.allowAccessToGalleryIcon`
  - `AttachmentSelectionDialogStyle.allowAccessToFilesIcon`
  - `AttachmentSelectionDialogStyle.allowAccessToCameraIcon`
  - `AttachmentSelectionDialogStyle.grantPermissionsTextStyle`
  - `AttachmentSelectionDialogStyle.recentFilesTextStyle`
  - `AttachmentSelectionDialogStyle.recentFilesText`
  - `AttachmentSelectionDialogStyle.fileManagerIcon`
  - `AttachmentSelectionDialogStyle.videoDurationTextStyle`
  - `AttachmentSelectionDialogStyle.videoIconDrawable`
  - `AttachmentSelectionDialogStyle.videoIconVisible`
  - `AttachmentSelectionDialogStyle.videoLengthLabelVisible`
- Added `StreamUi.MessageInputView` theme allowing to customize all of the `MessageInputViewStyle` properties:
  - streamUiAttachButtonEnabled
  - streamUiAttachButtonIcon
  - streamUiLightningButtonEnabled
  - streamUiLightningButtonIcon
  - streamUiMessageInputTextSize
  - streamUiMessageInputTextColor
  - streamUiMessageInputHintTextColor
  - streamUiMessageInputScrollbarEnabled
  - streamUiMessageInputScrollbarFadingEnabled
  - streamUiSendButtonEnabled
  - streamUiSendButtonEnabledIcon
  - streamUiSendButtonDisabledIcon
  - streamUiShowSendAlsoToChannelCheckbox
  - streamUiSendAlsoToChannelCheckboxGroupChatText
  - streamUiSendAlsoToChannelCheckboxDirectChatText
  - streamUiSendAlsoToChannelCheckboxTextSize
  - streamUiSendAlsoToChannelCheckboxTextColor
  - streamUiSendAlsoToChannelCheckboxTextStyle
  - streamUiMentionsEnabled
  - streamUiMessageInputTextStyle
  - streamUiMessageInputHintText
  - streamUiCommandsEnabled
  - streamUiMessageInputEditTextBackgroundDrawable
  - streamUiMessageInputDividerBackgroundDrawable
  - streamUiPictureAttachmentIcon
  - streamUiFileAttachmentIcon
  - streamUiCameraAttachmentIcon
  - streamUiAllowAccessToCameraIcon
  - streamUiAllowAccessToFilesIcon
  - streamUiAllowAccessToGalleryIcon
  - streamUiAllowAccessToGalleryText
  - streamUiAllowAccessToFilesText
  - streamUiAllowAccessToCameraText
  - streamUiGrantPermissionsTextSize
  - streamUiGrantPermissionsTextColor
  - streamUiGrantPermissionsTextStyle
  - streamUiAttachmentsRecentFilesTextSize
  - streamUiAttachmentsRecentFilesTextColor
  - streamUiAttachmentsRecentFilesTextStyle
  - streamUiAttachmentsRecentFilesText
  - streamUiAttachmentsFileManagerIcon
  - streamUiAttachmentVideoLogoIcon
  - streamUiAttachmentVideoLengthVisible
  - streamUiAttachmentVideoIconVisible
  - streamUiCommandInputCancelIcon
  - streamUiCommandInputBadgeBackgroundDrawable
  - streamUiCommandInputBadgeIcon
  - streamUiCommandInputBadgeTextSize
  - streamUiCommandInputBadgeTextColor
  - streamUiCommandInputBadgeStyle
  - streamUiAttachmentsFileNameTextSize
  - streamUiAttachmentsFileNameTextColor
  - streamUiAttachmentsFileNameTextStyle
  - streamUiAttachmentsFileSizeTextSize
  - streamUiAttachmentsFileSizeTextColor
  - streamUiAttachmentsFileSizeTextStyle
  - streamUiFileCheckBoxSelectorTextColor
  - streamUiFileCheckBoxSelectorDrawable
  - streamUiAttachmentsFilesEmptyStateTextSize
  - streamUiAttachmentsFilesEmptyStateTextColor
  - streamUiAttachmentsFilesEmptyStateStyle
  - streamUiAttachmentsMediaEmptyStateTextSize
  - streamUiAttachmentsMediaEmptyStateTextColor
  - streamUiAttachmentsMediaEmptyStateStyle
  - streamUiAttachmentsFilesEmptyStateText
  - streamUiAttachmentsMediaEmptyStateText
  - streamUiMessageInputCloseButtonIconDrawable
- Added `streamUiMessageListFileAttachmentStyle` theme attribute to customize the appearance of file attachments within messages.

### ⚠️ Changed
- Made `Channel::getLastMessage` function public
- `AttachmentSelectionDialogFragment::newInstance` requires instance of `MessageInputViewStyle` as a parameter. You can obtain a default implementation of `MessageInputViewStyle` with `MessageInputViewStyle::createDefault` method.
- Renamed `FileAttachmentsViewStyle` class to `FileAttachmentViewStyle`

### ❌ Removed
- 🚨 Breaking change: `MessageListItemStyle::reactionsEnabled` was deleted as doubling of the same flag from `MessageListViewStyle`


# July 19th, 2021 - 4.14.2
## stream-chat-android-client
### ❌ Removed
- Removed `Channel::isMuted` extension. Use `User::channelMutes` or subscribe for `NotificationChannelMutesUpdatedEvent` to get information about muted channels.

## stream-chat-android-ui-components
### 🐞 Fixed
- Fixed crash caused by missing `streamUiReplyAvatarStyle` and `streamUiMessageOptionsAvatarStyle`

### ⬆️ Improved
- "Copy Message" option is now hidden when the message contains no text to copy.

### ✅ Added
- Now you can configure the style of `AttachmentMediaActivity`.

# July 14th, 2021 - 4.14.1
## stream-chat-android-ui-components
### ✅ Added
- Added `MessageListView::requireStyle` which expose `MessageListViewStyle`. Be sure to invoke it when view is initialized already.

# July 13th, 2021 - 4.14.0
## Common changes for all artifacts
### 🐞 Fixed
- Fix scroll bug in the `MessageListView` that produces an exception related to index out of bounds.

## stream-chat-android-client
### ⬆️ Improved
- Improved `ChatClient::enableSlowMode`, `ChatClient::disableSlowMode`, `ChannelClient::enableSlowMode`, `ChannelClient::disableSlowMode` methods. Now the methods do partial channel updates so that other channel fields are not affected.

### ✅ Added
- Added `ChatClient::partialUpdateUser` method for user partial updates.

## stream-chat-android-offline
### 🐞 Fixed
- Fixed bug related to editing message in offline mode. The bug was causing message to reset to the previous one after connection was recovered.
- Fixed violation of comparison contract for nullable fields in `QuerySort::comparator`

## stream-chat-android-ui-components
### 🐞 Fixed
- Fixed the alignment of the titles in `MessageListHeaderView` when the avatar is hidden.

### ✅ Added
- Added `streamUiMessagesStart` that allows to controll if the stack of messages starts at the bottom or the top.
- Added `streamUiThreadMessagesStart` that allows to controll if the stack of thread messages starts at the bottom or the top.
- Added `streamUiSuggestionListViewStyle` that allows to customize `SuggestionListView` with a theme
- Added `streamUiChannelListHeaderStyle` that allows to customize ChannelListHeaderView.
- `MentionListView` can be customisable with XML parameters and with a theme.
- Added possibility to customize all avatar using themes. Create
  ```
  <style name="StreamTheme" parent="@style/StreamUiTheme">
  ```
  and customize all the avatars that you would like. All options are available here:
  https://github.com/GetStream/stream-chat-android/blob/main/stream-chat-android-ui-components/src/main/res/values/attrs.xml
- Now you can use the style `streamUiChannelListHeaderStyle` to customize ChannelListHeaderView.

### ⚠️ Changed
- 🚨 Breaking change: removed `MessageListItemStyle.threadsEnabled` property. You should use only the `MessageListViewStyle.threadsEnabled` instead. E.g. The following code will disable both _Thread reply_ message option and _Thread reply_ footnote view visible below the message list item:
```kotlin
        TransformStyle.messageListStyleTransformer = StyleTransformer {
  it.copy(threadsEnabled = false)
}
```

# July 1st, 2021 - 4.13.0
## Common changes for all artifacts
### ⬆️ Improved
- Updated to Kotlin 1.5.20

## stream-chat-android
### ✅ Added
- Added `ChatUi.Builder#withImageHeadersProvider` to allow adding custom headers to image requests

## stream-chat-android-client
### ⚠️ Changed
- Using the `useNewSerialization` option on the `ChatClient.Builder` to opt out from using the new serialization implementation is now an error. Please start using the new serialization implementation, or report any issues keeping you from doing so. The old implementation will be removed soon.

## stream-chat-android-offline
### 🐞 Fixed
- By default we use backend request to define is new message event related to our query channels specs or not. Now filtering by BE only fields works for channels

## stream-chat-android-ui-components
### ✅ Added
- Added new attributes to `MessageInputView` allowing to customize the style of input field during command input:
  - `streamUiCommandInputBadgeTextSize`, `streamUiCommandInputBadgeTextColor`, `streamUiCommandInputBadgeFontAssets`, `streamUiCommandInputBadgeFont`, `streamUiCommandInputBadgeStyle` attributes to customize the text appearance of command name inside command badge
  - `streamUiCommandInputCancelIcon` attribute to customize the icon for cancel button
  - `streamUiCommandInputBadgeIcon` attribute to customize the icon inside command badge
  - `streamUiCommandInputBadgeBackgroundDrawable` attribute to customize the background shape of command badge
- Added possibility to customize `MessageListHeaderView` style via `streamUiMessageListHeaderStyle` theme attribute and via `TransformStyle.messageListHeaderStyleTransformer`.
- Added new attributes to `MessageInputView`:
  - `streamUiCommandIcon` attribute to customize the command icon displayed for each command item in the suggestion list popup
  - `streamUiLightningIcon` attribute to customize the lightning icon displayed in the top left corner of the suggestion list popup
- Added support for customizing `SearchInputView`
  - Added `SearchInputViewStyle` class allowing customization using `TransformStyle` API
  - Added XML attrs for `SearchInputView`:
    - `streamUiSearchInputViewHintText`
    - `streamUiSearchInputViewSearchIcon`
    - `streamUiSearchInputViewClearInputIcon`
    - `streamUiSearchInputViewBackground`
    - `streamUiSearchInputViewTextColor`
    - `streamUiSearchInputViewHintColor`
    - `streamUiSearchInputViewTextSize`
- Added `ChatUi#imageHeadersProvider` to allow adding custom headers to image requests

### ⚠️ Changed
- 🚨 Breaking change: moved `commandsTitleTextStyle`, `commandsNameTextStyle`, `commandsDescriptionTextStyle`, `mentionsUsernameTextStyle`, `mentionsNameTextStyle`, `mentionsIcon`, `suggestionsBackground` fields from `MessageInputViewStyle` to `SuggestionListViewStyle`. Their values can be customized via `TransformStyle.suggestionListStyleTransformer`.
- Made `SuggestionListController` and `SuggestionListUi` public. Note that both of these are _experimental_, which means that the API might change at any time in the future (even without a deprecation cycle).
- Made `AttachmentSelectionDialogFragment` _experimental_ which means that the API might change at any time in the future (even without a deprecation cycle).


# June 23th, 2021 - 4.12.1
## stream-chat-android-client
### ✅ Added
- Added `ChannelClient::sendEvent` method which allows to send custom events.
- Added nullable `User` field to `UnknownEvent`.

### ❌ Removed
- Removed the `Message::attachmentsSyncStatus` field


## stream-chat-android-offline
### 🐞 Fixed
- Fixed `in` and `nin` filters when filtering by extra data field that is an array.
- Fixed crash when adding a reaction to a thread message.

### ⬆️ Improved
- Now attachments can be sent while being in offline


## stream-chat-android-ui-common
### ✅ Added
- Made `AttachmentSelectionDialogFragment` public. Use `newInstance` to create instances of this Fragment.


## stream-chat-android-ui-components
### ⬆️ Improved
- Hide suggestion list popup when keyboard is hidden.

### ✅ Added
- Added the `MessageInputView::hideSuggestionList` method to hide the suggestion list popup.


# June 15th, 2021 - 4.12.0
## stream-chat-android-client
### 🐞 Fixed
- Fixed thrown exception type while checking if `ChatClient` is initialized

## stream-chat-android-offline
### 🐞 Fixed
- Fixed bug where reactions of other users were sometimes displayed as reactions of the current user.
- Fixed bug where deleted user reactions were sometimes displayed on the message options overlay.

## stream-chat-android-ui-common
### 🐞 Fixed
- Fixed bug where files without extension in their name lost the mime type.
- Using offline.ChatDomain instead of livedata.ChatDomain in ChannelListViewModel.

## stream-chat-android-ui-components
### 🐞 Fixed
- Fixing the save of pictures from AttachmentGalleryActivity. When external storage
  permission is not granted, now it asks for it.
### ⬆️ Improved
- Added default implementation of "Leave channel" click listener to `ChannelListViewModelBinding`

### ✅ Added
- Added `streamUiChannelActionsDialogStyle` attribute to application theme and `ChannelListView` to customize channel actions dialog appearance. The attribute references a style with the following attributes:
  - `streamUiChannelActionsMemberNamesTextSize`, `streamUiChannelActionsMemberNamesTextColor`, `streamUiChannelActionsMemberNamesTextFont`, `streamUiChannelActionsMemberNamesTextFontAssets`, `streamUiChannelActionsMemberNamesTextStyle` attributes to customize dialog title with member names
  - `streamUiChannelActionsMemberInfoTextSize`, `streamUiChannelActionsMemberInfoTextColor`, `streamUiChannelActionsMemberInfoTextFont`, `streamUiChannelActionsMemberInfoTextFontAssets`, `streamUiChannelActionsMemberInfoTextStyle` attributes to customize dialog subtitle with member info
  - `streamUiChannelActionsItemTextSize`, `streamUiChannelActionsItemTextColor`, `streamUiChannelActionsItemTextFont`, `streamUiChannelActionsItemTextFontAssets`, `streamUiChannelActionsItemTextStyle` attributes to customize action item text style
  - `streamUiChannelActionsWarningItemTextSize`, `streamUiChannelActionsWarningItemTextColor`, `streamUiChannelActionsWarningItemTextFont`, `streamUiChannelActionsWarningItemTextFontAssets`, `streamUiChannelActionsWarningItemTextStyle` attributes to customize warning action item text style
  - `streamUiChannelActionsViewInfoIcon` attribute to customize "View Info" action icon
  - `streamUiChannelActionsViewInfoEnabled` attribute to hide/show "View Info" action item
  - `streamUiChannelActionsLeaveGroupIcon` attribute to customize "Leave Group" action icon
  - `streamUiChannelActionsLeaveGroupEnabled` attribute to hide/show "Leave Group" action item
  - `streamUiChannelActionsDeleteConversationIcon` attribute to customize "Delete Conversation" action icon
  - `streamUiChannelActionsDeleteConversationEnabled` attribute to hide/show "Delete Conversation" action item
  - `streamUiChannelActionsCancelIcon` attribute to customize "Cancel" action icon
  - `streamUiChannelActionsCancelEnabled` attribute to hide/show "Cancel" action item
  - `streamUiChannelActionsBackground` attribute for dialog's background
- Added `streamUiIconOnlyVisibleToYou` attribute to `MessageListView` to allow customizing "Only visible to you" icon placed in messages footer
- Added `GiphyViewHolderStyle` to `MessageListViewStyle` to allow customizing `GiphyViewHolder`. The new style comes together with following `MessageListView` attributes:
  - `streamUiGiphyCardBackgroundColor` attribute to customize card's background color
  - `streamUiGiphyCardElevation` attribute to customize card's elevation
  - `streamUiGiphyCardButtonDividerColor` attribute to customize dividers' colors
  - `streamUiGiphyIcon` attribute to customize Giphy icon
  - `streamUiGiphyLabelTextSize`, `streamUiGiphyLabelTextColor`, `streamUiGiphyLabelTextFont`, `streamUiGiphyLabelTextFontAssets`, `streamUiGiphyLabelTextStyle` attributes to customize label
  - `streamUiGiphyQueryTextSize`, `streamUiGiphyQueryTextColor`, `streamUiGiphyQueryTextFont`, `streamUiGiphyQueryTextFontAssets`, `streamUiGiphyQueryTextStyle` attributes to customize query text
  - `streamUiGiphyCancelButtonTextSize`, `streamUiGiphyCancelButtonTextColor`, `streamUiGiphyCancelButtonTextFont`, `streamUiGiphyCancelButtonTextFontAssets`, `streamUiGiphyCancelButtonTextStyle` attributes to customize cancel button text
  - `streamUiGiphyShuffleButtonTextSize`, `streamUiGiphyShuffleButtonTextColor`, `streamUiGiphyShuffleButtonTextFont`, `streamUiGiphyShuffleButtonTextFontAssets`, `streamUiGiphyShuffleButtonTextStyle` attributes to customize shuffle button text
  - `streamUiGiphySendButtonTextSize`, `streamUiGiphySendButtonTextColor`, `streamUiGiphySendButtonTextFont`, `streamUiGiphySendButtonTextFontAssets`, `streamUiGiphySendButtonTextStyle` attributes to customize send button text
- Adding extra XML attrs allowing to customize "Send also to channel" CheckBox at `MessageInputView` component:
  - `MessageInputView.streamUiSendAlsoToChannelCheckboxDrawable`
  - `MessageInputView.streamUiSendAlsoToChannelCheckboxDirectChatText`
  - `MessageInputView.streamUiSendAlsoToChannelCheckboxGroupChatText`
  - `MessageInputView.streamUiSendAlsoToChannelCheckboxTextStyle`
  - `MessageInputView.streamUiSendAlsoToChannelCheckboxTextColor`
  - `MessageInputView.streamUiSendAlsoToChannelCheckboxTextSize`
- Added `streamUiWarningMessageOptionsTextSize`, `streamUiWarningMessageOptionsTextColor`, `streamUiWarningMessageOptionsTextFont`, `streamUiWarningMessageOptionsFontAssets`, `streamUiWarningMessageOptionsTextStyle` attributes to `MessageListView` for customizing warning actions text appearance
- Deprecated multiple views' tint properties and attributes. Use custom drawables instead.
- Added `MediaAttachmentViewStyle` to allow customizing the appearance of media attachments in the message list. The new style comes together with following `MediaAttachmentView` attributes:
  - `progressIcon` - attribute to customize animated progress drawable when image is loading
  - `giphyIcon` - attribute to customize Giphy icon
  - `imageBackgroundColor` - attribute to customize image background color
  - `moreCountOverlayColor` - attribute to customize the color of "more count" semi-transparent overlay
  - `moreCountTextStyle` - attribute to customize text appearance of more count text
- Added `MessageReplyStyle` class allowing to customize MessageReply item view on MessageListView.
  Customization can be done using `TransformStyle` API or XML attributes of `MessageListView`:
  - `streamUiMessageReplyBackgroundColorMine`
  - `streamUiMessageReplyBackgroundColorTheirs`
  - `streamUiMessageReplyTextSizeMine`
  - `streamUiMessageReplyTextColorMine`
  - `streamUiMessageReplyTextFontMine`
  - `streamUiMessageReplyTextFontAssetsMine`
  - `streamUiMessageReplyTextStyleMine`
  - `streamUiMessageReplyTextSizeTheirs`
  - `streamUiMessageReplyTextColorTheirs`
  - `streamUiMessageReplyTextFontTheirs`
  - `streamUiMessageReplyTextFontAssetsTheirs`
  - `streamUiMessageReplyTextStyleTheirs`
  - `streamUiMessageReplyLinkColorMine`
  - `streamUiMessageReplyLinkColorTheirs`
  - `streamUiMessageReplyLinkBackgroundColorMine`
  - `streamUiMessageReplyLinkBackgroundColorTheirs`
  - `streamUiMessageReplyStrokeColorMine`
  - `streamUiMessageReplyStrokeWidthMine`
  - `streamUiMessageReplyStrokeColorTheirs`
  - `streamUiMessageReplyStrokeWidthTheirs`
- Added `FileAttachmentsViewStyle` class allowing to customize FileAttachmentsView item view on MessageListView.
- Added `MessageInputView::setSuggestionListViewHolderFactory` method which allows to provide custom views from suggestion list popup.

### ⚠️ Changed
- Changed the naming of string resources. The updated names can be reviewed in:
  - `strings_common.xml`
  - `strings_attachment_gallery.xml`
  - `strings_channel_list.xml`
  - `strings_channel_list_header.xml`
  - `strings_mention_list.xml`
  - `strings_message_input.xml`
  - `strings_message_list.xml`
  - `strings_message_list_header.xml`
  - `strings_search.xml`

# May 2nd, 2021 - 4.11.0
## Common changes for all artifacts
### 🐞 Fixed
- Fixed channel list sorting
### ⬆️ Improved
- Updated to Kotlin 1.5.10, coroutines 1.5.0
- Updated to Android Gradle Plugin 4.2.1
- Updated Room version to 2.3.0
- Updated Firebase, AndroidX, and other dependency versions to latest, [see here](https://github.com/GetStream/stream-chat-android/pull/1895) for more details
- Marked many library interfaces that should not be implemented by clients as [sealed](https://kotlinlang.org/docs/sealed-classes.html)
- Removed Fresco, PhotoDraweeView, and FrescoImageViewer dependencies (replaced by StfalconImageViewer)

## stream-chat-android
### 🐞 Fixed
- Fixing filter for draft channels. Those channels were not showing in the results, even when the user asked for them. Now this is fixed and the draft channels can be included in the `ChannelsView`.
- Fixed link preview UI issues in old-ui package
- Fixed crashes when opening the image gallery.

## stream-chat-android-client
### 🐞 Fixed
- Fixed querying banned users using new serialization.
- Fixed the bug when wrong credentials lead to inability to login
- Fixed issues with Proguard stripping response classes in new serialization implementation incorrectly

### ⬆️ Improved
- Improved handling push notifications:
  - Added `ChatClient.handleRemoteMessage` for remote message handling
  - Added `ChatClient.setFirebaseToken` for setting Firebase token
  - Added `NotificationConfig::pushNotificationsEnabled` for disabling push notifications
  - Deprecated `ChatClient.onMessageReceived`
  - Deprecated `ChatClient.onNewTokenReceived`
  - Changed `ChatNotificationHandler::buildNotification` signature - it now receives `Channel` and `Message` and returns `NotificationCompat.Builder` for better customization
  - Deprecated `ChatNotificationHandler.getSmallIcon`
  - Deprecated `ChatNotificationHandler.getFirebaseMessageIdKey`
  - Deprecated `ChatNotificationHandler.getFirebaseChannelIdKey`
  - Deprecated `ChatNotificationHandler.getFirebaseChannelTypeKey`
  - Changed `ChatNotificationHandler::onChatEvent` - it now doesn't handle events by default and receives `NewMessageEvent` instead of generic `ChatEvent`
- Improved error description provided by `ChatClient::sendImage`, `ChatClient::sendFile`, `ChannelClient::sendImage` and `ChannelClient::sendFile` methods if upload fails.

### ✅ Added
- Added `ChatClient::truncateChannel` and `ChannelClient::truncate` methods to remove messages from a channel.
- Added `DisconnectCause` to `DisconnectedEvent`
- Added method `SocketListener::onDisconnected(cause: DisconnectCause)`
- Added possibility to group notifications:
  - Notifications grouping is disabled by default and can be enabled using `NotificationConfig::shouldGroupNotifications`
  - If enabled, by default notifications are grouped by Channel's cid
  - Notifications grouping can be configured using `ChatNotificationHandler` and `NotificationConfig`
- Added `ChatNotificationHandler::getFirebaseMessaging()` method in place of `ChatNotificationHandler::getFirebaseInstanceId()`.
  It should be used now to fetch Firebase token in the following way: `handler.getFirebaseMessaging()?.token?.addOnCompleteListener {...}`.
- Added `Message.attachmentsSyncStatus: SyncStatus` property.

### ⚠️ Changed
- Changed the return type of `FileUploader` methods from nullable string to `Result<String>`.
- Updated `firebase-messaging` library to the version `22.0.0`. Removed deprecated `FirebaseInstanceId` invocations from the project.

### ❌ Removed
- `ChatNotificationHandler::getFirebaseInstanceId()` due to `FirebaseInstanceId` being deprecated. It's replaced now with `ChatNotificationHandler::getFirebaseMessaging()`.

## stream-chat-android-ui-components
### 🐞 Fixed
Fixing filter for draft channels. Those channels were not showing in the results, even when the user asked for them. Now this is fixed and the draft channels can be included in the `ChannelListView`.
Fixed bug when for some video attachments activity with media player wasn't shown.

### ✅ Added
- Added `topLeft`, `topRight`, `bottomLeft`, `bottomRight` options to the `streamUiAvatarOnlineIndicatorPosition` attribute of `AvatarView` and corresponding constants to `AvatarView.OnlineIndicatorPosition` enum.

### ⚠️ Changed
- Swipe options of `ChannelListView` component:
  - "Channel more" option is now not shown by default because we are not able to provide generic, default implementation for it.
    If you want to make this option visible, you need to set `app:streamUiChannelOptionsEnabled="true"` explicitly to `io.getstream.chat.android.ui.channel.list.ChannelListView` component.
  - "Channel delete" option has now default implementation. Clicking on the "delete" icon shows AlertDialog asking to confirm Channel deletion operation.

# May 11th, 2021 - 4.10.0
## stream-chat-android-client
### 🐞 Fixed
- Fixed the usage of `ProgressCallback` in `ChannelClient::sendFile` and `ChannelClient::sendImage` methods.

### ✅ Added
- Added `ChannelClient::deleteFile` and `ChannelClient::deleteImage` methods.
- Added `NotificationInviteRejectedEvent`
- Added `member` field to the `NotificationRemovedFromChannel` event
- Added `totalUnreadCount` and `unreadChannels` fields to the following events:
- `notification.channel_truncated`
- `notification.added_to_channel`
- `notification.channel_deleted`
- Added `channel` field to the `NotificationInviteAcceptedEvent` event
- Added `channel` field to the `NotificationInviteRejectedEvent` event

### ⚠️ Changed
- **The client now uses a new serialization implementation by default**, which was [previously](https://github.com/GetStream/stream-chat-android/releases/tag/4.8.0) available as an opt-in API.
  - This new implementation is more performant and greatly improves type safety in the networking code of the SDK.
  - If you experience any issues after upgrading to this version of the SDK, you can call `useNewSerialization(false)` when building your `ChatClient` to revert to using the old implementation. Note however that we'll be removing the old implementation soon, so please report any issues found.
  - To check if the new implementation is causing any failures in your app, enable error logging on `ChatClient` with the `logLevel` method, and look for the `NEW_SERIALIZATION_ERROR` tag in your logs while using the SDK.
- Made the `user` field in `channel.hidden` and `notification.invite_accepter` events non nullable.
- Updated channels state after `NotificationInviteRejectedEvent` or `NotificationInviteAcceptedEvent` is received

### ❌ Removed
- Removed redundant events which can only be received by using webhooks:
  - `channel.created`
  - `channel.muted`
  - `channel.unmuted`
  - `channel.muted`
  - `channel.unmuted`
- Removed `watcherCount` field from the following events as they are not returned with the server response:
  - `message.deleted`
  - `message.read`
  - `message.updated`
  - `notification.mark_read`
- Removed `user` field from the following events as they are not returned with the server response:
  - `notification.channel_deleted`
  - `notification.channel_truncated`
## stream-chat-android-offline
### 🐞 Fixed
- Fixed an issue when CustomFilter was configured with an int value but the value from the API was a double value
### ⚠️ Changed

- Changed the upload logic in `ChannelController` for the images unsupported by the Stream CDN. Now such images are uploaded as files via `ChannelClient::sendFile` method.
### ❌ Removed

## stream-chat-android-ui-common
### ⬆️ Improved
- Updated ExoPlayer version to 2.13.3

### ⚠️ Changed
- Deprecated `MessageInputViewModel::editMessage`. Use `MessageInputViewModel::messageToEdit` and `MessageInputViewModel::postMessageToEdit` instead.
- Changed `MessageInputViewModel::repliedMessage` type to `LiveData`. Use `ChatDomain::setMessageForReply` for setting message for reply.
- Changed `MessageListViewModel::mode` type to `LiveData`. Mode is handled internally and shouldn't be modified outside the SDK.

## stream-chat-android-ui-components
### 🐞 Fixed
- Removed empty badge for selected media attachments.

### ✅ Added
- Added `messageLimit` argument to `ChannelListViewModel` and `ChannelListViewModelFactory` constructors to allow changing the number of fetched messages for each channel in the channel list.

# April 30th, 2021 - 4.9.2
## stream-chat-android-offline
### ✅ Added
- Added `ChatDomain::user`, a new property that provide the current user into a LiveData/StateFlow container

### ⚠️ Changed
- `ChatDomain::currentUser` has been warning-deprecated because it is an unsafe property that could be null, you should subscribe to `ChatDomain::user` instead

## stream-chat-android-ui-components
### 🐞 Fixed
- Fixed NPE on MessageInputViewModel when the it was initialized before the user was set

# April 29th, 2021 - 4.9.1
## stream-chat-android
### ⬆️ Improved
* Updated coil dependency to the latest version. This fixes problem with .heic, and .heif attachment metadata parsing.

## stream-chat-android-client
### 🐞 Fixed
- Optimized the number of `ChatClient::addDevice` API calls

### ⬆️ Improved
- Events received after the client closes the connection are rejected

## stream-chat-android-offline
### 🐞 Fixed
- Fixed offline reactions sync

### ✅ Added
- Added new versions with API based on kotlin `StateFlow` for the following classes:
  * `io.getstream.chat.android.offline.ChatDomain`
  * `io.getstream.chat.android.offline.channel.ChannelController`
  * `io.getstream.chat.android.offline.thread.ThreadController`
  * `io.getstream.chat.android.offline.querychannels.QueryChannelsController`

## stream-chat-android-ui-common
### 🐞 Fixed
- Fixed crash related to accessing `ChatDomain::currentUser` in `MessageListViewModel` before user is connected

## stream-chat-android-ui-components
### ⬆️ Improved
* Updated coil dependency to the latest version. This fixes problem with .heic, and .heif attachment metadata parsing.

### ✅ Added
Customization of icons in Attachment selection dialog
you can use:
- app:streamUiPictureAttachmentIcon
  Change the icon for the first item in the list of icons
- app:streamUiPictureAttachmentIconTint
  Change the tint color for icon of picture selection
- app:streamUiFileAttachmentIcon
  Change the icon for the second item in the list of icons
- app:streamUiFileAttachmentIconTint
  Change the tint color for icon of file selection
- app:streamUiCameraAttachmentIcon
  Change the icon for the third item in the list of icons
- app:streamUiCameraAttachmentIconTint
  Change the tint color for icon of camera selection
- Added support for error messages
- Added attrs to `MessageListView` that allow to customize error message text style:
  * `streamUiErrorMessageTextSize`
  * `streamUiErrorMessageTextColor`
  * `streamUiErrorMessageTextFont`
  * `streamUiErrorMessageTextFontAssets`
  * `streamUiErrorMessageTextStyle`

# April 21th, 2021 - 4.9.0
## Common changes for all artifacts
### ✅ Added
Added icon to show when channel is muted in ChannelListView.
It is possible to customize the color and the drawable of the icon.

## stream-chat-android
### 🐞 Fixed
- Fixed multiline messages which were displayed in a single line

### ❌ Removed
- Removed deprecated `MessageListView::setViewHolderFactory` method
- Removed deprecated `Chat` interface

## stream-chat-android-client
### 🐞 Fixed
- Fixed: local cached hidden channels stay hidden even though new message is received.
- Make `Flag::approvedAt` nullable
- Fixed error event parsing with new serialization implementation

### ✅ Added
- Added `ChatClient::updateChannelPartial` and `ChannelClient::updatePartial` methods for partial updates of channel data.

### ⚠️ Changed
- Deprecated `ChannelClient::unBanUser` method
- Deprecated `ChatClient::unBanUser` method
- Deprecated `ChatClient::unMuteChannel` method

### ❌ Removed
- Removed deprecated `ChatObservable` class and all its uses
- Removed deprecated `ChannelControler` interface

## stream-chat-android-offline
### ✅ Added
- Added the following use case functions to `ChatDomain` which are supposed to replace `ChatDomain.useCases` property:
  * `ChatDomain::replayEventsForActiveChannels` Adds the provided channel to the active channels and replays events for all active channels.
  * `ChatDomain::getChannelController` Returns a `ChannelController` for given cid.
  * `ChatDomain::watchChannel` Watches the given channel and returns a `ChannelController`.
  * `ChatDomain::queryChannels` Queries offline storage and the API for channels matching the filter. Returns a queryChannelsController.
  * `ChatDomain::getThread` Returns a thread controller for the given channel and message id.
  * `ChatDomain::loadOlderMessages` Loads older messages for the channel.
  * `ChatDomain::loadNewerMessages` Loads newer messages for the channel.
  * `ChatDomain::loadMessageById` Loads message for a given message id and channel id.
  * `ChatDomain::queryChannelsLoadMore` Load more channels for query.
  * `ChatDomain::threadLoadMore` Loads more messages for the specified thread.
  * `ChatDomain::createChannel` Creates a new channel.
  * `ChatDomain::sendMessage` Sends the message.
  * `ChatDomain::cancelMessage` Cancels the message of "ephemeral" type.
  * `ChatDomain::shuffleGiphy` Performs giphy shuffle operation.
  * `ChatDomain::sendGiphy` Sends selected giphy message to the channel.
  * `ChatDomain::editMessage` Edits the specified message.
  * `ChatDomain::deleteMessage` Deletes the specified message.
  * `ChatDomain::sendReaction` Sends the reaction.
  * `ChatDomain::deleteReaction` Deletes the specified reaction.
  * `ChatDomain::keystroke` It should be called whenever a user enters text into the message input.
  * `ChatDomain::stopTyping` It should be called when the user submits the text and finishes typing.
  * `ChatDomain::markRead` Marks all messages of the specified channel as read.
  * `ChatDomain::markAllRead` Marks all messages as read.
  * `ChatDomain::hideChannel` Hides the channel with the specified id.
  * `ChatDomain::showChannel` Shows a channel that was previously hidden.
  * `ChatDomain::leaveChannel` Leaves the channel with the specified id.
  * `ChatDomain::deleteChannel` Deletes the channel with the specified id.
  * `ChatDomain::setMessageForReply` Set the reply state for the channel.
  * `ChatDomain::downloadAttachment` Downloads the selected attachment to the "Download" folder in the public external storage directory.
  * `ChatDomain::searchUsersByName` Perform api request with a search string as autocomplete if in online state. Otherwise performs search by name in local database.
  * `ChatDomain::queryMembers` Query members of a channel.
- Added `ChatDomain::removeMembers` method
- Added `ChatDomain::createDistinctChannel` A use-case for creating a channel based on its members.
- Added `ChatDomain::removeMembers` method

### ⚠️ Changed
- Deprecated `ChatDomain.useCases`. It has `DeprecationLevel.Warning` and still can be used. However, it will be not available in the future, so please consider migrating to use `ChatDomain` use case functions instead.
- Deprecated `GetUnreadChannelCount`
- Deprecated `GetTotalUnreadCount`

## stream-chat-android-ui-common
### 🐞 Fixed
- Fixed compatibility with latest Dagger Hilt versions

## stream-chat-android-ui-components
### 🐞 Fixed
- Fixed not perfectly rounded avatars
- `MessageInputView::UserLookupHandler` is not overrided everytime that members livedata is updated
- Fixed doubled command prefix when the command contains user mention
- Fixed handling user mute state in default `MessageListViewOptions` dialog
- Fixed incorrect "last seen" text
- Fixed multiline messages which were displayed in a single line

### ⬆️ Improved
- Setting external SuggestionListView is no longer necessary to display suggestions popup
### ✅ Added
- Added `ChatUI.supportedReactions: SupportedReactions` property, also introduced `SupportedReactions`, and `ReactionDrawable` class.
  It allows defining a set of supported reactions by passing a `Map<String, ReactionDrawable>` in constructor. `ReactionDrawable` is a wrapping class holding two `Drawable` instances - for active and inactive reaction states.
- Added methods and attrs to `MessageListView` that allow to customize visibility of message options:
  * `MessageListView::setDeleteMessageConfirmationEnabled`
  * `MessageListView::setCopyMessageEnabled`
  * `MessageListView::setBlockUserEnabled`
  * `MessageListView::setMuteUserEnabled`
  * `MessageListView::setMessageFlagEnabled`
  * `MessageListView::setReactionsEnabled`
  * `MessageListView::setRepliesEnabled`
  * `MessageListView::setThreadsEnabled`
  * `MessageListView.streamUiFlagMessageOptionEnabled`
  * `MessageListView.streamUiMuteUserOptionEnabled`
  * `MessageListView.streamUiBlockUserOptionEnabled`
  * `MessageListView.streamUiCopyMessageActionEnabled`
- Added confirmation dialog for flagging message option:
  * Added `MessageListView::flagMessageConfirmationEnabled` attribute
- Added `MessageListView::setFlagMessageResultHandler` which allows to handle flag message result
- Added support for system messages
- Added attrs to `MessageListView` that allow to customize system message text style:
  * `streamUiSystemMessageTextSize`
  * `streamUiSystemMessageTextColor`
  * `streamUiSystemMessageTextFont`
  * `streamUiSystemMessageTextFontAssets`
  * `streamUiSystemMessageTextStyle`
- Added attrs to `MessageListView` that allow to customize message option text style:
  * `streamUiMessageOptionsTextSize`
  * `streamUiMessageOptionsTextColor`
  * `streamUiMessageOptionsTextFont`
  * `streamUiMessageOptionsTextFontAssets`
  * `streamUiMessageOptionsTextStyle`
- Added attrs to `MessageListView` that allow to customize user reactions title text style:
  * `streamUiUserReactionsTitleTextSize`
  * `streamUiUserReactionsTitleTextColor`
  * `streamUiUserReactionsTitleTextFont`
  * `streamUiUserReactionsTitleTextFontAssets`
  * `streamUiUserReactionsTitleTextStyle`
- Added attrs to `MessageListView` that allow to customize colors of message options background, user reactions card background, overlay dim color and warning actions color:
  * `streamUiMessageOptionBackgroundColor`
  * `streamUiUserReactionsBackgroundColor`
  * `streamUiOptionsOverlayDimColor`
  * `streamUiWarningActionsTintColor`
- Added `ChatUI.mimeTypeIconProvider: MimeTypeIconProvider` property which allows to customize file attachment icons.

### ⚠️ Changed
- Now the "block user" feature is disabled. We're planning to improve the feature later. Stay tuned!
- Changed gallery background to black in dark mode

# April 8th, 2021 - 4.8.1
## Common changes for all artifacts
### ⚠️ Changed
- We've cleaned up the transitive dependencies that our library exposes to its clients. If you were using other libraries implicitly through our SDK, you'll now have to depend on those libraries directly instead.

## stream-chat-android
### 🐞 Fixed
- Fix Attachment Gravity

### ✅ Added
- Provide AvatarView class

## stream-chat-android-offline
### 🐞 Fixed
- Fix Crash on some devices that are not able to create an Encrypted SharedPreferences
- Fixed the message read indicator in the message list
- Added missing `team` field to `ChannelEntity` and `ChannelData`

### ✅ Added
- Add `ChatDomain::removeMembers` method

## stream-chat-android-ui-common
### 🐞 Fixed
- Fixed getting files provided by content resolver.

### ⚠️ Changed
- Added theme to all activities all the SDK. You can override then in your project by redefining the styles:
- StreamUiAttachmentGalleryActivityStyle
- StreamUiAttachmentMediaActivityStyle
- StreamUiAttachmentActivityStyle

## stream-chat-android-ui-components
### 🐞 Fixed
- Fixed attr streamUiCopyMessageActionEnabled. From color to boolean.
- Now it is possible to change the color of `MessageListHeaderView` from the XML.
- Fixed the `MessageListView::setUserClickListener` method.
- Fixed bugs in handling empty states for `ChannelListView`. Deprecated manual methods for showing/hiding empty state changes.
- Fix `ChannelListHeaderView`'s title position when user avatar or action button is invisible
- Fix UI behaviour for in-progress file uploads
- Fix extension problems with file uploads when attachment names contain spaces
- Fix reaction bubbles which were shown behind message attachment views

### ✅ Added
- Now it is possible to change the back button of MessageListHeaderView using `app:streamUiMessageListHeaderBackButtonIcon`
- Now it is possible to inject `UserLookupHandler` into `MessageInputView` in order to implement custom users' mention lookup algorithm

# March 31th, 2021 - 4.8.0
## Common changes for all artifacts
### 🐞 Fixed
Group channels with 1<>1 behaviour the same way as group channels with many users
It is not possible to remove users from distinct channels anymore.
### ⬆️ Improved
it is now possible to configure the max lines of a link description. Just use
`app:streamUiLinkDescriptionMaxLines` when defining MessageListView

It is now possible to configure the max size of files and an alert is shown when
a files bigger than this is selected.
### ✅ Added
Configure enable/disable of replies using XML in `MessageListView`
Option `app:streamUiReactionsEnabled` in `MessageListView` to enable or disable reactions
It is possible now to configure the max size of the file upload using
`app:streamUiAttachmentMaxFileSizeMb`

## stream-chat-android
### 🐞 Fixed
- Fixed crash when sending GIF from Samsung keyboard

## stream-chat-android-client
### 🐞 Fixed
- Fixed parsing of `createdAt` property in `MessageDeletedEvent`

### ⬆️ Improved
- Postponed queries as run as non-blocking

### ✅ Added
- **Added a brand new serialization implementation, available as an opt-in API for now.** This can be enabled by making a `useNewSerialization(true)` call on the `ChatClient.Builder`.
  - This new implementation will be more performant and greatly improve type safety in the networking code of the SDK.
  - The old implementation remains the default for now, while we're making sure the new one is bug-free.
  - We recommend that you opt-in to the new implementation and test your app with it, so that you can report any issues early and we can get them fixed before a general rollout.
- Added `unflagMessage(messageId)` and `unflagUser(userId)` methods to `ChatClient`
- Added support for querying banned users - added `ChatClient::queryBannedUsers` and `ChannelClient::queryBannedUsers`
- Added `uploadsEnabled`, `urlEnrichmentEnabled`, `customEventsEnabled`, `pushNotificationsEnabled`, `messageRetention`, `automodBehavior` and `blocklistBehavior` fields to channel config

### ⚠️ Changed
- Renamed `ChannelId` property to `channelId` in both `ChannelDeletedEvent` and `NotificationChannelDeletedEvent`
- Deprecated `ChatClient::unMuteChannel`, the `ChatClient::unmuteChannel` method should be used instead
- Deprecated `ChatClient::unBanUser`, the `ChatClient::unbanUser` method should be used instead
- Deprecated `ChannelClient::unBanUser`, the `ChannelClient::unbanUser` method should be used instead
- Deprecated `ChannelController::unBanUser`, the `ChannelController::unbanUser` method should be used instead

## stream-chat-android-offline
### 🐞 Fixed
- Fixed an issue that didn't find the user when obtaining the list of messages
- Fix refreshing not messaging channels which don't contain current user as a member

## stream-chat-android-ui-common
### ⬆️ Improved
- Show AttachmentMediaActivity for video attachments

### ✅ Added
- `AvatarView.streamUiAvatarOnlineIndicatorColor` and `AvatarView.streamUiAvatarOnlineIndicatorBorderColor` attrs

## stream-chat-android-ui-components
### 🐞 Fixed
- Now replied messages are shown correctly with the replied part in message options
- `MessageListView::enterThreadListener` is properly notified when entering into a thread
- Fix initial controls state in `MessageInputView`
- Fix crashing when open attachments destination

### ⬆️ Improved
- Add support of non-image attachment types to the default attachment click listener.

### ✅ Added
- `MessageInputView` now uses the cursor `stream_ui_message_input_cursor.xml` instead of accent color. To change the cursor, override `stream_ui_message_input_cursor.xml`.
- Replacing `ChatUI` with new `io.getstream.chat.android.ui.ChatUI` implementation
- Added possibility to configure delete message option visibility using `streamUiDeleteMessageEnabled` attribute, and `MessageListView::setDeleteMessageEnabled` method
- Add `streamUiEditMessageEnabled` attribute to `MessageListView` and `MessageListView::setEditMessageEnabled` method to enable/disable the message editing feature
- Add `streamUiMentionsEnabled` attribute to `MessageInputView` and `MessageInputView::setMentionsEnabled` method to enable/disable mentions
- Add `streamUiThreadsEnabled` attribute to `MessageListView` and `MessageListView::setThreadsEnabled` method to enable/disable the thread replies feature
- Add `streamUiCommandsEnabled` attribute to `MessageInputView` and `MessageInputView::setCommandsEnabled` method to enable/disable commands
- Add `ChannelListItemPredicate` to our `channelListView` to allow filter `ChannelListItem` before they are rendered
- Open `AvatarBitmapFactory` class
- Add `ChatUI::avatarBitmapFactory` property to allow custom implementation of `AvatarBitmapFactory`
- Add `AvatarBitmapFactory::userBitmapKey` method to generate cache key for a given User
- Add `AvatarBitmapFactory::channelBitmapKey` method to generate cache key for a given Channel
- Add `StyleTransformer` class to allow application-wide style customizations
- Add the default font field to `TextStyle`
- Add new method `ChatFonts::setFont(textStyle: TextStyle, textView: TextView, defaultTypeface: Typeface)`
- Add attributes for `MessageListView` in order to customize styles of:
  - Mine message text
  - Theirs message text
  - User name text in footer of Message
  - Message date in footer of Message
  - Thread replies counter in footer of Message
  - Link title text
  - Link description text
  - Date separator text
  - Deleted message text and background
  - Reactions style in list view and in options view
  - Indicator icons in footer of Message
  - Unread count badge on scroll to bottom button
  - Message stroke width and color for mine and theirs types
    It is now possible to customize the following attributes for `ChannelListView`:
- `streamUiChannelOptionsIcon` - customize options icon
- `streamUiChannelDeleteIcon` - customize delete icon
- `streamUiChannelOptionsEnabled` - hide/show options icon
- `streamUiChannelDeleteEnabled` - hide/show delete button
- `streamUiSwipeEnabled` - enable/disable swipe action
- `streamUiBackgroundLayoutColor` - customize the color of "background layout"
- `streamUiChannelTitleTextSize` - customize channel name text size
- `streamUiChannelTitleTextColor` - customize channel name text color
- `streamUiChannelTitleTextFont` - customize channel name text font
- `streamUiChannelTitleFontAssets` - customize channel name font asset
- `streamUiChannelTitleTextStyle` - customize channel name text style (normal / bold / italic)
- `streamUiLastMessageTextSize` - customize last message text size
- `streamUiLastMessageTextColor` - customize last message text color
- `streamUiLastMessageTextFont` - customize last message text font
- `streamUiLastMessageFontAssets` - customize last message font asset
- `streamUiLastMessageTextStyle` - customize last message text style (normal / bold / italic)
- `streamUiLastMessageDateTextSize` - customize last message date text size
- `streamUiLastMessageDateTextColor` - customize last message date text color
- `streamUiLastMessageDateTextFont` - customize last message date text font
- `streamUiLastMessageDateFontAssets` - customize last message date font asset
- `streamUiLastMessageDateTextStyle` - customize last message date text style (normal / bold / italic)
- `streamUiIndicatorSentIcon` - customize drawable indicator for sent
- `streamUiIndicatorReadIcon` - customize drawable indicator for read
- `streamUiIndicatorPendingSyncIcon` - customize drawable indicator for pending sync
- `streamUiForegroundLayoutColor` - customize the color of "foreground layout"
- `streamUiUnreadMessageCounterBackgroundColor` - customize the color of message counter badge
- `streamUiUnreadMessageCounterTextSize` - customize message counter text size
- `streamUiUnreadMessageCounterTextColor` - customize message counter text color
- `streamUiUnreadMessageCounterTextFont` - customize message counter text font
- `streamUiUnreadMessageCounterFontAssets` - customize message counter font asset
- `streamUiUnreadMessageCounterTextStyle` - customize message counter text style (normal / bold / italic)
- Option `app:streamUiReactionsEnabled` in `MessageListView` to enable or disable reactions
- It is now possible to configure new fields in MessageInputView:
- `streamUiMessageInputTextStyle` - customize message input text style.
- `streamUiMessageInputFont` - customize message input text font.
- `streamUiMessageInputFontAssets` - customize message input text font assets.
- `streamUiMessageInputEditTextBackgroundDrawable` - customize message input EditText drawable.
- `streamUiMessageInputCustomCursorDrawable` - customize message input EditText cursor drawable.
- `streamUiCommandsTitleTextSize` - customize command title text size
- `streamUiCommandsTitleTextColor` - customize command title text color
- `streamUiCommandsTitleFontAssets` - customize command title text color
- `streamUiCommandsTitleTextColor` - customize command title font asset
- `streamUiCommandsTitleFont` - customize command title text font
- `streamUiCommandsTitleStyle` - customize command title text style
- `streamUiCommandsNameTextSize` - customize command name text size
- `streamUiCommandsNameTextColor` - customize command name text color
- `streamUiCommandsNameFontAssets` - customize command name text color
- `streamUiCommandsNameTextColor` - customize command name font asset
- `streamUiCommandsNameFont` - customize command name text font
- `streamUiCommandsNameStyle` - customize command name text style
- `streamUiCommandsDescriptionTextSize` - customize command description text size
- `streamUiCommandsDescriptionTextColor` - customize command description text color
- `streamUiCommandsDescriptionFontAssets` - customize command description text color
- `streamUiCommandsDescriptionTextColor` - customize command description font asset
- `streamUiCommandsDescriptionFont` - customize command description text font
- `streamUiCommandsDescriptionStyle` - customize command description text style
- `streamUiSuggestionBackgroundColor` - customize suggestion view background
- `streamUiMessageInputDividerBackgroundDrawable` - customize the background of divider of MessageInputView

### ⚠️ Changed
- Deprecated `ChatUI` class

# March 8th, 2021 - 4.7.0
## stream-chat-android-client
### ⚠️ Changed
- Refactored `FilterObject` class  - see the [migration guide](https://github.com/GetStream/stream-chat-android/wiki/Migration-guide:-FilterObject) for more info

## stream-chat-android-offline
### 🐞 Fixed
- Fixed refreshing channel list after removing member
- Fixed an issue that didn't find the user when obtaining the list of messages

### ⚠️ Changed
- Deprecated `ChatDomain::disconnect`, use disconnect on ChatClient instead, it will make the disconnection on ChatDomain too.
- Deprecated constructors for `ChatDomain.Builder` with the `User` type parameter, use constructor with `Context` and `ChatClient` instead.

## stream-chat-android-ui-common
### ⚠️ Changed
- Message options list changed colour for dark version. The colour is a little lighters
  now, what makes it easier to see.

## stream-chat-android-ui-components
### 🐞 Fixed
- Fixed some rare crashes when `MessageListView` was created without any attribute info present

### ⬆️ Improved
- Updated PhotoView to version 2.3.0

### ✅ Added
- Introduced `AttachmentViewFactory` as a factory for custom attachment views/custom link view
- Introduced `TextAndAttachmentsViewHolder` for any combination of attachment content and text

### ❌ Removed
- Deleted `OnlyFileAttachmentsViewHolder`, `OnlyMediaAttachmentsViewHolder`,
  `PlainTextWithMediaAttachmentsViewHolder` and `PlainTextWithFileAttachmentsViewHolder`

# Feb 22th, 2021 - 4.6.0
# New UI-Components Artifact
A new UI-Components artifact has been created with a new design of all our components.
This new artifact is available on MavenCentral and can imported by adding the following dependency:
```
implementation "io.getstream:stream-chat-android-ui-components:4.6.0"
```

## stream-chat-android
- Add `streamMessageActionButtonsTextSize`, `streamMessageActionButtonsTextColor`, `streamMessageActionButtonsTextFont`,
  `streamMessageActionButtonsTextFontAssets`, `streamMessageActionButtonsTextStyle`, `streamMessageActionButtonsIconTint`
  attributes to `MessageListView`
- Add `ChannelHeaderViewModel::resetThread` method and make `ChannelHeaderViewModel::setActiveThread` message parameter non-nullable
- Fix ReadIndicator state
- Using `MessageListView#setViewHolderFactory` is now an error - use `setMessageViewHolderFactory` instead
- Removed `MessageListItemAdapter#replaceEntities` - use `submitList` method instead
- Use proper color values on Dialog Theme
- Increase touchable area on the button to remove an attachment

## stream-chat-android-client
- Introduce ChatClient::setUserWithoutConnecting function
- Handle disconnect event during pending token state
- Remove unneeded user data when creating WS Connection
- Using `User#unreadCount` is now an error - use `totalUnreadCount` instead
- Using `ChannelController` is now an error - use `ChannelClient` instead
- Using `Pagination#get` is now an error - use `toString` instead
- Using the old event APIs is now an error - see the [migration guide](https://github.com/GetStream/stream-chat-android/wiki/Migration-guide:-ChatObserver-and-events()-APIs) for more info
- Using `ChatClient#flag` is now an error - use `flagUser` instead

## stream-chat-android-offline
- Introduce `PushMessageSyncHandler` class

- Add UseCase for querying members (`chatDomain.useCases.queryMembers(..., ...).execute()`).
  - If we're online, it executes a remote call through the ChatClient
  - If we're offline, it pulls members from the database for the given channel
- Mark the `SendMessageWithAttachmentsImpl` use case an error

## stream-chat-android-ui-common
- Fix `CaptureMediaContract` chooser on Android API 21
- Using `ChatUI(client, domain, context)` now an error - use simpler constructor instead
- Using the `Chat` interface now an error - use `ChatUI` instead

# Feb 15th, 2021 - 4.5.5
## Common changes for all artifacts
- Updated project dependencies
  - Kotlin 1.4.30
  - Stable AndroidX releases: LiveData 2.3.0, Activity 1.2.0, Fragment 1.3.0
  - For the full list of dependency version changes, see [this PR](https://github.com/GetStream/stream-chat-android/pull/1383)

## stream-chat-android
- Add `streamInputAttachmentsMenuBackground` and `streamInputSuggestionsBackground` attributes to `MessageInputView`
- Add `streamMessageActionButtonsBackground` attributes to `MessageListView`

## stream-chat-android-client
- Remove unused `reason` and `timeout` parameters from `ChannelClient::unBanUser` method

# Feb 11th, 2021 - 4.5.4
## stream-chat-android
- Fix `streamLastMessageDateUnreadTextColor` attribute not being used in ChannelListView
- Fix `streamChannelsItemSeparatorDrawable` attribute not being parsed

## stream-chat-android-client
- Fix `ConcurrentModificationException` on our `NetworkStateProvider`

# Feb 5th, 2021 - 4.5.3
## stream-chat-android
-. `ChatUtils::devToken` is not accessible anymore, it has been moved to `ChatClient::devToken`

## stream-chat-android-client
- **setUser deprecation**
  - The `setUser`, `setGuestUser`, and `setAnonymousUser` methods on `ChatClient` are now deprecated.
  - Prefer to use the `connectUser` (`connectGuestUser`, `connectAnonymousUser`) methods instead, which return `Call` objects.
  - If you want the same async behaviour as with the old methods, use `client.setUser(user, token).enqueue { /* Handle result */ }`.
- Add support for typing events in threads:
  - Add `parentId` to `TypingStartEvent` and `TypingStopEvent`
  - Add `parentId` to ``ChannelClient::keystroke` and `ChannelClient::stopTyping`
- `ChatClient::sendFile` and `ChatClient::sendImage` each now have just one definition with `ProgressCallback` as an optional parameter. These methods both return `Call<String>`, allowing for sync/async execution, and error handling. The old overloads that were asynchronous and returned no value/error have been removed.
- `FileUploader::sendFile` and `FileUploader::sendImages` variations with `ProgressCallback` are no longer async with no return type. Now they are synchronous with `String?` as return type

## stream-chat-android-offline
- Add support for typing events in threads:
  - Add `parentId` to `Keystroke` and `StopTyping` use cases

## stream-chat-android-ui-common
- Add a new `isMessageRead` flag to the `MessageListItem.MessageItem` class, which indicates
  that a particular message is read by other members in this channel.
- Add handling threads typing in `MessageInputViewModel`

# Jan 31th, 2021 - 4.5.2
## stream-chat-android-client
- Use proper data on `ChatClient::reconnectSocket` to reconnect normal/anonymous user
- Add `enforceUnique` parameter to `ChatClient::sendReaction` and `ChannelClient::sendReaction` methods .
  If reaction is sent with `enforceUnique` set to true, new reaction will replace all reactions the user has on this message.
- Add suspending `setUserAndAwait` extension for `ChatClient`
- Replace chat event listener Kotlin functions with ChatEventListener functional interface in order to promote
  a better integration experience for Java clients. Old methods that use the Kotlin function have been deprecated.
  Deprecated interfaces, such as ChannelController, have not been updated. ChannelClient, which inherits from ChannelController
  for the sake of backwards compatibility, has been updated.

## stream-chat-android-offline
- Add `enforceUnique` parameter to `SendReaction` use case. If reaction is sent with `enforceUnique` set to true,
  new reaction will replace all reactions the user has on this message.
- Fix updating `Message::ownReactions` and `Message:latestReactions` after sending or deleting reaction - add missing `userId` to `Reaction`
- Fix Load Thread Replies process

## stream-chat-android-ui-common
- Add a new `isThreadMode` flag to the `MessageListItem.MessageItem` class.
  It shows is a message item should be shown as part of thread mode in chat.
- Add possibility to set `DateSeparatorHandler` via `MessageListViewModel::setDateSeparatorHandler`
  and `MessageListViewModel::setThreadDateSeparatorHandler` which determines when to add date separator between messages
- Add `MessageListViewModel.Event.ReplyAttachment`, `MessageListViewModel.Event.DownloadAttachment`, `MessageListViewModel.Event.ShowMessage`,
  and `MessageListViewModel.Event.RemoveAttachment` classes.
- Deprecate `MessageListViewModel.Event.AttachmentDownload`

# Jan 18th, 2021 - 4.5.1
## stream-chat-android
- Fix `MessageListItemViewHolder::bind` behavior
- Improve connection/reconnection with normal/anonymous user

## stream-chat-android-client
- Create `ChatClient::getMessagesWithAttachments` to filter message with attachments
- Create `ChannelClient::getMessagesWithAttachments` to filter message with attachments
- Add support for pinned messages:
  - Add `pinMessage` and `unpinMessage` methods `ChatClient` and `ChannelClient`
  - Add `Channel::pinnedMessages` property
  - Add `Message:pinned`, `Message::pinnedAt`, `Message::pinExpires`, and `Message:pinnedBy` properties

# Jan 7th, 2021 - 4.5.0
## stream-chat-android
- Now depends explicitly on AndroidX Fragment (fixes a potential crash with result handling)
- Update AndroidX dependencies: Activity 1.2.0-rc01 and Fragment 1.3.0-rc01

## stream-chat-android-client
- Add filtering non image attachments in ChatClient::getImageAttachments
- Add a `channel` property to `notification.message_new` events
- Fix deleting channel error
- 🚨 Breaking change: ChatClient::unmuteUser, ChatClient::unmuteCurrentUser,
  ChannelClient::unmuteUser, and ChannelClient::unmuteCurrentUser now return Unit instead of Mute

## stream-chat-android-offline
- Add LeaveChannel use case
- Add ChannelData::memberCount
- Add DeleteChannel use case
- Improve loading state querying channels
- Improve loading state querying messages

# Dec 18th, 2020 - 4.4.9

## stream-chat-android-client
- improved event recovery behaviour

## stream-chat-android-offline
- improved event recovery behaviour
- fixed the chatDomain.Builder boolean usage between userPresence and recoveryEnabled

# Dec 18th, 2020 - 4.4.8
## stream-chat-android
- Add filtering `shadowed` messages when computing last channel message
- Add filtering `draft` channels
- Add `DateFormatter::formatTime` method to format only time of a date
- Fix `ChatUtils::devToken` method

## stream-chat-android-client
- Improve `banUser` and `unBanUser` methods - make `reason` and `timeout` parameter nullable
- Add support for shadow ban - add `shadowBanUser` and `removeShadowBan` methods to `ChatClient` and `ChannelClient`
- Add `shadowBanned` property to `Member` class
- Add `ChatClient::getImageAttachments` method to obtain image attachments from a channel
- Add `ChatClient::getFileAttachments` method to obtain file attachments from a channel
- Add `ChannelClient::getImageAttachments` method to obtain image attachments from a channel
- Add `ChannelClient::getFileAttachments` method to obtain file attachments from a channel

## stream-chat-android-offline
- Add filtering `shadowed` messages
- Add new usecase `LoadMessageById` to fetch message by id with offset older and newer messages
- Watch Channel if there was previous error

## stream-chat-android-ui-common
- Add `messageId` arg to `MessageListViewModel`'s constructor allowing to load message by id and messages around it

# Dec 14th, 2020 - 4.4.7
## Common changes for all artifacts
- Updated to Kotlin 1.4.21
- For Java clients only: deprecated the `Call.enqueue(Function1)` method, please use `Call.enqueue(Callback)` instead

## stream-chat-android
- Add new attrs to `MessageListView`: `streamDeleteMessageActionEnabled`, `streamEditMessageActionEnabled`
- Improve Channel List Diff
- Add new attrs to `MessageInputView`: `streamInputScrollbarEnabled`, `streamInputScrollbarFadingEnabled`
- Add API for setting custom message date formatter in MessageListView via `setMessageDateFormatter(DateFormatter)`
  - 24 vs 12 hr controlled by user's System settings.

## stream-chat-android-client
- Add `ChatClient::isValidRemoteMessage` method to know if a RemoteMessage is valid for Stream

## stream-chat-android-offline
- Add updating `channelData` after receiving `ChannelUpdatedByUserEvent`
- Fix crash when a push notification arrives from other provider different than Stream

# Dic 4th, 2020 - 4.4.6

## stream-chat-android
- Use custom `StreamFileProvider` instead of androidx `FileProvider` to avoid conflicts
- Add `ChatClient::setGuestUser` method to login as a guest user
- Make `MessageListItemViewHolder` public and open, to allow customization by overriding the `bind` method

## stream-chat-android-offline
- Centralize how channels are stored locally

# Nov 24th, 2020 - 4.4.5
## Common changes for all artifacts
- Stream SDks has been uploaded to MavenCentral and the GroupID has changed to `io.getstream`.

## stream-chat-android
- New artifact name: `io.getstream:stream-chat-android:STREAM_VERSION`

## stream-chat-android-client
- It's no longer required to wait for `setUser` to finish before querying channels
- `ChatClient::setUser` method allows be called without network connection and will retry to connect when network connection is available
- New artifact name: `io.getstream:stream-chat-android-client:STREAM_VERSION`
- Show date of the last message into channels list when data comes from offline storage
- Show text of the last message into channels list when data comes from offline storage
- Accept Invite Message is now optional, if null value is sent, no message will be sent to the rest of members about this action

## stream-chat-android-offline
- Fix bug when channels with newer messages don't go to the first position in the list
- Fix Offline usage of `ChatDomain`
- New artifact name: `io.getstream:stream-chat-android-offline:STREAM_VERSION`
- Provide the last message when data is load from offline storage

# Nov 24th, 2020 - 4.4.4
This version is a rollback to 4.4.2, The previous release (4.4.3) was not valid due to a problem with the build flow.
We are going to release 4.4.5 with the features introduced by 4.4.3 as soon as the build is back working

# Nov 20th, 2020 - 4.4.3
## stream-chat-android-client
- It's no longer required to wait for `setUser` to finish before querying channels
- `ChatClient::setUser` method allows be called without network connection and will retry to connect when network connection is available

## stream-chat-android-offline
- Fix bug when channels with newer messages don't go to the first position in the list
- Fix Offline usage of `ChatDomain`

# Nov 13th, 2020 - 4.4.2

## stream-chat-android
- Remove `ChatClient` and `ChatDomain` as `ChatUI`'s dependencies
- Replace Glide with Coil - SDK doesn't depend on Glide anymore.
- Remove `BaseStyle` class and extract its properties into `AvatarStyle` and `ReadStateStyle`.
  - Use composition with `AvatarStyle` and `ReadStateStyle` instead of inheriting from `BaseStyle`.
  - Convert to kotlin: `ReadStateView`, `MessageListViewStyle`
- Add `streamShowSendAlsoToChannelCheckbox` attr to `MessageInputView` controlling visibility of "send also to channel" checkbox
- The sample app no longer uses Koin for dependency injection
- Add `streamCopyMessageActionEnabled`, `streamFlagMessageActionEnabled`, and `streamStartThreadMessageActionEnabled` attrs to `MessageListView`
- Validate message text length in MessageInputView.
  - Add property `MessageInputView.maxMessageLength: Int` and show warning once the char limit is exceeded
  - Expose `MessageInputViewModel.maxMessageLength: Int` informing about text length limit of the Channel

## stream-chat-android-client
- Deprecate `User::unreadCount` property, replace with `User::totalUnreadCount`
- Added MarkAllReadEvent
- Fix UpdateUsers call

## stream-chat-android-offline
- Update `totalUnreadCount` when user is connected
- Update `channelUnreadCount` when user is connected
- Fix bug when channels could be shown without names
- Added support for marking all channels as read for the current user.
  - Can be accessed via `ChatDomain`'s use cases (`chatDomain.useCases.markAllRead()...`).
- Fix bug when local channels could be sorted not properly
- Typing events can be all tracked with `ChatDomain.typingUpdates`

# Nov 4th, 2020 - 4.4.1
## Common changes for all artifacts
- Updated dependencies to latest versions (AGP 4.1, OkHttp 4.9, Coroutines 1.3.9, ExoPlayer 2.12.1, etc.)
  - See [PR #757](https://github.com/GetStream/stream-chat-android/pull/757) for full list of version updates
- Revamped `Call` implementations
  - The `Call2` type has been removed, the libraries now all use the same `Call` instead for all APIs
  - `Call` now guarantees callbacks to happen on the main thread
  - Coroutine users can now `await()` a `Call` easily with a provided extension

## stream-chat-android
- Add empty state views to channel list view and message list view components
- Allow setting custom empty state views
- Add loading view to message list view
- Allow setting custom loading view
- Add load more threshold for `MessageListView` and `streamLoadMoreThreshold` attribute
- Fix handling of the `streamShowReadState` attribute on `MessageListView`
- Add `streamShowDeliveredState` XML attribute to `MessageListView`
- Add "loading more" indicator to the `MessageListView`
- Messages in ChannelController were split in messages - New messages and oldMessages for messages coming from the history.

## stream-chat-android-client
- Fix guest user authentication
- Changed API of QuerySort class. You have to specify for what model it is being used.
- Rename `ChannelController` to `ChannelClient`. Deprecate `ChannelController`.
- Replace `ChannelController` subscribe related extension functions with corresponding `ChannelClient` functions
- Move `ChannelClient` extension functions to `io.getstream.chat.android.client.channel` package

## stream-chat-android-offline
- Add GetChannelController use cases which allows to get ChannelController for Channel
- Fix not storing channels when run channels fetching after connection recovery.
- Fix read state getting stuck in unread state

# Oct 26th, 2020 - 4.4.0
## stream-chat-android
- Create custom login screen in sample app
- Bump Coil to 1.0.0
- Add message sending/sent indicators in `MessageListView`
- Add possibility to replace default FileUploader
- Fixes a race condition where client.getCurrentUser() was set too late
- Support for hiding channels
- Makes the number of channels return configurable by adding the limit param to ChannelsViewModelFactory
- Add message sending/sent indicators in `MessageListView`
- Provide ChannelViewModelFactory and ChannelsViewModelFactory by the library to simplify setup
- Fixes for https://github.com/GetStream/stream-chat-android/issues/698 and https://github.com/GetStream/stream-chat-android/issues/723
- Don't show read state for the current user

## stream-chat-android-client
- Fix ConcurrentModificationException in `ChatEventsObservable`
- Add possibility to replace default FileUploader
- Fix anonymous user authentication
- Fix fetching color value from TypedArray

## stream-chat-android-offline
- Channel list now correctly updates when you send a new message while offline. This fixes https://github.com/GetStream/stream-chat-android/issues/698
- Channels now stay sorted based on the QuerySort order (previous behaviour was to sort them once)
- New messages now default to type "regular" or type "ephemeral" if they start with a /
- Improved error logging on sendMessage & sendReaction
- Fixed a race condition that in rare circumstances could cause the channel list to show stale (offline) data
- Fixed a bug with channel.hidden not working correctly
- Fixed crash with absence of user in the UserMap

# Oct 19th, 2020 - 4.3.1-beta-2 (stream-chat-android)
- Allow setting custom `NotificationHandler` in `Chat.Builder`
- Fix unresponsive attachment upload buttons
- Removed many internal implementation classes and methods from the SDK's public API
- Fix sending GIFs from keyboard
- Fix unresponsive attachment upload buttons
- Fix method to obtain initials from user to be shown into the avatar
- Fix method to obtain initials from channel to be shown into the avatar
- Allow setting `ChatLoggerHandler` and `ChatLogLevel` in `Chat.Builder`

# Oct 16th, 2020 - 4.3.1-beta-1 (stream-chat-android)
- Significant performance improvements
- Fix a crash related to behaviour changes in 1.3.0-alpha08 of the AndroidX Fragment library
- Replace Glide with Coil in AttachmentViewHolderMedia (Fix GIFs loading issues)
- `MessageListView.BubbleHelper`'s methods now have nullability annotations, and use primitive `boolean` values as parameters
- Update Offline Support to the [last version](https://github.com/GetStream/stream-chat-android-livedata/releases/tag/0.8.6)

# Oct 16th, 2020 - 0.8.6 (stream-chat-android-offline)
- Improve sync data validation in ChatDomain.Builder
- Removed many internal implementation classes and methods from the SDK's public API
- Significant performance improvements to offline storage
- Default message limit for the queryChannels use case changed from 10 to 1. This is a more sensible default for the channel list view of most chat apps
- Fix QuerySort
- Update client to 1.16.8: See changes: https://github.com/GetStream/stream-chat-android-client/releases/tag/1.16.8

# 1.16.8 - Fri 16th of Oct 2020 (stream-chat-android-client)
- Add `lastUpdated` property to `Channel`

# Oct 14th, 2020 - 4.3.0-beta-6 (stream-chat-android)
- Update to Kotlin 1.4.10
- Fix Typing view behavior
- Fix NPE asking for `Attachment::type`
- Fix ChatDomain initialization issue
- Limit max lines displayed in link previews (5 lines by default, customizable via `streamAttachmentPreviewMaxLines` attribute on `MessageListView`)
- Update Offline Support to the [last version](. See changes: )https://github.com/GetStream/stream-chat-android-livedata/releases/tag/0.8.5)

# 1.16.7 - Wed 14th of Oct 2020 (stream-chat-android-client)
- Removed many internal implementation classes and methods from the SDK's public API
- Improved nullability, restricted many generic type parameters to be non-nullable (set `Any` as their upper bound)
- Use AttachmentsHelper to validate imageUrl instead of just url.

# Oct 14th, 2020 - 0.8.5 (stream-chat-android-offline)
- Use `createdLocallyAt` and `updatedLocallyAt` properties in ChannelController and ThreadController
- Update attachments of message with an old image url, if it's still valid.
- Set attachment fields even if the file upload fails
- Fix NPE while ChatEvent was handled
- Improved nullability, restricted some generic type parameters to be non-nullable (set `Any` as their upper bound)
- Fix method to store date of the last message received into a channel
- Update client to 1.16.7: See changes: https://github.com/GetStream/stream-chat-android-client/releases/tag/1.16.7

# Oct 9th, 2020 - 4.3.0-beta-5 (stream-chat-android)
- Improve selecting non-media attachments
- Fix showing attachments captured with camera
- Add setting type and file size when creating AttachmentMetaData from file
- Remove FileAttachmentListAdapter and methods related to opening files chooser
- Replace isMedia flag with getting type from attachment if possible
- Update ExoPlayer dependency to version [2.12.0](https://github.com/google/ExoPlayer/blob/release-v2/RELEASENOTES.md#2120-2020-09-11)

# 1.16.6 - Fri 9th of Oct 2020 (stream-chat-android-client)
- Add `createdLocallyAt` and `updatedLocallyAt` properties to `Message` type
- Add AttachmentsHelper with hasValidUrl method

# Oct 7th, 2020 - 4.3.0-beta-4 (stream-chat-android)
- For Java clients, the `bindView` methods used to bind a ViewModel and its UI component together are now available with friendlier syntax.
- Calls such as `MessageListViewModelBindingKt.bindView(...);` should be replaced with calls like `MessageListViewModelBinding.bind(...);`
- The `ChannelListViewModelBindingKt` class has been renamed to `ChannelsViewModelBinding`, to match the name of the ViewModel it's associated with.
- Update client to the latest version. See changes: https://github.com/GetStream/stream-chat-android-client/releases/tag/1.16.5
- Update Stream Livedata to the last version. See changes: https://github.com/GetStream/stream-chat-android-livedata/releases/tag/0.8.4

# Oct 7th, 2020 - 0.8.4 (stream-chat-android-offline)
- Update client to 1.16.5: See changes: https://github.com/GetStream/stream-chat-android-client/releases/tag/1.16.5

# 1.16.5 - Wed 7th of Oct 2020 (stream-chat-android-client)
- Add autocomplete filter
- Add @JvmOverloads to QueryUsersRequest constructor
- Improve java interop of `TokenManager`

# Oct 5th, 2020 - 0.8.3 (stream-chat-android-offline)
- Improved message attachment handling. Message is now first added to local storage and the attachment is uploaded afterwards.
- Editing messages now works while offline
- Deprecate SendMessageWithAttachments in favor of SendMessage while specifying attachment.upload
- Fix a bug that caused messages not to load if member limit wasn't specified
- Fix a crash related to reaction data structure
- Fix a bug where network errors (temporary ones) are detected as permanent errors

# 1.16.4 - Mon 5th of Oct 2020 (stream-chat-android-client)
- Add `attachment.upload` and `attachment.uploadState` fields for livedata upload status. These fields are currently unused if you only use the low level client.

# Oct 2nd, 2020 - 4.3.0-beta-3 (stream-chat-android)
- Removed several parameters of `BaseAttachmentViewHolder#bind`, `Context` is now available as a property instead, others should be passed in through the `AttachmentViewHolderFactory` as constructor parameters
- Moved `BaseAttachmentViewHolder` to a new package
- Fix setting read state when user's last read equals message created date
- Skip setting user's read status if last read message is his own
- Make MessageListItem properties abstract
- Change default query sort to "last_updated"
- Fixed attachments logic. Save previously attached files when add more.
- Fixed the bug when it was unable to select new files when you have already attached something.
- Moved `MessageInputView` class to a new package.
- Update Stream Livedata to the last version. See changes: https://github.com/GetStream/stream-chat-android-livedata/releases/tag/0.8.2

# Oct 2nd, 2020 - 0.8.2 (stream-chat-android-offline)
- Request members by default when querying channels

# Sep 30th, 2020 - 4.3.0-beta-2 (stream-chat-android)
- Removed several parameters of `BaseMessageListItemViewHolder#bind`, `Context` is now available as a property instead, others should be passed in through the `MessageViewHolderFactory` as constructor parameters
- Attachment customization methods moved from `MessageViewHolderFactory` to a separate `AttachmentViewHolderFactory` class
- Removed `position` parameter from `MessageClickListener`
- Moved `BaseMessageListItemViewHolder` to a new package
- Update client to the latest version. See changes: https://github.com/GetStream/stream-chat-android-client/releases/tag/1.16.1
- Update Stream Livedata to the last version. See changes: https://github.com/GetStream/stream-chat-android-livedata/releases/tag/0.8.1

# Sep 30th, 2020 - 0.8.1 (stream-chat-android-offline)
- Handle the new `ChannelUpdatedByUserEvent`
- Update client to 1.16.1: See changes: https://github.com/GetStream/stream-chat-android-client/releases/tag/1.16.1
- Improve online status handling
- Replace posting an empty channels map when the channels query wasn't run online and offline storage is empty with error

# 1.16.2 - Wed 30 Sep 2020 (stream-chat-android-client)
- Add `ChatClient::enableSlowMode` method to enable slow mode
- Add `ChatClient::disableSlowMode` method to disable slow mode
- Add `ChannelController::enableSlowMode` method to enable slow mode
- Add `ChannelController::disableSlowMode` method to disable slow mode
- Add `Channel::cooldown` property to know how configured `cooldown` time for the channel
- Fix FirebaseMessageParserImpl.verifyPayload() logic
- Fix notification display condition
- Fix Socket connection issues

# 1.16.1 - Wed 25 Sep 2020 (stream-chat-android-client)
- Remove `User` field on `ChannelUpdatedEvent`
- Add new chat event type -> `ChannelUpdatedByUserEvent`
- Add `ChatNotificationHandler::getFirebaseInstanceId` method to provide a custom `FirebaseInstanceId`
- Add `NotificationConfig::useProvidedFirebaseInstance` conf

# Sep 23rd, 2020 - 4.3.0-beta-1 (stream-chat-android)
- Update livedata/client to latest version. See changes: https://github.com/GetStream/stream-chat-android-client/releases/tag/1.16.0

# 1.16.0 - Wed 23 Sep 2020 (stream-chat-android-client)
- Removed message.channel, this is a backwards incompatible change
- Ensure that message.cid is always available

The SDK was providing message.cid and message.channel in some cases, but not always.
Code that relied on those fields being populated caused bugs in production.

If you were relying on message.channel it's likely that you were running into bugs.
We recommend using one of these alternatives:

- message.cid if you just need a reference to the channel
- the channel object provided by client.queryChannel(s) if you need the full channel data
- channelController.channelData livedata object provided by the livedata package (automatically updated if channel data changes)
- channelController.toChannel() function provided by the livedata package

# Sep 23rd, 2020 - 0.8.0 (stream-chat-android-offline)
- Update client to 1.16.0: See changes: https://github.com/GetStream/stream-chat-android-client/releases/tag/1.16.0

# Sep 23rd, 2020 - 0.7.7 (stream-chat-android-offline)
- Fix crash when map channels DB entity to Channel
- Add posting empty channels map when queryChannels fails either offline and online which prevents infinite loader

# 1.15.6 - Wed 23 Sep 2020 (stream-chat-android-client)
- Convert ChatError to plain class. Changes in ChatLogger interface.
- Update events fields related to read status - remove "unread_messages" field and add "unread_channels" to NewMessageEvent, NotificationMarkReadEvent, and NotificationMessageNewEvent
- Mark ChatEvents containing the user property by the UserEvent interface.
- Simplified the event handling APIs, deprecated `ChatObservable`. See [the migration guide](https://github.com/GetStream/stream-chat-android-client/wiki/Migrating-from-the-old-event-subscription-APIs) for details on how to easily adopt the new APIs.

# Sep 23rd, 2020 - 4.2.11-beta-13 (stream-chat-android)
- Adjust ChatSocketListener to new events(NewMessageEvent, NotificationMarkReadEvent, NotificationMessageNewEvent) properties.
- Fix "load more channels"
- Update client to the latest version. See changes: https://github.com/GetStream/stream-chat-android-client/releases/tag/1.15.6
- Update Stream Livedata to the last version. See changes: https://github.com/GetStream/stream-chat-android-livedata/releases/tag/0.7.7

# Sep 18th, 2020 - 4.2.11-beta-12 (stream-chat-android)
- Implement Giphy actions handler
- Fix .gif preview rendering on message list
- Fix thread shown issue after sending message to a channel
- Remove border related attributes from MessageInputView. Add close button background attribute to MessageInputView.
- Improve setting user in sample app
- Add updating message read state after loading first messages
- Wrap Attachment into AttachmentListItem for use in adapter
- Properly show the message date
- Revamp MessageListView adapter customization, introduce ListenerContainer to handle all ViewHolder listeners
- Fix default filters on `ChannelsViewModelImpl`
- Update client to the latest version. See changes: https://github.com/GetStream/stream-chat-android-client/releases/tag/1.15.5
- Update Stream Livedata to the last version. See changes: https://github.com/GetStream/stream-chat-android-livedata/releases/tag/0.7.6

# Sep 18th, 2020 - 0.7.6 (stream-chat-android-offline)
- Store needed users in DB
- Stop trying to execute background sync in case ChatDomain.offlineEnabled is set to false
- Fix Socket Connection/Reconnection
- Update client to the latest version. See changes: https://github.com/GetStream/stream-chat-android-client/releases/tag/1.15.5

# 1.15.5 - Fri 18 Sep 2020 (stream-chat-android-client)
- Fix Socket Connection/Reconnection

# Sep 15th, 2020 - 0.7.5 (stream-chat-android-offline)
- Fix offline support for adding and removing reactions
- Fix crash when creating a channel while channel.createdBy is not set

# Sep 14th, 2020 - 0.7.4 (stream-chat-android-offline)
- Remove duplicates of new channels
- Improve tests
- Remove some message's properties that are not used anymore GetStream/stream-chat-android-client#69
- Update client to the latest version. See changes: https://github.com/GetStream/stream-chat-android-client/releases/tag/1.15.4

# 1.15.4 - Fri 11 Sep 2020 (stream-chat-android-client)
- Fix Socket Disconnection
- Remove useless message's properties (isStartDay, isYesterday, isToday, date, time and commandInfo)
- Forbid setting new user when previous one wasn't disconnected

# Sep 8th, 2020 - 0.7.3 (stream-chat-android-offline)
- Add usecase to send Giphy command
- Add usecase to shuffle a Gif on Giphy command message
- Add usecase to cancel Giphy Command
- Update client to the latest version. See changes: https://github.com/GetStream/stream-chat-android-client/releases/tag/1.15.3

# 1.15.3 - Tue 7 Sep 2020 (stream-chat-android-client)
- Add send action operation to ChannelController
- Fix serialized file names of SendActionRequest
- Fix `ConnectedEvent` parse process

# Sep 4th, 2020 - 4.2.11-beta-11 (stream-chat-android)
- Fix uploading files and capturing images on Android >= 10
- Fix `AvatarView`: Render lastActiveUsers avatars when channel image is not present

# 1.15.2 - Tue 1 Sep 2020 (stream-chat-android-client)
- `ChannelResponse.watchers` is an array of User now
- `Watcher` model has been removed, `User` model should be used instead
- `QueryChannelsRequet` has a new field called `memberLimit` to limit the number of members received per channel

# Aug 28th, 2020 - 4.2.11-beta-9 (stream-chat-android)
- Update event structure
- Update client to the latest version. See changes: https://github.com/GetStream/stream-chat-android-client/releases/tag/1.15.1
- Update Stream Livedata to the last version. See changes: https://github.com/GetStream/stream-chat-android-livedata/releases/tag/0.7.2

# 1.15.1 - Thu 28 Aug 2020 (stream-chat-android-client)
- New MapAdapter that omit key that contains null values or emptyMaps
- Null-Check over Watchers response

## Aug 23th, 2020 - 4.2.11-beta-8 (stream-chat-android)
- Fix Upload Files
- Update RecyclerView Lib
- Update Notification Customization

# Aug 28th, 2020 - 0.7.2 (stream-chat-android-offline)
- Update client to the latest version. See changes: https://github.com/GetStream/stream-chat-android-client/releases/tag/1.15.1

# Aug 28th, 2020 - 0.7.1 (stream-chat-android-offline)
- Keep order when retry to send a message
- Fix message sync logic and message sending success event emitting
- Update client to the latest version. See changes: https://github.com/GetStream/stream-chat-android-client/releases/tag/1.15.0

# Aug 20th, 2020 - 0.7.0 (stream-chat-android-offline)
- Update to version 0.7.0

# 1.15.0 - Thu 20 Aug 2020 (stream-chat-android-client)
- Refactor ChatEvents Structure

# 1.14.0 - Thu 20 Aug 2020 (stream-chat-android-client)
- Decouple cloud messages handler logic from configuration data
- Fix createChannel methods

# 1.13.3 - Tue 18 Aug 2020 (stream-chat-android-client)
- Set message as optional when updating a channel

# 1.13.2 - Fri 14 Aug 2020 (stream-chat-android-client)
- Reduce TLS Latency

# 1.13.1 - Fri 7 Aug 2020 (stream-chat-android-client)
- Fix DateParser

## Aug 5th, 2020 - 4.2.11-beta-7 (stream-chat-android)
- Update Stream Livedata to the last version. See changes: https://github.com/GetStream/stream-chat-android-livedata/releases/tag/0.6.9
- Fix channel name validation in CreateChannelViewModel
- Add `ChannelsView.setViewHolderFactory(factory: ChannelViewHolderFactory)` function
- Fix Fresco initialization
- Fix method to add/remove reaction

# Aug 3nd, 2020 - 0.6.9 (stream-chat-android-offline)
- Fix `QuerySort`

# 1.13.0 - Tue 28 Jul 2020 (stream-chat-android-client)
- Add `Client.flagUser()` method to flag an User
- Add `Client.flagMessage()` method to flag a Message
- Deprecated method `Client.flag()` because was a bit confusing, you should use `client.flagUser()` instead

# 1.12.3 - Mon 27 Jul 2020 (stream-chat-android-client)
- Fix NPE on TokenManagerImpl
- Upgrade Kotlin to version 1.3.72
- Add Kotlin Proguard Rules

# Jul 20th, 2020 - 0.6.8 (stream-chat-android-offline)
- Fix `NotificationAddedToChannelEvent` event handling

# 1.12.2 - Fri 17 Jul 2020 (stream-chat-android-client)
- Add customer proguard rules

# 1.12.1 - Wed 15 Jul 2020 (stream-chat-android-client)
- Add customer proguard rules

## Jul 13th, 2020 - 4.2.11-beta-6 (stream-chat-android)
- Update client to the latest version. See changes: https://github.com/GetStream/stream-chat-android-client/releases/tag/1.10.0
- Update Stream Livedata to the last version. See changes: https://github.com/GetStream/stream-chat-android-livedata/releases/tag/0.6.7
- Refactor ChannelHeaderView
- Refactor MesageInputView
- Refactor Permission Checker Behavior
- Refactor MessageListVIew
- Fix Send Attachment Behavior
- Fix "Take Picture/Record Video" Behavior
- Add option to show empty view when there are no channels
- Add option to send a message to a thread
- Allow to switch user / logout

# 1.12.0 - Mon 06 Jul 2020 (stream-chat-android-client)
- Add mute and unmute methods to channel controller

# 1.11.0 - Mon 06 Jul 2020 (stream-chat-android-client)
- Fix message mentioned users

# Jul 3nd, 2020 - 0.6.7 (stream-chat-android-offline)
- Update client to the latest version. See changes: https://github.com/GetStream/stream-chat-android-client/releases/tag/1.10.0
- Implement Thread Behavior

# 1.10.0 - Wed 29 June 2020 (stream-chat-android-client)
- Add mute and unmute channels
- Add `notification.channel_mutes_updated` socket even handling
- Add user.channelMutes field
- Improve error logging
- Add invalid date format handling (channel.config dates might be invalid)

# 1.9.3 - Wed 29 June 2020 (stream-chat-android-client)
- Add raw socket events logging. See with tag `Chat:Events`

# Jun 24th, 2020 - 0.6.6 (stream-chat-android-offline)
- Update client to the latest version. See changes: https://github.com/GetStream/stream-chat-android-client/releases/tag/1.9.2

# 1.9.2 - Wed 24 June 2020 (stream-chat-android-client)
- Add `show_in_channel` attribute to `Message` entity

# 1.9.1 - Mue 23 June 2020 (stream-chat-android-client)
- Fix multithreaded date parsing

# 1.9.0 - Mon 22 June 2020 (stream-chat-android-client)
- Fix search message request body
  🚨 Breaking change:
- client.searchMessages signature has been changed: query removed, added channel filter

# 1.8.1 - Thu 18 June 2020 (stream-chat-android-client)
- Fix UTC date for sync endpoint
- Fix inhered events parsing
- Fix custom url setter of ChatClient.Builder

# Jun 16th, 2020 - 0.6.5 (stream-chat-android-offline)
- Fixed crash caused by `NotificationMarkReadEvent.user` value being sent null.
- Solution: using the current user which was set to the ChatDomain instead of relying on event's data.

# 1.8.0 - Thu 12 June 2020 (stream-chat-android-client)
- Add sync api call

# Jun 12th, 2020 - 0.6.4 (stream-chat-android-offline)
- Add attachment.type when upload a file or image

# 1.7.0 - Thu 12 June 2020 (stream-chat-android-client)
- Add query members call

# Jun 11th, 2020 - 0.6.3 (stream-chat-android-offline)
- Create a new UseCase to send messages with attachments

# Jun 11th, 2020 - 0.6.2 (stream-chat-android-offline)
- Update client to the latest version. See changes: https://github.com/GetStream/stream-chat-android-client/releases/tag/1.6.1

# 1.6.1 - Thu 11 June 2020 (stream-chat-android-client)
- Add MimeType on sendFile and sendImage methods

# 1.6.0 - Mon 8 June 2020 (stream-chat-android-client)
- Add translations api call and update message with `i18n` field. Helper `Message` extensions functions are added.

## Jun 4th, 2020 - 4.2.11-beta-5 (stream-chat-android)
- Update livedata dependency to fix crash when NotificationMarkReadEvent received
- Add mavenLocal() repository

## Jun 4th, 2020 - 4.2.11-beta-4 (stream-chat-android)
- Fix crash when command (`/`) is typed.

## Jun 3rd, 2020 - 4.2.11-beta (stream-chat-android)
- Fix `AvatarView` crash when the view is not attached

# 1.5.4 - Wed 3 June 2020 (stream-chat-android-client)
- Add optional `userId` parameter to `Channel.getUnreadMessagesCount` to filter out unread messages for the user

# 1.5.3 - Wed 3 June 2020 (stream-chat-android-client)
- Fix switching users issue: `disconnect` and `setUser` resulted in wrong user connection

# 1.5.2 - Tue 2 June 2020 (stream-chat-android-client)
- Fix `ConcurrentModificationException` on multithread access to socket listeners

# May 30th, 2020 - 0.6.1 (stream-chat-android-offline)
- Use the new low level client syntax for creating a channel with members
- Fallback to a default channel config if the real channel config isn't available yet. This fixes GetStream/stream-chat-android#486

# May 27th, 2020 - 0.6.0 (stream-chat-android-offline)
- Update client to the latest version: https://github.com/GetStream/stream-chat-android-client/releases/tag/1.5.0

# 1.5.1 - Wed 27 May 2020 (stream-chat-android-client)
- Add filter contains with any value

# May 26th, 2020 - 0.5.2 (stream-chat-android-offline)
- Test cases for notification removed from channel had the wrong data structure. This caused a crash when this event was triggered.

# 1.5.0 - Mon 26 May 2020 (stream-chat-android-client)
🚨 Breaking change:
- Add new constructor field to `Channel`: `team`
- Add new constructor field to `User`: `teams`

✅ Other changes:
- Add `Filter.contains`

# 1.4.17 - Mon 26 May 2020 (stream-chat-android-client)
- Fix loop on client.create
- Fix crash when backend sends first event without me

# May 25th, 2020 - 0.5.1 (stream-chat-android-offline)
- Update client to the latest version. See changes: https://github.com/GetStream/stream-chat-android-client/releases/tag/1.4.16

# 1.4.16 - Mon 25 May 2020 (stream-chat-android-client)
Breaking change:
- `Command` fields are mandatory and marked as non-nullable

# May 24th, 2020 - 0.5.0 (stream-chat-android-offline)
Livedata now supports all events exposed by the chat API. The 3 new events are:
- Channel truncated
- Notification channel truncated
- Channel Deleted
  This release also improves how new channels are created.

# May 23rd, 2020 - 0.4.8 (stream-chat-android-offline)
- NotificationMessageNew doesn't specify event.message.cid, this was causing issues with offline storage. The test suite has been updated and the issue is now resolved. Also see: GetStream/stream-chat-android#490

# May 23rd, 2020 - 0.4.7 (stream-chat-android-offline)
- Fixed NPE on MemberRemoved event GetStream/stream-chat-android#476
- Updates low level client to fix GetStream/stream-chat-android#492

# 1.4.15 - Fri 22 May 2020 (stream-chat-android-client)
- Add events: `ChannelTruncated`, `NotificationChannelTruncated`, `NotificationChannelDeleted`

# 1.4.13 - Fri 22 May 2020 (stream-chat-android-client)
🚨 Breaking change:
- Fields `role` and `isInvited` of ``Member` fields optional

# 1.4.12 - Fri 22 May 2020 (stream-chat-android-client)
🚨 Breaking change:
- `Member` model is cleaned up from non existing fields

# May 20th, 2020 - 0.4.6 (stream-chat-android-offline)
- Update client to the latest version. See changes: https://github.com/GetStream/stream-chat-android-client/releases/tag/1.4.11

# 1.4.11 - Tue 19 May 2020 (stream-chat-android-client)
🚨 Breaking change:
- `markRead` of ``ChatClient` and `ChannelController` return `Unit` instead of `ChatEvent`

✅ Other changes:
- Fix null fields which are not marked as nullable

# 1.4.10 - Tue 19 May 2020 (stream-chat-android-client)
- Fix add member invalid api key

# 1.4.9 - Mon 18 May 2020 (stream-chat-android-client)
🚨 Breaking change:
- `markRead` of ``ChatClient` and `ChannelController` return `Unit` instead of `ChatEvent`

✅ Other changes:
- Fix `ChannelController.markRead`: was marking read all channels instead of current one
- `ChatClient.markRead` accepts optional `messageId`

# 1.4.8 - Mon 18 May 2020 (stream-chat-android-client)
- Add handling invalid event payload

# May 16th, 2020 - 0.4.5 (stream-chat-android-offline)
- Improved handling of unread counts. Fixes GetStream/stream-chat-android#475

# May 16th, 2020 - 0.4.4 (stream-chat-android-offline)
- GetStream/stream-chat-android#476

## May 15th, 2020 - 4.2.10-beta (stream-chat-android)
- Update to the latest livedata: 0.6.1

# May 15th, 2020 - 0.4.3 (stream-chat-android-offline)
- Resolves this ticket: GetStream/stream-chat-android#479

## May 29th, 2020 - 4.2.9-beta-3 (stream-chat-android)
- Fix AttachmentViewHolder crash when user sends message with plain/no-media url

## May 15th, 2020 - 4.2.9-beta-2 (stream-chat-android)
- Update to the latest livedata: 0.6.0

## May 15th, 2020 - 4.2.8-beta-1 (stream-chat-android)
- Update to the latest livedata: 0.4.6

## May 15th, 2020 - 4.2.6 (stream-chat-android)
- Fix Avatar crash if channel/user initials are empty

# 1.4.7 - Tue 14 May 2020 (stream-chat-android-client)
- Add more channel creation signatures to `Client` and `ChannelController`

# 1.4.6 - Tue 14 May 2020 (stream-chat-android-client)
- Move channel out of message constructor

## May 13th, 2020 - 4.2.5 (stream-chat-android)
- Create new `AvatarView`
- Glide Redirect issues resolved
- Bugfix release for livedata, updated to 0.4.2

# May 13th, 2020 - 0.4.2 (stream-chat-android-offline)
-NotificationAddedToChannelEvent cid parsing didn't work correctly. This has been fixed in 0.4.2

# May 13th, 2020 - 0.4.1 (stream-chat-android-offline)
- There was an issue with the 0.4.0 and the data structure for NotificationMarkRead

# May 13th, 2020 - 0.4.0 (stream-chat-android-offline)
## Features:
- Massive improvement to javadoc/dokka
- Support for user ban events. Exposed via chatDomain.banned
- Muted users are available via chatDomain.muted
- Support for notificationMarkRead, invite and removed from channel events
- Support for deleting channels
- Support for silent messages
- Creating channels with both members and additional data works now
- User presence is enabled

##Bugfixes:
- No longer denormalizing channelData.lastMessageAt
- Fixed an issue with channel event handling and the usage of channel.id vs channel.cid
- Changed channelData.createdBy from lateinit to a regular field

##Other:
- Moved from Travis to Github actions

# 1.4.5 - Tue 12 May 2020 (stream-chat-android-client)
- add message.silent field
- add extension properties `name` and `image` to `Channel` and `User`

## March 11th, 2020 - 3.6.5 (stream-chat-android)
- Fix reaction score parser casting exception

# May 8th, 2020 - 0.3.4 (stream-chat-android-offline)
- added support for muting users
- store the current user in offline storage
- performance tests
- removed launcher icons from lib
- forward compatibility with new event sync endpoint
- support for reaction scores

# 1.4.3 - Thu 7 May 2020 (stream-chat-android-client)
- fix type erasure of parsed collections: `LinkedTreeMap`, but not `List<Reaction>`

# 1.4.2 - Mon 4 May 2020 (stream-chat-android-client)
- add `reactionScores` to `Message`
- fix null write crash of CustomObject nullable field
- fix extraData duplicated fields

# May 2nd, 2020 - 0.3.1 (stream-chat-android-offline)
- Make the channel unread counts easily accessible via channel.unreadCount
- Support for muting users
- Detection for permanent vs temporary errors (which helps improve retry logic)
- Bugfix: Fixes edge cases where recovery flow runs before the existing API calls complete

# 1.4.0 - Fri 1 May 2020 (stream-chat-android-client)
- fix `QueryChannelRequest` when `withMessages/withMembers` is called, but messages were not returned
- add `unreadMessages` to `ChannelUserRead`. Add extension for channel to count total unread messages: `channel.getUnreadMessagesCount()`

# 1.3.0 - Wed 30 Apr 2020 (stream-chat-android-client)
🚨 Breaking changes:
- `TokenProvider` signature enforces async execution
- make socket related classes internal

✅ Other changes
- fix endlessly hanging request in case setUser is not called
- fix expired token case on socket connection
- fix client crash if TokenProvider throws an exception

# Apr 29th, 2020 - 0.3.0 (stream-chat-android-offline)
- Handle edge cases where events are received out of order
- KTlint, travis and coverage reporting
- Interfaces for use cases and controllers for easier testing
- Channel data to isolate channel data vs rest of channel state
- Java version of code examples
- Handle edge cases for channels with more than 100 members
- Test coverage on mark read
- Bugfix queryChannelsController returning duplicate channels
- Support for hiding and showing channels
- Full offline pagination support (including the difference between GTE and GT filters)

# 1.2.2 - Wed 29 Apr 2020 (stream-chat-android-client)
🚨 Breaking changes:
- fields of models are moved to constructors: `io.getstream.chat.android.client.models`
- field of Device `push_provider` renamed to `pushProvider` and moved to constructor

✅ Other changes
- added local error codes with descriptions: `io.getstream.chat.android.client.errors.ChatErrorCode`
- fix uncaught java.lang.ExceptionInInitializerError while parsing custom object

# Apr 22nd, 2020 - 0.2.1 (stream-chat-android-offline)
- Better handling for missing cids

# Apr 22nd, 2020 - 0.2.0 (stream-chat-android-offline)
- Test suite > 100 tests
- Sample app (stream-chat-android) works
- Full offline sync for channels, messages and reactions
- Easy to use livedata objects for building your own UI

# Apr 22nd, 2020 - 0.1.0 (stream-chat-android-offline)
- First Release

## March 3rd, 2020 - 3.6.5 (stream-chat-android)
- Fix crash on sending Google gif

## March 3rd, 2020 - 3.6.4 (stream-chat-android)
- Update default endpoint: from `chat-us-east-1.stream-io-api.com` to `chat-us-east-staging.stream-io-api.com`
- update target api level to 29
- Fixed media playback error on api 29 devices
- Added score field to reaction model

## January 28th, 2020 - 3.6.3 (stream-chat-android)
- ViewModel & ViewHolder classes now use protected instead of private variables to allow customization via subclassing
- ChannelViewHolderFactory is now easier to customize
- Added ChannelViewHolder.messageInputText for 2 way data binding
- Documentation improvements
- Fix problem with wrong scroll position

## January 10th, 2020 - 3.6.2 (stream-chat-android)
- Enable multiline edit text
- Fix deprecated getColumnIndexOrThrow for 29 Api Level

## January 7th, 2020 - 3.6.1 (stream-chat-android)
- Add navigation components with handler to override default behaviour

## Breaking changes:
###
- `OpenCameraViewListener` is replaced with CameraDestination

## January 6th, 2020 - 3.6.0 (stream-chat-android)
- Add `MessageSendListener` interface for sending Message
- Update `README` about Customizing MessageInputView
- Client support for anonymous and guest users
- Client support initialization with Configurator
- Support auto capitalization for keyboard
- Add `NotificationManager` with customization opportunity
- Update `UpdateChannelRequest` for reserved fields
- renamed `MoreActionDialog` to `MessageMoreActionDialog`
- Add `StreamLoggerHandler` interface for custom logging client data
- Add logging customization ability
- fix markdown for mention if there is no space at prefix @
- fix Edit Attachment behavior
- add support for channel.hide with clear history + events
- Fix crash in AttachmentActivity and AttachmentDocumentActivity crash when app is killed in background
- Add utility method StreamChat.isConnected()

#### Breaking changes:

##### Channel hide request
- `Channel:hide` signature has changed: `HideChannelRequest` must be specified as first parameter
- `Client:hideChannel` signature has changed: `HideChannelRequest` must be specified as second parameter
- `ChannelListViewModel:hideChannel` signature has changed: `HideChannelRequest` must be specified as second parameter

##### How to upgrade
To keep the same behavior pass `new HideChannelRequest()` as request parameter to match with the new signature.

## December 9th, 2019 - 3.5.0 (stream-chat-android)
- Fix set typeFace without custom font
- Fix channel.watch (data payload was not sent)
- Fix API 23 compatiblity
- Add Attachment Border Color attrs
- Add Message Link Text Color attrs
- Add custom api endpoint config to sample app and SDK

## November 28th, 2019 - 3.4.1 (stream-chat-android)
- Fix Giphy buttons alignments
- Add Giphy error cases handling
- Update http related issues documentation


## November 28th, 2019 - 3.4.0 (stream-chat-android)
- Custom font fot the whole SDK
- Custom font per TextView
- Ignore sample app release unit tests, keep debug tests
- Added AttachmentBackgroundColorMine/Theirs
- Fix Edit/Delete thread parent message
- Replace fadein/fadeout animation of parent/current thread with default RecyclerView animation

## November 5th, 2019 - 3.3.0 (stream-chat-android)
- Fix Concurrent modification when removing member from channel
- Fix automention input issue
- Fix Sent message progress infinite
- Fix channel delete event handling in ChannelList view model
- Fix attachment duplicated issue when message edit
- Add File Upload 2.0
- Add editMessage function in Channel View Model
- Fix JSON encoding always omits null fields
- Sample app: add version header, release version signing
- Add Message Username and Date attrs


## November 5th, 2019 - 3.2.1 (stream-chat-android)
- Fixed transparency issues with user profile images on older devices
- Better channel header title for channels without a name
- Fixed read count difference between own and other users' messages
- Fixed Video length preview
- Catch error body parsing errors
- Do not show commands list UI when all commands are disabled
- Renamed `MessageInputClient` to `MessageInputController`
- Added Large file(20MB) check for uploading file
- Added streamUserNameShow and streamMessageDateShow in `MessageListViewStyle`
- Fixed channel header title position issue when Last Active is hidden


## October 25th, 2019 - 3.2.0 (stream-chat-android)
- Added event interceptors to `ChannelListViewModel`

## October 24th, 2019 - 3.1.0 (stream-chat-android)
- Add channel to list when the user is added
- Add `onUserDisconnected` event
- Make sure channel list view model is cleared when the user disconnects
- Fix bug with `setUser` when user data is not correctly URI encoded
- Add debug/info logging
- Add Attrs for DateSeparator

## Oct 23th, 2019 - 3.0.2 (stream-chat-android)
- Fix NPE with restore from background and null users

## Oct 22th, 2019 - 3.0.1 (stream-chat-android)
- Fix NPE with empty channel lists

## Oct 21th, 2019 - 3.0.0 (stream-chat-android)
- Added support for message search `client.searchMessages`
- Better support for query user options
- Update channel update signature
- Fix disconnection NPE
- Minor bugfixes
- Remove file/image support
- Expose members and watchers pagination options for query channel

#### Breaking changes
- `Channel.update` signature has changed

## Oct 16th, 2019 - 2.3.0 (stream-chat-android)
- Added support for `getReactions` endpoint
- Calls to `ChannelListViewModel#setChannelFilter` will reload the list of channels if necessary
- Added support for `channel.stopWatching()`
- Improved error message for uploading large files
- Remove error messages after you send a message (similar behaviour to Slack)
- Fixed slash command support on threads
- Improved newline handling
- Improved thread display
- Expose ban information for current user (`User#getBanned`)
- Bugfix on attachment size
- Added support for accepting and rejecting channel invites
- Expose current user LiveData with `StreamChat.getCurrentUser()`

## Oct 14th, 2019 - 2.2.1 (stream-chat-android)
- Renamed `FileSendResponse` to `UploadFileResponse`
- Renamed `SendFileCallback` to `UploadFileCallback`
- Removed `SendMessageRequest`
- Updated `sendMessage` and `updateMessage` from `Client`
- Added devToken function for setUser of Client
- Added a callback as an optional last argument for setUser functions
- Added ClientState which stores users, current user, unreadCount and the current user's mutes
- Added notification.mutes_updated event
- Add support for add/remove channel members
- Expose channel unread messages counts for any user in the channel

## Oct 9, 2019 - 2.2.0 (stream-chat-android)
- Limit message input height to 7 rows
- Fixed thread safety issues on Client.java
- Fixed serialization of custom fields for message/user/channel and attachment types
- Added support for distinct channels
- Added support to Channel hide/show
- Improved client error reporting (we now return a parsed error response when available)
- General improvements to Message Input View
- Added ReactionViewClickListener
- Added support for banning and unbanning users
- Added support for deleting a channel
- Add support for switching users via `client.disconnect` and `client.setUser`
- Add `reload` method to `ChannelListViewModel`
- Bugfix: hides attachment drawer after deny permission
- Add support for update channel endpoint
- Add PermissionRequestListener for Permission Request

## September 28, 2019 - 2.1.0 (stream-chat-android)
- Improved support for regenerating expired tokens

#### Breaking changes:
- `MessageInputView#progressCapturedMedia(int requestCode, int resultCode, Intent data)` renamed into `captureMedia(int requestCode, int resultCode, Intent data)`
- `binding.messageInput.permissionResult(requestCode, permissions, grantResults)` in `onRequestPermissionsResult(requestCode, permissions, grantResults) of `ChannelActivity`

## September 28, 2019 - 2.0.1 (stream-chat-android)
- Fix channel list ordering when a channel is added directly from Android
- Better Proguard support

## September 26, 2019 - 2.0.0 (stream-chat-android)
- Simplify random access to channels
- Channel query and watch methods now work the same as they do on all other SDKs

#### Breaking changes:
- `channel.query` does not watch the channel anymore, to retrieve channel state and watch use `channel.watch`
- `client.getChannelByCID` is now private, use one of the `client.channel` methods to get the same (no null checks needed)<|MERGE_RESOLUTION|>--- conflicted
+++ resolved
@@ -3,11 +3,8 @@
 ### 🐞 Fixed
 
 ### ⬆️ Improved
-<<<<<<< HEAD
+- Upgraded Kotlin version to 1.5.30
 - Make our SDK compile-friendly with TargetSDK 31
-=======
-- Upgraded Kotlin version to 1.5.30
->>>>>>> 30594db3
 
 ### ✅ Added
 
