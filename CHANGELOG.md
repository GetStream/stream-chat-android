# UNRELEASED CHANGELOG
## Common changes for all artifacts
### 🐞 Fixed

### ⬆️ Improved

### ✅ Added

### ⚠️ Changed

### ❌ Removed

## stream-chat-android-client
### 🐞 Fixed

### ⬆️ Improved

### ✅ Added

### ⚠️ Changed

### ❌ Removed

## stream-chat-android-offline
### 🐞 Fixed

### ⬆️ Improved

### ✅ Added

### ⚠️ Changed

### ❌ Removed

## stream-chat-android-state
### 🐞 Fixed

### ⬆️ Improved

### ✅ Added

### ⚠️ Changed

### ❌ Removed

## stream-chat-android-ui-common
### 🐞 Fixed

### ⬆️ Improved

### ✅ Added

### ⚠️ Changed

### ❌ Removed

## stream-chat-android-ui-components
### 🐞 Fixed
- Fixed image scaling when width is bigger than height. [#4659](https://github.com/GetStream/stream-chat-android/pull/4659)

### ⬆️ Improved

### ✅ Added
<<<<<<< HEAD
- Added a feature flag to `ChatUI` called `showThreadSeparatorInEmptyThread`. You can use this to enable a thread separator if the thread is empty. [#4629](https://github.com/GetStream/stream-chat-android/pull/4629)
- Added the `messageLimit` parameter to MessageListViewModel and MessageListViewModelFactory. [#4634](https://github.com/GetStream/stream-chat-android/pull/4634)
- Added the method `showModeratedMessageDialog()` to `MessageListView`. It is used to display a dialog when long clicking on a message that has failed a moderation check. [#4645](https://github.com/GetStream/stream-chat-android/pull/4645)
=======
>>>>>>> 7b277a71

### ⚠️ Changed

### ❌ Removed

## stream-chat-android-compose
### 🐞 Fixed
- Fixed Compose Previews for ChatTheme and other minor components like `MessageText`. [#4672](https://github.com/GetStream/stream-chat-android/pull/4672)

### ⬆️ Improved

### ✅ Added

### ⚠️ Changed
- Added `currentUser` as a parameter to `MessageContent` and `MessageText`. These are non-optional, but nullable, parameters that define the behavior and looks of these components. [#4672](https://github.com/GetStream/stream-chat-android/pull/4672)
- Similarly, added `currentUser` as a parameter to `QuotedMessage`, `QuotedMessageContent` and `QuotedMessageText`.

### ❌ Removed
The following items are breaking changes, since it was very important to improve/fix the behavior. The items described were used to expose customizable permission handlers which can be reused. However, this API is experimental and breaking for Previews, so we chose to go down a different path.
- Removed PermissionHandler and its API. [#4672](https://github.com/GetStream/stream-chat-android/pull/4672)
- Removed DownloadPermissionHandler. [#4672](https://github.com/GetStream/stream-chat-android/pull/4672)
- Removed StreamPermissionHandlers. [#4672](https://github.com/GetStream/stream-chat-android/pull/4672)
- Removed `permissionHandlers` parameter from `ChatTheme`, this should make it easier to preview components within Android Studio. [#4672](https://github.com/GetStream/stream-chat-android/pull/4672)

## stream-chat-android-markdown-transformer
### 🐞 Fixed

### ⬆️ Improved

### ✅ Added

### ⚠️ Changed

### ❌ Removed

## stream-chat-android-pushprovider-firebase
### 🐞 Fixed

### ⬆️ Improved

### ✅ Added

### ⚠️ Changed

### ❌ Removed

## stream-chat-android-pushprovider-huawei
### 🐞 Fixed

### ⬆️ Improved

### ✅ Added

### ⚠️ Changed

### ❌ Removed

## stream-chat-android-pushprovider-xiaomi
### 🐞 Fixed

### ⬆️ Improved

### ✅ Added

### ⚠️ Changed

### ❌ Removed

# January 31st, 2023 - 5.12.0
## stream-chat-android-client
### ⬆️ Improved
- Added offline plugin integration to the `ChatCliet.getMessage()` method. If you use the offline plugin, any message fetched using this method will be stored inside the database upon successful completion of the API call. [#4623](https://github.com/GetStream/stream-chat-android/pull/4623)

## stream-chat-android-offline
### ✅ Added
- Added the `GetMessageListener` interface used to perform actions as side effects when the `ChatCliet.getMessage()` method is used to fetch a single message from the backend. [#4623](https://github.com/GetStream/stream-chat-android/pull/4623)

## stream-chat-android-ui-common
### ⬆️ Improved
- `MessageComposerController` will now query the server for a list of channel members if the input contains a mention symbol (@) and no user name matching the expression after the symbol @ was found in the local state containing a list of channel members. [#4647](https://github.com/GetStream/stream-chat-android/pull/4647)

## stream-chat-android-ui-components
### ⬆️ Improved
- The default implementation of `MessageInputView` will now query channel members from the server if a mention lookup fails to find the matching channel member using the data available in the local state. [#4647](https://github.com/GetStream/stream-chat-android/pull/4647)

### ✅ Added
- Added a feature flag to `ChatUI` called `showThreadSeparatorInEmptyThread`. You can use this to enable a thread separator if the thread is empty. [#4629](https://github.com/GetStream/stream-chat-android/pull/4629)
- Added the `messageLimit` parameter to MessageListViewModel and MessageListViewModelFactory. [#4634](https://github.com/GetStream/stream-chat-android/pull/4634)
- Added lambda parameter `queryMembersOnline` to `DefaultUserLookupHandler`. The lambda parameter is used internally by `DefaultUserLookupHandler.handleUserLookup()` when no matches could be found inside the list of users contained by `DefaultUserLookupHandler.users`. It should be used to query members from the server and return the results. [#4647](https://github.com/GetStream/stream-chat-android/pull/4647)
- Added the feature flag boolean `navigateToThreadViaNotification` to `MessageListViewModel` and `MessageListViewModelFactory`. If it is set to true and a thread message has been received via push notification, clicking on the notification will make the SDK automatically navigate to the thread. If set to false, the SDK will always navigate to the channel containing the thread without navigating to the thread itself. [#4612](https://github.com/GetStream/stream-chat-android/pull/4612)

## stream-chat-android-compose
### ✅ Added
- Added the parameter `messageId: String?` to `MessageListViewModel` and `MessageListViewModelFactory`. If `navigateToThreadViaNotification` is set to true (see the changelog entry below), it will enable navigating to threads upon clicking a push notification triggered by a thread message. [#4612](https://github.com/GetStream/stream-chat-android/pull/4612)
- Added the feature flag boolean `navigateToThreadViaNotification: Boolean` to `MessageListViewModel` and `MessageListViewModelFactory`. If it is set to true and a thread message has been received via push notification, clicking on the notification will make the SDK automatically navigate to the thread. If set to false, the SDK will always navigate to the channel containing the thread without navigating to the thread itself. [#4612](https://github.com/GetStream/stream-chat-android/pull/4612)

# December 22nd, 2022 - 5.11.10
## stream-chat-android-offline
### 🐞 Fixed
- Allowed downloading `Attachment`s with missing `title` and `name` properties by ensuring a fallback name is present. Please note that the properties should be populated, this is only used to guard against edge cases. [#4599](https://github.com/GetStream/stream-chat-android/pull/4599)

# December 5th, 2022 - 5.11.9
## stream-chat-android-ui-common
### ✅ Added
- Exposed a way to allow you to include the current user avatar in the Channel avatar [#4561](https://github.com/GetStream/stream-chat-android/pull/4561)

# November 23th, 2022 - 5.11.8
## stream-chat-android-client
### ⬆️ Improved
- Return an error when invoking `ChatClient::disconnect` without a connected user. [#4494](https://github.com/GetStream/stream-chat-android/pull/4494)

## stream-chat-android-offline
### 🐞 Fixed
- Fixed `IllegalArgumentException` when uploading attachments fails. [#4487](https://github.com/GetStream/stream-chat-android/pull/4487)
- Fixed returning `ChannelsStateData.OfflineNoResults` from `QueryChannelsState::channelsStateData` when API call is still in progress. [#4496](https://github.com/GetStream/stream-chat-android/pull/4496)
- Fixed returning an empty map from `QueryChannelsState::channels` when API call is still in progress. [#4496](https://github.com/GetStream/stream-chat-android/pull/4496)

## stream-chat-android-ui-components
### ✅ Added
- Added the `streamUiShowReactionsForUnsentMessages` attribute to `MessageListView` that allows to show/hide the edit reactions bubble for unsent messages on the options overlay. [#4449](https://github.com/GetStream/stream-chat-android/pull/4449)

### 🐞 Fixed
- Fixed empty placeholder blinking on `ChannelListView` when loading channels. [#4496](https://github.com/GetStream/stream-chat-android/pull/4496)

## stream-chat-android-compose
### 🐞 Fixed
- Fixed empty placeholder blinking on `ChannelList` when loading channels. [#4496](https://github.com/GetStream/stream-chat-android/pull/4496)

# November 18th, 2022 - 5.11.7
## stream-chat-android-client
### ⬆️ Improved
- Improved logs for sending message with attachments. [#4448](https://github.com/GetStream/stream-chat-android/pull/4448)

### ⚠️ Changed
- Changed default worker's constraints from `NetworkType.NOT_ROAMING` to `NetworkType.CONNECTED`. [#4448](https://github.com/GetStream/stream-chat-android/pull/4448)

# November 16th, 2022 - 5.11.6
## stream-chat-android-client
### 🐞 Fixed
- Fixed the race condition when connecting the user just after receiving a push notification when the application is killed. [#4429](https://github.com/GetStream/stream-chat-android/pull/4429)

# November 15th, 2022 - 5.11.5
## stream-chat-android-client
### 🐞 Fixed
- Fixing postponing api calls to avoid showing empty screen in the wrong moment. [#4344](https://github.com/GetStream/stream-chat-android/pull/4344)

### ✅ Added
- Added `thumbUrl` field to the return type of the `FileUploader::sendImage` method, so that clients are able to return image thumb URL when implementing their custom `FileUploader`. [#4423](https://github.com/GetStream/stream-chat-android/pull/4423)

## stream-chat-android-ui-components
### 🐞 Fixed
- Fixed an edge case in which deleting an attachment using the attachment gallery would not delete it given the message was freshly uploaded.  [#4349](https://github.com/GetStream/stream-chat-android/pull/4349)
- When a user uploads image attachments in a message that contains links, the link attachments are no longer displayed inside the attachment gallery along with the image attachments. [#4399](https://github.com/GetStream/stream-chat-android/pull/4399)

## stream-chat-android-compose
### ⬆️ Improved
- When a user uploads image attachments in a message that contains links, the link attachments are no longer displayed inside the attachment gallery along with the image attachments. [#4399](https://github.com/GetStream/stream-chat-android/pull/4399)

# November 3th, 2022 - 5.11.4
## stream-chat-android-compose
### ✅ Added
- Added `ownMessageQuotedBackground`, `otherMessageQuotedBackground`, `ownMessageQuotedText` and `otherMessageQuotedText` options to `StreamColors`, to make it possible to customize the appearance of quoted messages via `ChatTheme`. [#4335](https://github.com/GetStream/stream-chat-android/pull/4335)

## stream-chat-android-pushprovider-firebase
### 🐞 Fixed
- Fix multi-bundle feature when using Firebase as Push Provider. [#4341](https://github.com/GetStream/stream-chat-android/pull/4341)

# October 31th, 2022 - 5.11.3
## stream-chat-android-client
### 🐞 Fixed
- Fixed `OutOfMemoryException` in `HttpLoggingInterceptor` when sending big attachments. [#4314](https://github.com/GetStream/stream-chat-android/pull/4314)

# October 17th, 2022 - 5.11.2
## stream-chat-android-ui-components
### 🐞 Fixed
- Fixed displaying messages with failed image attachments. [#4234](https://github.com/GetStream/stream-chat-android/pull/4234)
- Fixes problem when alligning reactions ballon for custom ViewHolders in message options dialog. [#4248](https://github.com/GetStream/stream-chat-android/pull/4248)

### ⬆️ Improved
- Improved asking for `WRITE_EXTERNAL_STORAGE` permission. The permission won't be requested starting from Android Q unless legacy external storage is requested. [#4219](https://github.com/GetStream/stream-chat-android/pull/4219)
- When `ChatClient.disconnect` is called, only remove the device on backend side if `flushPersistence` is `true` [#4280](https://github.com/GetStream/stream-chat-android/pull/4280)

## stream-chat-android-compose
### ⬆️ Improved
- Improved requesting `WRITE_EXTERNAL_STORAGE` permission when legacy storage is requested. [#4219](https://github.com/GetStream/stream-chat-android/pull/4219)

# September 30th, 2022 - 5.11.1
## stream-chat-android-ui-common
### 🐞 Fixed
- Fixed giphy size parsing. [#4222](https://github.com/GetStream/stream-chat-android/pull/4222)

# September 21th, 2022 - 5.11.0
## stream-chat-android-client
### ⬆️ Improved
- Reviewed requests parameters. `connectionId` is now sent only if necessary. [#4138](https://github.com/GetStream/stream-chat-android/pull/4138)

### ❌ Removed
- 🚨 Breaking change: Removed `connectionId` parameter from `FileUploader` methods. [#4138](https://github.com/GetStream/stream-chat-android/pull/4138)

## stream-chat-android-state
### ⚠️ Changed
- Divided QueryChannelLogic into state and database. [#4156](https://github.com/GetStream/stream-chat-android/pull/4156)

## stream-chat-android-compose
### ✅ Added
- Added `ownMessageText` and `otherMessageText` to `StreamColors` to enable message text customization. If you have been using `StreamColors.textHighEmphasis` to customize the color of the message texts, we recommend switching to the new attributes instead. [#4175](https://github.com/GetStream/stream-chat-android/pull/4175)

# September 13th, 2022 - 5.10.0
## stream-chat-android-client
### ⬆️ Improved
- Improving precision in time in the endpoint that syncs information between SDK and Stream's backend to make sure that undesired events are not coming due to a incorrect round down in time or desired events are not being ignored due to a incorrect round up of time when serializing/desirializing time in the SDK. [#4102](https://github.com/GetStream/stream-chat-android/pull/4102)

### ✅ Added
- Added `ChatEvent.rawDate` to access the time of an event as it was sent by the backend. This class includes microseconds precision and can be used when a higher precision than miliseconds is desired. [#4102](https://github.com/GetStream/stream-chat-android/pull/4102)
- Added [Handling User Connection](https://getstream.io/chat/docs/sdk/android/client/guides/handling-user-connection/) guide. [#4131](https://github.com/GetStream/stream-chat-android/pull/4131)
- Supported Android 13 behaviour changes. [#4039](https://github.com/GetStream/stream-chat-android/pull/4039)

## stream-chat-android-state
### 🐞 Fixed
- Fixed incrementing unread count if the message is already in the state. [#4135](https://github.com/GetStream/stream-chat-android/pull/4135)

## stream-chat-android-ui-common
### ⬆️ Improved
- Improved slow mode countdown which is now started only after the message is sent to the server. [#4120](https://github.com/GetStream/stream-chat-android/pull/4120)

## stream-chat-android-ui-components
### ⬆️ Improved
- Clicking or long clicking on the white spaces next to messages will no longer trigger listeners, from now on, only clicking on the actual message containers will. [#4151](https://github.com/GetStream/stream-chat-android/pull/4151)

### ✅ Added
- Added the `MessageListView::showMessageOptionsDialog` method to show message options dialog. [#4127](https://github.com/GetStream/stream-chat-android/pull/4127)
- Added styled attribute `streamUiGiphyMediaAttachmentSizingMode` and it's programmatic counterpart `GiphyMediaAttachmentViewStyle.sizingMode`. This parameters controls the way Giphy containers resize themselves. For a care free experience use adaptive resizing which will intelligently adapt its size while respecting the gif's aspect ratio. We recommend using adaptive resizing, however if you require more control use manual mode. [#4134](https://github.com/GetStream/stream-chat-android/pull/4134)
- Added styled attributes `streamUiGiphyMediaAttachmentWidth`, `streamUiGiphyMediaAttachmentHeight`, `streamUiGiphyMediaAttachmentDimensionRatio` and their programmatic counterparts contained within `GiphyMediaAttachmentViewStyle` that are `width`, `height` and `dimensionRatio`. These values are used to exert more control over Giphys. They are ignored if sizing mode is set to adaptive and respected if it is set to manual. [#4134](https://github.com/GetStream/stream-chat-android/pull/4134)

### ⚠️ Changed
- Exposed `MessageOptionsDialogFragment` so that clients are able to create and show the dialog manually. [#4127](https://github.com/GetStream/stream-chat-android/pull/4127)
- 🚨 Breaking change: `streamUiGiphyMediaAttachmentGiphyType` and its programmatic counterpart `GiphyMediaAttachmentViewStyle.giphyType` no longer change the container size. Container sizing has been decoupled from giphy scale type which now only controls the quality of the gif itself. If you need fixed sizes, set the sizing mode to manual and manipulate the container by setting custom width, height and if needed dimension ratio and scale type. Please check the added section for the full names of the new attributes. [#4134](https://github.com/GetStream/stream-chat-android/pull/4134)

## stream-chat-android-compose
### ⬆️ Improved
- Improved the way Giphy attachments are displayed. Instead of being cropped they can now be set to either respect the Giphy attachment's aspect ratio and adaptively resize themselves automatically or be manually sized in a fixed way by the user. [#4027](https://github.com/GetStream/stream-chat-android/pull/4027)
- Added the ability to control Giphy quality, sizing mode and content scaling by adding the parameters `GiphyInfoType` (controls quality), `GiphySizingMode` (controls sizing) and `contentScale` (controls scaling) to the functions `StreamAttachmentFactories.defaultFactories()`, `GiphyAttachmentFactory()` and `GiphyAttachmentContent()`. [#4027](https://github.com/GetStream/stream-chat-android/pull/4027)

### ✅ Added
- Added `GiphySizingMode`, an enum class used to control the way Giphys are displayed. When `GiphySizingMode.ADAPTIVE` is passed in as an argument it will make Giphy automatically resize themselves to fill available space while respecting their original aspect ratios, while `GiphySizingMode.FIXED_SIZE` will allow you to manually control the dimensions of the Giphy container in a fixed size manner. You can clip the maximum height and width in both cases by modifying `ChatTheme.attachmentsContentGiphyMaxWidth` and `attachmentsContentGiphyMaxHeight`. `GiphySizingMode` can be passed in as an argument to the following functions: `StreamAttachmentFactories.defaultFactories()`, `GiphyAttachmentFactory()` and `GiphyAttachmentContent()`. [#4027](https://github.com/GetStream/stream-chat-android/pull/4027)
- Added parameters `attachmentsContentGiphyMaxWidth` and `attachmentsContentGiphyMaxHeight` to `StreamDimens`. These parameters can be used to control the maximum dimensions of Giphys in either sizing mode. [#4027](https://github.com/GetStream/stream-chat-android/pull/4027)

# August 30th, 2022 - 5.9.0
## stream-chat-android-client
### ⬆️ Improved
- Show rounded avatars on Push Notification when `MessagingStyleNotificationHandler` is used. [#4059](https://github.com/GetStream/stream-chat-android/pull/4059)
- Add an option to use a custom implementation when showing avatars on Push Notifications when `MessagingStyleNotificationHandler` is used. [#4069](https://github.com/GetStream/stream-chat-android/pull/4069)

### ✅ Added
- Method to switch between users `ChatClient.switchUser`. Can be used for switching between users to simplify code for disconnecting and connecting to the SDK. [#4018](https://github.com/GetStream/stream-chat-android/pull/4018)
- Added `UploadedFile` which represents an uploaded file. It contains the url to the file under the property `file`, and a thumbnail of the file under the property `thumbUrl`. Thumbnails are usually returned when uploading a video file. [#4058](https://github.com/GetStream/stream-chat-android/pull/4058)

### ⚠️ Changed
- 🚨 Breaking change: `ChatClient.sendFile` now returns `UploadedFile` instead of `String`. `UploadedFile.file` is the equivalent of the previous return value. If you do not need the other parts of `UploadedFile`, you can use `.map { it.file }` to mitigate the breaking change. [#4058](https://github.com/GetStream/stream-chat-android/pull/4058)
- 🚨 Breaking change: `ChannelClient.sendFile` now returns `UploadedFile` instead of `String`. `UploadedFile.file` is the equivalent of the previous return value. If you do not need the other parts of `UploadedFile`, you can use `.map { it.file }` to mitigate the breaking change. [#4058](https://github.com/GetStream/stream-chat-android/pull/4058)
- 🚨 Breaking change: Overloaded functions `FileUploader.sendFile()` have had their signatures changed. Instead of returning `String`, they are now supposed to return `UploadedFile`. If you have extended this interface and only need the previous return functionality, you can assign a value to `UploadedFile.file` while keeping `UploadedFile.thumbUrl` `null`. [#4058](https://github.com/GetStream/stream-chat-android/pull/4058)
- 🚨 Breaking change: Overloaded functions `StreamFileUploader.sendFile()` have had their signatures changed. Instead of returning `String`, they now return `UploadedFile`. If you do not need the other parts of `UploadedFile`, you can use `.map { it.file }` to mitigate the breaking change. [#4058](https://github.com/GetStream/stream-chat-android/pull/4058)
- 🚨 Breaking change: `ChatClient.sendImage` now returns `UploadedImage` instead of `String`. `UploadedImage.file` is the equivalent of the previous return value, you can use `.map { it.file }` to mitigate the breaking change. [#4058](https://github.com/GetStream/stream-chat-android/pull/4058)
- 🚨 Breaking change: `ChannelClient.sendImage` now returns `UploadedImage` instead of `String`. `UploadedImage.file` is the equivalent of the previous return value, you can use `.map { it.file }` to mitigate the breaking change. [#4058](https://github.com/GetStream/stream-chat-android/pull/4058)
- 🚨 Breaking change: Overloaded functions `FileUploader.sendImage()` have had their signatures changed. Instead of returning `String`, they are now supposed to return `UploadedImage`. To mitigate these changes, you can wrap your previously returned file URL inside `UploadedImage`. [#4058](https://github.com/GetStream/stream-chat-android/pull/4058)
- 🚨 Breaking change: Overloaded functions `StreamFileUploader.sendImage()` have had their signatures changed. Instead of returning `String`, they now return `UploadedImage`, you can use `.map { it.file }` to mitigate the breaking change. [#4058](https://github.com/GetStream/stream-chat-android/pull/4058)

## stream-chat-android-state
### ⚠️ Changed
- `EventHandlerSequential` is now in use by default.

## stream-chat-android-offline
### 🐞 Fixed
- Removed calls to Kotlin Collection's `getOrDefault()` inside `TypingEventPruner`. The function is not available below Android API 24 and was causing exceptions. [#4100](https://github.com/GetStream/stream-chat-android/pull/4100)

## stream-chat-android-ui-common
### ✅ Added
- Added `hasCommands` field to `MessageComposerState` to set commands button visibility. [#4057](https://github.com/GetStream/stream-chat-android/pull/4057)
- Add an implementation of `UserIconBuilder` which uses Coil to load the avatar picture. [#4069](https://github.com/GetStream/stream-chat-android/pull/4069)

## stream-chat-android-ui-components
### 🐞 Fixed
- Fixed user avatar in navigation drawer of the sample app. [#4050](https://github.com/GetStream/stream-chat-android/pull/4050)
- The commands button in `MessageComposerView` can now be used to hide the command suggestion popup. [#4041](https://github.com/GetStream/stream-chat-android/pull/4041)
- Now "Quotes" toggle in the dashboard controls the "Reply" option in the message list. [#4074](https://github.com/GetStream/stream-chat-android/pull/4074)
- Now "Threads & Replies" toggle in the dashboard controls the "Thread Reply" option in the message list. [#4074](https://github.com/GetStream/stream-chat-android/pull/4074)
- Fixed a bug that made `MessageInputView` not adhere to integration visibility attributes (`streamUiAttachButtonEnabled` and `streamUiLightningButtonEnabled`). [#4107](https://github.com/GetStream/stream-chat-android/pull/4107)
- Fixed scroll state on filter change. [#4105](https://github.com/GetStream/stream-chat-android/pull/4105/files)

### ⬆️ Improved
- Added check to hide command button if no commands are available in `MessageInputView` and `MessageComposerView`. [#4057](https://github.com/GetStream/stream-chat-android/pull/4057)
- Revert workaround for setting `ChatUI::imageHeadersProvider` introduced in [#3237](https://github.com/GetStream/stream-chat-android/pull/3237). [#4065](https://github.com/GetStream/stream-chat-android/pull/4065)
- Integration button visibility inside `MessageComposerView` dictated by attributes `streamUiMessageComposerCommandsButtonVisible` and `streamUiMessageComposerAttachmentsButtonVisible` is now set prior to binding the ViewModel, improving compliance and possible flickering issues. [#4107](https://github.com/GetStream/stream-chat-android/pull/4107)

### ✅ Added
- Added the `stream-chat-android-ui-guides` application that showcases different customizations of the SDK. [#4024](https://github.com/GetStream/stream-chat-android/pull/4024)

### ⚠️ Changed
- 🚨 Breaking change: `ChannelListUpdateListener` is now tasked with scrolling the list to the bottom once the `ChannelListItem.LoadingMoreItem` is inserted after requesting a new page of `Channel`s. If `ChannelListUpdateListener` inside `ChannelListView` is overridden in order to keep the scroll to bottom when loading a new page please copy the default implementation to the custom implementation of the listener. [#4105](https://github.com/GetStream/stream-chat-android/pull/4105/files)

## stream-chat-android-compose
### 🐞 Fixed
- Fixed the online member count indicator in the message list header. Previously it did not properly track members going offline. [#4043](https://github.com/GetStream/stream-chat-android/pull/4043)
- Now "Quotes" toggle in the dashboard controls the "Reply" option in the message list. [#4074](https://github.com/GetStream/stream-chat-android/pull/4074)
- Now "Threads & Replies" toggle in the dashboard controls the "Thread Reply" option in the message list. [#4074](https://github.com/GetStream/stream-chat-android/pull/4074)

### ⬆️ Improved
- Added check to hide command button if no commands are available in `MessageComposer`. [#4057](https://github.com/GetStream/stream-chat-android/pull/4057)

### ✅ Added
- Added the `stream-chat-android-ui-guides` application that showcases different customizations of the SDK. [#4024](https://github.com/GetStream/stream-chat-android/pull/4024)

# August 24th, 2022 - 5.8.2
## stream-chat-android-offline
### 🐞 Fixed
- Fixed `useSequentialEventHandler` config parameter that was passed to `StreamOfflinePluginFactory` but had no effect. [#4089](https://github.com/GetStream/stream-chat-android/pull/4089)

## stream-chat-android-ui-components
### 🐞 Fixed
- Fixed stale online member count in `MessageListHeaderView` when a member leaves the channel. [#4072](https://github.com/GetStream/stream-chat-android/pull/4072)

## stream-chat-android-compose
### 🐞 Fixed
- Fixed stale online member count in `MessageListHeader` when a member leaves the channel. [#4072](https://github.com/GetStream/stream-chat-android/pull/4072)

# August 22nd, 2022 - 5.8.1
## stream-chat-android-ui-components
### 🐞 Fixed
- Fixed loading of image attachments with null values of `Attachment.originalWidth` and `Attachment.originalHeight`. A bug was introduced in the previous release that made these image attachments not load as their container height would remain set to 0. [#4067](https://github.com/GetStream/stream-chat-android/pull/4067)

# August 16th, 2022 - 5.8.0
## Common changes for all artifacts
### ⚠️ Changed
- Updated external libraries version. Check the PR to get more details.[#3976](https://github.com/GetStream/stream-chat-android/pull/3976)
- Updated Compose Compiler version to `1.3.0`, Compose UI version to `1.2.1`,  and Kotlin version to `1.7.10`. [#4019](https://github.com/GetStream/stream-chat-android/pull/4019)

## stream-chat-android-client
### 🐞 Fixed
- Rename of field for optional multi bundle push provider. Now projects with multiple push providers will correct correctly. [#4008](https://github.com/GetStream/stream-chat-android/pull/4008)
- Fixed blinking unread count indicator. [#4030](https://github.com/GetStream/stream-chat-android/pull/4030)
- Fixed push notification reply action. [#4046](https://github.com/GetStream/stream-chat-android/pull/4046)

### ✅ Added
- Added properties `originalHeight` and `originalWidth` to `Attachment`. These represent the original dimensions of an image attachment. [#4011](https://github.com/GetStream/stream-chat-android/pull/4011)

## stream-chat-android-offline
### ⬆️ Improved
- Improved updating channels after receiving `NotificationMessageNew` event. [#3991](https://github.com/GetStream/stream-chat-android/pull/3991)
- Improved updating channels after receiving `NewMessageEvent`. The channel will be added to the list if the message is not a system message. [#3999](https://github.com/GetStream/stream-chat-android/pull/3999)
- `ThreadState` is now independent from `ChannelState`. [#3959]

### ✅ Added
- `loading` is added to `ThreadState`. [#3959]

### ⚠️ Changed
- Deprecated `NonMemberChatEventHandler`. Use `BaseChatEventHandler` or `DefaultChatEventHandler` for custom implementation. [#3991](https://github.com/GetStream/stream-chat-android/pull/3991)
- Deprecated multiple event specific `BaseChatEventHandler` methods . Use `handleChatEvent()` or `handleCidEvent()` instead. [#3991](https://github.com/GetStream/stream-chat-android/pull/3991)
- Made `DefaultChatEventHandler` open. You can extend it to change default member-based events handling. [#3991](https://github.com/GetStream/stream-chat-android/pull/3991)
- 🚨 Breaking change: `ChatEventHandlerFactory::chatEventHandler` signature was changed. It now requires `StateFlow<Map<String, Channel>?>` instead of `StateFlow<List<Channel>?>` [#3992](https://github.com/GetStream/stream-chat-android/pull/3992)
- Added additional `chatEventHandlerFactory` parameter to `ChatClient.queryChannelsAsState` which allows you to customize `chatEventHandler` associated with the query. [#3992](https://github.com/GetStream/stream-chat-android/pull/3992)

## stream-chat-android-ui-components
### 🐞 Fixed
- Fixed a crash when passing content URIs without duration metadata to the `StorageHelper::.getAttachmentsFromUriList` method. [4002](https://github.com/GetStream/stream-chat-android/pull/4002)
- Image attachment containers now posses the correct fixed size prior to loading, avoiding message items around messages containing images from "jumping". This is applicable only to image attachments which contain non-null values`Attachment.originalWidth` and `Attachment.originalHeight` properties. [#4011](https://github.com/GetStream/stream-chat-android/pull/4011)
- Fixed a bug when a reaction left by the current user appears as a reaction left by some other user. [4035#](https://github.com/GetStream/stream-chat-android/pull/4035)

### ✅ Added
- Add `streamUiAttachmentsPickerMediaAttachmentsTabEnabled`, `streamUiAttachmentsPickerFileAttachmentsTabEnabled` and `streamUiAttachmentsPickerCameraAttachmentsTabEnabled` attributes to `MessageComposerView` that allow to show/hide particular tabs in the attachment picker. [#3977](https://github.com/GetStream/stream-chat-android/pull/3977)
- Add `streamUiMediaAttachmentsTabEnabled`, `streamUiFileAttachmentsTabEnabled` and `streamUiCameraAttachmentsTabEnabled` attributes to `MessageInputView` that allow to show/hide particular tabs in the attachment picker.. [#3977](https://github.com/GetStream/stream-chat-android/pull/3977)
- Add the `attachmentsPickerTabFactories` parameter to `AttachmentSelectionDialogFragment` that allows to create a custom tab for the attachment picker. [#3977](https://github.com/GetStream/stream-chat-android/pull/3977)

### ⚠️ Changed
- Link attachment previews now feature a more compact image preview container. [#4011](https://github.com/GetStream/stream-chat-android/pull/4011)

## stream-chat-android-compose
### 🐞 Fixed
- Fixed a crash when passing content URIs without duration metadata to the `StorageHelperWrapper::.getAttachmentsFromUris` method. [4002](https://github.com/GetStream/stream-chat-android/pull/4002)
- Fixed a bug when a reaction left by the current user appears as a reaction left by some other user. [4035#](https://github.com/GetStream/stream-chat-android/pull/4035)

### ⬆️ Improved
- `ImageAttachmentContent` is no longer statically sized. It now auto-sizes itself according to the image attachment dimension ratio. If you wish to limit the maximum height of image attachments, please use `StreamDimens.attachmentsContentImageMaxHeight`.  [#4013](https://github.com/GetStream/stream-chat-android/pull/4013)

### ✅ Added
- Added additional `chatEventHandlerFactory` parameter to `ChannelListViewModel` and `ChannelListViewModelFactory` that allows customizing `ChatEventHandler`. [#3997](https://github.com/GetStream/stream-chat-android/pull/3997)
- Added the `tabFactories` parameter to `AttachmentsPicker` that allows to control the list of tabs displayed in the picker. [#3994](https://github.com/GetStream/stream-chat-android/pull/3994)
- Added parameter `attachmentsContentImageMaxHeight` to `StreamDimens`. [#4013](https://github.com/GetStream/stream-chat-android/pull/4013)

### ⚠️ Changed
- `StreamDimens` constructor containing parameter `attachmentsContentImageHeight` has been deprecated. Please use the one without it. This has been done because images displayed by `ImageAttachmentContent` inside the message list now auto-size themselves intelligently according to their aspect ratio. If you wish to limit the maximum vertical height of such images, use `StreamDimens.attachmentsContentImageMaxHeight`.  [#4013](https://github.com/GetStream/stream-chat-android/pull/4013)

# August 02th, 2022 - 5.7.0
## Common changes for all artifacts
### ⚠️ Changed
- Updated compile & target SDK to **32**. [#3965](https://github.com/GetStream/stream-chat-android/pull/3965)
- Updated Kotlin version to **1.7.0**.[#3965](https://github.com/GetStream/stream-chat-android/pull/3965)

## stream-chat-android-client
### 🐞 Fixed
- Fixed the missing disconnected state in `ClientState.connectionState`. [#3943](https://github.com/GetStream/stream-chat-android/pull/3943)

### ⬆️ Improved
- Offline data is clear after the user is disconnect by calling `ChatClient.disconnect(true)`. [#3917](https://github.com/GetStream/stream-chat-android/pull/3917)
- Adding logs to understand more about unrecoverable errors in socket connection. [#3946](https://github.com/GetStream/stream-chat-android/pull/3946)
- Added the ClientState.initializationState. Now you can check when the current state of the initialization progress. [#3962](https://github.com/GetStream/stream-chat-android/pull/3962)

### ✅ Added
- Added a check if `lastSyncedAt` is no later than 30 days when calling `ChatClient::getSyncHistory`. [#3934](https://github.com/GetStream/stream-chat-android/pull/3934)
- Added `ClientState::isNetworkAvailable` which gives you information about device's internet connection status.[#3880](https://github.com/GetStream/stream-chat-android/pull/3880)

### ⚠️ Changed
- Queries that require active socket connection will be postponed until connection is established: [#3952](https://github.com/GetStream/stream-chat-android/pull/3952)

## stream-chat-android-offline
### 🐞 Fixed
- Fixed preview for channels when sending messages offline. [3933](https://github.com/GetStream/stream-chat-android/pull/3933)
- Fixed marking the channel as read when opening it from a push notification. Previously the SDK would fail to make the call. [#3985](https://github.com/GetStream/stream-chat-android/pull/3985)

## stream-chat-android-ui-common
### ✅ Added
- Added more file sources to the file provider used when sending file attachments. [3958](https://github.com/GetStream/stream-chat-android/pull/3958)

### ⚠️ Changed
- Deprecated `MessageAction.MuteUser`. The option to mute users via a message options has been deprecated and will be removed. [#3953](https://github.com/GetStream/stream-chat-android/pull/3953)

## stream-chat-android-ui-components
### 🐞 Fixed
- Fixed the display of disconnected state in channel list and message list headers. [#3943](https://github.com/GetStream/stream-chat-android/pull/3943)
- Fixed list state race condition while switching filters in channel list. [#3939](https://github.com/GetStream/stream-chat-android/pull/3939/files)

### ✅ Added
- Added `android:inputType` customization option to `MessageComposerView` and `MessageInputView`. [#3942](https://github.com/GetStream/stream-chat-android/pull/3924)
- Added `streamUiOptionsOverlayEditReactionsMargin`, `streamUiOptionsOverlayUserReactionsMargin` and `streamUiOptionsOverlayMessageOptionsMargin` attributes to `MessageInputView` to customize the spacing between the elements on the message options overlay. [#3950](https://github.com/GetStream/stream-chat-android/pull/3950)
- Added `MessageListViewModel.Event.BanUser`. This event is used to ban a user by using calling `MessageListViewModel.onEvent(Event)` and providing it as an argument. For the difference between banning and shadow banning, you can read the documentation [here](https://getstream.io/blog/feature-announcement-shadow-ban/). [#3953](https://github.com/GetStream/stream-chat-android/pull/3953)
- Added `MessageListViewModel.Event.UnbanUser`. This event is used to unban a user by using calling `MessageListViewModel.onEvent(Event)` and providing it as an argument. For the difference between banning and shadow banning, you can read the documentation [here](https://getstream.io/blog/feature-announcement-shadow-ban/). [#3953](https://github.com/GetStream/stream-chat-android/pull/3953)
- Added `MessageListViewModel.Event.ShadowBanUser`. This event is used to shadow ban a user by using calling `MessageListViewModel.onEvent(Event)` and providing it as an argument. For the difference between banning and shadow banning, you can read the documentation [here](https://getstream.io/blog/feature-announcement-shadow-ban/). [#3953](https://github.com/GetStream/stream-chat-android/pull/3953)
- Added `MessageListViewModel.Event.RemoveShadowBanFromUser`. This event is used to remove a shadow ban from a user by using calling `MessageListViewModel.onEvent(Event)` and providing it as an argument. For the difference between banning and shadow banning, you can read the documentation [here](https://getstream.io/blog/feature-announcement-shadow-ban/). [#3953](https://github.com/GetStream/stream-chat-android/pull/3953)

### ⚠️ Changed
- Deprecated `LegacyDateFormatter`, `PorterImageView` and `PorterShapeImageView` classes as they are unused. [3923](https://github.com/GetStream/stream-chat-android/pull/3923)
- Deprecated `DefaultTypingUpdatesBuffer`. Should you wish to create your own implementation of a typing buffer, you can create a custom implementation of `TypingUpdatesBuffer`. [#3968](https://github.com/GetStream/stream-chat-android/pull/3968)
- Deprecated `MessageListViewModel.BlockUser`. Use `MessageListViewModel.ShadowBanUser` if you want to retain the same functionality, or `MessageListViewModel.BanUser` if you want to outright ban the user. For the difference between banning and shadow banning, you can read the documentation [here](https://getstream.io/blog/feature-announcement-shadow-ban/). [#3953](https://github.com/GetStream/stream-chat-android/pull/3953)
- Deprecated `MessageListView::setUserMuteHandler`. The option to mute users via message option has been deprecated and will be removed. [#3953](https://github.com/GetStream/stream-chat-android/pull/3953)
- Deprecated `MessageListView::setUserUnmuteHandler`. The option to unmute users via message option has been deprecated and will be removed. [#3953](https://github.com/GetStream/stream-chat-android/pull/3953)
- Deprecated `MessageListView::setMuteUserEnabled`. The option to mute users via message option has been deprecated and will be removed. [#3953](https://github.com/GetStream/stream-chat-android/pull/3953)
- Deprecated `MessageListView.UserMuteHandler`. The option to mute users via message option has been deprecated and will be removed. [#3953](https://github.com/GetStream/stream-chat-android/pull/3953)
- Deprecated `MessageListView.UserUnmuteHandler`. The option to unmute users via message option has been deprecated and will be removed. [#3953](https://github.com/GetStream/stream-chat-android/pull/3953)
- Deprecated `MessageListView::setBlockUserEnabled`. The option to block users via message option has been deprecated and will be removed. [#3953](https://github.com/GetStream/stream-chat-android/pull/3953)
- Deprecated `MessageListView.UserBlockHandler`. The option to block users via message option has been deprecated and will be removed. [#3953](https://github.com/GetStream/stream-chat-android/pull/3953)
- Deprecated the following `MessageListViewAttributes`: `streamUiMuteOptionIcon`, `streamUiUnmuteOptionIcon`, `streamUiMuteUserEnabled`, `streamUiBlockOptionIcon` and `streamUiBlockUserEnabled`. The options to block and mute user using `MessageListView` message options have been deprecated and will be removed. [#3953](https://github.com/GetStream/stream-chat-android/pull/3953)
- Deprecated the `MessageListViewStyle` constructor containing params `muteIcon`, `unmuteIcon`, `muteEnabled`, `blockIcon` and `blockEnabled`. Use the constructor which does not contain these parameters. [#3953](https://github.com/GetStream/stream-chat-android/pull/3953)

## stream-chat-android-compose
### 🐞 Fixed
- Fixed the display of disconnected state in channel list and message list headers. [#3943](https://github.com/GetStream/stream-chat-android/pull/3943)

### ✅ Added
- Added `KeyboardOptions` customization option to `MessageInput` composable. [#3942](https://github.com/GetStream/stream-chat-android/pull/3924)
- Added `MessageListViewModel::banUser`. You can use it to ban a user belonging to the current channel. For the difference between banning and shadow banning, you can read the documentation [here](https://getstream.io/blog/feature-announcement-shadow-ban/). [#3953](https://github.com/GetStream/stream-chat-android/pull/3953)
- Added `MessageListViewModel::unbanUser`. You can use it to unban a user belonging to the current channel. For the difference between banning and shadow banning, you can read the documentation [here](https://getstream.io/blog/feature-announcement-shadow-ban/). [#3953](https://github.com/GetStream/stream-chat-android/pull/3953)
- Added `MessageListViewModel::shadowBanUser`. You can use it to shadow ban a user belonging to the current channel. For the difference between banning and shadow banning, you can read the documentation [here](https://getstream.io/blog/feature-announcement-shadow-ban/). [#3953](https://github.com/GetStream/stream-chat-android/pull/3953)
- Added `MessageListViewModel::removeShadowBanFromUser`. You can use it to remove a shadow ban from a user belonging to the current channel. For the difference between banning and shadow banning, you can read the documentation [here](https://getstream.io/blog/feature-announcement-shadow-ban/). [#3953](https://github.com/GetStream/stream-chat-android/pull/3953)
- Added `MessageListViewModel::muteUser`. You can use it to mute a user belonging to the current channel. [#3953](https://github.com/GetStream/stream-chat-android/pull/3953)
- Added `MessageListViewModel::unmuteUser`. You can use it to mute a user belonging to the current channel. [#3953](https://github.com/GetStream/stream-chat-android/pull/3953)

### ⚠️ Changed
- Deprecated `RowScope.DefaultComposerInputContent` to be marked internal. Use `MessageInput` directly instead. [#3942](https://github.com/GetStream/stream-chat-android/pull/3924)
- Updated Compose compiler and UI version to **1.2.0**.[#3965](https://github.com/GetStream/stream-chat-android/pull/3965)

# July 20th, 2022 - 5.6.1
## stream-chat-android-client
### ⚠️ Changed
- Functions inside `ThreadQueryListener` have been turned into `suspend` functions. [#3926](https://github.com/GetStream/stream-chat-android/pull/3926)

## stream-chat-android-offline
### 🐞 Fixed
- Fixed a crash when reacting to a message in a thread. [#3926](https://github.com/GetStream/stream-chat-android/pull/3926)

## stream-chat-android-compose
### 🐞 Fixed
- Fixed thread not scrolling to new message. [#3930](https://github.com/GetStream/stream-chat-android/pull/3930)

# July 20th, 2022 - 5.6.0
## Common changes for all artifacts
### ⚠️ Changed
- 🚨 Breaking change: The class `io.getstream.chat.android.offline.model.connection.ConnectionState` was moved to `io.getstream.chat.android.client.models.ConnectionState`. Please update your imports to be able to compile code using this class. [#3852](https://github.com/GetStream/stream-chat-android/pull/3852).

## stream-chat-android-client
### ✅ Added
- Added a way to convert `Flow` into `LiveData` for Java users.
- Base state of the SDK can be check using `io.getstream.chat.android.client.setup.state.ClientState` interface. Use this interface to receive the state of the SDK as StateFlows. [#3852](https://github.com/GetStream/stream-chat-android/pull/3852)

### ⚠️ Changed
-. `Call` interface provides an `await()` suspend function implemented on every subclass and is not needed to use the extension function anymore. [#3807](https://github.com/GetStream/stream-chat-android/pull/3807)
- `ChatLoggerHandler` has a new function named `logV`. [#3869](https://github.com/GetStream/stream-chat-android/pull/3869)
- `ChatClient.disconnect()` is deprecated and a new `ChatClient.disconnect(Boolean)` method with a boolean argument is created. This method return a `Call` to be invoked for disconnection. [#3817](https://github.com/GetStream/stream-chat-android/pull/3817)

### ❌ Removed
- 🚨 Breaking change: Removed the `Member.role` field. [3851](https://github.com/GetStream/stream-chat-android/pull/3851)

## stream-chat-android-offline
### 🐞 Fixed
- Fixed initializing channels state when DB is empty and API requests fails. [3870](https://github.com/GetStream/stream-chat-android/pull/3870)
- Fixed that causes a crash while reconnecting to the SDK multiple times. [#3888](https://github.com/GetStream/stream-chat-android/pull/3888)

## stream-chat-android-ui-components
### 🐞 Fixed
- The reply option on the gallery screen and moderation options now work with `MessageComposerView`. [#3864](https://github.com/GetStream/stream-chat-android/pull/3864)
- Fixed potential crashes when showing dialogs after process recreation. [#3857](https://github.com/GetStream/stream-chat-android/pull/3857)
- Fixed potential unnecessary channel query on the channel list screen. [#3895](https://github.com/GetStream/stream-chat-android/pull/3895)

### ⬆️ Improved
- `MessageListView` now allows multiple re-bindings of `MessageListViewModel` provided that `MessageListViewModel.deletedMessageVisibility` has not been changed since `MessageListView` was first initialized. [#3843](https://github.com/GetStream/stream-chat-android/pull/3843)

### ✅ Added
- Added the ability to align system messages via a `MessageListView` attribute called `streamUiSystemMessageAlignment`. [#3840](https://github.com/GetStream/stream-chat-android/pull/3840)
- Added the `MessageListViewModel::setMessagePositionHandler` method to customize message position within a group. [#3882](https://github.com/GetStream/stream-chat-android/pull/3882)
- Added documentation for [MessageComposerView](https://getstream.io/chat/docs/sdk/android/ui/message-components/message-composer). [#3845](https://github.com/GetStream/stream-chat-android/pull/3845)
- Added a new version of the [Adding Custom Attachments](https://getstream.io/chat/docs/sdk/android/ui/guides/adding-custom-attachments-message-composer/) guide that uses the new `MessageComposerView`. [#3877](https://github.com/GetStream/stream-chat-android/pull/3877)

## stream-chat-android-compose
### 🐞 Fixed
- Fixed potential unnecessary channel query on the channel list screen. [#3895](https://github.com/GetStream/stream-chat-android/pull/3895)

### ⬆️ Improved
- Improved recomposition in `MessagesScreen` by deferring state reads to the latest possible point. [#3667](https://github.com/GetStream/stream-chat-android/pull/3667)

### ⚠️ Changed
- Show snackbar instead of toast when file exceeds the size limit. [#3858](https://github.com/GetStream/stream-chat-android/pull/3858)

# July 05th, 2022 - 5.5.0
## Common changes for all artifacts
### 🐞 Fixed
- Add ordered substitution arguments in `ja` and `ko` translated strings files [#3778](https://github.com/GetStream/stream-chat-android/pull/3778)

## stream-chat-android-client
### 🐞 Fixed
- Fix the channel screen being stuck with an infinite loading [3791](https://github.com/GetStream/stream-chat-android/pull/3791)

## stream-chat-android-offline
### 🐞 Fixed
- Fixed bug of empty channels while sending messages. [3776](https://github.com/GetStream/stream-chat-android/pull/3776)
- Fixed populating mentions when sending a message with attachments. [3801](https://github.com/GetStream/stream-chat-android/pull/3801)
- Fixed crash at ExtraDataConverter.stringToMap. [3816](https://github.com/GetStream/stream-chat-android/pull/3816)

### ⚠️ Changed
- Deprecated `GlobalState::typingUpdates` in favor of `GlobalState::typingChannels`.

## stream-chat-android-ui-components
### 🐞 Fixed
- Fixed reply messages inside notification. [#3756](https://github.com/GetStream/stream-chat-android/pull/3756)
- Fixed the display of avatars before system messages. [#3799](https://github.com/GetStream/stream-chat-android/pull/3799)
- Fixed a bug which made the unread count disappear on certain devices when it went over double digits. [#3798](https://github.com/GetStream/stream-chat-android/pull/3798)
- Fixed a bug where typing items in MessageList weren't properly set on all data changes. [#3790](https://github.com/GetStream/stream-chat-android/pull/3790)

### ⬆️ Improved
- `ChannelListView` can now restore the previously saved scroll state. [3804](https://github.com/GetStream/stream-chat-android/pull/3804)

### ✅ Added
- Added `MessagePreviewFormatter` field to the `ChatUI` class, to allow for message preview text format customization across the app. [3788](https://github.com/GetStream/stream-chat-android/pull/3788).
- Added `streamUiDisableScrollWhenShowingDialog` attribute to `MessageListView` that allows to enable/disable message list scroll while a dialog is shown over the message list. [#3809](https://github.com/GetStream/stream-chat-android/pull/3809)
- Added the preview of moderation bounced messages and the ability to take actions upon those messages like edit, delete and send anyway. [#3625](https://github.com/GetStream/stream-chat-android/pull/3625)
- Added experimental implementation of `MessageComposerView` and `MessageComposerViewModel` which are supposed to replace `MessageInputView` in the future. [3019](https://github.com/GetStream/stream-chat-android/pull/3019)
- Added `MessageListView::setMessageOptionItemsFactory` and `MessageListView::setCustomActionHandler` methods to add and handle custom actions in `MessageListView`. [3768](https://github.com/GetStream/stream-chat-android/pull/3768)

### ⚠️ Changed
- The layout width of the unread count view is now set to `wrap_content` instead of being a fixed size dictated by the dimen `stream_ui_scroll_button_unread_badge_size`. [#3798](https://github.com/GetStream/stream-chat-android/pull/3798)

### ❌ Removed
- 🚨 Breaking change: The block action has been removed from message options. [3768](https://github.com/GetStream/stream-chat-android/pull/3768)

## stream-chat-android-compose
### 🐞 Fixed
- Channels will now be marked as read only when the latest message is reached. Previously they were marked read whenever an unread message was read, regardless of its position in the list. [#3772](https://github.com/GetStream/stream-chat-android/pull/3772)

### ⬆️ Improved
- Improved `Messages` recomposition when marking messages as read. It will now avoid going into a recomposition loop in certain situations such as when you have two or more failed messages visible in the list. [#3772](https://github.com/GetStream/stream-chat-android/pull/3772)
- Covered an edge case inside `DefaultTypingUpdatesBuffer`. It will now always call `onTypingStopped()` when you call `DefaultTypingUpdatesBuffer.clear()`. [#3782](https://github.com/GetStream/stream-chat-android/pull/3782)

### ✅ Added
- Added the preview of moderation bounced messages and the ability to take actions upon those messages like edit, delete and send anyway. [#3625](https://github.com/GetStream/stream-chat-android/pull/3625)

# June 27th, 2022 - 5.4.0
## Common changes for all artifacts
### ⬆️ Improved
- Now the SDK can be used if R8 full mode. New rules were added to the library to support the aggressive optimizations [3663](https://github.com/GetStream/stream-chat-android/pull/3663).

### ⚠️ Changed
- Migrated to Coil version 2.1.0 [#3538](https://github.com/GetStream/stream-chat-android/pull/3538)

## stream-chat-android-client
### ⬆️ Improved
-  Avoid multiple calls to `/app` endpoint. [3686](https://github.com/GetStream/stream-chat-android/pull/3686)

### ✅ Added
-. `ChatClient::connectUser` as a new optional argument to configure a timeout to be waiting until the connection is established, in another case an error will be returned [#3605](https://github.com/GetStream/stream-chat-android/pull/3605)
-. `ChatClient::connectAnonymousUser` as a new optional argument to configure a timeout to be waiting until the connection is established, in another case an error will be returned [#3605](https://github.com/GetStream/stream-chat-android/pull/3605)
-. `ChatClient::connectGuestUser` as a new optional argument to configure a timeout to be waiting until the connection is established, in another case an error will be returned [#3605](https://github.com/GetStream/stream-chat-android/pull/3605)
-. `ChatClient::connectUser` doesn't return an error in the case there is a previous connection with the same user. [#3653](https://github.com/GetStream/stream-chat-android/pull/3653)
- Added `ChatClient::countUnreadMentions` extension function which counts messages in which the user is mentioned.

### ⚠️ Changed
- 🚨 Changed `ChatClient::connectUser` - the method shouldn't be called when the user is already set and will automatically disconnect if this happens.

## stream-chat-android-offline
### 🐞 Fixed
- Fix the stale Channel data being stored into database. [3650](https://github.com/GetStream/stream-chat-android/pull/3650)
- Fix race condition problem that allowed multiple threads to increment unread count, which could cause a mistake in the number of unread messages. [3656](https://github.com/GetStream/stream-chat-android/pull/3656)
- A new optional argument `useSequentialEventHandler` has been added to `Config` class of offline plugin to enable a sequential event handling mechanism. [3659](https://github.com/GetStream/stream-chat-android/pull/3659)
- Fix channel mutes being dropped on user updates [3728](https://github.com/GetStream/stream-chat-android/pull/3728)
- Bug fix when deleting reactions without internet connection. [#3753](https://github.com/GetStream/stream-chat-android/pull/3753)

### ⬆️ Improved
- Added logs of all properties available in a class and which one was searched for then QuerySort fails to find a field. [3597](https://github.com/GetStream/stream-chat-android/pull/3597)

### ✅ Added
- Added `EventHandlerSequential` to support a sequential event processing. [3604](https://github.com/GetStream/stream-chat-android/pull/3604)
- Logging when unread count is updated. [3642](https://github.com/GetStream/stream-chat-android/pull/3642)

### ⚠️ Changed
-  Added interface `QuerySorter` and new implementation of query sort `QuerySortByField` so users can choose between implementations that use reflection or not. [3624](https://github.com/GetStream/stream-chat-android/pull/3624)

## stream-chat-android-ui-components
### 🐞 Fixed
- Fixed potential NPE when disconnecting the user. [#3612](https://github.com/GetStream/stream-chat-android/pull/3612)
- The channel will now be marked as read once the latest message inside `MessagesListView` is reached. Previously scrolling down to it would not trigger this action. [#3620](https://github.com/GetStream/stream-chat-android/pull/3620)
- Now the options button is not displayed on the gallery screen if there are no options available. [#3696](https://github.com/GetStream/stream-chat-android/pull/3696)
- Fixed `app:streamUiMessageInputHintText` not getting applied properly in `MessageInputView`. [#3749](https://github.com/GetStream/stream-chat-android/pull/3749)
- Fixed backwards compatibility of the `ChannelListView` attribute `streamUiIndicatorPendingSyncIcon` and the `MessageListView` attribute `streamUiIconIndicatorPendingSync`. These are now backwards compatible down to API 21 [#3766](https://github.com/GetStream/stream-chat-android/pull/3766)

### ⬆️ Improved
- Improved displaying the upload progress of files being uploaded. Now the upload progress text is less likely to get ellipsized. [#3618](https://github.com/GetStream/stream-chat-android/pull/3618)

### ✅ Added
- Added way to customize quoted attachments through `QuotedAttachmentFactory` and updated custom attachments guide for the new feature. [#3592](https://github.com/GetStream/stream-chat-android/pull/3592)
- Added `ChannelListViewModelFactory.Builder` for Java users. [#3617](https://github.com/GetStream/stream-chat-android/pull/3617)
- Added `MessageListViewModelFactory.Builder` for Java users. [#3617](https://github.com/GetStream/stream-chat-android/pull/3617)
- Added `PinnedMessageListViewModelFactory.Builder` for Java users. [#3617](https://github.com/GetStream/stream-chat-android/pull/3617)
- Added `TypingIndicatorViewModelFactory.Builder` for Java users. [#3617](https://github.com/GetStream/stream-chat-android/pull/3617)
- Added new attributes to `MessageListView` that are designed to customize the scroll to bottom button. They are listed in the linked PR. [3634](https://github.com/GetStream/stream-chat-android/pull/3634)
- Added a way to change runtime filters for Channels in `ChannelListViewModel`, using `setFilters(FilterObject)`. [#3687](https://github.com/GetStream/stream-chat-android/pull/3687) 
- Added support for bottom infinite scrolling when searching for messages or navigating to messages in a non-linear way inside MessageListView. [3654](https://github.com/GetStream/stream-chat-android/pull/3654)
- A new interface `TypingUpdatesBuffer` and its implementation `DefaultTypingUpdatesBuffer` used for buffering typing updates in order to save API calls. [3633](https://github.com/GetStream/stream-chat-android/pull/3633)
- A new method `MessageInputView.setTypingUpdatesBuffer(TypingUpdatesBuffer)` used for setting the typing updates buffer. [3633](https://github.com/GetStream/stream-chat-android/pull/3633)
- Added possibility to customize gallery options style via `TransformStyle.attachmentGalleryOptionsStyleTransformer`. [3696](https://github.com/GetStream/stream-chat-android/pull/3696)

### ⚠️ Changed
- Dimens `stream_ui_spacing_small` no longer has an effect on the internal margins of `ScrollButtonView`, instead use the `MessageListView` attribute `streamUIScrollButtonInternalMargin` to set internal margins. [3634](https://github.com/GetStream/stream-chat-android/pull/3634)
- The default elevation of the unread count badge inside `ScrollButtonView` was changed from `10dp` to `3dp`. [3634](https://github.com/GetStream/stream-chat-android/pull/3634)
- Deprecated `MessageInputView.TypingListener` in favor of `TypingUpdatesBuffer` and `MessageInputView.setTypingListener(TypingListener)` in favor of `MessageInputView.setTypingUpdatesBuffer(TypingUpdatesBuffer)`. [3633](https://github.com/GetStream/stream-chat-android/pull/3633)
- Added `WRITE_EXTERNAL_STORAGE` permission check on the default implementation of the download handler when using `MessageListViewModel.bindView`. [#3719](https://github.com/GetStream/stream-chat-android/pull/3719)
- Removed the default filter from `ChannelListFragment` so that it can rely on the default filter from `ChannelListViewModel`. [3762](https://github.com/GetStream/stream-chat-android/pull/3762)

## stream-chat-android-compose
### 🐞 Fixed
- Fixed the display of `ChannelAvatar` for a channel with two members and neither of them is the current user. [3598](https://github.com/GetStream/stream-chat-android/pull/3598)

### ⬆️ Improved
- Improved padding customization options of `InputField`. [#3596](https://github.com/GetStream/stream-chat-android/pull/3596)

### ✅ Added
- Added `Modifier` as an argument to `FileUploadItem` and `FileAttachmentItem`. [#3603](https://github.com/GetStream/stream-chat-android/pull/3603)
- Added option to customise `InitialsAvatar` offset passing it custom offset and through `groupAvatarInitialsXOffset` and `groupAvatarInitialsYOffset` dimens. [#3609](https://github.com/GetStream/stream-chat-android/pull/3609)
- A new interface `TypingUpdatesBuffer` and its implementation `DefaultTypingUpdatesBuffer` used for buffering typing updates in order to save API calls. [3633](https://github.com/GetStream/stream-chat-android/pull/3633)
- A new method `MessageComposerViewModel.setTypingUpdatesBuffer(TypingUpdatesBuffer)` used for setting the typing updates buffer. [3633](https://github.com/GetStream/stream-chat-android/pull/3633)
- Added `PermissionHandler` and `DownloadPermissionHandler` to automatically request storage permission if needed and download the attachments. [#3676](https://github.com/GetStream/stream-chat-android/pull/3676)

### ⚠️ Changed
- Since Coil 2.0, the `LocalImageLoader` has been deprecated. So now we support our own image loader, `StreamImageLoader` for providing composition local. [#3538](https://github.com/GetStream/stream-chat-android/pull/3538)
- Changed how the emoji only message size and how they are laid out depending on emoji count. [#3665](https://github.com/GetStream/stream-chat-android/pull/3665)

### ❌ Removed
- Removed the default gray background from `LoadingIndicator`. [#3599](https://github.com/GetStream/stream-chat-android/pull/3599)

## stream-chat-android-pushprovider-xiaomi
### 🐞 Fixed
- Fix crash when used on Android API 31+ [#3678](https://github.com/GetStream/stream-chat-android/pull/3678)

### ✅ Added
- Upgrade MiPush SDK to version 5.0.6 [#3678](https://github.com/GetStream/stream-chat-android/pull/3678)

# Jun 1st, 2022 - 5.3.1
## stream-chat-android-client
### 🐞 Fixed
- Added getters to members search in `QuerySort` as some compilers may generate getters and setter instead of public properties,
 making our current search for property to fail. [#3608](https://github.com/GetStream/stream-chat-android/pull/3608)

# May 25th, 2022 - 5.3.0
## stream-chat-android-client
### 🐞 Fixed
- Fixed `ChatParser` failing to parse errors because it was trying to fetch the raw response from a converted body. [#3534](https://github.com/GetStream/stream-chat-android/pull/3534)

### ⬆️ Improved
- CurrentUser is not initialized when a PN is received. [#3520](https://github.com/GetStream/stream-chat-android/pull/3520)

### ✅ Added
- 🚨 Breaking change: Added `DistinctChatApi` to prevent multiple query requests being fired. [#3521](https://github.com/GetStream/stream-chat-android/pull/3521)
- 🚨 Breaking change: Added new property `ChatClientConfig.disableDistinctApiCalls` to disable `DistinctChatApi`, which is enabled by default. 

### ⚠️ Changed
- 🚨 Breaking change: `Plugin`, `PluginFactory` and plugin side-effect listeners (`CreatChannelListener`, `SendMessageListener` etc.) are moved out of `experimental` package. [#3583](https://github.com/GetStream/stream-chat-android/pull/3583/)

## stream-chat-android-offline
### 🐞 Fixed
- Fixed process sync offline message when a push is received. [#3518](https://github.com/GetStream/stream-chat-android/pull/3518)
- Fixed syncing the channel after bringing the app from background. [#3548](https://github.com/GetStream/stream-chat-android/pull/3548)
- Fixed initializing `OfflinePlugin` when connecting anonymous user. It fixes the issue when after connecting headers stay in `Disconnected` state. [#3553](https://github.com/GetStream/stream-chat-android/pull/3553)

### ⬆️ Improved
- Change the order of offline message so it matches the order of online messages. Now the reshuffling of messages when switching from offline to online doesn't happen anymore. [3524](https://github.com/GetStream/stream-chat-android/pull/3524)
- 🚨 Breaking change: `QueryChannelsState::channels` can now return a null as an initial value. 
- Adding logs for QuerySort: [3570](https://github.com/GetStream/stream-chat-android/pull/3570)
- Adding logs for plugin usage, state calls usage and ChannelListView. [3572](https://github.com/GetStream/stream-chat-android/pull/3572)

### ✅ Added
- Added `EventHandlingResult.WatchAndAdd` to results returned from `ChatEventHandler`.
- Added handling `ChannelVisibleEvent`. Default `ChatEventHandler` will return `EventHandlingResult.WatchAndAdd`.

## stream-chat-android-ui-common
### ✅ Added
- Added `MessageOptionsUserReactionAlignemnt` used to define the user reaction alignment inside message options. [#3541](https://github.com/GetStream/stream-chat-android/pull/3541)

## stream-chat-android-ui-components
### 🐞 Fixed
- Fixed the way pagination scrolling worked for various non-core components (e.g. search, gallery/media/pinned message lists) [#3507](https://github.com/GetStream/stream-chat-android/pull/3507)
- Added loading more indicator to PinnedMessageListView [#3507](https://github.com/GetStream/stream-chat-android/pull/3507)
- Fix video scaling issue on the media preview screen. [#3560](https://github.com/GetStream/stream-chat-android/pull/3560)
- Fixed refreshing `ChannelListView` after unhiding the channel. [#3569](https://github.com/GetStream/stream-chat-android/pull/3569)

### ✅ Added
- Added the public method `switchToCommandMode(command: Command)` inside `MessageInputView`. This method allows switching the input to command mode using the desired command directly, instead of having to select it from the dialog. An example of its usage is provided inside the patch within the linked PR. [#3515](https://github.com/GetStream/stream-chat-android/pull/3515)
- Added loading indicator to the media preview screen. [#3549](https://github.com/GetStream/stream-chat-android/pull/3549)
- Added `streamUiMediaActivityProgressBarStyle` theme attribute to customize the appearance of loading indicator on the media preview screen. [#3549](https://github.com/GetStream/stream-chat-android/pull/3549)
- Added the ability to customize user reaction alignment and orientation inside message options through `ViewReactionsViewStyle` or `SingleReactionViewStyle`. [#3541](https://github.com/GetStream/stream-chat-android/pull/3541)
- Added `horizontalPadding` customization options to `ViewReactionsViewStyle` and `EditReactionsViewStyle`. [#3541](https://github.com/GetStream/stream-chat-android/pull/3541)

### ⚠️ Changed
- Deprecated `Member.isOwnerOrAdmin` and `List<Member>?.isCurrentUserOwnerOrAdmin()`. Use `Channel::ownCapabilities` instead. [#3576](https://github.com/GetStream/stream-chat-android/pull/3576)
- Changed how padding is applied to `ViewReactionsView`. [#3541](https://github.com/GetStream/stream-chat-android/pull/3541)

## stream-chat-android-compose
### 🐞 Fixed
- Fix video scaling issue on the media preview screen. [#3560](https://github.com/GetStream/stream-chat-android/pull/3560)
- Fixed refreshing `ChannelListView` after unhiding the channel. [#3569](https://github.com/GetStream/stream-chat-android/pull/3569)

### ✅ Added
- Added scroll to quoted message on click. [#3472](https://github.com/GetStream/stream-chat-android/pull/3472)
- Added guides for `QuotedAttachmentFactory`. [You can read about it here](https://getstream.io/chat/docs/sdk/android/compose/guides/adding-custom-attachments/#quoted-messages)
- Added loading indicator to the media preview screen. [#3549](https://github.com/GetStream/stream-chat-android/pull/3549)
- Added the ability to customize user reaction alignment inside message options through `ChatTheme`. [#3541](https://github.com/GetStream/stream-chat-android/pull/3541)

### ⚠️ Changed
- Changed `QuotedMessage` design by adding `QuotedAttachmentFactory`, `ImageAttachmentQuotedContent` and `FileAttachmentQuotedContent`. [#3472](https://github.com/GetStream/stream-chat-android/pull/3472)

# May 11th, 2022 - 5.2.0
## stream-chat-android-client
### ✅ Added
- Added `Channel.membership` property. [#3367](https://github.com/GetStream/stream-chat-android/pull/3367)
- Added `ChannelData.membership` property. [#3367](https://github.com/GetStream/stream-chat-android/pull/3367)
- Added `NotificationAddedToChannelEvent.member` property. [#3367](https://github.com/GetStream/stream-chat-android/pull/3367)
- Add `provideName` property to `Device` entity to support Multi-Bundle [#3396](https://github.com/GetStream/stream-chat-android/pull/3396)

## stream-chat-android-offline
### 🐞 Fixed
- Fixed sorting channels by `Channel::lastMessageAt` when the channel contains not synced messages. [#3470](https://github.com/GetStream/stream-chat-android/pull/3470)
- Fixed bug that made impossible to retry attachments that were not fully sent. [3485](https://github.com/GetStream/stream-chat-android/pull/3485)
- Fixed refreshing channels list when syncing the channel. [#3492](https://github.com/GetStream/stream-chat-android/pull/3492)
- Fixed deleting reactions while offline. [3486](https://github.com/GetStream/stream-chat-android/pull/3486)

## stream-chat-android-ui-common
### ⬆️ Improved
- Updated the attachment upload size limit to 100MB from 20MB. [#3490](https://github.com/GetStream/stream-chat-android/pull/3490)

## stream-chat-android-ui-components
### 🐞 Fixed
- Fixed Xiaomi crash when long clicking on links inside messages. [#3491](https://github.com/GetStream/stream-chat-android/pull/3491)

## stream-chat-android-compose
### ⬆️ Improved
- Improved the behavior of `DeletedMessageVisibility` and `MessageFooterVisibility` when used in pair. Now the `DeletedMessageVisibility` and its "only visible to you" mode respects the `MessageFooterVisibility` and vice-versa. [#3467](https://github.com/GetStream/stream-chat-android/pull/3467)

## stream-chat-android-pushprovider-firebase
### ✅ Added
- Support Multi-Bundle [#3396](https://github.com/GetStream/stream-chat-android/pull/3396)

### ⚠️ Changed
- Upgrade Firebase Messaging dependency to version `23.0.4`. [#3484](https://github.com/GetStream/stream-chat-android/pull/3484)

## stream-chat-android-pushprovider-huawei
### ✅ Added
- Support Multi-Bundle [#3396](https://github.com/GetStream/stream-chat-android/pull/3396)

## stream-chat-android-pushprovider-xiaomi
### ✅ Added
- Support Multi-Bundle [#3396](https://github.com/GetStream/stream-chat-android/pull/3396)

# May 3rd, 2022 - 5.1.0
## stream-chat-android-client
### 🐞 Fixed
- Fixed ANR happening on a token request. [#3342](https://github.com/GetStream/stream-chat-android/pull/3342)
- Fixed overriding User's `image` and `name` properties with empty values when connecting the user. [#3430](https://github.com/GetStream/stream-chat-android/pull/3430)
- Fixed serialization problem when flagging message. [#3437](https://github.com/GetStream/stream-chat-android/pull/3437)

### ✅ Added
- Added `ChannelRepository.selectChannelByCid` method. [#3434](https://github.com/GetStream/stream-chat-android/pull/3434)
- Added `ChannelRepository.selectChannelsByCids` method. [#3434](https://github.com/GetStream/stream-chat-android/pull/3434)
- Added `ChannelRepository.selectChannelCidsSyncNeeded` method. [#3434](https://github.com/GetStream/stream-chat-android/pull/3434)
- Added `MessageRepository.selectMessageIdsBySyncState` method. [#3434](https://github.com/GetStream/stream-chat-android/pull/3434)
- Added `ReactionRepository.selectReactionById` method. [#3434](https://github.com/GetStream/stream-chat-android/pull/3434)
- Added `ReactionRepository.selectReactionsByIds` method. [#3434](https://github.com/GetStream/stream-chat-android/pull/3434)
- Added `ReactionRepository.selectReactionIdsBySyncStatus` method. [#3434](https://github.com/GetStream/stream-chat-android/pull/3434)
- Added `ChatLogger.logV` method. [#3434](https://github.com/GetStream/stream-chat-android/pull/3434)
- Added `TaggedLogger.logV` method. [#3434](https://github.com/GetStream/stream-chat-android/pull/3434)

### ⚠️ Changed
- Changed visibility of the `retry` extension to internal. [#3353](https://github.com/GetStream/stream-chat-android/pull/3353)

## stream-chat-android-offline
### 🐞 Fixed
- Fixed a crash when attachment upload is in progress or about to start and user is disconnected at the same moment. [#3377](https://github.com/GetStream/stream-chat-android/pull/3377)
- Fixed updating `Channel::ownCapabilities` after receiving events. [#3420](https://github.com/GetStream/stream-chat-android/pull/3420)
- Fixed reaction sync issue because `SyncState::lastSyncedAt` was never updated. [#3421](https://github.com/GetStream/stream-chat-android/pull/3421)

### ⬆️ Improved
- Adding the possibility to change the repositories of `OfflinePlugin`. You can change `RepositoryFactory` in `OfflinePlugin` and use custom implementations of repositories.

## stream-chat-android-ui-common
### ⚠️ Changed
- Deprecated `DeletedMessageListItemPredicate` in favor of `DeletedMessageVisibility`. This is a followup on [#3272](https://github.com/GetStream/stream-chat-android/pull/3272/files) which deprecated filtering messages inside `MessageListView` in favor of filtering messages inside `MessageListViewModel`. [#3409](https://github.com/GetStream/stream-chat-android/pull/3409)

## stream-chat-android-ui-components
### 🐞 Fixed
- Fixed a bug where command suggestion popup was displayed even though all the commands were disabled. [#3334](https://github.com/GetStream/stream-chat-android/pull/3334)
- Fixed a bug on Nougat where the reaction colors were not displayed properly. [#3347](https://github.com/GetStream/stream-chat-android/pull/3347)
- Fixed a bug where custom `MessageListItemViewHolderFactory` was ignore on the message options overlay. [#3343](https://github.com/GetStream/stream-chat-android/pull/3343)
- Fixed `MessageListViewModel` initialization when channel's data is not available immediately, for example when the view model is created after connecting the user. [#3379](https://github.com/GetStream/stream-chat-android/pull/3379)
- Fixed configuration for flag message confirmation dialog. [3411](https://github.com/GetStream/stream-chat-android/pull/3411)
- Fixed a potential crash with conflicting font names. [#3445](https://github.com/GetStream/stream-chat-android/pull/3445)

### ⬆️ Improved
- Added a way to customize reactions behavior to allow multiple reactions. [#3341](https://github.com/GetStream/stream-chat-android/pull/3341)
- Added a way to customize `messageInputField` padding inside `MessageInputFiledView`. [#3392](https://github.com/GetStream/stream-chat-android/pull/3392)
- Added a way to change the `MessageListHeaderView` separator color. [#3395](https://github.com/GetStream/stream-chat-android/pull/3395)
- Added a way to change the `ChannelListHeaderView` separator color. [#3395](https://github.com/GetStream/stream-chat-android/pull/3395)
- Now single membered channels display the name of member instead of "Channel without name" [3423](https://github.com/GetStream/stream-chat-android/pull/3423)
- Channels with only one member now show the member's image in avatar. [3425](https://github.com/GetStream/stream-chat-android/pull/3425)
- Added a way to change the `attachmentsButton` and `commandsButton` ripple color inside `MessageInputView`. [#3412](https://github.com/GetStream/stream-chat-android/pull/3412)

### ✅ Added
- Added support for own capabilities. You can read more about own capabilities [here](https://getstream.io/chat/docs/sdk/android/ui/guides/implementing-own-capabilities/). [#3389](https://github.com/GetStream/stream-chat-android/pull/3389)
- Added the possibility to customize the message footer visibility through `MessageFooterVisibility` inside `MessageListViewModel`. [#3343](https://github.com/GetStream/stream-chat-android/pull/3433)

### ⚠️ Changed
- Deprecated `DeletedMessageListItemPredicate` in favor of `DeletedMessageVisibility`. This is a followup on [#3272](https://github.com/GetStream/stream-chat-android/pull/3272/files) which deprecated filtering messages inside `MessageListView` in favor of filtering messages inside `MessageListViewModel`. [#3409](https://github.com/GetStream/stream-chat-android/pull/3409)
- Added own capabilities. If you are using our UI components separately from our `ViewModel`s, this has the possibility of introducing a change in functionality. You can find the guide on implementing own capabilities [here](https://getstream.io/chat/docs/sdk/android/ui/guides/implementing-own-capabilities/). [#3389](https://github.com/GetStream/stream-chat-android/pull/3389)

## stream-chat-android-compose
### 🐞 Fixed
- Fixed the message input handling when typing quickly or holding down the delete (backspace) button. [#3355](https://github.com/GetStream/stream-chat-android/pull/3355)

### ⬆️ Improved
- Now single membered channels display the name of member instead of "Channel without name" [3423](https://github.com/GetStream/stream-chat-android/pull/3423)
- Channels with only one member now show the member's image in avatar. [3425](https://github.com/GetStream/stream-chat-android/pull/3425)
- Improved the way filters work in `ChannelList`, `ChannelsScreen` and `ChannelListViewModel`. Now the filters are nullable and if you want the default behavior, just pass in null. [#3422](https://github.com/GetStream/stream-chat-android/pull/3422)
- You can now completely override the filters by using `ChannelListViewModel.setFilters()` in the runtime, or by passing in custom `FilterObject` to the `ViewModelFactory` or the `ViewModel` constructor. [#3422](https://github.com/GetStream/stream-chat-android/pull/3422)


### ✅ Added
- Added pan to ImagePreviewActivity. [#3335](https://github.com/GetStream/stream-chat-android/pull/3335)
- Added `imageLoader` parameter to `ChatTheme` that allows providing a custom Coil `ImageLoader`. [#3336](https://github.com/GetStream/stream-chat-android/pull/3336)
- Added the "Copy Message" option to link messages [#3354](https://github.com/GetStream/stream-chat-android/pull/3354)
- Added padding customisation option to `ChannelList` and `MessageList` components. [#3350](https://github.com/GetStream/stream-chat-android/pull/3350)
- Added emoji sticker support. [3359](https://github.com/GetStream/stream-chat-android/pull/3359)
- Added support for own capabilities. You can read more about own capabilities [here](https://getstream.io/chat/docs/sdk/android/compose/guides/implementing-own-capabilities/). [#3389](https://github.com/GetStream/stream-chat-android/pull/3389)
- Added better handling for Compose ChannelListHeader and MessageListHeader states. We now cover Connected, Connecting and Disconnected states (added Connecting). [#3428](https://github.com/GetStream/stream-chat-android/pull/3428)
- Added the possibility to customize the message footer visibility through `MessageFooterVisibility` inside `MessageListViewModel`. [#3343](https://github.com/GetStream/stream-chat-android/pull/3433)

### ⚠️ Changed
- `loadMore` calls inside `MessageListViewModel` and `ChannelListViewModel` should no longer load data if there is no network connection. [3362](https://github.com/GetStream/stream-chat-android/pull/3362)
- Added own capabilities. If you are using our components individually this has the possibility of introducing a change in functionality. You can find the guide on implementing own capabilities [here](https://getstream.io/chat/docs/sdk/android/compose/guides/implementing-own-capabilities/). [#3389](https://github.com/GetStream/stream-chat-android/pull/3389)
- Replaced the `imageLoader` parameter in `ChatTheme` with the new `imageLoaderFactory` parameter that can used to provide a custom Coil `ImageLoader` factory.  [#3441](https://github.com/GetStream/stream-chat-android/pull/3441)

# April 12th, 2022 - 5.0.3
## Common changes for all artifacts

### ⚠️ Changed
- Updated Gradle version to [7.4.2](https://docs.gradle.org/7.4.2/release-notes.html). [#3281](https://github.com/GetStream/stream-chat-android/pull/3281)
- Update Coroutines to 1.6.1 and migrate to runTest. [#3327](https://github.com/GetStream/stream-chat-android/pull/3327)

## stream-chat-android-client

### 🐞 Fixed
- Fixed `User` model deserialization error when `User.image` or `User.name` is null. [#3283](https://github.com/GetStream/stream-chat-android/pull/3283)
- Fixed `Channel` model deserialization error when `Channel.image` or `Channel.name` is null. [#3306](https://github.com/GetStream/stream-chat-android/pull/3306)

### ✅ Added
- Added an `ExtraDataValidator` to intercept `ChatApi` calls and validate `CustomObject.extraData` does not contain the reserved keywords. [#3279](https://github.com/GetStream/stream-chat-android/pull/3279)

### ⚠️ Changed
- Migrate androidx-lifecycle version to [2.4.1](https://developer.android.com/jetpack/androidx/releases/lifecycle#2.4.1). [#3282](https://github.com/GetStream/stream-chat-android/pull/3282)

## stream-chat-android-offline

### 🐞 Fixed
- Fixed crash related with logging out while running a request to update channels. [3286](https://github.com/GetStream/stream-chat-android/pull/3286)
- Fixed bug where user was not able to send and edit a message while offline. [3318](https://github.com/GetStream/stream-chat-android/pull/3324)

### ✅ Added
- Added `ChannelState::membersCount` property that can be used to observe total members of the channel. [#3297](https://github.com/GetStream/stream-chat-android/pull/3297)

## stream-chat-android-ui-common

### 🐞 Fixed
- Fixed avatar disappearing from a message group when `MessageListView.deletedMessageListItemPredicate = DeletedMessageListItemPredicate.VisibleToEveryone` or `MessageListView.deletedMessageListItemPredicate = DeletedMessageListItemPredicate.VisibleToAuthorOnly` and the last message in a group of messages posted by someone other than the currently logged in user was deleted. [#3272](https://github.com/GetStream/stream-chat-android/pull/3272)

## stream-chat-android-ui-components

### 🐞 Fixed
- Adding ShowAvatarPredicate for MessageOptions overlay making it possible to hide the avatar picture when in the message options. [#3302](https://github.com/GetStream/stream-chat-android/pull/3302)
- Users now able to open `MessageOptionsDialogFragment` by clicking on a reaction left on a Giphy message. [#3620](https://github.com/GetStream/stream-chat-android/pull/3260)
- inside `MessageOptionsDialogFragment` now properly displays all of the reactions to a message. Previously it erroneously displayed a blank state. [#3620](https://github.com/GetStream/stream-chat-android/pull/3260)
- Fixed the links in UI Components code snippets. [#3261](https://github.com/GetStream/stream-chat-android/pull/3261)
- Messages containing links are now properly aligned with other types of messages. They use `@dimen/stream_ui_spacing_small` for their root layout start and end padding. [#3264](https://github.com/GetStream/stream-chat-android/pull/3264)
- Fixed avatar disappearing from a message group when `MessageListView.deletedMessageListItemPredicate = DeletedMessageListItemPredicate.VisibleToEveryone` or `MessageListView.deletedMessageListItemPredicate = DeletedMessageListItemPredicate.VisibleToAuthorOnly` and the last message in a group of messages posted by someone other than the currently logged in user was deleted. [#3272](https://github.com/GetStream/stream-chat-android/pull/3272)
- Fixed bug in which member counter shown in the `MessageListHeaderViewModel` is incorrect and limited to 30 only. [#3297](https://github.com/GetStream/stream-chat-android/pull/3297)

### ✅ Added
- Added `membersCount` livedata in `MessageListHeaderViewModel` to observe number of all members of channel. [#3297](https://github.com/GetStream/stream-chat-android/pull/3297)

## stream-chat-android-compose

### 🐞 Fixed
- Added thumbnails for video attachments in the attachment picker. [#3300](https://github.com/GetStream/stream-chat-android/pull/3300)
- Fixed a crash occurring when the user would click on a preview of a link that contained no scheme. [#3331](https://github.com/GetStream/stream-chat-android/pull/3331)

### ⬆️ Improved
- Improved the way typing updates work in the MessageComposerController. [#3313](https://github.com/GetStream/stream-chat-android/pull/3313)

### ✅ Added
- Added a way to customize the visibility of deleted messages. [#3298](https://github.com/GetStream/stream-chat-android/pull/3298)
- Added support for file upload configuration that lets you specify what types of files and images you want to allow or block from being uploaded. [3288](https://github.com/GetStream/stream-chat-android/pull/3288)
- Added Compose SDK Guidelines for internal and external contributors. [#3315](https://github.com/GetStream/stream-chat-android/pull/3315)

### ⚠️ Changed
- Switched from vertical to horizontal scrolling for files in the preview section of the message composer. [#3289](https://github.com/GetStream/stream-chat-android/pull/3289)

# March 30th, 2022 - 5.0.2
## stream-chat-android-client
### ✅ Added
- Added a `systemMessage: Message` parameter to  `ChatClient::addMembers`, `ChatClient::removeMembers`, `ChannelClient::addMembers` and `ChannelClient::removeMembers` to send a system message to that channel. [#3254](https://github.com/GetStream/stream-chat-android/pull/3254)

## stream-chat-android-offline
### 🐞 Fixed
- Fixed a bug which occurs when we reinitialize `OfflinePlugin` because it uses old instance of `StateRegistry` and `LogicRegistry`. [#3267](https://github.com/GetStream/stream-chat-android/pull/3267)

## stream-chat-android-ui-components
### 🐞 Fixed
- Users now able to open `MessageOptionsDialogFragment` by clicking on a reaction left on a Giphy message. [#3620](https://github.com/GetStream/stream-chat-android/pull/3260)
- inside `MessageOptionsDialogFragment` now properly displays all of the reactions to a message. Previously it erroneously displayed a blank state. [#3620](https://github.com/GetStream/stream-chat-android/pull/3260)
- Fixed the links in UI Components code snippets. [#3261](https://github.com/GetStream/stream-chat-android/pull/3261)
- Messages containing links are now properly aligned with other types of messages. They use `@dimen/stream_ui_spacing_small` for their root layout start and end padding. [#3264](https://github.com/GetStream/stream-chat-android/pull/3264)
- Made it impossible to send blank or empty messages. [#3269](https://github.com/GetStream/stream-chat-android/pull/3269)

## stream-chat-android-compose
### 🐞 Fixed
- Made it impossible to send blank or empty messages. [#3269](https://github.com/GetStream/stream-chat-android/pull/3269)

### ✅ Added
- Added support for failed messages and an option to resend them. [#3263](https://github.com/GetStream/stream-chat-android/pull/3263)

# March 24th, 2022 - 5.0.1
## stream-chat-android-ui-components
### 🐞 Fixed
- Fixed a bug where the missing implementation of the `MessageTextTransformer` caused message text not to show up. [#3248](https://github.com/GetStream/stream-chat-android/pull/3248)

# March 24th, 2022 - 5.0.0
**5.0.0** is a major release! You can read more about the motivation behind the effort and featured changes in the [announcement blog post](https://getstream.io/blog/android-v5-sdk-release/).
## Common changes for all artifacts
### 🐞 Fixed
- Fixed memory leaks related to image loading. [#2979](https://github.com/GetStream/stream-chat-android/pull/2979)

### ⬆️ Improved
- Replaced KAPT with KSP. [#3113](https://github.com/GetStream/stream-chat-android/pull/3113)

### ⚠️ Changed
- Updated AGP version to 7.1.2 and Gradle version to 7.4. [#3159](https://github.com/GetStream/stream-chat-android/pull/3159)

## stream-chat-android-client
### ✅ Added
- Added possibility to configure `RetryPolicy` using `ChaClient.Builder()`. [#3069](https://github.com/GetStream/stream-chat-android/pull/3069)

### ⚠️ Changed
- Add `Channel::image`, `Channel:name`, `User::image`, `User::name` properties. [#3139](https://github.com/GetStream/stream-chat-android/pull/3139)
- Deprecated `Member:role` in favor of `Member:channelRole` [#3189](https://github.com/GetStream/stream-chat-android/pull/3189)

## stream-chat-android-offline
🚨🚨 **v5.0.0** release brings a big change to the offline support library - it replaces `ChatDomain` with the `OfflinePlugin`. Make sure to check our [migration guide](https://getstream.io/chat/docs/sdk/android/client/guides/chatdomain-migration/)! 🚨🚨

### 🐞 Fixed
- Unread count for muted channels no longer increments when the channel is muted and new messages are received. [#3112](https://github.com/GetStream/stream-chat-android/pull/3112)
- Fixed marking the channel as read if it was opened offline previously. [#3162](https://github.com/GetStream/stream-chat-android/pull/3162)

### ❌ Removed
- Moved `RetryPolicy` related logic to `ChatClient`. [#3069](https://github.com/GetStream/stream-chat-android/pull/3069)

## stream-chat-android-ui-common
### ❌ Removed
- Removed ChatMarkdown in favor of ChatMessageTextTransformer [#3189](https://github.com/GetStream/stream-chat-android/pull/3189)

## stream-chat-android-ui-components
### 🐞 Fixed
- Fixed an issue with message flickering when sending a message with file attachments. [#3209](https://github.com/GetStream/stream-chat-android/pull/3209)
- Fixed a crash when overriding `ChatUI::imageHeadersProvider` caused by compiler [issue](https://youtrack.jetbrains.com/issue/KT-49793). [#3237](https://github.com/GetStream/stream-chat-android/pull/3237)

### ✅ Added
- Added a separate `LinkAttachmentsViewHolder` for handling messages containing link attachments and no other types of attachments. [#3070](https://github.com/GetStream/stream-chat-android/pull/3070)
- Added a separate `FileAttachmentsViewHolder` for handling messages containing file attachments of different types or file attachments not handled by one of the other `ViewHolder`s. [#3091](https://github.com/GetStream/stream-chat-android/pull/3091)
- Introduced `InnerAttachmentViewHolder` as an inner ViewHolder for custom attachments. [#3183](https://github.com/GetStream/stream-chat-android/pull/3183)
- Introduced `AttachmentFactory` as a factory for custom attachment ViewHolders. [#3116](https://github.com/GetStream/stream-chat-android/pull/3116)
- Introduced `AttachmentFactoryManager` as a manager for the list of registered attachment factories. The class is exposed via `ChatUI`. [#3116](https://github.com/GetStream/stream-chat-android/pull/3116)
- Added an attribute to customize the color state list of the AttachmentsDialog buttons called `streamUiAttachmentTabButtonColorStateList`. [#3242](https://github.com/GetStream/stream-chat-android/pull/3242)

### ⚠️ Changed
- Separated the Giphy attachments and content to a GiphyAttachmentViewHolder. [#2932](https://github.com/GetStream/stream-chat-android/pull/2932)
- Created a GiphyMediaAttachmentView and its respective style to customize giphies. [#2932](https://github.com/GetStream/stream-chat-android/pull/2932)
- You can now use `original` sized giphies that apply resizing based on the GIF size. [#2932](https://github.com/GetStream/stream-chat-android/pull/2932)
- Use `fixedHeight` or `fixedHeightDownsampled` giphies to use a fixed height that keeps the aspect ratio and takes up less memory. [#2932](https://github.com/GetStream/stream-chat-android/pull/2932)
- Make sure to check out our giphy attachment styles (GiphyMediaAttachmentView) for customization.
- Created an ImageAttachmentViewHolder that represents images in the message list. [#3067](https://github.com/GetStream/stream-chat-android/pull/3067)
- Renamed MediaAttachmentViewStyle and its attributes to ImageAttachmentViewStyle. [#3067](https://github.com/GetStream/stream-chat-android/pull/3067)
- Messages containing link attachments and no other types of attachments are no longer handled by `TextAndAttachmentsViewHolder`, instead they are handled by `LinkAttachmentsViewHolder`. [#3070](https://github.com/GetStream/stream-chat-android/pull/3070)
- Messages containing file attachments of different file types or types not handled by one of the other `ViewHolders` are no longer handled by `TextAndAttachmentsViewHolder`, instead they are handled by `FileAttachmentsViewHolder`. [#3091](https://github.com/GetStream/stream-chat-android/pull/3091)
- Updated the structure of UI components documentation. [UI Components documentation](https://getstream.io/chat/docs/sdk/android/ui/overview/). [#3186](https://github.com/GetStream/stream-chat-android/pull/3186)
- Updated the code snippets from the UI Components documentation in the `stream-chat-android-docs` module. [3205](https://github.com/GetStream/stream-chat-android/pull/3205)

### ❌ Removed
- All usage of `ChatDomain`. [#3190](https://github.com/GetStream/stream-chat-android/pull/3190)
- Removed "Pin message", "Reply", "Thread reply" message actions for messages that are not synced. [#3226](https://github.com/GetStream/stream-chat-android/pull/3226)

## stream-chat-android-compose
### 🐞 Fixed
- Mitigated the effects of `ClickableText` consuming all pointer events when messages contain links by passing long press handlers to `MessageText`. [#3137](https://github.com/GetStream/stream-chat-android/pull/3137)
- Fixed an issue with message flickering when sending a message with file attachments. [#3209](https://github.com/GetStream/stream-chat-android/pull/3209)
- Fixed ripple color in dark mode. [#3211](https://github.com/GetStream/stream-chat-android/pull/3211)
- Long user names no longer break layout in the message list. [#3219](https://github.com/GetStream/stream-chat-android/pull/3219)
- Fixed the click handler on the last item in the image attachments content. [#3221](https://github.com/GetStream/stream-chat-android/pull/3221)

### ⬆️ Improved
- Allowed passing long press handlers to `MessageText`. [#3137](https://github.com/GetStream/stream-chat-android/pull/3137)

### ✅ Added
- Added code snippets from the Compose documentation to the `stream-chat-android-docs` module. [3197](https://github.com/GetStream/stream-chat-android/pull/3197)
- Added support for delivery indicator in the message list. [#3218](https://github.com/GetStream/stream-chat-android/pull/3218)

### ⚠️ Changed
- Replaced the `reactionTypes` field in `ChatTheme` with the new `reactionIconFactory` field that allows customizing reaction icons. [#3046](https://github.com/GetStream/stream-chat-android/pull/3046)
- `MessageText` now requires the parameter `onLongItemClick: (Message) -> Unit`. This was done in order to mitigate `ClickableText` consuming all pointer events. [#3137](https://github.com/GetStream/stream-chat-android/pull/3137)
- Renamed the `state.channel` package to `state.channels` for consistency. [#3143](https://github.com/GetStream/stream-chat-android/pull/3143)
- Renamed the `viewmodel.channel` package to `viewmodel.channels` for consistency. [#3143](https://github.com/GetStream/stream-chat-android/pull/3143)
- Moved the contents of the `ui.imagepreview` and `ui.mediapreview` packages to `ui.attachments.preview`. [#3143](https://github.com/GetStream/stream-chat-android/pull/3143)
- Moved the preview handlers from the `ui.filepreview` package to `ui.attachments.preview.handler` [#3143](https://github.com/GetStream/stream-chat-android/pull/3143)

### ❌ Removed
- Removed "Pin message", "Reply", "Thread reply" message actions for messages that are not synced. [#3226](https://github.com/GetStream/stream-chat-android/pull/3226)

# March 9th, 2022 - 4.30.1
## stream-chat-android-client
### ✅ Added
- Added `notificationChannel` lambda parameter to `NotificationHandlerFactory::createNotificationHandler` which is being used to create a `NotificationChannel`.
  You can use it to customize notifications priority, channel name, etc. [#3167](https://github.com/GetStream/stream-chat-android/pull/3167)

### ⚠️ Changed
- `LoadNotificationDataWorker` is now using a separate `NotificationChannel` with `NotificationCompat.PRIORITY_LOW`.
  You can customize its name by overriding `stream_chat_other_notifications_channel_name` string. [#3167](https://github.com/GetStream/stream-chat-android/pull/3167)

## stream-chat-android-offline
### 🐞 Fixed
- Fixed updating typing users. [#3154](https://github.com/GetStream/stream-chat-android/pull/3154)

## stream-chat-android-ui-components
### 🐞 Fixed
- Fixed displaying long usernames in message's footnote within `MessageListView`. [#3149](https://github.com/GetStream/stream-chat-android/pull/3149)
- A bug that made `ScrollButtonView` in `MessageListView` permanently visible. [#3170](https://github.com/GetStream/stream-chat-android/pull/3170)
- Fixed display of read status indicators [#3181](https://github.com/GetStream/stream-chat-android/pull/3181)

### ✅ Added
- Added a way to check if the adapters and message/channel lists have been initialized or not. [#3182](https://github.com/GetStream/stream-chat-android/pull/3182)
- Added `streamUiRetryMessageEnabled` attribute to `MessageListView` that allows to show/hide retry action in message's overlay. [#3185](https://github.com/GetStream/stream-chat-android/pull/3185)

## stream-chat-android-compose
### 🐞 Fixed
- Fixed display of read status indicators [#3181](https://github.com/GetStream/stream-chat-android/pull/3181)

# March 2nd, 2022 - 4.30.0
## Common changes for all artifacts
### ⬆️ Improved
- We upgraded our Kotlin version to 1.6, Moshi to 1.13 and Compose to 1.1.1. [#3104](https://github.com/GetStream/stream-chat-android/pull/3104)[#3123](https://github.com/GetStream/stream-chat-android/pull/3123)
- Updated Google's Accompanist version. [#3104](https://github.com/GetStream/stream-chat-android/pull/3104)

### ⚠️ Changed
- These version updates mean our SDK now expects the minimum of AGP 7.x.x. We recommend using 7.1+. [#3104](https://github.com/GetStream/stream-chat-android/pull/3104)

## stream-chat-android-compose
### ⚠️ Changed
- Since we're using Compose 1.1.1 for our SDK, we recommend upgrading to avoid conflicts. [#3104](https://github.com/GetStream/stream-chat-android/pull/3104)

# February 24th, 2022 - 4.29.0
## stream-chat-android-offline
### 🐞 Fixed
- Fixed updating `ChatDomain::totalUnreadCount` and `ChatDomain::channelUnreadCount` after restoring app from the background and
  when sending a message to a channel without read enabled. [#3121](https://github.com/GetStream/stream-chat-android/pull/3121)

## stream-chat-android-ui-components
### 🐞 Fixed
- Fixed setting custom empty and loading views for `MessageListView`. [#3082](https://github.com/GetStream/stream-chat-android/pull/3082)

### ⬆️ Improved
- Disabled command popups when attachments are present. [#3051](https://github.com/GetStream/stream-chat-android/pull/3051)
- Disabled the attachments button when popups are present. [#3051](https://github.com/GetStream/stream-chat-android/pull/3051)

### ✅ Added
- Added `ChatUI.channelNameFormatter` to allow customizing the channel's name format. [#3068](https://github.com/GetStream/stream-chat-android/pull/3068)
- Added a customizable height attribute to SearchInputView [#3081](https://github.com/GetStream/stream-chat-android/pull/3081)
- Added `ChatUI.dateFormatter` to allow customizing the way the dates are formatted. [#3085](https://github.com/GetStream/stream-chat-android/pull/3085)
- Added ways to show/hide the delivery status indicators for channels and messages. [#3102](https://github.com/GetStream/stream-chat-android/pull/3102)

### ⚠️ Changed
- Disabled editing on Giphy messages given that it's breaking the UX and can override the GIF that was previously put in. [#3071](https://github.com/GetStream/stream-chat-android/pull/3071)

### ❌ Removed
- Removed ExoMedia dependency in favor of standard Android `VideoView`. [#3098](https://github.com/GetStream/stream-chat-android/pull/3098)

## stream-chat-android-compose
### 🐞 Fixed
- Fixed back press handling. [#3120](https://github.com/GetStream/stream-chat-android/pull/3120)

### ✅ Added
- Exposed a way to clear the message composer externally, e.g. when using custom sendMessage handlers. [#3100](https://github.com/GetStream/stream-chat-android/pull/3100)
- Exposed `loadingMoreContent` for the `ChannelList` and `Channels` components that allows you to override the default loading more content. [#3103](https://github.com/GetStream/stream-chat-android/pull/3103)
- Exposed `loadingMoreContent` for the `MessageList` and `Messages` components that allows you to override the default loading more content. [#3103](https://github.com/GetStream/stream-chat-android/pull/3103)
- Added the `attachmentsContentImageGridSpacing` option to `StreamDimens`, to make it possible to customize the spacing between image attachment tiles via `ChatTheme`. [#3105](https://github.com/GetStream/stream-chat-android/pull/3105)

### ⚠️ Changed
- Replaced the `reactionTypes` field in `ChatTheme` with the new `reactionIconFactory` field that allows customizing reaction icons. [#3046](https://github.com/GetStream/stream-chat-android/pull/3046)
- Disabled editing on Giphy messages given that it's breaking the UX and can override the GIF that was previously put in. [#3071](https://github.com/GetStream/stream-chat-android/pull/3071)

### ❌ Removed
- Removed ExoMedia dependency in favor of standard Android `VideoView`. [#3092](https://github.com/GetStream/stream-chat-android/pull/3092)
- Removed `SystemBackPressHandler` in favor of `BackHandler` from the Compose framework. [#3120](https://github.com/GetStream/stream-chat-android/pull/3120)

# February 17th, 2022 - 4.28.4
## stream-chat-android-client
### ✅ Added
- Added the `member` field to the `MemberRemovedEvent`. [#3090](https://github.com/GetStream/stream-chat-android/pull/3090)

## stream-chat-android-offline
### 🐞 Fixed
- Fixed how member removal is handled in `DefaultChatEventHandler`. [#3090](https://github.com/GetStream/stream-chat-android/pull/3090)

# February 16th, 2022 - 4.28.3
## stream-chat-android-ui-components
### ⬆️ Improved
- Improved the logic around mentions and users that can be mentioned within the input. [#3088](https://github.com/GetStream/stream-chat-android/pull/3088)

## stream-chat-android-compose
### ⬆️ Improved
- Improved the logic around mentions and users that can be mentioned within the input. [#3088](https://github.com/GetStream/stream-chat-android/pull/3088)

# February 9th, 2022 - 4.28.2
## Common changes for all artifacts
- Fix crash with offline support. [#3063](https://github.com/GetStream/stream-chat-android/pull/3063)

# February 9th, 2022 - 4.28.1
## Common changes for all artifacts
- Fix crash when events were received. [#3058](https://github.com/GetStream/stream-chat-android/pull/3058)

# February 8th, 2022 - 4.28.0
## 🚨 Old UI Module removed
`stream-chat-android` is deprecated and won't be maintained anymore. The module will continue working, but we won't be releasing new versions.
The source code has been moved to this [archived repository](https://github.com/GetStream/stream-chat-android-old-ui)
Consider migrating to `stream-chat-android-ui-components` or `stream-chat-android-compose`. Here you can find a set of useful resources for migration:
- [UI Components Documentation](https://getstream.io/chat/docs/sdk/android/ui/overview/)
- [Android Chat Messaging Tutorial](https://getstream.io/tutorials/android-chat/)
- [Compose UI Components Documentation](https://getstream.io/chat/docs/sdk/android/compose/overview/)
- [Compose Chat Messaging Tutorial](https://getstream.io/chat/compose/tutorial/)
- [Old Sample App Migration PR](https://github.com/GetStream/stream-chat-android/pull/2467)

## Common changes for all artifacts
### ✅ Added
- Create new artifact to integrate Xiaomi Mi Push with Stream. You will need to add  `stream-chat-android-pushprovider-xiaomi` artifact to your App. Check our [docs](https://getstream.io/chat/docs/sdk/android/client/guides/push-notifications/xiaomi) for further details. [#2444](https://github.com/GetStream/stream-chat-android/pull/2444)

### ⚠️ Changed
- Update Android Gradle Plugin version to 7.1.0 and Gradle version to 7.3.3. [#2989](https://github.com/GetStream/stream-chat-android/pull/2989)

## stream-chat-android-client
### ⬆️ Improved
- Internal implementation only asks to the provided `TokenProvider` a new token when it is really needed. [#2995](https://github.com/GetStream/stream-chat-android/pull/2995)

### ⚠️ Changed
- UnknownHostException is no longer considered a permanent network error. [#3054](https://github.com/GetStream/stream-chat-android/pull/3054)

## stream-chat-android-offline
### 🐞 Fixed
- Fixed memory leak related to database initialization.[#2974](https://github.com/GetStream/stream-chat-android/pull/2974)

### ✅ Added
- Added new extension function `ChatClient::deleteChannel`. [#3007](https://github.com/GetStream/stream-chat-android/pull/3007)

### ⚠️ Changed
- Deprecated `ChatDomain::deleteChannel` in favour of `ChatClient::deleteChannel`. [#3007](https://github.com/GetStream/stream-chat-android/pull/3007)

## stream-chat-android-ui-common
### ✅ Added
- Added new extension function `ChatClient::loadMessageById`. [#2929](https://github.com/GetStream/stream-chat-android/pull/2929)

## stream-chat-android-ui-components
### 🐞 Fixed
- Fixed the logic for fetching encoding for URLs when opening PDFs and similar documents in the MessageList. [#3017](https://github.com/GetStream/stream-chat-android/pull/3017)

### ⬆️ Improved
- Replaced Lottie typing indicator with a custom view. [#3004](https://github.com/GetStream/stream-chat-android/pull/3004)

## stream-chat-android-compose
### 🐞 Fixed
- Fixed the way our attachments work and are represented in Compose to support more attachment types. [#2955](https://github.com/GetStream/stream-chat-android/pull/2955)
- Fixed the logic for fetching encoding for URLs when opening PDFs and similar documents in the MessageList. [#3017](https://github.com/GetStream/stream-chat-android/pull/3017)

### ⬆️ Improved
- Improved RTL support in Compose [#2987](https://github.com/GetStream/stream-chat-android/pull/2987)
- Made the SDK smaller by removing Materials Icons dependency [#2987](https://github.com/GetStream/stream-chat-android/pull/2987)
- Removed unnecessary experimental flags, opted in into APIs we're using from Compose. [#2983](https://github.com/GetStream/stream-chat-android/pull/2983)

### ✅ Added
- Added [`Custom Attachments guide`](https://getstream.io/chat/docs/sdk/android/composee/guides/adding-custom-attachments/). [#2967](https://github.com/GetStream/stream-chat-android/pull/2967)
- Added `onHeaderAvatarClick` parameter to the `ChannelsScreen` component. [#3016](https://github.com/GetStream/stream-chat-android/pull/3016)
- Exposed `lazyListState` for the `ChannelList` and `Channels` components that allows you to control the scrolling behavior and state. [#3049](https://github.com/GetStream/stream-chat-android/pull/3049)
- Exposed `helperContent` for the `ChannelList` and `Channels` components that allows you to implement a helper UI such as scroll to top button for the channel list. [#3049](https://github.com/GetStream/stream-chat-android/pull/3049)
- Exposed `lazyListState` for the `MessageList` and `Messages` components that allows you to control the scrolling behavior and state. [#3044](https://github.com/GetStream/stream-chat-android/pull/3044)
- Exposed `helperContent` for the `MessageList` and `Messages` components that allows you to override the default scrolling behavior UI.  [#3044](https://github.com/GetStream/stream-chat-android/pull/3044)

### ⚠️ Changed
- Renamed `onHeaderClickAction` parameter to `onHeaderActionClick` for the `ChannelsScreen` component. [#3016](https://github.com/GetStream/stream-chat-android/pull/3016)
- `MessageList` and `Messages` now have two new parameters that have default values. Please make sure that you check out the changes and that everything still works for you. [#3044](https://github.com/GetStream/stream-chat-android/pull/3044)

## stream-chat-android-pushprovider-xiaomi
### ✅ Added
- Added a `XiaomiMessagingDelegate` class to simplify custom implementations of `PushMessageReceiver` that forward messages to the SDK. See [Using a Custom PushMessageReceiver](https://getstream.io/chat/docs/sdk/android/client/guides/push-notifications/xiaomi#using-a-custom-pushmessagereceiver) for more details. [#2444](https://github.com/GetStream/stream-chat-android/pull/2444)

# February 2nd, 2022 - 4.27.2
## stream-chat-android-offline
### 🐞 Fixed
- Fixed refreshing cached channels after setting the user. [#3010](https://github.com/GetStream/stream-chat-android/pull/3010)

# January 31th, 2022 - 4.27.1
## stream-chat-android-offline
### 🐞 Fixed
- Fixed clearing cache after receiving channel truncated event. [#3001](https://github.com/GetStream/stream-chat-android/pull/3001)

# January 25th, 2022 - 4.27.0
## stream-chat-android-client
### 🐞 Fixed
- Fixed bug related to the wrong unread messages count when a socket connection is not available. [#2927](https://github.com/GetStream/stream-chat-android/pull/2927)
- Fixed deserialization issue when parsing the `Message` object while searching for a message from a channel with 0 members. [#2947](https://github.com/GetStream/stream-chat-android/pull/2947)

### ✅ Added
- Added the `systemMessage` parameter to `ChatClient::truncateChannel` and `ChannelClient:truncate` methods that represents a system message that will be displayed after the channel was truncated. [#2949](https://github.com/GetStream/stream-chat-android/pull/2949)
- Added the `message` parameter to the `ChannelTruncatedEvent` that represents a system message that will be displayed after the channel was truncated. [#2949](https://github.com/GetStream/stream-chat-android/pull/2949)
- Added method to consult the settings of the app. Use `ChatClient.instance().appSettings()` to request the settings of your app. [#2960](https://github.com/GetStream/stream-chat-android/pull/2960)
- Added `ChatClient.shuffleGiphy` extension function and removing ShuffleGiphy use case. [#2962](https://github.com/GetStream/stream-chat-android/pull/2962)
- Added `ChatClient.sendGiphy` extension function and removing SendGiphy use case. [#2963](https://github.com/GetStream/stream-chat-android/pull/2963)
- Added `Channel::ownCapabilities` and `ChannelCapabilities` object.
  Channel capabilities provide you information on which features are available for the current user. [#2971](https://github.com/GetStream/stream-chat-android/pull/2971)

### ⚠️ Changed
- Deprecated `ChatDomain.leaveChannel`. Use ChatClient.removeMembers instead. [#2926](https://github.com/GetStream/stream-chat-android/pull/2926)

## stream-chat-android-offline
### ⬆️ Improved
- Utilized the `message` parameter of the `ChannelTruncatedEvent` to show a system message instantly after the channel was truncated. [#2949](https://github.com/GetStream/stream-chat-android/pull/2949)

### ✅ Added
- Added new extension function `ChatClient::cancelMessage`. [#2928](https://github.com/GetStream/stream-chat-android/pull/2928)
- Added `ChatClient::needsMarkRead` extension function to check if a channel can be marked as read. [#2920](https://github.com/GetStream/stream-chat-android/pull/2920)

### ⚠️ Changed
- Deprecated `ChatDomain::cancelMessage` in favour of `ChatClient::cancelMessage`. [#2928](https://github.com/GetStream/stream-chat-android/pull/2928)

## stream-chat-android-ui-components
### 🐞 Fixed
- Handling video attachments that's don't have mime-type, but have type. [2919](https://github.com/GetStream/stream-chat-android/pull/2919)
- Intercepted and blocked attachment preview for attachments which are not fully uploaded. [#2950](https://github.com/GetStream/stream-chat-android/pull/2950)
- Fixed a bug when changes to the mentioned users in a message were not propagated to the UI. [2951](https://github.com/GetStream/stream-chat-android/pull/2951)

### ⬆️ Improved
- Improve Korean 🇰🇷 translations. [#2953](https://github.com/GetStream/stream-chat-android/pull/2953)

## stream-chat-android-compose
### 🐞 Fixed
- Fixed crashes caused by deleting channels [#2942](https://github.com/GetStream/stream-chat-android/pull/2942)

### ⬆️ Improved
- `ReactionOptions` now displays the option to show more reactions if there are more than 5 available [#2918](https://github.com/GetStream/stream-chat-android/pull/2918)
- Improve Korean 🇰🇷 translations. [#2953](https://github.com/GetStream/stream-chat-android/pull/2953)
- Improved `MessageComposer` UX by disabling commands when attachments or text are present. [#2961](https://github.com/GetStream/stream-chat-android/pull/2961)
- Improved `MessageComposer` UX by disabling attachment integration button when popups with suggestions are present. [#2961](https://github.com/GetStream/stream-chat-android/pull/2961)

### ✅ Added
- Added `ExtendedReactionsOptions` and `ReactionsPicker` in order to improve reaction picking UX [#2918](https://github.com/GetStream/stream-chat-android/pull/2918)
- Added documentation for [`ReactionsPicker`](https://getstream.io/chat/docs/sdk/android/compose/message-components/reactions-picker/) [#2918](https://github.com/GetStream/stream-chat-android/pull/2918)
- Added ways to customize the channel, message and member query limit when building a ChannelListViewModel [#2948](https://github.com/GetStream/stream-chat-android/pull/2948)

# January 12th, 2022 - 4.26.0
## Common changes for all artifacts
### ⬆️ Improved
- 🚨 Breaking change: Markdown support is moved into a standalone module `stream-chat-android-markdown-transformer` which is not included by default. You can use it with `ChatUI.messageTextTransformer` to add Markdown support to your app. You can find more information [here](https://getstream.io/chat/docs/sdk/android/ui/chatui/#markdown). [#2786](https://github.com/GetStream/stream-chat-android/pull/2786)

## stream-chat-android-client
### ✅ Added
- Added `Member::banned` property that represents, if the channel member is banned. [#2915](https://github.com/GetStream/stream-chat-android/pull/2915)
- Added `Member::channelRole` property that represents the user's channel-level role. [#2915](https://github.com/GetStream/stream-chat-android/pull/2915)

## stream-chat-android-offline
### 🐞 Fixed
- Fixed populating mentions after editing the message. `Message::mentionedUsers` shouldn't be empty if edited message contains mentioned users. [#2852](https://github.com/GetStream/stream-chat-android/pull/2852)

### ✅ Added
- Added `memberLimit` to `ChatDomain::queryChannels` and `ChatDomain::queryChannelsLoadMore` that allows modifying the number of members to fetch per channel. [#2826](https://github.com/GetStream/stream-chat-android/pull/2826)

### ❌ Removed
- Removed `QueryChannelsLoadMore` usecase. [#2790](https://github.com/GetStream/stream-chat-android/pull/2790)
- `QueryChannelsController::loadMore` is removed and logic is moved into `ChatDomain`. [#2790](https://github.com/GetStream/stream-chat-android/pull/2790)

## stream-chat-android-ui-components
### 🐞 Fixed
- Fixed displaying mentions popup when text contains multiple lines. [#2851](https://github.com/GetStream/stream-chat-android/pull/2851)
- Fixed the loading/playback speed of GIFs. [#2914](https://github.com/GetStream/stream-chat-android/pull/2914)
- Fixed scroll persisting after long tapping on an item in the message list. [#2916](https://github.com/GetStream/stream-chat-android/pull/2916)
- Fixed footnote of messages showing "Only Visible to You". This message was visible even when deleted messages were visible to everyone. [#2923](https://github.com/GetStream/stream-chat-android/pull/2923)

### ⬆️ Improved
- Improved the way thread pagination works. [#2845](https://github.com/GetStream/stream-chat-android/pull/2845)

### ✅ Added
- Added `memberLimit` parameter to `ChannelListViewModel` and `ChannelListViewModelFactory` that allows modifying the number of members to fetch per channel. [#2826](https://github.com/GetStream/stream-chat-android/pull/2826)
- Added `ChatMessageTextTransformer` to transform messages and set them to `TextView`. [#2786](https://github.com/GetStream/stream-chat-android/pull/2786)
- Added `AutoLinkableTextTransformer` which is an implementation of `ChatMessageTextTransformer`. After applying the transformer, it also makes links clickable in TextView. [#2786](https://github.com/GetStream/stream-chat-android/pull/2786)

### ⚠️ Changed
- `ChatUI.markdown` is deprecated in favour of `ChatUI.messageTextTransformer`. [#2786](https://github.com/GetStream/stream-chat-android/pull/2786)
- In the sample app the new behaviour for new messages is to count unread messages, instead of always scroll to bottom [#2865](https://github.com/GetStream/stream-chat-android/pull/)

## stream-chat-android-compose
### 🐞 Fixed
- Fixed a small issue with user avatars flickering [#2822](https://github.com/GetStream/stream-chat-android/pull/2822)
- Fixed faulty scrolling behavior in `Messages` by adding an autoscroll. [#2857](https://github.com/GetStream/stream-chat-android/pull/2857)
- Fixed the font size of avatar initials in the message list. [2862](https://github.com/GetStream/stream-chat-android/pull/2862)
- Fixed faulty scrolling behavior in `Channels` by adding an autoscroll. [#2887](  https://github.com/GetStream/stream-chat-android/pull/2887)
- Fixed the loading/playback speed of GIFs. [#2914](https://github.com/GetStream/stream-chat-android/pull/2914)

### ⬆️ Improved
- Added an animation to the `SelectedChannelMenu` component.
- Added an animation to the `ChannelInfo` component.
- Avatars now show fallback initials in case there was an error while loading images from the network. [#2830](https://github.com/GetStream/stream-chat-android/pull/2830)
- Added more parameters to the stateless version of the MessageComposer for consistency [#2809](https://github.com/GetStream/stream-chat-android/pull/2809)
- Updated primary accent colors in order to achieve a better contrast ratio for accessibility [#2857](https://github.com/GetStream/stream-chat-android/pull/2857)
- Removed default background color from `MessageItem` [#2857](https://github.com/GetStream/stream-chat-android/pull/2857)
- Added multiline mentions support [#2859](https://github.com/GetStream/stream-chat-android/pull/2859)
- Improved the way thread pagination works. [#2845](https://github.com/GetStream/stream-chat-android/pull/2845)

### ✅ Added
- Added the `headerContent` and `centerContent` Slot APIs for the `SelectedChannelMenu` component. [#2823](https://github.com/GetStream/stream-chat-android/pull/2823)
- Added the `headerContent` and `centerContent` Slot APIs for the `ChannelInfo` component. [#2823](https://github.com/GetStream/stream-chat-android/pull/2823)
- You can now define a `placeholderPainter` for the `Avatar` that is shown while the image is loading. [#2830](https://github.com/GetStream/stream-chat-android/pull/2830)
- Added more Slot APIs to the`MessageComposer` and `MessageInput` components [#2809](https://github.com/GetStream/stream-chat-android/pull/2809)
- Added [SelectedReactionsMenu documentation](https://getstream.io/chat/docs/sdk/android/compose/channel-components/selected-reactions-menu/). [#2868](https://github.com/GetStream/stream-chat-android/pull/2868)

### ⚠️ Changed
- Updated [ChatTheme documentation](https://getstream.io/chat/docs/sdk/android/compose/general-customization/chat-theme/). [#2833](https://github.com/GetStream/stream-chat-android/pull/2833)
- Updated [ChannelsScreen documentation](https://getstream.io/chat/docs/sdk/android/compose/channel-components/channels-screen/). [#2839](https://github.com/GetStream/stream-chat-android/pull/2839)
- Updated [ChannelItem documentation](https://getstream.io/chat/docs/sdk/android/compose/channel-components/channel-item/). [#2832](https://github.com/GetStream/stream-chat-android/pull/2832)
- Updated [ChannelListHeader documentation](https://getstream.io/chat/docs/sdk/android/compose/channel-components/channel-list-header/). [#2828](https://github.com/GetStream/stream-chat-android/pull/2828)
- Updated [Component Architecture documentation](https://getstream.io/chat/docs/sdk/android/compose/component-architecture/). [#2834](https://github.com/GetStream/stream-chat-android/pull/2834)
- Updated [SelectedChannelMenu documentation](https://getstream.io/chat/docs/sdk/android/compose/channel-components/selected-channel-menu/). [#2838](https://github.com/GetStream/stream-chat-android/pull/2838)
- Updated [ChannelList documentation](https://getstream.io/chat/docs/sdk/android/compose/channel-components/channel-list/). [#2847](https://github.com/GetStream/stream-chat-android/pull/2847)
- Updated [AttachmentsPicker documentation](https://getstream.io/chat/docs/sdk/android/compose/message-components/attachments-picker/) [#2860](https://github.com/GetStream/stream-chat-android/pull/2860)
- Renamed the `ChannelInfo` component to `SelectedChannelMenu`. [#2838](https://github.com/GetStream/stream-chat-android/pull/2838)
- Updated [Overview documentation](https://getstream.io/chat/docs/sdk/android/compose/overview/). [#2836](https://github.com/GetStream/stream-chat-android/pull/2836)
- Updated [Custom Attachments documentation](https://getstream.io/chat/docs/sdk/android/compose/general-customization/attachment-factory/) with minor sentence formatting changes [#2878](https://github.com/GetStream/stream-chat-android/pull/2878)
- Updated [MessagesScreen documentation](https://getstream.io/chat/docs/sdk/android/compose/message-components/messages-screen/) [#2866](https://github.com/GetStream/stream-chat-android/pull/2866)
- Updated [MessageList documentation](https://getstream.io/chat/docs/sdk/android/compose/message-components/message-list/). [#2869](https://github.com/GetStream/stream-chat-android/pull/2869)

# December 30th, 2021 - 4.25.1
## stream-chat-android-client
### ✅ Added
- Added support to paginate messages pinned in a channel. [#2848](https://github.com/GetStream/stream-chat-android/pull/2848).


# December 23th, 2021 - 4.25.0
## Common changes for all artifacts
### ⬆️ Improved
- Updated dependency versions
  - Kotlin 1.5.31
  - Compose framework 1.0.5
  - AndroidX
  - Lottie 4.2.2
  - OkHttp 4.9.3
  - Room 2.4.0
  - and other, see [#2771](https://github.com/GetStream/stream-chat-android/pull/2771) for more details

## stream-chat-android-offline
### 🐞 Fixed
- Fixed a bug when hard deleted messages still remain in the UI.
- Stabilized behavior of users' updates propagation across values of the channels and the messages. [#2803](https://github.com/GetStream/stream-chat-android/pull/2803)

### ⚠️ Changed
- 🚨 Breaking change: Added `cachedChannel` parameter to `ChatEventHandler::handleChatEvent` [#2807](https://github.com/GetStream/stream-chat-android/pull/2807)

## stream-chat-android-ui-components
### 🐞 Fixed
- Users' updates done in runtime are now propagated to the `MessageListView` component. [#2769](https://github.com/GetStream/stream-chat-android/pull/2769)
- Fixed the display of image attachments on the pinned message list screen. [#2792](https://github.com/GetStream/stream-chat-android/pull/2792)
-  Button for commands is now disabled in edit mode. [#2812](https://github.com/GetStream/stream-chat-android/pull/2812)
- Small bug fix for borders of attachments

### ⬆️ Improved
- Improved Korean 🇰🇷 and Japanese 🇯🇵 translation.
- Improved KDocs of UI components such as `ChannelListHeaderView` and `AvatarView`.

### ✅ Added
- Added header with back button and attachment's title to `AttachmentMediaActivity` which displays playable attachments.
  You can customize its appearance using `streamUiMediaActivityHeader`, `streamUiMediaActivityHeaderLeftActionButtonStyle` and `streamUiMediaActivityHeaderTitleStyle` attributes.
- Added `hard` flag to `MessageListViewModel.Event.DeleteMessage`.
  You can use `MessageListView::setMessageDeleteHandler` and pass `MessageListViewModel.Event.DeleteMessage(MESSAGE, hard = true)` to hard delete messages using `MessageListViewModel`.
  Check [MessageListViewModelBinding](https://github.com/GetStream/stream-chat-android/blob/main/stream-chat-android-ui-components/src/main/kotlin/io/getstream/chat/android/ui/message/list/viewmodel/MessageListViewModelBinding.kt#L37) for further details. [#2772](https://github.com/GetStream/stream-chat-android/pull/2772)
- Rtl support was added. If the app has `android:supportsRtl="true"` and the locale of the device needs Rtl support, the SDK will draw the components from the right-to-left instead the default way (left-to-right) [#2799](https://github.com/GetStream/stream-chat-android/pull/2799)

### ⚠️ Changed
- Constructor of `ChannelListViewModel` and `ChannelListViewModelFactory` changed. Now they ask for `ChatEventHandlerFactory` instead `ChatEventHandler`, so users can use `StateFlow<List<Channel>>` in their implementations of `ChatEventHandler`, which can make implementation smarter with resources (don't try to add a channel that is already there, for example) [#2747](https://github.com/GetStream/stream-chat-android/pull/2747)

### ❌ Removed

## stream-chat-android-compose
### 🐞 Fixed
- Fixed the message grouping logic to now include date separators when splitting message groups [#2770](https://github.com/GetStream/stream-chat-android/pull/2770)

### ⬆️ Improved
- Improved the UI for message footers to be more respective of thread replies [#2765](https://github.com/GetStream/stream-chat-android/pull/2765)
- Fixed the orientation and UI of ThreadParticipants [#2765](https://github.com/GetStream/stream-chat-android/pull/2765)
- Improved the API structure more, made the components package more clear [#2795](https://github.com/GetStream/stream-chat-android/pull/2795)
- Improved the way to customize the message item types and containers [#2791](https://github.com/GetStream/stream-chat-android/pull/2791)
- Added more parameters to the stateless version of the MessageComposer for consistency [#2809](https://github.com/GetStream/stream-chat-android/pull/2809)
- Added color and shape parameters to `MessageListHeader` and `ChannelListHeader` components [#2855](https://github.com/GetStream/stream-chat-android/pull/2855)

### ✅ Added
- Added site name labels to link attachments for websites using the Open Graph protocol [#2785](https://github.com/GetStream/stream-chat-android/pull/2785)
- Added preview screens for file attachments [#2764](https://github.com/GetStream/stream-chat-android/pull/2764)
- Added a way to disable date separator and system message items in the message list [#2770](https://github.com/GetStream/stream-chat-android/pull/2770)
- Added an option to the message options menu to unmute a user that sent the message. [#2787](https://github.com/GetStream/stream-chat-android/pull/2787)
- Added a `DefaultMessageContainer` component that encapsulates all default message types [#2791](https://github.com/GetStream/stream-chat-android/pull/2791)
- Added the `SelectedReactionsMenu` component that represents a list of user reactions left for a particular message [#2782](https://github.com/GetStream/stream-chat-android/pull/2782)

### ⚠️ Changed
- Removed SelectedMessageOverlay and replaced it with SelectedMessageMenu - [#2768](https://github.com/GetStream/stream-chat-android/pull/2768)
- Big changes to the structure of the project, making it easier to find all the components and building blocks - [#2752](https://github.com/GetStream/stream-chat-android/pull/2752)
- Renamed the `common` package to `components` and added a logical structure to the components there
- Decoupled many smaller components to the `components` package and their individual files, for ease of use
- Improved the API of several smaller components
- Added a few missing previews
- Changed various component names, removed unused/redundant component blocks and moved to Default components [#2795](https://github.com/GetStream/stream-chat-android/pull/2795)
- Changed some of the component types regarding the message item [#2791](https://github.com/GetStream/stream-chat-android/pull/2791)
- Moved message item components to `components.messages` [#2791](https://github.com/GetStream/stream-chat-android/pull/2791)
- When querying for more channels, `ChannelListViewModel` now uses `OfflinePlugin` based approach if it is enabled. [#2790](https://github.com/GetStream/stream-chat-android/pull/2790)
- Updated [MessageListHeader Documentation](https://getstream.io/chat/docs/sdk/android/compose/message-components/message-list-header/) [#2855](https://github.com/GetStream/stream-chat-android/pull/2855)

### ❌ Removed
- Removed some redundant components from separate files and the `components` package [#2795](https://github.com/GetStream/stream-chat-android/pull/2795)

# December 9th, 2021 - 4.24.0
## stream-chat-android-offline
### 🐞 Fixed
- Fix the issue when users' data can be outdated until restart SDK.

### ✅ Added
- Added new extension function `ChatClient::keystroke`.
- Added new extension function `ChatClient::stopTyping`.

## stream-chat-android-ui-common
### 🐞 Fixed
- Fixed `MessageInputFieldView#mode` not being reset after custom attachments were cleared

## stream-chat-android-ui-components
### 🐞 Fixed
- Fixed crash related with creation of MessageOptionsDialogFragment
- Fixed behaviour related to search messages, when message was not already loaded from database MessageListView could not scroll to searched message.
- Removed cut from text when text end with Italic
- Fixed `GiphyViewHolderStyle#cardBackgroundColor` not getting applied
- Fixed bug related of not removing channels when filter selects channels where the the current user is not a member

### ⬆️ Improved
- Replied messages now have a limit for size. The text will get cut if there's too many characters or too many line breaks.
- Improved Korean 🇰🇷 translations.

### ✅ Added
- Added scroll to original message when clicking in a reply message. Use `ReplyMessageClickListener` to change the behaviour of click in reply messages.

## stream-chat-android-compose
### 🐞 Fixed
- Removed preemptive attachment loading that was resulting in crashes on certain Android API versions
- Fixed incorrect message shape for theirs messages in threads.

### ⬆️ Improved
- Minor UI improvements to the message overlay
- Enabled scrolling behavior in SelectedMessageOverlay

### ✅ Added
- Added the mention suggestion popup to the `MessageComposer` component, that allows to autocomplete a mention from a list of users.
- Added support for slowdown mode. Users are no longer able to send messages during the cooldown interval.
- Added support for system messages.
- Added support for Giphy command.
- Added message pinning to the list of message options
- Added pinned message UI
- Added a checkbox to the `MessageComposer` component, that allows to display a thread message in the parent channel.
- Added an option to flag a message to the message options overlay.

### ⚠️ Changed
- Changed the way focus state works for focused messages.
- Added the Pin type to the MessageAction sealed class
- Renamed a bunch of state classes for Compose component, to have the `State` prefix, general renaming, imports and other quality of life improvements
- Renamed `ReactionOption` state wrapper to `ReactionOptionItemState`
- Renamed `MessageListItem` state wrapper to `MessageListItemState` and its children now have a `State` suffix
- Renamed `AttachmentItem` state wrapper to `AttachmentPickerItemState`
- Renamed `MessageInputState` to `MessageComposerState`
- Renamed `MessageOption` to `MessageOptionState`
- Renamed `defaultMessageOptions()` to `defaultMessageOptionsState()`


# November 25th, 2021 - 4.23.0
## Common changes for all artifacts
### ⬆️ Improved
- Improved logs for errors in the SDK.

## stream-chat-android-offline
### 🐞 Fixed
- Deprecated `QueryChannelsController::mutedChannelsIds`. Use `ChatDomain.mutedChannels` instead
- Fix issue when sent attachments from Android SDK don't show title in iOS.

### ✅ Added
- Added new extension function `ChatClient::replayEventsForActiveChannels`.
- Added new extension function `ChatClient::setMessageForReply`.
- Added new extension function `ChatClient::downloadAttachment` to download attachments without `ChatDomain`.

## stream-chat-android-ui-common
### ✅ Added
- Made `ThreeTenInitializer` public to allow manual invocations of it. See the new [documentation](https://getstream.io/chat/docs/sdk/android/ui/guides/app-startup-initializers/) for more details.

## stream-chat-android-ui-components
### 🐞 Fixed
- Removed ripple effect for attachments in message options.
### ⬆️ Improved
- More customization for AvatarView. Now it is possible to choose between Square and Circle. Use new fields in AvatarStyle to customize AvatarView the way you prefer. 
### ✅ Added
- Added setter `MessageListView.setMessageBackgroundFactory` to set a factory to provide a background for messages. 
- Added `MessageInputViewModel::sendMessageWithCustomAttachments` function allowing to send message with custom attachments list.
- Added `MessageInputView::submitCustomAttachments` function allowing setting custom attachments in `MessageInputView`.
- Added `SelectedCustomAttachmentViewHolderFactory` interface and `BaseSelectedCustomAttachmentViewHolder`class allowing defining how previews of custom attachments in `MessageInputView` should be rendered.

### ⚠️ Changed
- Added `MessageSendHandler::sendMessageWithCustomAttachments` and `MessageSendHandler::sendToThreadWithCustomAttachments` allowing to intercept sending custom attachments actions.

## stream-chat-android-compose
### 🐞 Fixed
- Fixed the information about channel members shown in the `MessageListHeader` subtitle.
- Fixed the bug where the channel icon did not appear because of a lengthy title.

### ⬆️ Improved
- Updated a lot of documentation around the Messages features
- Improved the subtitle text in the `MessageListHeader` component.
- Now, the `MessageComposer` component supports sending `typing.start` and `typing.stop` events when a user starts or stops typing.
- Made the `ChannelNameFormatter`, `ClipboardHandler` and `MessagePreviewFormatter` interfaces functional for ease of use.
- Now, an error Toast is shown when the input in the `MessageComposer` does not pass validation.

### ✅ Added
- Added the "mute" option to the `ChannelInfo` action dialog.
- Added a wrapper for the message input state in the form of `MessageInputState`
- Added `attachmentsContentImageWidth`, `attachmentsContentImageHeight`, `attachmentsContentGiphyWidth`, `attachmentsContentGiphyHeight`, `attachmentsContentLinkWidth`, `attachmentsContentFileWidth` and `attachmentsContentFileUploadWidth` options to `StreamDimens`, to make it possible to customize the dimensions of attachments content via `ChatTheme`.
- Added a thread separator between a parent message and thread replies.
- Added the `threadSeparatorGradientStart` and `threadSeparatorGradientEnd` options to `StreamColors`, to make it possible to customize the thread separator background gradient colors via `ChatTheme`.
- Added the `threadSeparatorVerticalPadding` and `threadSeparatorTextVerticalPadding` options to `StreamDimens`, to make it possible to customize the dimensions of thread separator via `ChatTheme`.
- Added a typing indicator to the `MessageListHeader` component. 
- Added the `messageOverlayActionItemHeight` option to `StreamDimens`, to make it possible to customize the height of an action item on the selected message overlay via `ChatTheme`.
- Added the `messageAlignmentProvider` field to the `ChatTheme` that allows to customize message horizontal alignment. 
- Added the `maxAttachmentCount` and `maxAttachmentSize` parameters to the `MessagesViewModelFactory`, to make it possible to customize the allowed number and size of attachments that can be sent via the `MessageComposer` component.
- Added the `textStyle` and `textColor` parameters to the `NetworkLoadingView` component, to make it possible to customize the text appearance of the inner text.

### ⚠️ Changed
- Made the MessageMode subtypes to the parent class, to make it easier to understand when importing
- Renamed the MessageMode.Thread to MessageMode.MessageThread for clarity
- Changed the signature of the MessageComposer to accommodate for the `MessageInputState`
- Moved common state to the `io.getstream.chat.android.common` package
- Made the `AttachmentFactory.previewContent` field nullable.
- Exposed `MessageReactions` as a public component so users can use it to display a message reactions bubble in their custom UI.
- Changed the type of the inner channel items in the `ChannelsState` class from `Channel` to `ChannelItem`.


# November 11th, 2021 - 4.22.0
## Common changes for all artifacts
### ⬆️ Improved
- Bumped the SDKs target API to 31
- Updated WorkManager to version 2.7.0, which fixes compatibility issues with SDK 31

### ✅ Added
- Added Indonesian :indonesia: translations.
- Added `onErrorSuspend` extension for `Result` to allow executing suspending lambda function for handing error response.

## stream-chat-android
### ✅ Added
- Added `ChannelListItemAdapter::getChannels()` for getting a list of channels

## stream-chat-android-client
### ✅ Added
- Added `NotificationConfig::shouldShowNotificationOnPush` that allows enabling/disabling showing notification after receiving a push message

### ⚠️ Changed
- `NotificationConfig::pushNotificationsEnabled` is now disabled by default if you don't provide custom `NotificationConfig` - our SDK won't create a `NotificationChannel` if push notifications are not configured

## stream-chat-android-offline
### 🐞 Fixed
- Fixed inserting messages with empty `Message::cid`

### ✅ Added
- Added new extension function `ChatCliet::requestMembers` to query members without `ChatDomain`.
- Added new extension function `ChatCliet::searchUsersByName`.

### ⚠️ Changed
- 🚨 Breaking change: `RetryPolicy` in `ChatDomain` is now immutable and can only be set with Builder before creating an instance of it.
- 🚨 Breaking change: `ChannelEventsHandler` is renamed to `ChatEventHandler`, it's function is renamed from `onChannelEvent` to `handleChatEvent`, EventHandlingResult is sealed class now. To get more details read [our docs](https://getstream.io/chat/docs/sdk/android/ui/components/channel-list/#chateventhandler)

## stream-chat-android-ui-components
### 🐞 Fixed
- Fixed bug when showing messages with pending attachments that cause loading state to be not shown in some cases.
- Fixed clearing `MessageInputView` after dismissing message to edit
- Fixed support for videos from other SDKs
- Fixed downloading attachments with some special characters in their names

### ⬆️ Improved
- Improved Korean 🇰🇷 translation related to the flagging.
- 🚨 Breaking change: Now the button for sending message in MessageInputView sizes itself accordingly with the drawable used, instead of having a predefined size (32dp)
- Improved KDocs for `MessageListFragment`.

### ✅ Added
- You can now use MessageListView.backgroundDrawable to have more flexibility to customize your message items background. Be aware that setting backgroundDrawable will override the background configurations of xml.
- Added `streamUiEditInputModeIcon` and `streamUiReplyInputModeIcon` attributes to `MessageInputView`.
  Use them to customize icon in the `MessageInputView's` top left corner displayed when user edits or replies to the message.
- Added `setMessageInputModeListener`, `setSendMessageButtonEnabledDrawable` and `setSendMessageButtonDisabledDrawable` method to `MessageInputView`.
  They can be used together for changing send button icon based on current input mode. See [docs](https://getstream.io/chat/docs/sdk/android/ui/components/message-input#changing-send-message-button) for more details.
- Added static methods `createIntent` and `newInstance` those doesn't have default parameters on `MessageListActivity` and `MessageListFragment` for supporting Java side.

## stream-chat-android-compose
### 🐞 Fixed
- Fixed channel options that are displayed in the `ChannelInfo` component.

### ⬆️ Improved
- Improved the icon set and polished the UI for various Messages features
- Improved the set of customization options for the `DefaultChannelItem`
- Updated documentation for Channels set of features
- Now it is possible to search for distinct channels by member names using `ChannelListViewModel`.
- Improved the design of `ChannelInfo` bottom sheet dialog.

### ✅ Added
- Added a new parameter to the `AttachmentFactory` called `previewContent` that represents attachments within the MessageInput
- Added the `leadingContent`, `detailsContent`, `trailingContent` and `divider` Slot APIs for the `DefaultChannelItem`
- Added `StreamDimens` option to the `ChatTheme`, to allow for dimension customization across the app.
- Added localization support for the components related the channel list.
- Added the `emptySearchContent` parameter to `ChannelList` component that allows to customize the empty placeholder, when there are no channels matching the search query.
- Added support for the muted channel indicator in the message list.
- Added `ChannelNameFormatter` option to the `ChatTheme`, to allow for channel name format customization across the app.
- Added the `textFormatter` field to `AttachmentFactory`, to allow for attachment text format customization.
- Added `MessagePreviewFormatter` option to the `ChatTheme`, to allow for message preview text format customization across the app.
- Added the `leadingContent`, `headerContent`, `footerContent`, `trailingContent` and `content` Slot APIs for the `DefaultMessageItem`
- Added `channelInfoUserItemWidth`, `channelInfoUserItemHorizontalPadding` and `channelInfoUserItemAvatarSize` options to `StreamDimens`, to make it possible to customize the dimensions inside the `ChannelInfo` component via `ChatTheme`.
- Added `ownMessagesBackground`, `otherMessagesBackground` and `deletedMessagesBackgroundColor` options to `StreamColors`, to make it possible to customize the message bubble color via `ChatTheme`.

### ⚠️ Changed
- The `AttachmentFactory` now requires an additional parameter - `previewContent` that's used to preview the attachment within the MessageInput, so please be aware of this!
- Renamed `ChannelOption.icon` property to `ChannelOption.iconPainter` and changed the property type from `ImageVector` to `Painter`.
- Changed the type of the `ChannelListViewModel.selectedChannel` field to `MutableState<Channel?>`.

# October 27th, 2021 - 4.21.0
## Common changes for all artifacts
### ⬆️ Improved
- Improved Korean 🇰🇷 translations.

### ✅ Added
- Added `ChatDomain.connectionState` that exposes 3 states: `CONNECTED`, `CONNECTING` and `OFFLINE`.
  `ChannelListHeaderView` and `MessageListHeaderView` show different title based on newly introduced connection state.
  `ChatDomain.online` is now deprecated - use `ChatDomain.connectionState` instead.

## stream-chat-android-client
### ⬆️ Improved
- Added KDocs for `Result` properties and methods.

### ✅ Added
- The `UserCredentialStorage` interface was added to `ChatClient`. You can set your own implementation via `ChatClient.Builder::credentialStorage`

### ⚠️ Changed
- 🚨 Breaking change: Config property `isRepliesEnabled` is renamed to `isThreadEnabled` to avoid misleading. Now it toggles only thread feature.

### ❌ Removed
- `androidx-security-crypto` dependency was removed. Now, the user's token storage uses private shared preferences by default.

## stream-chat-android-offline
### 🐞 Fixed
- Fix bug when ChannelEventsHandler was not used even if it was set in QueryChannelsController

### ⬆️ Improved
- Channel gets removed from `QueryChannelsController` when receive `ChannelHiddenEvent`

## stream-chat-android-ui-components
### 🐞 Fixed
- Fixed position of reactions. Now the reactions adapts its starting position to fit entirely in the screen. 
- 🚨 Breaking change: Fixing positions of reactions in edit reactions dialog. Using a GridLayoutManager instead of LinearLayoutManager, so now there's box with all reactions instead of a scrollable list. The way to customize the box is a bit different, then a breaking change was inserted in this feature. 
- Made it impossible to send a message during the cooldown interval in slow mode.

### ⬆️ Improved
- Better position for icon of failed message
- Small improvement for information update in messages. The ViewHolders only update the information that had a change.

### ✅ Added
- Added `streamUiMaxAttachmentsCount` attribute to `MessageInputView` to allow customizing the maximum number of attachments in the single message.
The maximum attachments count cannot be greater than 10. Default value: 10.
- Added `streamUiMessageMaxWidthFactorMine` and `streamUiMessageMaxWidthFactorTheirs` `MessageListView` attributes. You can adjust messages width by passing values in [75% - 100%] range.
- Added `MessageInputView::setAttachmentButtonClickListener` that helps you to override click listener for the attachment button.
- Added `MessageInputView::submitAttachments` method to set attachments in `MessageInputView` to be sent with a message.

### ⚠️ Changed
- Feature of replied messages can be enabled/disabled only locally via SDK. `Thread` dashboard flag toggles only thread feature.

## stream-chat-android-compose
### ⬆️ Improved
- Added a way to customize the app font family, by passing in a parameter to `StreamTypography.defaultTypography()`
- Improved permission handling for the `AttachmentsPicker` to handle only the required permissions
- `ThreadParticipants` is now public and can be used for your custom UI.

### ✅ Added
- `ThreadParticipants` component now has a `text: String` parameter allowing customizing the thread label.
- Added unread message count indicators to ChannelItems to show users more info about their channels

### ⚠️ Changed
- `CAMERA` permission is no longer required to be declared in the App Manifest, because we don't use it

### ❌ Removed
- Removed `CAMERA` permission requirement, because we don't use internal camera preview, we request a 3rd party app
- Removed `CAMERA` permission checks if the user doesn't require the permission in their app


# October 18th, 2021 - 4.20.0
## Common changes for all artifacts
### ⬆️ Improved
- Upgraded Kotlin version to 1.5.30
- Make our SDK compile-friendly with TargetSDK 31
- Upgraded Coil version to [1.4.0](https://github.com/coil-kt/coil/releases/tag/1.4.0)

### ⚠️ Changed
- 🚨 Breaking change: `ProgressCallback` is not invoked on main thread anymore. So make sure to handle it if you were previously using this callback to update the UI directly.
- Attachment#uploadState is now updated in real-time during uploads.

### ❌ Removed
- Removed `ProgressTrackerFactory` and `ProgressTracker` in favour of new progress tracking implementation.

## stream-chat-android
### ✅ Added
- Push Notification uses `MessagingStyle` on devices with API Version 23+
- Push Notification configuration has been simplified, check our [docs](https://getstream.io/chat/docs/sdk/android/client/guides/push-notifications/#customizing-push-notifications) to see how it works
- `NotificationHandler` interface allows you to implement your own Push Notification logic show/remove notifications. It is the new interface you need to use if you were using `ChatNotificationHandler` previously
- `NotificationHandlerFactory` help you to use our default `NotificationHandler` implementations

### ⚠️ Changed
- Some properties of `NotificationConfig` has been deprecated, check our [DEPRECATIONS](https://github.com/GetStream/stream-chat-android/blob/main/DEPRECATIONS.md) section
- `ChatNotificationhandler` class has been deprecated, you need to use `NotificationHandler` now. Check our [DEPRECATIONS](https://github.com/GetStream/stream-chat-android/blob/main/DEPRECATIONS.md) section.

## stream-chat-android-client
### 🐞 Fixed
- Fixed issues with Proguard stripping response classes incorrectly

### ⬆️ Improved
- Added KDocs for `ChatClient.Builder` methods.
- `ChatClient` now defaults to using the `https://chat.stream-io-api.com` base URL, using [Stream's Edge API Infrastructure](https://getstream.io/blog/chat-edge-infrastructure/) instead of connecting to a region-specific API. If you're not on a dedicated chat infrastructure, remove any region-specific base URL settings from the `ChatClient.Builder` to use Edge instead.

### ✅ Added
- 🚨 Breaking change: A new `Idle` state is added to `Attachment.UploadState`.
- Added a new callback function `onProgress(bytesUploaded: Long, totalLength: Long)` in `ProgressCallback`.
- Added the possibility to add your own instance of OkHttpClient with `ChatClient.okHttpClient`.

### ⚠️ Changed
- 🚨 Breaking change: `Attachment.UploadState.InProgress` now is data class having two fields, `bytesUploaded: Long` and `totalBytes: Long` instead of object.
- Deprecated the `ChatClient.Builder#cdnUrl` method. To customize file uploads, set a custom `FileUploader` implementation instead. More info in the documentation: [Using Your Own CDN](https://getstream.io/chat/docs/android/file_uploads/?language=kotlin#using-your-own-cdn).

## stream-chat-android-offline
### 🐞 Fixed
- Fixed infinite loading of message if any of its attachments uploading was failed

### ✅ Added
- `ChannelEventsHandler` is added to `QueryChannelsController` to handle updating channel list logic after receiving events. You can provide custom `ChannelEventsHandler` through `ChannelListViewModel` or using `QueryChannelsController` directly.

### ⚠️ Changed
- `QueryChannelsController::newChannelEventFilter` and `QueryChannelsController#checkFilterOnChannelUpdatedEvent` are now deprecated. See the deprecation log for more details.

## stream-chat-android-ui-common
### 🐞 Fixed
- Fixed PDF attachments previews

## stream-chat-android-ui-components
### 🐞 Fixed
- Fixed bug related to scroll of messages.
- Updating attachments view holder only when attachments have changed. This fixes a problem with reloading gifs when reactions are added or removed.
- Fixing ViewReactionsView being cropped if more than 7 reactions are added
- Fix bug using custom attributes into views inflated into our SDK Views

### ⬆️ Improved
- Now it is possible to set a custom `LinearLayoutManager` to `MessageListView`, this can be used to change stack of messages or revert the layout.
- Removed full screen loading view when loading more message items on the `SearchResultListView`.

### ✅ Added
- Added `MessageListView::getRecyclerView` method which exposes the inner `RecyclerView` with message list items.
- Added `MessageListView::setUserReactionClickListener` method to set a listener used when a reaction left by a user is clicked on the message options overlay.
- Added attr `streamUiScrollButtonElevation` to set the elevation of scroll button ot `MessageListView` 
### ⚠️ Changed
- `ChatUI.uiMode` has been deprecated. If you want to force Dark/Light theme, you need to use `AppCompatDelegate.setDefaultNightMode(AppCompatDelegate.MODE_NIGHT_NO|AppCompatDelegate.MODE_NIGHT_YES)`

### ❌ Removed
- `android.permission.CAMERA` from our Manifest. This permission is not required anymore.

## stream-chat-android-compose
### 🐞 Fixed
- Fixed a bug where attachments weren't properly stored when editing a message

### ⬆️ Improved
- Updated the Compose framework version (1.0.3)
- Updated the Accompanist libraries version (0.19.0)
- Improved overlays in all components, to match the same design and opacity
- Added smaller animations to the AttachmentPicker in the MessagesScreen
- General improvements in the Attachments API and the way we build different attachments
- Allowed for better long clicks on attachments
- Improved the experience of creating the MessagesViewModelFactory with default arguments
- Updated and cleaned up Channel screen design
- Improved logic for updating the `lastSeenMessage` for fewer calculations

### ✅ Added
- Added DateSeparator items to Messages to group up messages by their creation date
- Added an `overlayDark` color for date separators and similar UI components

### ⚠️ Changed
- Removed AttachmentPicker option when editing messages
- Removed Attachment previews when editing messages with attachments
- Improved the ease of use of the AttachmentState API by keeping it state & actions only
- Moved the `modifier` parameter outside of the AttachmentState to the AttachmentFactory
- Updated Attachments to hold `Message` items instead of `MessageItem`s
- Changed the type of the `onLastVisibleMessageChanged` parameter to `Message` for ease of use
- Changed the parameter type of `itemContent` in `MessageList` and `Messages` to `MessageListItem`
- Renamed `onScrollToBottom` to `onScrolledToBottom` in `MessageList` and `Messages`
- Made the ChannelListHeader Slot APIs non-nullable so they're always provided, also made them an extension of the RowScope for ease of use

# September 15th, 2021 - 4.19.0
## Common changes for all artifacts
### ✅ Added
- Create new artifact to integrate Huawei Push Kit with Stream. You will need to add  `stream-chat-android-pushprovider-huawei` artifact to your App. Check our [docs](https://getstream.io/chat/docs/sdk/android/client/guides/push-notifications/huawei) for further details.

## stream-chat-android
### ✅ Added
- Added a method to dismiss all notifications from a channel. It is handled internally from the SDK but you are able to dismiss channel notification at whatever time calling `ChatClient::dismissChannelNotifications`
- Notifications are dismissed after the user logout the SDK

## stream-chat-android-client
### 🐞 Fixed
- Fixed sending messages using `ChatClient::sendMessage` without explicitly specifying the sender user id.
- Fixed sending custom attachments without files to upload
- Fixed deserialization issues when parsing `ChannelTruncatedEvent` and `MessageDeletedEvent` events with an absent user.

### ⬆️ Improved
- Custom attachment types are now preserved after file uploads

### ✅ Added
- Added `hardDelete` field to `MessageDeletedEvent`.

### ⚠️ Changed
- Now it is possible to hard delete messages. Insert a flag `hard = true` in the `ChatClient.deleteMessage` and it will be deleted in the backend. **This action can't be undone!**

## stream-chat-android-ui-common
### 🐞 Fixed
- Fixed bug with light mode.
- Removed `streamUiValidTheme`, as we don't support extending our base theme any longer. Please don't extend our base theme and set the `streamUiTheme` in your application theme instead.

## stream-chat-android-ui-components
### ✅ Added
- Notifications are dismissed after the user go into the channel conversation when you are using `MessageListView`
- Added `bubbleBorderColorMine`, `bubbleBorderColorTheirs`, `bubbleBorderWidthMine`, `bubbleBorderWidthTheirs` to `ViewReactionsViewStyle` for customizing reactions` border

## stream-chat-android-compose
### ⬆️ Improved
- Updated the Compose framework version (1.0.2)
- Updated the Accompanist library version (0.18.0)

### ✅ Added
- Added an uploading indicator to files and images
- Images being uploaded are now preloaded from the system
- Upload indicators show the upload progress and how much data is left to send
- Added more image options to the ImagePreviewActivity such as download, delete, reply to message...
- Added an Image Gallery feature to the ImagePreviewActivity where users can browse all the images
- Notifications are dismissed after the user go into the channel conversation when you are using `MessageList`

### ⚠️ Changed
- `StreamAttachment.defaultFactories()` is a function now, instead of a property.
- Updated all default value factories to functions (e.g. StreamTypography)
- Re-organized all attachment factories and split up code in multiple packages
- Changed the `AttachmentState` `message` property name to `messageItem`
- Added an `isFocused` property to `MessageItem`
- Added an `onImagePreviewResult` callback/parameter to various Messages screen components

### ❌ Removed

## stream-chat-android-pushprovider-firebase
### ✅ Added
- Added a `FirebaseMessagingDelegate` class to simplify custom implementations of `FirebaseMessagingService` that forward messages to the SDK. See [Using a Custom Firebase Messaging Service](https://getstream.io/chat/docs/sdk/android/client/guides/push-notifications/firebase/#using-a-custom-firebase-messaging-service) for more details.

## stream-chat-android-pushprovider-huawei
### ✅ Added
- Added a `HuaweiMessagingDelegate` class to simplify custom implementations of `HmsMessageService` that forward messages to the SDK. See [Using a Custom Huawei Messaging Service](https://getstream.io/chat/docs/sdk/android/client/guides/push-notifications/huawei#using-a-custom-huawei-messaging-service) for more details.

# September 15th, 2021 - 4.18.0
## stream-chat-android-client
### 🐞 Fixed
- Fixed setting notification's `contentTitle` when a Channel doesn't have the name. It will now show members names instead

### ✅ Added
- Added a new way to paginate through search message results using limit and next/previous values.

### ⚠️ Changed
- Deprecated `Channel#name`, `Channel#image`, `User#name`, `Ues#image` extension properties. Use class members instead.

### ❌ Removed
- Completely removed the old serialization implementation. You can no longer opt-out of using the new serialization implementation.
- Removed the `UpdateUsersRequest` class.

## stream-chat-android-offline
### ⬆️ Improved
- Improving logs for Message deletion error.

## stream-chat-android-ui-common
### 🐞 Fixed
- Fixed theme for `AttachmentDocumentActivity`. Now it is applied: `Theme.AppCompat.DayNight.NoActionBar`

## stream-chat-android-ui-components
### 🐞 Fixed
- Fixed the bug when MessageInputView let send a message with large attachments. Such message is never sent.
- Fixed bug related to `ScrollHelper` when `MessageListView` is initialised more than once.

### ⬆️ Improved
- The search for mentions now includes transliteration, diacritics removal, and ignore typos. To use transliteration, pass the id of the desired alphabets to `DefaultStreamTransliterator`, add it to DefaultUserLookupHandler and set it using `MessageInputView.setUserLookupHandler`. Transliteration works only for android API 29. If you like to add your own transliteration use https://unicode-org.github.io/icu/userguide/icu4j/.
- Improved scroll of message when many gif images are present in `MessageListView`

### ✅ Added
- Added scroll behaviour to `MessageListViewStyle`.

## stream-chat-android-compose
### 🐞 Fixed
- Fixed a bug where the Message list flickered when sending new messages
- Fixed a few bugs where some attachments had upload state and weren't file/image uploads

### ⬆️ Improved
- Improved the Message list scrolling behavior and scroll to bottom actions
- Added an unread count on the Message list's scroll to bottom CTA
- Improved the way we build items in the Message list
- Added line limit to link attachment descriptions
- Added a way to customize the default line limit for link descriptions
- Improved the `MessageListHeader` with more customization options

### ✅ Added
- Added an uploading indicator to files and images
- Images being uploaded are now preloaded from the system
- Upload indicators show the upload progress and how much data is left to send
- Added UploadAttachmentFactory that handles attachment uploads

### ⚠️ Changed
- `StreamAttachment.defaultFactories()` is a function now, instead of a property.
- Updated all default value factories to functions (e.g. StreamTypography)
- Re-organized all attachment factories and split up code in multiple packages
- Changed the `AttachmentState` `message` property name to `messageItem`
- Added a `Channel` parameter to the `MessagesScreen`'s `onHeaderActionClick` lambda
- Changed the way the `MessageListHeader` is structured by adding slot components

# August 30th, 2021 - 4.17.2
## stream-chat-android-ui-client
### 🐞 Fixed
- Fixed bug which can lead to crash when immediate logout after login

# August 30th, 2021 - 4.17.2
## stream-chat-android-ui-components
### 🐞 Fixed
- Fixes a bug related to incorrect theme of AttachmentActivity.

# August 30th, 2021 - 4.17.1
## Common changes for all artifacts
### ⬆️ Improved
- Now we provide SNAPSHOT versions of our SDK for every commit arrives to the `develop` branch.
  They shouldn't be used for a production release because they could contains some known bugs or breaking changes that will be fixed before a normal version is released, but you can use them to fetch last changes from our SDK
  To use them you need add a new maven repository to your `build.gradle` file and use the SNAPSHOT.
```
 maven { url 'https://oss.sonatype.org/content/repositories/snapshots/' }
```
Giving that our last SDK version is `X.Y.Z`, the SNAPSHOT version would be `X.Y.(Z+1)-SNAPSHOT`

## stream-chat-android-client
### 🐞 Fixed
- `TooManyRequestsException` caused to be subscribed multiple times to the `ConnectivityManager`

### ⬆️ Improved
- Reconnection process

## stream-chat-android-offline
### ✅ Added
- Added `ChatDomain#Builder#uploadAttachmentsWorkerNetworkType` for customizing `UploadAttachmentsWorker` network type constraint

## stream-chat-android-ui-common
### 🐞 Fixed
- Fixed a bug in state handling for anonymous users.

## stream-chat-android-ui-components
### 🐞 Fixed
- Fix for position of deleted messages for other users
- Fix glitch in selectors of file

### ✅ Added
- Added style attributes for `AttachmentGalleryActivity` to control menu options like enabling/disabling reply button etc.
- Now it is possible to customize when the avatar appears in the conversation. It is possible to use an avatar in messages from other users and for messages of the current user. You can check it here:  https://getstream.io/chat/docs/sdk/android/ui/components/message-list/#configure-when-avatar-appears
- Added support for slow mode. Users are no longer able to send messages during cooldown interval.
- Added possibility to customize the appearance of cooldown timer in the `MessageInputView` using the following attributes:
  - `streamUiCooldownTimerTextSize`, `streamUiCooldownTimerTextColor`, `streamUiCooldownTimerFontAssets`, `streamUiCooldownTimerFont`, `streamUiCooldownTimerTextStyle` attributes to customize cooldown timer text
  - `cooldownTimerBackgroundDrawable`- the background drawable for cooldown timer

# August 24th, 2021 - 4.17.0
## Common changes for all artifacts
### ⬆️ Improved
- Updated Target API Level to 30
- Updated dependency versions
  - Coil 1.3.2
  - AndroidX Activity 1.3.1
  - AndroidX Startup 1.1.0
  - AndroidX ConstraintLayout 2.1.0
  - Lottie 4.0.0

## stream-chat-android-client
### 🐞 Fixed
- Fixed a serialization error when editing messages that are replies

### ✅ Added
- Added the `expiration` parameter to `ChatClient::muteChannel`, `ChannelClient:mute` methods
- Added the `timeout` parameter to `ChatClient::muteUser`, `ChannelClient:mute::muteUser` methods

### ⚠️ Changed
- Allow specifying multiple attachment's type when getting messages with attachments:
  - Deprecated `ChatClient::getMessagesWithAttachments` with `type` parameter. Use `ChatClient::getMessagesWithAttachments` function with types list instead
  - Deprecated `ChannelClient::getMessagesWithAttachments` with `type` parameter. Use `ChannelClient::getMessagesWithAttachments` function with types list instead

## stream-chat-android-ui-common
### 🐞 Fixed
- Fixed a bug in state handling for anonymous users.

## stream-chat-android-ui-components
### ✅ Added
- Added self-contained higher-level UI components:
  - `ChannelListFragment` - channel list screen which internally contains `ChannelListHeaderView`, `ChannelListView`, `SearchInputView`, `SearchResultListView`.
  - `ChannelListActivity` - thin wrapper around `ChannelListFragment`
  - `MessageListFragment` - message list screen which internally contains `MessageListHeaderView`, `MessageListView`, `MessageInputView`.
  - `MessageListActivity` - thin wrapper around `MessageListFragment`
    Check [ChannelListScreen](https://getstream.io/chat/docs/sdk/android/ui/components/channel-list-screen/) and [MessageListScreen](https://getstream.io/chat/docs/sdk/android/ui/components/message-list-screen/) docs for further details.

## stream-chat-android-compose
### 🐞 Fixed
- Added missing `emptyContent` and `loadingContent` parameters to `MessageList` inner components.
- Fixed a bug where selected File attachment icons were clipped.
- Fixed a bug where image file attachments weren't shown as thumbnails.
- Added an overlay to the `ChannelInfo` that blocks outside clicks.
- Updated the `ChannelInfoUserItem` to use the `UserAvatar`.

### ⬆️ Improved
- Added default date and time formatting to Channel and Message items.
- Improved attachments API by providing cleaner examples of attachment factories.
- Updated documentation & examples.
- Decoupled attachment content to specific attachment files.
- Decoupled message attachment content to a `MessageAttachmentsContent` component.
- Re-structured SDK module to accommodate a new `attachment` package.

### ✅ Added
- Added `DateFormatter` option to the `ChatTheme`, to allow for date format customization across the app.
- Added a `Timestamp` component that encapsulates date formatting.
- Added a way to customize and override if messages use unique reactions.
- Added a `GiphyAttachmentFactory` for GIF specific attachments.
- Added support for loading GIFs using a custom `ImageLoader` for Coil.


# August 12th, 2021 - 4.16.0
## Common changes for all artifacts
### ✅ Added
- Added support for several languages:
  - French
  - Hindi
  - Italian
  - Japanese
  - Korean
  - Spanish
    You can disable them by explicitly setting `resConfigs` inside `build.gradle` file. Check our [docs](https://getstream.io/chat/docs/sdk/android/ui/guides/custom-translations/) for further details.
### ⚠️ Changed
- 🚨 Breaking change: Firebase dependencies have been extracted from our SDK. If you want to continue working with Firebase Push Notification you need to add `stream-chat-android-pushprovider-firebase` artifact to your App
  Check our [docs](https://getstream.io/chat/docs/sdk/android/client/guides/push-notifications/) for further details.
- Updated the Kotlin version to latest supported - `1.5.21`.

## stream-chat-android
### 🐞 Fixed
- Fixed markdown links rendering using custom linkify implementation.

## stream-chat-android-client
### ✅ Added
- `PushMessage` class created to store Push Notification data
- `PushDeviceGenerator` interface to obtain the Push Token and create the `Device`

### ⚠️ Changed
- `Device` class has an extra attribute with the `PushProvider` used on this device
- Breaking change: `ChatClient.setDevice()` and `ChatClient.addDevice()` now receive a `device` instance, instead of only receive the push provider token
- `RemoteMessage` from Firebase is not used anymore inside of our SDK, now it needs to be used with `PushMessage` class
- `NotificationConfig` has a new list of `PushDeviceGenerator` instance to be used for generating the Push Notification Token. If you were using `Firebase` as your Push Notification Provider, you need to add `FirebasePushDeviceGenerator` to your `NotificationConfig` object to continue working as before. `FirebasePushDeviceGenerator` receive by constructor the default `FirebaseMessaging` instance to be used, if you would like to use your own instance and no the default one, you can inject it by constructor. Unneeded Firebase properties have been removed from this class.

### ❌ Removed
- 🚨 Breaking change: Remove `ChatClient.isValidRemoteMessage()` method. It needs to be handled outside
- 🚨 Breaking change: Remove `ChatClient.handleRemoteMessage(RemoteMessage)`. Now it needs to be used `ChatClient.handlePushMessage(PushMessage)`

## stream-chat-android-offline
### 🐞 Fixed
- Fixed the event sync process when connection is recovered

## stream-chat-android-ui-common
### ❌ Removed
- Removed unnecessary "draft" filter from the default channel list filter as it is only relevant to the sample app

## stream-chat-android-ui-components
### 🐞 Fixed
- Fixed attachments of camera. Now multiple videos and pictures can be taken from the camera.
- Added the possibility to force light and dark theme. Set it in inside ChatUI to make all views, fragments and activity of the SDK light.
- Fixed applying style to `SuggestionListView` when using it as a standalone component. You can modify the style using `suggestionListViewTheme` or `TransformStyle::suggestionListStyleTransformer`
- Fixed markdown links rendering using custom linkify implementation.

### ✅ Added
- Added `MessageListView::setDeletedMessageListItemPredicate` function. It's responsible for adjusting visibility of the deleted `MessageListItem.MessageItem` elements.
- Added `streamUiAttachmentSelectionBackgroundColor` for configuring attachment's icon background in `AttachmentSelectionDialogFragment`
- Added `streamUiAttachmentSelectionAttachIcon` for configuring attach icon in `AttachmentSelectionDialogFragment`
- Added support for pinned messages:
  - Added a button to pin/unpin a message to the message options overlay
  - Added `MessageListView::setMessagePinHandler` and `MessageListView::setMessageUnpinHandler` methods to provide custom handlers for aforementioned button
  - Added `PinnedMessageListView` to display a list of pinned messages. The view is supposed to be used with `PinnedMessageListViewModel` and `PinnedMessageListViewModelFactory`
- Possibility to transform MessageItems before the are displayed in the screen.
  Use the `MessageListView.setMessageItemTransformer` for make the necessary transformation. This example makes groups of messages if they were created less than one hour apart:
```
binding.messageListView.setMessageItemTransformer { list ->
  list.mapIndexed { i, messageItem ->
        var newMessageItem = messageItem

        if (i < list.lastIndex) {
            val nextMessageItem = list[i + 1]

            if (messageItem is MessageListItem.MessageItem &&
                nextMessageItem is MessageListItem.MessageItem
            ) {
                val thisInstant = messageItem.message.createdAt?.time?.let(Instant::ofEpochMilli)
                val nextInstant = nextMessageItem.message.createdAt?.time?.let(Instant::ofEpochMilli)

                if (nextInstant?.isAfter(thisInstant?.plus(1, ChronoUnit.HOURS)) == true) {
                    newMessageItem = messageItem.copy(positions = listOf(MessageListItem.Position.BOTTOM))
                } else {
                    newMessageItem =
                        messageItem.copy(positions = messageItem.positions - MessageListItem.Position.BOTTOM)
                }
            }
        }

        newMessageItem
    }
}
```
- Added possibility to customize the appearance of pinned message in the`MessageListView` using the following attributes:
  - `streamUiPinMessageEnabled` - attribute to enable/disable "pin message" feature
  - `streamUiPinOptionIcon` - icon for pin message option
  - `streamUiUnpinOptionIcon` - icon for unpin message option
  - `streamUiPinnedMessageIndicatorTextSize`, `streamUiPinnedMessageIndicatorTextColor`, `streamUiPinnedMessageIndicatorTextFontAssets`, `streamUiPinnedMessageIndicatorTextFont`, `streamUiPinnedMessageIndicatorTextStyle` attributes to customize "pinned by" text
  - `streamUiPinnedMessageIndicatorIcon` - icon in the message list indicating that a message was pinned
  - `streamUiPinnedMessageBackgroundColor` - the background color of a pinned message in the message list
- Added possibility to customize `PinnedMessageListView` style using `streamUiPinnedMessageListStyle` theme attribute or `TransformStyle.pinnedMessageListViewStyleTransformer`. The list of available style attributes can be found in `attrs_pinned_message_list_view.xml`. The default style for `PinnedMessageListView` is `StreamUi.PinnedMessageList`.

### ⚠️ Changed
- 🚨 Breaking change: the deleted `MessageListItem.MessageItem` elements are now displayed by default to all the users. This default behavior can be customized using `MessageListView::setDeletedMessageListItemPredicate` function. This function takes an instance of `MessageListItemPredicate`. You can pass one of the following objects:
  * `DeletedMessageListItemPredicate.VisibleToEveryone`
  * `DeletedMessageListItemPredicate.NotVisibleToAnyone`
  * or `DeletedMessageListItemPredicate.VisibleToAuthorOnly`
    Alternatively you can pass your custom implementation by implementing the `MessageListItemPredicate` interface if you need to customize it more deeply.

## stream-chat-android-compose
### 🐞 Fixed
- Fixed a bug where we didn't use the `Channel.getDisplayName()` logic for the `MessageListHeader`.
- Fixed a bug where lazy loading for `Channel`s wasn't working consistently

### ⬆️ Improved
- Updated Jetpack Compose to `1.0.1`
- Updated Accompanist libraries to `0.16.1`
- Updated KTX Activity to `1.3.1`
- Exposed functionality for getting the `displayName` of `Channel`s.
- Added updated logic to Link preview attachments, which chooses either the `titleLink` or the `ogUrl` when loading the data, depending on which exists .

### ✅ Added
- Added the `emptyContent` and `loadingContent` parameters to `ChannelList` and `MessageList` components. Now you can customize the UI of those two states.
- Added lots of improvements to Avatars - added a `UserAvatar`, `ChannelAvatar` and an `InitialsAvatar` to load different types of data.
- We now show a matrix of user images in case we're in a group DM.
- We also show initials in case the user doesn't have an image.
- Added a way to customize the leading content in the `ChannelListHeader`.

### ⚠️ Changed
- `ViewModel`s now initialize automatically, so you no longer have to call `start()` on them. This is aimed to improve the consistency between our SDKs.
- Added a `Shape` parameter to `Avatar` to customize the shape.
- The `User` parameter in the `ChannelListHeader` is nullable and used to display the default leading content.

## stream-chat-android-pushprovider-firebase
### ✅ Added
- Create this new artifact. To use Firebase Push Notification you need do the following steps:
  1. Add the artifact to your `build.gradle` file -> `implementation "io.getstream:stream-chat-android-pushprovider-firebase:$streamVersion"`
  2. Add `FirebaseDeviceGenerator` to your `NotificationConfig`
        ```
            val notificationConfig = NotificationConfig(
                [...]
                pushDeviceGenerators = listOf(FirebasePushDeviceGenerator())
                )
        ```


# August 5th, 2021 - 4.15.1
## stream-chat-android-client
### ⬆️ Improved
- Improved `ChatClient::pinMessage` and `ChatClient::unpinMessage`. Now the methods use partial message updates and the data in other `Message` fields is not lost.

### ✅ Added
- Added `Channel::isMutedFor` extension function which might be used to check if the Channel is muted for User
- Added `ChatClient::partialUpdateMessage` method to update specific `Message` fields retaining the other fields

## stream-chat-android-offline
### 🐞 Fixed
- Fixed updating `ChannelController::muted` value

### ⬆️ Improved
- The following `Message` fields are now persisted to the database: `pinned`, `pinnedAt`, `pinExpires`, `pinnedBy`, `channelInfo`, `replyMessageId`.

## stream-chat-android-ui-components
### 🐞 Fixed
- Added a fix for default view for empty state of ChannelListView.
- Fixed memory leaks for FileAttachmentsView.

### ✅ Added
- Added `MessageListItem.ThreadPlaceholderItem` and corresponding `THREAD_PLACEHOLDER` view type which can be used to implement an empty thread placeholder.
- Added `authorLink` to `Attachment` - the link to the website

### ❌ Removed
- Removed `UrlSigner` class

## stream-chat-android-compose
### ⬆️ Improved
- Exposed `DefaultMessageContainer` as a public component so users can use it as a fallback
- Exposed an `isMine` property on `MessageItem`s, for ease of use.
- Allowed for customization of `MessageList` (specifically `Messages`) component background, through a `modifier.background()` parameter.
- Allowed for better message customization before sending the message.

### ⚠️ Changed
- Moved permissions and queries from the compose sample app `AndroidManifest.xml` to the SDK `AndroidManifest.xml` so users don't have to add permissions themselves.
- Changed the exposed type of the `MessageComposer`'s `onSendMessage` handler. This way people can customize messages before we send them to the API.

### ❌ Removed
- Removed `currentUser` parameter from `DefaultMessageContainer` and some other components that relied on ID comparison to know which message is ours/theirs.
- Removed default background color on `Messages` component, so that users can customize it by passing in a `modifier`.


# July 29th, 2021 - 4.15.0
## New Jetpack Compose UI Components 🎉

Starting from this release, we have a new `stream-chat-android-compose` artifact that contains a UI implementation for Chat built in Jetpack Compose.

The new artifact is available as a beta for now (note the postfix in the version number):

```groovy
implementation "io.getstream:stream-chat-android-compose:4.15.0-beta"
```

Learn more in the [announcement blog post](https://getstream.io/blog/jetpack-compose-sdk/), check out the [documentation of the Compose UI Components](https://getstream.io/chat/docs/sdk/android/compose/overview/), and try them today with the [Compose Chat tutorial](https://getstream.io/chat/compose/tutorial/)!

## Common changes for all artifacts

### 🐞 Fixed
- Fixed adding `MessageListItem.TypingItem` to message list

### ⬆️ Improved
- ⚠ Downgraded Kotlin version to 1.5.10 to support Jetpack Compose
- Removed AndroidX Media dependency
- Updated dependency versions
  - Coil 1.3.0
  - AndroidX Activity 1.3.0
  - AndroidX AppCompat 1.3.1
  - Android Ktx 1.6.0
  - AndroidX RecyclerView 1.2.1
  - Kotlin Coroutines 1.5.1
  - Dexter 6.2.3
  - Lottie 3.7.2

## stream-chat-android-client
### ⬆️ Improved
- Improved the names of properties in the `Config` class

## stream-chat-android-ui-common
### ✅ Added
Now it is possible to style the AttachmentActivity. Just replace the activity's theme
in your Manifest file:

```
<activity
    android:name="io.getstream.chat.android.ui.gallery.AttachmentActivity"
    android:theme="@style/yourTheme"
    tools:replace="android:theme"
    />
```

## stream-chat-android-ui-components
### 🐞 Fixed
- Fixed "operator $ne is not supported for custom fields" error when querying channels

### ✅ Added
- Now you can configure the style of `MessageListItem`. Added:
  - streamUiMessageTextColorThreadSeparator
  - streamUiMessageTextFontThreadSeparator
  - streamUiMessageTextFontAssetsThreadSeparator
  - streamUiMessageTextStyleThreadSeparator
  - streamUiMessageTextSizeLinkLabel
  - streamUiMessageTextColorLinkLabel
  - streamUiMessageTextFontLinkLabel
  - streamUiMessageTextFontAssetsLinkLabel
  - streamUiMessageTextStyleLinkLabel
  - streamUiMessageListLoadingView
  - streamUiEmptyStateTextSize
  - streamUiEmptyStateTextColor
  - streamUiEmptyStateTextFont
  - streamUiEmptyStateTextFontAssets
  - streamUiEmptyStateTextStyle

- Now you can configure the style of `AttachmentMediaActivity`
- Added `streamUiLoadingView`, `streamUiEmptyStateView` and `streamUiLoadingMoreView` attributes to `ChannelListView` and `ChannelListViewStyle`
- Added possibility to customize `ChannelListView` using `streamUiChannelListViewStyle`. Check `StreamUi.ChannelListView` style
- Added `edgeEffectColor` attribute to `ChannelListView` and `ChannelListViewStyle` to allow configuring edge effect color
- Added possibility to customize `MentionListView` style via `TransformStyle.mentionListViewStyleTransformer`
- Added `streamUiSearchResultListViewStyle` attribute to application to customize `SearchResultListView`. The attribute references a style with the following attributes:
  - `streamUiSearchResultListSearchInfoBarBackground` - background for search info bar
  - `streamUiSearchResultListSearchInfoBarTextSize`, `streamUiSearchResultListSearchInfoBarTextColor`, `streamUiSearchResultListSearchInfoBarTextFont`, `streamUiSearchResultListSearchInfoBarTextFontAssets`, `streamUiSearchResultListSearchInfoBarTextStyle` attributes to customize text displayed in search info bar
  - `streamUiSearchResultListEmptyStateIcon` - icon for empty state view
  - `streamUiSearchResultListEmptyStateTextSize`, `streamUiSearchResultListEmptyStateTextColor`, `streamUiSearchResultListEmptyStateTextFont`, `streamUiSearchResultListEmptyStateTextFontAssets`, `streamUiSearchResultListEmptyStateTextStyle` attributes to customize empty state text
  - `streamUiSearchResultListProgressBarIcon` - animated progress drawable
  - `streamUiSearchResultListSenderNameTextSize`, `streamUiSearchResultListSenderNameTextColor`, `streamUiSearchResultListSenderNameTextFont`, `streamUiSearchResultListSenderNameTextFontAssets`, `streamUiSearchResultListSenderNameTextStyle` attributes to customize message sender text
  - `streamUiSearchResultListMessageTextSize`, `streamUiSearchResultListMessageTextColor`, `streamUiSearchResultListMessageTextFont`, `streamUiSearchResultListMessageTextFontAssets`, `streamUiSearchResultListMessageTextStyle` attributes to customize message text
  - `streamUiSearchResultListMessageTimeTextSize`, `streamUiSearchResultListMessageTimeTextColor`, `streamUiSearchResultListMessageTimeTextFont`, `streamUiSearchResultListMessageTimeTextFontAssets`, `streamUiSearchResultListMessageTimeTextStyle` attributes to customize message time text
- Added possibility to customize `SearchResultListView` style via `TransformStyle.searchResultListViewStyleTransformer`
- Added `streamUiTypingIndicatorViewStyle` attribute to application to customize `TypingIndicatorView`. The attribute references a style with the following attributes:
  - `streamUiTypingIndicatorAnimationView` - typing view
  - `streamUiTypingIndicatorUsersTextSize`, `streamUiTypingIndicatorUsersTextColor`, `streamUiTypingIndicatorUsersTextFont`, `streamUiTypingIndicatorUsersTextFontAssets`, `streamUiTypingIndicatorUsersTextStyle` attributes to customize typing users text
- Added possibility to customize `TypingIndicatorView` style via `TransformStyle.typingIndicatorViewStyleTransformer`
- Added new properties allowing customizing `MessageInputView` using `MessageInputViewStyle` and `AttachmentSelectionDialogStyle`:
  - `MessageInputViewStyle.fileNameTextStyle`
  - `MessageInputViewStyle.fileSizeTextStyle`
  - `MessageInputViewStyle.fileCheckboxSelectorDrawable`
  - `MessageInputViewStyle.fileCheckboxTextColor`
  - `MessageInputViewStyle.fileAttachmentEmptyStateTextStyle`
  - `MessageInputViewStyle.mediaAttachmentEmptyStateTextStyle`
  - `MessageInputViewStyle.fileAttachmentEmptyStateText`
  - `MessageInputViewStyle.mediaAttachmentEmptyStateText`
  - `MessageInputViewStyle.dismissIconDrawable`
  - `AttachmentSelectionDialogStyle.allowAccessToGalleryText`
  - `AttachmentSelectionDialogStyle.allowAccessToFilesText`
  - `AttachmentSelectionDialogStyle.allowAccessToCameraText`
  - `AttachmentSelectionDialogStyle.allowAccessToGalleryIcon`
  - `AttachmentSelectionDialogStyle.allowAccessToFilesIcon`
  - `AttachmentSelectionDialogStyle.allowAccessToCameraIcon`
  - `AttachmentSelectionDialogStyle.grantPermissionsTextStyle`
  - `AttachmentSelectionDialogStyle.recentFilesTextStyle`
  - `AttachmentSelectionDialogStyle.recentFilesText`
  - `AttachmentSelectionDialogStyle.fileManagerIcon`
  - `AttachmentSelectionDialogStyle.videoDurationTextStyle`
  - `AttachmentSelectionDialogStyle.videoIconDrawable`
  - `AttachmentSelectionDialogStyle.videoIconVisible`
  - `AttachmentSelectionDialogStyle.videoLengthLabelVisible`
- Added `StreamUi.MessageInputView` theme allowing to customize all of the `MessageInputViewStyle` properties:
  - streamUiAttachButtonEnabled
  - streamUiAttachButtonIcon
  - streamUiLightningButtonEnabled
  - streamUiLightningButtonIcon
  - streamUiMessageInputTextSize
  - streamUiMessageInputTextColor
  - streamUiMessageInputHintTextColor
  - streamUiMessageInputScrollbarEnabled
  - streamUiMessageInputScrollbarFadingEnabled
  - streamUiSendButtonEnabled
  - streamUiSendButtonEnabledIcon
  - streamUiSendButtonDisabledIcon
  - streamUiShowSendAlsoToChannelCheckbox
  - streamUiSendAlsoToChannelCheckboxGroupChatText
  - streamUiSendAlsoToChannelCheckboxDirectChatText
  - streamUiSendAlsoToChannelCheckboxTextSize
  - streamUiSendAlsoToChannelCheckboxTextColor
  - streamUiSendAlsoToChannelCheckboxTextStyle
  - streamUiMentionsEnabled
  - streamUiMessageInputTextStyle
  - streamUiMessageInputHintText
  - streamUiCommandsEnabled
  - streamUiMessageInputEditTextBackgroundDrawable
  - streamUiMessageInputDividerBackgroundDrawable
  - streamUiPictureAttachmentIcon
  - streamUiFileAttachmentIcon
  - streamUiCameraAttachmentIcon
  - streamUiAllowAccessToCameraIcon
  - streamUiAllowAccessToFilesIcon
  - streamUiAllowAccessToGalleryIcon
  - streamUiAllowAccessToGalleryText
  - streamUiAllowAccessToFilesText
  - streamUiAllowAccessToCameraText
  - streamUiGrantPermissionsTextSize
  - streamUiGrantPermissionsTextColor
  - streamUiGrantPermissionsTextStyle
  - streamUiAttachmentsRecentFilesTextSize
  - streamUiAttachmentsRecentFilesTextColor
  - streamUiAttachmentsRecentFilesTextStyle
  - streamUiAttachmentsRecentFilesText
  - streamUiAttachmentsFileManagerIcon
  - streamUiAttachmentVideoLogoIcon
  - streamUiAttachmentVideoLengthVisible
  - streamUiAttachmentVideoIconVisible
  - streamUiCommandInputCancelIcon
  - streamUiCommandInputBadgeBackgroundDrawable
  - streamUiCommandInputBadgeIcon
  - streamUiCommandInputBadgeTextSize
  - streamUiCommandInputBadgeTextColor
  - streamUiCommandInputBadgeStyle
  - streamUiAttachmentsFileNameTextSize
  - streamUiAttachmentsFileNameTextColor
  - streamUiAttachmentsFileNameTextStyle
  - streamUiAttachmentsFileSizeTextSize
  - streamUiAttachmentsFileSizeTextColor
  - streamUiAttachmentsFileSizeTextStyle
  - streamUiFileCheckBoxSelectorTextColor
  - streamUiFileCheckBoxSelectorDrawable
  - streamUiAttachmentsFilesEmptyStateTextSize
  - streamUiAttachmentsFilesEmptyStateTextColor
  - streamUiAttachmentsFilesEmptyStateStyle
  - streamUiAttachmentsMediaEmptyStateTextSize
  - streamUiAttachmentsMediaEmptyStateTextColor
  - streamUiAttachmentsMediaEmptyStateStyle
  - streamUiAttachmentsFilesEmptyStateText
  - streamUiAttachmentsMediaEmptyStateText
  - streamUiMessageInputCloseButtonIconDrawable
- Added `streamUiMessageListFileAttachmentStyle` theme attribute to customize the appearance of file attachments within messages.

### ⚠️ Changed
- Made `Channel::getLastMessage` function public
- `AttachmentSelectionDialogFragment::newInstance` requires instance of `MessageInputViewStyle` as a parameter. You can obtain a default implementation of `MessageInputViewStyle` with `MessageInputViewStyle::createDefault` method.
- Renamed `FileAttachmentsViewStyle` class to `FileAttachmentViewStyle`

### ❌ Removed
- 🚨 Breaking change: `MessageListItemStyle::reactionsEnabled` was deleted as doubling of the same flag from `MessageListViewStyle`


# July 19th, 2021 - 4.14.2
## stream-chat-android-client
### ❌ Removed
- Removed `Channel::isMuted` extension. Use `User::channelMutes` or subscribe for `NotificationChannelMutesUpdatedEvent` to get information about muted channels.

## stream-chat-android-ui-components
### 🐞 Fixed
- Fixed crash caused by missing `streamUiReplyAvatarStyle` and `streamUiMessageOptionsAvatarStyle`

### ⬆️ Improved
- "Copy Message" option is now hidden when the message contains no text to copy.

### ✅ Added
- Now you can configure the style of `AttachmentMediaActivity`.

# July 14th, 2021 - 4.14.1
## stream-chat-android-ui-components
### ✅ Added
- Added `MessageListView::requireStyle` which expose `MessageListViewStyle`. Be sure to invoke it when view is initialized already.

# July 13th, 2021 - 4.14.0
## Common changes for all artifacts
### 🐞 Fixed
- Fix scroll bug in the `MessageListView` that produces an exception related to index out of bounds.

## stream-chat-android-client
### ⬆️ Improved
- Improved `ChatClient::enableSlowMode`, `ChatClient::disableSlowMode`, `ChannelClient::enableSlowMode`, `ChannelClient::disableSlowMode` methods. Now the methods do partial channel updates so that other channel fields are not affected.

### ✅ Added
- Added `ChatClient::partialUpdateUser` method for user partial updates.

## stream-chat-android-offline
### 🐞 Fixed
- Fixed bug related to editing message in offline mode. The bug was causing message to reset to the previous one after connection was recovered.
- Fixed violation of comparison contract for nullable fields in `QuerySort::comparator`

## stream-chat-android-ui-components
### 🐞 Fixed
- Fixed the alignment of the titles in `MessageListHeaderView` when the avatar is hidden.

### ✅ Added
- Added `streamUiMessagesStart` that allows to control if the stack of messages starts at the bottom or the top.
- Added `streamUiThreadMessagesStart` that allows to control if the stack of thread messages starts at the bottom or the top.
- Added `streamUiSuggestionListViewStyle` that allows to customize `SuggestionListView` with a theme
- Added `streamUiChannelListHeaderStyle` that allows to customize ChannelListHeaderView.
- `MentionListView` can be customisable with XML parameters and with a theme.
- Added possibility to customize all avatar using themes. Create
  ```
  <style name="StreamTheme" parent="@style/StreamUiTheme">
  ```
  and customize all the avatars that you would like. All options are available here:
  https://github.com/GetStream/stream-chat-android/blob/main/stream-chat-android-ui-components/src/main/res/values/attrs.xml
- Now you can use the style `streamUiChannelListHeaderStyle` to customize ChannelListHeaderView.

### ⚠️ Changed
- 🚨 Breaking change: removed `MessageListItemStyle.threadsEnabled` property. You should use only the `MessageListViewStyle.threadsEnabled` instead. E.g. The following code will disable both _Thread reply_ message option and _Thread reply_ footnote view visible below the message list item:
```kotlin
        TransformStyle.messageListStyleTransformer = StyleTransformer {
  it.copy(threadsEnabled = false)
}
```

# July 1st, 2021 - 4.13.0
## Common changes for all artifacts
### ⬆️ Improved
- Updated to Kotlin 1.5.20

## stream-chat-android
### ✅ Added
- Added `ChatUi.Builder#withImageHeadersProvider` to allow adding custom headers to image requests

## stream-chat-android-client
### ⚠️ Changed
- Using the `useNewSerialization` option on the `ChatClient.Builder` to opt out from using the new serialization implementation is now an error. Please start using the new serialization implementation, or report any issues keeping you from doing so. The old implementation will be removed soon.

## stream-chat-android-offline
### 🐞 Fixed
- By default we use backend request to define is new message event related to our query channels specs or not. Now filtering by BE only fields works for channels

## stream-chat-android-ui-components
### ✅ Added
- Added new attributes to `MessageInputView` allowing to customize the style of input field during command input:
  - `streamUiCommandInputBadgeTextSize`, `streamUiCommandInputBadgeTextColor`, `streamUiCommandInputBadgeFontAssets`, `streamUiCommandInputBadgeFont`, `streamUiCommandInputBadgeStyle` attributes to customize the text appearance of command name inside command badge
  - `streamUiCommandInputCancelIcon` attribute to customize the icon for cancel button
  - `streamUiCommandInputBadgeIcon` attribute to customize the icon inside command badge
  - `streamUiCommandInputBadgeBackgroundDrawable` attribute to customize the background shape of command badge
- Added possibility to customize `MessageListHeaderView` style via `streamUiMessageListHeaderStyle` theme attribute and via `TransformStyle.messageListHeaderStyleTransformer`.
- Added new attributes to `MessageInputView`:
  - `streamUiCommandIcon` attribute to customize the command icon displayed for each command item in the suggestion list popup
  - `streamUiLightningIcon` attribute to customize the lightning icon displayed in the top left corner of the suggestion list popup
- Added support for customizing `SearchInputView`
  - Added `SearchInputViewStyle` class allowing customization using `TransformStyle` API
  - Added XML attrs for `SearchInputView`:
    - `streamUiSearchInputViewHintText`
    - `streamUiSearchInputViewSearchIcon`
    - `streamUiSearchInputViewClearInputIcon`
    - `streamUiSearchInputViewBackground`
    - `streamUiSearchInputViewTextColor`
    - `streamUiSearchInputViewHintColor`
    - `streamUiSearchInputViewTextSize`
- Added `ChatUi#imageHeadersProvider` to allow adding custom headers to image requests

### ⚠️ Changed
- 🚨 Breaking change: moved `commandsTitleTextStyle`, `commandsNameTextStyle`, `commandsDescriptionTextStyle`, `mentionsUsernameTextStyle`, `mentionsNameTextStyle`, `mentionsIcon`, `suggestionsBackground` fields from `MessageInputViewStyle` to `SuggestionListViewStyle`. Their values can be customized via `TransformStyle.suggestionListStyleTransformer`.
- Made `SuggestionListController` and `SuggestionListUi` public. Note that both of these are _experimental_, which means that the API might change at any time in the future (even without a deprecation cycle).
- Made `AttachmentSelectionDialogFragment` _experimental_ which means that the API might change at any time in the future (even without a deprecation cycle).


# June 23th, 2021 - 4.12.1
## stream-chat-android-client
### ✅ Added
- Added `ChannelClient::sendEvent` method which allows to send custom events.
- Added nullable `User` field to `UnknownEvent`.

### ❌ Removed
- Removed the `Message::attachmentsSyncStatus` field


## stream-chat-android-offline
### 🐞 Fixed
- Fixed `in` and `nin` filters when filtering by extra data field that is an array.
- Fixed crash when adding a reaction to a thread message.

### ⬆️ Improved
- Now attachments can be sent while being in offline


## stream-chat-android-ui-common
### ✅ Added
- Made `AttachmentSelectionDialogFragment` public. Use `newInstance` to create instances of this Fragment.


## stream-chat-android-ui-components
### ⬆️ Improved
- Hide suggestion list popup when keyboard is hidden.

### ✅ Added
- Added the `MessageInputView::hideSuggestionList` method to hide the suggestion list popup.


# June 15th, 2021 - 4.12.0
## stream-chat-android-client
### 🐞 Fixed
- Fixed thrown exception type while checking if `ChatClient` is initialized

## stream-chat-android-offline
### 🐞 Fixed
- Fixed bug where reactions of other users were sometimes displayed as reactions of the current user.
- Fixed bug where deleted user reactions were sometimes displayed on the message options overlay.

## stream-chat-android-ui-common
### 🐞 Fixed
- Fixed bug where files without extension in their name lost the mime type.
- Using offline.ChatDomain instead of livedata.ChatDomain in ChannelListViewModel.

## stream-chat-android-ui-components
### 🐞 Fixed
- Fixing the save of pictures from AttachmentGalleryActivity. When external storage
  permission is not granted, now it asks for it.
### ⬆️ Improved
- Added default implementation of "Leave channel" click listener to `ChannelListViewModelBinding`

### ✅ Added
- Added `streamUiChannelActionsDialogStyle` attribute to application theme and `ChannelListView` to customize channel actions dialog appearance. The attribute references a style with the following attributes:
  - `streamUiChannelActionsMemberNamesTextSize`, `streamUiChannelActionsMemberNamesTextColor`, `streamUiChannelActionsMemberNamesTextFont`, `streamUiChannelActionsMemberNamesTextFontAssets`, `streamUiChannelActionsMemberNamesTextStyle` attributes to customize dialog title with member names
  - `streamUiChannelActionsMemberInfoTextSize`, `streamUiChannelActionsMemberInfoTextColor`, `streamUiChannelActionsMemberInfoTextFont`, `streamUiChannelActionsMemberInfoTextFontAssets`, `streamUiChannelActionsMemberInfoTextStyle` attributes to customize dialog subtitle with member info
  - `streamUiChannelActionsItemTextSize`, `streamUiChannelActionsItemTextColor`, `streamUiChannelActionsItemTextFont`, `streamUiChannelActionsItemTextFontAssets`, `streamUiChannelActionsItemTextStyle` attributes to customize action item text style
  - `streamUiChannelActionsWarningItemTextSize`, `streamUiChannelActionsWarningItemTextColor`, `streamUiChannelActionsWarningItemTextFont`, `streamUiChannelActionsWarningItemTextFontAssets`, `streamUiChannelActionsWarningItemTextStyle` attributes to customize warning action item text style
  - `streamUiChannelActionsViewInfoIcon` attribute to customize "View Info" action icon
  - `streamUiChannelActionsViewInfoEnabled` attribute to hide/show "View Info" action item
  - `streamUiChannelActionsLeaveGroupIcon` attribute to customize "Leave Group" action icon
  - `streamUiChannelActionsLeaveGroupEnabled` attribute to hide/show "Leave Group" action item
  - `streamUiChannelActionsDeleteConversationIcon` attribute to customize "Delete Conversation" action icon
  - `streamUiChannelActionsDeleteConversationEnabled` attribute to hide/show "Delete Conversation" action item
  - `streamUiChannelActionsCancelIcon` attribute to customize "Cancel" action icon
  - `streamUiChannelActionsCancelEnabled` attribute to hide/show "Cancel" action item
  - `streamUiChannelActionsBackground` attribute for dialog's background
- Added `streamUiIconOnlyVisibleToYou` attribute to `MessageListView` to allow customizing "Only visible to you" icon placed in messages footer
- Added `GiphyViewHolderStyle` to `MessageListViewStyle` to allow customizing `GiphyViewHolder`. The new style comes together with following `MessageListView` attributes:
  - `streamUiGiphyCardBackgroundColor` attribute to customize card's background color
  - `streamUiGiphyCardElevation` attribute to customize card's elevation
  - `streamUiGiphyCardButtonDividerColor` attribute to customize dividers' colors
  - `streamUiGiphyIcon` attribute to customize Giphy icon
  - `streamUiGiphyLabelTextSize`, `streamUiGiphyLabelTextColor`, `streamUiGiphyLabelTextFont`, `streamUiGiphyLabelTextFontAssets`, `streamUiGiphyLabelTextStyle` attributes to customize label
  - `streamUiGiphyQueryTextSize`, `streamUiGiphyQueryTextColor`, `streamUiGiphyQueryTextFont`, `streamUiGiphyQueryTextFontAssets`, `streamUiGiphyQueryTextStyle` attributes to customize query text
  - `streamUiGiphyCancelButtonTextSize`, `streamUiGiphyCancelButtonTextColor`, `streamUiGiphyCancelButtonTextFont`, `streamUiGiphyCancelButtonTextFontAssets`, `streamUiGiphyCancelButtonTextStyle` attributes to customize cancel button text
  - `streamUiGiphyShuffleButtonTextSize`, `streamUiGiphyShuffleButtonTextColor`, `streamUiGiphyShuffleButtonTextFont`, `streamUiGiphyShuffleButtonTextFontAssets`, `streamUiGiphyShuffleButtonTextStyle` attributes to customize shuffle button text
  - `streamUiGiphySendButtonTextSize`, `streamUiGiphySendButtonTextColor`, `streamUiGiphySendButtonTextFont`, `streamUiGiphySendButtonTextFontAssets`, `streamUiGiphySendButtonTextStyle` attributes to customize send button text
- Adding extra XML attrs allowing to customize "Send also to channel" CheckBox at `MessageInputView` component:
  - `MessageInputView.streamUiSendAlsoToChannelCheckboxDrawable`
  - `MessageInputView.streamUiSendAlsoToChannelCheckboxDirectChatText`
  - `MessageInputView.streamUiSendAlsoToChannelCheckboxGroupChatText`
  - `MessageInputView.streamUiSendAlsoToChannelCheckboxTextStyle`
  - `MessageInputView.streamUiSendAlsoToChannelCheckboxTextColor`
  - `MessageInputView.streamUiSendAlsoToChannelCheckboxTextSize`
- Added `streamUiWarningMessageOptionsTextSize`, `streamUiWarningMessageOptionsTextColor`, `streamUiWarningMessageOptionsTextFont`, `streamUiWarningMessageOptionsFontAssets`, `streamUiWarningMessageOptionsTextStyle` attributes to `MessageListView` for customizing warning actions text appearance
- Deprecated multiple views' tint properties and attributes. Use custom drawables instead.
- Added `MediaAttachmentViewStyle` to allow customizing the appearance of media attachments in the message list. The new style comes together with following `MediaAttachmentView` attributes:
  - `progressIcon` - attribute to customize animated progress drawable when image is loading
  - `giphyIcon` - attribute to customize Giphy icon
  - `imageBackgroundColor` - attribute to customize image background color
  - `moreCountOverlayColor` - attribute to customize the color of "more count" semi-transparent overlay
  - `moreCountTextStyle` - attribute to customize text appearance of more count text
- Added `MessageReplyStyle` class allowing to customize MessageReply item view on MessageListView.
  Customization can be done using `TransformStyle` API or XML attributes of `MessageListView`:
  - `streamUiMessageReplyBackgroundColorMine`
  - `streamUiMessageReplyBackgroundColorTheirs`
  - `streamUiMessageReplyTextSizeMine`
  - `streamUiMessageReplyTextColorMine`
  - `streamUiMessageReplyTextFontMine`
  - `streamUiMessageReplyTextFontAssetsMine`
  - `streamUiMessageReplyTextStyleMine`
  - `streamUiMessageReplyTextSizeTheirs`
  - `streamUiMessageReplyTextColorTheirs`
  - `streamUiMessageReplyTextFontTheirs`
  - `streamUiMessageReplyTextFontAssetsTheirs`
  - `streamUiMessageReplyTextStyleTheirs`
  - `streamUiMessageReplyLinkColorMine`
  - `streamUiMessageReplyLinkColorTheirs`
  - `streamUiMessageReplyLinkBackgroundColorMine`
  - `streamUiMessageReplyLinkBackgroundColorTheirs`
  - `streamUiMessageReplyStrokeColorMine`
  - `streamUiMessageReplyStrokeWidthMine`
  - `streamUiMessageReplyStrokeColorTheirs`
  - `streamUiMessageReplyStrokeWidthTheirs`
- Added `FileAttachmentsViewStyle` class allowing to customize FileAttachmentsView item view on MessageListView.
- Added `MessageInputView::setSuggestionListViewHolderFactory` method which allows to provide custom views from suggestion list popup.

### ⚠️ Changed
- Changed the naming of string resources. The updated names can be reviewed in:
  - `strings_common.xml`
  - `strings_attachment_gallery.xml`
  - `strings_channel_list.xml`
  - `strings_channel_list_header.xml`
  - `strings_mention_list.xml`
  - `strings_message_input.xml`
  - `strings_message_list.xml`
  - `strings_message_list_header.xml`
  - `strings_search.xml`

# May 2nd, 2021 - 4.11.0
## Common changes for all artifacts
### 🐞 Fixed
- Fixed channel list sorting
### ⬆️ Improved
- Updated to Kotlin 1.5.10, coroutines 1.5.0
- Updated to Android Gradle Plugin 4.2.1
- Updated Room version to 2.3.0
- Updated Firebase, AndroidX, and other dependency versions to latest, [see here](https://github.com/GetStream/stream-chat-android/pull/1895) for more details
- Marked many library interfaces that should not be implemented by clients as [sealed](https://kotlinlang.org/docs/sealed-classes.html)
- Removed Fresco, PhotoDraweeView, and FrescoImageViewer dependencies (replaced by StfalconImageViewer)

## stream-chat-android
### 🐞 Fixed
- Fixing filter for draft channels. Those channels were not showing in the results, even when the user asked for them. Now this is fixed and the draft channels can be included in the `ChannelsView`.
- Fixed link preview UI issues in old-ui package
- Fixed crashes when opening the image gallery.

## stream-chat-android-client
### 🐞 Fixed
- Fixed querying banned users using new serialization.
- Fixed the bug when wrong credentials lead to inability to login
- Fixed issues with Proguard stripping response classes in new serialization implementation incorrectly

### ⬆️ Improved
- Improved handling push notifications:
  - Added `ChatClient.handleRemoteMessage` for remote message handling
  - Added `ChatClient.setFirebaseToken` for setting Firebase token
  - Added `NotificationConfig::pushNotificationsEnabled` for disabling push notifications
  - Deprecated `ChatClient.onMessageReceived`
  - Deprecated `ChatClient.onNewTokenReceived`
  - Changed `ChatNotificationHandler::buildNotification` signature - it now receives `Channel` and `Message` and returns `NotificationCompat.Builder` for better customization
  - Deprecated `ChatNotificationHandler.getSmallIcon`
  - Deprecated `ChatNotificationHandler.getFirebaseMessageIdKey`
  - Deprecated `ChatNotificationHandler.getFirebaseChannelIdKey`
  - Deprecated `ChatNotificationHandler.getFirebaseChannelTypeKey`
  - Changed `ChatNotificationHandler::onChatEvent` - it now doesn't handle events by default and receives `NewMessageEvent` instead of generic `ChatEvent`
- Improved error description provided by `ChatClient::sendImage`, `ChatClient::sendFile`, `ChannelClient::sendImage` and `ChannelClient::sendFile` methods if upload fails.

### ✅ Added
- Added `ChatClient::truncateChannel` and `ChannelClient::truncate` methods to remove messages from a channel.
- Added `DisconnectCause` to `DisconnectedEvent`
- Added method `SocketListener::onDisconnected(cause: DisconnectCause)`
- Added possibility to group notifications:
  - Notifications grouping is disabled by default and can be enabled using `NotificationConfig::shouldGroupNotifications`
  - If enabled, by default notifications are grouped by Channel's cid
  - Notifications grouping can be configured using `ChatNotificationHandler` and `NotificationConfig`
- Added `ChatNotificationHandler::getFirebaseMessaging()` method in place of `ChatNotificationHandler::getFirebaseInstanceId()`.
  It should be used now to fetch Firebase token in the following way: `handler.getFirebaseMessaging()?.token?.addOnCompleteListener {...}`.
- Added `Message.attachmentsSyncStatus: SyncStatus` property.

### ⚠️ Changed
- Changed the return type of `FileUploader` methods from nullable string to `Result<String>`.
- Updated `firebase-messaging` library to the version `22.0.0`. Removed deprecated `FirebaseInstanceId` invocations from the project.

### ❌ Removed
- `ChatNotificationHandler::getFirebaseInstanceId()` due to `FirebaseInstanceId` being deprecated. It's replaced now with `ChatNotificationHandler::getFirebaseMessaging()`.

## stream-chat-android-ui-components
### 🐞 Fixed
Fixing filter for draft channels. Those channels were not showing in the results, even when the user asked for them. Now this is fixed and the draft channels can be included in the `ChannelListView`.
Fixed bug when for some video attachments activity with media player wasn't shown.

### ✅ Added
- Added `topLeft`, `topRight`, `bottomLeft`, `bottomRight` options to the `streamUiAvatarOnlineIndicatorPosition` attribute of `AvatarView` and corresponding constants to `AvatarView.OnlineIndicatorPosition` enum.

### ⚠️ Changed
- Swipe options of `ChannelListView` component:
  - "Channel more" option is now not shown by default because we are not able to provide generic, default implementation for it.
    If you want to make this option visible, you need to set `app:streamUiChannelOptionsEnabled="true"` explicitly to `io.getstream.chat.android.ui.channel.list.ChannelListView` component.
  - "Channel delete" option has now default implementation. Clicking on the "delete" icon shows AlertDialog asking to confirm Channel deletion operation.

# May 11th, 2021 - 4.10.0
## stream-chat-android-client
### 🐞 Fixed
- Fixed the usage of `ProgressCallback` in `ChannelClient::sendFile` and `ChannelClient::sendImage` methods.

### ✅ Added
- Added `ChannelClient::deleteFile` and `ChannelClient::deleteImage` methods.
- Added `NotificationInviteRejectedEvent`
- Added `member` field to the `NotificationRemovedFromChannel` event
- Added `totalUnreadCount` and `unreadChannels` fields to the following events:
- `notification.channel_truncated`
- `notification.added_to_channel`
- `notification.channel_deleted`
- Added `channel` field to the `NotificationInviteAcceptedEvent` event
- Added `channel` field to the `NotificationInviteRejectedEvent` event

### ⚠️ Changed
- **The client now uses a new serialization implementation by default**, which was [previously](https://github.com/GetStream/stream-chat-android/releases/tag/4.8.0) available as an opt-in API.
  - This new implementation is more performant and greatly improves type safety in the networking code of the SDK.
  - If you experience any issues after upgrading to this version of the SDK, you can call `useNewSerialization(false)` when building your `ChatClient` to revert to using the old implementation. Note however that we'll be removing the old implementation soon, so please report any issues found.
  - To check if the new implementation is causing any failures in your app, enable error logging on `ChatClient` with the `logLevel` method, and look for the `NEW_SERIALIZATION_ERROR` tag in your logs while using the SDK.
- Made the `user` field in `channel.hidden` and `notification.invite_accepter` events non nullable.
- Updated channels state after `NotificationInviteRejectedEvent` or `NotificationInviteAcceptedEvent` is received

### ❌ Removed
- Removed redundant events which can only be received by using webhooks:
  - `channel.created`
  - `channel.muted`
  - `channel.unmuted`
  - `channel.muted`
  - `channel.unmuted`
- Removed `watcherCount` field from the following events as they are not returned with the server response:
  - `message.deleted`
  - `message.read`
  - `message.updated`
  - `notification.mark_read`
- Removed `user` field from the following events as they are not returned with the server response:
  - `notification.channel_deleted`
  - `notification.channel_truncated`
## stream-chat-android-offline
### 🐞 Fixed
- Fixed an issue when CustomFilter was configured with an int value but the value from the API was a double value
### ⚠️ Changed

- Changed the upload logic in `ChannelController` for the images unsupported by the Stream CDN. Now such images are uploaded as files via `ChannelClient::sendFile` method.
### ❌ Removed

## stream-chat-android-ui-common
### ⬆️ Improved
- Updated ExoPlayer version to 2.13.3

### ⚠️ Changed
- Deprecated `MessageInputViewModel::editMessage`. Use `MessageInputViewModel::messageToEdit` and `MessageInputViewModel::postMessageToEdit` instead.
- Changed `MessageInputViewModel::repliedMessage` type to `LiveData`. Use `ChatDomain::setMessageForReply` for setting message for reply.
- Changed `MessageListViewModel::mode` type to `LiveData`. Mode is handled internally and shouldn't be modified outside the SDK.

## stream-chat-android-ui-components
### 🐞 Fixed
- Removed empty badge for selected media attachments.

### ✅ Added
- Added `messageLimit` argument to `ChannelListViewModel` and `ChannelListViewModelFactory` constructors to allow changing the number of fetched messages for each channel in the channel list.

# April 30th, 2021 - 4.9.2
## stream-chat-android-offline
### ✅ Added
- Added `ChatDomain::user`, a new property that provide the current user into a LiveData/StateFlow container

### ⚠️ Changed
- `ChatDomain::currentUser` has been warning-deprecated because it is an unsafe property that could be null, you should subscribe to `ChatDomain::user` instead

## stream-chat-android-ui-components
### 🐞 Fixed
- Fixed NPE on MessageInputViewModel when the it was initialized before the user was set

# April 29th, 2021 - 4.9.1
## stream-chat-android
### ⬆️ Improved
* Updated coil dependency to the latest version. This fixes problem with .heic, and .heif attachment metadata parsing.

## stream-chat-android-client
### 🐞 Fixed
- Optimized the number of `ChatClient::addDevice` API calls

### ⬆️ Improved
- Events received after the client closes the connection are rejected

## stream-chat-android-offline
### 🐞 Fixed
- Fixed offline reactions sync

### ✅ Added
- Added new versions with API based on kotlin `StateFlow` for the following classes:
  * `io.getstream.chat.android.offline.ChatDomain`
  * `io.getstream.chat.android.offline.channel.ChannelController`
  * `io.getstream.chat.android.offline.thread.ThreadController`
  * `io.getstream.chat.android.offline.querychannels.QueryChannelsController`

## stream-chat-android-ui-common
### 🐞 Fixed
- Fixed crash related to accessing `ChatDomain::currentUser` in `MessageListViewModel` before user is connected

## stream-chat-android-ui-components
### ⬆️ Improved
* Updated coil dependency to the latest version. This fixes problem with .heic, and .heif attachment metadata parsing.

### ✅ Added
Customization of icons in Attachment selection dialog
you can use:
- app:streamUiPictureAttachmentIcon
  Change the icon for the first item in the list of icons
- app:streamUiPictureAttachmentIconTint
  Change the tint color for icon of picture selection
- app:streamUiFileAttachmentIcon
  Change the icon for the second item in the list of icons
- app:streamUiFileAttachmentIconTint
  Change the tint color for icon of file selection
- app:streamUiCameraAttachmentIcon
  Change the icon for the third item in the list of icons
- app:streamUiCameraAttachmentIconTint
  Change the tint color for icon of camera selection
- Added support for error messages
- Added attrs to `MessageListView` that allow to customize error message text style:
  * `streamUiErrorMessageTextSize`
  * `streamUiErrorMessageTextColor`
  * `streamUiErrorMessageTextFont`
  * `streamUiErrorMessageTextFontAssets`
  * `streamUiErrorMessageTextStyle`

# April 21th, 2021 - 4.9.0
## Common changes for all artifacts
### ✅ Added
Added icon to show when channel is muted in ChannelListView.
It is possible to customize the color and the drawable of the icon.

## stream-chat-android
### 🐞 Fixed
- Fixed multiline messages which were displayed in a single line

### ❌ Removed
- Removed deprecated `MessageListView::setViewHolderFactory` method
- Removed deprecated `Chat` interface

## stream-chat-android-client
### 🐞 Fixed
- Fixed: local cached hidden channels stay hidden even though new message is received.
- Make `Flag::approvedAt` nullable
- Fixed error event parsing with new serialization implementation

### ✅ Added
- Added `ChatClient::updateChannelPartial` and `ChannelClient::updatePartial` methods for partial updates of channel data.

### ⚠️ Changed
- Deprecated `ChannelClient::unBanUser` method
- Deprecated `ChatClient::unBanUser` method
- Deprecated `ChatClient::unMuteChannel` method

### ❌ Removed
- Removed deprecated `ChatObservable` class and all its uses
- Removed deprecated `ChannelControler` interface

## stream-chat-android-offline
### ✅ Added
- Added the following use case functions to `ChatDomain` which are supposed to replace `ChatDomain.useCases` property:
  * `ChatDomain::replayEventsForActiveChannels` Adds the provided channel to the active channels and replays events for all active channels.
  * `ChatDomain::getChannelController` Returns a `ChannelController` for given cid.
  * `ChatDomain::watchChannel` Watches the given channel and returns a `ChannelController`.
  * `ChatDomain::queryChannels` Queries offline storage and the API for channels matching the filter. Returns a queryChannelsController.
  * `ChatDomain::getThread` Returns a thread controller for the given channel and message id.
  * `ChatDomain::loadOlderMessages` Loads older messages for the channel.
  * `ChatDomain::loadNewerMessages` Loads newer messages for the channel.
  * `ChatDomain::loadMessageById` Loads message for a given message id and channel id.
  * `ChatDomain::queryChannelsLoadMore` Load more channels for query.
  * `ChatDomain::threadLoadMore` Loads more messages for the specified thread.
  * `ChatDomain::createChannel` Creates a new channel.
  * `ChatDomain::sendMessage` Sends the message.
  * `ChatDomain::cancelMessage` Cancels the message of "ephemeral" type.
  * `ChatDomain::shuffleGiphy` Performs giphy shuffle operation.
  * `ChatDomain::sendGiphy` Sends selected giphy message to the channel.
  * `ChatDomain::editMessage` Edits the specified message.
  * `ChatDomain::deleteMessage` Deletes the specified message.
  * `ChatDomain::sendReaction` Sends the reaction.
  * `ChatDomain::deleteReaction` Deletes the specified reaction.
  * `ChatDomain::keystroke` It should be called whenever a user enters text into the message input.
  * `ChatDomain::stopTyping` It should be called when the user submits the text and finishes typing.
  * `ChatDomain::markRead` Marks all messages of the specified channel as read.
  * `ChatDomain::markAllRead` Marks all messages as read.
  * `ChatDomain::hideChannel` Hides the channel with the specified id.
  * `ChatDomain::showChannel` Shows a channel that was previously hidden.
  * `ChatDomain::leaveChannel` Leaves the channel with the specified id.
  * `ChatDomain::deleteChannel` Deletes the channel with the specified id.
  * `ChatDomain::setMessageForReply` Set the reply state for the channel.
  * `ChatDomain::downloadAttachment` Downloads the selected attachment to the "Download" folder in the public external storage directory.
  * `ChatDomain::searchUsersByName` Perform api request with a search string as autocomplete if in online state. Otherwise performs search by name in local database.
  * `ChatDomain::queryMembers` Query members of a channel.
- Added `ChatDomain::removeMembers` method
- Added `ChatDomain::createDistinctChannel` A use-case for creating a channel based on its members.
- Added `ChatDomain::removeMembers` method

### ⚠️ Changed
- Deprecated `ChatDomain.useCases`. It has `DeprecationLevel.Warning` and still can be used. However, it will be not available in the future, so please consider migrating to use `ChatDomain` use case functions instead.
- Deprecated `GetUnreadChannelCount`
- Deprecated `GetTotalUnreadCount`

## stream-chat-android-ui-common
### 🐞 Fixed
- Fixed compatibility with latest Dagger Hilt versions

## stream-chat-android-ui-components
### 🐞 Fixed
- Fixed not perfectly rounded avatars
- `MessageInputView::UserLookupHandler` is not overridden everytime that members livedata is updated
- Fixed doubled command prefix when the command contains user mention
- Fixed handling user mute state in default `MessageListViewOptions` dialog
- Fixed incorrect "last seen" text
- Fixed multiline messages which were displayed in a single line

### ⬆️ Improved
- Setting external SuggestionListView is no longer necessary to display suggestions popup
### ✅ Added
- Added `ChatUI.supportedReactions: SupportedReactions` property, also introduced `SupportedReactions`, and `ReactionDrawable` class.
  It allows defining a set of supported reactions by passing a `Map<String, ReactionDrawable>` in constructor. `ReactionDrawable` is a wrapping class holding two `Drawable` instances - for active and inactive reaction states.
- Added methods and attrs to `MessageListView` that allow to customize visibility of message options:
  * `MessageListView::setDeleteMessageConfirmationEnabled`
  * `MessageListView::setCopyMessageEnabled`
  * `MessageListView::setBlockUserEnabled`
  * `MessageListView::setMuteUserEnabled`
  * `MessageListView::setMessageFlagEnabled`
  * `MessageListView::setReactionsEnabled`
  * `MessageListView::setRepliesEnabled`
  * `MessageListView::setThreadsEnabled`
  * `MessageListView.streamUiFlagMessageOptionEnabled`
  * `MessageListView.streamUiMuteUserOptionEnabled`
  * `MessageListView.streamUiBlockUserOptionEnabled`
  * `MessageListView.streamUiCopyMessageActionEnabled`
- Added confirmation dialog for flagging message option:
  * Added `MessageListView::flagMessageConfirmationEnabled` attribute
- Added `MessageListView::setFlagMessageResultHandler` which allows to handle flag message result
- Added support for system messages
- Added attrs to `MessageListView` that allow to customize system message text style:
  * `streamUiSystemMessageTextSize`
  * `streamUiSystemMessageTextColor`
  * `streamUiSystemMessageTextFont`
  * `streamUiSystemMessageTextFontAssets`
  * `streamUiSystemMessageTextStyle`
- Added attrs to `MessageListView` that allow to customize message option text style:
  * `streamUiMessageOptionsTextSize`
  * `streamUiMessageOptionsTextColor`
  * `streamUiMessageOptionsTextFont`
  * `streamUiMessageOptionsTextFontAssets`
  * `streamUiMessageOptionsTextStyle`
- Added attrs to `MessageListView` that allow to customize user reactions title text style:
  * `streamUiUserReactionsTitleTextSize`
  * `streamUiUserReactionsTitleTextColor`
  * `streamUiUserReactionsTitleTextFont`
  * `streamUiUserReactionsTitleTextFontAssets`
  * `streamUiUserReactionsTitleTextStyle`
- Added attrs to `MessageListView` that allow to customize colors of message options background, user reactions card background, overlay dim color and warning actions color:
  * `streamUiMessageOptionBackgroundColor`
  * `streamUiUserReactionsBackgroundColor`
  * `streamUiOptionsOverlayDimColor`
  * `streamUiWarningActionsTintColor`
- Added `ChatUI.mimeTypeIconProvider: MimeTypeIconProvider` property which allows to customize file attachment icons.

### ⚠️ Changed
- Now the "block user" feature is disabled. We're planning to improve the feature later. Stay tuned!
- Changed gallery background to black in dark mode

# April 8th, 2021 - 4.8.1
## Common changes for all artifacts
### ⚠️ Changed
- We've cleaned up the transitive dependencies that our library exposes to its clients. If you were using other libraries implicitly through our SDK, you'll now have to depend on those libraries directly instead.

## stream-chat-android
### 🐞 Fixed
- Fix Attachment Gravity

### ✅ Added
- Provide AvatarView class

## stream-chat-android-offline
### 🐞 Fixed
- Fix Crash on some devices that are not able to create an Encrypted SharedPreferences
- Fixed the message read indicator in the message list
- Added missing `team` field to `ChannelEntity` and `ChannelData`

### ✅ Added
- Add `ChatDomain::removeMembers` method

## stream-chat-android-ui-common
### 🐞 Fixed
- Fixed getting files provided by content resolver.

### ⚠️ Changed
- Added theme to all activities all the SDK. You can override then in your project by redefining the styles:
- StreamUiAttachmentGalleryActivityStyle
- StreamUiAttachmentMediaActivityStyle
- StreamUiAttachmentActivityStyle

## stream-chat-android-ui-components
### 🐞 Fixed
- Fixed attr streamUiCopyMessageActionEnabled. From color to boolean.
- Now it is possible to change the color of `MessageListHeaderView` from the XML.
- Fixed the `MessageListView::setUserClickListener` method.
- Fixed bugs in handling empty states for `ChannelListView`. Deprecated manual methods for showing/hiding empty state changes.
- Fix `ChannelListHeaderView`'s title position when user avatar or action button is invisible
- Fix UI behaviour for in-progress file uploads
- Fix extension problems with file uploads when attachment names contain spaces
- Fix reaction bubbles which were shown behind message attachment views

### ✅ Added
- Now it is possible to change the back button of MessageListHeaderView using `app:streamUiMessageListHeaderBackButtonIcon`
- Now it is possible to inject `UserLookupHandler` into `MessageInputView` in order to implement custom users' mention lookup algorithm

# March 31th, 2021 - 4.8.0
## Common changes for all artifacts
### 🐞 Fixed
Group channels with 1<>1 behaviour the same way as group channels with many users
It is not possible to remove users from distinct channels anymore.
### ⬆️ Improved
it is now possible to configure the max lines of a link description. Just use
`app:streamUiLinkDescriptionMaxLines` when defining MessageListView

It is now possible to configure the max size of files and an alert is shown when
a files bigger than this is selected.
### ✅ Added
Configure enable/disable of replies using XML in `MessageListView`
Option `app:streamUiReactionsEnabled` in `MessageListView` to enable or disable reactions
It is possible now to configure the max size of the file upload using
`app:streamUiAttachmentMaxFileSizeMb`

## stream-chat-android
### 🐞 Fixed
- Fixed crash when sending GIF from Samsung keyboard

## stream-chat-android-client
### 🐞 Fixed
- Fixed parsing of `createdAt` property in `MessageDeletedEvent`

### ⬆️ Improved
- Postponed queries as run as non-blocking

### ✅ Added
- **Added a brand new serialization implementation, available as an opt-in API for now.** This can be enabled by making a `useNewSerialization(true)` call on the `ChatClient.Builder`.
  - This new implementation will be more performant and greatly improve type safety in the networking code of the SDK.
  - The old implementation remains the default for now, while we're making sure the new one is bug-free.
  - We recommend that you opt-in to the new implementation and test your app with it, so that you can report any issues early and we can get them fixed before a general rollout.
- Added `unflagMessage(messageId)` and `unflagUser(userId)` methods to `ChatClient`
- Added support for querying banned users - added `ChatClient::queryBannedUsers` and `ChannelClient::queryBannedUsers`
- Added `uploadsEnabled`, `urlEnrichmentEnabled`, `customEventsEnabled`, `pushNotificationsEnabled`, `messageRetention`, `automodBehavior` and `blocklistBehavior` fields to channel config

### ⚠️ Changed
- Renamed `ChannelId` property to `channelId` in both `ChannelDeletedEvent` and `NotificationChannelDeletedEvent`
- Deprecated `ChatClient::unMuteChannel`, the `ChatClient::unmuteChannel` method should be used instead
- Deprecated `ChatClient::unBanUser`, the `ChatClient::unbanUser` method should be used instead
- Deprecated `ChannelClient::unBanUser`, the `ChannelClient::unbanUser` method should be used instead
- Deprecated `ChannelController::unBanUser`, the `ChannelController::unbanUser` method should be used instead

## stream-chat-android-offline
### 🐞 Fixed
- Fixed an issue that didn't find the user when obtaining the list of messages
- Fix refreshing not messaging channels which don't contain current user as a member

## stream-chat-android-ui-common
### ⬆️ Improved
- Show AttachmentMediaActivity for video attachments

### ✅ Added
- `AvatarView.streamUiAvatarOnlineIndicatorColor` and `AvatarView.streamUiAvatarOnlineIndicatorBorderColor` attrs

## stream-chat-android-ui-components
### 🐞 Fixed
- Now replied messages are shown correctly with the replied part in message options
- `MessageListView::enterThreadListener` is properly notified when entering into a thread
- Fix initial controls state in `MessageInputView`
- Fix crashing when open attachments destination

### ⬆️ Improved
- Add support of non-image attachment types to the default attachment click listener.

### ✅ Added
- `MessageInputView` now uses the cursor `stream_ui_message_input_cursor.xml` instead of accent color. To change the cursor, override `stream_ui_message_input_cursor.xml`.
- Replacing `ChatUI` with new `io.getstream.chat.android.ui.ChatUI` implementation
- Added possibility to configure delete message option visibility using `streamUiDeleteMessageEnabled` attribute, and `MessageListView::setDeleteMessageEnabled` method
- Add `streamUiEditMessageEnabled` attribute to `MessageListView` and `MessageListView::setEditMessageEnabled` method to enable/disable the message editing feature
- Add `streamUiMentionsEnabled` attribute to `MessageInputView` and `MessageInputView::setMentionsEnabled` method to enable/disable mentions
- Add `streamUiThreadsEnabled` attribute to `MessageListView` and `MessageListView::setThreadsEnabled` method to enable/disable the thread replies feature
- Add `streamUiCommandsEnabled` attribute to `MessageInputView` and `MessageInputView::setCommandsEnabled` method to enable/disable commands
- Add `ChannelListItemPredicate` to our `channelListView` to allow filter `ChannelListItem` before they are rendered
- Open `AvatarBitmapFactory` class
- Add `ChatUI::avatarBitmapFactory` property to allow custom implementation of `AvatarBitmapFactory`
- Add `AvatarBitmapFactory::userBitmapKey` method to generate cache key for a given User
- Add `AvatarBitmapFactory::channelBitmapKey` method to generate cache key for a given Channel
- Add `StyleTransformer` class to allow application-wide style customizations
- Add the default font field to `TextStyle`
- Add new method `ChatFonts::setFont(textStyle: TextStyle, textView: TextView, defaultTypeface: Typeface)`
- Add attributes for `MessageListView` in order to customize styles of:
  - Mine message text
  - Theirs message text
  - User name text in footer of Message
  - Message date in footer of Message
  - Thread replies counter in footer of Message
  - Link title text
  - Link description text
  - Date separator text
  - Deleted message text and background
  - Reactions style in list view and in options view
  - Indicator icons in footer of Message
  - Unread count badge on scroll to bottom button
  - Message stroke width and color for mine and theirs types
    It is now possible to customize the following attributes for `ChannelListView`:
- `streamUiChannelOptionsIcon` - customize options icon
- `streamUiChannelDeleteIcon` - customize delete icon
- `streamUiChannelOptionsEnabled` - hide/show options icon
- `streamUiChannelDeleteEnabled` - hide/show delete button
- `streamUiSwipeEnabled` - enable/disable swipe action
- `streamUiBackgroundLayoutColor` - customize the color of "background layout"
- `streamUiChannelTitleTextSize` - customize channel name text size
- `streamUiChannelTitleTextColor` - customize channel name text color
- `streamUiChannelTitleTextFont` - customize channel name text font
- `streamUiChannelTitleFontAssets` - customize channel name font asset
- `streamUiChannelTitleTextStyle` - customize channel name text style (normal / bold / italic)
- `streamUiLastMessageTextSize` - customize last message text size
- `streamUiLastMessageTextColor` - customize last message text color
- `streamUiLastMessageTextFont` - customize last message text font
- `streamUiLastMessageFontAssets` - customize last message font asset
- `streamUiLastMessageTextStyle` - customize last message text style (normal / bold / italic)
- `streamUiLastMessageDateTextSize` - customize last message date text size
- `streamUiLastMessageDateTextColor` - customize last message date text color
- `streamUiLastMessageDateTextFont` - customize last message date text font
- `streamUiLastMessageDateFontAssets` - customize last message date font asset
- `streamUiLastMessageDateTextStyle` - customize last message date text style (normal / bold / italic)
- `streamUiIndicatorSentIcon` - customize drawable indicator for sent
- `streamUiIndicatorReadIcon` - customize drawable indicator for read
- `streamUiIndicatorPendingSyncIcon` - customize drawable indicator for pending sync
- `streamUiForegroundLayoutColor` - customize the color of "foreground layout"
- `streamUiUnreadMessageCounterBackgroundColor` - customize the color of message counter badge
- `streamUiUnreadMessageCounterTextSize` - customize message counter text size
- `streamUiUnreadMessageCounterTextColor` - customize message counter text color
- `streamUiUnreadMessageCounterTextFont` - customize message counter text font
- `streamUiUnreadMessageCounterFontAssets` - customize message counter font asset
- `streamUiUnreadMessageCounterTextStyle` - customize message counter text style (normal / bold / italic)
- Option `app:streamUiReactionsEnabled` in `MessageListView` to enable or disable reactions
- It is now possible to configure new fields in MessageInputView:
- `streamUiMessageInputTextStyle` - customize message input text style.
- `streamUiMessageInputFont` - customize message input text font.
- `streamUiMessageInputFontAssets` - customize message input text font assets.
- `streamUiMessageInputEditTextBackgroundDrawable` - customize message input EditText drawable.
- `streamUiMessageInputCustomCursorDrawable` - customize message input EditText cursor drawable.
- `streamUiCommandsTitleTextSize` - customize command title text size
- `streamUiCommandsTitleTextColor` - customize command title text color
- `streamUiCommandsTitleFontAssets` - customize command title text color
- `streamUiCommandsTitleTextColor` - customize command title font asset
- `streamUiCommandsTitleFont` - customize command title text font
- `streamUiCommandsTitleStyle` - customize command title text style
- `streamUiCommandsNameTextSize` - customize command name text size
- `streamUiCommandsNameTextColor` - customize command name text color
- `streamUiCommandsNameFontAssets` - customize command name text color
- `streamUiCommandsNameTextColor` - customize command name font asset
- `streamUiCommandsNameFont` - customize command name text font
- `streamUiCommandsNameStyle` - customize command name text style
- `streamUiCommandsDescriptionTextSize` - customize command description text size
- `streamUiCommandsDescriptionTextColor` - customize command description text color
- `streamUiCommandsDescriptionFontAssets` - customize command description text color
- `streamUiCommandsDescriptionTextColor` - customize command description font asset
- `streamUiCommandsDescriptionFont` - customize command description text font
- `streamUiCommandsDescriptionStyle` - customize command description text style
- `streamUiSuggestionBackgroundColor` - customize suggestion view background
- `streamUiMessageInputDividerBackgroundDrawable` - customize the background of divider of MessageInputView

### ⚠️ Changed
- Deprecated `ChatUI` class

# March 8th, 2021 - 4.7.0
## stream-chat-android-client
### ⚠️ Changed
- Refactored `FilterObject` class  - see the [migration guide](https://github.com/GetStream/stream-chat-android/wiki/Migration-guide:-FilterObject) for more info

## stream-chat-android-offline
### 🐞 Fixed
- Fixed refreshing channel list after removing member
- Fixed an issue that didn't find the user when obtaining the list of messages

### ⚠️ Changed
- Deprecated `ChatDomain::disconnect`, use disconnect on ChatClient instead, it will make the disconnection on ChatDomain too.
- Deprecated constructors for `ChatDomain.Builder` with the `User` type parameter, use constructor with `Context` and `ChatClient` instead.

## stream-chat-android-ui-common
### ⚠️ Changed
- Message options list changed colour for dark version. The colour is a little lighters
  now, what makes it easier to see.

## stream-chat-android-ui-components
### 🐞 Fixed
- Fixed some rare crashes when `MessageListView` was created without any attribute info present

### ⬆️ Improved
- Updated PhotoView to version 2.3.0

### ✅ Added
- Introduced `AttachmentViewFactory` as a factory for custom attachment views/custom link view
- Introduced `TextAndAttachmentsViewHolder` for any combination of attachment content and text

### ❌ Removed
- Deleted `OnlyFileAttachmentsViewHolder`, `OnlyMediaAttachmentsViewHolder`,
  `PlainTextWithMediaAttachmentsViewHolder` and `PlainTextWithFileAttachmentsViewHolder`

# Feb 22th, 2021 - 4.6.0
# New UI-Components Artifact
A new UI-Components artifact has been created with a new design of all our components.
This new artifact is available on MavenCentral and can imported by adding the following dependency:
```
implementation "io.getstream:stream-chat-android-ui-components:4.6.0"
```

## stream-chat-android
- Add `streamMessageActionButtonsTextSize`, `streamMessageActionButtonsTextColor`, `streamMessageActionButtonsTextFont`,
  `streamMessageActionButtonsTextFontAssets`, `streamMessageActionButtonsTextStyle`, `streamMessageActionButtonsIconTint`
  attributes to `MessageListView`
- Add `ChannelHeaderViewModel::resetThread` method and make `ChannelHeaderViewModel::setActiveThread` message parameter non-nullable
- Fix ReadIndicator state
- Using `MessageListView#setViewHolderFactory` is now an error - use `setMessageViewHolderFactory` instead
- Removed `MessageListItemAdapter#replaceEntities` - use `submitList` method instead
- Use proper color values on Dialog Theme
- Increase touchable area on the button to remove an attachment

## stream-chat-android-client
- Introduce ChatClient::setUserWithoutConnecting function
- Handle disconnect event during pending token state
- Remove unneeded user data when creating WS Connection
- Using `User#unreadCount` is now an error - use `totalUnreadCount` instead
- Using `ChannelController` is now an error - use `ChannelClient` instead
- Using `Pagination#get` is now an error - use `toString` instead
- Using the old event APIs is now an error - see the [migration guide](https://github.com/GetStream/stream-chat-android/wiki/Migration-guide:-ChatObserver-and-events()-APIs) for more info
- Using `ChatClient#flag` is now an error - use `flagUser` instead

## stream-chat-android-offline
- Introduce `PushMessageSyncHandler` class

- Add UseCase for querying members (`chatDomain.useCases.queryMembers(..., ...).execute()`).
  - If we're online, it executes a remote call through the ChatClient
  - If we're offline, it pulls members from the database for the given channel
- Mark the `SendMessageWithAttachmentsImpl` use case an error

## stream-chat-android-ui-common
- Fix `CaptureMediaContract` chooser on Android API 21
- Using `ChatUI(client, domain, context)` now an error - use simpler constructor instead
- Using the `Chat` interface now an error - use `ChatUI` instead

# Feb 15th, 2021 - 4.5.5
## Common changes for all artifacts
- Updated project dependencies
  - Kotlin 1.4.30
  - Stable AndroidX releases: LiveData 2.3.0, Activity 1.2.0, Fragment 1.3.0
  - For the full list of dependency version changes, see [this PR](https://github.com/GetStream/stream-chat-android/pull/1383)

## stream-chat-android
- Add `streamInputAttachmentsMenuBackground` and `streamInputSuggestionsBackground` attributes to `MessageInputView`
- Add `streamMessageActionButtonsBackground` attributes to `MessageListView`

## stream-chat-android-client
- Remove unused `reason` and `timeout` parameters from `ChannelClient::unBanUser` method

# Feb 11th, 2021 - 4.5.4
## stream-chat-android
- Fix `streamLastMessageDateUnreadTextColor` attribute not being used in ChannelListView
- Fix `streamChannelsItemSeparatorDrawable` attribute not being parsed

## stream-chat-android-client
- Fix `ConcurrentModificationException` on our `NetworkStateProvider`

# Feb 5th, 2021 - 4.5.3
## stream-chat-android
-. `ChatUtils::devToken` is not accessible anymore, it has been moved to `ChatClient::devToken`

## stream-chat-android-client
- **setUser deprecation**
  - The `setUser`, `setGuestUser`, and `setAnonymousUser` methods on `ChatClient` are now deprecated.
  - Prefer to use the `connectUser` (`connectGuestUser`, `connectAnonymousUser`) methods instead, which return `Call` objects.
  - If you want the same async behaviour as with the old methods, use `client.setUser(user, token).enqueue { /* Handle result */ }`.
- Add support for typing events in threads:
  - Add `parentId` to `TypingStartEvent` and `TypingStopEvent`
  - Add `parentId` to ``ChannelClient::keystroke` and `ChannelClient::stopTyping`
- `ChatClient::sendFile` and `ChatClient::sendImage` each now have just one definition with `ProgressCallback` as an optional parameter. These methods both return `Call<String>`, allowing for sync/async execution, and error handling. The old overloads that were asynchronous and returned no value/error have been removed.
- `FileUploader::sendFile` and `FileUploader::sendImages` variations with `ProgressCallback` are no longer async with no return type. Now they are synchronous with `String?` as return type

## stream-chat-android-offline
- Add support for typing events in threads:
  - Add `parentId` to `Keystroke` and `StopTyping` use cases

## stream-chat-android-ui-common
- Add a new `isMessageRead` flag to the `MessageListItem.MessageItem` class, which indicates
  that a particular message is read by other members in this channel.
- Add handling threads typing in `MessageInputViewModel`

# Jan 31th, 2021 - 4.5.2
## stream-chat-android-client
- Use proper data on `ChatClient::reconnectSocket` to reconnect normal/anonymous user
- Add `enforceUnique` parameter to `ChatClient::sendReaction` and `ChannelClient::sendReaction` methods .
  If reaction is sent with `enforceUnique` set to true, new reaction will replace all reactions the user has on this message.
- Add suspending `setUserAndAwait` extension for `ChatClient`
- Replace chat event listener Kotlin functions with ChatEventListener functional interface in order to promote
  a better integration experience for Java clients. Old methods that use the Kotlin function have been deprecated.
  Deprecated interfaces, such as ChannelController, have not been updated. ChannelClient, which inherits from ChannelController
  for the sake of backwards compatibility, has been updated.

## stream-chat-android-offline
- Add `enforceUnique` parameter to `SendReaction` use case. If reaction is sent with `enforceUnique` set to true,
  new reaction will replace all reactions the user has on this message.
- Fix updating `Message::ownReactions` and `Message:latestReactions` after sending or deleting reaction - add missing `userId` to `Reaction`
- Fix Load Thread Replies process

## stream-chat-android-ui-common
- Add a new `isThreadMode` flag to the `MessageListItem.MessageItem` class.
  It shows is a message item should be shown as part of thread mode in chat.
- Add possibility to set `DateSeparatorHandler` via `MessageListViewModel::setDateSeparatorHandler`
  and `MessageListViewModel::setThreadDateSeparatorHandler` which determines when to add date separator between messages
- Add `MessageListViewModel.Event.ReplyAttachment`, `MessageListViewModel.Event.DownloadAttachment`, `MessageListViewModel.Event.ShowMessage`,
  and `MessageListViewModel.Event.RemoveAttachment` classes.
- Deprecate `MessageListViewModel.Event.AttachmentDownload`

# Jan 18th, 2021 - 4.5.1
## stream-chat-android
- Fix `MessageListItemViewHolder::bind` behavior
- Improve connection/reconnection with normal/anonymous user

## stream-chat-android-client
- Create `ChatClient::getMessagesWithAttachments` to filter message with attachments
- Create `ChannelClient::getMessagesWithAttachments` to filter message with attachments
- Add support for pinned messages:
  - Add `pinMessage` and `unpinMessage` methods `ChatClient` and `ChannelClient`
  - Add `Channel::pinnedMessages` property
  - Add `Message:pinned`, `Message::pinnedAt`, `Message::pinExpires`, and `Message:pinnedBy` properties

# Jan 7th, 2021 - 4.5.0
## stream-chat-android
- Now depends explicitly on AndroidX Fragment (fixes a potential crash with result handling)
- Update AndroidX dependencies: Activity 1.2.0-rc01 and Fragment 1.3.0-rc01

## stream-chat-android-client
- Add filtering non image attachments in ChatClient::getImageAttachments
- Add a `channel` property to `notification.message_new` events
- Fix deleting channel error
- 🚨 Breaking change: ChatClient::unmuteUser, ChatClient::unmuteCurrentUser,
  ChannelClient::unmuteUser, and ChannelClient::unmuteCurrentUser now return Unit instead of Mute

## stream-chat-android-offline
- Add LeaveChannel use case
- Add ChannelData::memberCount
- Add DeleteChannel use case
- Improve loading state querying channels
- Improve loading state querying messages

# Dec 18th, 2020 - 4.4.9

## stream-chat-android-client
- improved event recovery behaviour

## stream-chat-android-offline
- improved event recovery behaviour
- fixed the chatDomain.Builder boolean usage between userPresence and recoveryEnabled

# Dec 18th, 2020 - 4.4.8
## stream-chat-android
- Add filtering `shadowed` messages when computing last channel message
- Add filtering `draft` channels
- Add `DateFormatter::formatTime` method to format only time of a date
- Fix `ChatUtils::devToken` method

## stream-chat-android-client
- Improve `banUser` and `unBanUser` methods - make `reason` and `timeout` parameter nullable
- Add support for shadow ban - add `shadowBanUser` and `removeShadowBan` methods to `ChatClient` and `ChannelClient`
- Add `shadowBanned` property to `Member` class
- Add `ChatClient::getImageAttachments` method to obtain image attachments from a channel
- Add `ChatClient::getFileAttachments` method to obtain file attachments from a channel
- Add `ChannelClient::getImageAttachments` method to obtain image attachments from a channel
- Add `ChannelClient::getFileAttachments` method to obtain file attachments from a channel

## stream-chat-android-offline
- Add filtering `shadowed` messages
- Add new usecase `LoadMessageById` to fetch message by id with offset older and newer messages
- Watch Channel if there was previous error

## stream-chat-android-ui-common
- Add `messageId` arg to `MessageListViewModel`'s constructor allowing to load message by id and messages around it

# Dec 14th, 2020 - 4.4.7
## Common changes for all artifacts
- Updated to Kotlin 1.4.21
- For Java clients only: deprecated the `Call.enqueue(Function1)` method, please use `Call.enqueue(Callback)` instead

## stream-chat-android
- Add new attrs to `MessageListView`: `streamDeleteMessageActionEnabled`, `streamEditMessageActionEnabled`
- Improve Channel List Diff
- Add new attrs to `MessageInputView`: `streamInputScrollbarEnabled`, `streamInputScrollbarFadingEnabled`
- Add API for setting custom message date formatter in MessageListView via `setMessageDateFormatter(DateFormatter)`
  - 24 vs 12 hr controlled by user's System settings.

## stream-chat-android-client
- Add `ChatClient::isValidRemoteMessage` method to know if a RemoteMessage is valid for Stream

## stream-chat-android-offline
- Add updating `channelData` after receiving `ChannelUpdatedByUserEvent`
- Fix crash when a push notification arrives from other provider different than Stream

# Dic 4th, 2020 - 4.4.6

## stream-chat-android
- Use custom `StreamFileProvider` instead of androidx `FileProvider` to avoid conflicts
- Add `ChatClient::setGuestUser` method to login as a guest user
- Make `MessageListItemViewHolder` public and open, to allow customization by overriding the `bind` method

## stream-chat-android-offline
- Centralize how channels are stored locally

# Nov 24th, 2020 - 4.4.5
## Common changes for all artifacts
- Stream SDks has been uploaded to MavenCentral and the GroupID has changed to `io.getstream`.

## stream-chat-android
- New artifact name: `io.getstream:stream-chat-android:STREAM_VERSION`

## stream-chat-android-client
- It's no longer required to wait for `setUser` to finish before querying channels
- `ChatClient::setUser` method allows be called without network connection and will retry to connect when network connection is available
- New artifact name: `io.getstream:stream-chat-android-client:STREAM_VERSION`
- Show date of the last message into channels list when data comes from offline storage
- Show text of the last message into channels list when data comes from offline storage
- Accept Invite Message is now optional, if null value is sent, no message will be sent to the rest of members about this action

## stream-chat-android-offline
- Fix bug when channels with newer messages don't go to the first position in the list
- Fix Offline usage of `ChatDomain`
- New artifact name: `io.getstream:stream-chat-android-offline:STREAM_VERSION`
- Provide the last message when data is load from offline storage

# Nov 24th, 2020 - 4.4.4
This version is a rollback to 4.4.2, The previous release (4.4.3) was not valid due to a problem with the build flow.
We are going to release 4.4.5 with the features introduced by 4.4.3 as soon as the build is back working

# Nov 20th, 2020 - 4.4.3
## stream-chat-android-client
- It's no longer required to wait for `setUser` to finish before querying channels
- `ChatClient::setUser` method allows be called without network connection and will retry to connect when network connection is available

## stream-chat-android-offline
- Fix bug when channels with newer messages don't go to the first position in the list
- Fix Offline usage of `ChatDomain`

# Nov 13th, 2020 - 4.4.2

## stream-chat-android
- Remove `ChatClient` and `ChatDomain` as `ChatUI`'s dependencies
- Replace Glide with Coil - SDK doesn't depend on Glide anymore.
- Remove `BaseStyle` class and extract its properties into `AvatarStyle` and `ReadStateStyle`.
  - Use composition with `AvatarStyle` and `ReadStateStyle` instead of inheriting from `BaseStyle`.
  - Convert to kotlin: `ReadStateView`, `MessageListViewStyle`
- Add `streamShowSendAlsoToChannelCheckbox` attr to `MessageInputView` controlling visibility of "send also to channel" checkbox
- The sample app no longer uses Koin for dependency injection
- Add `streamCopyMessageActionEnabled`, `streamFlagMessageActionEnabled`, and `streamStartThreadMessageActionEnabled` attrs to `MessageListView`
- Validate message text length in MessageInputView.
  - Add property `MessageInputView.maxMessageLength: Int` and show warning once the char limit is exceeded
  - Expose `MessageInputViewModel.maxMessageLength: Int` informing about text length limit of the Channel

## stream-chat-android-client
- Deprecate `User::unreadCount` property, replace with `User::totalUnreadCount`
- Added MarkAllReadEvent
- Fix UpdateUsers call

## stream-chat-android-offline
- Update `totalUnreadCount` when user is connected
- Update `channelUnreadCount` when user is connected
- Fix bug when channels could be shown without names
- Added support for marking all channels as read for the current user.
  - Can be accessed via `ChatDomain`'s use cases (`chatDomain.useCases.markAllRead()...`).
- Fix bug when local channels could be sorted not properly
- Typing events can be all tracked with `ChatDomain.typingUpdates`

# Nov 4th, 2020 - 4.4.1
## Common changes for all artifacts
- Updated dependencies to latest versions (AGP 4.1, OkHttp 4.9, Coroutines 1.3.9, ExoPlayer 2.12.1, etc.)
  - See [PR #757](https://github.com/GetStream/stream-chat-android/pull/757) for full list of version updates
- Revamped `Call` implementations
  - The `Call2` type has been removed, the libraries now all use the same `Call` instead for all APIs
  - `Call` now guarantees callbacks to happen on the main thread
  - Coroutine users can now `await()` a `Call` easily with a provided extension

## stream-chat-android
- Add empty state views to channel list view and message list view components
- Allow setting custom empty state views
- Add loading view to message list view
- Allow setting custom loading view
- Add load more threshold for `MessageListView` and `streamLoadMoreThreshold` attribute
- Fix handling of the `streamShowReadState` attribute on `MessageListView`
- Add `streamShowDeliveredState` XML attribute to `MessageListView`
- Add "loading more" indicator to the `MessageListView`
- Messages in ChannelController were split in messages - New messages and oldMessages for messages coming from the history.

## stream-chat-android-client
- Fix guest user authentication
- Changed API of QuerySort class. You have to specify for what model it is being used.
- Rename `ChannelController` to `ChannelClient`. Deprecate `ChannelController`.
- Replace `ChannelController` subscribe related extension functions with corresponding `ChannelClient` functions
- Move `ChannelClient` extension functions to `io.getstream.chat.android.client.channel` package

## stream-chat-android-offline
- Add GetChannelController use cases which allows to get ChannelController for Channel
- Fix not storing channels when run channels fetching after connection recovery.
- Fix read state getting stuck in unread state

# Oct 26th, 2020 - 4.4.0
## stream-chat-android
- Create custom login screen in sample app
- Bump Coil to 1.0.0
- Add message sending/sent indicators in `MessageListView`
- Add possibility to replace default FileUploader
- Fixes a race condition where client.getCurrentUser() was set too late
- Support for hiding channels
- Makes the number of channels return configurable by adding the limit param to ChannelsViewModelFactory
- Add message sending/sent indicators in `MessageListView`
- Provide ChannelViewModelFactory and ChannelsViewModelFactory by the library to simplify setup
- Fixes for https://github.com/GetStream/stream-chat-android/issues/698 and https://github.com/GetStream/stream-chat-android/issues/723
- Don't show read state for the current user

## stream-chat-android-client
- Fix ConcurrentModificationException in `ChatEventsObservable`
- Add possibility to replace default FileUploader
- Fix anonymous user authentication
- Fix fetching color value from TypedArray

## stream-chat-android-offline
- Channel list now correctly updates when you send a new message while offline. This fixes https://github.com/GetStream/stream-chat-android/issues/698
- Channels now stay sorted based on the QuerySort order (previous behaviour was to sort them once)
- New messages now default to type "regular" or type "ephemeral" if they start with a /
- Improved error logging on sendMessage & sendReaction
- Fixed a race condition that in rare circumstances could cause the channel list to show stale (offline) data
- Fixed a bug with channel.hidden not working correctly
- Fixed crash with absence of user in the UserMap

# Oct 19th, 2020 - 4.3.1-beta-2 (stream-chat-android)
- Allow setting custom `NotificationHandler` in `Chat.Builder`
- Fix unresponsive attachment upload buttons
- Removed many internal implementation classes and methods from the SDK's public API
- Fix sending GIFs from keyboard
- Fix unresponsive attachment upload buttons
- Fix method to obtain initials from user to be shown into the avatar
- Fix method to obtain initials from channel to be shown into the avatar
- Allow setting `ChatLoggerHandler` and `ChatLogLevel` in `Chat.Builder`

# Oct 16th, 2020 - 4.3.1-beta-1 (stream-chat-android)
- Significant performance improvements
- Fix a crash related to behaviour changes in 1.3.0-alpha08 of the AndroidX Fragment library
- Replace Glide with Coil in AttachmentViewHolderMedia (Fix GIFs loading issues)
- `MessageListView.BubbleHelper`'s methods now have nullability annotations, and use primitive `boolean` values as parameters
- Update Offline Support to the [last version](https://github.com/GetStream/stream-chat-android-livedata/releases/tag/0.8.6)

# Oct 16th, 2020 - 0.8.6 (stream-chat-android-offline)
- Improve sync data validation in ChatDomain.Builder
- Removed many internal implementation classes and methods from the SDK's public API
- Significant performance improvements to offline storage
- Default message limit for the queryChannels use case changed from 10 to 1. This is a more sensible default for the channel list view of most chat apps
- Fix QuerySort
- Update client to 1.16.8: See changes: https://github.com/GetStream/stream-chat-android-client/releases/tag/1.16.8

# 1.16.8 - Fri 16th of Oct 2020 (stream-chat-android-client)
- Add `lastUpdated` property to `Channel`

# Oct 14th, 2020 - 4.3.0-beta-6 (stream-chat-android)
- Update to Kotlin 1.4.10
- Fix Typing view behavior
- Fix NPE asking for `Attachment::type`
- Fix ChatDomain initialization issue
- Limit max lines displayed in link previews (5 lines by default, customizable via `streamAttachmentPreviewMaxLines` attribute on `MessageListView`)
- Update Offline Support to the [last version](. See changes: )https://github.com/GetStream/stream-chat-android-livedata/releases/tag/0.8.5)

# 1.16.7 - Wed 14th of Oct 2020 (stream-chat-android-client)
- Removed many internal implementation classes and methods from the SDK's public API
- Improved nullability, restricted many generic type parameters to be non-nullable (set `Any` as their upper bound)
- Use AttachmentsHelper to validate imageUrl instead of just url.

# Oct 14th, 2020 - 0.8.5 (stream-chat-android-offline)
- Use `createdLocallyAt` and `updatedLocallyAt` properties in ChannelController and ThreadController
- Update attachments of message with an old image url, if it's still valid.
- Set attachment fields even if the file upload fails
- Fix NPE while ChatEvent was handled
- Improved nullability, restricted some generic type parameters to be non-nullable (set `Any` as their upper bound)
- Fix method to store date of the last message received into a channel
- Update client to 1.16.7: See changes: https://github.com/GetStream/stream-chat-android-client/releases/tag/1.16.7

# Oct 9th, 2020 - 4.3.0-beta-5 (stream-chat-android)
- Improve selecting non-media attachments
- Fix showing attachments captured with camera
- Add setting type and file size when creating AttachmentMetaData from file
- Remove FileAttachmentListAdapter and methods related to opening files chooser
- Replace isMedia flag with getting type from attachment if possible
- Update ExoPlayer dependency to version [2.12.0](https://github.com/google/ExoPlayer/blob/release-v2/RELEASENOTES.md#2120-2020-09-11)

# 1.16.6 - Fri 9th of Oct 2020 (stream-chat-android-client)
- Add `createdLocallyAt` and `updatedLocallyAt` properties to `Message` type
- Add AttachmentsHelper with hasValidUrl method

# Oct 7th, 2020 - 4.3.0-beta-4 (stream-chat-android)
- For Java clients, the `bindView` methods used to bind a ViewModel and its UI component together are now available with friendlier syntax.
- Calls such as `MessageListViewModelBindingKt.bindView(...);` should be replaced with calls like `MessageListViewModelBinding.bind(...);`
- The `ChannelListViewModelBindingKt` class has been renamed to `ChannelsViewModelBinding`, to match the name of the ViewModel it's associated with.
- Update client to the latest version. See changes: https://github.com/GetStream/stream-chat-android-client/releases/tag/1.16.5
- Update Stream Livedata to the last version. See changes: https://github.com/GetStream/stream-chat-android-livedata/releases/tag/0.8.4

# Oct 7th, 2020 - 0.8.4 (stream-chat-android-offline)
- Update client to 1.16.5: See changes: https://github.com/GetStream/stream-chat-android-client/releases/tag/1.16.5

# 1.16.5 - Wed 7th of Oct 2020 (stream-chat-android-client)
- Add autocomplete filter
- Add @JvmOverloads to QueryUsersRequest constructor
- Improve java interop of `TokenManager`

# Oct 5th, 2020 - 0.8.3 (stream-chat-android-offline)
- Improved message attachment handling. Message is now first added to local storage and the attachment is uploaded afterwards.
- Editing messages now works while offline
- Deprecate SendMessageWithAttachments in favor of SendMessage while specifying attachment.upload
- Fix a bug that caused messages not to load if member limit wasn't specified
- Fix a crash related to reaction data structure
- Fix a bug where network errors (temporary ones) are detected as permanent errors

# 1.16.4 - Mon 5th of Oct 2020 (stream-chat-android-client)
- Add `attachment.upload` and `attachment.uploadState` fields for livedata upload status. These fields are currently unused if you only use the low level client.

# Oct 2nd, 2020 - 4.3.0-beta-3 (stream-chat-android)
- Removed several parameters of `BaseAttachmentViewHolder#bind`, `Context` is now available as a property instead, others should be passed in through the `AttachmentViewHolderFactory` as constructor parameters
- Moved `BaseAttachmentViewHolder` to a new package
- Fix setting read state when user's last read equals message created date
- Skip setting user's read status if last read message is his own
- Make MessageListItem properties abstract
- Change default query sort to "last_updated"
- Fixed attachments logic. Save previously attached files when add more.
- Fixed the bug when it was unable to select new files when you have already attached something.
- Moved `MessageInputView` class to a new package.
- Update Stream Livedata to the last version. See changes: https://github.com/GetStream/stream-chat-android-livedata/releases/tag/0.8.2

# Oct 2nd, 2020 - 0.8.2 (stream-chat-android-offline)
- Request members by default when querying channels

# Sep 30th, 2020 - 4.3.0-beta-2 (stream-chat-android)
- Removed several parameters of `BaseMessageListItemViewHolder#bind`, `Context` is now available as a property instead, others should be passed in through the `MessageViewHolderFactory` as constructor parameters
- Attachment customization methods moved from `MessageViewHolderFactory` to a separate `AttachmentViewHolderFactory` class
- Removed `position` parameter from `MessageClickListener`
- Moved `BaseMessageListItemViewHolder` to a new package
- Update client to the latest version. See changes: https://github.com/GetStream/stream-chat-android-client/releases/tag/1.16.1
- Update Stream Livedata to the last version. See changes: https://github.com/GetStream/stream-chat-android-livedata/releases/tag/0.8.1

# Sep 30th, 2020 - 0.8.1 (stream-chat-android-offline)
- Handle the new `ChannelUpdatedByUserEvent`
- Update client to 1.16.1: See changes: https://github.com/GetStream/stream-chat-android-client/releases/tag/1.16.1
- Improve online status handling
- Replace posting an empty channels map when the channels query wasn't run online and offline storage is empty with error

# 1.16.2 - Wed 30 Sep 2020 (stream-chat-android-client)
- Add `ChatClient::enableSlowMode` method to enable slow mode
- Add `ChatClient::disableSlowMode` method to disable slow mode
- Add `ChannelController::enableSlowMode` method to enable slow mode
- Add `ChannelController::disableSlowMode` method to disable slow mode
- Add `Channel::cooldown` property to know how configured `cooldown` time for the channel
- Fix FirebaseMessageParserImpl.verifyPayload() logic
- Fix notification display condition
- Fix Socket connection issues

# 1.16.1 - Wed 25 Sep 2020 (stream-chat-android-client)
- Remove `User` field on `ChannelUpdatedEvent`
- Add new chat event type -> `ChannelUpdatedByUserEvent`
- Add `ChatNotificationHandler::getFirebaseInstanceId` method to provide a custom `FirebaseInstanceId`
- Add `NotificationConfig::useProvidedFirebaseInstance` conf

# Sep 23rd, 2020 - 4.3.0-beta-1 (stream-chat-android)
- Update livedata/client to latest version. See changes: https://github.com/GetStream/stream-chat-android-client/releases/tag/1.16.0

# 1.16.0 - Wed 23 Sep 2020 (stream-chat-android-client)
- Removed message.channel, this is a backwards incompatible change
- Ensure that message.cid is always available

The SDK was providing message.cid and message.channel in some cases, but not always.
Code that relied on those fields being populated caused bugs in production.

If you were relying on message.channel it's likely that you were running into bugs.
We recommend using one of these alternatives:

- message.cid if you just need a reference to the channel
- the channel object provided by client.queryChannel(s) if you need the full channel data
- channelController.channelData livedata object provided by the livedata package (automatically updated if channel data changes)
- channelController.toChannel() function provided by the livedata package

# Sep 23rd, 2020 - 0.8.0 (stream-chat-android-offline)
- Update client to 1.16.0: See changes: https://github.com/GetStream/stream-chat-android-client/releases/tag/1.16.0

# Sep 23rd, 2020 - 0.7.7 (stream-chat-android-offline)
- Fix crash when map channels DB entity to Channel
- Add posting empty channels map when queryChannels fails either offline and online which prevents infinite loader

# 1.15.6 - Wed 23 Sep 2020 (stream-chat-android-client)
- Convert ChatError to plain class. Changes in ChatLogger interface.
- Update events fields related to read status - remove "unread_messages" field and add "unread_channels" to NewMessageEvent, NotificationMarkReadEvent, and NotificationMessageNewEvent
- Mark ChatEvents containing the user property by the UserEvent interface.
- Simplified the event handling APIs, deprecated `ChatObservable`. See [the migration guide](https://github.com/GetStream/stream-chat-android-client/wiki/Migrating-from-the-old-event-subscription-APIs) for details on how to easily adopt the new APIs.

# Sep 23rd, 2020 - 4.2.11-beta-13 (stream-chat-android)
- Adjust ChatSocketListener to new events(NewMessageEvent, NotificationMarkReadEvent, NotificationMessageNewEvent) properties.
- Fix "load more channels"
- Update client to the latest version. See changes: https://github.com/GetStream/stream-chat-android-client/releases/tag/1.15.6
- Update Stream Livedata to the last version. See changes: https://github.com/GetStream/stream-chat-android-livedata/releases/tag/0.7.7

# Sep 18th, 2020 - 4.2.11-beta-12 (stream-chat-android)
- Implement Giphy actions handler
- Fix .gif preview rendering on message list
- Fix thread shown issue after sending message to a channel
- Remove border related attributes from MessageInputView. Add close button background attribute to MessageInputView.
- Improve setting user in sample app
- Add updating message read state after loading first messages
- Wrap Attachment into AttachmentListItem for use in adapter
- Properly show the message date
- Revamp MessageListView adapter customization, introduce ListenerContainer to handle all ViewHolder listeners
- Fix default filters on `ChannelsViewModelImpl`
- Update client to the latest version. See changes: https://github.com/GetStream/stream-chat-android-client/releases/tag/1.15.5
- Update Stream Livedata to the last version. See changes: https://github.com/GetStream/stream-chat-android-livedata/releases/tag/0.7.6

# Sep 18th, 2020 - 0.7.6 (stream-chat-android-offline)
- Store needed users in DB
- Stop trying to execute background sync in case ChatDomain.offlineEnabled is set to false
- Fix Socket Connection/Reconnection
- Update client to the latest version. See changes: https://github.com/GetStream/stream-chat-android-client/releases/tag/1.15.5

# 1.15.5 - Fri 18 Sep 2020 (stream-chat-android-client)
- Fix Socket Connection/Reconnection

# Sep 15th, 2020 - 0.7.5 (stream-chat-android-offline)
- Fix offline support for adding and removing reactions
- Fix crash when creating a channel while channel.createdBy is not set

# Sep 14th, 2020 - 0.7.4 (stream-chat-android-offline)
- Remove duplicates of new channels
- Improve tests
- Remove some message's properties that are not used anymore GetStream/stream-chat-android-client#69
- Update client to the latest version. See changes: https://github.com/GetStream/stream-chat-android-client/releases/tag/1.15.4

# 1.15.4 - Fri 11 Sep 2020 (stream-chat-android-client)
- Fix Socket Disconnection
- Remove useless message's properties (isStartDay, isYesterday, isToday, date, time and commandInfo)
- Forbid setting new user when previous one wasn't disconnected

# Sep 8th, 2020 - 0.7.3 (stream-chat-android-offline)
- Add usecase to send Giphy command
- Add usecase to shuffle a Gif on Giphy command message
- Add usecase to cancel Giphy Command
- Update client to the latest version. See changes: https://github.com/GetStream/stream-chat-android-client/releases/tag/1.15.3

# 1.15.3 - Tue 7 Sep 2020 (stream-chat-android-client)
- Add send action operation to ChannelController
- Fix serialized file names of SendActionRequest
- Fix `ConnectedEvent` parse process

# Sep 4th, 2020 - 4.2.11-beta-11 (stream-chat-android)
- Fix uploading files and capturing images on Android >= 10
- Fix `AvatarView`: Render lastActiveUsers avatars when channel image is not present

# 1.15.2 - Tue 1 Sep 2020 (stream-chat-android-client)
- `ChannelResponse.watchers` is an array of User now
- `Watcher` model has been removed, `User` model should be used instead
- `QueryChannelsRequet` has a new field called `memberLimit` to limit the number of members received per channel

# Aug 28th, 2020 - 4.2.11-beta-9 (stream-chat-android)
- Update event structure
- Update client to the latest version. See changes: https://github.com/GetStream/stream-chat-android-client/releases/tag/1.15.1
- Update Stream Livedata to the last version. See changes: https://github.com/GetStream/stream-chat-android-livedata/releases/tag/0.7.2

# 1.15.1 - Thu 28 Aug 2020 (stream-chat-android-client)
- New MapAdapter that omit key that contains null values or emptyMaps
- Null-Check over Watchers response

## Aug 23th, 2020 - 4.2.11-beta-8 (stream-chat-android)
- Fix Upload Files
- Update RecyclerView Lib
- Update Notification Customization

# Aug 28th, 2020 - 0.7.2 (stream-chat-android-offline)
- Update client to the latest version. See changes: https://github.com/GetStream/stream-chat-android-client/releases/tag/1.15.1

# Aug 28th, 2020 - 0.7.1 (stream-chat-android-offline)
- Keep order when retry to send a message
- Fix message sync logic and message sending success event emitting
- Update client to the latest version. See changes: https://github.com/GetStream/stream-chat-android-client/releases/tag/1.15.0

# Aug 20th, 2020 - 0.7.0 (stream-chat-android-offline)
- Update to version 0.7.0

# 1.15.0 - Thu 20 Aug 2020 (stream-chat-android-client)
- Refactor ChatEvents Structure

# 1.14.0 - Thu 20 Aug 2020 (stream-chat-android-client)
- Decouple cloud messages handler logic from configuration data
- Fix createChannel methods

# 1.13.3 - Tue 18 Aug 2020 (stream-chat-android-client)
- Set message as optional when updating a channel

# 1.13.2 - Fri 14 Aug 2020 (stream-chat-android-client)
- Reduce TLS Latency

# 1.13.1 - Fri 7 Aug 2020 (stream-chat-android-client)
- Fix DateParser

## Aug 5th, 2020 - 4.2.11-beta-7 (stream-chat-android)
- Update Stream Livedata to the last version. See changes: https://github.com/GetStream/stream-chat-android-livedata/releases/tag/0.6.9
- Fix channel name validation in CreateChannelViewModel
- Add `ChannelsView.setViewHolderFactory(factory: ChannelViewHolderFactory)` function
- Fix Fresco initialization
- Fix method to add/remove reaction

# Aug 3nd, 2020 - 0.6.9 (stream-chat-android-offline)
- Fix `QuerySort`

# 1.13.0 - Tue 28 Jul 2020 (stream-chat-android-client)
- Add `Client.flagUser()` method to flag an User
- Add `Client.flagMessage()` method to flag a Message
- Deprecated method `Client.flag()` because was a bit confusing, you should use `client.flagUser()` instead

# 1.12.3 - Mon 27 Jul 2020 (stream-chat-android-client)
- Fix NPE on TokenManagerImpl
- Upgrade Kotlin to version 1.3.72
- Add Kotlin Proguard Rules

# Jul 20th, 2020 - 0.6.8 (stream-chat-android-offline)
- Fix `NotificationAddedToChannelEvent` event handling

# 1.12.2 - Fri 17 Jul 2020 (stream-chat-android-client)
- Add customer proguard rules

# 1.12.1 - Wed 15 Jul 2020 (stream-chat-android-client)
- Add customer proguard rules

## Jul 13th, 2020 - 4.2.11-beta-6 (stream-chat-android)
- Update client to the latest version. See changes: https://github.com/GetStream/stream-chat-android-client/releases/tag/1.10.0
- Update Stream Livedata to the last version. See changes: https://github.com/GetStream/stream-chat-android-livedata/releases/tag/0.6.7
- Refactor ChannelHeaderView
- Refactor MessageInputView
- Refactor Permission Checker Behavior
- Refactor MessageListVIew
- Fix Send Attachment Behavior
- Fix "Take Picture/Record Video" Behavior
- Add option to show empty view when there are no channels
- Add option to send a message to a thread
- Allow to switch user / logout

# 1.12.0 - Mon 06 Jul 2020 (stream-chat-android-client)
- Add mute and unmute methods to channel controller

# 1.11.0 - Mon 06 Jul 2020 (stream-chat-android-client)
- Fix message mentioned users

# Jul 3nd, 2020 - 0.6.7 (stream-chat-android-offline)
- Update client to the latest version. See changes: https://github.com/GetStream/stream-chat-android-client/releases/tag/1.10.0
- Implement Thread Behavior

# 1.10.0 - Wed 29 June 2020 (stream-chat-android-client)
- Add mute and unmute channels
- Add `notification.channel_mutes_updated` socket even handling
- Add user.channelMutes field
- Improve error logging
- Add invalid date format handling (channel.config dates might be invalid)

# 1.9.3 - Wed 29 June 2020 (stream-chat-android-client)
- Add raw socket events logging. See with tag `Chat:Events`

# Jun 24th, 2020 - 0.6.6 (stream-chat-android-offline)
- Update client to the latest version. See changes: https://github.com/GetStream/stream-chat-android-client/releases/tag/1.9.2

# 1.9.2 - Wed 24 June 2020 (stream-chat-android-client)
- Add `show_in_channel` attribute to `Message` entity

# 1.9.1 - Mue 23 June 2020 (stream-chat-android-client)
- Fix multithreaded date parsing

# 1.9.0 - Mon 22 June 2020 (stream-chat-android-client)
- Fix search message request body
  🚨 Breaking change:
- client.searchMessages signature has been changed: query removed, added channel filter

# 1.8.1 - Thu 18 June 2020 (stream-chat-android-client)
- Fix UTC date for sync endpoint
- Fix inhered events parsing
- Fix custom url setter of ChatClient.Builder

# Jun 16th, 2020 - 0.6.5 (stream-chat-android-offline)
- Fixed crash caused by `NotificationMarkReadEvent.user` value being sent null.
- Solution: using the current user which was set to the ChatDomain instead of relying on event's data.

# 1.8.0 - Thu 12 June 2020 (stream-chat-android-client)
- Add sync api call

# Jun 12th, 2020 - 0.6.4 (stream-chat-android-offline)
- Add attachment.type when upload a file or image

# 1.7.0 - Thu 12 June 2020 (stream-chat-android-client)
- Add query members call

# Jun 11th, 2020 - 0.6.3 (stream-chat-android-offline)
- Create a new UseCase to send messages with attachments

# Jun 11th, 2020 - 0.6.2 (stream-chat-android-offline)
- Update client to the latest version. See changes: https://github.com/GetStream/stream-chat-android-client/releases/tag/1.6.1

# 1.6.1 - Thu 11 June 2020 (stream-chat-android-client)
- Add MimeType on sendFile and sendImage methods

# 1.6.0 - Mon 8 June 2020 (stream-chat-android-client)
- Add translations api call and update message with `i18n` field. Helper `Message` extensions functions are added.

## Jun 4th, 2020 - 4.2.11-beta-5 (stream-chat-android)
- Update livedata dependency to fix crash when NotificationMarkReadEvent received
- Add mavenLocal() repository

## Jun 4th, 2020 - 4.2.11-beta-4 (stream-chat-android)
- Fix crash when command (`/`) is typed.

## Jun 3rd, 2020 - 4.2.11-beta (stream-chat-android)
- Fix `AvatarView` crash when the view is not attached

# 1.5.4 - Wed 3 June 2020 (stream-chat-android-client)
- Add optional `userId` parameter to `Channel.getUnreadMessagesCount` to filter out unread messages for the user

# 1.5.3 - Wed 3 June 2020 (stream-chat-android-client)
- Fix switching users issue: `disconnect` and `setUser` resulted in wrong user connection

# 1.5.2 - Tue 2 June 2020 (stream-chat-android-client)
- Fix `ConcurrentModificationException` on multithread access to socket listeners

# May 30th, 2020 - 0.6.1 (stream-chat-android-offline)
- Use the new low level client syntax for creating a channel with members
- Fallback to a default channel config if the real channel config isn't available yet. This fixes GetStream/stream-chat-android#486

# May 27th, 2020 - 0.6.0 (stream-chat-android-offline)
- Update client to the latest version: https://github.com/GetStream/stream-chat-android-client/releases/tag/1.5.0

# 1.5.1 - Wed 27 May 2020 (stream-chat-android-client)
- Add filter contains with any value

# May 26th, 2020 - 0.5.2 (stream-chat-android-offline)
- Test cases for notification removed from channel had the wrong data structure. This caused a crash when this event was triggered.

# 1.5.0 - Mon 26 May 2020 (stream-chat-android-client)
🚨 Breaking change:
- Add new constructor field to `Channel`: `team`
- Add new constructor field to `User`: `teams`

✅ Other changes:
- Add `Filter.contains`

# 1.4.17 - Mon 26 May 2020 (stream-chat-android-client)
- Fix loop on client.create
- Fix crash when backend sends first event without me

# May 25th, 2020 - 0.5.1 (stream-chat-android-offline)
- Update client to the latest version. See changes: https://github.com/GetStream/stream-chat-android-client/releases/tag/1.4.16

# 1.4.16 - Mon 25 May 2020 (stream-chat-android-client)
Breaking change:
- `Command` fields are mandatory and marked as non-nullable

# May 24th, 2020 - 0.5.0 (stream-chat-android-offline)
Livedata now supports all events exposed by the chat API. The 3 new events are:
- Channel truncated
- Notification channel truncated
- Channel Deleted
  This release also improves how new channels are created.

# May 23rd, 2020 - 0.4.8 (stream-chat-android-offline)
- NotificationMessageNew doesn't specify event.message.cid, this was causing issues with offline storage. The test suite has been updated and the issue is now resolved. Also see: GetStream/stream-chat-android#490

# May 23rd, 2020 - 0.4.7 (stream-chat-android-offline)
- Fixed NPE on MemberRemoved event GetStream/stream-chat-android#476
- Updates low level client to fix GetStream/stream-chat-android#492

# 1.4.15 - Fri 22 May 2020 (stream-chat-android-client)
- Add events: `ChannelTruncated`, `NotificationChannelTruncated`, `NotificationChannelDeleted`

# 1.4.13 - Fri 22 May 2020 (stream-chat-android-client)
🚨 Breaking change:
- Fields `role` and `isInvited` of ``Member` fields optional

# 1.4.12 - Fri 22 May 2020 (stream-chat-android-client)
🚨 Breaking change:
- `Member` model is cleaned up from non existing fields

# May 20th, 2020 - 0.4.6 (stream-chat-android-offline)
- Update client to the latest version. See changes: https://github.com/GetStream/stream-chat-android-client/releases/tag/1.4.11

# 1.4.11 - Tue 19 May 2020 (stream-chat-android-client)
🚨 Breaking change:
- `markRead` of ``ChatClient` and `ChannelController` return `Unit` instead of `ChatEvent`

✅ Other changes:
- Fix null fields which are not marked as nullable

# 1.4.10 - Tue 19 May 2020 (stream-chat-android-client)
- Fix add member invalid api key

# 1.4.9 - Mon 18 May 2020 (stream-chat-android-client)
🚨 Breaking change:
- `markRead` of ``ChatClient` and `ChannelController` return `Unit` instead of `ChatEvent`

✅ Other changes:
- Fix `ChannelController.markRead`: was marking read all channels instead of current one
- `ChatClient.markRead` accepts optional `messageId`

# 1.4.8 - Mon 18 May 2020 (stream-chat-android-client)
- Add handling invalid event payload

# May 16th, 2020 - 0.4.5 (stream-chat-android-offline)
- Improved handling of unread counts. Fixes GetStream/stream-chat-android#475

# May 16th, 2020 - 0.4.4 (stream-chat-android-offline)
- GetStream/stream-chat-android#476

## May 15th, 2020 - 4.2.10-beta (stream-chat-android)
- Update to the latest livedata: 0.6.1

# May 15th, 2020 - 0.4.3 (stream-chat-android-offline)
- Resolves this ticket: GetStream/stream-chat-android#479

## May 29th, 2020 - 4.2.9-beta-3 (stream-chat-android)
- Fix AttachmentViewHolder crash when user sends message with plain/no-media url

## May 15th, 2020 - 4.2.9-beta-2 (stream-chat-android)
- Update to the latest livedata: 0.6.0

## May 15th, 2020 - 4.2.8-beta-1 (stream-chat-android)
- Update to the latest livedata: 0.4.6

## May 15th, 2020 - 4.2.6 (stream-chat-android)
- Fix Avatar crash if channel/user initials are empty

# 1.4.7 - Tue 14 May 2020 (stream-chat-android-client)
- Add more channel creation signatures to `Client` and `ChannelController`

# 1.4.6 - Tue 14 May 2020 (stream-chat-android-client)
- Move channel out of message constructor

## May 13th, 2020 - 4.2.5 (stream-chat-android)
- Create new `AvatarView`
- Glide Redirect issues resolved
- Bugfix release for livedata, updated to 0.4.2

# May 13th, 2020 - 0.4.2 (stream-chat-android-offline)
-NotificationAddedToChannelEvent cid parsing didn't work correctly. This has been fixed in 0.4.2

# May 13th, 2020 - 0.4.1 (stream-chat-android-offline)
- There was an issue with the 0.4.0 and the data structure for NotificationMarkRead

# May 13th, 2020 - 0.4.0 (stream-chat-android-offline)
## Features:
- Massive improvement to javadoc/dokka
- Support for user ban events. Exposed via chatDomain.banned
- Muted users are available via chatDomain.muted
- Support for notificationMarkRead, invite and removed from channel events
- Support for deleting channels
- Support for silent messages
- Creating channels with both members and additional data works now
- User presence is enabled

##Bugfixes:
- No longer denormalizing channelData.lastMessageAt
- Fixed an issue with channel event handling and the usage of channel.id vs channel.cid
- Changed channelData.createdBy from lateinit to a regular field

##Other:
- Moved from Travis to Github actions

# 1.4.5 - Tue 12 May 2020 (stream-chat-android-client)
- add message.silent field
- add extension properties `name` and `image` to `Channel` and `User`

## March 11th, 2020 - 3.6.5 (stream-chat-android)
- Fix reaction score parser casting exception

# May 8th, 2020 - 0.3.4 (stream-chat-android-offline)
- added support for muting users
- store the current user in offline storage
- performance tests
- removed launcher icons from lib
- forward compatibility with new event sync endpoint
- support for reaction scores

# 1.4.3 - Thu 7 May 2020 (stream-chat-android-client)
- fix type erasure of parsed collections: `LinkedTreeMap`, but not `List<Reaction>`

# 1.4.2 - Mon 4 May 2020 (stream-chat-android-client)
- add `reactionScores` to `Message`
- fix null write crash of CustomObject nullable field
- fix extraData duplicated fields

# May 2nd, 2020 - 0.3.1 (stream-chat-android-offline)
- Make the channel unread counts easily accessible via channel.unreadCount
- Support for muting users
- Detection for permanent vs temporary errors (which helps improve retry logic)
- Bugfix: Fixes edge cases where recovery flow runs before the existing API calls complete

# 1.4.0 - Fri 1 May 2020 (stream-chat-android-client)
- fix `QueryChannelRequest` when `withMessages/withMembers` is called, but messages were not returned
- add `unreadMessages` to `ChannelUserRead`. Add extension for channel to count total unread messages: `channel.getUnreadMessagesCount()`

# 1.3.0 - Wed 30 Apr 2020 (stream-chat-android-client)
🚨 Breaking changes:
- `TokenProvider` signature enforces async execution
- make socket related classes internal

✅ Other changes
- fix endlessly hanging request in case setUser is not called
- fix expired token case on socket connection
- fix client crash if TokenProvider throws an exception

# Apr 29th, 2020 - 0.3.0 (stream-chat-android-offline)
- Handle edge cases where events are received out of order
- KTlint, travis and coverage reporting
- Interfaces for use cases and controllers for easier testing
- Channel data to isolate channel data vs rest of channel state
- Java version of code examples
- Handle edge cases for channels with more than 100 members
- Test coverage on mark read
- Bugfix queryChannelsController returning duplicate channels
- Support for hiding and showing channels
- Full offline pagination support (including the difference between GTE and GT filters)

# 1.2.2 - Wed 29 Apr 2020 (stream-chat-android-client)
🚨 Breaking changes:
- fields of models are moved to constructors: `io.getstream.chat.android.client.models`
- field of Device `push_provider` renamed to `pushProvider` and moved to constructor

✅ Other changes
- added local error codes with descriptions: `io.getstream.chat.android.client.errors.ChatErrorCode`
- fix uncaught java.lang.ExceptionInInitializerError while parsing custom object

# Apr 22nd, 2020 - 0.2.1 (stream-chat-android-offline)
- Better handling for missing cids

# Apr 22nd, 2020 - 0.2.0 (stream-chat-android-offline)
- Test suite > 100 tests
- Sample app (stream-chat-android) works
- Full offline sync for channels, messages and reactions
- Easy to use livedata objects for building your own UI

# Apr 22nd, 2020 - 0.1.0 (stream-chat-android-offline)
- First Release

## March 3rd, 2020 - 3.6.5 (stream-chat-android)
- Fix crash on sending Google gif

## March 3rd, 2020 - 3.6.4 (stream-chat-android)
- Update default endpoint: from `chat-us-east-1.stream-io-api.com` to `chat-us-east-staging.stream-io-api.com`
- update target api level to 29
- Fixed media playback error on api 29 devices
- Added score field to reaction model

## January 28th, 2020 - 3.6.3 (stream-chat-android)
- ViewModel & ViewHolder classes now use protected instead of private variables to allow customization via subclassing
- ChannelViewHolderFactory is now easier to customize
- Added ChannelViewHolder.messageInputText for 2 way data binding
- Documentation improvements
- Fix problem with wrong scroll position

## January 10th, 2020 - 3.6.2 (stream-chat-android)
- Enable multiline edit text
- Fix deprecated getColumnIndexOrThrow for 29 Api Level

## January 7th, 2020 - 3.6.1 (stream-chat-android)
- Add navigation components with handler to override default behaviour

## Breaking changes:
###
- `OpenCameraViewListener` is replaced with CameraDestination

## January 6th, 2020 - 3.6.0 (stream-chat-android)
- Add `MessageSendListener` interface for sending Message
- Update `README` about Customizing MessageInputView
- Client support for anonymous and guest users
- Client support initialization with Configurator
- Support auto capitalization for keyboard
- Add `NotificationManager` with customization opportunity
- Update `UpdateChannelRequest` for reserved fields
- renamed `MoreActionDialog` to `MessageMoreActionDialog`
- Add `StreamLoggerHandler` interface for custom logging client data
- Add logging customization ability
- fix markdown for mention if there is no space at prefix @
- fix Edit Attachment behavior
- add support for channel.hide with clear history + events
- Fix crash in AttachmentActivity and AttachmentDocumentActivity crash when app is killed in background
- Add utility method StreamChat.isConnected()

#### Breaking changes:

##### Channel hide request
- `Channel:hide` signature has changed: `HideChannelRequest` must be specified as first parameter
- `Client:hideChannel` signature has changed: `HideChannelRequest` must be specified as second parameter
- `ChannelListViewModel:hideChannel` signature has changed: `HideChannelRequest` must be specified as second parameter

##### How to upgrade
To keep the same behavior pass `new HideChannelRequest()` as request parameter to match with the new signature.

## December 9th, 2019 - 3.5.0 (stream-chat-android)
- Fix set typeFace without custom font
- Fix channel.watch (data payload was not sent)
- Fix API 23 compatibility
- Add Attachment Border Color attrs
- Add Message Link Text Color attrs
- Add custom api endpoint config to sample app and SDK

## November 28th, 2019 - 3.4.1 (stream-chat-android)
- Fix Giphy buttons alignments
- Add Giphy error cases handling
- Update http related issues documentation


## November 28th, 2019 - 3.4.0 (stream-chat-android)
- Custom font fot the whole SDK
- Custom font per TextView
- Ignore sample app release unit tests, keep debug tests
- Added AttachmentBackgroundColorMine/Theirs
- Fix Edit/Delete thread parent message
- Replace fadein/fadeout animation of parent/current thread with default RecyclerView animation

## November 5th, 2019 - 3.3.0 (stream-chat-android)
- Fix Concurrent modification when removing member from channel
- Fix automention input issue
- Fix Sent message progress infinite
- Fix channel delete event handling in ChannelList view model
- Fix attachment duplicated issue when message edit
- Add File Upload 2.0
- Add editMessage function in Channel View Model
- Fix JSON encoding always omits null fields
- Sample app: add version header, release version signing
- Add Message Username and Date attrs


## November 5th, 2019 - 3.2.1 (stream-chat-android)
- Fixed transparency issues with user profile images on older devices
- Better channel header title for channels without a name
- Fixed read count difference between own and other users' messages
- Fixed Video length preview
- Catch error body parsing errors
- Do not show commands list UI when all commands are disabled
- Renamed `MessageInputClient` to `MessageInputController`
- Added Large file(20MB) check for uploading file
- Added streamUserNameShow and streamMessageDateShow in `MessageListViewStyle`
- Fixed channel header title position issue when Last Active is hidden


## October 25th, 2019 - 3.2.0 (stream-chat-android)
- Added event interceptors to `ChannelListViewModel`

## October 24th, 2019 - 3.1.0 (stream-chat-android)
- Add channel to list when the user is added
- Add `onUserDisconnected` event
- Make sure channel list view model is cleared when the user disconnects
- Fix bug with `setUser` when user data is not correctly URI encoded
- Add debug/info logging
- Add Attrs for DateSeparator

## Oct 23th, 2019 - 3.0.2 (stream-chat-android)
- Fix NPE with restore from background and null users

## Oct 22th, 2019 - 3.0.1 (stream-chat-android)
- Fix NPE with empty channel lists

## Oct 21th, 2019 - 3.0.0 (stream-chat-android)
- Added support for message search `client.searchMessages`
- Better support for query user options
- Update channel update signature
- Fix disconnection NPE
- Minor bugfixes
- Remove file/image support
- Expose members and watchers pagination options for query channel

#### Breaking changes
- `Channel.update` signature has changed

## Oct 16th, 2019 - 2.3.0 (stream-chat-android)
- Added support for `getReactions` endpoint
- Calls to `ChannelListViewModel#setChannelFilter` will reload the list of channels if necessary
- Added support for `channel.stopWatching()`
- Improved error message for uploading large files
- Remove error messages after you send a message (similar behaviour to Slack)
- Fixed slash command support on threads
- Improved newline handling
- Improved thread display
- Expose ban information for current user (`User#getBanned`)
- Bugfix on attachment size
- Added support for accepting and rejecting channel invites
- Expose current user LiveData with `StreamChat.getCurrentUser()`

## Oct 14th, 2019 - 2.2.1 (stream-chat-android)
- Renamed `FileSendResponse` to `UploadFileResponse`
- Renamed `SendFileCallback` to `UploadFileCallback`
- Removed `SendMessageRequest`
- Updated `sendMessage` and `updateMessage` from `Client`
- Added devToken function for setUser of Client
- Added a callback as an optional last argument for setUser functions
- Added ClientState which stores users, current user, unreadCount and the current user's mutes
- Added notification.mutes_updated event
- Add support for add/remove channel members
- Expose channel unread messages counts for any user in the channel

## Oct 9, 2019 - 2.2.0 (stream-chat-android)
- Limit message input height to 7 rows
- Fixed thread safety issues on Client.java
- Fixed serialization of custom fields for message/user/channel and attachment types
- Added support for distinct channels
- Added support to Channel hide/show
- Improved client error reporting (we now return a parsed error response when available)
- General improvements to Message Input View
- Added ReactionViewClickListener
- Added support for banning and unbanning users
- Added support for deleting a channel
- Add support for switching users via `client.disconnect` and `client.setUser`
- Add `reload` method to `ChannelListViewModel`
- Bugfix: hides attachment drawer after deny permission
- Add support for update channel endpoint
- Add PermissionRequestListener for Permission Request

## September 28, 2019 - 2.1.0 (stream-chat-android)
- Improved support for regenerating expired tokens

#### Breaking changes:
- `MessageInputView#progressCapturedMedia(int requestCode, int resultCode, Intent data)` renamed into `captureMedia(int requestCode, int resultCode, Intent data)`
- `binding.messageInput.permissionResult(requestCode, permissions, grantResults)` in `onRequestPermissionsResult(requestCode, permissions, grantResults) of `ChannelActivity`

## September 28, 2019 - 2.0.1 (stream-chat-android)
- Fix channel list ordering when a channel is added directly from Android
- Better Proguard support

## September 26, 2019 - 2.0.0 (stream-chat-android)
- Simplify random access to channels
- Channel query and watch methods now work the same as they do on all other SDKs

#### Breaking changes:
- `channel.query` does not watch the channel anymore, to retrieve channel state and watch use `channel.watch`
- `client.getChannelByCID` is now private, use one of the `client.channel` methods to get the same (no null checks needed)<|MERGE_RESOLUTION|>--- conflicted
+++ resolved
@@ -61,12 +61,9 @@
 ### ⬆️ Improved
 
 ### ✅ Added
-<<<<<<< HEAD
 - Added a feature flag to `ChatUI` called `showThreadSeparatorInEmptyThread`. You can use this to enable a thread separator if the thread is empty. [#4629](https://github.com/GetStream/stream-chat-android/pull/4629)
 - Added the `messageLimit` parameter to MessageListViewModel and MessageListViewModelFactory. [#4634](https://github.com/GetStream/stream-chat-android/pull/4634)
 - Added the method `showModeratedMessageDialog()` to `MessageListView`. It is used to display a dialog when long clicking on a message that has failed a moderation check. [#4645](https://github.com/GetStream/stream-chat-android/pull/4645)
-=======
->>>>>>> 7b277a71
 
 ### ⚠️ Changed
 
