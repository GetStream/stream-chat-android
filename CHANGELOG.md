--- conflicted
+++ resolved
@@ -68,13 +68,9 @@
 - Better position for icon of failed message
 
 ### ✅ Added
-<<<<<<< HEAD
 - Added `streamUiMaxAttachmentsCount` attribute to `MessageInputView` to allow customizing the maximum number of attachments in the single message.
 The maximum attachments count cannot be greater than 10. Default value: 10.
-- Added `streamUiMessageMaxPossibleWidthFactorMine` and `streamUiMessageMaxPossibleWidthFactorTheirs` `MessageListView` attributes. You can make messages wider by passing values < 100%.
-=======
 - Added `streamUiMessageMaxWidthFactorMine` and `streamUiMessageMaxWidthFactorTheirs` `MessageListView` attributes. You can adjust messages width by passing values in [75% - 100%] range.
->>>>>>> 01a0e3e2
 
 ### ⚠️ Changed
 
