# UNRELEASED CHANGELOG
## Common changes for all artifacts
### 🐞 Fixed

### ⬆️ Improved
- Updated Kotlin version to `1.7.20`. (#4247)[https://github.com/GetStream/stream-chat-android/pull/4247]

### ✅ Added

### ⚠️ Changed
- Separated `state` and `offline` modules. (#4214)[https://github.com/GetStream/stream-chat-android/pull/4214]

### ❌ Removed

## stream-chat-android-client
### 🐞 Fixed

### ⬆️ Improved

### ✅ Added
- Added `isFilteringMessages` check on request. [#3948](https://github.com/GetStream/stream-chat-android/pull/3948)

### ⚠️ Changed

### ❌ Removed

## stream-chat-android-offline
### 🐞 Fixed

### ⬆️ Improved

### ✅ Added
- Added `loadNewestMessages` method to `ChatClient` that loads newest messages in the channel and clears the rest. [#3948](https://github.com/GetStream/stream-chat-android/pull/3948)

### ⚠️ Changed
- Changed the logic how the end of pages is determined inside `ChannelLogic.onQueryChannelResult`. Added loadNewestMessages in `ChannelLogic`. Added check to prevent upserting new messages if newest page isn't loaded to avoid breaking pagination. [#3948](https://github.com/GetStream/stream-chat-android/pull/3948)

### ❌ Removed

## stream-chat-android-state
### 🐞 Fixed
- Stop showing a blink of empty state screen when loading channel without loading from database first. [#4261](https://github.com/GetStream/stream-chat-android/pull/4261)

### ⬆️ Improved

### ✅ Added

### ⚠️ Changed
- Separated `QueryChannelListenerState` into state and databased focused classes. [#4188](https://github.com/GetStream/stream-chat-android/pull/4188)
- Separated `ThreadQueryListener` into state and databased focused classes. [#4208](https://github.com/GetStream/stream-chat-android/pull/4208)
- Rename of `QueryChannelsListenerImpl` to `QueryChannelsListenerState` [#4170](https://github.com/GetStream/stream-chat-android/pull/4170)

### ❌ Removed
- Removed `EventHandlerImpl` from the codebase. [#4207](https://github.com/GetStream/stream-chat-android/pull/4207)

## stream-chat-android-ui-common
### 🐞 Fixed

### ⬆️ Improved
- Updated Compose compiler version to `1.3.2`. (#4247)[https://github.com/GetStream/stream-chat-android/pull/4247]

### ✅ Added

### ⚠️ Changed

### ❌ Removed

## stream-chat-android-ui-components
### 🐞 Fixed
- Fixed scroll to bottom. [#3849](https://github.com/GetStream/stream-chat-android/pull/3849)
- Fixed search for messages. [#3861](https://github.com/GetStream/stream-chat-android/pull/3861)

### ⬆️ Improved
- Improved asking for `WRITE_EXTERNAL_STORAGE` permission. The permission won't be requested starting from Android Q unless legacy external storage is requested. [#4219](https://github.com/GetStream/stream-chat-android/pull/4219)
- Improved the stability of cooldown timer in slow mode. [#4251](https://github.com/GetStream/stream-chat-android/pull/4251)
- Improved how system bar colors are handled on the attachment gallery screen. [#4269](https://github.com/GetStream/stream-chat-android/pull/4269)

### ✅ Added
- Added `UserAvatarView` and `ChannelAvatarView` to replace `AvatarView` to keep consistency with the Compose UI SDK. [#4165](https://github.com/GetStream/stream-chat-android/pull/4165)
- Added `OnScrollToBottomHandler` to `MessageListView`. [#3849](https://github.com/GetStream/stream-chat-android/pull/3849)

### ⚠️ Changed

### ❌ Removed
- Removed `AvatarView` in favor of `UserAvatarView` and `ChannelAvatarView` to keep consistency with the Compose UI SDK. [#4165](https://github.com/GetStream/stream-chat-android/pull/4165)

## stream-chat-android-compose
### 🐞 Fixed
- Fixed pagination when the newest messages arent loaded with newer messages pagination. Fixed scroll to bottom if the newest messages aren't loaded. [#3948](https://github.com/GetStream/stream-chat-android/pull/3948)

### ⬆️ Improved
- Improved the way the [ChannelsScreen](https://getstream.io/chat/docs/sdk/android/compose/channel-components/channels-screen/) is built. [#4183](https://github.com/GetStream/stream-chat-android/pull/4183)
- Improved the way the [MessagesScreen](https://getstream.io/chat/docs/sdk/android/compose/message-components/messages-screen/) is built. [#4183](https://github.com/GetStream/stream-chat-android/pull/4183)
- Improved automatic reloading of non-cached images when regaining network connection. The improvements are visible in the messages list and the new media gallery called `MediaGalleryPreviewActivity`. [#4096](https://github.com/GetStream/stream-chat-android/pull/4096)
- Improved requesting `WRITE_EXTERNAL_STORAGE` permission when legacy storage is requested. [#4219](https://github.com/GetStream/stream-chat-android/pull/4219)
- Improved the stability of cooldown timer in slow mode. [#4251](https://github.com/GetStream/stream-chat-android/pull/4251)
- Improved how system bar colors are handled on the gallery screen. [#4267](https://github.com/GetStream/stream-chat-android/pull/4267)

### ✅ Added
- Added a new gallery called `MediaGalleryPreviewActivity`. This gallery is an upgrade over `ImagePreviewActivity` as it has the capability to reproduce videos as well as images, automatically reloads non-cached images upon regaining network connection and works in offline mode. [#4096](https://github.com/GetStream/stream-chat-android/pull/4096)
- Added `MediaAttachmentContent`. The new composable is an improvement over `ImageAttachmentContent` as it has the ability to preview both videos and images and has access to the new and improved media gallery and the ability to tile more than 4 previews by modifying the parameter `maximumNumberOfPreviewedItems`. [#4096](https://github.com/GetStream/stream-chat-android/pull/4096)
- Added `MediaAttachmentFactory`. The new factory is an improvement over `ImageAttachmentFactory`. The new factory hs the ability to preview videos and the ability to tile more than 4 previews in a group by changing the value of the parameter `maximumNumberOfPreviewedItems`. [#4096](https://github.com/GetStream/stream-chat-android/pull/4096)
- Added parameters `attachmentsContentVideoMaxHeight`, `attachmentsContentMediaGridSpacing`, `attachmentsContentVideoWidth`, `attachmentsContentGroupPreviewWidth` and `attachmentsContentGroupPreviewHeight` to `StreamDimens`. These parameters are meant for more finer grained control over how media previews are displayed in the message list. For the best aesthetic outcome, the width of these should be equal to the value in `StreamDimens.messageItemMaxWidth`. [#4096](https://github.com/GetStream/stream-chat-android/pull/4096)
- Added the ability to turn off video previews (thumbnails) via `ChatTheme.videoThumbnailsEnabled`. Video previews are a paid feature and as such you can turn them off. They are on by default and the pricing can be found [here](https://getstream.io/chat/pricing/). [#4096](https://github.com/GetStream/stream-chat-android/pull/4096)
<<<<<<< HEAD
- Added end pagination handler to `MessageList` and support for bidirectional pagination. Added scroll to bottom handler to `MessagesList` to load the newest messages before scrolling if they are not loaded already. [#3948](https://github.com/GetStream/stream-chat-android/pull/3948)
- Added `MessageLazyListState` to replace the default `LazyListState`. `MessageLazyListState` is used to track the scroll position of the message list as well as the focused message offset. [#3948](https://github.com/GetStream/stream-chat-android/pull/3948)
=======
- Added fallback factory for unsupported attachments. [#4270](https://github.com/GetStream/stream-chat-android/pull/4270)
>>>>>>> 3c22aa21

### ⚠️ Changed
- Changed the way ChannelsScreen and MessagesScreen components are built. Instead of exposing a ton of parameters for customization, we now expose a ViewModelFactory that accepts them. [#4183](https://github.com/GetStream/stream-chat-android/pull/4183)
- Using this new approach you can reuse and connect to ViewModels from the outside, if you want to power custom behavior. Make sure to check out our documentation regarding these components. [#4183](https://github.com/GetStream/stream-chat-android/pull/4183)
- 🚨 Breaking change: `MessageAttachmentsContent` function parameter `onImagePreviewResult: (ImagePreviewResult?) -> Unit` has been replaced with `onMediaGalleryPreviewResult: (MediaGalleryPreviewResult?) -> Unit`. Functionally `ImagePreviewResult` and `MediaGalleryPreviewResult` are the same, the only difference is the activity they are returned from so changes should be minimal.
- 🚨 Breaking change: `QuotedMessageAttachmentContent` function parameter `onImagePreviewResult: (ImagePreviewResult?) -> Unit` has been replaced with `onMediaGalleryPreviewResult: (MediaGalleryPreviewResult?) -> Unit`. Functionally `ImagePreviewResult` and `MediaGalleryPreviewResult` are the same, the only difference is the activity they are returned from so changes should be minimal.
- 🚨 Breaking change: `MessageContent` function parameter `onImagePreviewResult: (ImagePreviewResult?) -> Unit` has been replaced with `onMediaGalleryPreviewResult: (MediaGalleryPreviewResult?) -> Unit`. Functionally `ImagePreviewResult` and `MediaGalleryPreviewResult` are the same, the only difference is the activity they are returned from so changes should be minimal.
- 🚨 Breaking change: `MessageContainer` function parameter `onImagePreviewResult: (ImagePreviewResult?) -> Unit` has been replaced with `onMediaGalleryPreviewResult: (MediaGalleryPreviewResult?) -> Unit`. Functionally `ImagePreviewResult` and `MediaGalleryPreviewResult` are the same, the only difference is the activity they are returned from so changes should be minimal.
- 🚨 Breaking change: Both bound (with `MessageListViewModel` as a parameter) and unbound `MessageList` Composable functions have had parameter `onImagePreviewResult: (ImagePreviewResult?) -> Unit` replaced with `onMediaGalleryPreviewResult: (MediaGalleryPreviewResult?) -> Unit`. Functionally `ImagePreviewResult` and `MediaGalleryPreviewResult` are the same, the only difference is the activity they are returned from so changes should be minimal.
- Video previews are now automatically displayed. These are a paid feature and can be turned off via `ChatTheme.videoThumbnailsEnabled`. If you are interested in the pricing before making a decision, you can find it [here](https://getstream.io/chat/pricing/). [#4096](https://github.com/GetStream/stream-chat-android/pull/4096)
- Started the deprecation process for `ImagePreviewActivity`, please use `MediaGalleryPreviewActivity` as it has all the functionality of the previous gallery while adding additional features such as video playback and offline capabilities. [#4096](https://github.com/GetStream/stream-chat-android/pull/4096)
- Started the deprecation process for `ImageAttachmentFactory`, please use `MediaAttachmentFactory` as it has all the functionality of the previous factory while adding additional features such as displaying video previews modifiable number of tiles in a group preview. [#4096](https://github.com/GetStream/stream-chat-android/pull/4096)
- Started the deprecation process for `ImageAttachmentContent`, please use `MediaAttachmentContent` as it has all the functionality of the previous component while adding additional features such as displaying video previous and modifiable number of tiles in a group preview. [#4096](https://github.com/GetStream/stream-chat-android/pull/4096)
- Started the deprecation process for `ImageAttachmentQuotedContent`, please use `MediaAttachmentQuotedContent` as it retains all of the previous functionality while adding the ability to preview video attachments. [#4096](https://github.com/GetStream/stream-chat-android/pull/4096)

### ❌ Removed

## stream-chat-android-markdown-transformer
### 🐞 Fixed

### ⬆️ Improved
- The default factory for previewing video and image attachment now is `MediaAttachmentFactory`. It holds numerous improvements, the biggest of which are the ability to reload the image intelligently if the image wasn't loaded and network connection is re-established and the access to the new and improved media gallery. [#4096](https://github.com/GetStream/stream-chat-android/pull/4096)

### ✅ Added

### ⚠️ Changed

### ❌ Removed

## stream-chat-android-pushprovider-firebase
### 🐞 Fixed

### ⬆️ Improved

### ✅ Added

### ⚠️ Changed

### ❌ Removed

## stream-chat-android-pushprovider-huawei
### 🐞 Fixed

### ⬆️ Improved

### ✅ Added

### ⚠️ Changed

### ❌ Removed

## stream-chat-android-pushprovider-xiaomi
### 🐞 Fixed

### ⬆️ Improved

### ✅ Added

### ⚠️ Changed

### ❌ Removed

# September 21th, 2022 - 5.11.0
## stream-chat-android-client
### ⬆️ Improved
- Reviewed requests parameters. `connectionId` is now sent only if necessary. [#4138](https://github.com/GetStream/stream-chat-android/pull/4138)

### ❌ Removed
- 🚨 Breaking change: Removed `connectionId` parameter from `FileUploader` methods. [#4138](https://github.com/GetStream/stream-chat-android/pull/4138)

## stream-chat-android-state
### ⚠️ Changed
- Divided QueryChannelLogic into state and database. [#4156](https://github.com/GetStream/stream-chat-android/pull/4156)

## stream-chat-android-compose
### ✅ Added
- Added `ownMessageText` and `otherMessageText` to `StreamColors` to enable message text customization. If you have been using `StreamColors.textHighEmphasis` to customize the color of the message texts, we recommend switching to the new attributes instead. [#4175](https://github.com/GetStream/stream-chat-android/pull/4175)

# September 13th, 2022 - 5.10.0
## stream-chat-android-client
### ⬆️ Improved
- Improving precision in time in the endpoint that syncs information between SDK and Stream's backend to make sure that undesired events are not coming due to a incorrect round down in time or desired events are not being ignored due to a incorrect round up of time when serializing/desirializing time in the SDK. [#4102](https://github.com/GetStream/stream-chat-android/pull/4102)

### ✅ Added
- Added `ChatEvent.rawDate` to access the time of an event as it was sent by the backend. This class includes microseconds precision and can be used when a higher precision than miliseconds is desired. [#4102](https://github.com/GetStream/stream-chat-android/pull/4102)
- Added [Handling User Connection](https://getstream.io/chat/docs/sdk/android/client/guides/handling-user-connection/) guide. [#4131](https://github.com/GetStream/stream-chat-android/pull/4131)
- Supported Android 13 behaviour changes. [#4039](https://github.com/GetStream/stream-chat-android/pull/4039)

## stream-chat-android-state
### 🐞 Fixed
- Fixed incrementing unread count if the message is already in the state. [#4135](https://github.com/GetStream/stream-chat-android/pull/4135)

## stream-chat-android-ui-common
### ⬆️ Improved
- Improved slow mode countdown which is now started only after the message is sent to the server. [#4120](https://github.com/GetStream/stream-chat-android/pull/4120)

## stream-chat-android-ui-components
### ⬆️ Improved
- Clicking or long clicking on the white spaces next to messages will no longer trigger listeners, from now on, only clicking on the actual message containers will. [#4151](https://github.com/GetStream/stream-chat-android/pull/4151)

### ✅ Added
- Added the `MessageListView::showMessageOptionsDialog` method to show message options dialog. [#4127](https://github.com/GetStream/stream-chat-android/pull/4127)
- Added styled attribute `streamUiGiphyMediaAttachmentSizingMode` and it's programmatic counterpart `GiphyMediaAttachmentViewStyle.sizingMode`. This parameters controls the way Giphy containers resize themselves. For a care free experience use adaptive resizing which will intelligently adapt its size while respecting the gif's aspect ratio. We recommend using adaptive resizing, however if you require more control use manual mode. [#4134](https://github.com/GetStream/stream-chat-android/pull/4134)
- Added styled attributes `streamUiGiphyMediaAttachmentWidth`, `streamUiGiphyMediaAttachmentHeight`, `streamUiGiphyMediaAttachmentDimensionRatio` and their programmatic counterparts contained within `GiphyMediaAttachmentViewStyle` that are `width`, `height` and `dimensionRatio`. These values are used to exert more control over Giphys. They are ignored if sizing mode is set to adaptive and respected if it is set to manual. [#4134](https://github.com/GetStream/stream-chat-android/pull/4134)

### ⚠️ Changed
- Exposed `MessageOptionsDialogFragment` so that clients are able to create and show the dialog manually. [#4127](https://github.com/GetStream/stream-chat-android/pull/4127)
- 🚨 Breaking change: `streamUiGiphyMediaAttachmentGiphyType` and its programmatic counterpart `GiphyMediaAttachmentViewStyle.giphyType` no longer change the container size. Container sizing has been decoupled from giphy scale type which now only controls the quality of the gif itself. If you need fixed sizes, set the sizing mode to manual and manipulate the container by setting custom width, height and if needed dimension ratio and scale type. Please check the added section for the full names of the new attributes. [#4134](https://github.com/GetStream/stream-chat-android/pull/4134)

## stream-chat-android-compose
### ⬆️ Improved
- Improved the way Giphy attachments are displayed. Instead of being cropped they can now be set to either respect the Giphy attachment's aspect ratio and adaptively resize themselves automatically or be manually sized in a fixed way by the user. [#4027](https://github.com/GetStream/stream-chat-android/pull/4027)
- Added the ability to control Giphy quality, sizing mode and content scaling by adding the parameters `GiphyInfoType` (controls quality), `GiphySizingMode` (controls sizing) and `contentScale` (controls scaling) to the functions `StreamAttachmentFactories.defaultFactories()`, `GiphyAttachmentFactory()` and `GiphyAttachmentContent()`. [#4027](https://github.com/GetStream/stream-chat-android/pull/4027)

### ✅ Added
- Added `GiphySizingMode`, an enum class used to control the way Giphys are displayed. When `GiphySizingMode.ADAPTIVE` is passed in as an argument it will make Giphy automatically resize themselves to fill available space while respecting their original aspect ratios, while `GiphySizingMode.FIXED_SIZE` will allow you to manually control the dimensions of the Giphy container in a fixed size manner. You can clip the maximum height and width in both cases by modifying `ChatTheme.attachmentsContentGiphyMaxWidth` and `attachmentsContentGiphyMaxHeight`. `GiphySizingMode` can be passed in as an argument to the following functions: `StreamAttachmentFactories.defaultFactories()`, `GiphyAttachmentFactory()` and `GiphyAttachmentContent()`. [#4027](https://github.com/GetStream/stream-chat-android/pull/4027)
- Added parameters `attachmentsContentGiphyMaxWidth` and `attachmentsContentGiphyMaxHeight` to `StreamDimens`. These parameters can be used to control the maximum dimensions of Giphys in either sizing mode. [#4027](https://github.com/GetStream/stream-chat-android/pull/4027)

# August 30th, 2022 - 5.9.0
## stream-chat-android-client
### ⬆️ Improved
- Show rounded avatars on Push Notification when `MessagingStyleNotificationHandler` is used. [#4059](https://github.com/GetStream/stream-chat-android/pull/4059)
- Add an option to use a custom implementation when showing avatars on Push Notifications when `MessagingStyleNotificationHandler` is used. [#4069](https://github.com/GetStream/stream-chat-android/pull/4069)

### ✅ Added
- Method to switch between users `ChatClient.switchUser`. Can be used for switching between users to simplify code for disconnecting and connecting to the SDK. [#4018](https://github.com/GetStream/stream-chat-android/pull/4018)
- Added `UploadedFile` which represents an uploaded file. It contains the url to the file under the property `file`, and a thumbnail of the file under the property `thumbUrl`. Thumbnails are usually returned when uploading a video file. [#4058](https://github.com/GetStream/stream-chat-android/pull/4058)

### ⚠️ Changed
- 🚨 Breaking change: `ChatClient.sendFile` now returns `UploadedFile` instead of `String`. `UploadedFile.file` is the equivalent of the previous return value. If you do not need the other parts of `UploadedFile`, you can use `.map { it.file }` to mitigate the breaking change. [#4058](https://github.com/GetStream/stream-chat-android/pull/4058)
- 🚨 Breaking change: `ChannelClient.sendFile` now returns `UploadedFile` instead of `String`. `UploadedFile.file` is the equivalent of the previous return value. If you do not need the other parts of `UploadedFile`, you can use `.map { it.file }` to mitigate the breaking change. [#4058](https://github.com/GetStream/stream-chat-android/pull/4058)
- 🚨 Breaking change: Overloaded functions `FileUploader.sendFile()` have had their signatures changed. Instead of returning `String`, they are now supposed to return `UploadedFile`. If you have extended this interface and only need the previous return functionality, you can assign a value to `UploadedFile.file` while keeping `UploadedFile.thumbUrl` `null`. [#4058](https://github.com/GetStream/stream-chat-android/pull/4058)
- 🚨 Breaking change: Overloaded functions `StreamFileUploader.sendFile()` have had their signatures changed. Instead of returning `String`, they now return `UploadedFile`. If you do not need the other parts of `UploadedFile`, you can use `.map { it.file }` to mitigate the breaking change. [#4058](https://github.com/GetStream/stream-chat-android/pull/4058)
- 🚨 Breaking change: `ChatClient.sendImage` now returns `UploadedImage` instead of `String`. `UploadedImage.file` is the equivalent of the previous return value, you can use `.map { it.file }` to mitigate the breaking change. [#4058](https://github.com/GetStream/stream-chat-android/pull/4058)
- 🚨 Breaking change: `ChannelClient.sendImage` now returns `UploadedImage` instead of `String`. `UploadedImage.file` is the equivalent of the previous return value, you can use `.map { it.file }` to mitigate the breaking change. [#4058](https://github.com/GetStream/stream-chat-android/pull/4058)
- 🚨 Breaking change: Overloaded functions `FileUploader.sendImage()` have had their signatures changed. Instead of returning `String`, they are now supposed to return `UploadedImage`. To mitigate these changes, you can wrap your previously returned file URL inside `UploadedImage`. [#4058](https://github.com/GetStream/stream-chat-android/pull/4058)
- 🚨 Breaking change: Overloaded functions `StreamFileUploader.sendImage()` have had their signatures changed. Instead of returning `String`, they now return `UploadedImage`, you can use `.map { it.file }` to mitigate the breaking change. [#4058](https://github.com/GetStream/stream-chat-android/pull/4058)

## stream-chat-android-state
### ⚠️ Changed
- `EventHandlerSequential` is now in use by default.

## stream-chat-android-offline
### 🐞 Fixed
- Removed calls to Kotlin Collection's `getOrDefault()` inside `TypingEventPruner`. The function is not available below Android API 24 and was causing exceptions. [#4100](https://github.com/GetStream/stream-chat-android/pull/4100)

## stream-chat-android-ui-common
### ✅ Added
- Added `hasCommands` field to `MessageComposerState` to set commands button visibility. [#4057](https://github.com/GetStream/stream-chat-android/pull/4057)
- Add an implementation of `UserIconBuilder` which uses Coil to load the avatar picture. [#4069](https://github.com/GetStream/stream-chat-android/pull/4069)

## stream-chat-android-ui-components
### 🐞 Fixed
- Fixed user avatar in navigation drawer of the sample app. [#4050](https://github.com/GetStream/stream-chat-android/pull/4050)
- The commands button in `MessageComposerView` can now be used to hide the command suggestion popup. [#4041](https://github.com/GetStream/stream-chat-android/pull/4041)
- Now "Quotes" toggle in the dashboard controls the "Reply" option in the message list. [#4074](https://github.com/GetStream/stream-chat-android/pull/4074)
- Now "Threads & Replies" toggle in the dashboard controls the "Thread Reply" option in the message list. [#4074](https://github.com/GetStream/stream-chat-android/pull/4074)
- Fixed a bug that made `MessageInputView` not adhere to integration visibility attributes (`streamUiAttachButtonEnabled` and `streamUiLightningButtonEnabled`). [#4107](https://github.com/GetStream/stream-chat-android/pull/4107)
- Fixed scroll state on filter change. [#4105](https://github.com/GetStream/stream-chat-android/pull/4105/files)

### ⬆️ Improved
- Added check to hide command button if no commands are available in `MessageInputView` and `MessageComposerView`. [#4057](https://github.com/GetStream/stream-chat-android/pull/4057)
- Revert workaround for setting `ChatUI::imageHeadersProvider` introduced in [#3237](https://github.com/GetStream/stream-chat-android/pull/3237). [#4065](https://github.com/GetStream/stream-chat-android/pull/4065)
- Integration button visibility inside `MessageComposerView` dictated by attributes `streamUiMessageComposerCommandsButtonVisible` and `streamUiMessageComposerAttachmentsButtonVisible` is now set prior to binding the ViewModel, improving compliance and possible flickering issues. [#4107](https://github.com/GetStream/stream-chat-android/pull/4107)

### ✅ Added
- Added the `stream-chat-android-ui-guides` application that showcases different customizations of the SDK. [#4024](https://github.com/GetStream/stream-chat-android/pull/4024)

### ⚠️ Changed
- 🚨 Breaking change: `ChannelListUpdateListener` is now tasked with scrolling the list to the bottom once the `ChannelListItem.LoadingMoreItem` is inserted after requesting a new page of `Channel`s. If `ChannelListUpdateListener` inside `ChannelListView` is overridden in order to keep the scroll to bottom when loading a new page please copy the default implementation to the custom implementation of the listener. [#4105](https://github.com/GetStream/stream-chat-android/pull/4105/files)

## stream-chat-android-compose
### 🐞 Fixed
- Fixed the online member count indicator in the message list header. Previously it did not properly track members going offline. [#4043](https://github.com/GetStream/stream-chat-android/pull/4043)
- Now "Quotes" toggle in the dashboard controls the "Reply" option in the message list. [#4074](https://github.com/GetStream/stream-chat-android/pull/4074)
- Now "Threads & Replies" toggle in the dashboard controls the "Thread Reply" option in the message list. [#4074](https://github.com/GetStream/stream-chat-android/pull/4074)

### ⬆️ Improved
- Added check to hide command button if no commands are available in `MessageComposer`. [#4057](https://github.com/GetStream/stream-chat-android/pull/4057)

### ✅ Added
- Added the `stream-chat-android-ui-guides` application that showcases different customizations of the SDK. [#4024](https://github.com/GetStream/stream-chat-android/pull/4024)

# August 24th, 2022 - 5.8.2
## stream-chat-android-offline
### 🐞 Fixed
- Fixed `useSequentialEventHandler` config parameter that was passed to `StreamOfflinePluginFactory` but had no effect. [#4089](https://github.com/GetStream/stream-chat-android/pull/4089)

## stream-chat-android-ui-components
### 🐞 Fixed
- Fixed stale online member count in `MessageListHeaderView` when a member leaves the channel. [#4072](https://github.com/GetStream/stream-chat-android/pull/4072)

## stream-chat-android-compose
### 🐞 Fixed
- Fixed stale online member count in `MessageListHeader` when a member leaves the channel. [#4072](https://github.com/GetStream/stream-chat-android/pull/4072)

# August 22nd, 2022 - 5.8.1
## stream-chat-android-ui-components
### 🐞 Fixed
- Fixed loading of image attachments with null values of `Attachment.originalWidth` and `Attachment.originalHeight`. A bug was introduced in the previous release that made these image attachments not load as their container height would remain set to 0. [#4067](https://github.com/GetStream/stream-chat-android/pull/4067)

# August 16th, 2022 - 5.8.0
## Common changes for all artifacts
### ⚠️ Changed
- Updated external libraries version. Check the PR to get more details.[#3976](https://github.com/GetStream/stream-chat-android/pull/3976)
- Updated Compose Compiler version to `1.3.0`, Compose UI version to `1.2.1`,  and Kotlin version to `1.7.10`. [#4019](https://github.com/GetStream/stream-chat-android/pull/4019)

## stream-chat-android-client
### 🐞 Fixed
- Rename of field for optional multi bundle push provider. Now projects with multiple push providers will correct correctly. [#4008](https://github.com/GetStream/stream-chat-android/pull/4008)
- Fixed blinking unread count indicator. [#4030](https://github.com/GetStream/stream-chat-android/pull/4030)
- Fixed push notification reply action. [#4046](https://github.com/GetStream/stream-chat-android/pull/4046)

### ✅ Added
- Added properties `originalHeight` and `originalWidth` to `Attachment`. These represent the original dimensions of an image attachment. [#4011](https://github.com/GetStream/stream-chat-android/pull/4011)

## stream-chat-android-offline
### ⬆️ Improved
- Improved updating channels after receiving `NotificationMessageNew` event. [#3991](https://github.com/GetStream/stream-chat-android/pull/3991)
- Improved updating channels after receiving `NewMessageEvent`. The channel will be added to the list if the message is not a system message. [#3999](https://github.com/GetStream/stream-chat-android/pull/3999)
- `ThreadState` is now independent from `ChannelState`. [#3959]

### ✅ Added
- `loading` is added to `ThreadState`. [#3959]

### ⚠️ Changed
- Deprecated `NonMemberChatEventHandler`. Use `BaseChatEventHandler` or `DefaultChatEventHandler` for custom implementation. [#3991](https://github.com/GetStream/stream-chat-android/pull/3991)
- Deprecated multiple event specific `BaseChatEventHandler` methods . Use `handleChatEvent()` or `handleCidEvent()` instead. [#3991](https://github.com/GetStream/stream-chat-android/pull/3991)
- Made `DefaultChatEventHandler` open. You can extend it to change default member-based events handling. [#3991](https://github.com/GetStream/stream-chat-android/pull/3991)
- 🚨 Breaking change: `ChatEventHandlerFactory::chatEventHandler` signature was changed. It now requires `StateFlow<Map<String, Channel>?>` instead of `StateFlow<List<Channel>?>` [#3992](https://github.com/GetStream/stream-chat-android/pull/3992)
- Added additional `chatEventHandlerFactory` parameter to `ChatClient.queryChannelsAsState` which allows you to customize `chatEventHandler` associated with the query. [#3992](https://github.com/GetStream/stream-chat-android/pull/3992)

## stream-chat-android-ui-components
### 🐞 Fixed
- Fixed a crash when passing content URIs without duration metadata to the `StorageHelper::.getAttachmentsFromUriList` method. [4002](https://github.com/GetStream/stream-chat-android/pull/4002)
- Image attachment containers now posses the correct fixed size prior to loading, avoiding message items around messages containing images from "jumping". This is applicable only to image attachments which contain non-null values`Attachment.originalWidth` and `Attachment.originalHeight` properties. [#4011](https://github.com/GetStream/stream-chat-android/pull/4011)
- Fixed a bug when a reaction left by the current user appears as a reaction left by some other user. [4035#](https://github.com/GetStream/stream-chat-android/pull/4035)

### ✅ Added
- Add `streamUiAttachmentsPickerMediaAttachmentsTabEnabled`, `streamUiAttachmentsPickerFileAttachmentsTabEnabled` and `streamUiAttachmentsPickerCameraAttachmentsTabEnabled` attributes to `MessageComposerView` that allow to show/hide particular tabs in the attachment picker. [#3977](https://github.com/GetStream/stream-chat-android/pull/3977)
- Add `streamUiMediaAttachmentsTabEnabled`, `streamUiFileAttachmentsTabEnabled` and `streamUiCameraAttachmentsTabEnabled` attributes to `MessageInputView` that allow to show/hide particular tabs in the attachment picker.. [#3977](https://github.com/GetStream/stream-chat-android/pull/3977)
- Add the `attachmentsPickerTabFactories` parameter to `AttachmentSelectionDialogFragment` that allows to create a custom tab for the attachment picker. [#3977](https://github.com/GetStream/stream-chat-android/pull/3977)

### ⚠️ Changed
- Link attachment previews now feature a more compact image preview container. [#4011](https://github.com/GetStream/stream-chat-android/pull/4011)

## stream-chat-android-compose
### 🐞 Fixed
- Fixed a crash when passing content URIs without duration metadata to the `StorageHelperWrapper::.getAttachmentsFromUris` method. [4002](https://github.com/GetStream/stream-chat-android/pull/4002)
- Fixed a bug when a reaction left by the current user appears as a reaction left by some other user. [4035#](https://github.com/GetStream/stream-chat-android/pull/4035)

### ⬆️ Improved
- `ImageAttachmentContent` is no longer statically sized. It now auto-sizes itself according to the image attachment dimension ratio. If you wish to limit the maximum height of image attachments, please use `StreamDimens.attachmentsContentImageMaxHeight`.  [#4013](https://github.com/GetStream/stream-chat-android/pull/4013)

### ✅ Added
- Added additional `chatEventHandlerFactory` parameter to `ChannelListViewModel` and `ChannelListViewModelFactory` that allows customizing `ChatEventHandler`. [#3997](https://github.com/GetStream/stream-chat-android/pull/3997)
- Added the `tabFactories` parameter to `AttachmentsPicker` that allows to control the list of tabs displayed in the picker. [#3994](https://github.com/GetStream/stream-chat-android/pull/3994)
- Added parameter `attachmentsContentImageMaxHeight` to `StreamDimens`. [#4013](https://github.com/GetStream/stream-chat-android/pull/4013)

### ⚠️ Changed
- `StreamDimens` constructor containing parameter `attachmentsContentImageHeight` has been deprecated. Please use the one without it. This has been done because images displayed by `ImageAttachmentContent` inside the message list now auto-size themselves intelligently according to their aspect ratio. If you wish to limit the maximum vertical height of such images, use `StreamDimens.attachmentsContentImageMaxHeight`.  [#4013](https://github.com/GetStream/stream-chat-android/pull/4013)

# August 02th, 2022 - 5.7.0
## Common changes for all artifacts
### ⚠️ Changed
- Updated compile & target SDK to **32**. [#3965](https://github.com/GetStream/stream-chat-android/pull/3965)
- Updated Kotlin version to **1.7.0**.[#3965](https://github.com/GetStream/stream-chat-android/pull/3965)

## stream-chat-android-client
### 🐞 Fixed
- Fixed the missing disconnected state in `ClientState.connectionState`. [#3943](https://github.com/GetStream/stream-chat-android/pull/3943)

### ⬆️ Improved
- Offline data is clear after the user is disconnect by calling `ChatClient.disconnect(true)`. [#3917](https://github.com/GetStream/stream-chat-android/pull/3917)
- Adding logs to understand more about unrecoverable errors in socket connection. [#3946](https://github.com/GetStream/stream-chat-android/pull/3946)
- Added the ClientState.initializationState. Now you can check when the current state of the initialization progress. [#3962](https://github.com/GetStream/stream-chat-android/pull/3962)

### ✅ Added
- Added a check if `lastSyncedAt` is no later than 30 days when calling `ChatClient::getSyncHistory`. [#3934](https://github.com/GetStream/stream-chat-android/pull/3934)
- Added `ClientState::isNetworkAvailable` which gives you information about device's internet connection status.[#3880](https://github.com/GetStream/stream-chat-android/pull/3880)

### ⚠️ Changed
- Queries that require active socket connection will be postponed until connection is established: [#3952](https://github.com/GetStream/stream-chat-android/pull/3952)

## stream-chat-android-offline
### 🐞 Fixed
- Fixed preview for channels when sending messages offline. [3933](https://github.com/GetStream/stream-chat-android/pull/3933)
- Fixed marking the channel as read when opening it from a push notification. Previously the SDK would fail to make the call. [#3985](https://github.com/GetStream/stream-chat-android/pull/3985)

## stream-chat-android-ui-common
### ✅ Added
- Added more file sources to the file provider used when sending file attachments. [3958](https://github.com/GetStream/stream-chat-android/pull/3958)

### ⚠️ Changed
- Deprecated `MessageAction.MuteUser`. The option to mute users via a message options has been deprecated and will be removed. [#3953](https://github.com/GetStream/stream-chat-android/pull/3953)

## stream-chat-android-ui-components
### 🐞 Fixed
- Fixed the display of disconnected state in channel list and message list headers. [#3943](https://github.com/GetStream/stream-chat-android/pull/3943)
- Fixed list state race condition while switching filters in channel list. [#3939](https://github.com/GetStream/stream-chat-android/pull/3939/files)

### ✅ Added
- Added `android:inputType` customization option to `MessageComposerView` and `MessageInputView`. [#3942](https://github.com/GetStream/stream-chat-android/pull/3924)
- Added `streamUiOptionsOverlayEditReactionsMargin`, `streamUiOptionsOverlayUserReactionsMargin` and `streamUiOptionsOverlayMessageOptionsMargin` attributes to `MessageInputView` to customize the spacing between the elements on the message options overlay. [#3950](https://github.com/GetStream/stream-chat-android/pull/3950)
- Added `MessageListViewModel.Event.BanUser`. This event is used to ban a user by using calling `MessageListViewModel.onEvent(Event)` and providing it as an argument. For the difference between banning and shadow banning, you can read the documentation [here](https://getstream.io/blog/feature-announcement-shadow-ban/). [#3953](https://github.com/GetStream/stream-chat-android/pull/3953)
- Added `MessageListViewModel.Event.UnbanUser`. This event is used to unban a user by using calling `MessageListViewModel.onEvent(Event)` and providing it as an argument. For the difference between banning and shadow banning, you can read the documentation [here](https://getstream.io/blog/feature-announcement-shadow-ban/). [#3953](https://github.com/GetStream/stream-chat-android/pull/3953)
- Added `MessageListViewModel.Event.ShadowBanUser`. This event is used to shadow ban a user by using calling `MessageListViewModel.onEvent(Event)` and providing it as an argument. For the difference between banning and shadow banning, you can read the documentation [here](https://getstream.io/blog/feature-announcement-shadow-ban/). [#3953](https://github.com/GetStream/stream-chat-android/pull/3953)
- Added `MessageListViewModel.Event.RemoveShadowBanFromUser`. This event is used to remove a shadow ban from a user by using calling `MessageListViewModel.onEvent(Event)` and providing it as an argument. For the difference between banning and shadow banning, you can read the documentation [here](https://getstream.io/blog/feature-announcement-shadow-ban/). [#3953](https://github.com/GetStream/stream-chat-android/pull/3953)

### ⚠️ Changed
- Deprecated `LegacyDateFormatter`, `PorterImageView` and `PorterShapeImageView` classes as they are unused. [3923](https://github.com/GetStream/stream-chat-android/pull/3923)
- Deprecated `DefaultTypingUpdatesBuffer`. Should you wish to create your own implementation of a typing buffer, you can create a custom implementation of `TypingUpdatesBuffer`. [#3968](https://github.com/GetStream/stream-chat-android/pull/3968)
- Deprecated `MessageListViewModel.BlockUser`. Use `MessageListViewModel.ShadowBanUser` if you want to retain the same functionality, or `MessageListViewModel.BanUser` if you want to outright ban the user. For the difference between banning and shadow banning, you can read the documentation [here](https://getstream.io/blog/feature-announcement-shadow-ban/). [#3953](https://github.com/GetStream/stream-chat-android/pull/3953)
- Deprecated `MessageListView::setUserMuteHandler`. The option to mute users via message option has been deprecated and will be removed. [#3953](https://github.com/GetStream/stream-chat-android/pull/3953)
- Deprecated `MessageListView::setUserUnmuteHandler`. The option to unmute users via message option has been deprecated and will be removed. [#3953](https://github.com/GetStream/stream-chat-android/pull/3953)
- Deprecated `MessageListView::setMuteUserEnabled`. The option to mute users via message option has been deprecated and will be removed. [#3953](https://github.com/GetStream/stream-chat-android/pull/3953)
- Deprecated `MessageListView.UserMuteHandler`. The option to mute users via message option has been deprecated and will be removed. [#3953](https://github.com/GetStream/stream-chat-android/pull/3953)
- Deprecated `MessageListView.UserUnmuteHandler`. The option to unmute users via message option has been deprecated and will be removed. [#3953](https://github.com/GetStream/stream-chat-android/pull/3953)
- Deprecated `MessageListView::setBlockUserEnabled`. The option to block users via message option has been deprecated and will be removed. [#3953](https://github.com/GetStream/stream-chat-android/pull/3953)
- Deprecated `MessageListView.UserBlockHandler`. The option to block users via message option has been deprecated and will be removed. [#3953](https://github.com/GetStream/stream-chat-android/pull/3953)
- Deprecated the following `MessageListViewAttributes`: `streamUiMuteOptionIcon`, `streamUiUnmuteOptionIcon`, `streamUiMuteUserEnabled`, `streamUiBlockOptionIcon` and `streamUiBlockUserEnabled`. The options to block and mute user using `MessageListView` message options have been deprecated and will be removed. [#3953](https://github.com/GetStream/stream-chat-android/pull/3953)
- Deprecated the `MessageListViewStyle` constructor containing params `muteIcon`, `unmuteIcon`, `muteEnabled`, `blockIcon` and `blockEnabled`. Use the constructor which does not contain these parameters. [#3953](https://github.com/GetStream/stream-chat-android/pull/3953)

## stream-chat-android-compose
### 🐞 Fixed
- Fixed the display of disconnected state in channel list and message list headers. [#3943](https://github.com/GetStream/stream-chat-android/pull/3943)

### ✅ Added
- Added `KeyboardOptions` customization option to `MessageInput` composable. [#3942](https://github.com/GetStream/stream-chat-android/pull/3924)
- Added `MessageListViewModel::banUser`. You can use it to ban a user belonging to the current channel. For the difference between banning and shadow banning, you can read the documentation [here](https://getstream.io/blog/feature-announcement-shadow-ban/). [#3953](https://github.com/GetStream/stream-chat-android/pull/3953)
- Added `MessageListViewModel::unbanUser`. You can use it to unban a user belonging to the current channel. For the difference between banning and shadow banning, you can read the documentation [here](https://getstream.io/blog/feature-announcement-shadow-ban/). [#3953](https://github.com/GetStream/stream-chat-android/pull/3953)
- Added `MessageListViewModel::shadowBanUser`. You can use it to shadow ban a user belonging to the current channel. For the difference between banning and shadow banning, you can read the documentation [here](https://getstream.io/blog/feature-announcement-shadow-ban/). [#3953](https://github.com/GetStream/stream-chat-android/pull/3953)
- Added `MessageListViewModel::removeShadowBanFromUser`. You can use it to remove a shadow ban from a user belonging to the current channel. For the difference between banning and shadow banning, you can read the documentation [here](https://getstream.io/blog/feature-announcement-shadow-ban/). [#3953](https://github.com/GetStream/stream-chat-android/pull/3953)
- Added `MessageListViewModel::muteUser`. You can use it to mute a user belonging to the current channel. [#3953](https://github.com/GetStream/stream-chat-android/pull/3953)
- Added `MessageListViewModel::unmuteUser`. You can use it to mute a user belonging to the current channel. [#3953](https://github.com/GetStream/stream-chat-android/pull/3953)

### ⚠️ Changed
- Deprecated `RowScope.DefaultComposerInputContent` to be marked internal. Use `MessageInput` directly instead. [#3942](https://github.com/GetStream/stream-chat-android/pull/3924)
- Updated Compose compiler and UI version to **1.2.0**.[#3965](https://github.com/GetStream/stream-chat-android/pull/3965)

# July 20th, 2022 - 5.6.1
## stream-chat-android-client
### ⚠️ Changed
- Functions inside `ThreadQueryListener` have been turned into `suspend` functions. [#3926](https://github.com/GetStream/stream-chat-android/pull/3926)

## stream-chat-android-offline
### 🐞 Fixed
- Fixed a crash when reacting to a message in a thread. [#3926](https://github.com/GetStream/stream-chat-android/pull/3926)

## stream-chat-android-compose
### 🐞 Fixed
- Fixed thread not scrolling to new message. [#3930](https://github.com/GetStream/stream-chat-android/pull/3930)

# July 20th, 2022 - 5.6.0
## Common changes for all artifacts
### ⚠️ Changed
- 🚨 Breaking change: The class `io.getstream.chat.android.offline.model.connection.ConnectionState` was moved to `io.getstream.chat.android.client.models.ConnectionState`. Please update your imports to be able to compile code using this class. [#3852](https://github.com/GetStream/stream-chat-android/pull/3852).

## stream-chat-android-client
### ✅ Added
- Added a way to convert `Flow` into `LiveData` for Java users.
- Base state of the SDK can be check using `io.getstream.chat.android.client.setup.state.ClientState` interface. Use this interface to receive the state of the SDK as StateFlows. [#3852](https://github.com/GetStream/stream-chat-android/pull/3852)

### ⚠️ Changed
-. `Call` interface provides an `await()` suspend function implemented on every subclass and is not needed to use the extension function anymore. [#3807](https://github.com/GetStream/stream-chat-android/pull/3807)
- `ChatLoggerHandler` has a new function named `logV`. [#3869](https://github.com/GetStream/stream-chat-android/pull/3869)
- `ChatClient.disconnect()` is deprecated and a new `ChatClient.disconnect(Boolean)` method with a boolean argument is created. This method return a `Call` to be invoked for disconnection. [#3817](https://github.com/GetStream/stream-chat-android/pull/3817)

### ❌ Removed
- 🚨 Breaking change: Removed the `Member.role` field. [3851](https://github.com/GetStream/stream-chat-android/pull/3851)

## stream-chat-android-offline
### 🐞 Fixed
- Fixed initializing channels state when DB is empty and API requests fails. [3870](https://github.com/GetStream/stream-chat-android/pull/3870)
- Fixed that causes a crash while reconnecting to the SDK multiple times. [#3888](https://github.com/GetStream/stream-chat-android/pull/3888)

## stream-chat-android-ui-components
### 🐞 Fixed
- The reply option on the gallery screen and moderation options now work with `MessageComposerView`. [#3864](https://github.com/GetStream/stream-chat-android/pull/3864)
- Fixed potential crashes when showing dialogs after process recreation. [#3857](https://github.com/GetStream/stream-chat-android/pull/3857)
- Fixed potential unnecessary channel query on the channel list screen. [#3895](https://github.com/GetStream/stream-chat-android/pull/3895)

### ⬆️ Improved
- `MessageListView` now allows multiple re-bindings of `MessageListViewModel` provided that `MessageListViewModel.deletedMessageVisibility` has not been changed since `MessageListView` was first initialized. [#3843](https://github.com/GetStream/stream-chat-android/pull/3843)

### ✅ Added
- Added the ability to align system messages via a `MessageListView` attribute called `streamUiSystemMessageAlignment`. [#3840](https://github.com/GetStream/stream-chat-android/pull/3840)
- Added the `MessageListViewModel::setMessagePositionHandler` method to customize message position within a group. [#3882](https://github.com/GetStream/stream-chat-android/pull/3882)
- Added documentation for [MessageComposerView](https://getstream.io/chat/docs/sdk/android/ui/message-components/message-composer). [#3845](https://github.com/GetStream/stream-chat-android/pull/3845)
- Added a new version of the [Adding Custom Attachments](https://getstream.io/chat/docs/sdk/android/ui/guides/adding-custom-attachments-message-composer/) guide that uses the new `MessageComposerView`. [#3877](https://github.com/GetStream/stream-chat-android/pull/3877)

## stream-chat-android-compose
### 🐞 Fixed
- Fixed potential unnecessary channel query on the channel list screen. [#3895](https://github.com/GetStream/stream-chat-android/pull/3895)

### ⬆️ Improved
- Improved recomposition in `MessagesScreen` by deferring state reads to the latest possible point. [#3667](https://github.com/GetStream/stream-chat-android/pull/3667)

### ⚠️ Changed
- Show snackbar instead of toast when file exceeds the size limit. [#3858](https://github.com/GetStream/stream-chat-android/pull/3858)

# July 05th, 2022 - 5.5.0
## Common changes for all artifacts
### 🐞 Fixed
- Add ordered substitution arguments in `ja` and `ko` translated strings files [#3778](https://github.com/GetStream/stream-chat-android/pull/3778)

## stream-chat-android-client
### 🐞 Fixed
- Fix the channel screen being stuck with an infinite loading [3791](https://github.com/GetStream/stream-chat-android/pull/3791)

## stream-chat-android-offline
### 🐞 Fixed
- Fixed bug of empty channels while sending messages. [3776](https://github.com/GetStream/stream-chat-android/pull/3776)
- Fixed populating mentions when sending a message with attachments. [3801](https://github.com/GetStream/stream-chat-android/pull/3801)
- Fixed crash at ExtraDataConverter.stringToMap. [3816](https://github.com/GetStream/stream-chat-android/pull/3816)

### ⚠️ Changed
- Deprecated `GlobalState::typingUpdates` in favor of `GlobalState::typingChannels`.

## stream-chat-android-ui-components
### 🐞 Fixed
- Fixed reply messages inside notification. [#3756](https://github.com/GetStream/stream-chat-android/pull/3756)
- Fixed the display of avatars before system messages. [#3799](https://github.com/GetStream/stream-chat-android/pull/3799)
- Fixed a bug which made the unread count disappear on certain devices when it went over double digits. [#3798](https://github.com/GetStream/stream-chat-android/pull/3798)
- Fixed a bug where typing items in MessageList weren't properly set on all data changes. [#3790](https://github.com/GetStream/stream-chat-android/pull/3790)

### ⬆️ Improved
- `ChannelListView` can now restore the previously saved scroll state. [3804](https://github.com/GetStream/stream-chat-android/pull/3804)

### ✅ Added
- Added `MessagePreviewFormatter` field to the `ChatUI` class, to allow for message preview text format customization across the app. [3788](https://github.com/GetStream/stream-chat-android/pull/3788).
- Added `streamUiDisableScrollWhenShowingDialog` attribute to `MessageListView` that allows to enable/disable message list scroll while a dialog is shown over the message list. [#3809](https://github.com/GetStream/stream-chat-android/pull/3809)
- Added the preview of moderation bounced messages and the ability to take actions upon those messages like edit, delete and send anyway. [#3625](https://github.com/GetStream/stream-chat-android/pull/3625)
- Added experimental implementation of `MessageComposerView` and `MessageComposerViewModel` which are supposed to replace `MessageInputView` in the future. [3019](https://github.com/GetStream/stream-chat-android/pull/3019)
- Added `MessageListView::setMessageOptionItemsFactory` and `MessageListView::setCustomActionHandler` methods to add and handle custom actions in `MessageListView`. [3768](https://github.com/GetStream/stream-chat-android/pull/3768)

### ⚠️ Changed
- The layout width of the unread count view is now set to `wrap_content` instead of being a fixed size dictated by the dimen `stream_ui_scroll_button_unread_badge_size`. [#3798](https://github.com/GetStream/stream-chat-android/pull/3798)

### ❌ Removed
- 🚨 Breaking change: The block action has been removed from message options. [3768](https://github.com/GetStream/stream-chat-android/pull/3768)

## stream-chat-android-compose
### 🐞 Fixed
- Channels will now be marked as read only when the latest message is reached. Previously they were marked read whenever an unread message was read, regardless of its position in the list. [#3772](https://github.com/GetStream/stream-chat-android/pull/3772)

### ⬆️ Improved
- Improved `Messages` recomposition when marking messages as read. It will now avoid going into a recomposition loop in certain situations such as when you have two or more failed messages visible in the list. [#3772](https://github.com/GetStream/stream-chat-android/pull/3772)
- Covered an edge case inside `DefaultTypingUpdatesBuffer`. It will now always call `onTypingStopped()` when you call `DefaultTypingUpdatesBuffer.clear()`. [#3782](https://github.com/GetStream/stream-chat-android/pull/3782)

### ✅ Added
- Added the preview of moderation bounced messages and the ability to take actions upon those messages like edit, delete and send anyway. [#3625](https://github.com/GetStream/stream-chat-android/pull/3625)

# June 27th, 2022 - 5.4.0
## Common changes for all artifacts
### ⬆️ Improved
- Now the SDK can be used if R8 full mode. New rules were added to the library to support the aggressive optimizations [3663](https://github.com/GetStream/stream-chat-android/pull/3663).

### ⚠️ Changed
- Migrated to Coil version 2.1.0 [#3538](https://github.com/GetStream/stream-chat-android/pull/3538)

## stream-chat-android-client
### ⬆️ Improved
-  Avoid multiple calls to `/app` endpoint. [3686](https://github.com/GetStream/stream-chat-android/pull/3686)

### ✅ Added
-. `ChatClient::connectUser` as a new optional argument to configure a timeout to be waiting until the connection is established, in another case an error will be returned [#3605](https://github.com/GetStream/stream-chat-android/pull/3605)
-. `ChatClient::connectAnonymousUser` as a new optional argument to configure a timeout to be waiting until the connection is established, in another case an error will be returned [#3605](https://github.com/GetStream/stream-chat-android/pull/3605)
-. `ChatClient::connectGuestUser` as a new optional argument to configure a timeout to be waiting until the connection is established, in another case an error will be returned [#3605](https://github.com/GetStream/stream-chat-android/pull/3605)
-. `ChatClient::connectUser` doesn't return an error in the case there is a previous connection with the same user. [#3653](https://github.com/GetStream/stream-chat-android/pull/3653)
- Added `ChatClient::countUnreadMentions` extension function which counts messages in which the user is mentioned.

### ⚠️ Changed
- 🚨 Changed `ChatClient::connectUser` - the method shouldn't be called when the user is already set and will automatically disconnect if this happens.

## stream-chat-android-offline
### 🐞 Fixed
- Fix the stale Channel data being stored into database. [3650](https://github.com/GetStream/stream-chat-android/pull/3650)
- Fix race condition problem that allowed multiple threads to increment unread count, which could cause a mistake in the number of unread messages. [3656](https://github.com/GetStream/stream-chat-android/pull/3656)
- A new optional argument `useSequentialEventHandler` has been added to `Config` class of offline plugin to enable a sequential event handling mechanism. [3659](https://github.com/GetStream/stream-chat-android/pull/3659)
- Fix channel mutes being dropped on user updates [3728](https://github.com/GetStream/stream-chat-android/pull/3728)
- Bug fix when deleting reactions without internet connection. [#3753](https://github.com/GetStream/stream-chat-android/pull/3753)

### ⬆️ Improved
- Added logs of all properties available in a class and which one was searched for then QuerySort fails to find a field. [3597](https://github.com/GetStream/stream-chat-android/pull/3597)

### ✅ Added
- Added `EventHandlerSequential` to support a sequential event processing. [3604](https://github.com/GetStream/stream-chat-android/pull/3604)
- Logging when unread count is updated. [3642](https://github.com/GetStream/stream-chat-android/pull/3642)

### ⚠️ Changed
-  Added interface `QuerySorter` and new implementation of query sort `QuerySortByField` so users can choose between implementations that use reflection or not. [3624](https://github.com/GetStream/stream-chat-android/pull/3624)

## stream-chat-android-ui-components
### 🐞 Fixed
- Fixed potential NPE when disconnecting the user. [#3612](https://github.com/GetStream/stream-chat-android/pull/3612)
- The channel will now be marked as read once the latest message inside `MessagesListView` is reached. Previously scrolling down to it would not trigger this action. [#3620](https://github.com/GetStream/stream-chat-android/pull/3620)
- Now the options button is not displayed on the gallery screen if there are no options available. [#3696](https://github.com/GetStream/stream-chat-android/pull/3696)
- Fixed `app:streamUiMessageInputHintText` not getting applied properly in `MessageInputView`. [#3749](https://github.com/GetStream/stream-chat-android/pull/3749)
- Fixed backwards compatibility of the `ChannelListView` attribute `streamUiIndicatorPendingSyncIcon` and the `MessageListView` attribute `streamUiIconIndicatorPendingSync`. These are now backwards compatible down to API 21 [#3766](https://github.com/GetStream/stream-chat-android/pull/3766)

### ⬆️ Improved
- Improved displaying the upload progress of files being uploaded. Now the upload progress text is less likely to get ellipsized. [#3618](https://github.com/GetStream/stream-chat-android/pull/3618)

### ✅ Added
- Added way to customize quoted attachments through `QuotedAttachmentFactory` and updated custom attachments guide for the new feature. [#3592](https://github.com/GetStream/stream-chat-android/pull/3592)
- Added `ChannelListViewModelFactory.Builder` for Java users. [#3617](https://github.com/GetStream/stream-chat-android/pull/3617)
- Added `MessageListViewModelFactory.Builder` for Java users. [#3617](https://github.com/GetStream/stream-chat-android/pull/3617)
- Added `PinnedMessageListViewModelFactory.Builder` for Java users. [#3617](https://github.com/GetStream/stream-chat-android/pull/3617)
- Added `TypingIndicatorViewModelFactory.Builder` for Java users. [#3617](https://github.com/GetStream/stream-chat-android/pull/3617)
- Added new attributes to `MessageListView` that are designed to customize the scroll to bottom button. They are listed in the linked PR. [3634](https://github.com/GetStream/stream-chat-android/pull/3634)
- Added a way to change runtime filters for Channels in `ChannelListViewModel`, using `setFilters(FilterObject)`. [#3687](https://github.com/GetStream/stream-chat-android/pull/3687) 
- Added support for bottom infinite scrolling when searching for messages or navigating to messages in a non-linear way inside MessageListView. [3654](https://github.com/GetStream/stream-chat-android/pull/3654)
- A new interface `TypingUpdatesBuffer` and its implementation `DefaultTypingUpdatesBuffer` used for buffering typing updates in order to save API calls. [3633](https://github.com/GetStream/stream-chat-android/pull/3633)
- A new method `MessageInputView.setTypingUpdatesBuffer(TypingUpdatesBuffer)` used for setting the typing updates buffer. [3633](https://github.com/GetStream/stream-chat-android/pull/3633)
- Added possibility to customize gallery options style via `TransformStyle.attachmentGalleryOptionsStyleTransformer`. [3696](https://github.com/GetStream/stream-chat-android/pull/3696)

### ⚠️ Changed
- Dimens `stream_ui_spacing_small` no longer has an effect on the internal margins of `ScrollButtonView`, instead use the `MessageListView` attribute `streamUIScrollButtonInternalMargin` to set internal margins. [3634](https://github.com/GetStream/stream-chat-android/pull/3634)
- The default elevation of the unread count badge inside `ScrollButtonView` was changed from `10dp` to `3dp`. [3634](https://github.com/GetStream/stream-chat-android/pull/3634)
- Deprecated `MessageInputView.TypingListener` in favor of `TypingUpdatesBuffer` and `MessageInputView.setTypingListener(TypingListener)` in favor of `MessageInputView.setTypingUpdatesBuffer(TypingUpdatesBuffer)`. [3633](https://github.com/GetStream/stream-chat-android/pull/3633)
- Added `WRITE_EXTERNAL_STORAGE` permission check on the default implementation of the download handler when using `MessageListViewModel.bindView`. [#3719](https://github.com/GetStream/stream-chat-android/pull/3719)
- Removed the default filter from `ChannelListFragment` so that it can rely on the default filter from `ChannelListViewModel`. [3762](https://github.com/GetStream/stream-chat-android/pull/3762)

## stream-chat-android-compose
### 🐞 Fixed
- Fixed the display of `ChannelAvatar` for a channel with two members and neither of them is the current user. [3598](https://github.com/GetStream/stream-chat-android/pull/3598)

### ⬆️ Improved
- Improved padding customization options of `InputField`. [#3596](https://github.com/GetStream/stream-chat-android/pull/3596)

### ✅ Added
- Added `Modifier` as an argument to `FileUploadItem` and `FileAttachmentItem`. [#3603](https://github.com/GetStream/stream-chat-android/pull/3603)
- Added option to customise `InitialsAvatar` offset passing it custom offset and through `groupAvatarInitialsXOffset` and `groupAvatarInitialsYOffset` dimens. [#3609](https://github.com/GetStream/stream-chat-android/pull/3609)
- A new interface `TypingUpdatesBuffer` and its implementation `DefaultTypingUpdatesBuffer` used for buffering typing updates in order to save API calls. [3633](https://github.com/GetStream/stream-chat-android/pull/3633)
- A new method `MessageComposerViewModel.setTypingUpdatesBuffer(TypingUpdatesBuffer)` used for setting the typing updates buffer. [3633](https://github.com/GetStream/stream-chat-android/pull/3633)
- Added `PermissionHandler` and `DownloadPermissionHandler` to automatically request storage permission if needed and download the attachments. [#3676](https://github.com/GetStream/stream-chat-android/pull/3676)

### ⚠️ Changed
- Since Coil 2.0, the `LocalImageLoader` has been deprecated. So now we support our own image loader, `StreamImageLoader` for providing composition local. [#3538](https://github.com/GetStream/stream-chat-android/pull/3538)
- Changed how the emoji only message size and how they are laid out depending on emoji count. [#3665](https://github.com/GetStream/stream-chat-android/pull/3665)

### ❌ Removed
- Removed the default gray background from `LoadingIndicator`. [#3599](https://github.com/GetStream/stream-chat-android/pull/3599)

## stream-chat-android-pushprovider-xiaomi
### 🐞 Fixed
- Fix crash when used on Android API 31+ [#3678](https://github.com/GetStream/stream-chat-android/pull/3678)

### ✅ Added
- Upgrade MiPush SDK to version 5.0.6 [#3678](https://github.com/GetStream/stream-chat-android/pull/3678)

# Jun 1st, 2022 - 5.3.1
## stream-chat-android-client
### 🐞 Fixed
- Added getters to members search in `QuerySort` as some compilers may generate getters and setter instead of public properties,
 making our current search for property to fail. [#3608](https://github.com/GetStream/stream-chat-android/pull/3608)

# May 25th, 2022 - 5.3.0
## stream-chat-android-client
### 🐞 Fixed
- Fixed `ChatParser` failing to parse errors because it was trying to fetch the raw response from a converted body. [#3534](https://github.com/GetStream/stream-chat-android/pull/3534)

### ⬆️ Improved
- CurrentUser is not initialized when a PN is received. [#3520](https://github.com/GetStream/stream-chat-android/pull/3520)

### ✅ Added
- 🚨 Breaking change: Added `DistinctChatApi` to prevent multiple query requests being fired. [#3521](https://github.com/GetStream/stream-chat-android/pull/3521)
- 🚨 Breaking change: Added new property `ChatClientConfig.disableDistinctApiCalls` to disable `DistinctChatApi`, which is enabled by default. 

### ⚠️ Changed
- 🚨 Breaking change: `Plugin`, `PluginFactory` and plugin side-effect listeners (`CreatChannelListener`, `SendMessageListener` etc.) are moved out of `experimental` package. [#3583](https://github.com/GetStream/stream-chat-android/pull/3583/)

## stream-chat-android-offline
### 🐞 Fixed
- Fixed process sync offline message when a push is received. [#3518](https://github.com/GetStream/stream-chat-android/pull/3518)
- Fixed syncing the channel after bringing the app from background. [#3548](https://github.com/GetStream/stream-chat-android/pull/3548)
- Fixed initializing `OfflinePlugin` when connecting anonymous user. It fixes the issue when after connecting headers stay in `Disconnected` state. [#3553](https://github.com/GetStream/stream-chat-android/pull/3553)

### ⬆️ Improved
- Change the order of offline message so it matches the order of online messages. Now the reshuffling of messages when switching from offline to online doesn't happen anymore. [3524](https://github.com/GetStream/stream-chat-android/pull/3524)
- 🚨 Breaking change: `QueryChannelsState::channels` can now return a null as an initial value. 
- Adding logs for QuerySort: [3570](https://github.com/GetStream/stream-chat-android/pull/3570)
- Adding logs for plugin usage, state calls usage and ChannelListView. [3572](https://github.com/GetStream/stream-chat-android/pull/3572)

### ✅ Added
- Added `EventHandlingResult.WatchAndAdd` to results returned from `ChatEventHandler`.
- Added handling `ChannelVisibleEvent`. Default `ChatEventHandler` will return `EventHandlingResult.WatchAndAdd`.

## stream-chat-android-ui-common
### ✅ Added
- Added `MessageOptionsUserReactionAlignemnt` used to define the user reaction alignment inside message options. [#3541](https://github.com/GetStream/stream-chat-android/pull/3541)

## stream-chat-android-ui-components
### 🐞 Fixed
- Fixed the way pagination scrolling worked for various non-core components (e.g. search, gallery/media/pinned message lists) [#3507](https://github.com/GetStream/stream-chat-android/pull/3507)
- Added loading more indicator to PinnedMessageListView [#3507](https://github.com/GetStream/stream-chat-android/pull/3507)
- Fix video scaling issue on the media preview screen. [#3560](https://github.com/GetStream/stream-chat-android/pull/3560)
- Fixed refreshing `ChannelListView` after unhiding the channel. [#3569](https://github.com/GetStream/stream-chat-android/pull/3569)

### ✅ Added
- Added the public method `switchToCommandMode(command: Command)` inside `MessageInputView`. This method allows switching the input to command mode using the desired command directly, instead of having to select it from the dialog. An example of its usage is provided inside the patch within the linked PR. [#3515](https://github.com/GetStream/stream-chat-android/pull/3515)
- Added loading indicator to the media preview screen. [#3549](https://github.com/GetStream/stream-chat-android/pull/3549)
- Added `streamUiMediaActivityProgressBarStyle` theme attribute to customize the appearance of loading indicator on the media preview screen. [#3549](https://github.com/GetStream/stream-chat-android/pull/3549)
- Added the ability to customize user reaction alignment and orientation inside message options through `ViewReactionsViewStyle` or `SingleReactionViewStyle`. [#3541](https://github.com/GetStream/stream-chat-android/pull/3541)
- Added `horizontalPadding` customization options to `ViewReactionsViewStyle` and `EditReactionsViewStyle`. [#3541](https://github.com/GetStream/stream-chat-android/pull/3541)

### ⚠️ Changed
- Deprecated `Member.isOwnerOrAdmin` and `List<Member>?.isCurrentUserOwnerOrAdmin()`. Use `Channel::ownCapabilities` instead. [#3576](https://github.com/GetStream/stream-chat-android/pull/3576)
- Changed how padding is applied to `ViewReactionsView`. [#3541](https://github.com/GetStream/stream-chat-android/pull/3541)

## stream-chat-android-compose
### 🐞 Fixed
- Fix video scaling issue on the media preview screen. [#3560](https://github.com/GetStream/stream-chat-android/pull/3560)
- Fixed refreshing `ChannelListView` after unhiding the channel. [#3569](https://github.com/GetStream/stream-chat-android/pull/3569)

### ✅ Added
- Added scroll to quoted message on click. [#3472](https://github.com/GetStream/stream-chat-android/pull/3472)
- Added guides for `QuotedAttachmentFactory`. [You can read about it here](https://getstream.io/chat/docs/sdk/android/compose/guides/adding-custom-attachments/#quoted-messages)
- Added loading indicator to the media preview screen. [#3549](https://github.com/GetStream/stream-chat-android/pull/3549)
- Added the ability to customize user reaction alignment inside message options through `ChatTheme`. [#3541](https://github.com/GetStream/stream-chat-android/pull/3541)

### ⚠️ Changed
- Changed `QuotedMessage` design by adding `QuotedAttachmentFactory`, `ImageAttachmentQuotedContent` and `FileAttachmentQuotedContent`. [#3472](https://github.com/GetStream/stream-chat-android/pull/3472)

# May 11th, 2022 - 5.2.0
## stream-chat-android-client
### ✅ Added
- Added `Channel.membership` property. [#3367](https://github.com/GetStream/stream-chat-android/pull/3367)
- Added `ChannelData.membership` property. [#3367](https://github.com/GetStream/stream-chat-android/pull/3367)
- Added `NotificationAddedToChannelEvent.member` property. [#3367](https://github.com/GetStream/stream-chat-android/pull/3367)
- Add `provideName` property to `Device` entity to support Multi-Bundle [#3396](https://github.com/GetStream/stream-chat-android/pull/3396)

## stream-chat-android-offline
### 🐞 Fixed
- Fixed sorting channels by `Channel::lastMessageAt` when the channel contains not synced messages. [#3470](https://github.com/GetStream/stream-chat-android/pull/3470)
- Fixed bug that made impossible to retry attachments that were not fully sent. [3485](https://github.com/GetStream/stream-chat-android/pull/3485)
- Fixed refreshing channels list when syncing the channel. [#3492](https://github.com/GetStream/stream-chat-android/pull/3492)
- Fixed deleting reactions while offline. [3486](https://github.com/GetStream/stream-chat-android/pull/3486)

## stream-chat-android-ui-common
### ⬆️ Improved
- Updated the attachment upload size limit to 100MB from 20MB. [#3490](https://github.com/GetStream/stream-chat-android/pull/3490)

## stream-chat-android-ui-components
### 🐞 Fixed
- Fixed Xiaomi crash when long clicking on links inside messages. [#3491](https://github.com/GetStream/stream-chat-android/pull/3491)

## stream-chat-android-compose
### ⬆️ Improved
- Improved the behavior of `DeletedMessageVisibility` and `MessageFooterVisibility` when used in pair. Now the `DeletedMessageVisibility` and its "only visible to you" mode respects the `MessageFooterVisibility` and vice-versa. [#3467](https://github.com/GetStream/stream-chat-android/pull/3467)

## stream-chat-android-pushprovider-firebase
### ✅ Added
- Support Multi-Bundle [#3396](https://github.com/GetStream/stream-chat-android/pull/3396)

### ⚠️ Changed
- Upgrade Firebase Messaging dependency to version `23.0.4`. [#3484](https://github.com/GetStream/stream-chat-android/pull/3484)

## stream-chat-android-pushprovider-huawei
### ✅ Added
- Support Multi-Bundle [#3396](https://github.com/GetStream/stream-chat-android/pull/3396)

## stream-chat-android-pushprovider-xiaomi
### ✅ Added
- Support Multi-Bundle [#3396](https://github.com/GetStream/stream-chat-android/pull/3396)

# May 3rd, 2022 - 5.1.0
## stream-chat-android-client
### 🐞 Fixed
- Fixed ANR happening on a token request. [#3342](https://github.com/GetStream/stream-chat-android/pull/3342)
- Fixed overriding User's `image` and `name` properties with empty values when connecting the user. [#3430](https://github.com/GetStream/stream-chat-android/pull/3430)
- Fixed serialization problem when flagging message. [#3437](https://github.com/GetStream/stream-chat-android/pull/3437)

### ✅ Added
- Added `ChannelRepository.selectChannelByCid` method. [#3434](https://github.com/GetStream/stream-chat-android/pull/3434)
- Added `ChannelRepository.selectChannelsByCids` method. [#3434](https://github.com/GetStream/stream-chat-android/pull/3434)
- Added `ChannelRepository.selectChannelCidsSyncNeeded` method. [#3434](https://github.com/GetStream/stream-chat-android/pull/3434)
- Added `MessageRepository.selectMessageIdsBySyncState` method. [#3434](https://github.com/GetStream/stream-chat-android/pull/3434)
- Added `ReactionRepository.selectReactionById` method. [#3434](https://github.com/GetStream/stream-chat-android/pull/3434)
- Added `ReactionRepository.selectReactionsByIds` method. [#3434](https://github.com/GetStream/stream-chat-android/pull/3434)
- Added `ReactionRepository.selectReactionIdsBySyncStatus` method. [#3434](https://github.com/GetStream/stream-chat-android/pull/3434)
- Added `ChatLogger.logV` method. [#3434](https://github.com/GetStream/stream-chat-android/pull/3434)
- Added `TaggedLogger.logV` method. [#3434](https://github.com/GetStream/stream-chat-android/pull/3434)

### ⚠️ Changed
- Changed visibility of the `retry` extension to internal. [#3353](https://github.com/GetStream/stream-chat-android/pull/3353)

## stream-chat-android-offline
### 🐞 Fixed
- Fixed a crash when attachment upload is in progress or about to start and user is disconnected at the same moment. [#3377](https://github.com/GetStream/stream-chat-android/pull/3377)
- Fixed updating `Channel::ownCapabilities` after receiving events. [#3420](https://github.com/GetStream/stream-chat-android/pull/3420)
- Fixed reaction sync issue because `SyncState::lastSyncedAt` was never updated. [#3421](https://github.com/GetStream/stream-chat-android/pull/3421)

### ⬆️ Improved
- Adding the possibility to change the repositories of `OfflinePlugin`. You can change `RepositoryFactory` in `OfflinePlugin` and use custom implementations of repositories.

## stream-chat-android-ui-common
### ⚠️ Changed
- Deprecated `DeletedMessageListItemPredicate` in favor of `DeletedMessageVisibility`. This is a followup on [#3272](https://github.com/GetStream/stream-chat-android/pull/3272/files) which deprecated filtering messages inside `MessageListView` in favor of filtering messages inside `MessageListViewModel`. [#3409](https://github.com/GetStream/stream-chat-android/pull/3409)

## stream-chat-android-ui-components
### 🐞 Fixed
- Fixed a bug where command suggestion popup was displayed even though all the commands were disabled. [#3334](https://github.com/GetStream/stream-chat-android/pull/3334)
- Fixed a bug on Nougat where the reaction colors were not displayed properly. [#3347](https://github.com/GetStream/stream-chat-android/pull/3347)
- Fixed a bug where custom `MessageListItemViewHolderFactory` was ignore on the message options overlay. [#3343](https://github.com/GetStream/stream-chat-android/pull/3343)
- Fixed `MessageListViewModel` initialization when channel's data is not available immediately, for example when the view model is created after connecting the user. [#3379](https://github.com/GetStream/stream-chat-android/pull/3379)
- Fixed configuration for flag message confirmation dialog. [3411](https://github.com/GetStream/stream-chat-android/pull/3411)
- Fixed a potential crash with conflicting font names. [#3445](https://github.com/GetStream/stream-chat-android/pull/3445)

### ⬆️ Improved
- Added a way to customize reactions behavior to allow multiple reactions. [#3341](https://github.com/GetStream/stream-chat-android/pull/3341)
- Added a way to customize `messageInputField` padding inside `MessageInputFiledView`. [#3392](https://github.com/GetStream/stream-chat-android/pull/3392)
- Added a way to change the `MessageListHeaderView` separator color. [#3395](https://github.com/GetStream/stream-chat-android/pull/3395)
- Added a way to change the `ChannelListHeaderView` separator color. [#3395](https://github.com/GetStream/stream-chat-android/pull/3395)
- Now single membered channels display the name of member instead of "Channel without name" [3423](https://github.com/GetStream/stream-chat-android/pull/3423)
- Channels with only one member now show the member's image in avatar. [3425](https://github.com/GetStream/stream-chat-android/pull/3425)
- Added a way to change the `attachmentsButton` and `commandsButton` ripple color inside `MessageInputView`. [#3412](https://github.com/GetStream/stream-chat-android/pull/3412)

### ✅ Added
- Added support for own capabilities. You can read more about own capabilities [here](https://getstream.io/chat/docs/sdk/android/ui/guides/implementing-own-capabilities/). [#3389](https://github.com/GetStream/stream-chat-android/pull/3389)
- Added the possibility to customize the message footer visibility through `MessageFooterVisibility` inside `MessageListViewModel`. [#3343](https://github.com/GetStream/stream-chat-android/pull/3433)

### ⚠️ Changed
- Deprecated `DeletedMessageListItemPredicate` in favor of `DeletedMessageVisibility`. This is a followup on [#3272](https://github.com/GetStream/stream-chat-android/pull/3272/files) which deprecated filtering messages inside `MessageListView` in favor of filtering messages inside `MessageListViewModel`. [#3409](https://github.com/GetStream/stream-chat-android/pull/3409)
- Added own capabilities. If you are using our UI components separately from our `ViewModel`s, this has the possibility of introducing a change in functionality. You can find the guide on implementing own capabilities [here](https://getstream.io/chat/docs/sdk/android/ui/guides/implementing-own-capabilities/). [#3389](https://github.com/GetStream/stream-chat-android/pull/3389)

## stream-chat-android-compose
### 🐞 Fixed
- Fixed the message input handling when typing quickly or holding down the delete (backspace) button. [#3355](https://github.com/GetStream/stream-chat-android/pull/3355)

### ⬆️ Improved
- Now single membered channels display the name of member instead of "Channel without name" [3423](https://github.com/GetStream/stream-chat-android/pull/3423)
- Channels with only one member now show the member's image in avatar. [3425](https://github.com/GetStream/stream-chat-android/pull/3425)
- Improved the way filters work in `ChannelList`, `ChannelsScreen` and `ChannelListViewModel`. Now the filters are nullable and if you want the default behavior, just pass in null. [#3422](https://github.com/GetStream/stream-chat-android/pull/3422)
- You can now completely override the filters by using `ChannelListViewModel.setFilters()` in the runtime, or by passing in custom `FilterObject` to the `ViewModelFactory` or the `ViewModel` constructor. [#3422](https://github.com/GetStream/stream-chat-android/pull/3422)


### ✅ Added
- Added pan to ImagePreviewActivity. [#3335](https://github.com/GetStream/stream-chat-android/pull/3335)
- Added `imageLoader` parameter to `ChatTheme` that allows providing a custom Coil `ImageLoader`. [#3336](https://github.com/GetStream/stream-chat-android/pull/3336)
- Added the "Copy Message" option to link messages [#3354](https://github.com/GetStream/stream-chat-android/pull/3354)
- Added padding customisation option to `ChannelList` and `MessageList` components. [#3350](https://github.com/GetStream/stream-chat-android/pull/3350)
- Added emoji sticker support. [3359](https://github.com/GetStream/stream-chat-android/pull/3359)
- Added support for own capabilities. You can read more about own capabilities [here](https://getstream.io/chat/docs/sdk/android/compose/guides/implementing-own-capabilities/). [#3389](https://github.com/GetStream/stream-chat-android/pull/3389)
- Added better handling for Compose ChannelListHeader and MessageListHeader states. We now cover Connected, Connecting and Disconnected states (added Connecting). [#3428](https://github.com/GetStream/stream-chat-android/pull/3428)
- Added the possibility to customize the message footer visibility through `MessageFooterVisibility` inside `MessageListViewModel`. [#3343](https://github.com/GetStream/stream-chat-android/pull/3433)

### ⚠️ Changed
- `loadMore` calls inside `MessageListViewModel` and `ChannelListViewModel` should no longer load data if there is no network connection. [3362](https://github.com/GetStream/stream-chat-android/pull/3362)
- Added own capabilities. If you are using our components individually this has the possibility of introducing a change in functionality. You can find the guide on implementing own capabilities [here](https://getstream.io/chat/docs/sdk/android/compose/guides/implementing-own-capabilities/). [#3389](https://github.com/GetStream/stream-chat-android/pull/3389)
- Replaced the `imageLoader` parameter in `ChatTheme` with the new `imageLoaderFactory` parameter that can used to provide a custom Coil `ImageLoader` factory.  [#3441](https://github.com/GetStream/stream-chat-android/pull/3441)

# April 12th, 2022 - 5.0.3
## Common changes for all artifacts

### ⚠️ Changed
- Updated Gradle version to [7.4.2](https://docs.gradle.org/7.4.2/release-notes.html). [#3281](https://github.com/GetStream/stream-chat-android/pull/3281)
- Update Coroutines to 1.6.1 and migrate to runTest. [#3327](https://github.com/GetStream/stream-chat-android/pull/3327)

## stream-chat-android-client

### 🐞 Fixed
- Fixed `User` model deserialization error when `User.image` or `User.name` is null. [#3283](https://github.com/GetStream/stream-chat-android/pull/3283)
- Fixed `Channel` model deserialization error when `Channel.image` or `Channel.name` is null. [#3306](https://github.com/GetStream/stream-chat-android/pull/3306)

### ✅ Added
- Added an `ExtraDataValidator` to intercept `ChatApi` calls and validate `CustomObject.extraData` does not contain the reserved keywords. [#3279](https://github.com/GetStream/stream-chat-android/pull/3279)

### ⚠️ Changed
- Migrate androidx-lifecycle version to [2.4.1](https://developer.android.com/jetpack/androidx/releases/lifecycle#2.4.1). [#3282](https://github.com/GetStream/stream-chat-android/pull/3282)

## stream-chat-android-offline

### 🐞 Fixed
- Fixed crash related with logging out while running a request to update channels. [3286](https://github.com/GetStream/stream-chat-android/pull/3286)
- Fixed bug where user was not able to send and edit a message while offline. [3318](https://github.com/GetStream/stream-chat-android/pull/3324)

### ✅ Added
- Added `ChannelState::membersCount` property that can be used to observe total members of the channel. [#3297](https://github.com/GetStream/stream-chat-android/pull/3297)

## stream-chat-android-ui-common

### 🐞 Fixed
- Fixed avatar disappearing from a message group when `MessageListView.deletedMessageListItemPredicate = DeletedMessageListItemPredicate.VisibleToEveryone` or `MessageListView.deletedMessageListItemPredicate = DeletedMessageListItemPredicate.VisibleToAuthorOnly` and the last message in a group of messages posted by someone other than the currently logged in user was deleted. [#3272](https://github.com/GetStream/stream-chat-android/pull/3272)

## stream-chat-android-ui-components

### 🐞 Fixed
- Adding ShowAvatarPredicate for MessageOptions overlay making it possible to hide the avatar picture when in the message options. [#3302](https://github.com/GetStream/stream-chat-android/pull/3302)
- Users now able to open `MessageOptionsDialogFragment` by clicking on a reaction left on a Giphy message. [#3620](https://github.com/GetStream/stream-chat-android/pull/3260)
- inside `MessageOptionsDialogFragment` now properly displays all of the reactions to a message. Previously it erroneously displayed a blank state. [#3620](https://github.com/GetStream/stream-chat-android/pull/3260)
- Fixed the links in UI Components code snippets. [#3261](https://github.com/GetStream/stream-chat-android/pull/3261)
- Messages containing links are now properly aligned with other types of messages. They use `@dimen/stream_ui_spacing_small` for their root layout start and end padding. [#3264](https://github.com/GetStream/stream-chat-android/pull/3264)
- Fixed avatar disappearing from a message group when `MessageListView.deletedMessageListItemPredicate = DeletedMessageListItemPredicate.VisibleToEveryone` or `MessageListView.deletedMessageListItemPredicate = DeletedMessageListItemPredicate.VisibleToAuthorOnly` and the last message in a group of messages posted by someone other than the currently logged in user was deleted. [#3272](https://github.com/GetStream/stream-chat-android/pull/3272)
- Fixed bug in which member counter shown in the `MessageListHeaderViewModel` is incorrect and limited to 30 only. [#3297](https://github.com/GetStream/stream-chat-android/pull/3297)

### ✅ Added
- Added `membersCount` livedata in `MessageListHeaderViewModel` to observe number of all members of channel. [#3297](https://github.com/GetStream/stream-chat-android/pull/3297)

## stream-chat-android-compose

### 🐞 Fixed
- Added thumbnails for video attachments in the attachment picker. [#3300](https://github.com/GetStream/stream-chat-android/pull/3300)
- Fixed a crash occurring when the user would click on a preview of a link that contained no scheme. [#3331](https://github.com/GetStream/stream-chat-android/pull/3331)

### ⬆️ Improved
- Improved the way typing updates work in the MessageComposerController. [#3313](https://github.com/GetStream/stream-chat-android/pull/3313)

### ✅ Added
- Added a way to customize the visibility of deleted messages. [#3298](https://github.com/GetStream/stream-chat-android/pull/3298)
- Added support for file upload configuration that lets you specify what types of files and images you want to allow or block from being uploaded. [3288](https://github.com/GetStream/stream-chat-android/pull/3288)
- Added Compose SDK Guidelines for internal and external contributors. [#3315](https://github.com/GetStream/stream-chat-android/pull/3315)

### ⚠️ Changed
- Switched from vertical to horizontal scrolling for files in the preview section of the message composer. [#3289](https://github.com/GetStream/stream-chat-android/pull/3289)

# March 30th, 2022 - 5.0.2
## stream-chat-android-client
### ✅ Added
- Added a `systemMessage: Message` parameter to  `ChatClient::addMembers`, `ChatClient::removeMembers`, `ChannelClient::addMembers` and `ChannelClient::removeMembers` to send a system message to that channel. [#3254](https://github.com/GetStream/stream-chat-android/pull/3254)

## stream-chat-android-offline
### 🐞 Fixed
- Fixed a bug which occurs when we reinitialize `OfflinePlugin` because it uses old instance of `StateRegistry` and `LogicRegistry`. [#3267](https://github.com/GetStream/stream-chat-android/pull/3267)

## stream-chat-android-ui-components
### 🐞 Fixed
- Users now able to open `MessageOptionsDialogFragment` by clicking on a reaction left on a Giphy message. [#3620](https://github.com/GetStream/stream-chat-android/pull/3260)
- inside `MessageOptionsDialogFragment` now properly displays all of the reactions to a message. Previously it erroneously displayed a blank state. [#3620](https://github.com/GetStream/stream-chat-android/pull/3260)
- Fixed the links in UI Components code snippets. [#3261](https://github.com/GetStream/stream-chat-android/pull/3261)
- Messages containing links are now properly aligned with other types of messages. They use `@dimen/stream_ui_spacing_small` for their root layout start and end padding. [#3264](https://github.com/GetStream/stream-chat-android/pull/3264)
- Made it impossible to send blank or empty messages. [#3269](https://github.com/GetStream/stream-chat-android/pull/3269)

## stream-chat-android-compose
### 🐞 Fixed
- Made it impossible to send blank or empty messages. [#3269](https://github.com/GetStream/stream-chat-android/pull/3269)

### ✅ Added
- Added support for failed messages and an option to resend them. [#3263](https://github.com/GetStream/stream-chat-android/pull/3263)

# March 24th, 2022 - 5.0.1
## stream-chat-android-ui-components
### 🐞 Fixed
- Fixed a bug where the missing implementation of the `MessageTextTransformer` caused message text not to show up. [#3248](https://github.com/GetStream/stream-chat-android/pull/3248)

# March 24th, 2022 - 5.0.0
**5.0.0** is a major release! You can read more about the motivation behind the effort and featured changes in the [announcement blog post](https://getstream.io/blog/android-v5-sdk-release/).
## Common changes for all artifacts
### 🐞 Fixed
- Fixed memory leaks related to image loading. [#2979](https://github.com/GetStream/stream-chat-android/pull/2979)

### ⬆️ Improved
- Replaced KAPT with KSP. [#3113](https://github.com/GetStream/stream-chat-android/pull/3113)

### ⚠️ Changed
- Updated AGP version to 7.1.2 and Gradle version to 7.4. [#3159](https://github.com/GetStream/stream-chat-android/pull/3159)

## stream-chat-android-client
### ✅ Added
- Added possibility to configure `RetryPolicy` using `ChaClient.Builder()`. [#3069](https://github.com/GetStream/stream-chat-android/pull/3069)

### ⚠️ Changed
- Add `Channel::image`, `Channel:name`, `User::image`, `User::name` properties. [#3139](https://github.com/GetStream/stream-chat-android/pull/3139)
- Deprecated `Member:role` in favor of `Member:channelRole` [#3189](https://github.com/GetStream/stream-chat-android/pull/3189)

## stream-chat-android-offline
🚨🚨 **v5.0.0** release brings a big change to the offline support library - it replaces `ChatDomain` with the `OfflinePlugin`. Make sure to check our [migration guide](https://getstream.io/chat/docs/sdk/android/client/guides/chatdomain-migration/)! 🚨🚨

### 🐞 Fixed
- Unread count for muted channels no longer increments when the channel is muted and new messages are received. [#3112](https://github.com/GetStream/stream-chat-android/pull/3112)
- Fixed marking the channel as read if it was opened offline previously. [#3162](https://github.com/GetStream/stream-chat-android/pull/3162)

### ❌ Removed
- Moved `RetryPolicy` related logic to `ChatClient`. [#3069](https://github.com/GetStream/stream-chat-android/pull/3069)

## stream-chat-android-ui-common
### ❌ Removed
- Removed ChatMarkdown in favor of ChatMessageTextTransformer [#3189](https://github.com/GetStream/stream-chat-android/pull/3189)

## stream-chat-android-ui-components
### 🐞 Fixed
- Fixed an issue with message flickering when sending a message with file attachments. [#3209](https://github.com/GetStream/stream-chat-android/pull/3209)
- Fixed a crash when overriding `ChatUI::imageHeadersProvider` caused by compiler [issue](https://youtrack.jetbrains.com/issue/KT-49793). [#3237](https://github.com/GetStream/stream-chat-android/pull/3237)

### ✅ Added
- Added a separate `LinkAttachmentsViewHolder` for handling messages containing link attachments and no other types of attachments. [#3070](https://github.com/GetStream/stream-chat-android/pull/3070)
- Added a separate `FileAttachmentsViewHolder` for handling messages containing file attachments of different types or file attachments not handled by one of the other `ViewHolder`s. [#3091](https://github.com/GetStream/stream-chat-android/pull/3091)
- Introduced `InnerAttachmentViewHolder` as an inner ViewHolder for custom attachments. [#3183](https://github.com/GetStream/stream-chat-android/pull/3183)
- Introduced `AttachmentFactory` as a factory for custom attachment ViewHolders. [#3116](https://github.com/GetStream/stream-chat-android/pull/3116)
- Introduced `AttachmentFactoryManager` as a manager for the list of registered attachment factories. The class is exposed via `ChatUI`. [#3116](https://github.com/GetStream/stream-chat-android/pull/3116)
- Added an attribute to customize the color state list of the AttachmentsDialog buttons called `streamUiAttachmentTabButtonColorStateList`. [#3242](https://github.com/GetStream/stream-chat-android/pull/3242)

### ⚠️ Changed
- Separated the Giphy attachments and content to a GiphyAttachmentViewHolder. [#2932](https://github.com/GetStream/stream-chat-android/pull/2932)
- Created a GiphyMediaAttachmentView and its respective style to customize giphies. [#2932](https://github.com/GetStream/stream-chat-android/pull/2932)
- You can now use `original` sized giphies that apply resizing based on the GIF size. [#2932](https://github.com/GetStream/stream-chat-android/pull/2932)
- Use `fixedHeight` or `fixedHeightDownsampled` giphies to use a fixed height that keeps the aspect ratio and takes up less memory. [#2932](https://github.com/GetStream/stream-chat-android/pull/2932)
- Make sure to check out our giphy attachment styles (GiphyMediaAttachmentView) for customization.
- Created an ImageAttachmentViewHolder that represents images in the message list. [#3067](https://github.com/GetStream/stream-chat-android/pull/3067)
- Renamed MediaAttachmentViewStyle and its attributes to ImageAttachmentViewStyle. [#3067](https://github.com/GetStream/stream-chat-android/pull/3067)
- Messages containing link attachments and no other types of attachments are no longer handled by `TextAndAttachmentsViewHolder`, instead they are handled by `LinkAttachmentsViewHolder`. [#3070](https://github.com/GetStream/stream-chat-android/pull/3070)
- Messages containing file attachments of different file types or types not handled by one of the other `ViewHolders` are no longer handled by `TextAndAttachmentsViewHolder`, instead they are handled by `FileAttachmentsViewHolder`. [#3091](https://github.com/GetStream/stream-chat-android/pull/3091)
- Updated the structure of UI components documentation. [UI Components documentation](https://getstream.io/chat/docs/sdk/android/ui/overview/). [#3186](https://github.com/GetStream/stream-chat-android/pull/3186)
- Updated the code snippets from the UI Components documentation in the `stream-chat-android-docs` module. [3205](https://github.com/GetStream/stream-chat-android/pull/3205)

### ❌ Removed
- All usage of `ChatDomain`. [#3190](https://github.com/GetStream/stream-chat-android/pull/3190)
- Removed "Pin message", "Reply", "Thread reply" message actions for messages that are not synced. [#3226](https://github.com/GetStream/stream-chat-android/pull/3226)

## stream-chat-android-compose
### 🐞 Fixed
- Mitigated the effects of `ClickableText` consuming all pointer events when messages contain links by passing long press handlers to `MessageText`. [#3137](https://github.com/GetStream/stream-chat-android/pull/3137)
- Fixed an issue with message flickering when sending a message with file attachments. [#3209](https://github.com/GetStream/stream-chat-android/pull/3209)
- Fixed ripple color in dark mode. [#3211](https://github.com/GetStream/stream-chat-android/pull/3211)
- Long user names no longer break layout in the message list. [#3219](https://github.com/GetStream/stream-chat-android/pull/3219)
- Fixed the click handler on the last item in the image attachments content. [#3221](https://github.com/GetStream/stream-chat-android/pull/3221)

### ⬆️ Improved
- Allowed passing long press handlers to `MessageText`. [#3137](https://github.com/GetStream/stream-chat-android/pull/3137)

### ✅ Added
- Added code snippets from the Compose documentation to the `stream-chat-android-docs` module. [3197](https://github.com/GetStream/stream-chat-android/pull/3197)
- Added support for delivery indicator in the message list. [#3218](https://github.com/GetStream/stream-chat-android/pull/3218)

### ⚠️ Changed
- Replaced the `reactionTypes` field in `ChatTheme` with the new `reactionIconFactory` field that allows customizing reaction icons. [#3046](https://github.com/GetStream/stream-chat-android/pull/3046)
- `MessageText` now requires the parameter `onLongItemClick: (Message) -> Unit`. This was done in order to mitigate `ClickableText` consuming all pointer events. [#3137](https://github.com/GetStream/stream-chat-android/pull/3137)
- Renamed the `state.channel` package to `state.channels` for consistency. [#3143](https://github.com/GetStream/stream-chat-android/pull/3143)
- Renamed the `viewmodel.channel` package to `viewmodel.channels` for consistency. [#3143](https://github.com/GetStream/stream-chat-android/pull/3143)
- Moved the contents of the `ui.imagepreview` and `ui.mediapreview` packages to `ui.attachments.preview`. [#3143](https://github.com/GetStream/stream-chat-android/pull/3143)
- Moved the preview handlers from the `ui.filepreview` package to `ui.attachments.preview.handler` [#3143](https://github.com/GetStream/stream-chat-android/pull/3143)

### ❌ Removed
- Removed "Pin message", "Reply", "Thread reply" message actions for messages that are not synced. [#3226](https://github.com/GetStream/stream-chat-android/pull/3226)

# March 9th, 2022 - 4.30.1
## stream-chat-android-client
### ✅ Added
- Added `notificationChannel` lambda parameter to `NotificationHandlerFactory::createNotificationHandler` which is being used to create a `NotificationChannel`.
  You can use it to customize notifications priority, channel name, etc. [#3167](https://github.com/GetStream/stream-chat-android/pull/3167)

### ⚠️ Changed
- `LoadNotificationDataWorker` is now using a separate `NotificationChannel` with `NotificationCompat.PRIORITY_LOW`.
  You can customize its name by overriding `stream_chat_other_notifications_channel_name` string. [#3167](https://github.com/GetStream/stream-chat-android/pull/3167)

## stream-chat-android-offline
### 🐞 Fixed
- Fixed updating typing users. [#3154](https://github.com/GetStream/stream-chat-android/pull/3154)

## stream-chat-android-ui-components
### 🐞 Fixed
- Fixed displaying long usernames in message's footnote within `MessageListView`. [#3149](https://github.com/GetStream/stream-chat-android/pull/3149)
- A bug that made `ScrollButtonView` in `MessageListView` permanently visible. [#3170](https://github.com/GetStream/stream-chat-android/pull/3170)
- Fixed display of read status indicators [#3181](https://github.com/GetStream/stream-chat-android/pull/3181)

### ✅ Added
- Added a way to check if the adapters and message/channel lists have been initialized or not. [#3182](https://github.com/GetStream/stream-chat-android/pull/3182)
- Added `streamUiRetryMessageEnabled` attribute to `MessageListView` that allows to show/hide retry action in message's overlay. [#3185](https://github.com/GetStream/stream-chat-android/pull/3185)

## stream-chat-android-compose
### 🐞 Fixed
- Fixed display of read status indicators [#3181](https://github.com/GetStream/stream-chat-android/pull/3181)

# March 2nd, 2022 - 4.30.0
## Common changes for all artifacts
### ⬆️ Improved
- We upgraded our Kotlin version to 1.6, Moshi to 1.13 and Compose to 1.1.1. [#3104](https://github.com/GetStream/stream-chat-android/pull/3104)[#3123](https://github.com/GetStream/stream-chat-android/pull/3123)
- Updated Google's Accompanist version. [#3104](https://github.com/GetStream/stream-chat-android/pull/3104)

### ⚠️ Changed
- These version updates mean our SDK now expects the minimum of AGP 7.x.x. We recommend using 7.1+. [#3104](https://github.com/GetStream/stream-chat-android/pull/3104)

## stream-chat-android-compose
### ⚠️ Changed
- Since we're using Compose 1.1.1 for our SDK, we recommend upgrading to avoid conflicts. [#3104](https://github.com/GetStream/stream-chat-android/pull/3104)

# February 24th, 2022 - 4.29.0
## stream-chat-android-offline
### 🐞 Fixed
- Fixed updating `ChatDomain::totalUnreadCount` and `ChatDomain::channelUnreadCount` after restoring app from the background and
  when sending a message to a channel without read enabled. [#3121](https://github.com/GetStream/stream-chat-android/pull/3121)

## stream-chat-android-ui-components
### 🐞 Fixed
- Fixed setting custom empty and loading views for `MessageListView`. [#3082](https://github.com/GetStream/stream-chat-android/pull/3082)

### ⬆️ Improved
- Disabled command popups when attachments are present. [#3051](https://github.com/GetStream/stream-chat-android/pull/3051)
- Disabled the attachments button when popups are present. [#3051](https://github.com/GetStream/stream-chat-android/pull/3051)

### ✅ Added
- Added `ChatUI.channelNameFormatter` to allow customizing the channel's name format. [#3068](https://github.com/GetStream/stream-chat-android/pull/3068)
- Added a customizable height attribute to SearchInputView [#3081](https://github.com/GetStream/stream-chat-android/pull/3081)
- Added `ChatUI.dateFormatter` to allow customizing the way the dates are formatted. [#3085](https://github.com/GetStream/stream-chat-android/pull/3085)
- Added ways to show/hide the delivery status indicators for channels and messages. [#3102](https://github.com/GetStream/stream-chat-android/pull/3102)

### ⚠️ Changed
- Disabled editing on Giphy messages given that it's breaking the UX and can override the GIF that was previously put in. [#3071](https://github.com/GetStream/stream-chat-android/pull/3071)

### ❌ Removed
- Removed ExoMedia dependency in favor of standard Android `VideoView`. [#3098](https://github.com/GetStream/stream-chat-android/pull/3098)

## stream-chat-android-compose
### 🐞 Fixed
- Fixed back press handling. [#3120](https://github.com/GetStream/stream-chat-android/pull/3120)

### ✅ Added
- Exposed a way to clear the message composer externally, e.g. when using custom sendMessage handlers. [#3100](https://github.com/GetStream/stream-chat-android/pull/3100)
- Exposed `loadingMoreContent` for the `ChannelList` and `Channels` components that allows you to override the default loading more content. [#3103](https://github.com/GetStream/stream-chat-android/pull/3103)
- Exposed `loadingMoreContent` for the `MessageList` and `Messages` components that allows you to override the default loading more content. [#3103](https://github.com/GetStream/stream-chat-android/pull/3103)
- Added the `attachmentsContentImageGridSpacing` option to `StreamDimens`, to make it possible to customize the spacing between image attachment tiles via `ChatTheme`. [#3105](https://github.com/GetStream/stream-chat-android/pull/3105)

### ⚠️ Changed
- Replaced the `reactionTypes` field in `ChatTheme` with the new `reactionIconFactory` field that allows customizing reaction icons. [#3046](https://github.com/GetStream/stream-chat-android/pull/3046)
- Disabled editing on Giphy messages given that it's breaking the UX and can override the GIF that was previously put in. [#3071](https://github.com/GetStream/stream-chat-android/pull/3071)

### ❌ Removed
- Removed ExoMedia dependency in favor of standard Android `VideoView`. [#3092](https://github.com/GetStream/stream-chat-android/pull/3092)
- Removed `SystemBackPressHandler` in favor of `BackHandler` from the Compose framework. [#3120](https://github.com/GetStream/stream-chat-android/pull/3120)

# February 17th, 2022 - 4.28.4
## stream-chat-android-client
### ✅ Added
- Added the `member` field to the `MemberRemovedEvent`. [#3090](https://github.com/GetStream/stream-chat-android/pull/3090)

## stream-chat-android-offline
### 🐞 Fixed
- Fixed how member removal is handled in `DefaultChatEventHandler`. [#3090](https://github.com/GetStream/stream-chat-android/pull/3090)

# February 16th, 2022 - 4.28.3
## stream-chat-android-ui-components
### ⬆️ Improved
- Improved the logic around mentions and users that can be mentioned within the input. [#3088](https://github.com/GetStream/stream-chat-android/pull/3088)

## stream-chat-android-compose
### ⬆️ Improved
- Improved the logic around mentions and users that can be mentioned within the input. [#3088](https://github.com/GetStream/stream-chat-android/pull/3088)

# February 9th, 2022 - 4.28.2
## Common changes for all artifacts
- Fix crash with offline support. [#3063](https://github.com/GetStream/stream-chat-android/pull/3063)

# February 9th, 2022 - 4.28.1
## Common changes for all artifacts
- Fix crash when events were received. [#3058](https://github.com/GetStream/stream-chat-android/pull/3058)

# February 8th, 2022 - 4.28.0
## 🚨 Old UI Module removed
`stream-chat-android` is deprecated and won't be maintained anymore. The module will continue working, but we won't be releasing new versions.
The source code has been moved to this [archived repository](https://github.com/GetStream/stream-chat-android-old-ui)
Consider migrating to `stream-chat-android-ui-components` or `stream-chat-android-compose`. Here you can find a set of useful resources for migration:
- [UI Components Documentation](https://getstream.io/chat/docs/sdk/android/ui/overview/)
- [Android Chat Messaging Tutorial](https://getstream.io/tutorials/android-chat/)
- [Compose UI Components Documentation](https://getstream.io/chat/docs/sdk/android/compose/overview/)
- [Compose Chat Messaging Tutorial](https://getstream.io/chat/compose/tutorial/)
- [Old Sample App Migration PR](https://github.com/GetStream/stream-chat-android/pull/2467)

## Common changes for all artifacts
### ✅ Added
- Create new artifact to integrate Xiaomi Mi Push with Stream. You will need to add  `stream-chat-android-pushprovider-xiaomi` artifact to your App. Check our [docs](https://getstream.io/chat/docs/sdk/android/client/guides/push-notifications/xiaomi) for further details. [#2444](https://github.com/GetStream/stream-chat-android/pull/2444)

### ⚠️ Changed
- Update Android Gradle Plugin version to 7.1.0 and Gradle version to 7.3.3. [#2989](https://github.com/GetStream/stream-chat-android/pull/2989)

## stream-chat-android-client
### ⬆️ Improved
- Internal implementation only asks to the provided `TokenProvider` a new token when it is really needed. [#2995](https://github.com/GetStream/stream-chat-android/pull/2995)

### ⚠️ Changed
- UnknownHostException is no longer considered a permanent network error. [#3054](https://github.com/GetStream/stream-chat-android/pull/3054)

## stream-chat-android-offline
### 🐞 Fixed
- Fixed memory leak related to database initialization.[#2974](https://github.com/GetStream/stream-chat-android/pull/2974)

### ✅ Added
- Added new extension function `ChatClient::deleteChannel`. [#3007](https://github.com/GetStream/stream-chat-android/pull/3007)

### ⚠️ Changed
- Deprecated `ChatDomain::deleteChannel` in favour of `ChatClient::deleteChannel`. [#3007](https://github.com/GetStream/stream-chat-android/pull/3007)

## stream-chat-android-ui-common
### ✅ Added
- Added new extension function `ChatClient::loadMessageById`. [#2929](https://github.com/GetStream/stream-chat-android/pull/2929)

## stream-chat-android-ui-components
### 🐞 Fixed
- Fixed the logic for fetching encoding for URLs when opening PDFs and similar documents in the MessageList. [#3017](https://github.com/GetStream/stream-chat-android/pull/3017)

### ⬆️ Improved
- Replaced Lottie typing indicator with a custom view. [#3004](https://github.com/GetStream/stream-chat-android/pull/3004)

## stream-chat-android-compose
### 🐞 Fixed
- Fixed the way our attachments work and are represented in Compose to support more attachment types. [#2955](https://github.com/GetStream/stream-chat-android/pull/2955)
- Fixed the logic for fetching encoding for URLs when opening PDFs and similar documents in the MessageList. [#3017](https://github.com/GetStream/stream-chat-android/pull/3017)

### ⬆️ Improved
- Improved RTL support in Compose [#2987](https://github.com/GetStream/stream-chat-android/pull/2987)
- Made the SDK smaller by removing Materials Icons dependency [#2987](https://github.com/GetStream/stream-chat-android/pull/2987)
- Removed unnecessary experimental flags, opted in into APIs we're using from Compose. [#2983](https://github.com/GetStream/stream-chat-android/pull/2983)

### ✅ Added
- Added [`Custom Attachments guide`](https://getstream.io/chat/docs/sdk/android/composee/guides/adding-custom-attachments/). [#2967](https://github.com/GetStream/stream-chat-android/pull/2967)
- Added `onHeaderAvatarClick` parameter to the `ChannelsScreen` component. [#3016](https://github.com/GetStream/stream-chat-android/pull/3016)
- Exposed `lazyListState` for the `ChannelList` and `Channels` components that allows you to control the scrolling behavior and state. [#3049](https://github.com/GetStream/stream-chat-android/pull/3049)
- Exposed `helperContent` for the `ChannelList` and `Channels` components that allows you to implement a helper UI such as scroll to top button for the channel list. [#3049](https://github.com/GetStream/stream-chat-android/pull/3049)
- Exposed `lazyListState` for the `MessageList` and `Messages` components that allows you to control the scrolling behavior and state. [#3044](https://github.com/GetStream/stream-chat-android/pull/3044)
- Exposed `helperContent` for the `MessageList` and `Messages` components that allows you to override the default scrolling behavior UI.  [#3044](https://github.com/GetStream/stream-chat-android/pull/3044)

### ⚠️ Changed
- Renamed `onHeaderClickAction` parameter to `onHeaderActionClick` for the `ChannelsScreen` component. [#3016](https://github.com/GetStream/stream-chat-android/pull/3016)
- `MessageList` and `Messages` now have two new parameters that have default values. Please make sure that you check out the changes and that everything still works for you. [#3044](https://github.com/GetStream/stream-chat-android/pull/3044)

## stream-chat-android-pushprovider-xiaomi
### ✅ Added
- Added a `XiaomiMessagingDelegate` class to simplify custom implementations of `PushMessageReceiver` that forward messages to the SDK. See [Using a Custom PushMessageReceiver](https://getstream.io/chat/docs/sdk/android/client/guides/push-notifications/xiaomi#using-a-custom-pushmessagereceiver) for more details. [#2444](https://github.com/GetStream/stream-chat-android/pull/2444)

# February 2nd, 2022 - 4.27.2
## stream-chat-android-offline
### 🐞 Fixed
- Fixed refreshing cached channels after setting the user. [#3010](https://github.com/GetStream/stream-chat-android/pull/3010)

# January 31th, 2022 - 4.27.1
## stream-chat-android-offline
### 🐞 Fixed
- Fixed clearing cache after receiving channel truncated event. [#3001](https://github.com/GetStream/stream-chat-android/pull/3001)

# January 25th, 2022 - 4.27.0
## stream-chat-android-client
### 🐞 Fixed
- Fixed bug related to the wrong unread messages count when a socket connection is not available. [#2927](https://github.com/GetStream/stream-chat-android/pull/2927)
- Fixed deserialization issue when parsing the `Message` object while searching for a message from a channel with 0 members. [#2947](https://github.com/GetStream/stream-chat-android/pull/2947)

### ✅ Added
- Added the `systemMessage` parameter to `ChatClient::truncateChannel` and `ChannelClient:truncate` methods that represents a system message that will be displayed after the channel was truncated. [#2949](https://github.com/GetStream/stream-chat-android/pull/2949)
- Added the `message` parameter to the `ChannelTruncatedEvent` that represents a system message that will be displayed after the channel was truncated. [#2949](https://github.com/GetStream/stream-chat-android/pull/2949)
- Added method to consult the settings of the app. Use `ChatClient.instance().appSettings()` to request the settings of your app. [#2960](https://github.com/GetStream/stream-chat-android/pull/2960)
- Added `ChatClient.shuffleGiphy` extension function and removing ShuffleGiphy use case. [#2962](https://github.com/GetStream/stream-chat-android/pull/2962)
- Added `ChatClient.sendGiphy` extension function and removing SendGiphy use case. [#2963](https://github.com/GetStream/stream-chat-android/pull/2963)
- Added `Channel::ownCapabilities` and `ChannelCapabilities` object.
  Channel capabilities provide you information on which features are available for the current user. [#2971](https://github.com/GetStream/stream-chat-android/pull/2971)

### ⚠️ Changed
- Deprecated `ChatDomain.leaveChannel`. Use ChatClient.removeMembers instead. [#2926](https://github.com/GetStream/stream-chat-android/pull/2926)

## stream-chat-android-offline
### ⬆️ Improved
- Utilized the `message` parameter of the `ChannelTruncatedEvent` to show a system message instantly after the channel was truncated. [#2949](https://github.com/GetStream/stream-chat-android/pull/2949)

### ✅ Added
- Added new extension function `ChatClient::cancelMessage`. [#2928](https://github.com/GetStream/stream-chat-android/pull/2928)
- Added `ChatClient::needsMarkRead` extension function to check if a channel can be marked as read. [#2920](https://github.com/GetStream/stream-chat-android/pull/2920)

### ⚠️ Changed
- Deprecated `ChatDomain::cancelMessage` in favour of `ChatClient::cancelMessage`. [#2928](https://github.com/GetStream/stream-chat-android/pull/2928)

## stream-chat-android-ui-components
### 🐞 Fixed
- Handling video attachments that's don't have mime-type, but have type. [2919](https://github.com/GetStream/stream-chat-android/pull/2919)
- Intercepted and blocked attachment preview for attachments which are not fully uploaded. [#2950](https://github.com/GetStream/stream-chat-android/pull/2950)
- Fixed a bug when changes to the mentioned users in a message were not propagated to the UI. [2951](https://github.com/GetStream/stream-chat-android/pull/2951)

### ⬆️ Improved
- Improve Korean 🇰🇷 translations. [#2953](https://github.com/GetStream/stream-chat-android/pull/2953)

## stream-chat-android-compose
### 🐞 Fixed
- Fixed crashes caused by deleting channels [#2942](https://github.com/GetStream/stream-chat-android/pull/2942)

### ⬆️ Improved
- `ReactionOptions` now displays the option to show more reactions if there are more than 5 available [#2918](https://github.com/GetStream/stream-chat-android/pull/2918)
- Improve Korean 🇰🇷 translations. [#2953](https://github.com/GetStream/stream-chat-android/pull/2953)
- Improved `MessageComposer` UX by disabling commands when attachments or text are present. [#2961](https://github.com/GetStream/stream-chat-android/pull/2961)
- Improved `MessageComposer` UX by disabling attachment integration button when popups with suggestions are present. [#2961](https://github.com/GetStream/stream-chat-android/pull/2961)

### ✅ Added
- Added `ExtendedReactionsOptions` and `ReactionsPicker` in order to improve reaction picking UX [#2918](https://github.com/GetStream/stream-chat-android/pull/2918)
- Added documentation for [`ReactionsPicker`](https://getstream.io/chat/docs/sdk/android/compose/message-components/reactions-picker/) [#2918](https://github.com/GetStream/stream-chat-android/pull/2918)
- Added ways to customize the channel, message and member query limit when building a ChannelListViewModel [#2948](https://github.com/GetStream/stream-chat-android/pull/2948)

# January 12th, 2022 - 4.26.0
## Common changes for all artifacts
### ⬆️ Improved
- 🚨 Breaking change: Markdown support is moved into a standalone module `stream-chat-android-markdown-transformer` which is not included by default. You can use it with `ChatUI.messageTextTransformer` to add Markdown support to your app. You can find more information [here](https://getstream.io/chat/docs/sdk/android/ui/chatui/#markdown). [#2786](https://github.com/GetStream/stream-chat-android/pull/2786)

## stream-chat-android-client
### ✅ Added
- Added `Member::banned` property that represents, if the channel member is banned. [#2915](https://github.com/GetStream/stream-chat-android/pull/2915)
- Added `Member::channelRole` property that represents the user's channel-level role. [#2915](https://github.com/GetStream/stream-chat-android/pull/2915)

## stream-chat-android-offline
### 🐞 Fixed
- Fixed populating mentions after editing the message. `Message::mentionedUsers` shouldn't be empty if edited message contains mentioned users. [#2852](https://github.com/GetStream/stream-chat-android/pull/2852)

### ✅ Added
- Added `memberLimit` to `ChatDomain::queryChannels` and `ChatDomain::queryChannelsLoadMore` that allows modifying the number of members to fetch per channel. [#2826](https://github.com/GetStream/stream-chat-android/pull/2826)

### ❌ Removed
- Removed `QueryChannelsLoadMore` usecase. [#2790](https://github.com/GetStream/stream-chat-android/pull/2790)
- `QueryChannelsController::loadMore` is removed and logic is moved into `ChatDomain`. [#2790](https://github.com/GetStream/stream-chat-android/pull/2790)

## stream-chat-android-ui-components
### 🐞 Fixed
- Fixed displaying mentions popup when text contains multiple lines. [#2851](https://github.com/GetStream/stream-chat-android/pull/2851)
- Fixed the loading/playback speed of GIFs. [#2914](https://github.com/GetStream/stream-chat-android/pull/2914)
- Fixed scroll persisting after long tapping on an item in the message list. [#2916](https://github.com/GetStream/stream-chat-android/pull/2916)
- Fixed footnote of messages showing "Only Visible to You". This message was visible even when deleted messages were visible to everyone. [#2923](https://github.com/GetStream/stream-chat-android/pull/2923)

### ⬆️ Improved
- Improved the way thread pagination works. [#2845](https://github.com/GetStream/stream-chat-android/pull/2845)

### ✅ Added
- Added `memberLimit` parameter to `ChannelListViewModel` and `ChannelListViewModelFactory` that allows modifying the number of members to fetch per channel. [#2826](https://github.com/GetStream/stream-chat-android/pull/2826)
- Added `ChatMessageTextTransformer` to transform messages and set them to `TextView`. [#2786](https://github.com/GetStream/stream-chat-android/pull/2786)
- Added `AutoLinkableTextTransformer` which is an implementation of `ChatMessageTextTransformer`. After applying the transformer, it also makes links clickable in TextView. [#2786](https://github.com/GetStream/stream-chat-android/pull/2786)

### ⚠️ Changed
- `ChatUI.markdown` is deprecated in favour of `ChatUI.messageTextTransformer`. [#2786](https://github.com/GetStream/stream-chat-android/pull/2786)
- In the sample app the new behaviour for new messages is to count unread messages, instead of always scroll to bottom [#2865](https://github.com/GetStream/stream-chat-android/pull/)

## stream-chat-android-compose
### 🐞 Fixed
- Fixed a small issue with user avatars flickering [#2822](https://github.com/GetStream/stream-chat-android/pull/2822)
- Fixed faulty scrolling behavior in `Messages` by adding an autoscroll. [#2857](https://github.com/GetStream/stream-chat-android/pull/2857)
- Fixed the font size of avatar initials in the message list. [2862](https://github.com/GetStream/stream-chat-android/pull/2862)
- Fixed faulty scrolling behavior in `Channels` by adding an autoscroll. [#2887](  https://github.com/GetStream/stream-chat-android/pull/2887)
- Fixed the loading/playback speed of GIFs. [#2914](https://github.com/GetStream/stream-chat-android/pull/2914)

### ⬆️ Improved
- Added an animation to the `SelectedChannelMenu` component.
- Added an animation to the `ChannelInfo` component.
- Avatars now show fallback initials in case there was an error while loading images from the network. [#2830](https://github.com/GetStream/stream-chat-android/pull/2830)
- Added more parameters to the stateless version of the MessageComposer for consistency [#2809](https://github.com/GetStream/stream-chat-android/pull/2809)
- Updated primary accent colors in order to achieve a better contrast ratio for accessibility [#2857](https://github.com/GetStream/stream-chat-android/pull/2857)
- Removed default background color from `MessageItem` [#2857](https://github.com/GetStream/stream-chat-android/pull/2857)
- Added multiline mentions support [#2859](https://github.com/GetStream/stream-chat-android/pull/2859)
- Improved the way thread pagination works. [#2845](https://github.com/GetStream/stream-chat-android/pull/2845)

### ✅ Added
- Added the `headerContent` and `centerContent` Slot APIs for the `SelectedChannelMenu` component. [#2823](https://github.com/GetStream/stream-chat-android/pull/2823)
- Added the `headerContent` and `centerContent` Slot APIs for the `ChannelInfo` component. [#2823](https://github.com/GetStream/stream-chat-android/pull/2823)
- You can now define a `placeholderPainter` for the `Avatar` that is shown while the image is loading. [#2830](https://github.com/GetStream/stream-chat-android/pull/2830)
- Added more Slot APIs to the`MessageComposer` and `MessageInput` components [#2809](https://github.com/GetStream/stream-chat-android/pull/2809)
- Added [SelectedReactionsMenu documentation](https://getstream.io/chat/docs/sdk/android/compose/channel-components/selected-reactions-menu/). [#2868](https://github.com/GetStream/stream-chat-android/pull/2868)

### ⚠️ Changed
- Updated [ChatTheme documentation](https://getstream.io/chat/docs/sdk/android/compose/general-customization/chat-theme/). [#2833](https://github.com/GetStream/stream-chat-android/pull/2833)
- Updated [ChannelsScreen documentation](https://getstream.io/chat/docs/sdk/android/compose/channel-components/channels-screen/). [#2839](https://github.com/GetStream/stream-chat-android/pull/2839)
- Updated [ChannelItem documentation](https://getstream.io/chat/docs/sdk/android/compose/channel-components/channel-item/). [#2832](https://github.com/GetStream/stream-chat-android/pull/2832)
- Updated [ChannelListHeader documentation](https://getstream.io/chat/docs/sdk/android/compose/channel-components/channel-list-header/). [#2828](https://github.com/GetStream/stream-chat-android/pull/2828)
- Updated [Component Architecture documentation](https://getstream.io/chat/docs/sdk/android/compose/component-architecture/). [#2834](https://github.com/GetStream/stream-chat-android/pull/2834)
- Updated [SelectedChannelMenu documentation](https://getstream.io/chat/docs/sdk/android/compose/channel-components/selected-channel-menu/). [#2838](https://github.com/GetStream/stream-chat-android/pull/2838)
- Updated [ChannelList documentation](https://getstream.io/chat/docs/sdk/android/compose/channel-components/channel-list/). [#2847](https://github.com/GetStream/stream-chat-android/pull/2847)
- Updated [AttachmentsPicker documentation](https://getstream.io/chat/docs/sdk/android/compose/message-components/attachments-picker/) [#2860](https://github.com/GetStream/stream-chat-android/pull/2860)
- Renamed the `ChannelInfo` component to `SelectedChannelMenu`. [#2838](https://github.com/GetStream/stream-chat-android/pull/2838)
- Updated [Overview documentation](https://getstream.io/chat/docs/sdk/android/compose/overview/). [#2836](https://github.com/GetStream/stream-chat-android/pull/2836)
- Updated [Custom Attachments documentation](https://getstream.io/chat/docs/sdk/android/compose/general-customization/attachment-factory/) with minor sentence formatting changes [#2878](https://github.com/GetStream/stream-chat-android/pull/2878)
- Updated [MessagesScreen documentation](https://getstream.io/chat/docs/sdk/android/compose/message-components/messages-screen/) [#2866](https://github.com/GetStream/stream-chat-android/pull/2866)
- Updated [MessageList documentation](https://getstream.io/chat/docs/sdk/android/compose/message-components/message-list/). [#2869](https://github.com/GetStream/stream-chat-android/pull/2869)

# December 30th, 2021 - 4.25.1
## stream-chat-android-client
### ✅ Added
- Added support to paginate messages pinned in a channel. [#2848](https://github.com/GetStream/stream-chat-android/pull/2848).


# December 23th, 2021 - 4.25.0
## Common changes for all artifacts
### ⬆️ Improved
- Updated dependency versions
  - Kotlin 1.5.31
  - Compose framework 1.0.5
  - AndroidX
  - Lottie 4.2.2
  - OkHttp 4.9.3
  - Room 2.4.0
  - and other, see [#2771](https://github.com/GetStream/stream-chat-android/pull/2771) for more details

## stream-chat-android-offline
### 🐞 Fixed
- Fixed a bug when hard deleted messages still remain in the UI.
- Stabilized behavior of users' updates propagation across values of the channels and the messages. [#2803](https://github.com/GetStream/stream-chat-android/pull/2803)

### ⚠️ Changed
- 🚨 Breaking change: Added `cachedChannel` parameter to `ChatEventHandler::handleChatEvent` [#2807](https://github.com/GetStream/stream-chat-android/pull/2807)

## stream-chat-android-ui-components
### 🐞 Fixed
- Users' updates done in runtime are now propagated to the `MessageListView` component. [#2769](https://github.com/GetStream/stream-chat-android/pull/2769)
- Fixed the display of image attachments on the pinned message list screen. [#2792](https://github.com/GetStream/stream-chat-android/pull/2792)
-  Button for commands is now disabled in edit mode. [#2812](https://github.com/GetStream/stream-chat-android/pull/2812)
- Small bug fix for borders of attachments

### ⬆️ Improved
- Improved Korean 🇰🇷 and Japanese 🇯🇵 translation.
- Improved KDocs of UI components such as `ChannelListHeaderView` and `AvatarView`.

### ✅ Added
- Added header with back button and attachment's title to `AttachmentMediaActivity` which displays playable attachments.
  You can customize its appearance using `streamUiMediaActivityHeader`, `streamUiMediaActivityHeaderLeftActionButtonStyle` and `streamUiMediaActivityHeaderTitleStyle` attributes.
- Added `hard` flag to `MessageListViewModel.Event.DeleteMessage`.
  You can use `MessageListView::setMessageDeleteHandler` and pass `MessageListViewModel.Event.DeleteMessage(MESSAGE, hard = true)` to hard delete messages using `MessageListViewModel`.
  Check [MessageListViewModelBinding](https://github.com/GetStream/stream-chat-android/blob/main/stream-chat-android-ui-components/src/main/kotlin/io/getstream/chat/android/ui/message/list/viewmodel/MessageListViewModelBinding.kt#L37) for further details. [#2772](https://github.com/GetStream/stream-chat-android/pull/2772)
- Rtl support was added. If the app has `android:supportsRtl="true"` and the locale of the device needs Rtl support, the SDK will draw the components from the right-to-left instead the default way (left-to-right) [#2799](https://github.com/GetStream/stream-chat-android/pull/2799)

### ⚠️ Changed
- Constructor of `ChannelListViewModel` and `ChannelListViewModelFactory` changed. Now they ask for `ChatEventHandlerFactory` instead `ChatEventHandler`, so users can use `StateFlow<List<Channel>>` in their implementations of `ChatEventHandler`, which can make implementation smarter with resources (don't try to add a channel that is already there, for example) [#2747](https://github.com/GetStream/stream-chat-android/pull/2747)

### ❌ Removed

## stream-chat-android-compose
### 🐞 Fixed
- Fixed the message grouping logic to now include date separators when splitting message groups [#2770](https://github.com/GetStream/stream-chat-android/pull/2770)

### ⬆️ Improved
- Improved the UI for message footers to be more respective of thread replies [#2765](https://github.com/GetStream/stream-chat-android/pull/2765)
- Fixed the orientation and UI of ThreadParticipants [#2765](https://github.com/GetStream/stream-chat-android/pull/2765)
- Improved the API structure more, made the components package more clear [#2795](https://github.com/GetStream/stream-chat-android/pull/2795)
- Improved the way to customize the message item types and containers [#2791](https://github.com/GetStream/stream-chat-android/pull/2791)
- Added more parameters to the stateless version of the MessageComposer for consistency [#2809](https://github.com/GetStream/stream-chat-android/pull/2809)
- Added color and shape parameters to `MessageListHeader` and `ChannelListHeader` components [#2855](https://github.com/GetStream/stream-chat-android/pull/2855)

### ✅ Added
- Added site name labels to link attachments for websites using the Open Graph protocol [#2785](https://github.com/GetStream/stream-chat-android/pull/2785)
- Added preview screens for file attachments [#2764](https://github.com/GetStream/stream-chat-android/pull/2764)
- Added a way to disable date separator and system message items in the message list [#2770](https://github.com/GetStream/stream-chat-android/pull/2770)
- Added an option to the message options menu to unmute a user that sent the message. [#2787](https://github.com/GetStream/stream-chat-android/pull/2787)
- Added a `DefaultMessageContainer` component that encapsulates all default message types [#2791](https://github.com/GetStream/stream-chat-android/pull/2791)
- Added the `SelectedReactionsMenu` component that represents a list of user reactions left for a particular message [#2782](https://github.com/GetStream/stream-chat-android/pull/2782)

### ⚠️ Changed
- Removed SelectedMessageOverlay and replaced it with SelectedMessageMenu - [#2768](https://github.com/GetStream/stream-chat-android/pull/2768)
- Big changes to the structure of the project, making it easier to find all the components and building blocks - [#2752](https://github.com/GetStream/stream-chat-android/pull/2752)
- Renamed the `common` package to `components` and added a logical structure to the components there
- Decoupled many smaller components to the `components` package and their individual files, for ease of use
- Improved the API of several smaller components
- Added a few missing previews
- Changed various component names, removed unused/redundant component blocks and moved to Default components [#2795](https://github.com/GetStream/stream-chat-android/pull/2795)
- Changed some of the component types regarding the message item [#2791](https://github.com/GetStream/stream-chat-android/pull/2791)
- Moved message item components to `components.messages` [#2791](https://github.com/GetStream/stream-chat-android/pull/2791)
- When querying for more channels, `ChannelListViewModel` now uses `OfflinePlugin` based approach if it is enabled. [#2790](https://github.com/GetStream/stream-chat-android/pull/2790)
- Updated [MessageListHeader Documentation](https://getstream.io/chat/docs/sdk/android/compose/message-components/message-list-header/) [#2855](https://github.com/GetStream/stream-chat-android/pull/2855)

### ❌ Removed
- Removed some redundant components from separate files and the `components` package [#2795](https://github.com/GetStream/stream-chat-android/pull/2795)

# December 9th, 2021 - 4.24.0
## stream-chat-android-offline
### 🐞 Fixed
- Fix the issue when users' data can be outdated until restart SDK.

### ✅ Added
- Added new extension function `ChatClient::keystroke`.
- Added new extension function `ChatClient::stopTyping`.

## stream-chat-android-ui-common
### 🐞 Fixed
- Fixed `MessageInputFieldView#mode` not being reset after custom attachments were cleared

## stream-chat-android-ui-components
### 🐞 Fixed
- Fixed crash related with creation of MessageOptionsDialogFragment
- Fixed behaviour related to search messages, when message was not already loaded from database MessageListView could not scroll to searched message.
- Removed cut from text when text end with Italic
- Fixed `GiphyViewHolderStyle#cardBackgroundColor` not getting applied
- Fixed bug related of not removing channels when filter selects channels where the the current user is not a member

### ⬆️ Improved
- Replied messages now have a limit for size. The text will get cut if there's too many characters or too many line breaks.
- Improved Korean 🇰🇷 translations.

### ✅ Added
- Added scroll to original message when clicking in a reply message. Use `ReplyMessageClickListener` to change the behaviour of click in reply messages.

## stream-chat-android-compose
### 🐞 Fixed
- Removed preemptive attachment loading that was resulting in crashes on certain Android API versions
- Fixed incorrect message shape for theirs messages in threads.

### ⬆️ Improved
- Minor UI improvements to the message overlay
- Enabled scrolling behavior in SelectedMessageOverlay

### ✅ Added
- Added the mention suggestion popup to the `MessageComposer` component, that allows to autocomplete a mention from a list of users.
- Added support for slowdown mode. Users are no longer able to send messages during the cooldown interval.
- Added support for system messages.
- Added support for Giphy command.
- Added message pinning to the list of message options
- Added pinned message UI
- Added a checkbox to the `MessageComposer` component, that allows to display a thread message in the parent channel.
- Added an option to flag a message to the message options overlay.

### ⚠️ Changed
- Changed the way focus state works for focused messages.
- Added the Pin type to the MessageAction sealed class
- Renamed a bunch of state classes for Compose component, to have the `State` prefix, general renaming, imports and other quality of life improvements
- Renamed `ReactionOption` state wrapper to `ReactionOptionItemState`
- Renamed `MessageListItem` state wrapper to `MessageListItemState` and its children now have a `State` suffix
- Renamed `AttachmentItem` state wrapper to `AttachmentPickerItemState`
- Renamed `MessageInputState` to `MessageComposerState`
- Renamed `MessageOption` to `MessageOptionState`
- Renamed `defaultMessageOptions()` to `defaultMessageOptionsState()`


# November 25th, 2021 - 4.23.0
## Common changes for all artifacts
### ⬆️ Improved
- Improved logs for errors in the SDK.

## stream-chat-android-offline
### 🐞 Fixed
- Deprecated `QueryChannelsController::mutedChannelsIds`. Use `ChatDomain.mutedChannels` instead
- Fix issue when sent attachments from Android SDK don't show title in iOS.

### ✅ Added
- Added new extension function `ChatClient::replayEventsForActiveChannels`.
- Added new extension function `ChatClient::setMessageForReply`.
- Added new extension function `ChatClient::downloadAttachment` to download attachments without `ChatDomain`.

## stream-chat-android-ui-common
### ✅ Added
- Made `ThreeTenInitializer` public to allow manual invocations of it. See the new [documentation](https://getstream.io/chat/docs/sdk/android/ui/guides/app-startup-initializers/) for more details.

## stream-chat-android-ui-components
### 🐞 Fixed
- Removed ripple effect for attachments in message options.
### ⬆️ Improved
- More customization for AvatarView. Now it is possible to choose between Square and Circle. Use new fields in AvatarStyle to customize AvatarView the way you prefer. 
### ✅ Added
- Added setter `MessageListView.setMessageBackgroundFactory` to set a factory to provide a background for messages. 
- Added `MessageInputViewModel::sendMessageWithCustomAttachments` function allowing to send message with custom attachments list.
- Added `MessageInputView::submitCustomAttachments` function allowing setting custom attachments in `MessageInputView`.
- Added `SelectedCustomAttachmentViewHolderFactory` interface and `BaseSelectedCustomAttachmentViewHolder`class allowing defining how previews of custom attachments in `MessageInputView` should be rendered.

### ⚠️ Changed
- Added `MessageSendHandler::sendMessageWithCustomAttachments` and `MessageSendHandler::sendToThreadWithCustomAttachments` allowing to intercept sending custom attachments actions.

## stream-chat-android-compose
### 🐞 Fixed
- Fixed the information about channel members shown in the `MessageListHeader` subtitle.
- Fixed the bug where the channel icon did not appear because of a lengthy title.

### ⬆️ Improved
- Updated a lot of documentation around the Messages features
- Improved the subtitle text in the `MessageListHeader` component.
- Now, the `MessageComposer` component supports sending `typing.start` and `typing.stop` events when a user starts or stops typing.
- Made the `ChannelNameFormatter`, `ClipboardHandler` and `MessagePreviewFormatter` interfaces functional for ease of use.
- Now, an error Toast is shown when the input in the `MessageComposer` does not pass validation.

### ✅ Added
- Added the "mute" option to the `ChannelInfo` action dialog.
- Added a wrapper for the message input state in the form of `MessageInputState`
- Added `attachmentsContentImageWidth`, `attachmentsContentImageHeight`, `attachmentsContentGiphyWidth`, `attachmentsContentGiphyHeight`, `attachmentsContentLinkWidth`, `attachmentsContentFileWidth` and `attachmentsContentFileUploadWidth` options to `StreamDimens`, to make it possible to customize the dimensions of attachments content via `ChatTheme`.
- Added a thread separator between a parent message and thread replies.
- Added the `threadSeparatorGradientStart` and `threadSeparatorGradientEnd` options to `StreamColors`, to make it possible to customize the thread separator background gradient colors via `ChatTheme`.
- Added the `threadSeparatorVerticalPadding` and `threadSeparatorTextVerticalPadding` options to `StreamDimens`, to make it possible to customize the dimensions of thread separator via `ChatTheme`.
- Added a typing indicator to the `MessageListHeader` component. 
- Added the `messageOverlayActionItemHeight` option to `StreamDimens`, to make it possible to customize the height of an action item on the selected message overlay via `ChatTheme`.
- Added the `messageAlignmentProvider` field to the `ChatTheme` that allows to customize message horizontal alignment. 
- Added the `maxAttachmentCount` and `maxAttachmentSize` parameters to the `MessagesViewModelFactory`, to make it possible to customize the allowed number and size of attachments that can be sent via the `MessageComposer` component.
- Added the `textStyle` and `textColor` parameters to the `NetworkLoadingView` component, to make it possible to customize the text appearance of the inner text.

### ⚠️ Changed
- Made the MessageMode subtypes to the parent class, to make it easier to understand when importing
- Renamed the MessageMode.Thread to MessageMode.MessageThread for clarity
- Changed the signature of the MessageComposer to accommodate for the `MessageInputState`
- Moved common state to the `io.getstream.chat.android.common` package
- Made the `AttachmentFactory.previewContent` field nullable.
- Exposed `MessageReactions` as a public component so users can use it to display a message reactions bubble in their custom UI.
- Changed the type of the inner channel items in the `ChannelsState` class from `Channel` to `ChannelItem`.


# November 11th, 2021 - 4.22.0
## Common changes for all artifacts
### ⬆️ Improved
- Bumped the SDKs target API to 31
- Updated WorkManager to version 2.7.0, which fixes compatibility issues with SDK 31

### ✅ Added
- Added Indonesian :indonesia: translations.
- Added `onErrorSuspend` extension for `Result` to allow executing suspending lambda function for handing error response.

## stream-chat-android
### ✅ Added
- Added `ChannelListItemAdapter::getChannels()` for getting a list of channels

## stream-chat-android-client
### ✅ Added
- Added `NotificationConfig::shouldShowNotificationOnPush` that allows enabling/disabling showing notification after receiving a push message

### ⚠️ Changed
- `NotificationConfig::pushNotificationsEnabled` is now disabled by default if you don't provide custom `NotificationConfig` - our SDK won't create a `NotificationChannel` if push notifications are not configured

## stream-chat-android-offline
### 🐞 Fixed
- Fixed inserting messages with empty `Message::cid`

### ✅ Added
- Added new extension function `ChatCliet::requestMembers` to query members without `ChatDomain`.
- Added new extension function `ChatCliet::searchUsersByName`.

### ⚠️ Changed
- 🚨 Breaking change: `RetryPolicy` in `ChatDomain` is now immutable and can only be set with Builder before creating an instance of it.
- 🚨 Breaking change: `ChannelEventsHandler` is renamed to `ChatEventHandler`, it's function is renamed from `onChannelEvent` to `handleChatEvent`, EventHandlingResult is sealed class now. To get more details read [our docs](https://getstream.io/chat/docs/sdk/android/ui/components/channel-list/#chateventhandler)

## stream-chat-android-ui-components
### 🐞 Fixed
- Fixed bug when showing messages with pending attachments that cause loading state to be not shown in some cases.
- Fixed clearing `MessageInputView` after dismissing message to edit
- Fixed support for videos from other SDKs
- Fixed downloading attachments with some special characters in their names

### ⬆️ Improved
- Improved Korean 🇰🇷 translation related to the flagging.
- 🚨 Breaking change: Now the button for sending message in MessageInputView sizes itself accordingly with the drawable used, instead of having a predefined size (32dp)
- Improved KDocs for `MessageListFragment`.

### ✅ Added
- You can now use MessageListView.backgroundDrawable to have more flexibility to customize your message items background. Be aware that setting backgroundDrawable will override the background configurations of xml.
- Added `streamUiEditInputModeIcon` and `streamUiReplyInputModeIcon` attributes to `MessageInputView`.
  Use them to customize icon in the `MessageInputView's` top left corner displayed when user edits or replies to the message.
- Added `setMessageInputModeListener`, `setSendMessageButtonEnabledDrawable` and `setSendMessageButtonDisabledDrawable` method to `MessageInputView`.
  They can be used together for changing send button icon based on current input mode. See [docs](https://getstream.io/chat/docs/sdk/android/ui/components/message-input#changing-send-message-button) for more details.
- Added static methods `createIntent` and `newInstance` those doesn't have default parameters on `MessageListActivity` and `MessageListFragment` for supporting Java side.

## stream-chat-android-compose
### 🐞 Fixed
- Fixed channel options that are displayed in the `ChannelInfo` component.

### ⬆️ Improved
- Improved the icon set and polished the UI for various Messages features
- Improved the set of customization options for the `DefaultChannelItem`
- Updated documentation for Channels set of features
- Now it is possible to search for distinct channels by member names using `ChannelListViewModel`.
- Improved the design of `ChannelInfo` bottom sheet dialog.

### ✅ Added
- Added a new parameter to the `AttachmentFactory` called `previewContent` that represents attachments within the MessageInput
- Added the `leadingContent`, `detailsContent`, `trailingContent` and `divider` Slot APIs for the `DefaultChannelItem`
- Added `StreamDimens` option to the `ChatTheme`, to allow for dimension customization across the app.
- Added localization support for the components related the channel list.
- Added the `emptySearchContent` parameter to `ChannelList` component that allows to customize the empty placeholder, when there are no channels matching the search query.
- Added support for the muted channel indicator in the message list.
- Added `ChannelNameFormatter` option to the `ChatTheme`, to allow for channel name format customization across the app.
- Added the `textFormatter` field to `AttachmentFactory`, to allow for attachment text format customization.
- Added `MessagePreviewFormatter` option to the `ChatTheme`, to allow for message preview text format customization across the app.
- Added the `leadingContent`, `headerContent`, `footerContent`, `trailingContent` and `content` Slot APIs for the `DefaultMessageItem`
- Added `channelInfoUserItemWidth`, `channelInfoUserItemHorizontalPadding` and `channelInfoUserItemAvatarSize` options to `StreamDimens`, to make it possible to customize the dimensions inside the `ChannelInfo` component via `ChatTheme`.
- Added `ownMessagesBackground`, `otherMessagesBackground` and `deletedMessagesBackgroundColor` options to `StreamColors`, to make it possible to customize the message bubble color via `ChatTheme`.

### ⚠️ Changed
- The `AttachmentFactory` now requires an additional parameter - `previewContent` that's used to preview the attachment within the MessageInput, so please be aware of this!
- Renamed `ChannelOption.icon` property to `ChannelOption.iconPainter` and changed the property type from `ImageVector` to `Painter`.
- Changed the type of the `ChannelListViewModel.selectedChannel` field to `MutableState<Channel?>`.

# October 27th, 2021 - 4.21.0
## Common changes for all artifacts
### ⬆️ Improved
- Improved Korean 🇰🇷 translations.

### ✅ Added
- Added `ChatDomain.connectionState` that exposes 3 states: `CONNECTED`, `CONNECTING` and `OFFLINE`.
  `ChannelListHeaderView` and `MessageListHeaderView` show different title based on newly introduced connection state.
  `ChatDomain.online` is now deprecated - use `ChatDomain.connectionState` instead.

## stream-chat-android-client
### ⬆️ Improved
- Added KDocs for `Result` properties and methods.

### ✅ Added
- The `UserCredentialStorage` interface was added to `ChatClient`. You can set your own implementation via `ChatClient.Builder::credentialStorage`

### ⚠️ Changed
- 🚨 Breaking change: Config property `isRepliesEnabled` is renamed to `isThreadEnabled` to avoid misleading. Now it toggles only thread feature.

### ❌ Removed
- `androidx-security-crypto` dependency was removed. Now, the user's token storage uses private shared preferences by default.

## stream-chat-android-offline
### 🐞 Fixed
- Fix bug when ChannelEventsHandler was not used even if it was set in QueryChannelsController

### ⬆️ Improved
- Channel gets removed from `QueryChannelsController` when receive `ChannelHiddenEvent`

## stream-chat-android-ui-components
### 🐞 Fixed
- Fixed position of reactions. Now the reactions adapts its starting position to fit entirely in the screen. 
- 🚨 Breaking change: Fixing positions of reactions in edit reactions dialog. Using a GridLayoutManager instead of LinearLayoutManager, so now there's box with all reactions instead of a scrollable list. The way to customize the box is a bit different, then a breaking change was inserted in this feature. 
- Made it impossible to send a message during the cooldown interval in slow mode.

### ⬆️ Improved
- Better position for icon of failed message
- Small improvement for information update in messages. The ViewHolders only update the information that had a change.

### ✅ Added
- Added `streamUiMaxAttachmentsCount` attribute to `MessageInputView` to allow customizing the maximum number of attachments in the single message.
The maximum attachments count cannot be greater than 10. Default value: 10.
- Added `streamUiMessageMaxWidthFactorMine` and `streamUiMessageMaxWidthFactorTheirs` `MessageListView` attributes. You can adjust messages width by passing values in [75% - 100%] range.
- Added `MessageInputView::setAttachmentButtonClickListener` that helps you to override click listener for the attachment button.
- Added `MessageInputView::submitAttachments` method to set attachments in `MessageInputView` to be sent with a message.

### ⚠️ Changed
- Feature of replied messages can be enabled/disabled only locally via SDK. `Thread` dashboard flag toggles only thread feature.

## stream-chat-android-compose
### ⬆️ Improved
- Added a way to customize the app font family, by passing in a parameter to `StreamTypography.defaultTypography()`
- Improved permission handling for the `AttachmentsPicker` to handle only the required permissions
- `ThreadParticipants` is now public and can be used for your custom UI.

### ✅ Added
- `ThreadParticipants` component now has a `text: String` parameter allowing customizing the thread label.
- Added unread message count indicators to ChannelItems to show users more info about their channels

### ⚠️ Changed
- `CAMERA` permission is no longer required to be declared in the App Manifest, because we don't use it

### ❌ Removed
- Removed `CAMERA` permission requirement, because we don't use internal camera preview, we request a 3rd party app
- Removed `CAMERA` permission checks if the user doesn't require the permission in their app


# October 18th, 2021 - 4.20.0
## Common changes for all artifacts
### ⬆️ Improved
- Upgraded Kotlin version to 1.5.30
- Make our SDK compile-friendly with TargetSDK 31
- Upgraded Coil version to [1.4.0](https://github.com/coil-kt/coil/releases/tag/1.4.0)

### ⚠️ Changed
- 🚨 Breaking change: `ProgressCallback` is not invoked on main thread anymore. So make sure to handle it if you were previously using this callback to update the UI directly.
- Attachment#uploadState is now updated in real-time during uploads.

### ❌ Removed
- Removed `ProgressTrackerFactory` and `ProgressTracker` in favour of new progress tracking implementation.

## stream-chat-android
### ✅ Added
- Push Notification uses `MessagingStyle` on devices with API Version 23+
- Push Notification configuration has been simplified, check our [docs](https://getstream.io/chat/docs/sdk/android/client/guides/push-notifications/#customizing-push-notifications) to see how it works
- `NotificationHandler` interface allows you to implement your own Push Notification logic show/remove notifications. It is the new interface you need to use if you were using `ChatNotificationHandler` previously
- `NotificationHandlerFactory` help you to use our default `NotificationHandler` implementations

### ⚠️ Changed
- Some properties of `NotificationConfig` has been deprecated, check our [DEPRECATIONS](https://github.com/GetStream/stream-chat-android/blob/main/DEPRECATIONS.md) section
- `ChatNotificationhandler` class has been deprecated, you need to use `NotificationHandler` now. Check our [DEPRECATIONS](https://github.com/GetStream/stream-chat-android/blob/main/DEPRECATIONS.md) section.

## stream-chat-android-client
### 🐞 Fixed
- Fixed issues with Proguard stripping response classes incorrectly

### ⬆️ Improved
- Added KDocs for `ChatClient.Builder` methods.
- `ChatClient` now defaults to using the `https://chat.stream-io-api.com` base URL, using [Stream's Edge API Infrastructure](https://getstream.io/blog/chat-edge-infrastructure/) instead of connecting to a region-specific API. If you're not on a dedicated chat infrastructure, remove any region-specific base URL settings from the `ChatClient.Builder` to use Edge instead.

### ✅ Added
- 🚨 Breaking change: A new `Idle` state is added to `Attachment.UploadState`.
- Added a new callback function `onProgress(bytesUploaded: Long, totalLength: Long)` in `ProgressCallback`.
- Added the possibility to add your own instance of OkHttpClient with `ChatClient.okHttpClient`.

### ⚠️ Changed
- 🚨 Breaking change: `Attachment.UploadState.InProgress` now is data class having two fields, `bytesUploaded: Long` and `totalBytes: Long` instead of object.
- Deprecated the `ChatClient.Builder#cdnUrl` method. To customize file uploads, set a custom `FileUploader` implementation instead. More info in the documentation: [Using Your Own CDN](https://getstream.io/chat/docs/android/file_uploads/?language=kotlin#using-your-own-cdn).

## stream-chat-android-offline
### 🐞 Fixed
- Fixed infinite loading of message if any of its attachments uploading was failed

### ✅ Added
- `ChannelEventsHandler` is added to `QueryChannelsController` to handle updating channel list logic after receiving events. You can provide custom `ChannelEventsHandler` through `ChannelListViewModel` or using `QueryChannelsController` directly.

### ⚠️ Changed
- `QueryChannelsController::newChannelEventFilter` and `QueryChannelsController#checkFilterOnChannelUpdatedEvent` are now deprecated. See the deprecation log for more details.

## stream-chat-android-ui-common
### 🐞 Fixed
- Fixed PDF attachments previews

## stream-chat-android-ui-components
### 🐞 Fixed
- Fixed bug related to scroll of messages.
- Updating attachments view holder only when attachments have changed. This fixes a problem with reloading gifs when reactions are added or removed.
- Fixing ViewReactionsView being cropped if more than 7 reactions are added
- Fix bug using custom attributes into views inflated into our SDK Views

### ⬆️ Improved
- Now it is possible to set a custom `LinearLayoutManager` to `MessageListView`, this can be used to change stack of messages or revert the layout.
- Removed full screen loading view when loading more message items on the `SearchResultListView`.

### ✅ Added
- Added `MessageListView::getRecyclerView` method which exposes the inner `RecyclerView` with message list items.
- Added `MessageListView::setUserReactionClickListener` method to set a listener used when a reaction left by a user is clicked on the message options overlay.
- Added attr `streamUiScrollButtonElevation` to set the elevation of scroll button ot `MessageListView` 
### ⚠️ Changed
- `ChatUI.uiMode` has been deprecated. If you want to force Dark/Light theme, you need to use `AppCompatDelegate.setDefaultNightMode(AppCompatDelegate.MODE_NIGHT_NO|AppCompatDelegate.MODE_NIGHT_YES)`

### ❌ Removed
- `android.permission.CAMERA` from our Manifest. This permission is not required anymore.

## stream-chat-android-compose
### 🐞 Fixed
- Fixed a bug where attachments weren't properly stored when editing a message

### ⬆️ Improved
- Updated the Compose framework version (1.0.3)
- Updated the Accompanist libraries version (0.19.0)
- Improved overlays in all components, to match the same design and opacity
- Added smaller animations to the AttachmentPicker in the MessagesScreen
- General improvements in the Attachments API and the way we build different attachments
- Allowed for better long clicks on attachments
- Improved the experience of creating the MessagesViewModelFactory with default arguments
- Updated and cleaned up Channel screen design
- Improved logic for updating the `lastSeenMessage` for fewer calculations

### ✅ Added
- Added DateSeparator items to Messages to group up messages by their creation date
- Added an `overlayDark` color for date separators and similar UI components

### ⚠️ Changed
- Removed AttachmentPicker option when editing messages
- Removed Attachment previews when editing messages with attachments
- Improved the ease of use of the AttachmentState API by keeping it state & actions only
- Moved the `modifier` parameter outside of the AttachmentState to the AttachmentFactory
- Updated Attachments to hold `Message` items instead of `MessageItem`s
- Changed the type of the `onLastVisibleMessageChanged` parameter to `Message` for ease of use
- Changed the parameter type of `itemContent` in `MessageList` and `Messages` to `MessageListItem`
- Renamed `onScrollToBottom` to `onScrolledToBottom` in `MessageList` and `Messages`
- Made the ChannelListHeader Slot APIs non-nullable so they're always provided, also made them an extension of the RowScope for ease of use

# September 15th, 2021 - 4.19.0
## Common changes for all artifacts
### ✅ Added
- Create new artifact to integrate Huawei Push Kit with Stream. You will need to add  `stream-chat-android-pushprovider-huawei` artifact to your App. Check our [docs](https://getstream.io/chat/docs/sdk/android/client/guides/push-notifications/huawei) for further details.

## stream-chat-android
### ✅ Added
- Added a method to dismiss all notifications from a channel. It is handled internally from the SDK but you are able to dismiss channel notification at whatever time calling `ChatClient::dismissChannelNotifications`
- Notifications are dismissed after the user logout the SDK

## stream-chat-android-client
### 🐞 Fixed
- Fixed sending messages using `ChatClient::sendMessage` without explicitly specifying the sender user id.
- Fixed sending custom attachments without files to upload
- Fixed deserialization issues when parsing `ChannelTruncatedEvent` and `MessageDeletedEvent` events with an absent user.

### ⬆️ Improved
- Custom attachment types are now preserved after file uploads

### ✅ Added
- Added `hardDelete` field to `MessageDeletedEvent`.

### ⚠️ Changed
- Now it is possible to hard delete messages. Insert a flag `hard = true` in the `ChatClient.deleteMessage` and it will be deleted in the backend. **This action can't be undone!**

## stream-chat-android-ui-common
### 🐞 Fixed
- Fixed bug with light mode.
- Removed `streamUiValidTheme`, as we don't support extending our base theme any longer. Please don't extend our base theme and set the `streamUiTheme` in your application theme instead.

## stream-chat-android-ui-components
### ✅ Added
- Notifications are dismissed after the user go into the channel conversation when you are using `MessageListView`
- Added `bubbleBorderColorMine`, `bubbleBorderColorTheirs`, `bubbleBorderWidthMine`, `bubbleBorderWidthTheirs` to `ViewReactionsViewStyle` for customizing reactions` border

## stream-chat-android-compose
### ⬆️ Improved
- Updated the Compose framework version (1.0.2)
- Updated the Accompanist library version (0.18.0)

### ✅ Added
- Added an uploading indicator to files and images
- Images being uploaded are now preloaded from the system
- Upload indicators show the upload progress and how much data is left to send
- Added more image options to the ImagePreviewActivity such as download, delete, reply to message...
- Added an Image Gallery feature to the ImagePreviewActivity where users can browse all the images
- Notifications are dismissed after the user go into the channel conversation when you are using `MessageList`

### ⚠️ Changed
- `StreamAttachment.defaultFactories()` is a function now, instead of a property.
- Updated all default value factories to functions (e.g. StreamTypography)
- Re-organized all attachment factories and split up code in multiple packages
- Changed the `AttachmentState` `message` property name to `messageItem`
- Added an `isFocused` property to `MessageItem`
- Added an `onImagePreviewResult` callback/parameter to various Messages screen components

### ❌ Removed

## stream-chat-android-pushprovider-firebase
### ✅ Added
- Added a `FirebaseMessagingDelegate` class to simplify custom implementations of `FirebaseMessagingService` that forward messages to the SDK. See [Using a Custom Firebase Messaging Service](https://getstream.io/chat/docs/sdk/android/client/guides/push-notifications/firebase/#using-a-custom-firebase-messaging-service) for more details.

## stream-chat-android-pushprovider-huawei
### ✅ Added
- Added a `HuaweiMessagingDelegate` class to simplify custom implementations of `HmsMessageService` that forward messages to the SDK. See [Using a Custom Huawei Messaging Service](https://getstream.io/chat/docs/sdk/android/client/guides/push-notifications/huawei#using-a-custom-huawei-messaging-service) for more details.

# September 15th, 2021 - 4.18.0
## stream-chat-android-client
### 🐞 Fixed
- Fixed setting notification's `contentTitle` when a Channel doesn't have the name. It will now show members names instead

### ✅ Added
- Added a new way to paginate through search message results using limit and next/previous values.

### ⚠️ Changed
- Deprecated `Channel#name`, `Channel#image`, `User#name`, `Ues#image` extension properties. Use class members instead.

### ❌ Removed
- Completely removed the old serialization implementation. You can no longer opt-out of using the new serialization implementation.
- Removed the `UpdateUsersRequest` class.

## stream-chat-android-offline
### ⬆️ Improved
- Improving logs for Message deletion error.

## stream-chat-android-ui-common
### 🐞 Fixed
- Fixed theme for `AttachmentDocumentActivity`. Now it is applied: `Theme.AppCompat.DayNight.NoActionBar`

## stream-chat-android-ui-components
### 🐞 Fixed
- Fixed the bug when MessageInputView let send a message with large attachments. Such message is never sent.
- Fixed bug related to `ScrollHelper` when `MessageListView` is initialised more than once.

### ⬆️ Improved
- The search for mentions now includes transliteration, diacritics removal, and ignore typos. To use transliteration, pass the id of the desired alphabets to `DefaultStreamTransliterator`, add it to DefaultUserLookupHandler and set it using `MessageInputView.setUserLookupHandler`. Transliteration works only for android API 29. If you like to add your own transliteration use https://unicode-org.github.io/icu/userguide/icu4j/.
- Improved scroll of message when many gif images are present in `MessageListView`

### ✅ Added
- Added scroll behaviour to `MessageListViewStyle`.

## stream-chat-android-compose
### 🐞 Fixed
- Fixed a bug where the Message list flickered when sending new messages
- Fixed a few bugs where some attachments had upload state and weren't file/image uploads

### ⬆️ Improved
- Improved the Message list scrolling behavior and scroll to bottom actions
- Added an unread count on the Message list's scroll to bottom CTA
- Improved the way we build items in the Message list
- Added line limit to link attachment descriptions
- Added a way to customize the default line limit for link descriptions
- Improved the `MessageListHeader` with more customization options

### ✅ Added
- Added an uploading indicator to files and images
- Images being uploaded are now preloaded from the system
- Upload indicators show the upload progress and how much data is left to send
- Added UploadAttachmentFactory that handles attachment uploads

### ⚠️ Changed
- `StreamAttachment.defaultFactories()` is a function now, instead of a property.
- Updated all default value factories to functions (e.g. StreamTypography)
- Re-organized all attachment factories and split up code in multiple packages
- Changed the `AttachmentState` `message` property name to `messageItem`
- Added a `Channel` parameter to the `MessagesScreen`'s `onHeaderActionClick` lambda
- Changed the way the `MessageListHeader` is structured by adding slot components

# August 30th, 2021 - 4.17.2
## stream-chat-android-ui-client
### 🐞 Fixed
- Fixed bug which can lead to crash when immediate logout after login

# August 30th, 2021 - 4.17.2
## stream-chat-android-ui-components
### 🐞 Fixed
- Fixes a bug related to incorrect theme of AttachmentActivity.

# August 30th, 2021 - 4.17.1
## Common changes for all artifacts
### ⬆️ Improved
- Now we provide SNAPSHOT versions of our SDK for every commit arrives to the `develop` branch.
  They shouldn't be used for a production release because they could contains some known bugs or breaking changes that will be fixed before a normal version is released, but you can use them to fetch last changes from our SDK
  To use them you need add a new maven repository to your `build.gradle` file and use the SNAPSHOT.
```
 maven { url 'https://oss.sonatype.org/content/repositories/snapshots/' }
```
Giving that our last SDK version is `X.Y.Z`, the SNAPSHOT version would be `X.Y.(Z+1)-SNAPSHOT`

## stream-chat-android-client
### 🐞 Fixed
- `TooManyRequestsException` caused to be subscribed multiple times to the `ConnectivityManager`

### ⬆️ Improved
- Reconnection process

## stream-chat-android-offline
### ✅ Added
- Added `ChatDomain#Builder#uploadAttachmentsWorkerNetworkType` for customizing `UploadAttachmentsWorker` network type constraint

## stream-chat-android-ui-common
### 🐞 Fixed
- Fixed a bug in state handling for anonymous users.

## stream-chat-android-ui-components
### 🐞 Fixed
- Fix for position of deleted messages for other users
- Fix glitch in selectors of file

### ✅ Added
- Added style attributes for `AttachmentGalleryActivity` to control menu options like enabling/disabling reply button etc.
- Now it is possible to customize when the avatar appears in the conversation. It is possible to use an avatar in messages from other users and for messages of the current user. You can check it here:  https://getstream.io/chat/docs/sdk/android/ui/components/message-list/#configure-when-avatar-appears
- Added support for slow mode. Users are no longer able to send messages during cooldown interval.
- Added possibility to customize the appearance of cooldown timer in the `MessageInputView` using the following attributes:
  - `streamUiCooldownTimerTextSize`, `streamUiCooldownTimerTextColor`, `streamUiCooldownTimerFontAssets`, `streamUiCooldownTimerFont`, `streamUiCooldownTimerTextStyle` attributes to customize cooldown timer text
  - `cooldownTimerBackgroundDrawable`- the background drawable for cooldown timer

# August 24th, 2021 - 4.17.0
## Common changes for all artifacts
### ⬆️ Improved
- Updated Target API Level to 30
- Updated dependency versions
  - Coil 1.3.2
  - AndroidX Activity 1.3.1
  - AndroidX Startup 1.1.0
  - AndroidX ConstraintLayout 2.1.0
  - Lottie 4.0.0

## stream-chat-android-client
### 🐞 Fixed
- Fixed a serialization error when editing messages that are replies

### ✅ Added
- Added the `expiration` parameter to `ChatClient::muteChannel`, `ChannelClient:mute` methods
- Added the `timeout` parameter to `ChatClient::muteUser`, `ChannelClient:mute::muteUser` methods

### ⚠️ Changed
- Allow specifying multiple attachment's type when getting messages with attachments:
  - Deprecated `ChatClient::getMessagesWithAttachments` with `type` parameter. Use `ChatClient::getMessagesWithAttachments` function with types list instead
  - Deprecated `ChannelClient::getMessagesWithAttachments` with `type` parameter. Use `ChannelClient::getMessagesWithAttachments` function with types list instead

## stream-chat-android-ui-common
### 🐞 Fixed
- Fixed a bug in state handling for anonymous users.

## stream-chat-android-ui-components
### ✅ Added
- Added self-contained higher-level UI components:
  - `ChannelListFragment` - channel list screen which internally contains `ChannelListHeaderView`, `ChannelListView`, `SearchInputView`, `SearchResultListView`.
  - `ChannelListActivity` - thin wrapper around `ChannelListFragment`
  - `MessageListFragment` - message list screen which internally contains `MessageListHeaderView`, `MessageListView`, `MessageInputView`.
  - `MessageListActivity` - thin wrapper around `MessageListFragment`
    Check [ChannelListScreen](https://getstream.io/chat/docs/sdk/android/ui/components/channel-list-screen/) and [MessageListScreen](https://getstream.io/chat/docs/sdk/android/ui/components/message-list-screen/) docs for further details.

## stream-chat-android-compose
### 🐞 Fixed
- Added missing `emptyContent` and `loadingContent` parameters to `MessageList` inner components.
- Fixed a bug where selected File attachment icons were clipped.
- Fixed a bug where image file attachments weren't shown as thumbnails.
- Added an overlay to the `ChannelInfo` that blocks outside clicks.
- Updated the `ChannelInfoUserItem` to use the `UserAvatar`.

### ⬆️ Improved
- Added default date and time formatting to Channel and Message items.
- Improved attachments API by providing cleaner examples of attachment factories.
- Updated documentation & examples.
- Decoupled attachment content to specific attachment files.
- Decoupled message attachment content to a `MessageAttachmentsContent` component.
- Re-structured SDK module to accommodate a new `attachment` package.

### ✅ Added
- Added `DateFormatter` option to the `ChatTheme`, to allow for date format customization across the app.
- Added a `Timestamp` component that encapsulates date formatting.
- Added a way to customize and override if messages use unique reactions.
- Added a `GiphyAttachmentFactory` for GIF specific attachments.
- Added support for loading GIFs using a custom `ImageLoader` for Coil.


# August 12th, 2021 - 4.16.0
## Common changes for all artifacts
### ✅ Added
- Added support for several languages:
  - French
  - Hindi
  - Italian
  - Japanese
  - Korean
  - Spanish
    You can disable them by explicitly setting `resConfigs` inside `build.gradle` file. Check our [docs](https://getstream.io/chat/docs/sdk/android/ui/guides/custom-translations/) for further details.
### ⚠️ Changed
- 🚨 Breaking change: Firebase dependencies have been extracted from our SDK. If you want to continue working with Firebase Push Notification you need to add `stream-chat-android-pushprovider-firebase` artifact to your App
  Check our [docs](https://getstream.io/chat/docs/sdk/android/client/guides/push-notifications/) for further details.
- Updated the Kotlin version to latest supported - `1.5.21`.

## stream-chat-android
### 🐞 Fixed
- Fixed markdown links rendering using custom linkify implementation.

## stream-chat-android-client
### ✅ Added
- `PushMessage` class created to store Push Notification data
- `PushDeviceGenerator` interface to obtain the Push Token and create the `Device`

### ⚠️ Changed
- `Device` class has an extra attribute with the `PushProvider` used on this device
- Breaking change: `ChatClient.setDevice()` and `ChatClient.addDevice()` now receive a `device` instance, instead of only receive the push provider token
- `RemoteMessage` from Firebase is not used anymore inside of our SDK, now it needs to be used with `PushMessage` class
- `NotificationConfig` has a new list of `PushDeviceGenerator` instance to be used for generating the Push Notification Token. If you were using `Firebase` as your Push Notification Provider, you need to add `FirebasePushDeviceGenerator` to your `NotificationConfig` object to continue working as before. `FirebasePushDeviceGenerator` receive by constructor the default `FirebaseMessaging` instance to be used, if you would like to use your own instance and no the default one, you can inject it by constructor. Unneeded Firebase properties have been removed from this class.

### ❌ Removed
- 🚨 Breaking change: Remove `ChatClient.isValidRemoteMessage()` method. It needs to be handled outside
- 🚨 Breaking change: Remove `ChatClient.handleRemoteMessage(RemoteMessage)`. Now it needs to be used `ChatClient.handlePushMessage(PushMessage)`

## stream-chat-android-offline
### 🐞 Fixed
- Fixed the event sync process when connection is recovered

## stream-chat-android-ui-common
### ❌ Removed
- Removed unnecessary "draft" filter from the default channel list filter as it is only relevant to the sample app

## stream-chat-android-ui-components
### 🐞 Fixed
- Fixed attachments of camera. Now multiple videos and pictures can be taken from the camera.
- Added the possibility to force light and dark theme. Set it in inside ChatUI to make all views, fragments and activity of the SDK light.
- Fixed applying style to `SuggestionListView` when using it as a standalone component. You can modify the style using `suggestionListViewTheme` or `TransformStyle::suggestionListStyleTransformer`
- Fixed markdown links rendering using custom linkify implementation.

### ✅ Added
- Added `MessageListView::setDeletedMessageListItemPredicate` function. It's responsible for adjusting visibility of the deleted `MessageListItem.MessageItem` elements.
- Added `streamUiAttachmentSelectionBackgroundColor` for configuring attachment's icon background in `AttachmentSelectionDialogFragment`
- Added `streamUiAttachmentSelectionAttachIcon` for configuring attach icon in `AttachmentSelectionDialogFragment`
- Added support for pinned messages:
  - Added a button to pin/unpin a message to the message options overlay
  - Added `MessageListView::setMessagePinHandler` and `MessageListView::setMessageUnpinHandler` methods to provide custom handlers for aforementioned button
  - Added `PinnedMessageListView` to display a list of pinned messages. The view is supposed to be used with `PinnedMessageListViewModel` and `PinnedMessageListViewModelFactory`
- Possibility to transform MessageItems before the are displayed in the screen.
  Use the `MessageListView.setMessageItemTransformer` for make the necessary transformation. This example makes groups of messages if they were created less than one hour apart:
```
binding.messageListView.setMessageItemTransformer { list ->
  list.mapIndexed { i, messageItem ->
        var newMessageItem = messageItem

        if (i < list.lastIndex) {
            val nextMessageItem = list[i + 1]

            if (messageItem is MessageListItem.MessageItem &&
                nextMessageItem is MessageListItem.MessageItem
            ) {
                val thisInstant = messageItem.message.createdAt?.time?.let(Instant::ofEpochMilli)
                val nextInstant = nextMessageItem.message.createdAt?.time?.let(Instant::ofEpochMilli)

                if (nextInstant?.isAfter(thisInstant?.plus(1, ChronoUnit.HOURS)) == true) {
                    newMessageItem = messageItem.copy(positions = listOf(MessageListItem.Position.BOTTOM))
                } else {
                    newMessageItem =
                        messageItem.copy(positions = messageItem.positions - MessageListItem.Position.BOTTOM)
                }
            }
        }

        newMessageItem
    }
}
```
- Added possibility to customize the appearance of pinned message in the`MessageListView` using the following attributes:
  - `streamUiPinMessageEnabled` - attribute to enable/disable "pin message" feature
  - `streamUiPinOptionIcon` - icon for pin message option
  - `streamUiUnpinOptionIcon` - icon for unpin message option
  - `streamUiPinnedMessageIndicatorTextSize`, `streamUiPinnedMessageIndicatorTextColor`, `streamUiPinnedMessageIndicatorTextFontAssets`, `streamUiPinnedMessageIndicatorTextFont`, `streamUiPinnedMessageIndicatorTextStyle` attributes to customize "pinned by" text
  - `streamUiPinnedMessageIndicatorIcon` - icon in the message list indicating that a message was pinned
  - `streamUiPinnedMessageBackgroundColor` - the background color of a pinned message in the message list
- Added possibility to customize `PinnedMessageListView` style using `streamUiPinnedMessageListStyle` theme attribute or `TransformStyle.pinnedMessageListViewStyleTransformer`. The list of available style attributes can be found in `attrs_pinned_message_list_view.xml`. The default style for `PinnedMessageListView` is `StreamUi.PinnedMessageList`.

### ⚠️ Changed
- 🚨 Breaking change: the deleted `MessageListItem.MessageItem` elements are now displayed by default to all the users. This default behavior can be customized using `MessageListView::setDeletedMessageListItemPredicate` function. This function takes an instance of `MessageListItemPredicate`. You can pass one of the following objects:
  * `DeletedMessageListItemPredicate.VisibleToEveryone`
  * `DeletedMessageListItemPredicate.NotVisibleToAnyone`
  * or `DeletedMessageListItemPredicate.VisibleToAuthorOnly`
    Alternatively you can pass your custom implementation by implementing the `MessageListItemPredicate` interface if you need to customize it more deeply.

## stream-chat-android-compose
### 🐞 Fixed
- Fixed a bug where we didn't use the `Channel.getDisplayName()` logic for the `MessageListHeader`.
- Fixed a bug where lazy loading for `Channel`s wasn't working consistently

### ⬆️ Improved
- Updated Jetpack Compose to `1.0.1`
- Updated Accompanist libraries to `0.16.1`
- Updated KTX Activity to `1.3.1`
- Exposed functionality for getting the `displayName` of `Channel`s.
- Added updated logic to Link preview attachments, which chooses either the `titleLink` or the `ogUrl` when loading the data, depending on which exists .

### ✅ Added
- Added the `emptyContent` and `loadingContent` parameters to `ChannelList` and `MessageList` components. Now you can customize the UI of those two states.
- Added lots of improvements to Avatars - added a `UserAvatar`, `ChannelAvatar` and an `InitialsAvatar` to load different types of data.
- We now show a matrix of user images in case we're in a group DM.
- We also show initials in case the user doesn't have an image.
- Added a way to customize the leading content in the `ChannelListHeader`.

### ⚠️ Changed
- `ViewModel`s now initialize automatically, so you no longer have to call `start()` on them. This is aimed to improve the consistency between our SDKs.
- Added a `Shape` parameter to `Avatar` to customize the shape.
- The `User` parameter in the `ChannelListHeader` is nullable and used to display the default leading content.

## stream-chat-android-pushprovider-firebase
### ✅ Added
- Create this new artifact. To use Firebase Push Notification you need do the following steps:
  1. Add the artifact to your `build.gradle` file -> `implementation "io.getstream:stream-chat-android-pushprovider-firebase:$streamVersion"`
  2. Add `FirebaseDeviceGenerator` to your `NotificationConfig`
        ```
            val notificationConfig = NotificationConfig(
                [...]
                pushDeviceGenerators = listOf(FirebasePushDeviceGenerator())
                )
        ```


# August 5th, 2021 - 4.15.1
## stream-chat-android-client
### ⬆️ Improved
- Improved `ChatClient::pinMessage` and `ChatClient::unpinMessage`. Now the methods use partial message updates and the data in other `Message` fields is not lost.

### ✅ Added
- Added `Channel::isMutedFor` extension function which might be used to check if the Channel is muted for User
- Added `ChatClient::partialUpdateMessage` method to update specific `Message` fields retaining the other fields

## stream-chat-android-offline
### 🐞 Fixed
- Fixed updating `ChannelController::muted` value

### ⬆️ Improved
- The following `Message` fields are now persisted to the database: `pinned`, `pinnedAt`, `pinExpires`, `pinnedBy`, `channelInfo`, `replyMessageId`.

## stream-chat-android-ui-components
### 🐞 Fixed
- Added a fix for default view for empty state of ChannelListView.
- Fixed memory leaks for FileAttachmentsView.

### ✅ Added
- Added `MessageListItem.ThreadPlaceholderItem` and corresponding `THREAD_PLACEHOLDER` view type which can be used to implement an empty thread placeholder.
- Added `authorLink` to `Attachment` - the link to the website

### ❌ Removed
- Removed `UrlSigner` class

## stream-chat-android-compose
### ⬆️ Improved
- Exposed `DefaultMessageContainer` as a public component so users can use it as a fallback
- Exposed an `isMine` property on `MessageItem`s, for ease of use.
- Allowed for customization of `MessageList` (specifically `Messages`) component background, through a `modifier.background()` parameter.
- Allowed for better message customization before sending the message.

### ⚠️ Changed
- Moved permissions and queries from the compose sample app `AndroidManifest.xml` to the SDK `AndroidManifest.xml` so users don't have to add permissions themselves.
- Changed the exposed type of the `MessageComposer`'s `onSendMessage` handler. This way people can customize messages before we send them to the API.

### ❌ Removed
- Removed `currentUser` parameter from `DefaultMessageContainer` and some other components that relied on ID comparison to know which message is ours/theirs.
- Removed default background color on `Messages` component, so that users can customize it by passing in a `modifier`.


# July 29th, 2021 - 4.15.0
## New Jetpack Compose UI Components 🎉

Starting from this release, we have a new `stream-chat-android-compose` artifact that contains a UI implementation for Chat built in Jetpack Compose.

The new artifact is available as a beta for now (note the postfix in the version number):

```groovy
implementation "io.getstream:stream-chat-android-compose:4.15.0-beta"
```

Learn more in the [announcement blog post](https://getstream.io/blog/jetpack-compose-sdk/), check out the [documentation of the Compose UI Components](https://getstream.io/chat/docs/sdk/android/compose/overview/), and try them today with the [Compose Chat tutorial](https://getstream.io/chat/compose/tutorial/)!

## Common changes for all artifacts

### 🐞 Fixed
- Fixed adding `MessageListItem.TypingItem` to message list

### ⬆️ Improved
- ⚠ Downgraded Kotlin version to 1.5.10 to support Jetpack Compose
- Removed AndroidX Media dependency
- Updated dependency versions
  - Coil 1.3.0
  - AndroidX Activity 1.3.0
  - AndroidX AppCompat 1.3.1
  - Android Ktx 1.6.0
  - AndroidX RecyclerView 1.2.1
  - Kotlin Coroutines 1.5.1
  - Dexter 6.2.3
  - Lottie 3.7.2

## stream-chat-android-client
### ⬆️ Improved
- Improved the names of properties in the `Config` class

## stream-chat-android-ui-common
### ✅ Added
Now it is possible to style the AttachmentActivity. Just replace the activity's theme
in your Manifest file:

```
<activity
    android:name="io.getstream.chat.android.ui.gallery.AttachmentActivity"
    android:theme="@style/yourTheme"
    tools:replace="android:theme"
    />
```

## stream-chat-android-ui-components
### 🐞 Fixed
- Fixed "operator $ne is not supported for custom fields" error when querying channels

### ✅ Added
- Now you can configure the style of `MessageListItem`. Added:
  - streamUiMessageTextColorThreadSeparator
  - streamUiMessageTextFontThreadSeparator
  - streamUiMessageTextFontAssetsThreadSeparator
  - streamUiMessageTextStyleThreadSeparator
  - streamUiMessageTextSizeLinkLabel
  - streamUiMessageTextColorLinkLabel
  - streamUiMessageTextFontLinkLabel
  - streamUiMessageTextFontAssetsLinkLabel
  - streamUiMessageTextStyleLinkLabel
  - streamUiMessageListLoadingView
  - streamUiEmptyStateTextSize
  - streamUiEmptyStateTextColor
  - streamUiEmptyStateTextFont
  - streamUiEmptyStateTextFontAssets
  - streamUiEmptyStateTextStyle

- Now you can configure the style of `AttachmentMediaActivity`
- Added `streamUiLoadingView`, `streamUiEmptyStateView` and `streamUiLoadingMoreView` attributes to `ChannelListView` and `ChannelListViewStyle`
- Added possibility to customize `ChannelListView` using `streamUiChannelListViewStyle`. Check `StreamUi.ChannelListView` style
- Added `edgeEffectColor` attribute to `ChannelListView` and `ChannelListViewStyle` to allow configuring edge effect color
- Added possibility to customize `MentionListView` style via `TransformStyle.mentionListViewStyleTransformer`
- Added `streamUiSearchResultListViewStyle` attribute to application to customize `SearchResultListView`. The attribute references a style with the following attributes:
  - `streamUiSearchResultListSearchInfoBarBackground` - background for search info bar
  - `streamUiSearchResultListSearchInfoBarTextSize`, `streamUiSearchResultListSearchInfoBarTextColor`, `streamUiSearchResultListSearchInfoBarTextFont`, `streamUiSearchResultListSearchInfoBarTextFontAssets`, `streamUiSearchResultListSearchInfoBarTextStyle` attributes to customize text displayed in search info bar
  - `streamUiSearchResultListEmptyStateIcon` - icon for empty state view
  - `streamUiSearchResultListEmptyStateTextSize`, `streamUiSearchResultListEmptyStateTextColor`, `streamUiSearchResultListEmptyStateTextFont`, `streamUiSearchResultListEmptyStateTextFontAssets`, `streamUiSearchResultListEmptyStateTextStyle` attributes to customize empty state text
  - `streamUiSearchResultListProgressBarIcon` - animated progress drawable
  - `streamUiSearchResultListSenderNameTextSize`, `streamUiSearchResultListSenderNameTextColor`, `streamUiSearchResultListSenderNameTextFont`, `streamUiSearchResultListSenderNameTextFontAssets`, `streamUiSearchResultListSenderNameTextStyle` attributes to customize message sender text
  - `streamUiSearchResultListMessageTextSize`, `streamUiSearchResultListMessageTextColor`, `streamUiSearchResultListMessageTextFont`, `streamUiSearchResultListMessageTextFontAssets`, `streamUiSearchResultListMessageTextStyle` attributes to customize message text
  - `streamUiSearchResultListMessageTimeTextSize`, `streamUiSearchResultListMessageTimeTextColor`, `streamUiSearchResultListMessageTimeTextFont`, `streamUiSearchResultListMessageTimeTextFontAssets`, `streamUiSearchResultListMessageTimeTextStyle` attributes to customize message time text
- Added possibility to customize `SearchResultListView` style via `TransformStyle.searchResultListViewStyleTransformer`
- Added `streamUiTypingIndicatorViewStyle` attribute to application to customize `TypingIndicatorView`. The attribute references a style with the following attributes:
  - `streamUiTypingIndicatorAnimationView` - typing view
  - `streamUiTypingIndicatorUsersTextSize`, `streamUiTypingIndicatorUsersTextColor`, `streamUiTypingIndicatorUsersTextFont`, `streamUiTypingIndicatorUsersTextFontAssets`, `streamUiTypingIndicatorUsersTextStyle` attributes to customize typing users text
- Added possibility to customize `TypingIndicatorView` style via `TransformStyle.typingIndicatorViewStyleTransformer`
- Added new properties allowing customizing `MessageInputView` using `MessageInputViewStyle` and `AttachmentSelectionDialogStyle`:
  - `MessageInputViewStyle.fileNameTextStyle`
  - `MessageInputViewStyle.fileSizeTextStyle`
  - `MessageInputViewStyle.fileCheckboxSelectorDrawable`
  - `MessageInputViewStyle.fileCheckboxTextColor`
  - `MessageInputViewStyle.fileAttachmentEmptyStateTextStyle`
  - `MessageInputViewStyle.mediaAttachmentEmptyStateTextStyle`
  - `MessageInputViewStyle.fileAttachmentEmptyStateText`
  - `MessageInputViewStyle.mediaAttachmentEmptyStateText`
  - `MessageInputViewStyle.dismissIconDrawable`
  - `AttachmentSelectionDialogStyle.allowAccessToGalleryText`
  - `AttachmentSelectionDialogStyle.allowAccessToFilesText`
  - `AttachmentSelectionDialogStyle.allowAccessToCameraText`
  - `AttachmentSelectionDialogStyle.allowAccessToGalleryIcon`
  - `AttachmentSelectionDialogStyle.allowAccessToFilesIcon`
  - `AttachmentSelectionDialogStyle.allowAccessToCameraIcon`
  - `AttachmentSelectionDialogStyle.grantPermissionsTextStyle`
  - `AttachmentSelectionDialogStyle.recentFilesTextStyle`
  - `AttachmentSelectionDialogStyle.recentFilesText`
  - `AttachmentSelectionDialogStyle.fileManagerIcon`
  - `AttachmentSelectionDialogStyle.videoDurationTextStyle`
  - `AttachmentSelectionDialogStyle.videoIconDrawable`
  - `AttachmentSelectionDialogStyle.videoIconVisible`
  - `AttachmentSelectionDialogStyle.videoLengthLabelVisible`
- Added `StreamUi.MessageInputView` theme allowing to customize all of the `MessageInputViewStyle` properties:
  - streamUiAttachButtonEnabled
  - streamUiAttachButtonIcon
  - streamUiLightningButtonEnabled
  - streamUiLightningButtonIcon
  - streamUiMessageInputTextSize
  - streamUiMessageInputTextColor
  - streamUiMessageInputHintTextColor
  - streamUiMessageInputScrollbarEnabled
  - streamUiMessageInputScrollbarFadingEnabled
  - streamUiSendButtonEnabled
  - streamUiSendButtonEnabledIcon
  - streamUiSendButtonDisabledIcon
  - streamUiShowSendAlsoToChannelCheckbox
  - streamUiSendAlsoToChannelCheckboxGroupChatText
  - streamUiSendAlsoToChannelCheckboxDirectChatText
  - streamUiSendAlsoToChannelCheckboxTextSize
  - streamUiSendAlsoToChannelCheckboxTextColor
  - streamUiSendAlsoToChannelCheckboxTextStyle
  - streamUiMentionsEnabled
  - streamUiMessageInputTextStyle
  - streamUiMessageInputHintText
  - streamUiCommandsEnabled
  - streamUiMessageInputEditTextBackgroundDrawable
  - streamUiMessageInputDividerBackgroundDrawable
  - streamUiPictureAttachmentIcon
  - streamUiFileAttachmentIcon
  - streamUiCameraAttachmentIcon
  - streamUiAllowAccessToCameraIcon
  - streamUiAllowAccessToFilesIcon
  - streamUiAllowAccessToGalleryIcon
  - streamUiAllowAccessToGalleryText
  - streamUiAllowAccessToFilesText
  - streamUiAllowAccessToCameraText
  - streamUiGrantPermissionsTextSize
  - streamUiGrantPermissionsTextColor
  - streamUiGrantPermissionsTextStyle
  - streamUiAttachmentsRecentFilesTextSize
  - streamUiAttachmentsRecentFilesTextColor
  - streamUiAttachmentsRecentFilesTextStyle
  - streamUiAttachmentsRecentFilesText
  - streamUiAttachmentsFileManagerIcon
  - streamUiAttachmentVideoLogoIcon
  - streamUiAttachmentVideoLengthVisible
  - streamUiAttachmentVideoIconVisible
  - streamUiCommandInputCancelIcon
  - streamUiCommandInputBadgeBackgroundDrawable
  - streamUiCommandInputBadgeIcon
  - streamUiCommandInputBadgeTextSize
  - streamUiCommandInputBadgeTextColor
  - streamUiCommandInputBadgeStyle
  - streamUiAttachmentsFileNameTextSize
  - streamUiAttachmentsFileNameTextColor
  - streamUiAttachmentsFileNameTextStyle
  - streamUiAttachmentsFileSizeTextSize
  - streamUiAttachmentsFileSizeTextColor
  - streamUiAttachmentsFileSizeTextStyle
  - streamUiFileCheckBoxSelectorTextColor
  - streamUiFileCheckBoxSelectorDrawable
  - streamUiAttachmentsFilesEmptyStateTextSize
  - streamUiAttachmentsFilesEmptyStateTextColor
  - streamUiAttachmentsFilesEmptyStateStyle
  - streamUiAttachmentsMediaEmptyStateTextSize
  - streamUiAttachmentsMediaEmptyStateTextColor
  - streamUiAttachmentsMediaEmptyStateStyle
  - streamUiAttachmentsFilesEmptyStateText
  - streamUiAttachmentsMediaEmptyStateText
  - streamUiMessageInputCloseButtonIconDrawable
- Added `streamUiMessageListFileAttachmentStyle` theme attribute to customize the appearance of file attachments within messages.

### ⚠️ Changed
- Made `Channel::getLastMessage` function public
- `AttachmentSelectionDialogFragment::newInstance` requires instance of `MessageInputViewStyle` as a parameter. You can obtain a default implementation of `MessageInputViewStyle` with `MessageInputViewStyle::createDefault` method.
- Renamed `FileAttachmentsViewStyle` class to `FileAttachmentViewStyle`

### ❌ Removed
- 🚨 Breaking change: `MessageListItemStyle::reactionsEnabled` was deleted as doubling of the same flag from `MessageListViewStyle`


# July 19th, 2021 - 4.14.2
## stream-chat-android-client
### ❌ Removed
- Removed `Channel::isMuted` extension. Use `User::channelMutes` or subscribe for `NotificationChannelMutesUpdatedEvent` to get information about muted channels.

## stream-chat-android-ui-components
### 🐞 Fixed
- Fixed crash caused by missing `streamUiReplyAvatarStyle` and `streamUiMessageOptionsAvatarStyle`

### ⬆️ Improved
- "Copy Message" option is now hidden when the message contains no text to copy.

### ✅ Added
- Now you can configure the style of `AttachmentMediaActivity`.

# July 14th, 2021 - 4.14.1
## stream-chat-android-ui-components
### ✅ Added
- Added `MessageListView::requireStyle` which expose `MessageListViewStyle`. Be sure to invoke it when view is initialized already.

# July 13th, 2021 - 4.14.0
## Common changes for all artifacts
### 🐞 Fixed
- Fix scroll bug in the `MessageListView` that produces an exception related to index out of bounds.

## stream-chat-android-client
### ⬆️ Improved
- Improved `ChatClient::enableSlowMode`, `ChatClient::disableSlowMode`, `ChannelClient::enableSlowMode`, `ChannelClient::disableSlowMode` methods. Now the methods do partial channel updates so that other channel fields are not affected.

### ✅ Added
- Added `ChatClient::partialUpdateUser` method for user partial updates.

## stream-chat-android-offline
### 🐞 Fixed
- Fixed bug related to editing message in offline mode. The bug was causing message to reset to the previous one after connection was recovered.
- Fixed violation of comparison contract for nullable fields in `QuerySort::comparator`

## stream-chat-android-ui-components
### 🐞 Fixed
- Fixed the alignment of the titles in `MessageListHeaderView` when the avatar is hidden.

### ✅ Added
- Added `streamUiMessagesStart` that allows to control if the stack of messages starts at the bottom or the top.
- Added `streamUiThreadMessagesStart` that allows to control if the stack of thread messages starts at the bottom or the top.
- Added `streamUiSuggestionListViewStyle` that allows to customize `SuggestionListView` with a theme
- Added `streamUiChannelListHeaderStyle` that allows to customize ChannelListHeaderView.
- `MentionListView` can be customisable with XML parameters and with a theme.
- Added possibility to customize all avatar using themes. Create
  ```
  <style name="StreamTheme" parent="@style/StreamUiTheme">
  ```
  and customize all the avatars that you would like. All options are available here:
  https://github.com/GetStream/stream-chat-android/blob/main/stream-chat-android-ui-components/src/main/res/values/attrs.xml
- Now you can use the style `streamUiChannelListHeaderStyle` to customize ChannelListHeaderView.

### ⚠️ Changed
- 🚨 Breaking change: removed `MessageListItemStyle.threadsEnabled` property. You should use only the `MessageListViewStyle.threadsEnabled` instead. E.g. The following code will disable both _Thread reply_ message option and _Thread reply_ footnote view visible below the message list item:
```kotlin
        TransformStyle.messageListStyleTransformer = StyleTransformer {
  it.copy(threadsEnabled = false)
}
```

# July 1st, 2021 - 4.13.0
## Common changes for all artifacts
### ⬆️ Improved
- Updated to Kotlin 1.5.20

## stream-chat-android
### ✅ Added
- Added `ChatUi.Builder#withImageHeadersProvider` to allow adding custom headers to image requests

## stream-chat-android-client
### ⚠️ Changed
- Using the `useNewSerialization` option on the `ChatClient.Builder` to opt out from using the new serialization implementation is now an error. Please start using the new serialization implementation, or report any issues keeping you from doing so. The old implementation will be removed soon.

## stream-chat-android-offline
### 🐞 Fixed
- By default we use backend request to define is new message event related to our query channels specs or not. Now filtering by BE only fields works for channels

## stream-chat-android-ui-components
### ✅ Added
- Added new attributes to `MessageInputView` allowing to customize the style of input field during command input:
  - `streamUiCommandInputBadgeTextSize`, `streamUiCommandInputBadgeTextColor`, `streamUiCommandInputBadgeFontAssets`, `streamUiCommandInputBadgeFont`, `streamUiCommandInputBadgeStyle` attributes to customize the text appearance of command name inside command badge
  - `streamUiCommandInputCancelIcon` attribute to customize the icon for cancel button
  - `streamUiCommandInputBadgeIcon` attribute to customize the icon inside command badge
  - `streamUiCommandInputBadgeBackgroundDrawable` attribute to customize the background shape of command badge
- Added possibility to customize `MessageListHeaderView` style via `streamUiMessageListHeaderStyle` theme attribute and via `TransformStyle.messageListHeaderStyleTransformer`.
- Added new attributes to `MessageInputView`:
  - `streamUiCommandIcon` attribute to customize the command icon displayed for each command item in the suggestion list popup
  - `streamUiLightningIcon` attribute to customize the lightning icon displayed in the top left corner of the suggestion list popup
- Added support for customizing `SearchInputView`
  - Added `SearchInputViewStyle` class allowing customization using `TransformStyle` API
  - Added XML attrs for `SearchInputView`:
    - `streamUiSearchInputViewHintText`
    - `streamUiSearchInputViewSearchIcon`
    - `streamUiSearchInputViewClearInputIcon`
    - `streamUiSearchInputViewBackground`
    - `streamUiSearchInputViewTextColor`
    - `streamUiSearchInputViewHintColor`
    - `streamUiSearchInputViewTextSize`
- Added `ChatUi#imageHeadersProvider` to allow adding custom headers to image requests

### ⚠️ Changed
- 🚨 Breaking change: moved `commandsTitleTextStyle`, `commandsNameTextStyle`, `commandsDescriptionTextStyle`, `mentionsUsernameTextStyle`, `mentionsNameTextStyle`, `mentionsIcon`, `suggestionsBackground` fields from `MessageInputViewStyle` to `SuggestionListViewStyle`. Their values can be customized via `TransformStyle.suggestionListStyleTransformer`.
- Made `SuggestionListController` and `SuggestionListUi` public. Note that both of these are _experimental_, which means that the API might change at any time in the future (even without a deprecation cycle).
- Made `AttachmentSelectionDialogFragment` _experimental_ which means that the API might change at any time in the future (even without a deprecation cycle).


# June 23th, 2021 - 4.12.1
## stream-chat-android-client
### ✅ Added
- Added `ChannelClient::sendEvent` method which allows to send custom events.
- Added nullable `User` field to `UnknownEvent`.

### ❌ Removed
- Removed the `Message::attachmentsSyncStatus` field


## stream-chat-android-offline
### 🐞 Fixed
- Fixed `in` and `nin` filters when filtering by extra data field that is an array.
- Fixed crash when adding a reaction to a thread message.

### ⬆️ Improved
- Now attachments can be sent while being in offline


## stream-chat-android-ui-common
### ✅ Added
- Made `AttachmentSelectionDialogFragment` public. Use `newInstance` to create instances of this Fragment.


## stream-chat-android-ui-components
### ⬆️ Improved
- Hide suggestion list popup when keyboard is hidden.

### ✅ Added
- Added the `MessageInputView::hideSuggestionList` method to hide the suggestion list popup.


# June 15th, 2021 - 4.12.0
## stream-chat-android-client
### 🐞 Fixed
- Fixed thrown exception type while checking if `ChatClient` is initialized

## stream-chat-android-offline
### 🐞 Fixed
- Fixed bug where reactions of other users were sometimes displayed as reactions of the current user.
- Fixed bug where deleted user reactions were sometimes displayed on the message options overlay.

## stream-chat-android-ui-common
### 🐞 Fixed
- Fixed bug where files without extension in their name lost the mime type.
- Using offline.ChatDomain instead of livedata.ChatDomain in ChannelListViewModel.

## stream-chat-android-ui-components
### 🐞 Fixed
- Fixing the save of pictures from AttachmentGalleryActivity. When external storage
  permission is not granted, now it asks for it.
### ⬆️ Improved
- Added default implementation of "Leave channel" click listener to `ChannelListViewModelBinding`

### ✅ Added
- Added `streamUiChannelActionsDialogStyle` attribute to application theme and `ChannelListView` to customize channel actions dialog appearance. The attribute references a style with the following attributes:
  - `streamUiChannelActionsMemberNamesTextSize`, `streamUiChannelActionsMemberNamesTextColor`, `streamUiChannelActionsMemberNamesTextFont`, `streamUiChannelActionsMemberNamesTextFontAssets`, `streamUiChannelActionsMemberNamesTextStyle` attributes to customize dialog title with member names
  - `streamUiChannelActionsMemberInfoTextSize`, `streamUiChannelActionsMemberInfoTextColor`, `streamUiChannelActionsMemberInfoTextFont`, `streamUiChannelActionsMemberInfoTextFontAssets`, `streamUiChannelActionsMemberInfoTextStyle` attributes to customize dialog subtitle with member info
  - `streamUiChannelActionsItemTextSize`, `streamUiChannelActionsItemTextColor`, `streamUiChannelActionsItemTextFont`, `streamUiChannelActionsItemTextFontAssets`, `streamUiChannelActionsItemTextStyle` attributes to customize action item text style
  - `streamUiChannelActionsWarningItemTextSize`, `streamUiChannelActionsWarningItemTextColor`, `streamUiChannelActionsWarningItemTextFont`, `streamUiChannelActionsWarningItemTextFontAssets`, `streamUiChannelActionsWarningItemTextStyle` attributes to customize warning action item text style
  - `streamUiChannelActionsViewInfoIcon` attribute to customize "View Info" action icon
  - `streamUiChannelActionsViewInfoEnabled` attribute to hide/show "View Info" action item
  - `streamUiChannelActionsLeaveGroupIcon` attribute to customize "Leave Group" action icon
  - `streamUiChannelActionsLeaveGroupEnabled` attribute to hide/show "Leave Group" action item
  - `streamUiChannelActionsDeleteConversationIcon` attribute to customize "Delete Conversation" action icon
  - `streamUiChannelActionsDeleteConversationEnabled` attribute to hide/show "Delete Conversation" action item
  - `streamUiChannelActionsCancelIcon` attribute to customize "Cancel" action icon
  - `streamUiChannelActionsCancelEnabled` attribute to hide/show "Cancel" action item
  - `streamUiChannelActionsBackground` attribute for dialog's background
- Added `streamUiIconOnlyVisibleToYou` attribute to `MessageListView` to allow customizing "Only visible to you" icon placed in messages footer
- Added `GiphyViewHolderStyle` to `MessageListViewStyle` to allow customizing `GiphyViewHolder`. The new style comes together with following `MessageListView` attributes:
  - `streamUiGiphyCardBackgroundColor` attribute to customize card's background color
  - `streamUiGiphyCardElevation` attribute to customize card's elevation
  - `streamUiGiphyCardButtonDividerColor` attribute to customize dividers' colors
  - `streamUiGiphyIcon` attribute to customize Giphy icon
  - `streamUiGiphyLabelTextSize`, `streamUiGiphyLabelTextColor`, `streamUiGiphyLabelTextFont`, `streamUiGiphyLabelTextFontAssets`, `streamUiGiphyLabelTextStyle` attributes to customize label
  - `streamUiGiphyQueryTextSize`, `streamUiGiphyQueryTextColor`, `streamUiGiphyQueryTextFont`, `streamUiGiphyQueryTextFontAssets`, `streamUiGiphyQueryTextStyle` attributes to customize query text
  - `streamUiGiphyCancelButtonTextSize`, `streamUiGiphyCancelButtonTextColor`, `streamUiGiphyCancelButtonTextFont`, `streamUiGiphyCancelButtonTextFontAssets`, `streamUiGiphyCancelButtonTextStyle` attributes to customize cancel button text
  - `streamUiGiphyShuffleButtonTextSize`, `streamUiGiphyShuffleButtonTextColor`, `streamUiGiphyShuffleButtonTextFont`, `streamUiGiphyShuffleButtonTextFontAssets`, `streamUiGiphyShuffleButtonTextStyle` attributes to customize shuffle button text
  - `streamUiGiphySendButtonTextSize`, `streamUiGiphySendButtonTextColor`, `streamUiGiphySendButtonTextFont`, `streamUiGiphySendButtonTextFontAssets`, `streamUiGiphySendButtonTextStyle` attributes to customize send button text
- Adding extra XML attrs allowing to customize "Send also to channel" CheckBox at `MessageInputView` component:
  - `MessageInputView.streamUiSendAlsoToChannelCheckboxDrawable`
  - `MessageInputView.streamUiSendAlsoToChannelCheckboxDirectChatText`
  - `MessageInputView.streamUiSendAlsoToChannelCheckboxGroupChatText`
  - `MessageInputView.streamUiSendAlsoToChannelCheckboxTextStyle`
  - `MessageInputView.streamUiSendAlsoToChannelCheckboxTextColor`
  - `MessageInputView.streamUiSendAlsoToChannelCheckboxTextSize`
- Added `streamUiWarningMessageOptionsTextSize`, `streamUiWarningMessageOptionsTextColor`, `streamUiWarningMessageOptionsTextFont`, `streamUiWarningMessageOptionsFontAssets`, `streamUiWarningMessageOptionsTextStyle` attributes to `MessageListView` for customizing warning actions text appearance
- Deprecated multiple views' tint properties and attributes. Use custom drawables instead.
- Added `MediaAttachmentViewStyle` to allow customizing the appearance of media attachments in the message list. The new style comes together with following `MediaAttachmentView` attributes:
  - `progressIcon` - attribute to customize animated progress drawable when image is loading
  - `giphyIcon` - attribute to customize Giphy icon
  - `imageBackgroundColor` - attribute to customize image background color
  - `moreCountOverlayColor` - attribute to customize the color of "more count" semi-transparent overlay
  - `moreCountTextStyle` - attribute to customize text appearance of more count text
- Added `MessageReplyStyle` class allowing to customize MessageReply item view on MessageListView.
  Customization can be done using `TransformStyle` API or XML attributes of `MessageListView`:
  - `streamUiMessageReplyBackgroundColorMine`
  - `streamUiMessageReplyBackgroundColorTheirs`
  - `streamUiMessageReplyTextSizeMine`
  - `streamUiMessageReplyTextColorMine`
  - `streamUiMessageReplyTextFontMine`
  - `streamUiMessageReplyTextFontAssetsMine`
  - `streamUiMessageReplyTextStyleMine`
  - `streamUiMessageReplyTextSizeTheirs`
  - `streamUiMessageReplyTextColorTheirs`
  - `streamUiMessageReplyTextFontTheirs`
  - `streamUiMessageReplyTextFontAssetsTheirs`
  - `streamUiMessageReplyTextStyleTheirs`
  - `streamUiMessageReplyLinkColorMine`
  - `streamUiMessageReplyLinkColorTheirs`
  - `streamUiMessageReplyLinkBackgroundColorMine`
  - `streamUiMessageReplyLinkBackgroundColorTheirs`
  - `streamUiMessageReplyStrokeColorMine`
  - `streamUiMessageReplyStrokeWidthMine`
  - `streamUiMessageReplyStrokeColorTheirs`
  - `streamUiMessageReplyStrokeWidthTheirs`
- Added `FileAttachmentsViewStyle` class allowing to customize FileAttachmentsView item view on MessageListView.
- Added `MessageInputView::setSuggestionListViewHolderFactory` method which allows to provide custom views from suggestion list popup.

### ⚠️ Changed
- Changed the naming of string resources. The updated names can be reviewed in:
  - `strings_common.xml`
  - `strings_attachment_gallery.xml`
  - `strings_channel_list.xml`
  - `strings_channel_list_header.xml`
  - `strings_mention_list.xml`
  - `strings_message_input.xml`
  - `strings_message_list.xml`
  - `strings_message_list_header.xml`
  - `strings_search.xml`

# May 2nd, 2021 - 4.11.0
## Common changes for all artifacts
### 🐞 Fixed
- Fixed channel list sorting
### ⬆️ Improved
- Updated to Kotlin 1.5.10, coroutines 1.5.0
- Updated to Android Gradle Plugin 4.2.1
- Updated Room version to 2.3.0
- Updated Firebase, AndroidX, and other dependency versions to latest, [see here](https://github.com/GetStream/stream-chat-android/pull/1895) for more details
- Marked many library interfaces that should not be implemented by clients as [sealed](https://kotlinlang.org/docs/sealed-classes.html)
- Removed Fresco, PhotoDraweeView, and FrescoImageViewer dependencies (replaced by StfalconImageViewer)

## stream-chat-android
### 🐞 Fixed
- Fixing filter for draft channels. Those channels were not showing in the results, even when the user asked for them. Now this is fixed and the draft channels can be included in the `ChannelsView`.
- Fixed link preview UI issues in old-ui package
- Fixed crashes when opening the image gallery.

## stream-chat-android-client
### 🐞 Fixed
- Fixed querying banned users using new serialization.
- Fixed the bug when wrong credentials lead to inability to login
- Fixed issues with Proguard stripping response classes in new serialization implementation incorrectly

### ⬆️ Improved
- Improved handling push notifications:
  - Added `ChatClient.handleRemoteMessage` for remote message handling
  - Added `ChatClient.setFirebaseToken` for setting Firebase token
  - Added `NotificationConfig::pushNotificationsEnabled` for disabling push notifications
  - Deprecated `ChatClient.onMessageReceived`
  - Deprecated `ChatClient.onNewTokenReceived`
  - Changed `ChatNotificationHandler::buildNotification` signature - it now receives `Channel` and `Message` and returns `NotificationCompat.Builder` for better customization
  - Deprecated `ChatNotificationHandler.getSmallIcon`
  - Deprecated `ChatNotificationHandler.getFirebaseMessageIdKey`
  - Deprecated `ChatNotificationHandler.getFirebaseChannelIdKey`
  - Deprecated `ChatNotificationHandler.getFirebaseChannelTypeKey`
  - Changed `ChatNotificationHandler::onChatEvent` - it now doesn't handle events by default and receives `NewMessageEvent` instead of generic `ChatEvent`
- Improved error description provided by `ChatClient::sendImage`, `ChatClient::sendFile`, `ChannelClient::sendImage` and `ChannelClient::sendFile` methods if upload fails.

### ✅ Added
- Added `ChatClient::truncateChannel` and `ChannelClient::truncate` methods to remove messages from a channel.
- Added `DisconnectCause` to `DisconnectedEvent`
- Added method `SocketListener::onDisconnected(cause: DisconnectCause)`
- Added possibility to group notifications:
  - Notifications grouping is disabled by default and can be enabled using `NotificationConfig::shouldGroupNotifications`
  - If enabled, by default notifications are grouped by Channel's cid
  - Notifications grouping can be configured using `ChatNotificationHandler` and `NotificationConfig`
- Added `ChatNotificationHandler::getFirebaseMessaging()` method in place of `ChatNotificationHandler::getFirebaseInstanceId()`.
  It should be used now to fetch Firebase token in the following way: `handler.getFirebaseMessaging()?.token?.addOnCompleteListener {...}`.
- Added `Message.attachmentsSyncStatus: SyncStatus` property.

### ⚠️ Changed
- Changed the return type of `FileUploader` methods from nullable string to `Result<String>`.
- Updated `firebase-messaging` library to the version `22.0.0`. Removed deprecated `FirebaseInstanceId` invocations from the project.

### ❌ Removed
- `ChatNotificationHandler::getFirebaseInstanceId()` due to `FirebaseInstanceId` being deprecated. It's replaced now with `ChatNotificationHandler::getFirebaseMessaging()`.

## stream-chat-android-ui-components
### 🐞 Fixed
Fixing filter for draft channels. Those channels were not showing in the results, even when the user asked for them. Now this is fixed and the draft channels can be included in the `ChannelListView`.
Fixed bug when for some video attachments activity with media player wasn't shown.

### ✅ Added
- Added `topLeft`, `topRight`, `bottomLeft`, `bottomRight` options to the `streamUiAvatarOnlineIndicatorPosition` attribute of `AvatarView` and corresponding constants to `AvatarView.OnlineIndicatorPosition` enum.

### ⚠️ Changed
- Swipe options of `ChannelListView` component:
  - "Channel more" option is now not shown by default because we are not able to provide generic, default implementation for it.
    If you want to make this option visible, you need to set `app:streamUiChannelOptionsEnabled="true"` explicitly to `io.getstream.chat.android.ui.channel.list.ChannelListView` component.
  - "Channel delete" option has now default implementation. Clicking on the "delete" icon shows AlertDialog asking to confirm Channel deletion operation.

# May 11th, 2021 - 4.10.0
## stream-chat-android-client
### 🐞 Fixed
- Fixed the usage of `ProgressCallback` in `ChannelClient::sendFile` and `ChannelClient::sendImage` methods.

### ✅ Added
- Added `ChannelClient::deleteFile` and `ChannelClient::deleteImage` methods.
- Added `NotificationInviteRejectedEvent`
- Added `member` field to the `NotificationRemovedFromChannel` event
- Added `totalUnreadCount` and `unreadChannels` fields to the following events:
- `notification.channel_truncated`
- `notification.added_to_channel`
- `notification.channel_deleted`
- Added `channel` field to the `NotificationInviteAcceptedEvent` event
- Added `channel` field to the `NotificationInviteRejectedEvent` event

### ⚠️ Changed
- **The client now uses a new serialization implementation by default**, which was [previously](https://github.com/GetStream/stream-chat-android/releases/tag/4.8.0) available as an opt-in API.
  - This new implementation is more performant and greatly improves type safety in the networking code of the SDK.
  - If you experience any issues after upgrading to this version of the SDK, you can call `useNewSerialization(false)` when building your `ChatClient` to revert to using the old implementation. Note however that we'll be removing the old implementation soon, so please report any issues found.
  - To check if the new implementation is causing any failures in your app, enable error logging on `ChatClient` with the `logLevel` method, and look for the `NEW_SERIALIZATION_ERROR` tag in your logs while using the SDK.
- Made the `user` field in `channel.hidden` and `notification.invite_accepter` events non nullable.
- Updated channels state after `NotificationInviteRejectedEvent` or `NotificationInviteAcceptedEvent` is received

### ❌ Removed
- Removed redundant events which can only be received by using webhooks:
  - `channel.created`
  - `channel.muted`
  - `channel.unmuted`
  - `channel.muted`
  - `channel.unmuted`
- Removed `watcherCount` field from the following events as they are not returned with the server response:
  - `message.deleted`
  - `message.read`
  - `message.updated`
  - `notification.mark_read`
- Removed `user` field from the following events as they are not returned with the server response:
  - `notification.channel_deleted`
  - `notification.channel_truncated`
## stream-chat-android-offline
### 🐞 Fixed
- Fixed an issue when CustomFilter was configured with an int value but the value from the API was a double value
### ⚠️ Changed

- Changed the upload logic in `ChannelController` for the images unsupported by the Stream CDN. Now such images are uploaded as files via `ChannelClient::sendFile` method.
### ❌ Removed

## stream-chat-android-ui-common
### ⬆️ Improved
- Updated ExoPlayer version to 2.13.3

### ⚠️ Changed
- Deprecated `MessageInputViewModel::editMessage`. Use `MessageInputViewModel::messageToEdit` and `MessageInputViewModel::postMessageToEdit` instead.
- Changed `MessageInputViewModel::repliedMessage` type to `LiveData`. Use `ChatDomain::setMessageForReply` for setting message for reply.
- Changed `MessageListViewModel::mode` type to `LiveData`. Mode is handled internally and shouldn't be modified outside the SDK.

## stream-chat-android-ui-components
### 🐞 Fixed
- Removed empty badge for selected media attachments.

### ✅ Added
- Added `messageLimit` argument to `ChannelListViewModel` and `ChannelListViewModelFactory` constructors to allow changing the number of fetched messages for each channel in the channel list.

# April 30th, 2021 - 4.9.2
## stream-chat-android-offline
### ✅ Added
- Added `ChatDomain::user`, a new property that provide the current user into a LiveData/StateFlow container

### ⚠️ Changed
- `ChatDomain::currentUser` has been warning-deprecated because it is an unsafe property that could be null, you should subscribe to `ChatDomain::user` instead

## stream-chat-android-ui-components
### 🐞 Fixed
- Fixed NPE on MessageInputViewModel when the it was initialized before the user was set

# April 29th, 2021 - 4.9.1
## stream-chat-android
### ⬆️ Improved
* Updated coil dependency to the latest version. This fixes problem with .heic, and .heif attachment metadata parsing.

## stream-chat-android-client
### 🐞 Fixed
- Optimized the number of `ChatClient::addDevice` API calls

### ⬆️ Improved
- Events received after the client closes the connection are rejected

## stream-chat-android-offline
### 🐞 Fixed
- Fixed offline reactions sync

### ✅ Added
- Added new versions with API based on kotlin `StateFlow` for the following classes:
  * `io.getstream.chat.android.offline.ChatDomain`
  * `io.getstream.chat.android.offline.channel.ChannelController`
  * `io.getstream.chat.android.offline.thread.ThreadController`
  * `io.getstream.chat.android.offline.querychannels.QueryChannelsController`

## stream-chat-android-ui-common
### 🐞 Fixed
- Fixed crash related to accessing `ChatDomain::currentUser` in `MessageListViewModel` before user is connected

## stream-chat-android-ui-components
### ⬆️ Improved
* Updated coil dependency to the latest version. This fixes problem with .heic, and .heif attachment metadata parsing.

### ✅ Added
Customization of icons in Attachment selection dialog
you can use:
- app:streamUiPictureAttachmentIcon
  Change the icon for the first item in the list of icons
- app:streamUiPictureAttachmentIconTint
  Change the tint color for icon of picture selection
- app:streamUiFileAttachmentIcon
  Change the icon for the second item in the list of icons
- app:streamUiFileAttachmentIconTint
  Change the tint color for icon of file selection
- app:streamUiCameraAttachmentIcon
  Change the icon for the third item in the list of icons
- app:streamUiCameraAttachmentIconTint
  Change the tint color for icon of camera selection
- Added support for error messages
- Added attrs to `MessageListView` that allow to customize error message text style:
  * `streamUiErrorMessageTextSize`
  * `streamUiErrorMessageTextColor`
  * `streamUiErrorMessageTextFont`
  * `streamUiErrorMessageTextFontAssets`
  * `streamUiErrorMessageTextStyle`

# April 21th, 2021 - 4.9.0
## Common changes for all artifacts
### ✅ Added
Added icon to show when channel is muted in ChannelListView.
It is possible to customize the color and the drawable of the icon.

## stream-chat-android
### 🐞 Fixed
- Fixed multiline messages which were displayed in a single line

### ❌ Removed
- Removed deprecated `MessageListView::setViewHolderFactory` method
- Removed deprecated `Chat` interface

## stream-chat-android-client
### 🐞 Fixed
- Fixed: local cached hidden channels stay hidden even though new message is received.
- Make `Flag::approvedAt` nullable
- Fixed error event parsing with new serialization implementation

### ✅ Added
- Added `ChatClient::updateChannelPartial` and `ChannelClient::updatePartial` methods for partial updates of channel data.

### ⚠️ Changed
- Deprecated `ChannelClient::unBanUser` method
- Deprecated `ChatClient::unBanUser` method
- Deprecated `ChatClient::unMuteChannel` method

### ❌ Removed
- Removed deprecated `ChatObservable` class and all its uses
- Removed deprecated `ChannelControler` interface

## stream-chat-android-offline
### ✅ Added
- Added the following use case functions to `ChatDomain` which are supposed to replace `ChatDomain.useCases` property:
  * `ChatDomain::replayEventsForActiveChannels` Adds the provided channel to the active channels and replays events for all active channels.
  * `ChatDomain::getChannelController` Returns a `ChannelController` for given cid.
  * `ChatDomain::watchChannel` Watches the given channel and returns a `ChannelController`.
  * `ChatDomain::queryChannels` Queries offline storage and the API for channels matching the filter. Returns a queryChannelsController.
  * `ChatDomain::getThread` Returns a thread controller for the given channel and message id.
  * `ChatDomain::loadOlderMessages` Loads older messages for the channel.
  * `ChatDomain::loadNewerMessages` Loads newer messages for the channel.
  * `ChatDomain::loadMessageById` Loads message for a given message id and channel id.
  * `ChatDomain::queryChannelsLoadMore` Load more channels for query.
  * `ChatDomain::threadLoadMore` Loads more messages for the specified thread.
  * `ChatDomain::createChannel` Creates a new channel.
  * `ChatDomain::sendMessage` Sends the message.
  * `ChatDomain::cancelMessage` Cancels the message of "ephemeral" type.
  * `ChatDomain::shuffleGiphy` Performs giphy shuffle operation.
  * `ChatDomain::sendGiphy` Sends selected giphy message to the channel.
  * `ChatDomain::editMessage` Edits the specified message.
  * `ChatDomain::deleteMessage` Deletes the specified message.
  * `ChatDomain::sendReaction` Sends the reaction.
  * `ChatDomain::deleteReaction` Deletes the specified reaction.
  * `ChatDomain::keystroke` It should be called whenever a user enters text into the message input.
  * `ChatDomain::stopTyping` It should be called when the user submits the text and finishes typing.
  * `ChatDomain::markRead` Marks all messages of the specified channel as read.
  * `ChatDomain::markAllRead` Marks all messages as read.
  * `ChatDomain::hideChannel` Hides the channel with the specified id.
  * `ChatDomain::showChannel` Shows a channel that was previously hidden.
  * `ChatDomain::leaveChannel` Leaves the channel with the specified id.
  * `ChatDomain::deleteChannel` Deletes the channel with the specified id.
  * `ChatDomain::setMessageForReply` Set the reply state for the channel.
  * `ChatDomain::downloadAttachment` Downloads the selected attachment to the "Download" folder in the public external storage directory.
  * `ChatDomain::searchUsersByName` Perform api request with a search string as autocomplete if in online state. Otherwise performs search by name in local database.
  * `ChatDomain::queryMembers` Query members of a channel.
- Added `ChatDomain::removeMembers` method
- Added `ChatDomain::createDistinctChannel` A use-case for creating a channel based on its members.
- Added `ChatDomain::removeMembers` method

### ⚠️ Changed
- Deprecated `ChatDomain.useCases`. It has `DeprecationLevel.Warning` and still can be used. However, it will be not available in the future, so please consider migrating to use `ChatDomain` use case functions instead.
- Deprecated `GetUnreadChannelCount`
- Deprecated `GetTotalUnreadCount`

## stream-chat-android-ui-common
### 🐞 Fixed
- Fixed compatibility with latest Dagger Hilt versions

## stream-chat-android-ui-components
### 🐞 Fixed
- Fixed not perfectly rounded avatars
- `MessageInputView::UserLookupHandler` is not overridden everytime that members livedata is updated
- Fixed doubled command prefix when the command contains user mention
- Fixed handling user mute state in default `MessageListViewOptions` dialog
- Fixed incorrect "last seen" text
- Fixed multiline messages which were displayed in a single line

### ⬆️ Improved
- Setting external SuggestionListView is no longer necessary to display suggestions popup
### ✅ Added
- Added `ChatUI.supportedReactions: SupportedReactions` property, also introduced `SupportedReactions`, and `ReactionDrawable` class.
  It allows defining a set of supported reactions by passing a `Map<String, ReactionDrawable>` in constructor. `ReactionDrawable` is a wrapping class holding two `Drawable` instances - for active and inactive reaction states.
- Added methods and attrs to `MessageListView` that allow to customize visibility of message options:
  * `MessageListView::setDeleteMessageConfirmationEnabled`
  * `MessageListView::setCopyMessageEnabled`
  * `MessageListView::setBlockUserEnabled`
  * `MessageListView::setMuteUserEnabled`
  * `MessageListView::setMessageFlagEnabled`
  * `MessageListView::setReactionsEnabled`
  * `MessageListView::setRepliesEnabled`
  * `MessageListView::setThreadsEnabled`
  * `MessageListView.streamUiFlagMessageOptionEnabled`
  * `MessageListView.streamUiMuteUserOptionEnabled`
  * `MessageListView.streamUiBlockUserOptionEnabled`
  * `MessageListView.streamUiCopyMessageActionEnabled`
- Added confirmation dialog for flagging message option:
  * Added `MessageListView::flagMessageConfirmationEnabled` attribute
- Added `MessageListView::setFlagMessageResultHandler` which allows to handle flag message result
- Added support for system messages
- Added attrs to `MessageListView` that allow to customize system message text style:
  * `streamUiSystemMessageTextSize`
  * `streamUiSystemMessageTextColor`
  * `streamUiSystemMessageTextFont`
  * `streamUiSystemMessageTextFontAssets`
  * `streamUiSystemMessageTextStyle`
- Added attrs to `MessageListView` that allow to customize message option text style:
  * `streamUiMessageOptionsTextSize`
  * `streamUiMessageOptionsTextColor`
  * `streamUiMessageOptionsTextFont`
  * `streamUiMessageOptionsTextFontAssets`
  * `streamUiMessageOptionsTextStyle`
- Added attrs to `MessageListView` that allow to customize user reactions title text style:
  * `streamUiUserReactionsTitleTextSize`
  * `streamUiUserReactionsTitleTextColor`
  * `streamUiUserReactionsTitleTextFont`
  * `streamUiUserReactionsTitleTextFontAssets`
  * `streamUiUserReactionsTitleTextStyle`
- Added attrs to `MessageListView` that allow to customize colors of message options background, user reactions card background, overlay dim color and warning actions color:
  * `streamUiMessageOptionBackgroundColor`
  * `streamUiUserReactionsBackgroundColor`
  * `streamUiOptionsOverlayDimColor`
  * `streamUiWarningActionsTintColor`
- Added `ChatUI.mimeTypeIconProvider: MimeTypeIconProvider` property which allows to customize file attachment icons.

### ⚠️ Changed
- Now the "block user" feature is disabled. We're planning to improve the feature later. Stay tuned!
- Changed gallery background to black in dark mode

# April 8th, 2021 - 4.8.1
## Common changes for all artifacts
### ⚠️ Changed
- We've cleaned up the transitive dependencies that our library exposes to its clients. If you were using other libraries implicitly through our SDK, you'll now have to depend on those libraries directly instead.

## stream-chat-android
### 🐞 Fixed
- Fix Attachment Gravity

### ✅ Added
- Provide AvatarView class

## stream-chat-android-offline
### 🐞 Fixed
- Fix Crash on some devices that are not able to create an Encrypted SharedPreferences
- Fixed the message read indicator in the message list
- Added missing `team` field to `ChannelEntity` and `ChannelData`

### ✅ Added
- Add `ChatDomain::removeMembers` method

## stream-chat-android-ui-common
### 🐞 Fixed
- Fixed getting files provided by content resolver.

### ⚠️ Changed
- Added theme to all activities all the SDK. You can override then in your project by redefining the styles:
- StreamUiAttachmentGalleryActivityStyle
- StreamUiAttachmentMediaActivityStyle
- StreamUiAttachmentActivityStyle

## stream-chat-android-ui-components
### 🐞 Fixed
- Fixed attr streamUiCopyMessageActionEnabled. From color to boolean.
- Now it is possible to change the color of `MessageListHeaderView` from the XML.
- Fixed the `MessageListView::setUserClickListener` method.
- Fixed bugs in handling empty states for `ChannelListView`. Deprecated manual methods for showing/hiding empty state changes.
- Fix `ChannelListHeaderView`'s title position when user avatar or action button is invisible
- Fix UI behaviour for in-progress file uploads
- Fix extension problems with file uploads when attachment names contain spaces
- Fix reaction bubbles which were shown behind message attachment views

### ✅ Added
- Now it is possible to change the back button of MessageListHeaderView using `app:streamUiMessageListHeaderBackButtonIcon`
- Now it is possible to inject `UserLookupHandler` into `MessageInputView` in order to implement custom users' mention lookup algorithm

# March 31th, 2021 - 4.8.0
## Common changes for all artifacts
### 🐞 Fixed
Group channels with 1<>1 behaviour the same way as group channels with many users
It is not possible to remove users from distinct channels anymore.
### ⬆️ Improved
it is now possible to configure the max lines of a link description. Just use
`app:streamUiLinkDescriptionMaxLines` when defining MessageListView

It is now possible to configure the max size of files and an alert is shown when
a files bigger than this is selected.
### ✅ Added
Configure enable/disable of replies using XML in `MessageListView`
Option `app:streamUiReactionsEnabled` in `MessageListView` to enable or disable reactions
It is possible now to configure the max size of the file upload using
`app:streamUiAttachmentMaxFileSizeMb`

## stream-chat-android
### 🐞 Fixed
- Fixed crash when sending GIF from Samsung keyboard

## stream-chat-android-client
### 🐞 Fixed
- Fixed parsing of `createdAt` property in `MessageDeletedEvent`

### ⬆️ Improved
- Postponed queries as run as non-blocking

### ✅ Added
- **Added a brand new serialization implementation, available as an opt-in API for now.** This can be enabled by making a `useNewSerialization(true)` call on the `ChatClient.Builder`.
  - This new implementation will be more performant and greatly improve type safety in the networking code of the SDK.
  - The old implementation remains the default for now, while we're making sure the new one is bug-free.
  - We recommend that you opt-in to the new implementation and test your app with it, so that you can report any issues early and we can get them fixed before a general rollout.
- Added `unflagMessage(messageId)` and `unflagUser(userId)` methods to `ChatClient`
- Added support for querying banned users - added `ChatClient::queryBannedUsers` and `ChannelClient::queryBannedUsers`
- Added `uploadsEnabled`, `urlEnrichmentEnabled`, `customEventsEnabled`, `pushNotificationsEnabled`, `messageRetention`, `automodBehavior` and `blocklistBehavior` fields to channel config

### ⚠️ Changed
- Renamed `ChannelId` property to `channelId` in both `ChannelDeletedEvent` and `NotificationChannelDeletedEvent`
- Deprecated `ChatClient::unMuteChannel`, the `ChatClient::unmuteChannel` method should be used instead
- Deprecated `ChatClient::unBanUser`, the `ChatClient::unbanUser` method should be used instead
- Deprecated `ChannelClient::unBanUser`, the `ChannelClient::unbanUser` method should be used instead
- Deprecated `ChannelController::unBanUser`, the `ChannelController::unbanUser` method should be used instead

## stream-chat-android-offline
### 🐞 Fixed
- Fixed an issue that didn't find the user when obtaining the list of messages
- Fix refreshing not messaging channels which don't contain current user as a member

## stream-chat-android-ui-common
### ⬆️ Improved
- Show AttachmentMediaActivity for video attachments

### ✅ Added
- `AvatarView.streamUiAvatarOnlineIndicatorColor` and `AvatarView.streamUiAvatarOnlineIndicatorBorderColor` attrs

## stream-chat-android-ui-components
### 🐞 Fixed
- Now replied messages are shown correctly with the replied part in message options
- `MessageListView::enterThreadListener` is properly notified when entering into a thread
- Fix initial controls state in `MessageInputView`
- Fix crashing when open attachments destination

### ⬆️ Improved
- Add support of non-image attachment types to the default attachment click listener.

### ✅ Added
- `MessageInputView` now uses the cursor `stream_ui_message_input_cursor.xml` instead of accent color. To change the cursor, override `stream_ui_message_input_cursor.xml`.
- Replacing `ChatUI` with new `io.getstream.chat.android.ui.ChatUI` implementation
- Added possibility to configure delete message option visibility using `streamUiDeleteMessageEnabled` attribute, and `MessageListView::setDeleteMessageEnabled` method
- Add `streamUiEditMessageEnabled` attribute to `MessageListView` and `MessageListView::setEditMessageEnabled` method to enable/disable the message editing feature
- Add `streamUiMentionsEnabled` attribute to `MessageInputView` and `MessageInputView::setMentionsEnabled` method to enable/disable mentions
- Add `streamUiThreadsEnabled` attribute to `MessageListView` and `MessageListView::setThreadsEnabled` method to enable/disable the thread replies feature
- Add `streamUiCommandsEnabled` attribute to `MessageInputView` and `MessageInputView::setCommandsEnabled` method to enable/disable commands
- Add `ChannelListItemPredicate` to our `channelListView` to allow filter `ChannelListItem` before they are rendered
- Open `AvatarBitmapFactory` class
- Add `ChatUI::avatarBitmapFactory` property to allow custom implementation of `AvatarBitmapFactory`
- Add `AvatarBitmapFactory::userBitmapKey` method to generate cache key for a given User
- Add `AvatarBitmapFactory::channelBitmapKey` method to generate cache key for a given Channel
- Add `StyleTransformer` class to allow application-wide style customizations
- Add the default font field to `TextStyle`
- Add new method `ChatFonts::setFont(textStyle: TextStyle, textView: TextView, defaultTypeface: Typeface)`
- Add attributes for `MessageListView` in order to customize styles of:
  - Mine message text
  - Theirs message text
  - User name text in footer of Message
  - Message date in footer of Message
  - Thread replies counter in footer of Message
  - Link title text
  - Link description text
  - Date separator text
  - Deleted message text and background
  - Reactions style in list view and in options view
  - Indicator icons in footer of Message
  - Unread count badge on scroll to bottom button
  - Message stroke width and color for mine and theirs types
    It is now possible to customize the following attributes for `ChannelListView`:
- `streamUiChannelOptionsIcon` - customize options icon
- `streamUiChannelDeleteIcon` - customize delete icon
- `streamUiChannelOptionsEnabled` - hide/show options icon
- `streamUiChannelDeleteEnabled` - hide/show delete button
- `streamUiSwipeEnabled` - enable/disable swipe action
- `streamUiBackgroundLayoutColor` - customize the color of "background layout"
- `streamUiChannelTitleTextSize` - customize channel name text size
- `streamUiChannelTitleTextColor` - customize channel name text color
- `streamUiChannelTitleTextFont` - customize channel name text font
- `streamUiChannelTitleFontAssets` - customize channel name font asset
- `streamUiChannelTitleTextStyle` - customize channel name text style (normal / bold / italic)
- `streamUiLastMessageTextSize` - customize last message text size
- `streamUiLastMessageTextColor` - customize last message text color
- `streamUiLastMessageTextFont` - customize last message text font
- `streamUiLastMessageFontAssets` - customize last message font asset
- `streamUiLastMessageTextStyle` - customize last message text style (normal / bold / italic)
- `streamUiLastMessageDateTextSize` - customize last message date text size
- `streamUiLastMessageDateTextColor` - customize last message date text color
- `streamUiLastMessageDateTextFont` - customize last message date text font
- `streamUiLastMessageDateFontAssets` - customize last message date font asset
- `streamUiLastMessageDateTextStyle` - customize last message date text style (normal / bold / italic)
- `streamUiIndicatorSentIcon` - customize drawable indicator for sent
- `streamUiIndicatorReadIcon` - customize drawable indicator for read
- `streamUiIndicatorPendingSyncIcon` - customize drawable indicator for pending sync
- `streamUiForegroundLayoutColor` - customize the color of "foreground layout"
- `streamUiUnreadMessageCounterBackgroundColor` - customize the color of message counter badge
- `streamUiUnreadMessageCounterTextSize` - customize message counter text size
- `streamUiUnreadMessageCounterTextColor` - customize message counter text color
- `streamUiUnreadMessageCounterTextFont` - customize message counter text font
- `streamUiUnreadMessageCounterFontAssets` - customize message counter font asset
- `streamUiUnreadMessageCounterTextStyle` - customize message counter text style (normal / bold / italic)
- Option `app:streamUiReactionsEnabled` in `MessageListView` to enable or disable reactions
- It is now possible to configure new fields in MessageInputView:
- `streamUiMessageInputTextStyle` - customize message input text style.
- `streamUiMessageInputFont` - customize message input text font.
- `streamUiMessageInputFontAssets` - customize message input text font assets.
- `streamUiMessageInputEditTextBackgroundDrawable` - customize message input EditText drawable.
- `streamUiMessageInputCustomCursorDrawable` - customize message input EditText cursor drawable.
- `streamUiCommandsTitleTextSize` - customize command title text size
- `streamUiCommandsTitleTextColor` - customize command title text color
- `streamUiCommandsTitleFontAssets` - customize command title text color
- `streamUiCommandsTitleTextColor` - customize command title font asset
- `streamUiCommandsTitleFont` - customize command title text font
- `streamUiCommandsTitleStyle` - customize command title text style
- `streamUiCommandsNameTextSize` - customize command name text size
- `streamUiCommandsNameTextColor` - customize command name text color
- `streamUiCommandsNameFontAssets` - customize command name text color
- `streamUiCommandsNameTextColor` - customize command name font asset
- `streamUiCommandsNameFont` - customize command name text font
- `streamUiCommandsNameStyle` - customize command name text style
- `streamUiCommandsDescriptionTextSize` - customize command description text size
- `streamUiCommandsDescriptionTextColor` - customize command description text color
- `streamUiCommandsDescriptionFontAssets` - customize command description text color
- `streamUiCommandsDescriptionTextColor` - customize command description font asset
- `streamUiCommandsDescriptionFont` - customize command description text font
- `streamUiCommandsDescriptionStyle` - customize command description text style
- `streamUiSuggestionBackgroundColor` - customize suggestion view background
- `streamUiMessageInputDividerBackgroundDrawable` - customize the background of divider of MessageInputView

### ⚠️ Changed
- Deprecated `ChatUI` class

# March 8th, 2021 - 4.7.0
## stream-chat-android-client
### ⚠️ Changed
- Refactored `FilterObject` class  - see the [migration guide](https://github.com/GetStream/stream-chat-android/wiki/Migration-guide:-FilterObject) for more info

## stream-chat-android-offline
### 🐞 Fixed
- Fixed refreshing channel list after removing member
- Fixed an issue that didn't find the user when obtaining the list of messages

### ⚠️ Changed
- Deprecated `ChatDomain::disconnect`, use disconnect on ChatClient instead, it will make the disconnection on ChatDomain too.
- Deprecated constructors for `ChatDomain.Builder` with the `User` type parameter, use constructor with `Context` and `ChatClient` instead.

## stream-chat-android-ui-common
### ⚠️ Changed
- Message options list changed colour for dark version. The colour is a little lighters
  now, what makes it easier to see.

## stream-chat-android-ui-components
### 🐞 Fixed
- Fixed some rare crashes when `MessageListView` was created without any attribute info present

### ⬆️ Improved
- Updated PhotoView to version 2.3.0

### ✅ Added
- Introduced `AttachmentViewFactory` as a factory for custom attachment views/custom link view
- Introduced `TextAndAttachmentsViewHolder` for any combination of attachment content and text

### ❌ Removed
- Deleted `OnlyFileAttachmentsViewHolder`, `OnlyMediaAttachmentsViewHolder`,
  `PlainTextWithMediaAttachmentsViewHolder` and `PlainTextWithFileAttachmentsViewHolder`

# Feb 22th, 2021 - 4.6.0
# New UI-Components Artifact
A new UI-Components artifact has been created with a new design of all our components.
This new artifact is available on MavenCentral and can imported by adding the following dependency:
```
implementation "io.getstream:stream-chat-android-ui-components:4.6.0"
```

## stream-chat-android
- Add `streamMessageActionButtonsTextSize`, `streamMessageActionButtonsTextColor`, `streamMessageActionButtonsTextFont`,
  `streamMessageActionButtonsTextFontAssets`, `streamMessageActionButtonsTextStyle`, `streamMessageActionButtonsIconTint`
  attributes to `MessageListView`
- Add `ChannelHeaderViewModel::resetThread` method and make `ChannelHeaderViewModel::setActiveThread` message parameter non-nullable
- Fix ReadIndicator state
- Using `MessageListView#setViewHolderFactory` is now an error - use `setMessageViewHolderFactory` instead
- Removed `MessageListItemAdapter#replaceEntities` - use `submitList` method instead
- Use proper color values on Dialog Theme
- Increase touchable area on the button to remove an attachment

## stream-chat-android-client
- Introduce ChatClient::setUserWithoutConnecting function
- Handle disconnect event during pending token state
- Remove unneeded user data when creating WS Connection
- Using `User#unreadCount` is now an error - use `totalUnreadCount` instead
- Using `ChannelController` is now an error - use `ChannelClient` instead
- Using `Pagination#get` is now an error - use `toString` instead
- Using the old event APIs is now an error - see the [migration guide](https://github.com/GetStream/stream-chat-android/wiki/Migration-guide:-ChatObserver-and-events()-APIs) for more info
- Using `ChatClient#flag` is now an error - use `flagUser` instead

## stream-chat-android-offline
- Introduce `PushMessageSyncHandler` class

- Add UseCase for querying members (`chatDomain.useCases.queryMembers(..., ...).execute()`).
  - If we're online, it executes a remote call through the ChatClient
  - If we're offline, it pulls members from the database for the given channel
- Mark the `SendMessageWithAttachmentsImpl` use case an error

## stream-chat-android-ui-common
- Fix `CaptureMediaContract` chooser on Android API 21
- Using `ChatUI(client, domain, context)` now an error - use simpler constructor instead
- Using the `Chat` interface now an error - use `ChatUI` instead

# Feb 15th, 2021 - 4.5.5
## Common changes for all artifacts
- Updated project dependencies
  - Kotlin 1.4.30
  - Stable AndroidX releases: LiveData 2.3.0, Activity 1.2.0, Fragment 1.3.0
  - For the full list of dependency version changes, see [this PR](https://github.com/GetStream/stream-chat-android/pull/1383)

## stream-chat-android
- Add `streamInputAttachmentsMenuBackground` and `streamInputSuggestionsBackground` attributes to `MessageInputView`
- Add `streamMessageActionButtonsBackground` attributes to `MessageListView`

## stream-chat-android-client
- Remove unused `reason` and `timeout` parameters from `ChannelClient::unBanUser` method

# Feb 11th, 2021 - 4.5.4
## stream-chat-android
- Fix `streamLastMessageDateUnreadTextColor` attribute not being used in ChannelListView
- Fix `streamChannelsItemSeparatorDrawable` attribute not being parsed

## stream-chat-android-client
- Fix `ConcurrentModificationException` on our `NetworkStateProvider`

# Feb 5th, 2021 - 4.5.3
## stream-chat-android
-. `ChatUtils::devToken` is not accessible anymore, it has been moved to `ChatClient::devToken`

## stream-chat-android-client
- **setUser deprecation**
  - The `setUser`, `setGuestUser`, and `setAnonymousUser` methods on `ChatClient` are now deprecated.
  - Prefer to use the `connectUser` (`connectGuestUser`, `connectAnonymousUser`) methods instead, which return `Call` objects.
  - If you want the same async behaviour as with the old methods, use `client.setUser(user, token).enqueue { /* Handle result */ }`.
- Add support for typing events in threads:
  - Add `parentId` to `TypingStartEvent` and `TypingStopEvent`
  - Add `parentId` to ``ChannelClient::keystroke` and `ChannelClient::stopTyping`
- `ChatClient::sendFile` and `ChatClient::sendImage` each now have just one definition with `ProgressCallback` as an optional parameter. These methods both return `Call<String>`, allowing for sync/async execution, and error handling. The old overloads that were asynchronous and returned no value/error have been removed.
- `FileUploader::sendFile` and `FileUploader::sendImages` variations with `ProgressCallback` are no longer async with no return type. Now they are synchronous with `String?` as return type

## stream-chat-android-offline
- Add support for typing events in threads:
  - Add `parentId` to `Keystroke` and `StopTyping` use cases

## stream-chat-android-ui-common
- Add a new `isMessageRead` flag to the `MessageListItem.MessageItem` class, which indicates
  that a particular message is read by other members in this channel.
- Add handling threads typing in `MessageInputViewModel`

# Jan 31th, 2021 - 4.5.2
## stream-chat-android-client
- Use proper data on `ChatClient::reconnectSocket` to reconnect normal/anonymous user
- Add `enforceUnique` parameter to `ChatClient::sendReaction` and `ChannelClient::sendReaction` methods .
  If reaction is sent with `enforceUnique` set to true, new reaction will replace all reactions the user has on this message.
- Add suspending `setUserAndAwait` extension for `ChatClient`
- Replace chat event listener Kotlin functions with ChatEventListener functional interface in order to promote
  a better integration experience for Java clients. Old methods that use the Kotlin function have been deprecated.
  Deprecated interfaces, such as ChannelController, have not been updated. ChannelClient, which inherits from ChannelController
  for the sake of backwards compatibility, has been updated.

## stream-chat-android-offline
- Add `enforceUnique` parameter to `SendReaction` use case. If reaction is sent with `enforceUnique` set to true,
  new reaction will replace all reactions the user has on this message.
- Fix updating `Message::ownReactions` and `Message:latestReactions` after sending or deleting reaction - add missing `userId` to `Reaction`
- Fix Load Thread Replies process

## stream-chat-android-ui-common
- Add a new `isThreadMode` flag to the `MessageListItem.MessageItem` class.
  It shows is a message item should be shown as part of thread mode in chat.
- Add possibility to set `DateSeparatorHandler` via `MessageListViewModel::setDateSeparatorHandler`
  and `MessageListViewModel::setThreadDateSeparatorHandler` which determines when to add date separator between messages
- Add `MessageListViewModel.Event.ReplyAttachment`, `MessageListViewModel.Event.DownloadAttachment`, `MessageListViewModel.Event.ShowMessage`,
  and `MessageListViewModel.Event.RemoveAttachment` classes.
- Deprecate `MessageListViewModel.Event.AttachmentDownload`

# Jan 18th, 2021 - 4.5.1
## stream-chat-android
- Fix `MessageListItemViewHolder::bind` behavior
- Improve connection/reconnection with normal/anonymous user

## stream-chat-android-client
- Create `ChatClient::getMessagesWithAttachments` to filter message with attachments
- Create `ChannelClient::getMessagesWithAttachments` to filter message with attachments
- Add support for pinned messages:
  - Add `pinMessage` and `unpinMessage` methods `ChatClient` and `ChannelClient`
  - Add `Channel::pinnedMessages` property
  - Add `Message:pinned`, `Message::pinnedAt`, `Message::pinExpires`, and `Message:pinnedBy` properties

# Jan 7th, 2021 - 4.5.0
## stream-chat-android
- Now depends explicitly on AndroidX Fragment (fixes a potential crash with result handling)
- Update AndroidX dependencies: Activity 1.2.0-rc01 and Fragment 1.3.0-rc01

## stream-chat-android-client
- Add filtering non image attachments in ChatClient::getImageAttachments
- Add a `channel` property to `notification.message_new` events
- Fix deleting channel error
- 🚨 Breaking change: ChatClient::unmuteUser, ChatClient::unmuteCurrentUser,
  ChannelClient::unmuteUser, and ChannelClient::unmuteCurrentUser now return Unit instead of Mute

## stream-chat-android-offline
- Add LeaveChannel use case
- Add ChannelData::memberCount
- Add DeleteChannel use case
- Improve loading state querying channels
- Improve loading state querying messages

# Dec 18th, 2020 - 4.4.9

## stream-chat-android-client
- improved event recovery behaviour

## stream-chat-android-offline
- improved event recovery behaviour
- fixed the chatDomain.Builder boolean usage between userPresence and recoveryEnabled

# Dec 18th, 2020 - 4.4.8
## stream-chat-android
- Add filtering `shadowed` messages when computing last channel message
- Add filtering `draft` channels
- Add `DateFormatter::formatTime` method to format only time of a date
- Fix `ChatUtils::devToken` method

## stream-chat-android-client
- Improve `banUser` and `unBanUser` methods - make `reason` and `timeout` parameter nullable
- Add support for shadow ban - add `shadowBanUser` and `removeShadowBan` methods to `ChatClient` and `ChannelClient`
- Add `shadowBanned` property to `Member` class
- Add `ChatClient::getImageAttachments` method to obtain image attachments from a channel
- Add `ChatClient::getFileAttachments` method to obtain file attachments from a channel
- Add `ChannelClient::getImageAttachments` method to obtain image attachments from a channel
- Add `ChannelClient::getFileAttachments` method to obtain file attachments from a channel

## stream-chat-android-offline
- Add filtering `shadowed` messages
- Add new usecase `LoadMessageById` to fetch message by id with offset older and newer messages
- Watch Channel if there was previous error

## stream-chat-android-ui-common
- Add `messageId` arg to `MessageListViewModel`'s constructor allowing to load message by id and messages around it

# Dec 14th, 2020 - 4.4.7
## Common changes for all artifacts
- Updated to Kotlin 1.4.21
- For Java clients only: deprecated the `Call.enqueue(Function1)` method, please use `Call.enqueue(Callback)` instead

## stream-chat-android
- Add new attrs to `MessageListView`: `streamDeleteMessageActionEnabled`, `streamEditMessageActionEnabled`
- Improve Channel List Diff
- Add new attrs to `MessageInputView`: `streamInputScrollbarEnabled`, `streamInputScrollbarFadingEnabled`
- Add API for setting custom message date formatter in MessageListView via `setMessageDateFormatter(DateFormatter)`
  - 24 vs 12 hr controlled by user's System settings.

## stream-chat-android-client
- Add `ChatClient::isValidRemoteMessage` method to know if a RemoteMessage is valid for Stream

## stream-chat-android-offline
- Add updating `channelData` after receiving `ChannelUpdatedByUserEvent`
- Fix crash when a push notification arrives from other provider different than Stream

# Dic 4th, 2020 - 4.4.6

## stream-chat-android
- Use custom `StreamFileProvider` instead of androidx `FileProvider` to avoid conflicts
- Add `ChatClient::setGuestUser` method to login as a guest user
- Make `MessageListItemViewHolder` public and open, to allow customization by overriding the `bind` method

## stream-chat-android-offline
- Centralize how channels are stored locally

# Nov 24th, 2020 - 4.4.5
## Common changes for all artifacts
- Stream SDks has been uploaded to MavenCentral and the GroupID has changed to `io.getstream`.

## stream-chat-android
- New artifact name: `io.getstream:stream-chat-android:STREAM_VERSION`

## stream-chat-android-client
- It's no longer required to wait for `setUser` to finish before querying channels
- `ChatClient::setUser` method allows be called without network connection and will retry to connect when network connection is available
- New artifact name: `io.getstream:stream-chat-android-client:STREAM_VERSION`
- Show date of the last message into channels list when data comes from offline storage
- Show text of the last message into channels list when data comes from offline storage
- Accept Invite Message is now optional, if null value is sent, no message will be sent to the rest of members about this action

## stream-chat-android-offline
- Fix bug when channels with newer messages don't go to the first position in the list
- Fix Offline usage of `ChatDomain`
- New artifact name: `io.getstream:stream-chat-android-offline:STREAM_VERSION`
- Provide the last message when data is load from offline storage

# Nov 24th, 2020 - 4.4.4
This version is a rollback to 4.4.2, The previous release (4.4.3) was not valid due to a problem with the build flow.
We are going to release 4.4.5 with the features introduced by 4.4.3 as soon as the build is back working

# Nov 20th, 2020 - 4.4.3
## stream-chat-android-client
- It's no longer required to wait for `setUser` to finish before querying channels
- `ChatClient::setUser` method allows be called without network connection and will retry to connect when network connection is available

## stream-chat-android-offline
- Fix bug when channels with newer messages don't go to the first position in the list
- Fix Offline usage of `ChatDomain`

# Nov 13th, 2020 - 4.4.2

## stream-chat-android
- Remove `ChatClient` and `ChatDomain` as `ChatUI`'s dependencies
- Replace Glide with Coil - SDK doesn't depend on Glide anymore.
- Remove `BaseStyle` class and extract its properties into `AvatarStyle` and `ReadStateStyle`.
  - Use composition with `AvatarStyle` and `ReadStateStyle` instead of inheriting from `BaseStyle`.
  - Convert to kotlin: `ReadStateView`, `MessageListViewStyle`
- Add `streamShowSendAlsoToChannelCheckbox` attr to `MessageInputView` controlling visibility of "send also to channel" checkbox
- The sample app no longer uses Koin for dependency injection
- Add `streamCopyMessageActionEnabled`, `streamFlagMessageActionEnabled`, and `streamStartThreadMessageActionEnabled` attrs to `MessageListView`
- Validate message text length in MessageInputView.
  - Add property `MessageInputView.maxMessageLength: Int` and show warning once the char limit is exceeded
  - Expose `MessageInputViewModel.maxMessageLength: Int` informing about text length limit of the Channel

## stream-chat-android-client
- Deprecate `User::unreadCount` property, replace with `User::totalUnreadCount`
- Added MarkAllReadEvent
- Fix UpdateUsers call

## stream-chat-android-offline
- Update `totalUnreadCount` when user is connected
- Update `channelUnreadCount` when user is connected
- Fix bug when channels could be shown without names
- Added support for marking all channels as read for the current user.
  - Can be accessed via `ChatDomain`'s use cases (`chatDomain.useCases.markAllRead()...`).
- Fix bug when local channels could be sorted not properly
- Typing events can be all tracked with `ChatDomain.typingUpdates`

# Nov 4th, 2020 - 4.4.1
## Common changes for all artifacts
- Updated dependencies to latest versions (AGP 4.1, OkHttp 4.9, Coroutines 1.3.9, ExoPlayer 2.12.1, etc.)
  - See [PR #757](https://github.com/GetStream/stream-chat-android/pull/757) for full list of version updates
- Revamped `Call` implementations
  - The `Call2` type has been removed, the libraries now all use the same `Call` instead for all APIs
  - `Call` now guarantees callbacks to happen on the main thread
  - Coroutine users can now `await()` a `Call` easily with a provided extension

## stream-chat-android
- Add empty state views to channel list view and message list view components
- Allow setting custom empty state views
- Add loading view to message list view
- Allow setting custom loading view
- Add load more threshold for `MessageListView` and `streamLoadMoreThreshold` attribute
- Fix handling of the `streamShowReadState` attribute on `MessageListView`
- Add `streamShowDeliveredState` XML attribute to `MessageListView`
- Add "loading more" indicator to the `MessageListView`
- Messages in ChannelController were split in messages - New messages and oldMessages for messages coming from the history.

## stream-chat-android-client
- Fix guest user authentication
- Changed API of QuerySort class. You have to specify for what model it is being used.
- Rename `ChannelController` to `ChannelClient`. Deprecate `ChannelController`.
- Replace `ChannelController` subscribe related extension functions with corresponding `ChannelClient` functions
- Move `ChannelClient` extension functions to `io.getstream.chat.android.client.channel` package

## stream-chat-android-offline
- Add GetChannelController use cases which allows to get ChannelController for Channel
- Fix not storing channels when run channels fetching after connection recovery.
- Fix read state getting stuck in unread state

# Oct 26th, 2020 - 4.4.0
## stream-chat-android
- Create custom login screen in sample app
- Bump Coil to 1.0.0
- Add message sending/sent indicators in `MessageListView`
- Add possibility to replace default FileUploader
- Fixes a race condition where client.getCurrentUser() was set too late
- Support for hiding channels
- Makes the number of channels return configurable by adding the limit param to ChannelsViewModelFactory
- Add message sending/sent indicators in `MessageListView`
- Provide ChannelViewModelFactory and ChannelsViewModelFactory by the library to simplify setup
- Fixes for https://github.com/GetStream/stream-chat-android/issues/698 and https://github.com/GetStream/stream-chat-android/issues/723
- Don't show read state for the current user

## stream-chat-android-client
- Fix ConcurrentModificationException in `ChatEventsObservable`
- Add possibility to replace default FileUploader
- Fix anonymous user authentication
- Fix fetching color value from TypedArray

## stream-chat-android-offline
- Channel list now correctly updates when you send a new message while offline. This fixes https://github.com/GetStream/stream-chat-android/issues/698
- Channels now stay sorted based on the QuerySort order (previous behaviour was to sort them once)
- New messages now default to type "regular" or type "ephemeral" if they start with a /
- Improved error logging on sendMessage & sendReaction
- Fixed a race condition that in rare circumstances could cause the channel list to show stale (offline) data
- Fixed a bug with channel.hidden not working correctly
- Fixed crash with absence of user in the UserMap

# Oct 19th, 2020 - 4.3.1-beta-2 (stream-chat-android)
- Allow setting custom `NotificationHandler` in `Chat.Builder`
- Fix unresponsive attachment upload buttons
- Removed many internal implementation classes and methods from the SDK's public API
- Fix sending GIFs from keyboard
- Fix unresponsive attachment upload buttons
- Fix method to obtain initials from user to be shown into the avatar
- Fix method to obtain initials from channel to be shown into the avatar
- Allow setting `ChatLoggerHandler` and `ChatLogLevel` in `Chat.Builder`

# Oct 16th, 2020 - 4.3.1-beta-1 (stream-chat-android)
- Significant performance improvements
- Fix a crash related to behaviour changes in 1.3.0-alpha08 of the AndroidX Fragment library
- Replace Glide with Coil in AttachmentViewHolderMedia (Fix GIFs loading issues)
- `MessageListView.BubbleHelper`'s methods now have nullability annotations, and use primitive `boolean` values as parameters
- Update Offline Support to the [last version](https://github.com/GetStream/stream-chat-android-livedata/releases/tag/0.8.6)

# Oct 16th, 2020 - 0.8.6 (stream-chat-android-offline)
- Improve sync data validation in ChatDomain.Builder
- Removed many internal implementation classes and methods from the SDK's public API
- Significant performance improvements to offline storage
- Default message limit for the queryChannels use case changed from 10 to 1. This is a more sensible default for the channel list view of most chat apps
- Fix QuerySort
- Update client to 1.16.8: See changes: https://github.com/GetStream/stream-chat-android-client/releases/tag/1.16.8

# 1.16.8 - Fri 16th of Oct 2020 (stream-chat-android-client)
- Add `lastUpdated` property to `Channel`

# Oct 14th, 2020 - 4.3.0-beta-6 (stream-chat-android)
- Update to Kotlin 1.4.10
- Fix Typing view behavior
- Fix NPE asking for `Attachment::type`
- Fix ChatDomain initialization issue
- Limit max lines displayed in link previews (5 lines by default, customizable via `streamAttachmentPreviewMaxLines` attribute on `MessageListView`)
- Update Offline Support to the [last version](. See changes: )https://github.com/GetStream/stream-chat-android-livedata/releases/tag/0.8.5)

# 1.16.7 - Wed 14th of Oct 2020 (stream-chat-android-client)
- Removed many internal implementation classes and methods from the SDK's public API
- Improved nullability, restricted many generic type parameters to be non-nullable (set `Any` as their upper bound)
- Use AttachmentsHelper to validate imageUrl instead of just url.

# Oct 14th, 2020 - 0.8.5 (stream-chat-android-offline)
- Use `createdLocallyAt` and `updatedLocallyAt` properties in ChannelController and ThreadController
- Update attachments of message with an old image url, if it's still valid.
- Set attachment fields even if the file upload fails
- Fix NPE while ChatEvent was handled
- Improved nullability, restricted some generic type parameters to be non-nullable (set `Any` as their upper bound)
- Fix method to store date of the last message received into a channel
- Update client to 1.16.7: See changes: https://github.com/GetStream/stream-chat-android-client/releases/tag/1.16.7

# Oct 9th, 2020 - 4.3.0-beta-5 (stream-chat-android)
- Improve selecting non-media attachments
- Fix showing attachments captured with camera
- Add setting type and file size when creating AttachmentMetaData from file
- Remove FileAttachmentListAdapter and methods related to opening files chooser
- Replace isMedia flag with getting type from attachment if possible
- Update ExoPlayer dependency to version [2.12.0](https://github.com/google/ExoPlayer/blob/release-v2/RELEASENOTES.md#2120-2020-09-11)

# 1.16.6 - Fri 9th of Oct 2020 (stream-chat-android-client)
- Add `createdLocallyAt` and `updatedLocallyAt` properties to `Message` type
- Add AttachmentsHelper with hasValidUrl method

# Oct 7th, 2020 - 4.3.0-beta-4 (stream-chat-android)
- For Java clients, the `bindView` methods used to bind a ViewModel and its UI component together are now available with friendlier syntax.
- Calls such as `MessageListViewModelBindingKt.bindView(...);` should be replaced with calls like `MessageListViewModelBinding.bind(...);`
- The `ChannelListViewModelBindingKt` class has been renamed to `ChannelsViewModelBinding`, to match the name of the ViewModel it's associated with.
- Update client to the latest version. See changes: https://github.com/GetStream/stream-chat-android-client/releases/tag/1.16.5
- Update Stream Livedata to the last version. See changes: https://github.com/GetStream/stream-chat-android-livedata/releases/tag/0.8.4

# Oct 7th, 2020 - 0.8.4 (stream-chat-android-offline)
- Update client to 1.16.5: See changes: https://github.com/GetStream/stream-chat-android-client/releases/tag/1.16.5

# 1.16.5 - Wed 7th of Oct 2020 (stream-chat-android-client)
- Add autocomplete filter
- Add @JvmOverloads to QueryUsersRequest constructor
- Improve java interop of `TokenManager`

# Oct 5th, 2020 - 0.8.3 (stream-chat-android-offline)
- Improved message attachment handling. Message is now first added to local storage and the attachment is uploaded afterwards.
- Editing messages now works while offline
- Deprecate SendMessageWithAttachments in favor of SendMessage while specifying attachment.upload
- Fix a bug that caused messages not to load if member limit wasn't specified
- Fix a crash related to reaction data structure
- Fix a bug where network errors (temporary ones) are detected as permanent errors

# 1.16.4 - Mon 5th of Oct 2020 (stream-chat-android-client)
- Add `attachment.upload` and `attachment.uploadState` fields for livedata upload status. These fields are currently unused if you only use the low level client.

# Oct 2nd, 2020 - 4.3.0-beta-3 (stream-chat-android)
- Removed several parameters of `BaseAttachmentViewHolder#bind`, `Context` is now available as a property instead, others should be passed in through the `AttachmentViewHolderFactory` as constructor parameters
- Moved `BaseAttachmentViewHolder` to a new package
- Fix setting read state when user's last read equals message created date
- Skip setting user's read status if last read message is his own
- Make MessageListItem properties abstract
- Change default query sort to "last_updated"
- Fixed attachments logic. Save previously attached files when add more.
- Fixed the bug when it was unable to select new files when you have already attached something.
- Moved `MessageInputView` class to a new package.
- Update Stream Livedata to the last version. See changes: https://github.com/GetStream/stream-chat-android-livedata/releases/tag/0.8.2

# Oct 2nd, 2020 - 0.8.2 (stream-chat-android-offline)
- Request members by default when querying channels

# Sep 30th, 2020 - 4.3.0-beta-2 (stream-chat-android)
- Removed several parameters of `BaseMessageListItemViewHolder#bind`, `Context` is now available as a property instead, others should be passed in through the `MessageViewHolderFactory` as constructor parameters
- Attachment customization methods moved from `MessageViewHolderFactory` to a separate `AttachmentViewHolderFactory` class
- Removed `position` parameter from `MessageClickListener`
- Moved `BaseMessageListItemViewHolder` to a new package
- Update client to the latest version. See changes: https://github.com/GetStream/stream-chat-android-client/releases/tag/1.16.1
- Update Stream Livedata to the last version. See changes: https://github.com/GetStream/stream-chat-android-livedata/releases/tag/0.8.1

# Sep 30th, 2020 - 0.8.1 (stream-chat-android-offline)
- Handle the new `ChannelUpdatedByUserEvent`
- Update client to 1.16.1: See changes: https://github.com/GetStream/stream-chat-android-client/releases/tag/1.16.1
- Improve online status handling
- Replace posting an empty channels map when the channels query wasn't run online and offline storage is empty with error

# 1.16.2 - Wed 30 Sep 2020 (stream-chat-android-client)
- Add `ChatClient::enableSlowMode` method to enable slow mode
- Add `ChatClient::disableSlowMode` method to disable slow mode
- Add `ChannelController::enableSlowMode` method to enable slow mode
- Add `ChannelController::disableSlowMode` method to disable slow mode
- Add `Channel::cooldown` property to know how configured `cooldown` time for the channel
- Fix FirebaseMessageParserImpl.verifyPayload() logic
- Fix notification display condition
- Fix Socket connection issues

# 1.16.1 - Wed 25 Sep 2020 (stream-chat-android-client)
- Remove `User` field on `ChannelUpdatedEvent`
- Add new chat event type -> `ChannelUpdatedByUserEvent`
- Add `ChatNotificationHandler::getFirebaseInstanceId` method to provide a custom `FirebaseInstanceId`
- Add `NotificationConfig::useProvidedFirebaseInstance` conf

# Sep 23rd, 2020 - 4.3.0-beta-1 (stream-chat-android)
- Update livedata/client to latest version. See changes: https://github.com/GetStream/stream-chat-android-client/releases/tag/1.16.0

# 1.16.0 - Wed 23 Sep 2020 (stream-chat-android-client)
- Removed message.channel, this is a backwards incompatible change
- Ensure that message.cid is always available

The SDK was providing message.cid and message.channel in some cases, but not always.
Code that relied on those fields being populated caused bugs in production.

If you were relying on message.channel it's likely that you were running into bugs.
We recommend using one of these alternatives:

- message.cid if you just need a reference to the channel
- the channel object provided by client.queryChannel(s) if you need the full channel data
- channelController.channelData livedata object provided by the livedata package (automatically updated if channel data changes)
- channelController.toChannel() function provided by the livedata package

# Sep 23rd, 2020 - 0.8.0 (stream-chat-android-offline)
- Update client to 1.16.0: See changes: https://github.com/GetStream/stream-chat-android-client/releases/tag/1.16.0

# Sep 23rd, 2020 - 0.7.7 (stream-chat-android-offline)
- Fix crash when map channels DB entity to Channel
- Add posting empty channels map when queryChannels fails either offline and online which prevents infinite loader

# 1.15.6 - Wed 23 Sep 2020 (stream-chat-android-client)
- Convert ChatError to plain class. Changes in ChatLogger interface.
- Update events fields related to read status - remove "unread_messages" field and add "unread_channels" to NewMessageEvent, NotificationMarkReadEvent, and NotificationMessageNewEvent
- Mark ChatEvents containing the user property by the UserEvent interface.
- Simplified the event handling APIs, deprecated `ChatObservable`. See [the migration guide](https://github.com/GetStream/stream-chat-android-client/wiki/Migrating-from-the-old-event-subscription-APIs) for details on how to easily adopt the new APIs.

# Sep 23rd, 2020 - 4.2.11-beta-13 (stream-chat-android)
- Adjust ChatSocketListener to new events(NewMessageEvent, NotificationMarkReadEvent, NotificationMessageNewEvent) properties.
- Fix "load more channels"
- Update client to the latest version. See changes: https://github.com/GetStream/stream-chat-android-client/releases/tag/1.15.6
- Update Stream Livedata to the last version. See changes: https://github.com/GetStream/stream-chat-android-livedata/releases/tag/0.7.7

# Sep 18th, 2020 - 4.2.11-beta-12 (stream-chat-android)
- Implement Giphy actions handler
- Fix .gif preview rendering on message list
- Fix thread shown issue after sending message to a channel
- Remove border related attributes from MessageInputView. Add close button background attribute to MessageInputView.
- Improve setting user in sample app
- Add updating message read state after loading first messages
- Wrap Attachment into AttachmentListItem for use in adapter
- Properly show the message date
- Revamp MessageListView adapter customization, introduce ListenerContainer to handle all ViewHolder listeners
- Fix default filters on `ChannelsViewModelImpl`
- Update client to the latest version. See changes: https://github.com/GetStream/stream-chat-android-client/releases/tag/1.15.5
- Update Stream Livedata to the last version. See changes: https://github.com/GetStream/stream-chat-android-livedata/releases/tag/0.7.6

# Sep 18th, 2020 - 0.7.6 (stream-chat-android-offline)
- Store needed users in DB
- Stop trying to execute background sync in case ChatDomain.offlineEnabled is set to false
- Fix Socket Connection/Reconnection
- Update client to the latest version. See changes: https://github.com/GetStream/stream-chat-android-client/releases/tag/1.15.5

# 1.15.5 - Fri 18 Sep 2020 (stream-chat-android-client)
- Fix Socket Connection/Reconnection

# Sep 15th, 2020 - 0.7.5 (stream-chat-android-offline)
- Fix offline support for adding and removing reactions
- Fix crash when creating a channel while channel.createdBy is not set

# Sep 14th, 2020 - 0.7.4 (stream-chat-android-offline)
- Remove duplicates of new channels
- Improve tests
- Remove some message's properties that are not used anymore GetStream/stream-chat-android-client#69
- Update client to the latest version. See changes: https://github.com/GetStream/stream-chat-android-client/releases/tag/1.15.4

# 1.15.4 - Fri 11 Sep 2020 (stream-chat-android-client)
- Fix Socket Disconnection
- Remove useless message's properties (isStartDay, isYesterday, isToday, date, time and commandInfo)
- Forbid setting new user when previous one wasn't disconnected

# Sep 8th, 2020 - 0.7.3 (stream-chat-android-offline)
- Add usecase to send Giphy command
- Add usecase to shuffle a Gif on Giphy command message
- Add usecase to cancel Giphy Command
- Update client to the latest version. See changes: https://github.com/GetStream/stream-chat-android-client/releases/tag/1.15.3

# 1.15.3 - Tue 7 Sep 2020 (stream-chat-android-client)
- Add send action operation to ChannelController
- Fix serialized file names of SendActionRequest
- Fix `ConnectedEvent` parse process

# Sep 4th, 2020 - 4.2.11-beta-11 (stream-chat-android)
- Fix uploading files and capturing images on Android >= 10
- Fix `AvatarView`: Render lastActiveUsers avatars when channel image is not present

# 1.15.2 - Tue 1 Sep 2020 (stream-chat-android-client)
- `ChannelResponse.watchers` is an array of User now
- `Watcher` model has been removed, `User` model should be used instead
- `QueryChannelsRequet` has a new field called `memberLimit` to limit the number of members received per channel

# Aug 28th, 2020 - 4.2.11-beta-9 (stream-chat-android)
- Update event structure
- Update client to the latest version. See changes: https://github.com/GetStream/stream-chat-android-client/releases/tag/1.15.1
- Update Stream Livedata to the last version. See changes: https://github.com/GetStream/stream-chat-android-livedata/releases/tag/0.7.2

# 1.15.1 - Thu 28 Aug 2020 (stream-chat-android-client)
- New MapAdapter that omit key that contains null values or emptyMaps
- Null-Check over Watchers response

## Aug 23th, 2020 - 4.2.11-beta-8 (stream-chat-android)
- Fix Upload Files
- Update RecyclerView Lib
- Update Notification Customization

# Aug 28th, 2020 - 0.7.2 (stream-chat-android-offline)
- Update client to the latest version. See changes: https://github.com/GetStream/stream-chat-android-client/releases/tag/1.15.1

# Aug 28th, 2020 - 0.7.1 (stream-chat-android-offline)
- Keep order when retry to send a message
- Fix message sync logic and message sending success event emitting
- Update client to the latest version. See changes: https://github.com/GetStream/stream-chat-android-client/releases/tag/1.15.0

# Aug 20th, 2020 - 0.7.0 (stream-chat-android-offline)
- Update to version 0.7.0

# 1.15.0 - Thu 20 Aug 2020 (stream-chat-android-client)
- Refactor ChatEvents Structure

# 1.14.0 - Thu 20 Aug 2020 (stream-chat-android-client)
- Decouple cloud messages handler logic from configuration data
- Fix createChannel methods

# 1.13.3 - Tue 18 Aug 2020 (stream-chat-android-client)
- Set message as optional when updating a channel

# 1.13.2 - Fri 14 Aug 2020 (stream-chat-android-client)
- Reduce TLS Latency

# 1.13.1 - Fri 7 Aug 2020 (stream-chat-android-client)
- Fix DateParser

## Aug 5th, 2020 - 4.2.11-beta-7 (stream-chat-android)
- Update Stream Livedata to the last version. See changes: https://github.com/GetStream/stream-chat-android-livedata/releases/tag/0.6.9
- Fix channel name validation in CreateChannelViewModel
- Add `ChannelsView.setViewHolderFactory(factory: ChannelViewHolderFactory)` function
- Fix Fresco initialization
- Fix method to add/remove reaction

# Aug 3nd, 2020 - 0.6.9 (stream-chat-android-offline)
- Fix `QuerySort`

# 1.13.0 - Tue 28 Jul 2020 (stream-chat-android-client)
- Add `Client.flagUser()` method to flag an User
- Add `Client.flagMessage()` method to flag a Message
- Deprecated method `Client.flag()` because was a bit confusing, you should use `client.flagUser()` instead

# 1.12.3 - Mon 27 Jul 2020 (stream-chat-android-client)
- Fix NPE on TokenManagerImpl
- Upgrade Kotlin to version 1.3.72
- Add Kotlin Proguard Rules

# Jul 20th, 2020 - 0.6.8 (stream-chat-android-offline)
- Fix `NotificationAddedToChannelEvent` event handling

# 1.12.2 - Fri 17 Jul 2020 (stream-chat-android-client)
- Add customer proguard rules

# 1.12.1 - Wed 15 Jul 2020 (stream-chat-android-client)
- Add customer proguard rules

## Jul 13th, 2020 - 4.2.11-beta-6 (stream-chat-android)
- Update client to the latest version. See changes: https://github.com/GetStream/stream-chat-android-client/releases/tag/1.10.0
- Update Stream Livedata to the last version. See changes: https://github.com/GetStream/stream-chat-android-livedata/releases/tag/0.6.7
- Refactor ChannelHeaderView
- Refactor MessageInputView
- Refactor Permission Checker Behavior
- Refactor MessageListVIew
- Fix Send Attachment Behavior
- Fix "Take Picture/Record Video" Behavior
- Add option to show empty view when there are no channels
- Add option to send a message to a thread
- Allow to switch user / logout

# 1.12.0 - Mon 06 Jul 2020 (stream-chat-android-client)
- Add mute and unmute methods to channel controller

# 1.11.0 - Mon 06 Jul 2020 (stream-chat-android-client)
- Fix message mentioned users

# Jul 3nd, 2020 - 0.6.7 (stream-chat-android-offline)
- Update client to the latest version. See changes: https://github.com/GetStream/stream-chat-android-client/releases/tag/1.10.0
- Implement Thread Behavior

# 1.10.0 - Wed 29 June 2020 (stream-chat-android-client)
- Add mute and unmute channels
- Add `notification.channel_mutes_updated` socket even handling
- Add user.channelMutes field
- Improve error logging
- Add invalid date format handling (channel.config dates might be invalid)

# 1.9.3 - Wed 29 June 2020 (stream-chat-android-client)
- Add raw socket events logging. See with tag `Chat:Events`

# Jun 24th, 2020 - 0.6.6 (stream-chat-android-offline)
- Update client to the latest version. See changes: https://github.com/GetStream/stream-chat-android-client/releases/tag/1.9.2

# 1.9.2 - Wed 24 June 2020 (stream-chat-android-client)
- Add `show_in_channel` attribute to `Message` entity

# 1.9.1 - Mue 23 June 2020 (stream-chat-android-client)
- Fix multithreaded date parsing

# 1.9.0 - Mon 22 June 2020 (stream-chat-android-client)
- Fix search message request body
  🚨 Breaking change:
- client.searchMessages signature has been changed: query removed, added channel filter

# 1.8.1 - Thu 18 June 2020 (stream-chat-android-client)
- Fix UTC date for sync endpoint
- Fix inhered events parsing
- Fix custom url setter of ChatClient.Builder

# Jun 16th, 2020 - 0.6.5 (stream-chat-android-offline)
- Fixed crash caused by `NotificationMarkReadEvent.user` value being sent null.
- Solution: using the current user which was set to the ChatDomain instead of relying on event's data.

# 1.8.0 - Thu 12 June 2020 (stream-chat-android-client)
- Add sync api call

# Jun 12th, 2020 - 0.6.4 (stream-chat-android-offline)
- Add attachment.type when upload a file or image

# 1.7.0 - Thu 12 June 2020 (stream-chat-android-client)
- Add query members call

# Jun 11th, 2020 - 0.6.3 (stream-chat-android-offline)
- Create a new UseCase to send messages with attachments

# Jun 11th, 2020 - 0.6.2 (stream-chat-android-offline)
- Update client to the latest version. See changes: https://github.com/GetStream/stream-chat-android-client/releases/tag/1.6.1

# 1.6.1 - Thu 11 June 2020 (stream-chat-android-client)
- Add MimeType on sendFile and sendImage methods

# 1.6.0 - Mon 8 June 2020 (stream-chat-android-client)
- Add translations api call and update message with `i18n` field. Helper `Message` extensions functions are added.

## Jun 4th, 2020 - 4.2.11-beta-5 (stream-chat-android)
- Update livedata dependency to fix crash when NotificationMarkReadEvent received
- Add mavenLocal() repository

## Jun 4th, 2020 - 4.2.11-beta-4 (stream-chat-android)
- Fix crash when command (`/`) is typed.

## Jun 3rd, 2020 - 4.2.11-beta (stream-chat-android)
- Fix `AvatarView` crash when the view is not attached

# 1.5.4 - Wed 3 June 2020 (stream-chat-android-client)
- Add optional `userId` parameter to `Channel.getUnreadMessagesCount` to filter out unread messages for the user

# 1.5.3 - Wed 3 June 2020 (stream-chat-android-client)
- Fix switching users issue: `disconnect` and `setUser` resulted in wrong user connection

# 1.5.2 - Tue 2 June 2020 (stream-chat-android-client)
- Fix `ConcurrentModificationException` on multithread access to socket listeners

# May 30th, 2020 - 0.6.1 (stream-chat-android-offline)
- Use the new low level client syntax for creating a channel with members
- Fallback to a default channel config if the real channel config isn't available yet. This fixes GetStream/stream-chat-android#486

# May 27th, 2020 - 0.6.0 (stream-chat-android-offline)
- Update client to the latest version: https://github.com/GetStream/stream-chat-android-client/releases/tag/1.5.0

# 1.5.1 - Wed 27 May 2020 (stream-chat-android-client)
- Add filter contains with any value

# May 26th, 2020 - 0.5.2 (stream-chat-android-offline)
- Test cases for notification removed from channel had the wrong data structure. This caused a crash when this event was triggered.

# 1.5.0 - Mon 26 May 2020 (stream-chat-android-client)
🚨 Breaking change:
- Add new constructor field to `Channel`: `team`
- Add new constructor field to `User`: `teams`

✅ Other changes:
- Add `Filter.contains`

# 1.4.17 - Mon 26 May 2020 (stream-chat-android-client)
- Fix loop on client.create
- Fix crash when backend sends first event without me

# May 25th, 2020 - 0.5.1 (stream-chat-android-offline)
- Update client to the latest version. See changes: https://github.com/GetStream/stream-chat-android-client/releases/tag/1.4.16

# 1.4.16 - Mon 25 May 2020 (stream-chat-android-client)
Breaking change:
- `Command` fields are mandatory and marked as non-nullable

# May 24th, 2020 - 0.5.0 (stream-chat-android-offline)
Livedata now supports all events exposed by the chat API. The 3 new events are:
- Channel truncated
- Notification channel truncated
- Channel Deleted
  This release also improves how new channels are created.

# May 23rd, 2020 - 0.4.8 (stream-chat-android-offline)
- NotificationMessageNew doesn't specify event.message.cid, this was causing issues with offline storage. The test suite has been updated and the issue is now resolved. Also see: GetStream/stream-chat-android#490

# May 23rd, 2020 - 0.4.7 (stream-chat-android-offline)
- Fixed NPE on MemberRemoved event GetStream/stream-chat-android#476
- Updates low level client to fix GetStream/stream-chat-android#492

# 1.4.15 - Fri 22 May 2020 (stream-chat-android-client)
- Add events: `ChannelTruncated`, `NotificationChannelTruncated`, `NotificationChannelDeleted`

# 1.4.13 - Fri 22 May 2020 (stream-chat-android-client)
🚨 Breaking change:
- Fields `role` and `isInvited` of ``Member` fields optional

# 1.4.12 - Fri 22 May 2020 (stream-chat-android-client)
🚨 Breaking change:
- `Member` model is cleaned up from non existing fields

# May 20th, 2020 - 0.4.6 (stream-chat-android-offline)
- Update client to the latest version. See changes: https://github.com/GetStream/stream-chat-android-client/releases/tag/1.4.11

# 1.4.11 - Tue 19 May 2020 (stream-chat-android-client)
🚨 Breaking change:
- `markRead` of ``ChatClient` and `ChannelController` return `Unit` instead of `ChatEvent`

✅ Other changes:
- Fix null fields which are not marked as nullable

# 1.4.10 - Tue 19 May 2020 (stream-chat-android-client)
- Fix add member invalid api key

# 1.4.9 - Mon 18 May 2020 (stream-chat-android-client)
🚨 Breaking change:
- `markRead` of ``ChatClient` and `ChannelController` return `Unit` instead of `ChatEvent`

✅ Other changes:
- Fix `ChannelController.markRead`: was marking read all channels instead of current one
- `ChatClient.markRead` accepts optional `messageId`

# 1.4.8 - Mon 18 May 2020 (stream-chat-android-client)
- Add handling invalid event payload

# May 16th, 2020 - 0.4.5 (stream-chat-android-offline)
- Improved handling of unread counts. Fixes GetStream/stream-chat-android#475

# May 16th, 2020 - 0.4.4 (stream-chat-android-offline)
- GetStream/stream-chat-android#476

## May 15th, 2020 - 4.2.10-beta (stream-chat-android)
- Update to the latest livedata: 0.6.1

# May 15th, 2020 - 0.4.3 (stream-chat-android-offline)
- Resolves this ticket: GetStream/stream-chat-android#479

## May 29th, 2020 - 4.2.9-beta-3 (stream-chat-android)
- Fix AttachmentViewHolder crash when user sends message with plain/no-media url

## May 15th, 2020 - 4.2.9-beta-2 (stream-chat-android)
- Update to the latest livedata: 0.6.0

## May 15th, 2020 - 4.2.8-beta-1 (stream-chat-android)
- Update to the latest livedata: 0.4.6

## May 15th, 2020 - 4.2.6 (stream-chat-android)
- Fix Avatar crash if channel/user initials are empty

# 1.4.7 - Tue 14 May 2020 (stream-chat-android-client)
- Add more channel creation signatures to `Client` and `ChannelController`

# 1.4.6 - Tue 14 May 2020 (stream-chat-android-client)
- Move channel out of message constructor

## May 13th, 2020 - 4.2.5 (stream-chat-android)
- Create new `AvatarView`
- Glide Redirect issues resolved
- Bugfix release for livedata, updated to 0.4.2

# May 13th, 2020 - 0.4.2 (stream-chat-android-offline)
-NotificationAddedToChannelEvent cid parsing didn't work correctly. This has been fixed in 0.4.2

# May 13th, 2020 - 0.4.1 (stream-chat-android-offline)
- There was an issue with the 0.4.0 and the data structure for NotificationMarkRead

# May 13th, 2020 - 0.4.0 (stream-chat-android-offline)
## Features:
- Massive improvement to javadoc/dokka
- Support for user ban events. Exposed via chatDomain.banned
- Muted users are available via chatDomain.muted
- Support for notificationMarkRead, invite and removed from channel events
- Support for deleting channels
- Support for silent messages
- Creating channels with both members and additional data works now
- User presence is enabled

##Bugfixes:
- No longer denormalizing channelData.lastMessageAt
- Fixed an issue with channel event handling and the usage of channel.id vs channel.cid
- Changed channelData.createdBy from lateinit to a regular field

##Other:
- Moved from Travis to Github actions

# 1.4.5 - Tue 12 May 2020 (stream-chat-android-client)
- add message.silent field
- add extension properties `name` and `image` to `Channel` and `User`

## March 11th, 2020 - 3.6.5 (stream-chat-android)
- Fix reaction score parser casting exception

# May 8th, 2020 - 0.3.4 (stream-chat-android-offline)
- added support for muting users
- store the current user in offline storage
- performance tests
- removed launcher icons from lib
- forward compatibility with new event sync endpoint
- support for reaction scores

# 1.4.3 - Thu 7 May 2020 (stream-chat-android-client)
- fix type erasure of parsed collections: `LinkedTreeMap`, but not `List<Reaction>`

# 1.4.2 - Mon 4 May 2020 (stream-chat-android-client)
- add `reactionScores` to `Message`
- fix null write crash of CustomObject nullable field
- fix extraData duplicated fields

# May 2nd, 2020 - 0.3.1 (stream-chat-android-offline)
- Make the channel unread counts easily accessible via channel.unreadCount
- Support for muting users
- Detection for permanent vs temporary errors (which helps improve retry logic)
- Bugfix: Fixes edge cases where recovery flow runs before the existing API calls complete

# 1.4.0 - Fri 1 May 2020 (stream-chat-android-client)
- fix `QueryChannelRequest` when `withMessages/withMembers` is called, but messages were not returned
- add `unreadMessages` to `ChannelUserRead`. Add extension for channel to count total unread messages: `channel.getUnreadMessagesCount()`

# 1.3.0 - Wed 30 Apr 2020 (stream-chat-android-client)
🚨 Breaking changes:
- `TokenProvider` signature enforces async execution
- make socket related classes internal

✅ Other changes
- fix endlessly hanging request in case setUser is not called
- fix expired token case on socket connection
- fix client crash if TokenProvider throws an exception

# Apr 29th, 2020 - 0.3.0 (stream-chat-android-offline)
- Handle edge cases where events are received out of order
- KTlint, travis and coverage reporting
- Interfaces for use cases and controllers for easier testing
- Channel data to isolate channel data vs rest of channel state
- Java version of code examples
- Handle edge cases for channels with more than 100 members
- Test coverage on mark read
- Bugfix queryChannelsController returning duplicate channels
- Support for hiding and showing channels
- Full offline pagination support (including the difference between GTE and GT filters)

# 1.2.2 - Wed 29 Apr 2020 (stream-chat-android-client)
🚨 Breaking changes:
- fields of models are moved to constructors: `io.getstream.chat.android.client.models`
- field of Device `push_provider` renamed to `pushProvider` and moved to constructor

✅ Other changes
- added local error codes with descriptions: `io.getstream.chat.android.client.errors.ChatErrorCode`
- fix uncaught java.lang.ExceptionInInitializerError while parsing custom object

# Apr 22nd, 2020 - 0.2.1 (stream-chat-android-offline)
- Better handling for missing cids

# Apr 22nd, 2020 - 0.2.0 (stream-chat-android-offline)
- Test suite > 100 tests
- Sample app (stream-chat-android) works
- Full offline sync for channels, messages and reactions
- Easy to use livedata objects for building your own UI

# Apr 22nd, 2020 - 0.1.0 (stream-chat-android-offline)
- First Release

## March 3rd, 2020 - 3.6.5 (stream-chat-android)
- Fix crash on sending Google gif

## March 3rd, 2020 - 3.6.4 (stream-chat-android)
- Update default endpoint: from `chat-us-east-1.stream-io-api.com` to `chat-us-east-staging.stream-io-api.com`
- update target api level to 29
- Fixed media playback error on api 29 devices
- Added score field to reaction model

## January 28th, 2020 - 3.6.3 (stream-chat-android)
- ViewModel & ViewHolder classes now use protected instead of private variables to allow customization via subclassing
- ChannelViewHolderFactory is now easier to customize
- Added ChannelViewHolder.messageInputText for 2 way data binding
- Documentation improvements
- Fix problem with wrong scroll position

## January 10th, 2020 - 3.6.2 (stream-chat-android)
- Enable multiline edit text
- Fix deprecated getColumnIndexOrThrow for 29 Api Level

## January 7th, 2020 - 3.6.1 (stream-chat-android)
- Add navigation components with handler to override default behaviour

## Breaking changes:
###
- `OpenCameraViewListener` is replaced with CameraDestination

## January 6th, 2020 - 3.6.0 (stream-chat-android)
- Add `MessageSendListener` interface for sending Message
- Update `README` about Customizing MessageInputView
- Client support for anonymous and guest users
- Client support initialization with Configurator
- Support auto capitalization for keyboard
- Add `NotificationManager` with customization opportunity
- Update `UpdateChannelRequest` for reserved fields
- renamed `MoreActionDialog` to `MessageMoreActionDialog`
- Add `StreamLoggerHandler` interface for custom logging client data
- Add logging customization ability
- fix markdown for mention if there is no space at prefix @
- fix Edit Attachment behavior
- add support for channel.hide with clear history + events
- Fix crash in AttachmentActivity and AttachmentDocumentActivity crash when app is killed in background
- Add utility method StreamChat.isConnected()

#### Breaking changes:

##### Channel hide request
- `Channel:hide` signature has changed: `HideChannelRequest` must be specified as first parameter
- `Client:hideChannel` signature has changed: `HideChannelRequest` must be specified as second parameter
- `ChannelListViewModel:hideChannel` signature has changed: `HideChannelRequest` must be specified as second parameter

##### How to upgrade
To keep the same behavior pass `new HideChannelRequest()` as request parameter to match with the new signature.

## December 9th, 2019 - 3.5.0 (stream-chat-android)
- Fix set typeFace without custom font
- Fix channel.watch (data payload was not sent)
- Fix API 23 compatibility
- Add Attachment Border Color attrs
- Add Message Link Text Color attrs
- Add custom api endpoint config to sample app and SDK

## November 28th, 2019 - 3.4.1 (stream-chat-android)
- Fix Giphy buttons alignments
- Add Giphy error cases handling
- Update http related issues documentation


## November 28th, 2019 - 3.4.0 (stream-chat-android)
- Custom font fot the whole SDK
- Custom font per TextView
- Ignore sample app release unit tests, keep debug tests
- Added AttachmentBackgroundColorMine/Theirs
- Fix Edit/Delete thread parent message
- Replace fadein/fadeout animation of parent/current thread with default RecyclerView animation

## November 5th, 2019 - 3.3.0 (stream-chat-android)
- Fix Concurrent modification when removing member from channel
- Fix automention input issue
- Fix Sent message progress infinite
- Fix channel delete event handling in ChannelList view model
- Fix attachment duplicated issue when message edit
- Add File Upload 2.0
- Add editMessage function in Channel View Model
- Fix JSON encoding always omits null fields
- Sample app: add version header, release version signing
- Add Message Username and Date attrs


## November 5th, 2019 - 3.2.1 (stream-chat-android)
- Fixed transparency issues with user profile images on older devices
- Better channel header title for channels without a name
- Fixed read count difference between own and other users' messages
- Fixed Video length preview
- Catch error body parsing errors
- Do not show commands list UI when all commands are disabled
- Renamed `MessageInputClient` to `MessageInputController`
- Added Large file(20MB) check for uploading file
- Added streamUserNameShow and streamMessageDateShow in `MessageListViewStyle`
- Fixed channel header title position issue when Last Active is hidden


## October 25th, 2019 - 3.2.0 (stream-chat-android)
- Added event interceptors to `ChannelListViewModel`

## October 24th, 2019 - 3.1.0 (stream-chat-android)
- Add channel to list when the user is added
- Add `onUserDisconnected` event
- Make sure channel list view model is cleared when the user disconnects
- Fix bug with `setUser` when user data is not correctly URI encoded
- Add debug/info logging
- Add Attrs for DateSeparator

## Oct 23th, 2019 - 3.0.2 (stream-chat-android)
- Fix NPE with restore from background and null users

## Oct 22th, 2019 - 3.0.1 (stream-chat-android)
- Fix NPE with empty channel lists

## Oct 21th, 2019 - 3.0.0 (stream-chat-android)
- Added support for message search `client.searchMessages`
- Better support for query user options
- Update channel update signature
- Fix disconnection NPE
- Minor bugfixes
- Remove file/image support
- Expose members and watchers pagination options for query channel

#### Breaking changes
- `Channel.update` signature has changed

## Oct 16th, 2019 - 2.3.0 (stream-chat-android)
- Added support for `getReactions` endpoint
- Calls to `ChannelListViewModel#setChannelFilter` will reload the list of channels if necessary
- Added support for `channel.stopWatching()`
- Improved error message for uploading large files
- Remove error messages after you send a message (similar behaviour to Slack)
- Fixed slash command support on threads
- Improved newline handling
- Improved thread display
- Expose ban information for current user (`User#getBanned`)
- Bugfix on attachment size
- Added support for accepting and rejecting channel invites
- Expose current user LiveData with `StreamChat.getCurrentUser()`

## Oct 14th, 2019 - 2.2.1 (stream-chat-android)
- Renamed `FileSendResponse` to `UploadFileResponse`
- Renamed `SendFileCallback` to `UploadFileCallback`
- Removed `SendMessageRequest`
- Updated `sendMessage` and `updateMessage` from `Client`
- Added devToken function for setUser of Client
- Added a callback as an optional last argument for setUser functions
- Added ClientState which stores users, current user, unreadCount and the current user's mutes
- Added notification.mutes_updated event
- Add support for add/remove channel members
- Expose channel unread messages counts for any user in the channel

## Oct 9, 2019 - 2.2.0 (stream-chat-android)
- Limit message input height to 7 rows
- Fixed thread safety issues on Client.java
- Fixed serialization of custom fields for message/user/channel and attachment types
- Added support for distinct channels
- Added support to Channel hide/show
- Improved client error reporting (we now return a parsed error response when available)
- General improvements to Message Input View
- Added ReactionViewClickListener
- Added support for banning and unbanning users
- Added support for deleting a channel
- Add support for switching users via `client.disconnect` and `client.setUser`
- Add `reload` method to `ChannelListViewModel`
- Bugfix: hides attachment drawer after deny permission
- Add support for update channel endpoint
- Add PermissionRequestListener for Permission Request

## September 28, 2019 - 2.1.0 (stream-chat-android)
- Improved support for regenerating expired tokens

#### Breaking changes:
- `MessageInputView#progressCapturedMedia(int requestCode, int resultCode, Intent data)` renamed into `captureMedia(int requestCode, int resultCode, Intent data)`
- `binding.messageInput.permissionResult(requestCode, permissions, grantResults)` in `onRequestPermissionsResult(requestCode, permissions, grantResults) of `ChannelActivity`

## September 28, 2019 - 2.0.1 (stream-chat-android)
- Fix channel list ordering when a channel is added directly from Android
- Better Proguard support

## September 26, 2019 - 2.0.0 (stream-chat-android)
- Simplify random access to channels
- Channel query and watch methods now work the same as they do on all other SDKs

#### Breaking changes:
- `channel.query` does not watch the channel anymore, to retrieve channel state and watch use `channel.watch`
- `client.getChannelByCID` is now private, use one of the `client.channel` methods to get the same (no null checks needed)<|MERGE_RESOLUTION|>--- conflicted
+++ resolved
@@ -102,12 +102,9 @@
 - Added `MediaAttachmentFactory`. The new factory is an improvement over `ImageAttachmentFactory`. The new factory hs the ability to preview videos and the ability to tile more than 4 previews in a group by changing the value of the parameter `maximumNumberOfPreviewedItems`. [#4096](https://github.com/GetStream/stream-chat-android/pull/4096)
 - Added parameters `attachmentsContentVideoMaxHeight`, `attachmentsContentMediaGridSpacing`, `attachmentsContentVideoWidth`, `attachmentsContentGroupPreviewWidth` and `attachmentsContentGroupPreviewHeight` to `StreamDimens`. These parameters are meant for more finer grained control over how media previews are displayed in the message list. For the best aesthetic outcome, the width of these should be equal to the value in `StreamDimens.messageItemMaxWidth`. [#4096](https://github.com/GetStream/stream-chat-android/pull/4096)
 - Added the ability to turn off video previews (thumbnails) via `ChatTheme.videoThumbnailsEnabled`. Video previews are a paid feature and as such you can turn them off. They are on by default and the pricing can be found [here](https://getstream.io/chat/pricing/). [#4096](https://github.com/GetStream/stream-chat-android/pull/4096)
-<<<<<<< HEAD
+- Added fallback factory for unsupported attachments. [#4270](https://github.com/GetStream/stream-chat-android/pull/4270)
 - Added end pagination handler to `MessageList` and support for bidirectional pagination. Added scroll to bottom handler to `MessagesList` to load the newest messages before scrolling if they are not loaded already. [#3948](https://github.com/GetStream/stream-chat-android/pull/3948)
 - Added `MessageLazyListState` to replace the default `LazyListState`. `MessageLazyListState` is used to track the scroll position of the message list as well as the focused message offset. [#3948](https://github.com/GetStream/stream-chat-android/pull/3948)
-=======
-- Added fallback factory for unsupported attachments. [#4270](https://github.com/GetStream/stream-chat-android/pull/4270)
->>>>>>> 3c22aa21
 
 ### ⚠️ Changed
 - Changed the way ChannelsScreen and MessagesScreen components are built. Instead of exposing a ton of parameters for customization, we now expose a ViewModelFactory that accepts them. [#4183](https://github.com/GetStream/stream-chat-android/pull/4183)
