# UNRELEASED CHANGELOG
## Common changes for all artifacts
### 🐞 Fixed

### ⬆️ Improved

### ✅ Added

### ⚠️ Changed
- 🚨 Breaking change: The class `io.getstream.chat.android.offline.model.connection.ConnectionState` was moved to `io.getstream.chat.android.client.models.ConnectionState`. Please update your imports to be able to compile code using this class. [#3852](https://github.com/GetStream/stream-chat-android/pull/3852).


### ❌ Removed

## stream-chat-android-client
### 🐞 Fixed

### ⬆️ Improved

### ✅ Added
- Added a way to convert `Flow` into `LiveData` for Java users.
  You can now use `FlowExtensions.asLiveData()` for conversion. [3874](https://github.com/GetStream/stream-chat-android/pull/3874)
- Base state of the SDK can be check using `io.getstream.chat.android.client.setup.state.ClientState` interface. Use this interface to receive the state of the SDK as StateFlows. [#3852](https://github.com/GetStream/stream-chat-android/pull/3852)
- Added `isFilteringMessages` check on request. [#3818](https://github.com/GetStream/stream-chat-android/pull/3818)

### ⚠️ Changed
-. `Call` interface provides an `await()` suspend function implemented on every subclass and is not needed to use the extension function anymore. [#3807](https://github.com/GetStream/stream-chat-android/pull/3807)
- `ChatLoggerHandler` has a new function named `logV`. [#3869](https://github.com/GetStream/stream-chat-android/pull/3869)
- `ChatClient.disconnect()` is deprecated and a new `ChatClient.disconnect(Boolean)` method with a boolean argument is created. This method return a `Call` to be invoked for disconnection. [#3817](https://github.com/GetStream/stream-chat-android/pull/3817)

### ❌ Removed
- 🚨 Breaking change: Removed the `Member.role` field. [3851](https://github.com/GetStream/stream-chat-android/pull/3851)

## stream-chat-android-offline
### 🐞 Fixed
- Fixed initializing channels state when DB is empty and API requests fails. [3870](https://github.com/GetStream/stream-chat-android/pull/3870)

### ⬆️ Improved

### ✅ Added
- Added `loadNewestMessages` method to `ChatClient` that loads newest messages in the channel and clears the rest. [#3818](https://github.com/GetStream/stream-chat-android/pull/3818)

### ⚠️ Changed
- Changed the logic how the end of pages is determined inside `ChannelLogic.onQueryChannelResult`. Added loadNewestMessages in `ChannelLogic`. Added check to prevent upserting new messages if newest page isn't loaded to avoid breaking pagination. [#3818](https://github.com/GetStream/stream-chat-android/pull/3818)

### ❌ Removed

## stream-chat-android-ui-common
### 🐞 Fixed

### ⬆️ Improved

### ✅ Added

### ⚠️ Changed

### ❌ Removed

## stream-chat-android-ui-components
### 🐞 Fixed
- Fixed scroll to bottom. [#3849](https://github.com/GetStream/stream-chat-android/pull/3849)
- Fixed search for messages. [#3861](https://github.com/GetStream/stream-chat-android/pull/3861)
- The reply option on the gallery screen and moderation options now work with `MessageComposerView`. [#3864](https://github.com/GetStream/stream-chat-android/pull/3864)
- Fixed potential crashes when showing dialogs after process recreation. [#3857](https://github.com/GetStream/stream-chat-android/pull/3857)

### ⬆️ Improved
- `MessageListView` now allows multiple re-bindings of `MessageListViewModel` provided that `MessageListViewModel.deletedMessageVisibility` has not been changed since `MessageListView` was first initialized. [#3843](https://github.com/GetStream/stream-chat-android/pull/3843)

### ✅ Added
- Added the ability to align system messages via a `MessageListView` attribute called `streamUiSystemMessageAlignment`. [#3840](https://github.com/GetStream/stream-chat-android/pull/3840)
- Added `OnScrollToBottomHandler` to `MessageListView`. [#3849](https://github.com/GetStream/stream-chat-android/pull/3849)

### ⚠️ Changed

### ❌ Removed

## stream-chat-android-compose
### 🐞 Fixed
- Fixed pagination when the newest messages arent loaded with newer messages pagination. Fixed scroll to bottom if the newest messages arent loaded. [#3818](https://github.com/GetStream/stream-chat-android/pull/3818)

### ⬆️ Improved
<<<<<<< HEAD
- Improved padding customization options of `InputField`. [#3596](https://github.com/GetStream/stream-chat-android/pull/3596)
- Improved recomposition in `MessagesScreen` by deferring state reads to the latest possible point. [#3667](https://github.com/GetStream/stream-chat-android/pull/3667)
=======
>>>>>>> 443ba2d9

### ✅ Added
- Added end pagination handler to `MessageList` and support for bidirectional pagination. Added scroll to bottom handler to `MessagesList` to load the newest messages before scrolling if they are not loaded already. [#3818](https://github.com/GetStream/stream-chat-android/pull/3818)

### ⚠️ Changed
- Show snackbar instead of toast when file exceeds the size limit. [#3858](https://github.com/GetStream/stream-chat-android/pull/3858)

### ❌ Removed

## stream-chat-android-markdown-transformer
### 🐞 Fixed

### ⬆️ Improved

### ✅ Added

### ⚠️ Changed

### ❌ Removed

## stream-chat-android-pushprovider-firebase
### 🐞 Fixed

### ⬆️ Improved

### ✅ Added

### ⚠️ Changed

### ❌ Removed

## stream-chat-android-pushprovider-huawei
### 🐞 Fixed

### ⬆️ Improved

### ✅ Added

### ⚠️ Changed

### ❌ Removed

## stream-chat-android-pushprovider-xiaomi
### 🐞 Fixed

### ⬆️ Improved

### ✅ Added

### ⚠️ Changed

### ❌ Removed

# July 05th, 2022 - 5.5.0
## Common changes for all artifacts
### 🐞 Fixed
- Add ordered substitution arguments in `ja` and `ko` translated strings files [#3778](https://github.com/GetStream/stream-chat-android/pull/3778)

## stream-chat-android-client
### 🐞 Fixed
- Fix the channel screen being stuck with an infinite loading [3791](https://github.com/GetStream/stream-chat-android/pull/3791)

## stream-chat-android-offline
### 🐞 Fixed
- Fixed bug of empty channels while sending messages. [3776](https://github.com/GetStream/stream-chat-android/pull/3776)
- Fixed populating mentions when sending a message with attachments. [3801](https://github.com/GetStream/stream-chat-android/pull/3801)
- Fixed crash at ExtraDataConverter.stringToMap. [3816](https://github.com/GetStream/stream-chat-android/pull/3816)

### ⚠️ Changed
- Deprecated `GlobalState::typingUpdates` in favor of `GlobalState::typingChannels`.

## stream-chat-android-ui-components
### 🐞 Fixed
- Fixed reply messages inside notification. [#3756](https://github.com/GetStream/stream-chat-android/pull/3756)
- Fixed the display of avatars before system messages. [#3799](https://github.com/GetStream/stream-chat-android/pull/3799)
- Fixed a bug which made the unread count disappear on certain devices when it went over double digits. [#3798](https://github.com/GetStream/stream-chat-android/pull/3798)
- Fixed a bug where typing items in MessageList weren't properly set on all data changes. [#3790](https://github.com/GetStream/stream-chat-android/pull/3790)

### ⬆️ Improved
- `ChannelListView` can now restore the previously saved scroll state. [3804](https://github.com/GetStream/stream-chat-android/pull/3804)

### ✅ Added
- Added `MessagePreviewFormatter` field to the `ChatUI` class, to allow for message preview text format customization across the app. [3788](https://github.com/GetStream/stream-chat-android/pull/3788).
- Added `streamUiDisableScrollWhenShowingDialog` attribute to `MessageListView` that allows to enable/disable message list scroll while a dialog is shown over the message list. [#3809](https://github.com/GetStream/stream-chat-android/pull/3809)
- Added the preview of moderation bounced messages and the ability to take actions upon those messages like edit, delete and send anyway. [#3625](https://github.com/GetStream/stream-chat-android/pull/3625)
- Added experimental implementation of `MessageComposerView` and `MessageComposerViewModel` which are supposed to replace `MessageInputView` in the future. [3019](https://github.com/GetStream/stream-chat-android/pull/3019)
- Added `MessageListView::setMessageOptionItemsFactory` and `MessageListView::setCustomActionHandler` methods to add and handle custom actions in `MessageListView`. [3768](https://github.com/GetStream/stream-chat-android/pull/3768)

### ⚠️ Changed
- The layout width of the unread count view is now set to `wrap_content` instead of being a fixed size dictated by the dimen `stream_ui_scroll_button_unread_badge_size`. [#3798](https://github.com/GetStream/stream-chat-android/pull/3798)

### ❌ Removed
- 🚨 Breaking change: The block action has been removed from message options. [3768](https://github.com/GetStream/stream-chat-android/pull/3768)

## stream-chat-android-compose
### 🐞 Fixed
- Channels will now be marked as read only when the latest message is reached. Previously they were marked read whenever an unread message was read, regardless of its position in the list. [#3772](https://github.com/GetStream/stream-chat-android/pull/3772)

### ⬆️ Improved
- Improved `Messages` recomposition when marking messages as read. It will now avoid going into a recomposition loop in certain situations such as when you have two or more failed messages visible in the list. [#3772](https://github.com/GetStream/stream-chat-android/pull/3772)
- Covered an edge case inside `DefaultTypingUpdatesBuffer`. It will now always call `onTypingStopped()` when you call `DefaultTypingUpdatesBuffer.clear()`. [#3782](https://github.com/GetStream/stream-chat-android/pull/3782)

### ✅ Added
- Added the preview of moderation bounced messages and the ability to take actions upon those messages like edit, delete and send anyway. [#3625](https://github.com/GetStream/stream-chat-android/pull/3625)

# June 27th, 2022 - 5.4.0
## Common changes for all artifacts
### ⬆️ Improved
- Now the SDK can be used if R8 full mode. New rules were added to the library to support the aggressive optimizations [3663](https://github.com/GetStream/stream-chat-android/pull/3663).

### ⚠️ Changed
- Migrated to Coil version 2.1.0 [#3538](https://github.com/GetStream/stream-chat-android/pull/3538)

## stream-chat-android-client
### ⬆️ Improved
-  Avoid multiple calls to `/app` endpoint. [3686](https://github.com/GetStream/stream-chat-android/pull/3686)

### ✅ Added
-. `ChatClient::connectUser` as a new optional argument to configure a timeout to be waiting until the connection is established, in another case an error will be returned [#3605](https://github.com/GetStream/stream-chat-android/pull/3605)
-. `ChatClient::connectAnonymousUser` as a new optional argument to configure a timeout to be waiting until the connection is established, in another case an error will be returned [#3605](https://github.com/GetStream/stream-chat-android/pull/3605)
-. `ChatClient::connectGuestUser` as a new optional argument to configure a timeout to be waiting until the connection is established, in another case an error will be returned [#3605](https://github.com/GetStream/stream-chat-android/pull/3605)
-. `ChatClient::connectUser` doesn't return an error in the case there is a previous connection with the same user. [#3653](https://github.com/GetStream/stream-chat-android/pull/3653)
- Added `ChatClient::countUnreadMentions` extension function which counts messages in which the user is mentioned.

### ⚠️ Changed
- 🚨 Changed `ChatClient::connectUser` - the method shouldn't be called when the user is already set and will automatically disconnect if this happens.

## stream-chat-android-offline
### 🐞 Fixed
- Fix the stale Channel data being stored into database. [3650](https://github.com/GetStream/stream-chat-android/pull/3650)
- Fix race condition problem that allowed multiple threads to increment unread count, which could cause a mistake in the number of unread messages. [3656](https://github.com/GetStream/stream-chat-android/pull/3656)
- A new optional argument `useSequentialEventHandler` has been added to `Config` class of offline plugin to enable a sequential event handling mechanism. [3659](https://github.com/GetStream/stream-chat-android/pull/3659)
- Fix channel mutes being dropped on user updates [3728](https://github.com/GetStream/stream-chat-android/pull/3728)
- Bug fix when deleting reactions without internet connection. [#3753](https://github.com/GetStream/stream-chat-android/pull/3753)

### ⬆️ Improved
- Added logs of all properties available in a class and which one was searched for then QuerySort fails to find a field. [3597](https://github.com/GetStream/stream-chat-android/pull/3597)

### ✅ Added
- Added `EventHandlerSequential` to support a sequential event processing. [3604](https://github.com/GetStream/stream-chat-android/pull/3604)
- Logging when unread count is updated. [3642](https://github.com/GetStream/stream-chat-android/pull/3642)

### ⚠️ Changed
-  Added interface `QuerySorter` and new implementation of query sort `QuerySortByField` so users can choose between implementations that use reflection or not. [3624](https://github.com/GetStream/stream-chat-android/pull/3624)

## stream-chat-android-ui-components
### 🐞 Fixed
- Fixed potential NPE when disconnecting the user. [#3612](https://github.com/GetStream/stream-chat-android/pull/3612)
- The channel will now be marked as read once the latest message inside `MessagesListView` is reached. Previously scrolling down to it would not trigger this action. [#3620](https://github.com/GetStream/stream-chat-android/pull/3620)
- Now the options button is not displayed on the gallery screen if there are no options available. [#3696](https://github.com/GetStream/stream-chat-android/pull/3696)
- Fixed `app:streamUiMessageInputHintText` not getting applied properly in `MessageInputView`. [#3749](https://github.com/GetStream/stream-chat-android/pull/3749)
- Fixed backwards compatibility of the `ChannelListView` attribute `streamUiIndicatorPendingSyncIcon` and the `MessageListView` attribute `streamUiIconIndicatorPendingSync`. These are now backwards compatible down to API 21 [#3766](https://github.com/GetStream/stream-chat-android/pull/3766)

### ⬆️ Improved
- Improved displaying the upload progress of files being uploaded. Now the upload progress text is less likely to get ellipsized. [#3618](https://github.com/GetStream/stream-chat-android/pull/3618)

### ✅ Added
- Added way to customize quoted attachments through `QuotedAttachmentFactory` and updated custom attachments guide for the new feature. [#3592](https://github.com/GetStream/stream-chat-android/pull/3592)
- Added `ChannelListViewModelFactory.Builder` for Java users. [#3617](https://github.com/GetStream/stream-chat-android/pull/3617)
- Added `MessageListViewModelFactory.Builder` for Java users. [#3617](https://github.com/GetStream/stream-chat-android/pull/3617)
- Added `PinnedMessageListViewModelFactory.Builder` for Java users. [#3617](https://github.com/GetStream/stream-chat-android/pull/3617)
- Added `TypingIndicatorViewModelFactory.Builder` for Java users. [#3617](https://github.com/GetStream/stream-chat-android/pull/3617)
- Added new attributes to `MessageListView` that are designed to customize the scroll to bottom button. They are listed in the linked PR. [3634](https://github.com/GetStream/stream-chat-android/pull/3634)
- Added a way to change runtime filters for Channels in `ChannelListViewModel`, using `setFilters(FilterObject)`. [#3687](https://github.com/GetStream/stream-chat-android/pull/3687) 
- Added support for bottom infinite scrolling when searching for messages or navigating to messages in a non-linear way inside MessageListView. [3654](https://github.com/GetStream/stream-chat-android/pull/3654)
- A new interface `TypingUpdatesBuffer` and its implementation `DefaultTypingUpdatesBuffer` used for buffering typing updates in order to save API calls. [3633](https://github.com/GetStream/stream-chat-android/pull/3633)
- A new method `MessageInputView.setTypingUpdatesBuffer(TypingUpdatesBuffer)` used for setting the typing updates buffer. [3633](https://github.com/GetStream/stream-chat-android/pull/3633)
- Added possibility to customize gallery options style via `TransformStyle.attachmentGalleryOptionsStyleTransformer`. [3696](https://github.com/GetStream/stream-chat-android/pull/3696)

### ⚠️ Changed
- Dimens `stream_ui_spacing_small` no longer has an effect on the internal margins of `ScrollButtonView`, instead use the `MessageListView` attribute `streamUIScrollButtonInternalMargin` to set internal margins. [3634](https://github.com/GetStream/stream-chat-android/pull/3634)
- The default elevation of the unread count badge inside `ScrollButtonView` was changed from `10dp` to `3dp`. [3634](https://github.com/GetStream/stream-chat-android/pull/3634)
- Deprecated `MessageInputView.TypingListener` in favor of `TypingUpdatesBuffer` and `MessageInputView.setTypingListener(TypingListener)` in favor of `MessageInputView.setTypingUpdatesBuffer(TypingUpdatesBuffer)`. [3633](https://github.com/GetStream/stream-chat-android/pull/3633)
- Added `WRITE_EXTERNAL_STORAGE` permission check on the default implementation of the download handler when using `MessageListViewModel.bindView`. [#3719](https://github.com/GetStream/stream-chat-android/pull/3719)
- Removed the default filter from `ChannelListFragment` so that it can rely on the default filter from `ChannelListViewModel`. [3762](https://github.com/GetStream/stream-chat-android/pull/3762)

## stream-chat-android-compose
### 🐞 Fixed
- Fixed the display of `ChannelAvatar` for a channel with two members and neither of them is the current user. [3598](https://github.com/GetStream/stream-chat-android/pull/3598)

### ⬆️ Improved
- Improved padding customization options of `InputField`. [#3596](https://github.com/GetStream/stream-chat-android/pull/3596)

### ✅ Added
- Added `Modifier` as an argument to `FileUploadItem` and `FileAttachmentItem`. [#3603](https://github.com/GetStream/stream-chat-android/pull/3603)
- Added option to customise `InitialsAvatar` offset passing it custom offset and through `groupAvatarInitialsXOffset` and `groupAvatarInitialsYOffset` dimens. [#3609](https://github.com/GetStream/stream-chat-android/pull/3609)
- A new interface `TypingUpdatesBuffer` and its implementation `DefaultTypingUpdatesBuffer` used for buffering typing updates in order to save API calls. [3633](https://github.com/GetStream/stream-chat-android/pull/3633)
- A new method `MessageComposerViewModel.setTypingUpdatesBuffer(TypingUpdatesBuffer)` used for setting the typing updates buffer. [3633](https://github.com/GetStream/stream-chat-android/pull/3633)
- Added `PermissionHandler` and `DownloadPermissionHandler` to automatically request storage permission if needed and download the attachments. [#3676](https://github.com/GetStream/stream-chat-android/pull/3676)

### ⚠️ Changed
- Since Coil 2.0, the `LocalImageLoader` has been deprecated. So now we support our own image loader, `StreamImageLoader` for providing composition local. [#3538](https://github.com/GetStream/stream-chat-android/pull/3538)
- Changed how the emoji only message size and how they are laid out depending on emoji count. [#3665](https://github.com/GetStream/stream-chat-android/pull/3665)

### ❌ Removed
- Removed the default gray background from `LoadingIndicator`. [#3599](https://github.com/GetStream/stream-chat-android/pull/3599)

## stream-chat-android-pushprovider-xiaomi
### 🐞 Fixed
- Fix crash when used on Android API 31+ [#3678](https://github.com/GetStream/stream-chat-android/pull/3678)

### ✅ Added
- Upgrade MiPush SDK to version 5.0.6 [#3678](https://github.com/GetStream/stream-chat-android/pull/3678)

# Jun 1st, 2022 - 5.3.1
## stream-chat-android-client
### 🐞 Fixed
- Added getters to members search in `QuerySort` as some compilers may generate getters and setter instead of public properties,
 making our current search for property to fail. [#3608](https://github.com/GetStream/stream-chat-android/pull/3608)

# May 25th, 2022 - 5.3.0
## stream-chat-android-client
### 🐞 Fixed
- Fixed `ChatParser` failing to parse errors because it was trying to fetch the raw response from a converted body. [#3534](https://github.com/GetStream/stream-chat-android/pull/3534)

### ⬆️ Improved
- CurrentUser is not initialized when a PN is received. [#3520](https://github.com/GetStream/stream-chat-android/pull/3520)

### ✅ Added
- 🚨 Breaking change: Added `DistinctChatApi` to prevent multiple query requests being fired. [#3521](https://github.com/GetStream/stream-chat-android/pull/3521)
- 🚨 Breaking change: Added new property `ChatClientConfig.disableDistinctApiCalls` to disable `DistinctChatApi`, which is enabled by default. 

### ⚠️ Changed
- 🚨 Breaking change: `Plugin`, `PluginFactory` and plugin side-effect listeners (`CreatChannelListener`, `SendMessageListener` etc.) are moved out of `experimental` package. [#3583](https://github.com/GetStream/stream-chat-android/pull/3583/)

## stream-chat-android-offline
### 🐞 Fixed
- Fixed process sync offline message when a push is received. [#3518](https://github.com/GetStream/stream-chat-android/pull/3518)
- Fixed syncing the channel after bringing the app from background. [#3548](https://github.com/GetStream/stream-chat-android/pull/3548)
- Fixed initializing `OfflinePlugin` when connecting anonymous user. It fixes the issue when after connecting headers stay in `Disconnected` state. [#3553](https://github.com/GetStream/stream-chat-android/pull/3553)

### ⬆️ Improved
- Change the order of offline message so it matches the order of online messages. Now the reshuffling of messages when switching from offline to online doesn't happen anymore. [3524](https://github.com/GetStream/stream-chat-android/pull/3524)
- 🚨 Breaking change: `QueryChannelsState::channels` can now return a null as an initial value. 
- Adding logs for QuerySort: [3570](https://github.com/GetStream/stream-chat-android/pull/3570)
- Adding logs for plugin usage, state calls usage and ChannelListView. [3572](https://github.com/GetStream/stream-chat-android/pull/3572)

### ✅ Added
- Added `EventHandlingResult.WatchAndAdd` to results returned from `ChatEventHandler`.
- Added handling `ChannelVisibleEvent`. Default `ChatEventHandler` will return `EventHandlingResult.WatchAndAdd`.

## stream-chat-android-ui-common
### ✅ Added
- Added `MessageOptionsUserReactionAlignemnt` used to define the user reaction alignment inside message options. [#3541](https://github.com/GetStream/stream-chat-android/pull/3541)

## stream-chat-android-ui-components
### 🐞 Fixed
- Fixed the way pagination scrolling worked for various non-core components (e.g. search, gallery/media/pinned message lists) [#3507](https://github.com/GetStream/stream-chat-android/pull/3507)
- Added loading more indicator to PinnedMessageListView [#3507](https://github.com/GetStream/stream-chat-android/pull/3507)
- Fix video scaling issue on the media preview screen. [#3560](https://github.com/GetStream/stream-chat-android/pull/3560)
- Fixed refreshing `ChannelListView` after unhiding the channel. [#3569](https://github.com/GetStream/stream-chat-android/pull/3569)

### ✅ Added
- Added the public method `switchToCommandMode(command: Command)` inside `MessageInputView`. This method allows switching the input to command mode using the desired command directly, instead of having to select it from the dialog. An example of its usage is provided inside the patch within the linked PR. [#3515](https://github.com/GetStream/stream-chat-android/pull/3515)
- Added loading indicator to the media preview screen. [#3549](https://github.com/GetStream/stream-chat-android/pull/3549)
- Added `streamUiMediaActivityProgressBarStyle` theme attribute to customize the appearance of loading indicator on the media preview screen. [#3549](https://github.com/GetStream/stream-chat-android/pull/3549)
- Added the ability to customize user reaction alignment and orientation inside message options through `ViewReactionsViewStyle` or `SingleReactionViewStyle`. [#3541](https://github.com/GetStream/stream-chat-android/pull/3541)
- Added `horizontalPadding` customization options to `ViewReactionsViewStyle` and `EditReactionsViewStyle`. [#3541](https://github.com/GetStream/stream-chat-android/pull/3541)

### ⚠️ Changed
- Deprecated `Member.isOwnerOrAdmin` and `List<Member>?.isCurrentUserOwnerOrAdmin()`. Use `Channel::ownCapabilities` instead. [#3576](https://github.com/GetStream/stream-chat-android/pull/3576)
- Changed how padding is applied to `ViewReactionsView`. [#3541](https://github.com/GetStream/stream-chat-android/pull/3541)

## stream-chat-android-compose
### 🐞 Fixed
- Fix video scaling issue on the media preview screen. [#3560](https://github.com/GetStream/stream-chat-android/pull/3560)
- Fixed refreshing `ChannelListView` after unhiding the channel. [#3569](https://github.com/GetStream/stream-chat-android/pull/3569)

### ✅ Added
- Added scroll to quoted message on click. [#3472](https://github.com/GetStream/stream-chat-android/pull/3472)
- Added guides for `QuotedAttachmentFactory`. [You can read about it here](https://getstream.io/chat/docs/sdk/android/compose/guides/adding-custom-attachments/#quoted-messages)
- Added loading indicator to the media preview screen. [#3549](https://github.com/GetStream/stream-chat-android/pull/3549)
- Added the ability to customize user reaction alignment inside message options through `ChatTheme`. [#3541](https://github.com/GetStream/stream-chat-android/pull/3541)

### ⚠️ Changed
- Changed `QuotedMessage` design by adding `QuotedAttachmentFactory`, `ImageAttachmentQuotedContent` and `FileAttachmentQuotedContent`. [#3472](https://github.com/GetStream/stream-chat-android/pull/3472)

# May 11th, 2022 - 5.2.0
## stream-chat-android-client
### ✅ Added
- Added `Channel.membership` property. [#3367](https://github.com/GetStream/stream-chat-android/pull/3367)
- Added `ChannelData.membership` property. [#3367](https://github.com/GetStream/stream-chat-android/pull/3367)
- Added `NotificationAddedToChannelEvent.member` property. [#3367](https://github.com/GetStream/stream-chat-android/pull/3367)
- Add `provideName` property to `Device` entity to support Multi-Bundle [#3396](https://github.com/GetStream/stream-chat-android/pull/3396)

## stream-chat-android-offline
### 🐞 Fixed
- Fixed sorting channels by `Channel::lastMessageAt` when the channel contains not synced messages. [#3470](https://github.com/GetStream/stream-chat-android/pull/3470)
- Fixed bug that made impossible to retry attachments that were not fully sent. [3485](https://github.com/GetStream/stream-chat-android/pull/3485)
- Fixed refreshing channels list when syncing the channel. [#3492](https://github.com/GetStream/stream-chat-android/pull/3492)
- Fixed deleting reactions while offline. [3486](https://github.com/GetStream/stream-chat-android/pull/3486)

## stream-chat-android-ui-common
### ⬆️ Improved
- Updated the attachment upload size limit to 100MB from 20MB. [#3490](https://github.com/GetStream/stream-chat-android/pull/3490)

## stream-chat-android-ui-components
### 🐞 Fixed
- Fixed Xiaomi crash when long clicking on links inside messages. [#3491](https://github.com/GetStream/stream-chat-android/pull/3491)

## stream-chat-android-compose
### ⬆️ Improved
- Improved the behavior of `DeletedMessageVisibility` and `MessageFooterVisibility` when used in pair. Now the `DeletedMessageVisibility` and its "only visible to you" mode respects the `MessageFooterVisibility` and vice-versa. [#3467](https://github.com/GetStream/stream-chat-android/pull/3467)

## stream-chat-android-pushprovider-firebase
### ✅ Added
- Support Multi-Bundle [#3396](https://github.com/GetStream/stream-chat-android/pull/3396)

### ⚠️ Changed
- Upgrade Firebase Messaging dependency to version `23.0.4`. [#3484](https://github.com/GetStream/stream-chat-android/pull/3484)

## stream-chat-android-pushprovider-huawei
### ✅ Added
- Support Multi-Bundle [#3396](https://github.com/GetStream/stream-chat-android/pull/3396)

## stream-chat-android-pushprovider-xiaomi
### ✅ Added
- Support Multi-Bundle [#3396](https://github.com/GetStream/stream-chat-android/pull/3396)

# May 3rd, 2022 - 5.1.0
## stream-chat-android-client
### 🐞 Fixed
- Fixed ANR happening on a token request. [#3342](https://github.com/GetStream/stream-chat-android/pull/3342)
- Fixed overriding User's `image` and `name` properties with empty values when connecting the user. [#3430](https://github.com/GetStream/stream-chat-android/pull/3430)
- Fixed serialization problem when flagging message. [#3437](https://github.com/GetStream/stream-chat-android/pull/3437)

### ✅ Added
- Added `ChannelRepository.selectChannelByCid` method. [#3434](https://github.com/GetStream/stream-chat-android/pull/3434)
- Added `ChannelRepository.selectChannelsByCids` method. [#3434](https://github.com/GetStream/stream-chat-android/pull/3434)
- Added `ChannelRepository.selectChannelCidsSyncNeeded` method. [#3434](https://github.com/GetStream/stream-chat-android/pull/3434)
- Added `MessageRepository.selectMessageIdsBySyncState` method. [#3434](https://github.com/GetStream/stream-chat-android/pull/3434)
- Added `ReactionRepository.selectReactionById` method. [#3434](https://github.com/GetStream/stream-chat-android/pull/3434)
- Added `ReactionRepository.selectReactionsByIds` method. [#3434](https://github.com/GetStream/stream-chat-android/pull/3434)
- Added `ReactionRepository.selectReactionIdsBySyncStatus` method. [#3434](https://github.com/GetStream/stream-chat-android/pull/3434)
- Added `ChatLogger.logV` method. [#3434](https://github.com/GetStream/stream-chat-android/pull/3434)
- Added `TaggedLogger.logV` method. [#3434](https://github.com/GetStream/stream-chat-android/pull/3434)

### ⚠️ Changed
- Changed visibility of the `retry` extension to internal. [#3353](https://github.com/GetStream/stream-chat-android/pull/3353)

## stream-chat-android-offline
### 🐞 Fixed
- Fixed a crash when attachment upload is in progress or about to start and user is disconnected at the same moment. [#3377](https://github.com/GetStream/stream-chat-android/pull/3377)
- Fixed updating `Channel::ownCapabilities` after receiving events. [#3420](https://github.com/GetStream/stream-chat-android/pull/3420)
- Fixed reaction sync issue because `SyncState::lastSyncedAt` was never updated. [#3421](https://github.com/GetStream/stream-chat-android/pull/3421)

### ⬆️ Improved
- Adding the possibility to change the repositories of `OfflinePlugin`. You can change `RepositoryFactory` in `OfflinePlugin` and use custom implementations of repositories.

## stream-chat-android-ui-common
### ⚠️ Changed
- Deprecated `DeletedMessageListItemPredicate` in favor of `DeletedMessageVisibility`. This is a followup on [#3272](https://github.com/GetStream/stream-chat-android/pull/3272/files) which deprecated filtering messages inside `MessageListView` in favor of filtering messages inside `MessageListViewModel`. [#3409](https://github.com/GetStream/stream-chat-android/pull/3409)

## stream-chat-android-ui-components
### 🐞 Fixed
- Fixed a bug where command suggestion popup was displayed even though all the commands were disabled. [#3334](https://github.com/GetStream/stream-chat-android/pull/3334)
- Fixed a bug on Nougat where the reaction colors were not displayed properly. [#3347](https://github.com/GetStream/stream-chat-android/pull/3347)
- Fixed a bug where custom `MessageListItemViewHolderFactory` was ignore on the message options overlay. [#3343](https://github.com/GetStream/stream-chat-android/pull/3343)
- Fixed `MessageListViewModel` initialization when channel's data is not available immediately, for example when the view model is created after connecting the user. [#3379](https://github.com/GetStream/stream-chat-android/pull/3379)
- Fixed configuration for flag message confirmation dialog. [3411](https://github.com/GetStream/stream-chat-android/pull/3411)
- Fixed a potential crash with conflicting font names. [#3445](https://github.com/GetStream/stream-chat-android/pull/3445)

### ⬆️ Improved
- Added a way to customize reactions behavior to allow multiple reactions. [#3341](https://github.com/GetStream/stream-chat-android/pull/3341)
- Added a way to customize `messageInputField` padding inside `MessageInputFiledView`. [#3392](https://github.com/GetStream/stream-chat-android/pull/3392)
- Added a way to change the `MessageListHeaderView` separator color. [#3395](https://github.com/GetStream/stream-chat-android/pull/3395)
- Added a way to change the `ChannelListHeaderView` separator color. [#3395](https://github.com/GetStream/stream-chat-android/pull/3395)
- Now single membered channels display the name of member instead of "Channel without name" [3423](https://github.com/GetStream/stream-chat-android/pull/3423)
- Channels with only one member now show the member's image in avatar. [3425](https://github.com/GetStream/stream-chat-android/pull/3425)
- Added a way to change the `attachmentsButton` and `commandsButton` ripple color inside `MessageInputView`. [#3412](https://github.com/GetStream/stream-chat-android/pull/3412)

### ✅ Added
- Added support for own capabilities. You can read more about own capabilities [here](https://getstream.io/chat/docs/sdk/android/ui/guides/implementing-own-capabilities/). [#3389](https://github.com/GetStream/stream-chat-android/pull/3389)
- Added the possibility to customize the message footer visibility through `MessageFooterVisibility` inside `MessageListViewModel`. [#3343](https://github.com/GetStream/stream-chat-android/pull/3433)

### ⚠️ Changed
- Deprecated `DeletedMessageListItemPredicate` in favor of `DeletedMessageVisibility`. This is a followup on [#3272](https://github.com/GetStream/stream-chat-android/pull/3272/files) which deprecated filtering messages inside `MessageListView` in favor of filtering messages inside `MessageListViewModel`. [#3409](https://github.com/GetStream/stream-chat-android/pull/3409)
- Added own capabilities. If you are using our UI components separately from our `ViewModel`s, this has the possibility of introducing a change in functionality. You can find the guide on implementing own capabilities [here](https://getstream.io/chat/docs/sdk/android/ui/guides/implementing-own-capabilities/). [#3389](https://github.com/GetStream/stream-chat-android/pull/3389)

## stream-chat-android-compose
### 🐞 Fixed
- Fixed the message input handling when typing quickly or holding down the delete (backspace) button. [#3355](https://github.com/GetStream/stream-chat-android/pull/3355)

### ⬆️ Improved
- Now single membered channels display the name of member instead of "Channel without name" [3423](https://github.com/GetStream/stream-chat-android/pull/3423)
- Channels with only one member now show the member's image in avatar. [3425](https://github.com/GetStream/stream-chat-android/pull/3425)
- Improved the way filters work in `ChannelList`, `ChannelsScreen` and `ChannelListViewModel`. Now the filters are nullable and if you want the default behavior, just pass in null. [#3422](https://github.com/GetStream/stream-chat-android/pull/3422)
- You can now completely override the filters by using `ChannelListViewModel.setFilters()` in the runtime, or by passing in custom `FilterObject` to the `ViewModelFactory` or the `ViewModel` constructor. [#3422](https://github.com/GetStream/stream-chat-android/pull/3422)


### ✅ Added
- Added pan to ImagePreviewActivity. [#3335](https://github.com/GetStream/stream-chat-android/pull/3335)
- Added `imageLoader` parameter to `ChatTheme` that allows providing a custom Coil `ImageLoader`. [#3336](https://github.com/GetStream/stream-chat-android/pull/3336)
- Added the "Copy Message" option to link messages [#3354](https://github.com/GetStream/stream-chat-android/pull/3354)
- Added padding customisation option to `ChannelList` and `MessageList` components. [#3350](https://github.com/GetStream/stream-chat-android/pull/3350)
- Added emoji sticker support. [3359](https://github.com/GetStream/stream-chat-android/pull/3359)
- Added support for own capabilities. You can read more about own capabilities [here](https://getstream.io/chat/docs/sdk/android/compose/guides/implementing-own-capabilities/). [#3389](https://github.com/GetStream/stream-chat-android/pull/3389)
- Added better handling for Compose ChannelListHeader and MessageListHeader states. We now cover Connected, Connecting and Disconnected states (added Connecting). [#3428](https://github.com/GetStream/stream-chat-android/pull/3428)
- Added the possibility to customize the message footer visibility through `MessageFooterVisibility` inside `MessageListViewModel`. [#3343](https://github.com/GetStream/stream-chat-android/pull/3433)

### ⚠️ Changed
- `loadMore` calls inside `MessageListViewModel` and `ChannelListViewModel` should no longer load data if there is no network connection. [3362](https://github.com/GetStream/stream-chat-android/pull/3362)
- Added own capabilities. If you are using our components individually this has the possibility of introducing a change in functionality. You can find the guide on implementing own capabilities [here](https://getstream.io/chat/docs/sdk/android/compose/guides/implementing-own-capabilities/). [#3389](https://github.com/GetStream/stream-chat-android/pull/3389)
- Replaced the `imageLoader` parameter in `ChatTheme` with the new `imageLoaderFactory` parameter that can used to provide a custom Coil `ImageLoader` factory.  [#3441](https://github.com/GetStream/stream-chat-android/pull/3441)

# April 12th, 2022 - 5.0.3
## Common changes for all artifacts

### ⚠️ Changed
- Updated Gradle version to [7.4.2](https://docs.gradle.org/7.4.2/release-notes.html). [#3281](https://github.com/GetStream/stream-chat-android/pull/3281)
- Update Coroutines to 1.6.1 and migrate to runTest. [#3327](https://github.com/GetStream/stream-chat-android/pull/3327)

## stream-chat-android-client

### 🐞 Fixed
- Fixed `User` model deserialization error when `User.image` or `User.name` is null. [#3283](https://github.com/GetStream/stream-chat-android/pull/3283)
- Fixed `Channel` model deserialization error when `Channel.image` or `Channel.name` is null. [#3306](https://github.com/GetStream/stream-chat-android/pull/3306)

### ✅ Added
- Added an `ExtraDataValidator` to intercept `ChatApi` calls and validate `CustomObject.extraData` does not contain the reserved keywords. [#3279](https://github.com/GetStream/stream-chat-android/pull/3279)

### ⚠️ Changed
- Migrate androidx-lifecycle version to [2.4.1](https://developer.android.com/jetpack/androidx/releases/lifecycle#2.4.1). [#3282](https://github.com/GetStream/stream-chat-android/pull/3282)

## stream-chat-android-offline

### 🐞 Fixed
- Fixed crash related with logging out while running a request to update channels. [3286](https://github.com/GetStream/stream-chat-android/pull/3286)
- Fixed bug where user was not able to send and edit a message while offline. [3318](https://github.com/GetStream/stream-chat-android/pull/3324)

### ✅ Added
- Added `ChannelState::membersCount` property that can be used to observe total members of the channel. [#3297](https://github.com/GetStream/stream-chat-android/pull/3297)

## stream-chat-android-ui-common

### 🐞 Fixed
- Fixed avatar disappearing from a message group when `MessageListView.deletedMessageListItemPredicate = DeletedMessageListItemPredicate.VisibleToEveryone` or `MessageListView.deletedMessageListItemPredicate = DeletedMessageListItemPredicate.VisibleToAuthorOnly` and the last message in a group of messages posted by someone other than the currently logged in user was deleted. [#3272](https://github.com/GetStream/stream-chat-android/pull/3272)

## stream-chat-android-ui-components

### 🐞 Fixed
- Adding ShowAvatarPredicate for MessageOptions overlay making it possible to hide the avatar picture when in the message options. [#3302](https://github.com/GetStream/stream-chat-android/pull/3302)
- Users now able to open `MessageOptionsDialogFragment` by clicking on a reaction left on a Giphy message. [#3620](https://github.com/GetStream/stream-chat-android/pull/3260)
- inside `MessageOptionsDialogFragment` now properly displays all of the reactions to a message. Previously it erroneously displayed a blank state. [#3620](https://github.com/GetStream/stream-chat-android/pull/3260)
- Fixed the links in UI Components code snippets. [#3261](https://github.com/GetStream/stream-chat-android/pull/3261)
- Messages containing links are now properly aligned with other types of messages. They use `@dimen/stream_ui_spacing_small` for their root layout start and end padding. [#3264](https://github.com/GetStream/stream-chat-android/pull/3264)
- Fixed avatar disappearing from a message group when `MessageListView.deletedMessageListItemPredicate = DeletedMessageListItemPredicate.VisibleToEveryone` or `MessageListView.deletedMessageListItemPredicate = DeletedMessageListItemPredicate.VisibleToAuthorOnly` and the last message in a group of messages posted by someone other than the currently logged in user was deleted. [#3272](https://github.com/GetStream/stream-chat-android/pull/3272)
- Fixed bug in which member counter shown in the `MessageListHeaderViewModel` is incorrect and limited to 30 only. [#3297](https://github.com/GetStream/stream-chat-android/pull/3297)

### ✅ Added
- Added `membersCount` livedata in `MessageListHeaderViewModel` to observe number of all members of channel. [#3297](https://github.com/GetStream/stream-chat-android/pull/3297)

## stream-chat-android-compose

### 🐞 Fixed
- Added thumbnails for video attachments in the attachment picker. [#3300](https://github.com/GetStream/stream-chat-android/pull/3300)
- Fixed a crash occurring when the user would click on a preview of a link that contained no scheme. [#3331](https://github.com/GetStream/stream-chat-android/pull/3331)

### ⬆️ Improved
- Improved the way typing updates work in the MessageComposerController. [#3313](https://github.com/GetStream/stream-chat-android/pull/3313)

### ✅ Added
- Added a way to customize the visibility of deleted messages. [#3298](https://github.com/GetStream/stream-chat-android/pull/3298)
- Added support for file upload configuration that lets you specify what types of files and images you want to allow or block from being uploaded. [3288](https://github.com/GetStream/stream-chat-android/pull/3288)
- Added Compose SDK Guidelines for internal and external contributors. [#3315](https://github.com/GetStream/stream-chat-android/pull/3315)

### ⚠️ Changed
- Switched from vertical to horizontal scrolling for files in the preview section of the message composer. [#3289](https://github.com/GetStream/stream-chat-android/pull/3289)

# March 30th, 2022 - 5.0.2
## stream-chat-android-client
### ✅ Added
- Added a `systemMessage: Message` parameter to  `ChatClient::addMembers`, `ChatClient::removeMembers`, `ChannelClient::addMembers` and `ChannelClient::removeMembers` to send a system message to that channel. [#3254](https://github.com/GetStream/stream-chat-android/pull/3254)

## stream-chat-android-offline
### 🐞 Fixed
- Fixed a bug which occurs when we reinitialize `OfflinePlugin` because it uses old instance of `StateRegistry` and `LogicRegistry`. [#3267](https://github.com/GetStream/stream-chat-android/pull/3267)

## stream-chat-android-ui-components
### 🐞 Fixed
- Users now able to open `MessageOptionsDialogFragment` by clicking on a reaction left on a Giphy message. [#3620](https://github.com/GetStream/stream-chat-android/pull/3260)
- inside `MessageOptionsDialogFragment` now properly displays all of the reactions to a message. Previously it erroneously displayed a blank state. [#3620](https://github.com/GetStream/stream-chat-android/pull/3260)
- Fixed the links in UI Components code snippets. [#3261](https://github.com/GetStream/stream-chat-android/pull/3261)
- Messages containing links are now properly aligned with other types of messages. They use `@dimen/stream_ui_spacing_small` for their root layout start and end padding. [#3264](https://github.com/GetStream/stream-chat-android/pull/3264)
- Made it impossible to send blank or empty messages. [#3269](https://github.com/GetStream/stream-chat-android/pull/3269)

## stream-chat-android-compose
### 🐞 Fixed
- Made it impossible to send blank or empty messages. [#3269](https://github.com/GetStream/stream-chat-android/pull/3269)

### ✅ Added
- Added support for failed messages and an option to resend them. [#3263](https://github.com/GetStream/stream-chat-android/pull/3263)

# March 24th, 2022 - 5.0.1
## stream-chat-android-ui-components
### 🐞 Fixed
- Fixed a bug where the missing implementation of the `MessageTextTransformer` caused message text not to show up. [#3248](https://github.com/GetStream/stream-chat-android/pull/3248)

# March 24th, 2022 - 5.0.0
**5.0.0** is a major release! You can read more about the motivation behind the effort and featured changes in the [announcement blog post](https://getstream.io/blog/android-v5-sdk-release/).
## Common changes for all artifacts
### 🐞 Fixed
- Fixed memory leaks related to image loading. [#2979](https://github.com/GetStream/stream-chat-android/pull/2979)

### ⬆️ Improved
- Replaced KAPT with KSP. [#3113](https://github.com/GetStream/stream-chat-android/pull/3113)

### ⚠️ Changed
- Updated AGP version to 7.1.2 and Gradle version to 7.4. [#3159](https://github.com/GetStream/stream-chat-android/pull/3159)

## stream-chat-android-client
### ✅ Added
- Added possibility to configure `RetryPolicy` using `ChaClient.Builder()`. [#3069](https://github.com/GetStream/stream-chat-android/pull/3069)

### ⚠️ Changed
- Add `Channel::image`, `Channel:name`, `User::image`, `User::name` properties. [#3139](https://github.com/GetStream/stream-chat-android/pull/3139)
- Deprecated `Member:role` in favor of `Member:channelRole` [#3189](https://github.com/GetStream/stream-chat-android/pull/3189)

## stream-chat-android-offline
🚨🚨 **v5.0.0** release brings a big change to the offline support library - it replaces `ChatDomain` with the `OfflinePlugin`. Make sure to check our [migration guide](https://getstream.io/chat/docs/sdk/android/client/guides/chatdomain-migration/)! 🚨🚨

### 🐞 Fixed
- Unread count for muted channels no longer increments when the channel is muted and new messages are received. [#3112](https://github.com/GetStream/stream-chat-android/pull/3112)
- Fixed marking the channel as read if it was opened offline previously. [#3162](https://github.com/GetStream/stream-chat-android/pull/3162)

### ❌ Removed
- Moved `RetryPolicy` related logic to `ChatClient`. [#3069](https://github.com/GetStream/stream-chat-android/pull/3069)

## stream-chat-android-ui-common
### ❌ Removed
- Removed ChatMarkdown in favor of ChatMessageTextTransformer [#3189](https://github.com/GetStream/stream-chat-android/pull/3189)

## stream-chat-android-ui-components
### 🐞 Fixed
- Fixed an issue with message flickering when sending a message with file attachments. [#3209](https://github.com/GetStream/stream-chat-android/pull/3209)
- Fixed a crash when overriding `ChatUI::imageHeadersProvider` caused by compiler [issue](https://youtrack.jetbrains.com/issue/KT-49793). [#3237](https://github.com/GetStream/stream-chat-android/pull/3237)

### ✅ Added
- Added a separate `LinkAttachmentsViewHolder` for handling messages containing link attachments and no other types of attachments. [#3070](https://github.com/GetStream/stream-chat-android/pull/3070)
- Added a separate `FileAttachmentsViewHolder` for handling messages containing file attachments of different types or file attachments not handled by one of the other `ViewHolder`s. [#3091](https://github.com/GetStream/stream-chat-android/pull/3091)
- Introduced `InnerAttachmentViewHolder` as an inner ViewHolder for custom attachments. [#3183](https://github.com/GetStream/stream-chat-android/pull/3183)
- Introduced `AttachmentFactory` as a factory for custom attachment ViewHolders. [#3116](https://github.com/GetStream/stream-chat-android/pull/3116)
- Introduced `AttachmentFactoryManager` as a manager for the list of registered attachment factories. The class is exposed via `ChatUI`. [#3116](https://github.com/GetStream/stream-chat-android/pull/3116)
- Added an attribute to customize the color state list of the AttachmentsDialog buttons called `streamUiAttachmentTabButtonColorStateList`. [#3242](https://github.com/GetStream/stream-chat-android/pull/3242)

### ⚠️ Changed
- Separated the Giphy attachments and content to a GiphyAttachmentViewHolder. [#2932](https://github.com/GetStream/stream-chat-android/pull/2932)
- Created a GiphyMediaAttachmentView and its respective style to customize giphies. [#2932](https://github.com/GetStream/stream-chat-android/pull/2932)
- You can now use `original` sized giphies that apply resizing based on the GIF size. [#2932](https://github.com/GetStream/stream-chat-android/pull/2932)
- Use `fixedHeight` or `fixedHeightDownsampled` giphies to use a fixed height that keeps the aspect ratio and takes up less memory. [#2932](https://github.com/GetStream/stream-chat-android/pull/2932)
- Make sure to check out our giphy attachment styles (GiphyMediaAttachmentView) for customization.
- Created an ImageAttachmentViewHolder that represents images in the message list. [#3067](https://github.com/GetStream/stream-chat-android/pull/3067)
- Renamed MediaAttachmentViewStyle and its attributes to ImageAttachmentViewStyle. [#3067](https://github.com/GetStream/stream-chat-android/pull/3067)
- Messages containing link attachments and no other types of attachments are no longer handled by `TextAndAttachmentsViewHolder`, instead they are handled by `LinkAttachmentsViewHolder`. [#3070](https://github.com/GetStream/stream-chat-android/pull/3070)
- Messages containing file attachments of different file types or types not handled by one of the other `ViewHolders` are no longer handled by `TextAndAttachmentsViewHolder`, instead they are handled by `FileAttachmentsViewHolder`. [#3091](https://github.com/GetStream/stream-chat-android/pull/3091)
- Updated the structure of UI components documentation. [UI Components documentation](https://getstream.io/chat/docs/sdk/android/ui/overview/). [#3186](https://github.com/GetStream/stream-chat-android/pull/3186)
- Updated the code snippets from the UI Components documentation in the `stream-chat-android-docs` module. [3205](https://github.com/GetStream/stream-chat-android/pull/3205)

### ❌ Removed
- All usage of `ChatDomain`. [#3190](https://github.com/GetStream/stream-chat-android/pull/3190)
- Removed "Pin message", "Reply", "Thread reply" message actions for messages that are not synced. [#3226](https://github.com/GetStream/stream-chat-android/pull/3226)

## stream-chat-android-compose
### 🐞 Fixed
- Mitigated the effects of `ClickableText` consuming all pointer events when messages contain links by passing long press handlers to `MessageText`. [#3137](https://github.com/GetStream/stream-chat-android/pull/3137)
- Fixed an issue with message flickering when sending a message with file attachments. [#3209](https://github.com/GetStream/stream-chat-android/pull/3209)
- Fixed ripple color in dark mode. [#3211](https://github.com/GetStream/stream-chat-android/pull/3211)
- Long user names no longer break layout in the message list. [#3219](https://github.com/GetStream/stream-chat-android/pull/3219)
- Fixed the click handler on the last item in the image attachments content. [#3221](https://github.com/GetStream/stream-chat-android/pull/3221)

### ⬆️ Improved
- Allowed passing long press handlers to `MessageText`. [#3137](https://github.com/GetStream/stream-chat-android/pull/3137)

### ✅ Added
- Added code snippets from the Compose documentation to the `stream-chat-android-docs` module. [3197](https://github.com/GetStream/stream-chat-android/pull/3197)
- Added support for delivery indicator in the message list. [#3218](https://github.com/GetStream/stream-chat-android/pull/3218)

### ⚠️ Changed
- Replaced the `reactionTypes` field in `ChatTheme` with the new `reactionIconFactory` field that allows customizing reaction icons. [#3046](https://github.com/GetStream/stream-chat-android/pull/3046)
- `MessageText` now requires the parameter `onLongItemClick: (Message) -> Unit`. This was done in order to mitigate `ClickableText` consuming all pointer events. [#3137](https://github.com/GetStream/stream-chat-android/pull/3137)
- Renamed the `state.channel` package to `state.channels` for consistency. [#3143](https://github.com/GetStream/stream-chat-android/pull/3143)
- Renamed the `viewmodel.channel` package to `viewmodel.channels` for consistency. [#3143](https://github.com/GetStream/stream-chat-android/pull/3143)
- Moved the contents of the `ui.imagepreview` and `ui.mediapreview` packages to `ui.attachments.preview`. [#3143](https://github.com/GetStream/stream-chat-android/pull/3143)
- Moved the preview handlers from the `ui.filepreview` package to `ui.attachments.preview.handler` [#3143](https://github.com/GetStream/stream-chat-android/pull/3143)

### ❌ Removed
- Removed "Pin message", "Reply", "Thread reply" message actions for messages that are not synced. [#3226](https://github.com/GetStream/stream-chat-android/pull/3226)

# March 9th, 2022 - 4.30.1
## stream-chat-android-client
### ✅ Added
- Added `notificationChannel` lambda parameter to `NotificationHandlerFactory::createNotificationHandler` which is being used to create a `NotificationChannel`.
  You can use it to customize notifications priority, channel name, etc. [#3167](https://github.com/GetStream/stream-chat-android/pull/3167)

### ⚠️ Changed
- `LoadNotificationDataWorker` is now using a separate `NotificationChannel` with `NotificationCompat.PRIORITY_LOW`.
  You can customize its name by overriding `stream_chat_other_notifications_channel_name` string. [#3167](https://github.com/GetStream/stream-chat-android/pull/3167)

## stream-chat-android-offline
### 🐞 Fixed
- Fixed updating typing users. [#3154](https://github.com/GetStream/stream-chat-android/pull/3154)

## stream-chat-android-ui-components
### 🐞 Fixed
- Fixed displaying long usernames in message's footnote within `MessageListView`. [#3149](https://github.com/GetStream/stream-chat-android/pull/3149)
- A bug that made `ScrollButtonView` in `MessageListView` permanently visible. [#3170](https://github.com/GetStream/stream-chat-android/pull/3170)
- Fixed display of read status indicators [#3181](https://github.com/GetStream/stream-chat-android/pull/3181)

### ✅ Added
- Added a way to check if the adapters and message/channel lists have been initialized or not. [#3182](https://github.com/GetStream/stream-chat-android/pull/3182)
- Added `streamUiRetryMessageEnabled` attribute to `MessageListView` that allows to show/hide retry action in message's overlay. [#3185](https://github.com/GetStream/stream-chat-android/pull/3185)

## stream-chat-android-compose
### 🐞 Fixed
- Fixed display of read status indicators [#3181](https://github.com/GetStream/stream-chat-android/pull/3181)

# March 2nd, 2022 - 4.30.0
## Common changes for all artifacts
### ⬆️ Improved
- We upgraded our Kotlin version to 1.6, Moshi to 1.13 and Compose to 1.1.1. [#3104](https://github.com/GetStream/stream-chat-android/pull/3104)[#3123](https://github.com/GetStream/stream-chat-android/pull/3123)
- Updated Google's Accompanist version. [#3104](https://github.com/GetStream/stream-chat-android/pull/3104)

### ⚠️ Changed
- These version updates mean our SDK now expects the minimum of AGP 7.x.x. We recommend using 7.1+. [#3104](https://github.com/GetStream/stream-chat-android/pull/3104)

## stream-chat-android-compose
### ⚠️ Changed
- Since we're using Compose 1.1.1 for our SDK, we recommend upgrading to avoid conflicts. [#3104](https://github.com/GetStream/stream-chat-android/pull/3104)

# February 24th, 2022 - 4.29.0
## stream-chat-android-offline
### 🐞 Fixed
- Fixed updating `ChatDomain::totalUnreadCount` and `ChatDomain::channelUnreadCount` after restoring app from the background and
  when sending a message to a channel without read enabled. [#3121](https://github.com/GetStream/stream-chat-android/pull/3121)

## stream-chat-android-ui-components
### 🐞 Fixed
- Fixed setting custom empty and loading views for `MessageListView`. [#3082](https://github.com/GetStream/stream-chat-android/pull/3082)

### ⬆️ Improved
- Disabled command popups when attachments are present. [#3051](https://github.com/GetStream/stream-chat-android/pull/3051)
- Disabled the attachments button when popups are present. [#3051](https://github.com/GetStream/stream-chat-android/pull/3051)

### ✅ Added
- Added `ChatUI.channelNameFormatter` to allow customizing the channel's name format. [#3068](https://github.com/GetStream/stream-chat-android/pull/3068)
- Added a customizable height attribute to SearchInputView [#3081](https://github.com/GetStream/stream-chat-android/pull/3081)
- Added `ChatUI.dateFormatter` to allow customizing the way the dates are formatted. [#3085](https://github.com/GetStream/stream-chat-android/pull/3085)
- Added ways to show/hide the delivery status indicators for channels and messages. [#3102](https://github.com/GetStream/stream-chat-android/pull/3102)

### ⚠️ Changed
- Disabled editing on Giphy messages given that it's breaking the UX and can override the GIF that was previously put in. [#3071](https://github.com/GetStream/stream-chat-android/pull/3071)

### ❌ Removed
- Removed ExoMedia dependency in favor of standard Android `VideoView`. [#3098](https://github.com/GetStream/stream-chat-android/pull/3098)

## stream-chat-android-compose
### 🐞 Fixed
- Fixed back press handling. [#3120](https://github.com/GetStream/stream-chat-android/pull/3120)

### ✅ Added
- Exposed a way to clear the message composer externally, e.g. when using custom sendMessage handlers. [#3100](https://github.com/GetStream/stream-chat-android/pull/3100)
- Exposed `loadingMoreContent` for the `ChannelList` and `Channels` components that allows you to override the default loading more content. [#3103](https://github.com/GetStream/stream-chat-android/pull/3103)
- Exposed `loadingMoreContent` for the `MessageList` and `Messages` components that allows you to override the default loading more content. [#3103](https://github.com/GetStream/stream-chat-android/pull/3103)
- Added the `attachmentsContentImageGridSpacing` option to `StreamDimens`, to make it possible to customize the spacing between image attachment tiles via `ChatTheme`. [#3105](https://github.com/GetStream/stream-chat-android/pull/3105)

### ⚠️ Changed
- Replaced the `reactionTypes` field in `ChatTheme` with the new `reactionIconFactory` field that allows customizing reaction icons. [#3046](https://github.com/GetStream/stream-chat-android/pull/3046)
- Disabled editing on Giphy messages given that it's breaking the UX and can override the GIF that was previously put in. [#3071](https://github.com/GetStream/stream-chat-android/pull/3071)

### ❌ Removed
- Removed ExoMedia dependency in favor of standard Android `VideoView`. [#3092](https://github.com/GetStream/stream-chat-android/pull/3092)
- Removed `SystemBackPressHandler` in favor of `BackHandler` from the Compose framework. [#3120](https://github.com/GetStream/stream-chat-android/pull/3120)

# February 17th, 2022 - 4.28.4
## stream-chat-android-client
### ✅ Added
- Added the `member` field to the `MemberRemovedEvent`. [#3090](https://github.com/GetStream/stream-chat-android/pull/3090)

## stream-chat-android-offline
### 🐞 Fixed
- Fixed how member removal is handled in `DefaultChatEventHandler`. [#3090](https://github.com/GetStream/stream-chat-android/pull/3090)

# February 16th, 2022 - 4.28.3
## stream-chat-android-ui-components
### ⬆️ Improved
- Improved the logic around mentions and users that can be mentioned within the input. [#3088](https://github.com/GetStream/stream-chat-android/pull/3088)

## stream-chat-android-compose
### ⬆️ Improved
- Improved the logic around mentions and users that can be mentioned within the input. [#3088](https://github.com/GetStream/stream-chat-android/pull/3088)

# February 9th, 2022 - 4.28.2
## Common changes for all artifacts
- Fix crash with offline support. [#3063](https://github.com/GetStream/stream-chat-android/pull/3063)

# February 9th, 2022 - 4.28.1
## Common changes for all artifacts
- Fix crash when events were received. [#3058](https://github.com/GetStream/stream-chat-android/pull/3058)

# February 8th, 2022 - 4.28.0
## 🚨 Old UI Module removed
`stream-chat-android` is deprecated and won't be maintained anymore. The module will continue working, but we won't be releasing new versions.
The source code has been moved to this [archived repository](https://github.com/GetStream/stream-chat-android-old-ui)
Consider migrating to `stream-chat-android-ui-components` or `stream-chat-android-compose`. Here you can find a set of useful resources for migration:
- [UI Components Documentation](https://getstream.io/chat/docs/sdk/android/ui/overview/)
- [Android Chat Messaging Tutorial](https://getstream.io/tutorials/android-chat/)
- [Compose UI Components Documentation](https://getstream.io/chat/docs/sdk/android/compose/overview/)
- [Compose Chat Messaging Tutorial](https://getstream.io/chat/compose/tutorial/)
- [Old Sample App Migration PR](https://github.com/GetStream/stream-chat-android/pull/2467)

## Common changes for all artifacts
### ✅ Added
- Create new artifact to integrate Xiaomi Mi Push with Stream. You will need to add  `stream-chat-android-pushprovider-xiaomi` artifact to your App. Check our [docs](https://getstream.io/chat/docs/sdk/android/client/guides/push-notifications/xiaomi) for further details. [#2444](https://github.com/GetStream/stream-chat-android/pull/2444)

### ⚠️ Changed
- Update Android Gradle Plugin version to 7.1.0 and Gradle version to 7.3.3. [#2989](https://github.com/GetStream/stream-chat-android/pull/2989)

## stream-chat-android-client
### ⬆️ Improved
- Internal implementation only asks to the provided `TokenProvider` a new token when it is really needed. [#2995](https://github.com/GetStream/stream-chat-android/pull/2995)

### ⚠️ Changed
- UnknownHostException is no longer considered a permanent network error. [#3054](https://github.com/GetStream/stream-chat-android/pull/3054)

## stream-chat-android-offline
### 🐞 Fixed
- Fixed memory leak related to database initialization.[#2974](https://github.com/GetStream/stream-chat-android/pull/2974)

### ✅ Added
- Added new extension function `ChatClient::deleteChannel`. [#3007](https://github.com/GetStream/stream-chat-android/pull/3007)

### ⚠️ Changed
- Deprecated `ChatDomain::deleteChannel` in favour of `ChatClient::deleteChannel`. [#3007](https://github.com/GetStream/stream-chat-android/pull/3007)

## stream-chat-android-ui-common
### ✅ Added
- Added new extension function `ChatClient::loadMessageById`. [#2929](https://github.com/GetStream/stream-chat-android/pull/2929)

## stream-chat-android-ui-components
### 🐞 Fixed
- Fixed the logic for fetching encoding for URLs when opening PDFs and similar documents in the MessageList. [#3017](https://github.com/GetStream/stream-chat-android/pull/3017)

### ⬆️ Improved
- Replaced Lottie typing indicator with a custom view. [#3004](https://github.com/GetStream/stream-chat-android/pull/3004)

## stream-chat-android-compose
### 🐞 Fixed
- Fixed the way our attachments work and are represented in Compose to support more attachment types. [#2955](https://github.com/GetStream/stream-chat-android/pull/2955)
- Fixed the logic for fetching encoding for URLs when opening PDFs and similar documents in the MessageList. [#3017](https://github.com/GetStream/stream-chat-android/pull/3017)

### ⬆️ Improved
- Improved RTL support in Compose [#2987](https://github.com/GetStream/stream-chat-android/pull/2987)
- Made the SDK smaller by removing Materials Icons dependency [#2987](https://github.com/GetStream/stream-chat-android/pull/2987)
- Removed unnecessary experimental flags, opted in into APIs we're using from Compose. [#2983](https://github.com/GetStream/stream-chat-android/pull/2983)

### ✅ Added
- Added [`Custom Attachments guide`](https://getstream.io/chat/docs/sdk/android/composee/guides/adding-custom-attachments/). [#2967](https://github.com/GetStream/stream-chat-android/pull/2967)
- Added `onHeaderAvatarClick` parameter to the `ChannelsScreen` component. [#3016](https://github.com/GetStream/stream-chat-android/pull/3016)
- Exposed `lazyListState` for the `ChannelList` and `Channels` components that allows you to control the scrolling behavior and state. [#3049](https://github.com/GetStream/stream-chat-android/pull/3049)
- Exposed `helperContent` for the `ChannelList` and `Channels` components that allows you to implement a helper UI such as scroll to top button for the channel list. [#3049](https://github.com/GetStream/stream-chat-android/pull/3049)
- Exposed `lazyListState` for the `MessageList` and `Messages` components that allows you to control the scrolling behavior and state. [#3044](https://github.com/GetStream/stream-chat-android/pull/3044)
- Exposed `helperContent` for the `MessageList` and `Messages` components that allows you to override the default scrolling behavior UI.  [#3044](https://github.com/GetStream/stream-chat-android/pull/3044)

### ⚠️ Changed
- Renamed `onHeaderClickAction` parameter to `onHeaderActionClick` for the `ChannelsScreen` component. [#3016](https://github.com/GetStream/stream-chat-android/pull/3016)
- `MessageList` and `Messages` now have two new parameters that have default values. Please make sure that you check out the changes and that everything still works for you. [#3044](https://github.com/GetStream/stream-chat-android/pull/3044)

## stream-chat-android-pushprovider-xiaomi
### ✅ Added
- Added a `XiaomiMessagingDelegate` class to simplify custom implementations of `PushMessageReceiver` that forward messages to the SDK. See [Using a Custom PushMessageReceiver](https://getstream.io/chat/docs/sdk/android/client/guides/push-notifications/xiaomi#using-a-custom-pushmessagereceiver) for more details. [#2444](https://github.com/GetStream/stream-chat-android/pull/2444)

# February 2nd, 2022 - 4.27.2
## stream-chat-android-offline
### 🐞 Fixed
- Fixed refreshing cached channels after setting the user. [#3010](https://github.com/GetStream/stream-chat-android/pull/3010)

# January 31th, 2022 - 4.27.1
## stream-chat-android-offline
### 🐞 Fixed
- Fixed clearing cache after receiving channel truncated event. [#3001](https://github.com/GetStream/stream-chat-android/pull/3001)

# January 25th, 2022 - 4.27.0
## stream-chat-android-client
### 🐞 Fixed
- Fixed bug related to the wrong unread messages count when a socket connection is not available. [#2927](https://github.com/GetStream/stream-chat-android/pull/2927)
- Fixed deserialization issue when parsing the `Message` object while searching for a message from a channel with 0 members. [#2947](https://github.com/GetStream/stream-chat-android/pull/2947)

### ✅ Added
- Added the `systemMessage` parameter to `ChatClient::truncateChannel` and `ChannelClient:truncate` methods that represents a system message that will be displayed after the channel was truncated. [#2949](https://github.com/GetStream/stream-chat-android/pull/2949)
- Added the `message` parameter to the `ChannelTruncatedEvent` that represents a system message that will be displayed after the channel was truncated. [#2949](https://github.com/GetStream/stream-chat-android/pull/2949)
- Added method to consult the settings of the app. Use `ChatClient.instance().appSettings()` to request the settings of your app. [#2960](https://github.com/GetStream/stream-chat-android/pull/2960)
- Added `ChatClient.shuffleGiphy` extension function and removing ShuffleGiphy use case. [#2962](https://github.com/GetStream/stream-chat-android/pull/2962)
- Added `ChatClient.sendGiphy` extension function and removing SendGiphy use case. [#2963](https://github.com/GetStream/stream-chat-android/pull/2963)
- Added `Channel::ownCapabilities` and `ChannelCapabilities` object.
  Channel capabilities provide you information on which features are available for the current user. [#2971](https://github.com/GetStream/stream-chat-android/pull/2971)

### ⚠️ Changed
- Deprecated `ChatDomain.leaveChannel`. Use ChatClient.removeMembers instead. [#2926](https://github.com/GetStream/stream-chat-android/pull/2926)

## stream-chat-android-offline
### ⬆️ Improved
- Utilized the `message` parameter of the `ChannelTruncatedEvent` to show a system message instantly after the channel was truncated. [#2949](https://github.com/GetStream/stream-chat-android/pull/2949)

### ✅ Added
- Added new extension function `ChatClient::cancelMessage`. [#2928](https://github.com/GetStream/stream-chat-android/pull/2928)
- Added `ChatClient::needsMarkRead` extension function to check if a channel can be marked as read. [#2920](https://github.com/GetStream/stream-chat-android/pull/2920)

### ⚠️ Changed
- Deprecated `ChatDomain::cancelMessage` in favour of `ChatClient::cancelMessage`. [#2928](https://github.com/GetStream/stream-chat-android/pull/2928)

## stream-chat-android-ui-components
### 🐞 Fixed
- Handling video attachments that's don't have mime-type, but have type. [2919](https://github.com/GetStream/stream-chat-android/pull/2919)
- Intercepted and blocked attachment preview for attachments which are not fully uploaded. [#2950](https://github.com/GetStream/stream-chat-android/pull/2950)
- Fixed a bug when changes to the mentioned users in a message were not propagated to the UI. [2951](https://github.com/GetStream/stream-chat-android/pull/2951)

### ⬆️ Improved
- Improve Korean 🇰🇷 translations. [#2953](https://github.com/GetStream/stream-chat-android/pull/2953)

## stream-chat-android-compose
### 🐞 Fixed
- Fixed crashes caused by deleting channels [#2942](https://github.com/GetStream/stream-chat-android/pull/2942)

### ⬆️ Improved
- `ReactionOptions` now displays the option to show more reactions if there are more than 5 available [#2918](https://github.com/GetStream/stream-chat-android/pull/2918)
- Improve Korean 🇰🇷 translations. [#2953](https://github.com/GetStream/stream-chat-android/pull/2953)
- Improved `MessageComposer` UX by disabling commands when attachments or text are present. [#2961](https://github.com/GetStream/stream-chat-android/pull/2961)
- Improved `MessageComposer` UX by disabling attachment integration button when popups with suggestions are present. [#2961](https://github.com/GetStream/stream-chat-android/pull/2961)

### ✅ Added
- Added `ExtendedReactionsOptions` and `ReactionsPicker` in order to improve reaction picking UX [#2918](https://github.com/GetStream/stream-chat-android/pull/2918)
- Added documentation for [`ReactionsPicker`](https://getstream.io/chat/docs/sdk/android/compose/message-components/reactions-picker/) [#2918](https://github.com/GetStream/stream-chat-android/pull/2918)
- Added ways to customize the channel, message and member query limit when building a ChannelListViewModel [#2948](https://github.com/GetStream/stream-chat-android/pull/2948)

# January 12th, 2022 - 4.26.0
## Common changes for all artifacts
### ⬆️ Improved
- 🚨 Breaking change: Markdown support is moved into a standalone module `stream-chat-android-markdown-transformer` which is not included by default. You can use it with `ChatUI.messageTextTransformer` to add Markdown support to your app. You can find more information [here](https://getstream.io/chat/docs/sdk/android/ui/chatui/#markdown). [#2786](https://github.com/GetStream/stream-chat-android/pull/2786)

## stream-chat-android-client
### ✅ Added
- Added `Member::banned` property that represents, if the channel member is banned. [#2915](https://github.com/GetStream/stream-chat-android/pull/2915)
- Added `Member::channelRole` property that represents the user's channel-level role. [#2915](https://github.com/GetStream/stream-chat-android/pull/2915)

## stream-chat-android-offline
### 🐞 Fixed
- Fixed populating mentions after editing the message. `Message::mentionedUsers` shouldn't be empty if edited message contains mentioned users. [#2852](https://github.com/GetStream/stream-chat-android/pull/2852)

### ✅ Added
- Added `memberLimit` to `ChatDomain::queryChannels` and `ChatDomain::queryChannelsLoadMore` that allows modifying the number of members to fetch per channel. [#2826](https://github.com/GetStream/stream-chat-android/pull/2826)

### ❌ Removed
- Removed `QueryChannelsLoadMore` usecase. [#2790](https://github.com/GetStream/stream-chat-android/pull/2790)
- `QueryChannelsController::loadMore` is removed and logic is moved into `ChatDomain`. [#2790](https://github.com/GetStream/stream-chat-android/pull/2790)

## stream-chat-android-ui-components
### 🐞 Fixed
- Fixed displaying mentions popup when text contains multiple lines. [#2851](https://github.com/GetStream/stream-chat-android/pull/2851)
- Fixed the loading/playback speed of GIFs. [#2914](https://github.com/GetStream/stream-chat-android/pull/2914)
- Fixed scroll persisting after long tapping on an item in the message list. [#2916](https://github.com/GetStream/stream-chat-android/pull/2916)
- Fixed footnote of messages showing "Only Visible to You". This message was visible even when deleted messages were visible to everyone. [#2923](https://github.com/GetStream/stream-chat-android/pull/2923)

### ⬆️ Improved
- Improved the way thread pagination works. [#2845](https://github.com/GetStream/stream-chat-android/pull/2845)

### ✅ Added
- Added `memberLimit` parameter to `ChannelListViewModel` and `ChannelListViewModelFactory` that allows modifying the number of members to fetch per channel. [#2826](https://github.com/GetStream/stream-chat-android/pull/2826)
- Added `ChatMessageTextTransformer` to transform messages and set them to `TextView`. [#2786](https://github.com/GetStream/stream-chat-android/pull/2786)
- Added `AutoLinkableTextTransformer` which is an implementation of `ChatMessageTextTransformer`. After applying the transformer, it also makes links clickable in TextView. [#2786](https://github.com/GetStream/stream-chat-android/pull/2786)

### ⚠️ Changed
- `ChatUI.markdown` is deprecated in favour of `ChatUI.messageTextTransformer`. [#2786](https://github.com/GetStream/stream-chat-android/pull/2786)
- In the sample app the new behaviour for new messages is to count unread messages, instead of always scroll to bottom [#2865](https://github.com/GetStream/stream-chat-android/pull/)

## stream-chat-android-compose
### 🐞 Fixed
- Fixed a small issue with user avatars flickering [#2822](https://github.com/GetStream/stream-chat-android/pull/2822)
- Fixed faulty scrolling behavior in `Messages` by adding an autoscroll. [#2857](https://github.com/GetStream/stream-chat-android/pull/2857)
- Fixed the font size of avatar initials in the message list. [2862](https://github.com/GetStream/stream-chat-android/pull/2862)
- Fixed faulty scrolling behavior in `Channels` by adding an autoscroll. [#2887](  https://github.com/GetStream/stream-chat-android/pull/2887)
- Fixed the loading/playback speed of GIFs. [#2914](https://github.com/GetStream/stream-chat-android/pull/2914)

### ⬆️ Improved
- Added an animation to the `SelectedChannelMenu` component.
- Added an animation to the `ChannelInfo` component.
- Avatars now show fallback initials in case there was an error while loading images from the network. [#2830](https://github.com/GetStream/stream-chat-android/pull/2830)
- Added more parameters to the stateless version of the MessageComposer for consistency [#2809](https://github.com/GetStream/stream-chat-android/pull/2809)
- Updated primary accent colors in order to achieve a better contrast ratio for accessibility [#2857](https://github.com/GetStream/stream-chat-android/pull/2857)
- Removed default background color from `MessageItem` [#2857](https://github.com/GetStream/stream-chat-android/pull/2857)
- Added multiline mentions support [#2859](https://github.com/GetStream/stream-chat-android/pull/2859)
- Improved the way thread pagination works. [#2845](https://github.com/GetStream/stream-chat-android/pull/2845)

### ✅ Added
- Added the `headerContent` and `centerContent` Slot APIs for the `SelectedChannelMenu` component. [#2823](https://github.com/GetStream/stream-chat-android/pull/2823)
- Added the `headerContent` and `centerContent` Slot APIs for the `ChannelInfo` component. [#2823](https://github.com/GetStream/stream-chat-android/pull/2823)
- You can now define a `placeholderPainter` for the `Avatar` that is shown while the image is loading. [#2830](https://github.com/GetStream/stream-chat-android/pull/2830)
- Added more Slot APIs to the`MessageComposer` and `MessageInput` components [#2809](https://github.com/GetStream/stream-chat-android/pull/2809)
- Added [SelectedReactionsMenu documentation](https://getstream.io/chat/docs/sdk/android/compose/channel-components/selected-reactions-menu/). [#2868](https://github.com/GetStream/stream-chat-android/pull/2868)

### ⚠️ Changed
- Updated [ChatTheme documentation](https://getstream.io/chat/docs/sdk/android/compose/general-customization/chat-theme/). [#2833](https://github.com/GetStream/stream-chat-android/pull/2833)
- Updated [ChannelsScreen documentation](https://getstream.io/chat/docs/sdk/android/compose/channel-components/channels-screen/). [#2839](https://github.com/GetStream/stream-chat-android/pull/2839)
- Updated [ChannelItem documentation](https://getstream.io/chat/docs/sdk/android/compose/channel-components/channel-item/). [#2832](https://github.com/GetStream/stream-chat-android/pull/2832)
- Updated [ChannelListHeader documentation](https://getstream.io/chat/docs/sdk/android/compose/channel-components/channel-list-header/). [#2828](https://github.com/GetStream/stream-chat-android/pull/2828)
- Updated [Component Architecture documentation](https://getstream.io/chat/docs/sdk/android/compose/component-architecture/). [#2834](https://github.com/GetStream/stream-chat-android/pull/2834)
- Updated [SelectedChannelMenu documentation](https://getstream.io/chat/docs/sdk/android/compose/channel-components/selected-channel-menu/). [#2838](https://github.com/GetStream/stream-chat-android/pull/2838)
- Updated [ChannelList documentation](https://getstream.io/chat/docs/sdk/android/compose/channel-components/channel-list/). [#2847](https://github.com/GetStream/stream-chat-android/pull/2847)
- Updated [AttachmentsPicker documentation](https://getstream.io/chat/docs/sdk/android/compose/message-components/attachments-picker/) [#2860](https://github.com/GetStream/stream-chat-android/pull/2860)
- Renamed the `ChannelInfo` component to `SelectedChannelMenu`. [#2838](https://github.com/GetStream/stream-chat-android/pull/2838)
- Updated [Overview documentation](https://getstream.io/chat/docs/sdk/android/compose/overview/). [#2836](https://github.com/GetStream/stream-chat-android/pull/2836)
- Updated [Custom Attachments documentation](https://getstream.io/chat/docs/sdk/android/compose/general-customization/attachment-factory/) with minor sentence formatting changes [#2878](https://github.com/GetStream/stream-chat-android/pull/2878)
- Updated [MessagesScreen documentation](https://getstream.io/chat/docs/sdk/android/compose/message-components/messages-screen/) [#2866](https://github.com/GetStream/stream-chat-android/pull/2866)
- Updated [MessageList documentation](https://getstream.io/chat/docs/sdk/android/compose/message-components/message-list/). [#2869](https://github.com/GetStream/stream-chat-android/pull/2869)

# December 30th, 2021 - 4.25.1
## stream-chat-android-client
### ✅ Added
- Added support to paginate messages pinned in a channel. [#2848](https://github.com/GetStream/stream-chat-android/pull/2848).


# December 23th, 2021 - 4.25.0
## Common changes for all artifacts
### ⬆️ Improved
- Updated dependency versions
  - Kotlin 1.5.31
  - Compose framework 1.0.5
  - AndroidX
  - Lottie 4.2.2
  - OkHttp 4.9.3
  - Room 2.4.0
  - and other, see [#2771](https://github.com/GetStream/stream-chat-android/pull/2771) for more details

## stream-chat-android-offline
### 🐞 Fixed
- Fixed a bug when hard deleted messages still remain in the UI.
- Stabilized behavior of users' updates propagation across values of the channels and the messages. [#2803](https://github.com/GetStream/stream-chat-android/pull/2803)

### ⚠️ Changed
- 🚨 Breaking change: Added `cachedChannel` parameter to `ChatEventHandler::handleChatEvent` [#2807](https://github.com/GetStream/stream-chat-android/pull/2807)

## stream-chat-android-ui-components
### 🐞 Fixed
- Users' updates done in runtime are now propagated to the `MessageListView` component. [#2769](https://github.com/GetStream/stream-chat-android/pull/2769)
- Fixed the display of image attachments on the pinned message list screen. [#2792](https://github.com/GetStream/stream-chat-android/pull/2792)
-  Button for commands is now disabled in edit mode. [#2812](https://github.com/GetStream/stream-chat-android/pull/2812)
- Small bug fix for borders of attachments

### ⬆️ Improved
- Improved Korean 🇰🇷 and Japanese 🇯🇵 translation.
- Improved KDocs of UI components such as `ChannelListHeaderView` and `AvatarView`.

### ✅ Added
- Added header with back button and attachment's title to `AttachmentMediaActivity` which displays playable attachments.
  You can customize its appearance using `streamUiMediaActivityHeader`, `streamUiMediaActivityHeaderLeftActionButtonStyle` and `streamUiMediaActivityHeaderTitleStyle` attributes.
- Added `hard` flag to `MessageListViewModel.Event.DeleteMessage`.
  You can use `MessageListView::setMessageDeleteHandler` and pass `MessageListViewModel.Event.DeleteMessage(MESSAGE, hard = true)` to hard delete messages using `MessageListViewModel`.
  Check [MessageListViewModelBinding](https://github.com/GetStream/stream-chat-android/blob/main/stream-chat-android-ui-components/src/main/kotlin/io/getstream/chat/android/ui/message/list/viewmodel/MessageListViewModelBinding.kt#L37) for further details. [#2772](https://github.com/GetStream/stream-chat-android/pull/2772)
- Rtl support was added. If the app has `android:supportsRtl="true"` and the locale of the device needs Rtl support, the SDK will draw the components from the right-to-left instead the default way (left-to-right) [#2799](https://github.com/GetStream/stream-chat-android/pull/2799)

### ⚠️ Changed
- Constructor of `ChannelListViewModel` and `ChannelListViewModelFactory` changed. Now they ask for `ChatEventHandlerFactory` instead `ChatEventHandler`, so users can use `StateFlow<List<Channel>>` in their implementations of `ChatEventHandler`, which can make implementation smarter with resources (don't try to add a channel that is already there, for example) [#2747](https://github.com/GetStream/stream-chat-android/pull/2747)

### ❌ Removed

## stream-chat-android-compose
### 🐞 Fixed
- Fixed the message grouping logic to now include date separators when splitting message groups [#2770](https://github.com/GetStream/stream-chat-android/pull/2770)

### ⬆️ Improved
- Improved the UI for message footers to be more respective of thread replies [#2765](https://github.com/GetStream/stream-chat-android/pull/2765)
- Fixed the orientation and UI of ThreadParticipants [#2765](https://github.com/GetStream/stream-chat-android/pull/2765)
- Improved the API structure more, made the components package more clear [#2795](https://github.com/GetStream/stream-chat-android/pull/2795)
- Improved the way to customize the message item types and containers [#2791](https://github.com/GetStream/stream-chat-android/pull/2791)
- Added more parameters to the stateless version of the MessageComposer for consistency [#2809](https://github.com/GetStream/stream-chat-android/pull/2809)
- Added color and shape parameters to `MessageListHeader` and `ChannelListHeader` components [#2855](https://github.com/GetStream/stream-chat-android/pull/2855)

### ✅ Added
- Added site name labels to link attachments for websites using the Open Graph protocol [#2785](https://github.com/GetStream/stream-chat-android/pull/2785)
- Added preview screens for file attachments [#2764](https://github.com/GetStream/stream-chat-android/pull/2764)
- Added a way to disable date separator and system message items in the message list [#2770](https://github.com/GetStream/stream-chat-android/pull/2770)
- Added an option to the message options menu to unmute a user that sent the message. [#2787](https://github.com/GetStream/stream-chat-android/pull/2787)
- Added a `DefaultMessageContainer` component that encapsulates all default message types [#2791](https://github.com/GetStream/stream-chat-android/pull/2791)
- Added the `SelectedReactionsMenu` component that represents a list of user reactions left for a particular message [#2782](https://github.com/GetStream/stream-chat-android/pull/2782)

### ⚠️ Changed
- Removed SelectedMessageOverlay and replaced it with SelectedMessageMenu - [#2768](https://github.com/GetStream/stream-chat-android/pull/2768)
- Big changes to the structure of the project, making it easier to find all the components and building blocks - [#2752](https://github.com/GetStream/stream-chat-android/pull/2752)
- Renamed the `common` package to `components` and added a logical structure to the components there
- Decoupled many smaller components to the `components` package and their individual files, for ease of use
- Improved the API of several smaller components
- Added a few missing previews
- Changed various component names, removed unused/redundant component blocks and moved to Default components [#2795](https://github.com/GetStream/stream-chat-android/pull/2795)
- Changed some of the component types regarding the message item [#2791](https://github.com/GetStream/stream-chat-android/pull/2791)
- Moved message item components to `components.messages` [#2791](https://github.com/GetStream/stream-chat-android/pull/2791)
- When querying for more channels, `ChannelListViewModel` now uses `OfflinePlugin` based approach if it is enabled. [#2790](https://github.com/GetStream/stream-chat-android/pull/2790)
- Updated [MessageListHeader Documentation](https://getstream.io/chat/docs/sdk/android/compose/message-components/message-list-header/) [#2855](https://github.com/GetStream/stream-chat-android/pull/2855)

### ❌ Removed
- Removed some redundant components from separate files and the `components` package [#2795](https://github.com/GetStream/stream-chat-android/pull/2795)

# December 9th, 2021 - 4.24.0
## stream-chat-android-offline
### 🐞 Fixed
- Fix the issue when users' data can be outdated until restart SDK.

### ✅ Added
- Added new extension function `ChatClient::keystroke`.
- Added new extension function `ChatClient::stopTyping`.

## stream-chat-android-ui-common
### 🐞 Fixed
- Fixed `MessageInputFieldView#mode` not being reset after custom attachments were cleared

## stream-chat-android-ui-components
### 🐞 Fixed
- Fixed crash related with creation of MessageOptionsDialogFragment
- Fixed behaviour related to search messages, when message was not already loaded from database MessageListView could not scroll to searched message.
- Removed cut from text when text end with Italic
- Fixed `GiphyViewHolderStyle#cardBackgroundColor` not getting applied
- Fixed bug related of not removing channels when filter selects channels where the the current user is not a member

### ⬆️ Improved
- Replied messages now have a limit for size. The text will get cut if there's too many characters or too many line breaks.
- Improved Korean 🇰🇷 translations.

### ✅ Added
- Added scroll to original message when clicking in a reply message. Use `ReplyMessageClickListener` to change the behaviour of click in reply messages.

## stream-chat-android-compose
### 🐞 Fixed
- Removed preemptive attachment loading that was resulting in crashes on certain Android API versions
- Fixed incorrect message shape for theirs messages in threads.

### ⬆️ Improved
- Minor UI improvements to the message overlay
- Enabled scrolling behavior in SelectedMessageOverlay

### ✅ Added
- Added the mention suggestion popup to the `MessageComposer` component, that allows to autocomplete a mention from a list of users.
- Added support for slowdown mode. Users are no longer able to send messages during the cooldown interval.
- Added support for system messages.
- Added support for Giphy command.
- Added message pinning to the list of message options
- Added pinned message UI
- Added a checkbox to the `MessageComposer` component, that allows to display a thread message in the parent channel.
- Added an option to flag a message to the message options overlay.

### ⚠️ Changed
- Changed the way focus state works for focused messages.
- Added the Pin type to the MessageAction sealed class
- Renamed a bunch of state classes for Compose component, to have the `State` prefix, general renaming, imports and other quality of life improvements
- Renamed `ReactionOption` state wrapper to `ReactionOptionItemState`
- Renamed `MessageListItem` state wrapper to `MessageListItemState` and its children now have a `State` suffix
- Renamed `AttachmentItem` state wrapper to `AttachmentPickerItemState`
- Renamed `MessageInputState` to `MessageComposerState`
- Renamed `MessageOption` to `MessageOptionState`
- Renamed `defaultMessageOptions()` to `defaultMessageOptionsState()`


# November 25th, 2021 - 4.23.0
## Common changes for all artifacts
### ⬆️ Improved
- Improved logs for errors in the SDK.

## stream-chat-android-offline
### 🐞 Fixed
- Deprecated `QueryChannelsController::mutedChannelsIds`. Use `ChatDomain.mutedChannels` instead
- Fix issue when sent attachments from Android SDK don't show title in iOS.

### ✅ Added
- Added new extension function `ChatClient::replayEventsForActiveChannels`.
- Added new extension function `ChatClient::setMessageForReply`.
- Added new extension function `ChatClient::downloadAttachment` to download attachments without `ChatDomain`.

## stream-chat-android-ui-common
### ✅ Added
- Made `ThreeTenInitializer` public to allow manual invocations of it. See the new [documentation](https://getstream.io/chat/docs/sdk/android/ui/guides/app-startup-initializers/) for more details.

## stream-chat-android-ui-components
### 🐞 Fixed
- Removed ripple effect for attachments in message options.
### ⬆️ Improved
- More customization for AvatarView. Now it is possible to choose between Square and Circle. Use new fields in AvatarStyle to customize AvatarView the way you prefer. 
### ✅ Added
- Added setter `MessageListView.setMessageBackgroundFactory` to set a factory to provide a background for messages. 
- Added `MessageInputViewModel::sendMessageWithCustomAttachments` function allowing to send message with custom attachments list.
- Added `MessageInputView::submitCustomAttachments` function allowing setting custom attachments in `MessageInputView`.
- Added `SelectedCustomAttachmentViewHolderFactory` interface and `BaseSelectedCustomAttachmentViewHolder`class allowing defining how previews of custom attachments in `MessageInputView` should be rendered.

### ⚠️ Changed
- Added `MessageSendHandler::sendMessageWithCustomAttachments` and `MessageSendHandler::sendToThreadWithCustomAttachments` allowing to intercept sending custom attachments actions.

## stream-chat-android-compose
### 🐞 Fixed
- Fixed the information about channel members shown in the `MessageListHeader` subtitle.
- Fixed the bug where the channel icon did not appear because of a lengthy title.

### ⬆️ Improved
- Updated a lot of documentation around the Messages features
- Improved the subtitle text in the `MessageListHeader` component.
- Now, the `MessageComposer` component supports sending `typing.start` and `typing.stop` events when a user starts or stops typing.
- Made the `ChannelNameFormatter`, `ClipboardHandler` and `MessagePreviewFormatter` interfaces functional for ease of use.
- Now, an error Toast is shown when the input in the `MessageComposer` does not pass validation.

### ✅ Added
- Added the "mute" option to the `ChannelInfo` action dialog.
- Added a wrapper for the message input state in the form of `MessageInputState`
- Added `attachmentsContentImageWidth`, `attachmentsContentImageHeight`, `attachmentsContentGiphyWidth`, `attachmentsContentGiphyHeight`, `attachmentsContentLinkWidth`, `attachmentsContentFileWidth` and `attachmentsContentFileUploadWidth` options to `StreamDimens`, to make it possible to customize the dimensions of attachments content via `ChatTheme`.
- Added a thread separator between a parent message and thread replies.
- Added the `threadSeparatorGradientStart` and `threadSeparatorGradientEnd` options to `StreamColors`, to make it possible to customize the thread separator background gradient colors via `ChatTheme`.
- Added the `threadSeparatorVerticalPadding` and `threadSeparatorTextVerticalPadding` options to `StreamDimens`, to make it possible to customize the dimensions of thread separator via `ChatTheme`.
- Added a typing indicator to the `MessageListHeader` component. 
- Added the `messageOverlayActionItemHeight` option to `StreamDimens`, to make it possible to customize the height of an action item on the selected message overlay via `ChatTheme`.
- Added the `messageAlignmentProvider` field to the `ChatTheme` that allows to customize message horizontal alignment. 
- Added the `maxAttachmentCount` and `maxAttachmentSize` parameters to the `MessagesViewModelFactory`, to make it possible to customize the allowed number and size of attachments that can be sent via the `MessageComposer` component.
- Added the `textStyle` and `textColor` parameters to the `NetworkLoadingView` component, to make it possible to customize the text appearance of the inner text.

### ⚠️ Changed
- Made the MessageMode subtypes to the parent class, to make it easier to understand when importing
- Renamed the MessageMode.Thread to MessageMode.MessageThread for clarity
- Changed the signature of the MessageComposer to accommodate for the `MessageInputState`
- Moved common state to the `io.getstream.chat.android.common` package
- Made the `AttachmentFactory.previewContent` field nullable.
- Exposed `MessageReactions` as a public component so users can use it to display a message reactions bubble in their custom UI.
- Changed the type of the inner channel items in the `ChannelsState` class from `Channel` to `ChannelItem`.


# November 11th, 2021 - 4.22.0
## Common changes for all artifacts
### ⬆️ Improved
- Bumped the SDKs target API to 31
- Updated WorkManager to version 2.7.0, which fixes compatibility issues with SDK 31

### ✅ Added
- Added Indonesian :indonesia: translations.
- Added `onErrorSuspend` extension for `Result` to allow executing suspending lambda function for handing error response.

## stream-chat-android
### ✅ Added
- Added `ChannelListItemAdapter::getChannels()` for getting a list of channels

## stream-chat-android-client
### ✅ Added
- Added `NotificationConfig::shouldShowNotificationOnPush` that allows enabling/disabling showing notification after receiving a push message

### ⚠️ Changed
- `NotificationConfig::pushNotificationsEnabled` is now disabled by default if you don't provide custom `NotificationConfig` - our SDK won't create a `NotificationChannel` if push notifications are not configured

## stream-chat-android-offline
### 🐞 Fixed
- Fixed inserting messages with empty `Message::cid`

### ✅ Added
- Added new extension function `ChatCliet::requestMembers` to query members without `ChatDomain`.
- Added new extension function `ChatCliet::searchUsersByName`.

### ⚠️ Changed
- 🚨 Breaking change: `RetryPolicy` in `ChatDomain` is now immutable and can only be set with Builder before creating an instance of it.
- 🚨 Breaking change: `ChannelEventsHandler` is renamed to `ChatEventHandler`, it's function is renamed from `onChannelEvent` to `handleChatEvent`, EventHandlingResult is sealed class now. To get more details read [our docs](https://getstream.io/chat/docs/sdk/android/ui/components/channel-list/#chateventhandler)

## stream-chat-android-ui-components
### 🐞 Fixed
- Fixed bug when showing messages with pending attachments that cause loading state to be not shown in some cases.
- Fixed clearing `MessageInputView` after dismissing message to edit
- Fixed support for videos from other SDKs
- Fixed downloading attachments with some special characters in their names

### ⬆️ Improved
- Improved Korean 🇰🇷 translation related to the flagging.
- 🚨 Breaking change: Now the button for sending message in MessageInputView sizes itself accordingly with the drawable used, instead of having a predefined size (32dp)
- Improved KDocs for `MessageListFragment`.

### ✅ Added
- You can now use MessageListView.backgroundDrawable to have more flexibility to customize your message items background. Be aware that setting backgroundDrawable will override the background configurations of xml.
- Added `streamUiEditInputModeIcon` and `streamUiReplyInputModeIcon` attributes to `MessageInputView`.
  Use them to customize icon in the `MessageInputView's` top left corner displayed when user edits or replies to the message.
- Added `setMessageInputModeListener`, `setSendMessageButtonEnabledDrawable` and `setSendMessageButtonDisabledDrawable` method to `MessageInputView`.
  They can be used together for changing send button icon based on current input mode. See [docs](https://getstream.io/chat/docs/sdk/android/ui/components/message-input#changing-send-message-button) for more details.
- Added static methods `createIntent` and `newInstance` those doesn't have default parameters on `MessageListActivity` and `MessageListFragment` for supporting Java side.

## stream-chat-android-compose
### 🐞 Fixed
- Fixed channel options that are displayed in the `ChannelInfo` component.

### ⬆️ Improved
- Improved the icon set and polished the UI for various Messages features
- Improved the set of customization options for the `DefaultChannelItem`
- Updated documentation for Channels set of features
- Now it is possible to search for distinct channels by member names using `ChannelListViewModel`.
- Improved the design of `ChannelInfo` bottom sheet dialog.

### ✅ Added
- Added a new parameter to the `AttachmentFactory` called `previewContent` that represents attachments within the MessageInput
- Added the `leadingContent`, `detailsContent`, `trailingContent` and `divider` Slot APIs for the `DefaultChannelItem`
- Added `StreamDimens` option to the `ChatTheme`, to allow for dimension customization across the app.
- Added localization support for the components related the channel list.
- Added the `emptySearchContent` parameter to `ChannelList` component that allows to customize the empty placeholder, when there are no channels matching the search query.
- Added support for the muted channel indicator in the message list.
- Added `ChannelNameFormatter` option to the `ChatTheme`, to allow for channel name format customization across the app.
- Added the `textFormatter` field to `AttachmentFactory`, to allow for attachment text format customization.
- Added `MessagePreviewFormatter` option to the `ChatTheme`, to allow for message preview text format customization across the app.
- Added the `leadingContent`, `headerContent`, `footerContent`, `trailingContent` and `content` Slot APIs for the `DefaultMessageItem`
- Added `channelInfoUserItemWidth`, `channelInfoUserItemHorizontalPadding` and `channelInfoUserItemAvatarSize` options to `StreamDimens`, to make it possible to customize the dimensions inside the `ChannelInfo` component via `ChatTheme`.
- Added `ownMessagesBackground`, `otherMessagesBackground` and `deletedMessagesBackgroundColor` options to `StreamColors`, to make it possible to customize the message bubble color via `ChatTheme`.

### ⚠️ Changed
- The `AttachmentFactory` now requires an additional parameter - `previewContent` that's used to preview the attachment within the MessageInput, so please be aware of this!
- Renamed `ChannelOption.icon` property to `ChannelOption.iconPainter` and changed the property type from `ImageVector` to `Painter`.
- Changed the type of the `ChannelListViewModel.selectedChannel` field to `MutableState<Channel?>`.

# October 27th, 2021 - 4.21.0
## Common changes for all artifacts
### ⬆️ Improved
- Improved Korean 🇰🇷 translations.

### ✅ Added
- Added `ChatDomain.connectionState` that exposes 3 states: `CONNECTED`, `CONNECTING` and `OFFLINE`.
  `ChannelListHeaderView` and `MessageListHeaderView` show different title based on newly introduced connection state.
  `ChatDomain.online` is now deprecated - use `ChatDomain.connectionState` instead.

## stream-chat-android-client
### ⬆️ Improved
- Added KDocs for `Result` properties and methods.

### ✅ Added
- The `UserCredentialStorage` interface was added to `ChatClient`. You can set your own implementation via `ChatClient.Builder::credentialStorage`

### ⚠️ Changed
- 🚨 Breaking change: Config property `isRepliesEnabled` is renamed to `isThreadEnabled` to avoid misleading. Now it toggles only thread feature.

### ❌ Removed
- `androidx-security-crypto` dependency was removed. Now, the user's token storage uses private shared preferences by default.

## stream-chat-android-offline
### 🐞 Fixed
- Fix bug when ChannelEventsHandler was not used even if it was set in QueryChannelsController

### ⬆️ Improved
- Channel gets removed from `QueryChannelsController` when receive `ChannelHiddenEvent`

## stream-chat-android-ui-components
### 🐞 Fixed
- Fixed position of reactions. Now the reactions adapts its starting position to fit entirely in the screen. 
- 🚨 Breaking change: Fixing positions of reactions in edit reactions dialog. Using a GridLayoutManager instead of LinearLayoutManager, so now there's box with all reactions instead of a scrollable list. The way to customize the box is a bit different, then a breaking change was inserted in this feature. 
- Made it impossible to send a message during the cooldown interval in slow mode.

### ⬆️ Improved
- Better position for icon of failed message
- Small improvement for information update in messages. The ViewHolders only update the information that had a change.

### ✅ Added
- Added `streamUiMaxAttachmentsCount` attribute to `MessageInputView` to allow customizing the maximum number of attachments in the single message.
The maximum attachments count cannot be greater than 10. Default value: 10.
- Added `streamUiMessageMaxWidthFactorMine` and `streamUiMessageMaxWidthFactorTheirs` `MessageListView` attributes. You can adjust messages width by passing values in [75% - 100%] range.
- Added `MessageInputView::setAttachmentButtonClickListener` that helps you to override click listener for the attachment button.
- Added `MessageInputView::submitAttachments` method to set attachments in `MessageInputView` to be sent with a message.

### ⚠️ Changed
- Feature of replied messages can be enabled/disabled only locally via SDK. `Thread` dashboard flag toggles only thread feature.

## stream-chat-android-compose
### ⬆️ Improved
- Added a way to customize the app font family, by passing in a parameter to `StreamTypography.defaultTypography()`
- Improved permission handling for the `AttachmentsPicker` to handle only the required permissions
- `ThreadParticipants` is now public and can be used for your custom UI.

### ✅ Added
- `ThreadParticipants` component now has a `text: String` parameter allowing customizing the thread label.
- Added unread message count indicators to ChannelItems to show users more info about their channels

### ⚠️ Changed
- `CAMERA` permission is no longer required to be declared in the App Manifest, because we don't use it

### ❌ Removed
- Removed `CAMERA` permission requirement, because we don't use internal camera preview, we request a 3rd party app
- Removed `CAMERA` permission checks if the user doesn't require the permission in their app


# October 18th, 2021 - 4.20.0
## Common changes for all artifacts
### ⬆️ Improved
- Upgraded Kotlin version to 1.5.30
- Make our SDK compile-friendly with TargetSDK 31
- Upgraded Coil version to [1.4.0](https://github.com/coil-kt/coil/releases/tag/1.4.0)

### ⚠️ Changed
- 🚨 Breaking change: `ProgressCallback` is not invoked on main thread anymore. So make sure to handle it if you were previously using this callback to update the UI directly.
- Attachment#uploadState is now updated in real-time during uploads.

### ❌ Removed
- Removed `ProgressTrackerFactory` and `ProgressTracker` in favour of new progress tracking implementation.

## stream-chat-android
### ✅ Added
- Push Notification uses `MessagingStyle` on devices with API Version 23+
- Push Notification configuration has been simplified, check our [docs](https://getstream.io/chat/docs/sdk/android/client/guides/push-notifications/#customizing-push-notifications) to see how it works
- `NotificationHandler` interface allows you to implement your own Push Notification logic show/remove notifications. It is the new interface you need to use if you were using `ChatNotificationHandler` previously
- `NotificationHandlerFactory` help you to use our default `NotificationHandler` implementations

### ⚠️ Changed
- Some properties of `NotificationConfig` has been deprecated, check our [DEPRECATIONS](https://github.com/GetStream/stream-chat-android/blob/main/DEPRECATIONS.md) section
- `ChatNotificationhandler` class has been deprecated, you need to use `NotificationHandler` now. Check our [DEPRECATIONS](https://github.com/GetStream/stream-chat-android/blob/main/DEPRECATIONS.md) section.

## stream-chat-android-client
### 🐞 Fixed
- Fixed issues with Proguard stripping response classes incorrectly

### ⬆️ Improved
- Added KDocs for `ChatClient.Builder` methods.
- `ChatClient` now defaults to using the `https://chat.stream-io-api.com` base URL, using [Stream's Edge API Infrastructure](https://getstream.io/blog/chat-edge-infrastructure/) instead of connecting to a region-specific API. If you're not on a dedicated chat infrastructure, remove any region-specific base URL settings from the `ChatClient.Builder` to use Edge instead.

### ✅ Added
- 🚨 Breaking change: A new `Idle` state is added to `Attachment.UploadState`.
- Added a new callback function `onProgress(bytesUploaded: Long, totalLength: Long)` in `ProgressCallback`.
- Added the possibility to add your own instance of OkHttpClient with `ChatClient.okHttpClient`.

### ⚠️ Changed
- 🚨 Breaking change: `Attachment.UploadState.InProgress` now is data class having two fields, `bytesUploaded: Long` and `totalBytes: Long` instead of object.
- Deprecated the `ChatClient.Builder#cdnUrl` method. To customize file uploads, set a custom `FileUploader` implementation instead. More info in the documentation: [Using Your Own CDN](https://getstream.io/chat/docs/android/file_uploads/?language=kotlin#using-your-own-cdn).

## stream-chat-android-offline
### 🐞 Fixed
- Fixed infinite loading of message if any of its attachments uploading was failed

### ✅ Added
- `ChannelEventsHandler` is added to `QueryChannelsController` to handle updating channel list logic after receiving events. You can provide custom `ChannelEventsHandler` through `ChannelListViewModel` or using `QueryChannelsController` directly.

### ⚠️ Changed
- `QueryChannelsController::newChannelEventFilter` and `QueryChannelsController#checkFilterOnChannelUpdatedEvent` are now deprecated. See the deprecation log for more details.

## stream-chat-android-ui-common
### 🐞 Fixed
- Fixed PDF attachments previews

## stream-chat-android-ui-components
### 🐞 Fixed
- Fixed bug related to scroll of messages.
- Updating attachments view holder only when attachments have changed. This fixes a problem with reloading gifs when reactions are added or removed.
- Fixing ViewReactionsView being cropped if more than 7 reactions are added
- Fix bug using custom attributes into views inflated into our SDK Views

### ⬆️ Improved
- Now it is possible to set a custom `LinearLayoutManager` to `MessageListView`, this can be used to change stack of messages or revert the layout.
- Removed full screen loading view when loading more message items on the `SearchResultListView`.

### ✅ Added
- Added `MessageListView::getRecyclerView` method which exposes the inner `RecyclerView` with message list items.
- Added `MessageListView::setUserReactionClickListener` method to set a listener used when a reaction left by a user is clicked on the message options overlay.
- Added attr `streamUiScrollButtonElevation` to set the elevation of scroll button ot `MessageListView` 
### ⚠️ Changed
- `ChatUI.uiMode` has been deprecated. If you want to force Dark/Light theme, you need to use `AppCompatDelegate.setDefaultNightMode(AppCompatDelegate.MODE_NIGHT_NO|AppCompatDelegate.MODE_NIGHT_YES)`

### ❌ Removed
- `android.permission.CAMERA` from our Manifest. This permission is not required anymore.

## stream-chat-android-compose
### 🐞 Fixed
- Fixed a bug where attachments weren't properly stored when editing a message

### ⬆️ Improved
- Updated the Compose framework version (1.0.3)
- Updated the Accompanist libraries version (0.19.0)
- Improved overlays in all components, to match the same design and opacity
- Added smaller animations to the AttachmentPicker in the MessagesScreen
- General improvements in the Attachments API and the way we build different attachments
- Allowed for better long clicks on attachments
- Improved the experience of creating the MessagesViewModelFactory with default arguments
- Updated and cleaned up Channel screen design
- Improved logic for updating the `lastSeenMessage` for fewer calculations

### ✅ Added
- Added DateSeparator items to Messages to group up messages by their creation date
- Added an `overlayDark` color for date separators and similar UI components

### ⚠️ Changed
- Removed AttachmentPicker option when editing messages
- Removed Attachment previews when editing messages with attachments
- Improved the ease of use of the AttachmentState API by keeping it state & actions only
- Moved the `modifier` parameter outside of the AttachmentState to the AttachmentFactory
- Updated Attachments to hold `Message` items instead of `MessageItem`s
- Changed the type of the `onLastVisibleMessageChanged` parameter to `Message` for ease of use
- Changed the parameter type of `itemContent` in `MessageList` and `Messages` to `MessageListItem`
- Renamed `onScrollToBottom` to `onScrolledToBottom` in `MessageList` and `Messages`
- Made the ChannelListHeader Slot APIs non-nullable so they're always provided, also made them an extension of the RowScope for ease of use

# September 15th, 2021 - 4.19.0
## Common changes for all artifacts
### ✅ Added
- Create new artifact to integrate Huawei Push Kit with Stream. You will need to add  `stream-chat-android-pushprovider-huawei` artifact to your App. Check our [docs](https://getstream.io/chat/docs/sdk/android/client/guides/push-notifications/huawei) for further details.

## stream-chat-android
### ✅ Added
- Added a method to dismiss all notifications from a channel. It is handled internally from the SDK but you are able to dismiss channel notification at whatever time calling `ChatClient::dismissChannelNotifications`
- Notifications are dismissed after the user logout the SDK

## stream-chat-android-client
### 🐞 Fixed
- Fixed sending messages using `ChatClient::sendMessage` without explicitly specifying the sender user id.
- Fixed sending custom attachments without files to upload
- Fixed deserialization issues when parsing `ChannelTruncatedEvent` and `MessageDeletedEvent` events with an absent user.

### ⬆️ Improved
- Custom attachment types are now preserved after file uploads

### ✅ Added
- Added `hardDelete` field to `MessageDeletedEvent`.

### ⚠️ Changed
- Now it is possible to hard delete messages. Insert a flag `hard = true` in the `ChatClient.deleteMessage` and it will be deleted in the backend. **This action can't be undone!**

## stream-chat-android-ui-common
### 🐞 Fixed
- Fixed bug with light mode.
- Removed `streamUiValidTheme`, as we don't support extending our base theme any longer. Please don't extend our base theme and set the `streamUiTheme` in your application theme instead.

## stream-chat-android-ui-components
### ✅ Added
- Notifications are dismissed after the user go into the channel conversation when you are using `MessageListView`
- Added `bubbleBorderColorMine`, `bubbleBorderColorTheirs`, `bubbleBorderWidthMine`, `bubbleBorderWidthTheirs` to `ViewReactionsViewStyle` for customizing reactions` border

## stream-chat-android-compose
### ⬆️ Improved
- Updated the Compose framework version (1.0.2)
- Updated the Accompanist library version (0.18.0)

### ✅ Added
- Added an uploading indicator to files and images
- Images being uploaded are now preloaded from the system
- Upload indicators show the upload progress and how much data is left to send
- Added more image options to the ImagePreviewActivity such as download, delete, reply to message...
- Added an Image Gallery feature to the ImagePreviewActivity where users can browse all the images
- Notifications are dismissed after the user go into the channel conversation when you are using `MessageList`

### ⚠️ Changed
- `StreamAttachment.defaultFactories()` is a function now, instead of a property.
- Updated all default value factories to functions (e.g. StreamTypography)
- Re-organized all attachment factories and split up code in multiple packages
- Changed the `AttachmentState` `message` property name to `messageItem`
- Added an `isFocused` property to `MessageItem`
- Added an `onImagePreviewResult` callback/parameter to various Messages screen components

### ❌ Removed

## stream-chat-android-pushprovider-firebase
### ✅ Added
- Added a `FirebaseMessagingDelegate` class to simplify custom implementations of `FirebaseMessagingService` that forward messages to the SDK. See [Using a Custom Firebase Messaging Service](https://getstream.io/chat/docs/sdk/android/client/guides/push-notifications/firebase/#using-a-custom-firebase-messaging-service) for more details.

## stream-chat-android-pushprovider-huawei
### ✅ Added
- Added a `HuaweiMessagingDelegate` class to simplify custom implementations of `HmsMessageService` that forward messages to the SDK. See [Using a Custom Huawei Messaging Service](https://getstream.io/chat/docs/sdk/android/client/guides/push-notifications/huawei#using-a-custom-huawei-messaging-service) for more details.

# September 15th, 2021 - 4.18.0
## stream-chat-android-client
### 🐞 Fixed
- Fixed setting notification's `contentTitle` when a Channel doesn't have the name. It will now show members names instead

### ✅ Added
- Added a new way to paginate through search message results using limit and next/previous values.

### ⚠️ Changed
- Deprecated `Channel#name`, `Channel#image`, `User#name`, `Ues#image` extension properties. Use class members instead.

### ❌ Removed
- Completely removed the old serialization implementation. You can no longer opt-out of using the new serialization implementation.
- Removed the `UpdateUsersRequest` class.

## stream-chat-android-offline
### ⬆️ Improved
- Improving logs for Message deletion error.

## stream-chat-android-ui-common
### 🐞 Fixed
- Fixed theme for `AttachmentDocumentActivity`. Now it is applied: `Theme.AppCompat.DayNight.NoActionBar`

## stream-chat-android-ui-components
### 🐞 Fixed
- Fixed the bug when MessageInputView let send a message with large attachments. Such message is never sent.
- Fixed bug related to `ScrollHelper` when `MessageListView` is initialised more than once.

### ⬆️ Improved
- The search for mentions now includes transliteration, diacritics removal, and ignore typos. To use transliteration, pass the id of the desired alphabets to `DefaultStreamTransliterator`, add it to DefaultUserLookupHandler and set it using `MessageInputView.setUserLookupHandler`. Transliteration works only for android API 29. If you like to add your own transliteration use https://unicode-org.github.io/icu/userguide/icu4j/.
- Improved scroll of message when many gif images are present in `MessageListView`

### ✅ Added
- Added scroll behaviour to `MessageListViewStyle`.

## stream-chat-android-compose
### 🐞 Fixed
- Fixed a bug where the Message list flickered when sending new messages
- Fixed a few bugs where some attachments had upload state and weren't file/image uploads

### ⬆️ Improved
- Improved the Message list scrolling behavior and scroll to bottom actions
- Added an unread count on the Message list's scroll to bottom CTA
- Improved the way we build items in the Message list
- Added line limit to link attachment descriptions
- Added a way to customize the default line limit for link descriptions
- Improved the `MessageListHeader` with more customization options

### ✅ Added
- Added an uploading indicator to files and images
- Images being uploaded are now preloaded from the system
- Upload indicators show the upload progress and how much data is left to send
- Added UploadAttachmentFactory that handles attachment uploads

### ⚠️ Changed
- `StreamAttachment.defaultFactories()` is a function now, instead of a property.
- Updated all default value factories to functions (e.g. StreamTypography)
- Re-organized all attachment factories and split up code in multiple packages
- Changed the `AttachmentState` `message` property name to `messageItem`
- Added a `Channel` parameter to the `MessagesScreen`'s `onHeaderActionClick` lambda
- Changed the way the `MessageListHeader` is structured by adding slot components

# August 30th, 2021 - 4.17.2
## stream-chat-android-ui-client
### 🐞 Fixed
- Fixed bug which can lead to crash when immediate logout after login

# August 30th, 2021 - 4.17.2
## stream-chat-android-ui-components
### 🐞 Fixed
- Fixes a bug related to incorrect theme of AttachmentActivity.

# August 30th, 2021 - 4.17.1
## Common changes for all artifacts
### ⬆️ Improved
- Now we provide SNAPSHOT versions of our SDK for every commit arrives to the `develop` branch.
  They shouldn't be used for a production release because they could contains some known bugs or breaking changes that will be fixed before a normal version is released, but you can use them to fetch last changes from our SDK
  To use them you need add a new maven repository to your `build.gradle` file and use the SNAPSHOT.
```
 maven { url 'https://oss.sonatype.org/content/repositories/snapshots/' }
```
Giving that our last SDK version is `X.Y.Z`, the SNAPSHOT version would be `X.Y.(Z+1)-SNAPSHOT`

## stream-chat-android-client
### 🐞 Fixed
- `TooManyRequestsException` caused to be subscribed multiple times to the `ConnectivityManager`

### ⬆️ Improved
- Reconnection process

## stream-chat-android-offline
### ✅ Added
- Added `ChatDomain#Builder#uploadAttachmentsWorkerNetworkType` for customizing `UploadAttachmentsWorker` network type constraint

## stream-chat-android-ui-common
### 🐞 Fixed
- Fixed a bug in state handling for anonymous users.

## stream-chat-android-ui-components
### 🐞 Fixed
- Fix for position of deleted messages for other users
- Fix glitch in selectors of file

### ✅ Added
- Added style attributes for `AttachmentGalleryActivity` to control menu options like enabling/disabling reply button etc.
- Now it is possible to customize when the avatar appears in the conversation. It is possible to use an avatar in messages from other users and for messages of the current user. You can check it here:  https://getstream.io/chat/docs/sdk/android/ui/components/message-list/#configure-when-avatar-appears
- Added support for slow mode. Users are no longer able to send messages during cooldown interval.
- Added possibility to customize the appearance of cooldown timer in the `MessageInputView` using the following attributes:
  - `streamUiCooldownTimerTextSize`, `streamUiCooldownTimerTextColor`, `streamUiCooldownTimerFontAssets`, `streamUiCooldownTimerFont`, `streamUiCooldownTimerTextStyle` attributes to customize cooldown timer text
  - `cooldownTimerBackgroundDrawable`- the background drawable for cooldown timer

# August 24th, 2021 - 4.17.0
## Common changes for all artifacts
### ⬆️ Improved
- Updated Target API Level to 30
- Updated dependency versions
  - Coil 1.3.2
  - AndroidX Activity 1.3.1
  - AndroidX Startup 1.1.0
  - AndroidX ConstraintLayout 2.1.0
  - Lottie 4.0.0

## stream-chat-android-client
### 🐞 Fixed
- Fixed a serialization error when editing messages that are replies

### ✅ Added
- Added the `expiration` parameter to `ChatClient::muteChannel`, `ChannelClient:mute` methods
- Added the `timeout` parameter to `ChatClient::muteUser`, `ChannelClient:mute::muteUser` methods

### ⚠️ Changed
- Allow specifying multiple attachment's type when getting messages with attachments:
  - Deprecated `ChatClient::getMessagesWithAttachments` with `type` parameter. Use `ChatClient::getMessagesWithAttachments` function with types list instead
  - Deprecated `ChannelClient::getMessagesWithAttachments` with `type` parameter. Use `ChannelClient::getMessagesWithAttachments` function with types list instead

## stream-chat-android-ui-common
### 🐞 Fixed
- Fixed a bug in state handling for anonymous users.

## stream-chat-android-ui-components
### ✅ Added
- Added self-contained higher-level UI components:
  - `ChannelListFragment` - channel list screen which internally contains `ChannelListHeaderView`, `ChannelListView`, `SearchInputView`, `SearchResultListView`.
  - `ChannelListActivity` - thin wrapper around `ChannelListFragment`
  - `MessageListFragment` - message list screen which internally contains `MessageListHeaderView`, `MessageListView`, `MessageInputView`.
  - `MessageListActivity` - thin wrapper around `MessageListFragment`
    Check [ChannelListScreen](https://getstream.io/chat/docs/sdk/android/ui/components/channel-list-screen/) and [MessageListScreen](https://getstream.io/chat/docs/sdk/android/ui/components/message-list-screen/) docs for further details.

## stream-chat-android-compose
### 🐞 Fixed
- Added missing `emptyContent` and `loadingContent` parameters to `MessageList` inner components.
- Fixed a bug where selected File attachment icons were clipped.
- Fixed a bug where image file attachments weren't shown as thumbnails.
- Added an overlay to the `ChannelInfo` that blocks outside clicks.
- Updated the `ChannelInfoUserItem` to use the `UserAvatar`.

### ⬆️ Improved
- Added default date and time formatting to Channel and Message items.
- Improved attachments API by providing cleaner examples of attachment factories.
- Updated documentation & examples.
- Decoupled attachment content to specific attachment files.
- Decoupled message attachment content to a `MessageAttachmentsContent` component.
- Re-structured SDK module to accommodate a new `attachment` package.

### ✅ Added
- Added `DateFormatter` option to the `ChatTheme`, to allow for date format customization across the app.
- Added a `Timestamp` component that encapsulates date formatting.
- Added a way to customize and override if messages use unique reactions.
- Added a `GiphyAttachmentFactory` for GIF specific attachments.
- Added support for loading GIFs using a custom `ImageLoader` for Coil.


# August 12th, 2021 - 4.16.0
## Common changes for all artifacts
### ✅ Added
- Added support for several languages:
  - French
  - Hindi
  - Italian
  - Japanese
  - Korean
  - Spanish
    You can disable them by explicitly setting `resConfigs` inside `build.gradle` file. Check our [docs](https://getstream.io/chat/docs/sdk/android/ui/guides/custom-translations/) for further details.
### ⚠️ Changed
- 🚨 Breaking change: Firebase dependencies have been extracted from our SDK. If you want to continue working with Firebase Push Notification you need to add `stream-chat-android-pushprovider-firebase` artifact to your App
  Check our [docs](https://getstream.io/chat/docs/sdk/android/client/guides/push-notifications/) for further details.
- Updated the Kotlin version to latest supported - `1.5.21`.

## stream-chat-android
### 🐞 Fixed
- Fixed markdown links rendering using custom linkify implementation.

## stream-chat-android-client
### ✅ Added
- `PushMessage` class created to store Push Notification data
- `PushDeviceGenerator` interface to obtain the Push Token and create the `Device`

### ⚠️ Changed
- `Device` class has an extra attribute with the `PushProvider` used on this device
- Breaking change: `ChatClient.setDevice()` and `ChatClient.addDevice()` now receive a `device` instance, instead of only receive the push provider token
- `RemoteMessage` from Firebase is not used anymore inside of our SDK, now it needs to be used with `PushMessage` class
- `NotificationConfig` has a new list of `PushDeviceGenerator` instance to be used for generating the Push Notification Token. If you were using `Firebase` as your Push Notification Provider, you need to add `FirebasePushDeviceGenerator` to your `NotificationConfig` object to continue working as before. `FirebasePushDeviceGenerator` receive by constructor the default `FirebaseMessaging` instance to be used, if you would like to use your own instance and no the default one, you can inject it by constructor. Unneeded Firebase properties have been removed from this class.

### ❌ Removed
- 🚨 Breaking change: Remove `ChatClient.isValidRemoteMessage()` method. It needs to be handled outside
- 🚨 Breaking change: Remove `ChatClient.handleRemoteMessage(RemoteMessage)`. Now it needs to be used `ChatClient.handlePushMessage(PushMessage)`

## stream-chat-android-offline
### 🐞 Fixed
- Fixed the event sync process when connection is recovered

## stream-chat-android-ui-common
### ❌ Removed
- Removed unnecessary "draft" filter from the default channel list filter as it is only relevant to the sample app

## stream-chat-android-ui-components
### 🐞 Fixed
- Fixed attachments of camera. Now multiple videos and pictures can be taken from the camera.
- Added the possibility to force light and dark theme. Set it in inside ChatUI to make all views, fragments and activity of the SDK light.
- Fixed applying style to `SuggestionListView` when using it as a standalone component. You can modify the style using `suggestionListViewTheme` or `TransformStyle::suggestionListStyleTransformer`
- Fixed markdown links rendering using custom linkify implementation.

### ✅ Added
- Added `MessageListView::setDeletedMessageListItemPredicate` function. It's responsible for adjusting visibility of the deleted `MessageListItem.MessageItem` elements.
- Added `streamUiAttachmentSelectionBackgroundColor` for configuring attachment's icon background in `AttachmentSelectionDialogFragment`
- Added `streamUiAttachmentSelectionAttachIcon` for configuring attach icon in `AttachmentSelectionDialogFragment`
- Added support for pinned messages:
  - Added a button to pin/unpin a message to the message options overlay
  - Added `MessageListView::setMessagePinHandler` and `MessageListView::setMessageUnpinHandler` methods to provide custom handlers for aforementioned button
  - Added `PinnedMessageListView` to display a list of pinned messages. The view is supposed to be used with `PinnedMessageListViewModel` and `PinnedMessageListViewModelFactory`
- Possibility to transform MessageItems before the are displayed in the screen.
  Use the `MessageListView.setMessageItemTransformer` for make the necessary transformation. This example makes groups of messages if they were created less than one hour apart:
```
binding.messageListView.setMessageItemTransformer { list ->
  list.mapIndexed { i, messageItem ->
        var newMessageItem = messageItem

        if (i < list.lastIndex) {
            val nextMessageItem = list[i + 1]

            if (messageItem is MessageListItem.MessageItem &&
                nextMessageItem is MessageListItem.MessageItem
            ) {
                val thisInstant = messageItem.message.createdAt?.time?.let(Instant::ofEpochMilli)
                val nextInstant = nextMessageItem.message.createdAt?.time?.let(Instant::ofEpochMilli)

                if (nextInstant?.isAfter(thisInstant?.plus(1, ChronoUnit.HOURS)) == true) {
                    newMessageItem = messageItem.copy(positions = listOf(MessageListItem.Position.BOTTOM))
                } else {
                    newMessageItem =
                        messageItem.copy(positions = messageItem.positions - MessageListItem.Position.BOTTOM)
                }
            }
        }

        newMessageItem
    }
}
```
- Added possibility to customize the appearance of pinned message in the`MessageListView` using the following attributes:
  - `streamUiPinMessageEnabled` - attribute to enable/disable "pin message" feature
  - `streamUiPinOptionIcon` - icon for pin message option
  - `streamUiUnpinOptionIcon` - icon for unpin message option
  - `streamUiPinnedMessageIndicatorTextSize`, `streamUiPinnedMessageIndicatorTextColor`, `streamUiPinnedMessageIndicatorTextFontAssets`, `streamUiPinnedMessageIndicatorTextFont`, `streamUiPinnedMessageIndicatorTextStyle` attributes to customize "pinned by" text
  - `streamUiPinnedMessageIndicatorIcon` - icon in the message list indicating that a message was pinned
  - `streamUiPinnedMessageBackgroundColor` - the background color of a pinned message in the message list
- Added possibility to customize `PinnedMessageListView` style using `streamUiPinnedMessageListStyle` theme attribute or `TransformStyle.pinnedMessageListViewStyleTransformer`. The list of available style attributes can be found in `attrs_pinned_message_list_view.xml`. The default style for `PinnedMessageListView` is `StreamUi.PinnedMessageList`.

### ⚠️ Changed
- 🚨 Breaking change: the deleted `MessageListItem.MessageItem` elements are now displayed by default to all the users. This default behavior can be customized using `MessageListView::setDeletedMessageListItemPredicate` function. This function takes an instance of `MessageListItemPredicate`. You can pass one of the following objects:
  * `DeletedMessageListItemPredicate.VisibleToEveryone`
  * `DeletedMessageListItemPredicate.NotVisibleToAnyone`
  * or `DeletedMessageListItemPredicate.VisibleToAuthorOnly`
    Alternatively you can pass your custom implementation by implementing the `MessageListItemPredicate` interface if you need to customize it more deeply.

## stream-chat-android-compose
### 🐞 Fixed
- Fixed a bug where we didn't use the `Channel.getDisplayName()` logic for the `MessageListHeader`.
- Fixed a bug where lazy loading for `Channel`s wasn't working consistently

### ⬆️ Improved
- Updated Jetpack Compose to `1.0.1`
- Updated Accompanist libraries to `0.16.1`
- Updated KTX Activity to `1.3.1`
- Exposed functionality for getting the `displayName` of `Channel`s.
- Added updated logic to Link preview attachments, which chooses either the `titleLink` or the `ogUrl` when loading the data, depending on which exists .

### ✅ Added
- Added the `emptyContent` and `loadingContent` parameters to `ChannelList` and `MessageList` components. Now you can customize the UI of those two states.
- Added lots of improvements to Avatars - added a `UserAvatar`, `ChannelAvatar` and an `InitialsAvatar` to load different types of data.
- We now show a matrix of user images in case we're in a group DM.
- We also show initials in case the user doesn't have an image.
- Added a way to customize the leading content in the `ChannelListHeader`.

### ⚠️ Changed
- `ViewModel`s now initialize automatically, so you no longer have to call `start()` on them. This is aimed to improve the consistency between our SDKs.
- Added a `Shape` parameter to `Avatar` to customize the shape.
- The `User` parameter in the `ChannelListHeader` is nullable and used to display the default leading content.

## stream-chat-android-pushprovider-firebase
### ✅ Added
- Create this new artifact. To use Firebase Push Notification you need do the following steps:
  1. Add the artifact to your `build.gradle` file -> `implementation "io.getstream:stream-chat-android-pushprovider-firebase:$streamVersion"`
  2. Add `FirebaseDeviceGenerator` to your `NotificationConfig`
        ```
            val notificationConfig = NotificationConfig(
                [...]
                pushDeviceGenerators = listOf(FirebasePushDeviceGenerator())
                )
        ```


# August 5th, 2021 - 4.15.1
## stream-chat-android-client
### ⬆️ Improved
- Improved `ChatClient::pinMessage` and `ChatClient::unpinMessage`. Now the methods use partial message updates and the data in other `Message` fields is not lost.

### ✅ Added
- Added `Channel::isMutedFor` extension function which might be used to check if the Channel is muted for User
- Added `ChatClient::partialUpdateMessage` method to update specific `Message` fields retaining the other fields

## stream-chat-android-offline
### 🐞 Fixed
- Fixed updating `ChannelController::muted` value

### ⬆️ Improved
- The following `Message` fields are now persisted to the database: `pinned`, `pinnedAt`, `pinExpires`, `pinnedBy`, `channelInfo`, `replyMessageId`.

## stream-chat-android-ui-components
### 🐞 Fixed
- Added a fix for default view for empty state of ChannelListView.
- Fixed memory leaks for FileAttachmentsView.

### ✅ Added
- Added `MessageListItem.ThreadPlaceholderItem` and corresponding `THREAD_PLACEHOLDER` view type which can be used to implement an empty thread placeholder.
- Added `authorLink` to `Attachment` - the link to the website

### ❌ Removed
- Removed `UrlSigner` class

## stream-chat-android-compose
### ⬆️ Improved
- Exposed `DefaultMessageContainer` as a public component so users can use it as a fallback
- Exposed an `isMine` property on `MessageItem`s, for ease of use.
- Allowed for customization of `MessageList` (specifically `Messages`) component background, through a `modifier.background()` parameter.
- Allowed for better message customization before sending the message.

### ⚠️ Changed
- Moved permissions and queries from the compose sample app `AndroidManifest.xml` to the SDK `AndroidManifest.xml` so users don't have to add permissions themselves.
- Changed the exposed type of the `MessageComposer`'s `onSendMessage` handler. This way people can customize messages before we send them to the API.

### ❌ Removed
- Removed `currentUser` parameter from `DefaultMessageContainer` and some other components that relied on ID comparison to know which message is ours/theirs.
- Removed default background color on `Messages` component, so that users can customize it by passing in a `modifier`.


# July 29th, 2021 - 4.15.0
## New Jetpack Compose UI Components 🎉

Starting from this release, we have a new `stream-chat-android-compose` artifact that contains a UI implementation for Chat built in Jetpack Compose.

The new artifact is available as a beta for now (note the postfix in the version number):

```groovy
implementation "io.getstream:stream-chat-android-compose:4.15.0-beta"
```

Learn more in the [announcement blog post](https://getstream.io/blog/jetpack-compose-sdk/), check out the [documentation of the Compose UI Components](https://getstream.io/chat/docs/sdk/android/compose/overview/), and try them today with the [Compose Chat tutorial](https://getstream.io/chat/compose/tutorial/)!

## Common changes for all artifacts

### 🐞 Fixed
- Fixed adding `MessageListItem.TypingItem` to message list

### ⬆️ Improved
- ⚠ Downgraded Kotlin version to 1.5.10 to support Jetpack Compose
- Removed AndroidX Media dependency
- Updated dependency versions
  - Coil 1.3.0
  - AndroidX Activity 1.3.0
  - AndroidX AppCompat 1.3.1
  - Android Ktx 1.6.0
  - AndroidX RecyclerView 1.2.1
  - Kotlin Coroutines 1.5.1
  - Dexter 6.2.3
  - Lottie 3.7.2

## stream-chat-android-client
### ⬆️ Improved
- Improved the names of properties in the `Config` class

## stream-chat-android-ui-common
### ✅ Added
Now it is possible to style the AttachmentActivity. Just replace the activity's theme
in your Manifest file:

```
<activity
    android:name="io.getstream.chat.android.ui.gallery.AttachmentActivity"
    android:theme="@style/yourTheme"
    tools:replace="android:theme"
    />
```

## stream-chat-android-ui-components
### 🐞 Fixed
- Fixed "operator $ne is not supported for custom fields" error when querying channels

### ✅ Added
- Now you can configure the style of `MessageListItem`. Added:
  - streamUiMessageTextColorThreadSeparator
  - streamUiMessageTextFontThreadSeparator
  - streamUiMessageTextFontAssetsThreadSeparator
  - streamUiMessageTextStyleThreadSeparator
  - streamUiMessageTextSizeLinkLabel
  - streamUiMessageTextColorLinkLabel
  - streamUiMessageTextFontLinkLabel
  - streamUiMessageTextFontAssetsLinkLabel
  - streamUiMessageTextStyleLinkLabel
  - streamUiMessageListLoadingView
  - streamUiEmptyStateTextSize
  - streamUiEmptyStateTextColor
  - streamUiEmptyStateTextFont
  - streamUiEmptyStateTextFontAssets
  - streamUiEmptyStateTextStyle

- Now you can configure the style of `AttachmentMediaActivity`
- Added `streamUiLoadingView`, `streamUiEmptyStateView` and `streamUiLoadingMoreView` attributes to `ChannelListView` and `ChannelListViewStyle`
- Added possibility to customize `ChannelListView` using `streamUiChannelListViewStyle`. Check `StreamUi.ChannelListView` style
- Added `edgeEffectColor` attribute to `ChannelListView` and `ChannelListViewStyle` to allow configuring edge effect color
- Added possibility to customize `MentionListView` style via `TransformStyle.mentionListViewStyleTransformer`
- Added `streamUiSearchResultListViewStyle` attribute to application to customize `SearchResultListView`. The attribute references a style with the following attributes:
  - `streamUiSearchResultListSearchInfoBarBackground` - background for search info bar
  - `streamUiSearchResultListSearchInfoBarTextSize`, `streamUiSearchResultListSearchInfoBarTextColor`, `streamUiSearchResultListSearchInfoBarTextFont`, `streamUiSearchResultListSearchInfoBarTextFontAssets`, `streamUiSearchResultListSearchInfoBarTextStyle` attributes to customize text displayed in search info bar
  - `streamUiSearchResultListEmptyStateIcon` - icon for empty state view
  - `streamUiSearchResultListEmptyStateTextSize`, `streamUiSearchResultListEmptyStateTextColor`, `streamUiSearchResultListEmptyStateTextFont`, `streamUiSearchResultListEmptyStateTextFontAssets`, `streamUiSearchResultListEmptyStateTextStyle` attributes to customize empty state text
  - `streamUiSearchResultListProgressBarIcon` - animated progress drawable
  - `streamUiSearchResultListSenderNameTextSize`, `streamUiSearchResultListSenderNameTextColor`, `streamUiSearchResultListSenderNameTextFont`, `streamUiSearchResultListSenderNameTextFontAssets`, `streamUiSearchResultListSenderNameTextStyle` attributes to customize message sender text
  - `streamUiSearchResultListMessageTextSize`, `streamUiSearchResultListMessageTextColor`, `streamUiSearchResultListMessageTextFont`, `streamUiSearchResultListMessageTextFontAssets`, `streamUiSearchResultListMessageTextStyle` attributes to customize message text
  - `streamUiSearchResultListMessageTimeTextSize`, `streamUiSearchResultListMessageTimeTextColor`, `streamUiSearchResultListMessageTimeTextFont`, `streamUiSearchResultListMessageTimeTextFontAssets`, `streamUiSearchResultListMessageTimeTextStyle` attributes to customize message time text
- Added possibility to customize `SearchResultListView` style via `TransformStyle.searchResultListViewStyleTransformer`
- Added `streamUiTypingIndicatorViewStyle` attribute to application to customize `TypingIndicatorView`. The attribute references a style with the following attributes:
  - `streamUiTypingIndicatorAnimationView` - typing view
  - `streamUiTypingIndicatorUsersTextSize`, `streamUiTypingIndicatorUsersTextColor`, `streamUiTypingIndicatorUsersTextFont`, `streamUiTypingIndicatorUsersTextFontAssets`, `streamUiTypingIndicatorUsersTextStyle` attributes to customize typing users text
- Added possibility to customize `TypingIndicatorView` style via `TransformStyle.typingIndicatorViewStyleTransformer`
- Added new properties allowing customizing `MessageInputView` using `MessageInputViewStyle` and `AttachmentSelectionDialogStyle`:
  - `MessageInputViewStyle.fileNameTextStyle`
  - `MessageInputViewStyle.fileSizeTextStyle`
  - `MessageInputViewStyle.fileCheckboxSelectorDrawable`
  - `MessageInputViewStyle.fileCheckboxTextColor`
  - `MessageInputViewStyle.fileAttachmentEmptyStateTextStyle`
  - `MessageInputViewStyle.mediaAttachmentEmptyStateTextStyle`
  - `MessageInputViewStyle.fileAttachmentEmptyStateText`
  - `MessageInputViewStyle.mediaAttachmentEmptyStateText`
  - `MessageInputViewStyle.dismissIconDrawable`
  - `AttachmentSelectionDialogStyle.allowAccessToGalleryText`
  - `AttachmentSelectionDialogStyle.allowAccessToFilesText`
  - `AttachmentSelectionDialogStyle.allowAccessToCameraText`
  - `AttachmentSelectionDialogStyle.allowAccessToGalleryIcon`
  - `AttachmentSelectionDialogStyle.allowAccessToFilesIcon`
  - `AttachmentSelectionDialogStyle.allowAccessToCameraIcon`
  - `AttachmentSelectionDialogStyle.grantPermissionsTextStyle`
  - `AttachmentSelectionDialogStyle.recentFilesTextStyle`
  - `AttachmentSelectionDialogStyle.recentFilesText`
  - `AttachmentSelectionDialogStyle.fileManagerIcon`
  - `AttachmentSelectionDialogStyle.videoDurationTextStyle`
  - `AttachmentSelectionDialogStyle.videoIconDrawable`
  - `AttachmentSelectionDialogStyle.videoIconVisible`
  - `AttachmentSelectionDialogStyle.videoLengthLabelVisible`
- Added `StreamUi.MessageInputView` theme allowing to customize all of the `MessageInputViewStyle` properties:
  - streamUiAttachButtonEnabled
  - streamUiAttachButtonIcon
  - streamUiLightningButtonEnabled
  - streamUiLightningButtonIcon
  - streamUiMessageInputTextSize
  - streamUiMessageInputTextColor
  - streamUiMessageInputHintTextColor
  - streamUiMessageInputScrollbarEnabled
  - streamUiMessageInputScrollbarFadingEnabled
  - streamUiSendButtonEnabled
  - streamUiSendButtonEnabledIcon
  - streamUiSendButtonDisabledIcon
  - streamUiShowSendAlsoToChannelCheckbox
  - streamUiSendAlsoToChannelCheckboxGroupChatText
  - streamUiSendAlsoToChannelCheckboxDirectChatText
  - streamUiSendAlsoToChannelCheckboxTextSize
  - streamUiSendAlsoToChannelCheckboxTextColor
  - streamUiSendAlsoToChannelCheckboxTextStyle
  - streamUiMentionsEnabled
  - streamUiMessageInputTextStyle
  - streamUiMessageInputHintText
  - streamUiCommandsEnabled
  - streamUiMessageInputEditTextBackgroundDrawable
  - streamUiMessageInputDividerBackgroundDrawable
  - streamUiPictureAttachmentIcon
  - streamUiFileAttachmentIcon
  - streamUiCameraAttachmentIcon
  - streamUiAllowAccessToCameraIcon
  - streamUiAllowAccessToFilesIcon
  - streamUiAllowAccessToGalleryIcon
  - streamUiAllowAccessToGalleryText
  - streamUiAllowAccessToFilesText
  - streamUiAllowAccessToCameraText
  - streamUiGrantPermissionsTextSize
  - streamUiGrantPermissionsTextColor
  - streamUiGrantPermissionsTextStyle
  - streamUiAttachmentsRecentFilesTextSize
  - streamUiAttachmentsRecentFilesTextColor
  - streamUiAttachmentsRecentFilesTextStyle
  - streamUiAttachmentsRecentFilesText
  - streamUiAttachmentsFileManagerIcon
  - streamUiAttachmentVideoLogoIcon
  - streamUiAttachmentVideoLengthVisible
  - streamUiAttachmentVideoIconVisible
  - streamUiCommandInputCancelIcon
  - streamUiCommandInputBadgeBackgroundDrawable
  - streamUiCommandInputBadgeIcon
  - streamUiCommandInputBadgeTextSize
  - streamUiCommandInputBadgeTextColor
  - streamUiCommandInputBadgeStyle
  - streamUiAttachmentsFileNameTextSize
  - streamUiAttachmentsFileNameTextColor
  - streamUiAttachmentsFileNameTextStyle
  - streamUiAttachmentsFileSizeTextSize
  - streamUiAttachmentsFileSizeTextColor
  - streamUiAttachmentsFileSizeTextStyle
  - streamUiFileCheckBoxSelectorTextColor
  - streamUiFileCheckBoxSelectorDrawable
  - streamUiAttachmentsFilesEmptyStateTextSize
  - streamUiAttachmentsFilesEmptyStateTextColor
  - streamUiAttachmentsFilesEmptyStateStyle
  - streamUiAttachmentsMediaEmptyStateTextSize
  - streamUiAttachmentsMediaEmptyStateTextColor
  - streamUiAttachmentsMediaEmptyStateStyle
  - streamUiAttachmentsFilesEmptyStateText
  - streamUiAttachmentsMediaEmptyStateText
  - streamUiMessageInputCloseButtonIconDrawable
- Added `streamUiMessageListFileAttachmentStyle` theme attribute to customize the appearance of file attachments within messages.

### ⚠️ Changed
- Made `Channel::getLastMessage` function public
- `AttachmentSelectionDialogFragment::newInstance` requires instance of `MessageInputViewStyle` as a parameter. You can obtain a default implementation of `MessageInputViewStyle` with `MessageInputViewStyle::createDefault` method.
- Renamed `FileAttachmentsViewStyle` class to `FileAttachmentViewStyle`

### ❌ Removed
- 🚨 Breaking change: `MessageListItemStyle::reactionsEnabled` was deleted as doubling of the same flag from `MessageListViewStyle`


# July 19th, 2021 - 4.14.2
## stream-chat-android-client
### ❌ Removed
- Removed `Channel::isMuted` extension. Use `User::channelMutes` or subscribe for `NotificationChannelMutesUpdatedEvent` to get information about muted channels.

## stream-chat-android-ui-components
### 🐞 Fixed
- Fixed crash caused by missing `streamUiReplyAvatarStyle` and `streamUiMessageOptionsAvatarStyle`

### ⬆️ Improved
- "Copy Message" option is now hidden when the message contains no text to copy.

### ✅ Added
- Now you can configure the style of `AttachmentMediaActivity`.

# July 14th, 2021 - 4.14.1
## stream-chat-android-ui-components
### ✅ Added
- Added `MessageListView::requireStyle` which expose `MessageListViewStyle`. Be sure to invoke it when view is initialized already.

# July 13th, 2021 - 4.14.0
## Common changes for all artifacts
### 🐞 Fixed
- Fix scroll bug in the `MessageListView` that produces an exception related to index out of bounds.

## stream-chat-android-client
### ⬆️ Improved
- Improved `ChatClient::enableSlowMode`, `ChatClient::disableSlowMode`, `ChannelClient::enableSlowMode`, `ChannelClient::disableSlowMode` methods. Now the methods do partial channel updates so that other channel fields are not affected.

### ✅ Added
- Added `ChatClient::partialUpdateUser` method for user partial updates.

## stream-chat-android-offline
### 🐞 Fixed
- Fixed bug related to editing message in offline mode. The bug was causing message to reset to the previous one after connection was recovered.
- Fixed violation of comparison contract for nullable fields in `QuerySort::comparator`

## stream-chat-android-ui-components
### 🐞 Fixed
- Fixed the alignment of the titles in `MessageListHeaderView` when the avatar is hidden.

### ✅ Added
- Added `streamUiMessagesStart` that allows to control if the stack of messages starts at the bottom or the top.
- Added `streamUiThreadMessagesStart` that allows to control if the stack of thread messages starts at the bottom or the top.
- Added `streamUiSuggestionListViewStyle` that allows to customize `SuggestionListView` with a theme
- Added `streamUiChannelListHeaderStyle` that allows to customize ChannelListHeaderView.
- `MentionListView` can be customisable with XML parameters and with a theme.
- Added possibility to customize all avatar using themes. Create
  ```
  <style name="StreamTheme" parent="@style/StreamUiTheme">
  ```
  and customize all the avatars that you would like. All options are available here:
  https://github.com/GetStream/stream-chat-android/blob/main/stream-chat-android-ui-components/src/main/res/values/attrs.xml
- Now you can use the style `streamUiChannelListHeaderStyle` to customize ChannelListHeaderView.

### ⚠️ Changed
- 🚨 Breaking change: removed `MessageListItemStyle.threadsEnabled` property. You should use only the `MessageListViewStyle.threadsEnabled` instead. E.g. The following code will disable both _Thread reply_ message option and _Thread reply_ footnote view visible below the message list item:
```kotlin
        TransformStyle.messageListStyleTransformer = StyleTransformer {
  it.copy(threadsEnabled = false)
}
```

# July 1st, 2021 - 4.13.0
## Common changes for all artifacts
### ⬆️ Improved
- Updated to Kotlin 1.5.20

## stream-chat-android
### ✅ Added
- Added `ChatUi.Builder#withImageHeadersProvider` to allow adding custom headers to image requests

## stream-chat-android-client
### ⚠️ Changed
- Using the `useNewSerialization` option on the `ChatClient.Builder` to opt out from using the new serialization implementation is now an error. Please start using the new serialization implementation, or report any issues keeping you from doing so. The old implementation will be removed soon.

## stream-chat-android-offline
### 🐞 Fixed
- By default we use backend request to define is new message event related to our query channels specs or not. Now filtering by BE only fields works for channels

## stream-chat-android-ui-components
### ✅ Added
- Added new attributes to `MessageInputView` allowing to customize the style of input field during command input:
  - `streamUiCommandInputBadgeTextSize`, `streamUiCommandInputBadgeTextColor`, `streamUiCommandInputBadgeFontAssets`, `streamUiCommandInputBadgeFont`, `streamUiCommandInputBadgeStyle` attributes to customize the text appearance of command name inside command badge
  - `streamUiCommandInputCancelIcon` attribute to customize the icon for cancel button
  - `streamUiCommandInputBadgeIcon` attribute to customize the icon inside command badge
  - `streamUiCommandInputBadgeBackgroundDrawable` attribute to customize the background shape of command badge
- Added possibility to customize `MessageListHeaderView` style via `streamUiMessageListHeaderStyle` theme attribute and via `TransformStyle.messageListHeaderStyleTransformer`.
- Added new attributes to `MessageInputView`:
  - `streamUiCommandIcon` attribute to customize the command icon displayed for each command item in the suggestion list popup
  - `streamUiLightningIcon` attribute to customize the lightning icon displayed in the top left corner of the suggestion list popup
- Added support for customizing `SearchInputView`
  - Added `SearchInputViewStyle` class allowing customization using `TransformStyle` API
  - Added XML attrs for `SearchInputView`:
    - `streamUiSearchInputViewHintText`
    - `streamUiSearchInputViewSearchIcon`
    - `streamUiSearchInputViewClearInputIcon`
    - `streamUiSearchInputViewBackground`
    - `streamUiSearchInputViewTextColor`
    - `streamUiSearchInputViewHintColor`
    - `streamUiSearchInputViewTextSize`
- Added `ChatUi#imageHeadersProvider` to allow adding custom headers to image requests

### ⚠️ Changed
- 🚨 Breaking change: moved `commandsTitleTextStyle`, `commandsNameTextStyle`, `commandsDescriptionTextStyle`, `mentionsUsernameTextStyle`, `mentionsNameTextStyle`, `mentionsIcon`, `suggestionsBackground` fields from `MessageInputViewStyle` to `SuggestionListViewStyle`. Their values can be customized via `TransformStyle.suggestionListStyleTransformer`.
- Made `SuggestionListController` and `SuggestionListUi` public. Note that both of these are _experimental_, which means that the API might change at any time in the future (even without a deprecation cycle).
- Made `AttachmentSelectionDialogFragment` _experimental_ which means that the API might change at any time in the future (even without a deprecation cycle).


# June 23th, 2021 - 4.12.1
## stream-chat-android-client
### ✅ Added
- Added `ChannelClient::sendEvent` method which allows to send custom events.
- Added nullable `User` field to `UnknownEvent`.

### ❌ Removed
- Removed the `Message::attachmentsSyncStatus` field


## stream-chat-android-offline
### 🐞 Fixed
- Fixed `in` and `nin` filters when filtering by extra data field that is an array.
- Fixed crash when adding a reaction to a thread message.

### ⬆️ Improved
- Now attachments can be sent while being in offline


## stream-chat-android-ui-common
### ✅ Added
- Made `AttachmentSelectionDialogFragment` public. Use `newInstance` to create instances of this Fragment.


## stream-chat-android-ui-components
### ⬆️ Improved
- Hide suggestion list popup when keyboard is hidden.

### ✅ Added
- Added the `MessageInputView::hideSuggestionList` method to hide the suggestion list popup.


# June 15th, 2021 - 4.12.0
## stream-chat-android-client
### 🐞 Fixed
- Fixed thrown exception type while checking if `ChatClient` is initialized

## stream-chat-android-offline
### 🐞 Fixed
- Fixed bug where reactions of other users were sometimes displayed as reactions of the current user.
- Fixed bug where deleted user reactions were sometimes displayed on the message options overlay.

## stream-chat-android-ui-common
### 🐞 Fixed
- Fixed bug where files without extension in their name lost the mime type.
- Using offline.ChatDomain instead of livedata.ChatDomain in ChannelListViewModel.

## stream-chat-android-ui-components
### 🐞 Fixed
- Fixing the save of pictures from AttachmentGalleryActivity. When external storage
  permission is not granted, now it asks for it.
### ⬆️ Improved
- Added default implementation of "Leave channel" click listener to `ChannelListViewModelBinding`

### ✅ Added
- Added `streamUiChannelActionsDialogStyle` attribute to application theme and `ChannelListView` to customize channel actions dialog appearance. The attribute references a style with the following attributes:
  - `streamUiChannelActionsMemberNamesTextSize`, `streamUiChannelActionsMemberNamesTextColor`, `streamUiChannelActionsMemberNamesTextFont`, `streamUiChannelActionsMemberNamesTextFontAssets`, `streamUiChannelActionsMemberNamesTextStyle` attributes to customize dialog title with member names
  - `streamUiChannelActionsMemberInfoTextSize`, `streamUiChannelActionsMemberInfoTextColor`, `streamUiChannelActionsMemberInfoTextFont`, `streamUiChannelActionsMemberInfoTextFontAssets`, `streamUiChannelActionsMemberInfoTextStyle` attributes to customize dialog subtitle with member info
  - `streamUiChannelActionsItemTextSize`, `streamUiChannelActionsItemTextColor`, `streamUiChannelActionsItemTextFont`, `streamUiChannelActionsItemTextFontAssets`, `streamUiChannelActionsItemTextStyle` attributes to customize action item text style
  - `streamUiChannelActionsWarningItemTextSize`, `streamUiChannelActionsWarningItemTextColor`, `streamUiChannelActionsWarningItemTextFont`, `streamUiChannelActionsWarningItemTextFontAssets`, `streamUiChannelActionsWarningItemTextStyle` attributes to customize warning action item text style
  - `streamUiChannelActionsViewInfoIcon` attribute to customize "View Info" action icon
  - `streamUiChannelActionsViewInfoEnabled` attribute to hide/show "View Info" action item
  - `streamUiChannelActionsLeaveGroupIcon` attribute to customize "Leave Group" action icon
  - `streamUiChannelActionsLeaveGroupEnabled` attribute to hide/show "Leave Group" action item
  - `streamUiChannelActionsDeleteConversationIcon` attribute to customize "Delete Conversation" action icon
  - `streamUiChannelActionsDeleteConversationEnabled` attribute to hide/show "Delete Conversation" action item
  - `streamUiChannelActionsCancelIcon` attribute to customize "Cancel" action icon
  - `streamUiChannelActionsCancelEnabled` attribute to hide/show "Cancel" action item
  - `streamUiChannelActionsBackground` attribute for dialog's background
- Added `streamUiIconOnlyVisibleToYou` attribute to `MessageListView` to allow customizing "Only visible to you" icon placed in messages footer
- Added `GiphyViewHolderStyle` to `MessageListViewStyle` to allow customizing `GiphyViewHolder`. The new style comes together with following `MessageListView` attributes:
  - `streamUiGiphyCardBackgroundColor` attribute to customize card's background color
  - `streamUiGiphyCardElevation` attribute to customize card's elevation
  - `streamUiGiphyCardButtonDividerColor` attribute to customize dividers' colors
  - `streamUiGiphyIcon` attribute to customize Giphy icon
  - `streamUiGiphyLabelTextSize`, `streamUiGiphyLabelTextColor`, `streamUiGiphyLabelTextFont`, `streamUiGiphyLabelTextFontAssets`, `streamUiGiphyLabelTextStyle` attributes to customize label
  - `streamUiGiphyQueryTextSize`, `streamUiGiphyQueryTextColor`, `streamUiGiphyQueryTextFont`, `streamUiGiphyQueryTextFontAssets`, `streamUiGiphyQueryTextStyle` attributes to customize query text
  - `streamUiGiphyCancelButtonTextSize`, `streamUiGiphyCancelButtonTextColor`, `streamUiGiphyCancelButtonTextFont`, `streamUiGiphyCancelButtonTextFontAssets`, `streamUiGiphyCancelButtonTextStyle` attributes to customize cancel button text
  - `streamUiGiphyShuffleButtonTextSize`, `streamUiGiphyShuffleButtonTextColor`, `streamUiGiphyShuffleButtonTextFont`, `streamUiGiphyShuffleButtonTextFontAssets`, `streamUiGiphyShuffleButtonTextStyle` attributes to customize shuffle button text
  - `streamUiGiphySendButtonTextSize`, `streamUiGiphySendButtonTextColor`, `streamUiGiphySendButtonTextFont`, `streamUiGiphySendButtonTextFontAssets`, `streamUiGiphySendButtonTextStyle` attributes to customize send button text
- Adding extra XML attrs allowing to customize "Send also to channel" CheckBox at `MessageInputView` component:
  - `MessageInputView.streamUiSendAlsoToChannelCheckboxDrawable`
  - `MessageInputView.streamUiSendAlsoToChannelCheckboxDirectChatText`
  - `MessageInputView.streamUiSendAlsoToChannelCheckboxGroupChatText`
  - `MessageInputView.streamUiSendAlsoToChannelCheckboxTextStyle`
  - `MessageInputView.streamUiSendAlsoToChannelCheckboxTextColor`
  - `MessageInputView.streamUiSendAlsoToChannelCheckboxTextSize`
- Added `streamUiWarningMessageOptionsTextSize`, `streamUiWarningMessageOptionsTextColor`, `streamUiWarningMessageOptionsTextFont`, `streamUiWarningMessageOptionsFontAssets`, `streamUiWarningMessageOptionsTextStyle` attributes to `MessageListView` for customizing warning actions text appearance
- Deprecated multiple views' tint properties and attributes. Use custom drawables instead.
- Added `MediaAttachmentViewStyle` to allow customizing the appearance of media attachments in the message list. The new style comes together with following `MediaAttachmentView` attributes:
  - `progressIcon` - attribute to customize animated progress drawable when image is loading
  - `giphyIcon` - attribute to customize Giphy icon
  - `imageBackgroundColor` - attribute to customize image background color
  - `moreCountOverlayColor` - attribute to customize the color of "more count" semi-transparent overlay
  - `moreCountTextStyle` - attribute to customize text appearance of more count text
- Added `MessageReplyStyle` class allowing to customize MessageReply item view on MessageListView.
  Customization can be done using `TransformStyle` API or XML attributes of `MessageListView`:
  - `streamUiMessageReplyBackgroundColorMine`
  - `streamUiMessageReplyBackgroundColorTheirs`
  - `streamUiMessageReplyTextSizeMine`
  - `streamUiMessageReplyTextColorMine`
  - `streamUiMessageReplyTextFontMine`
  - `streamUiMessageReplyTextFontAssetsMine`
  - `streamUiMessageReplyTextStyleMine`
  - `streamUiMessageReplyTextSizeTheirs`
  - `streamUiMessageReplyTextColorTheirs`
  - `streamUiMessageReplyTextFontTheirs`
  - `streamUiMessageReplyTextFontAssetsTheirs`
  - `streamUiMessageReplyTextStyleTheirs`
  - `streamUiMessageReplyLinkColorMine`
  - `streamUiMessageReplyLinkColorTheirs`
  - `streamUiMessageReplyLinkBackgroundColorMine`
  - `streamUiMessageReplyLinkBackgroundColorTheirs`
  - `streamUiMessageReplyStrokeColorMine`
  - `streamUiMessageReplyStrokeWidthMine`
  - `streamUiMessageReplyStrokeColorTheirs`
  - `streamUiMessageReplyStrokeWidthTheirs`
- Added `FileAttachmentsViewStyle` class allowing to customize FileAttachmentsView item view on MessageListView.
- Added `MessageInputView::setSuggestionListViewHolderFactory` method which allows to provide custom views from suggestion list popup.

### ⚠️ Changed
- Changed the naming of string resources. The updated names can be reviewed in:
  - `strings_common.xml`
  - `strings_attachment_gallery.xml`
  - `strings_channel_list.xml`
  - `strings_channel_list_header.xml`
  - `strings_mention_list.xml`
  - `strings_message_input.xml`
  - `strings_message_list.xml`
  - `strings_message_list_header.xml`
  - `strings_search.xml`

# May 2nd, 2021 - 4.11.0
## Common changes for all artifacts
### 🐞 Fixed
- Fixed channel list sorting
### ⬆️ Improved
- Updated to Kotlin 1.5.10, coroutines 1.5.0
- Updated to Android Gradle Plugin 4.2.1
- Updated Room version to 2.3.0
- Updated Firebase, AndroidX, and other dependency versions to latest, [see here](https://github.com/GetStream/stream-chat-android/pull/1895) for more details
- Marked many library interfaces that should not be implemented by clients as [sealed](https://kotlinlang.org/docs/sealed-classes.html)
- Removed Fresco, PhotoDraweeView, and FrescoImageViewer dependencies (replaced by StfalconImageViewer)

## stream-chat-android
### 🐞 Fixed
- Fixing filter for draft channels. Those channels were not showing in the results, even when the user asked for them. Now this is fixed and the draft channels can be included in the `ChannelsView`.
- Fixed link preview UI issues in old-ui package
- Fixed crashes when opening the image gallery.

## stream-chat-android-client
### 🐞 Fixed
- Fixed querying banned users using new serialization.
- Fixed the bug when wrong credentials lead to inability to login
- Fixed issues with Proguard stripping response classes in new serialization implementation incorrectly

### ⬆️ Improved
- Improved handling push notifications:
  - Added `ChatClient.handleRemoteMessage` for remote message handling
  - Added `ChatClient.setFirebaseToken` for setting Firebase token
  - Added `NotificationConfig::pushNotificationsEnabled` for disabling push notifications
  - Deprecated `ChatClient.onMessageReceived`
  - Deprecated `ChatClient.onNewTokenReceived`
  - Changed `ChatNotificationHandler::buildNotification` signature - it now receives `Channel` and `Message` and returns `NotificationCompat.Builder` for better customization
  - Deprecated `ChatNotificationHandler.getSmallIcon`
  - Deprecated `ChatNotificationHandler.getFirebaseMessageIdKey`
  - Deprecated `ChatNotificationHandler.getFirebaseChannelIdKey`
  - Deprecated `ChatNotificationHandler.getFirebaseChannelTypeKey`
  - Changed `ChatNotificationHandler::onChatEvent` - it now doesn't handle events by default and receives `NewMessageEvent` instead of generic `ChatEvent`
- Improved error description provided by `ChatClient::sendImage`, `ChatClient::sendFile`, `ChannelClient::sendImage` and `ChannelClient::sendFile` methods if upload fails.

### ✅ Added
- Added `ChatClient::truncateChannel` and `ChannelClient::truncate` methods to remove messages from a channel.
- Added `DisconnectCause` to `DisconnectedEvent`
- Added method `SocketListener::onDisconnected(cause: DisconnectCause)`
- Added possibility to group notifications:
  - Notifications grouping is disabled by default and can be enabled using `NotificationConfig::shouldGroupNotifications`
  - If enabled, by default notifications are grouped by Channel's cid
  - Notifications grouping can be configured using `ChatNotificationHandler` and `NotificationConfig`
- Added `ChatNotificationHandler::getFirebaseMessaging()` method in place of `ChatNotificationHandler::getFirebaseInstanceId()`.
  It should be used now to fetch Firebase token in the following way: `handler.getFirebaseMessaging()?.token?.addOnCompleteListener {...}`.
- Added `Message.attachmentsSyncStatus: SyncStatus` property.

### ⚠️ Changed
- Changed the return type of `FileUploader` methods from nullable string to `Result<String>`.
- Updated `firebase-messaging` library to the version `22.0.0`. Removed deprecated `FirebaseInstanceId` invocations from the project.

### ❌ Removed
- `ChatNotificationHandler::getFirebaseInstanceId()` due to `FirebaseInstanceId` being deprecated. It's replaced now with `ChatNotificationHandler::getFirebaseMessaging()`.

## stream-chat-android-ui-components
### 🐞 Fixed
Fixing filter for draft channels. Those channels were not showing in the results, even when the user asked for them. Now this is fixed and the draft channels can be included in the `ChannelListView`.
Fixed bug when for some video attachments activity with media player wasn't shown.

### ✅ Added
- Added `topLeft`, `topRight`, `bottomLeft`, `bottomRight` options to the `streamUiAvatarOnlineIndicatorPosition` attribute of `AvatarView` and corresponding constants to `AvatarView.OnlineIndicatorPosition` enum.

### ⚠️ Changed
- Swipe options of `ChannelListView` component:
  - "Channel more" option is now not shown by default because we are not able to provide generic, default implementation for it.
    If you want to make this option visible, you need to set `app:streamUiChannelOptionsEnabled="true"` explicitly to `io.getstream.chat.android.ui.channel.list.ChannelListView` component.
  - "Channel delete" option has now default implementation. Clicking on the "delete" icon shows AlertDialog asking to confirm Channel deletion operation.

# May 11th, 2021 - 4.10.0
## stream-chat-android-client
### 🐞 Fixed
- Fixed the usage of `ProgressCallback` in `ChannelClient::sendFile` and `ChannelClient::sendImage` methods.

### ✅ Added
- Added `ChannelClient::deleteFile` and `ChannelClient::deleteImage` methods.
- Added `NotificationInviteRejectedEvent`
- Added `member` field to the `NotificationRemovedFromChannel` event
- Added `totalUnreadCount` and `unreadChannels` fields to the following events:
- `notification.channel_truncated`
- `notification.added_to_channel`
- `notification.channel_deleted`
- Added `channel` field to the `NotificationInviteAcceptedEvent` event
- Added `channel` field to the `NotificationInviteRejectedEvent` event

### ⚠️ Changed
- **The client now uses a new serialization implementation by default**, which was [previously](https://github.com/GetStream/stream-chat-android/releases/tag/4.8.0) available as an opt-in API.
  - This new implementation is more performant and greatly improves type safety in the networking code of the SDK.
  - If you experience any issues after upgrading to this version of the SDK, you can call `useNewSerialization(false)` when building your `ChatClient` to revert to using the old implementation. Note however that we'll be removing the old implementation soon, so please report any issues found.
  - To check if the new implementation is causing any failures in your app, enable error logging on `ChatClient` with the `logLevel` method, and look for the `NEW_SERIALIZATION_ERROR` tag in your logs while using the SDK.
- Made the `user` field in `channel.hidden` and `notification.invite_accepter` events non nullable.
- Updated channels state after `NotificationInviteRejectedEvent` or `NotificationInviteAcceptedEvent` is received

### ❌ Removed
- Removed redundant events which can only be received by using webhooks:
  - `channel.created`
  - `channel.muted`
  - `channel.unmuted`
  - `channel.muted`
  - `channel.unmuted`
- Removed `watcherCount` field from the following events as they are not returned with the server response:
  - `message.deleted`
  - `message.read`
  - `message.updated`
  - `notification.mark_read`
- Removed `user` field from the following events as they are not returned with the server response:
  - `notification.channel_deleted`
  - `notification.channel_truncated`
## stream-chat-android-offline
### 🐞 Fixed
- Fixed an issue when CustomFilter was configured with an int value but the value from the API was a double value
### ⚠️ Changed

- Changed the upload logic in `ChannelController` for the images unsupported by the Stream CDN. Now such images are uploaded as files via `ChannelClient::sendFile` method.
### ❌ Removed

## stream-chat-android-ui-common
### ⬆️ Improved
- Updated ExoPlayer version to 2.13.3

### ⚠️ Changed
- Deprecated `MessageInputViewModel::editMessage`. Use `MessageInputViewModel::messageToEdit` and `MessageInputViewModel::postMessageToEdit` instead.
- Changed `MessageInputViewModel::repliedMessage` type to `LiveData`. Use `ChatDomain::setMessageForReply` for setting message for reply.
- Changed `MessageListViewModel::mode` type to `LiveData`. Mode is handled internally and shouldn't be modified outside the SDK.

## stream-chat-android-ui-components
### 🐞 Fixed
- Removed empty badge for selected media attachments.

### ✅ Added
- Added `messageLimit` argument to `ChannelListViewModel` and `ChannelListViewModelFactory` constructors to allow changing the number of fetched messages for each channel in the channel list.

# April 30th, 2021 - 4.9.2
## stream-chat-android-offline
### ✅ Added
- Added `ChatDomain::user`, a new property that provide the current user into a LiveData/StateFlow container

### ⚠️ Changed
- `ChatDomain::currentUser` has been warning-deprecated because it is an unsafe property that could be null, you should subscribe to `ChatDomain::user` instead

## stream-chat-android-ui-components
### 🐞 Fixed
- Fixed NPE on MessageInputViewModel when the it was initialized before the user was set

# April 29th, 2021 - 4.9.1
## stream-chat-android
### ⬆️ Improved
* Updated coil dependency to the latest version. This fixes problem with .heic, and .heif attachment metadata parsing.

## stream-chat-android-client
### 🐞 Fixed
- Optimized the number of `ChatClient::addDevice` API calls

### ⬆️ Improved
- Events received after the client closes the connection are rejected

## stream-chat-android-offline
### 🐞 Fixed
- Fixed offline reactions sync

### ✅ Added
- Added new versions with API based on kotlin `StateFlow` for the following classes:
  * `io.getstream.chat.android.offline.ChatDomain`
  * `io.getstream.chat.android.offline.channel.ChannelController`
  * `io.getstream.chat.android.offline.thread.ThreadController`
  * `io.getstream.chat.android.offline.querychannels.QueryChannelsController`

## stream-chat-android-ui-common
### 🐞 Fixed
- Fixed crash related to accessing `ChatDomain::currentUser` in `MessageListViewModel` before user is connected

## stream-chat-android-ui-components
### ⬆️ Improved
* Updated coil dependency to the latest version. This fixes problem with .heic, and .heif attachment metadata parsing.

### ✅ Added
Customization of icons in Attachment selection dialog
you can use:
- app:streamUiPictureAttachmentIcon
  Change the icon for the first item in the list of icons
- app:streamUiPictureAttachmentIconTint
  Change the tint color for icon of picture selection
- app:streamUiFileAttachmentIcon
  Change the icon for the second item in the list of icons
- app:streamUiFileAttachmentIconTint
  Change the tint color for icon of file selection
- app:streamUiCameraAttachmentIcon
  Change the icon for the third item in the list of icons
- app:streamUiCameraAttachmentIconTint
  Change the tint color for icon of camera selection
- Added support for error messages
- Added attrs to `MessageListView` that allow to customize error message text style:
  * `streamUiErrorMessageTextSize`
  * `streamUiErrorMessageTextColor`
  * `streamUiErrorMessageTextFont`
  * `streamUiErrorMessageTextFontAssets`
  * `streamUiErrorMessageTextStyle`

# April 21th, 2021 - 4.9.0
## Common changes for all artifacts
### ✅ Added
Added icon to show when channel is muted in ChannelListView.
It is possible to customize the color and the drawable of the icon.

## stream-chat-android
### 🐞 Fixed
- Fixed multiline messages which were displayed in a single line

### ❌ Removed
- Removed deprecated `MessageListView::setViewHolderFactory` method
- Removed deprecated `Chat` interface

## stream-chat-android-client
### 🐞 Fixed
- Fixed: local cached hidden channels stay hidden even though new message is received.
- Make `Flag::approvedAt` nullable
- Fixed error event parsing with new serialization implementation

### ✅ Added
- Added `ChatClient::updateChannelPartial` and `ChannelClient::updatePartial` methods for partial updates of channel data.

### ⚠️ Changed
- Deprecated `ChannelClient::unBanUser` method
- Deprecated `ChatClient::unBanUser` method
- Deprecated `ChatClient::unMuteChannel` method

### ❌ Removed
- Removed deprecated `ChatObservable` class and all its uses
- Removed deprecated `ChannelControler` interface

## stream-chat-android-offline
### ✅ Added
- Added the following use case functions to `ChatDomain` which are supposed to replace `ChatDomain.useCases` property:
  * `ChatDomain::replayEventsForActiveChannels` Adds the provided channel to the active channels and replays events for all active channels.
  * `ChatDomain::getChannelController` Returns a `ChannelController` for given cid.
  * `ChatDomain::watchChannel` Watches the given channel and returns a `ChannelController`.
  * `ChatDomain::queryChannels` Queries offline storage and the API for channels matching the filter. Returns a queryChannelsController.
  * `ChatDomain::getThread` Returns a thread controller for the given channel and message id.
  * `ChatDomain::loadOlderMessages` Loads older messages for the channel.
  * `ChatDomain::loadNewerMessages` Loads newer messages for the channel.
  * `ChatDomain::loadMessageById` Loads message for a given message id and channel id.
  * `ChatDomain::queryChannelsLoadMore` Load more channels for query.
  * `ChatDomain::threadLoadMore` Loads more messages for the specified thread.
  * `ChatDomain::createChannel` Creates a new channel.
  * `ChatDomain::sendMessage` Sends the message.
  * `ChatDomain::cancelMessage` Cancels the message of "ephemeral" type.
  * `ChatDomain::shuffleGiphy` Performs giphy shuffle operation.
  * `ChatDomain::sendGiphy` Sends selected giphy message to the channel.
  * `ChatDomain::editMessage` Edits the specified message.
  * `ChatDomain::deleteMessage` Deletes the specified message.
  * `ChatDomain::sendReaction` Sends the reaction.
  * `ChatDomain::deleteReaction` Deletes the specified reaction.
  * `ChatDomain::keystroke` It should be called whenever a user enters text into the message input.
  * `ChatDomain::stopTyping` It should be called when the user submits the text and finishes typing.
  * `ChatDomain::markRead` Marks all messages of the specified channel as read.
  * `ChatDomain::markAllRead` Marks all messages as read.
  * `ChatDomain::hideChannel` Hides the channel with the specified id.
  * `ChatDomain::showChannel` Shows a channel that was previously hidden.
  * `ChatDomain::leaveChannel` Leaves the channel with the specified id.
  * `ChatDomain::deleteChannel` Deletes the channel with the specified id.
  * `ChatDomain::setMessageForReply` Set the reply state for the channel.
  * `ChatDomain::downloadAttachment` Downloads the selected attachment to the "Download" folder in the public external storage directory.
  * `ChatDomain::searchUsersByName` Perform api request with a search string as autocomplete if in online state. Otherwise performs search by name in local database.
  * `ChatDomain::queryMembers` Query members of a channel.
- Added `ChatDomain::removeMembers` method
- Added `ChatDomain::createDistinctChannel` A use-case for creating a channel based on its members.
- Added `ChatDomain::removeMembers` method

### ⚠️ Changed
- Deprecated `ChatDomain.useCases`. It has `DeprecationLevel.Warning` and still can be used. However, it will be not available in the future, so please consider migrating to use `ChatDomain` use case functions instead.
- Deprecated `GetUnreadChannelCount`
- Deprecated `GetTotalUnreadCount`

## stream-chat-android-ui-common
### 🐞 Fixed
- Fixed compatibility with latest Dagger Hilt versions

## stream-chat-android-ui-components
### 🐞 Fixed
- Fixed not perfectly rounded avatars
- `MessageInputView::UserLookupHandler` is not overridden everytime that members livedata is updated
- Fixed doubled command prefix when the command contains user mention
- Fixed handling user mute state in default `MessageListViewOptions` dialog
- Fixed incorrect "last seen" text
- Fixed multiline messages which were displayed in a single line

### ⬆️ Improved
- Setting external SuggestionListView is no longer necessary to display suggestions popup
### ✅ Added
- Added `ChatUI.supportedReactions: SupportedReactions` property, also introduced `SupportedReactions`, and `ReactionDrawable` class.
  It allows defining a set of supported reactions by passing a `Map<String, ReactionDrawable>` in constructor. `ReactionDrawable` is a wrapping class holding two `Drawable` instances - for active and inactive reaction states.
- Added methods and attrs to `MessageListView` that allow to customize visibility of message options:
  * `MessageListView::setDeleteMessageConfirmationEnabled`
  * `MessageListView::setCopyMessageEnabled`
  * `MessageListView::setBlockUserEnabled`
  * `MessageListView::setMuteUserEnabled`
  * `MessageListView::setMessageFlagEnabled`
  * `MessageListView::setReactionsEnabled`
  * `MessageListView::setRepliesEnabled`
  * `MessageListView::setThreadsEnabled`
  * `MessageListView.streamUiFlagMessageOptionEnabled`
  * `MessageListView.streamUiMuteUserOptionEnabled`
  * `MessageListView.streamUiBlockUserOptionEnabled`
  * `MessageListView.streamUiCopyMessageActionEnabled`
- Added confirmation dialog for flagging message option:
  * Added `MessageListView::flagMessageConfirmationEnabled` attribute
- Added `MessageListView::setFlagMessageResultHandler` which allows to handle flag message result
- Added support for system messages
- Added attrs to `MessageListView` that allow to customize system message text style:
  * `streamUiSystemMessageTextSize`
  * `streamUiSystemMessageTextColor`
  * `streamUiSystemMessageTextFont`
  * `streamUiSystemMessageTextFontAssets`
  * `streamUiSystemMessageTextStyle`
- Added attrs to `MessageListView` that allow to customize message option text style:
  * `streamUiMessageOptionsTextSize`
  * `streamUiMessageOptionsTextColor`
  * `streamUiMessageOptionsTextFont`
  * `streamUiMessageOptionsTextFontAssets`
  * `streamUiMessageOptionsTextStyle`
- Added attrs to `MessageListView` that allow to customize user reactions title text style:
  * `streamUiUserReactionsTitleTextSize`
  * `streamUiUserReactionsTitleTextColor`
  * `streamUiUserReactionsTitleTextFont`
  * `streamUiUserReactionsTitleTextFontAssets`
  * `streamUiUserReactionsTitleTextStyle`
- Added attrs to `MessageListView` that allow to customize colors of message options background, user reactions card background, overlay dim color and warning actions color:
  * `streamUiMessageOptionBackgroundColor`
  * `streamUiUserReactionsBackgroundColor`
  * `streamUiOptionsOverlayDimColor`
  * `streamUiWarningActionsTintColor`
- Added `ChatUI.mimeTypeIconProvider: MimeTypeIconProvider` property which allows to customize file attachment icons.

### ⚠️ Changed
- Now the "block user" feature is disabled. We're planning to improve the feature later. Stay tuned!
- Changed gallery background to black in dark mode

# April 8th, 2021 - 4.8.1
## Common changes for all artifacts
### ⚠️ Changed
- We've cleaned up the transitive dependencies that our library exposes to its clients. If you were using other libraries implicitly through our SDK, you'll now have to depend on those libraries directly instead.

## stream-chat-android
### 🐞 Fixed
- Fix Attachment Gravity

### ✅ Added
- Provide AvatarView class

## stream-chat-android-offline
### 🐞 Fixed
- Fix Crash on some devices that are not able to create an Encrypted SharedPreferences
- Fixed the message read indicator in the message list
- Added missing `team` field to `ChannelEntity` and `ChannelData`

### ✅ Added
- Add `ChatDomain::removeMembers` method

## stream-chat-android-ui-common
### 🐞 Fixed
- Fixed getting files provided by content resolver.

### ⚠️ Changed
- Added theme to all activities all the SDK. You can override then in your project by redefining the styles:
- StreamUiAttachmentGalleryActivityStyle
- StreamUiAttachmentMediaActivityStyle
- StreamUiAttachmentActivityStyle

## stream-chat-android-ui-components
### 🐞 Fixed
- Fixed attr streamUiCopyMessageActionEnabled. From color to boolean.
- Now it is possible to change the color of `MessageListHeaderView` from the XML.
- Fixed the `MessageListView::setUserClickListener` method.
- Fixed bugs in handling empty states for `ChannelListView`. Deprecated manual methods for showing/hiding empty state changes.
- Fix `ChannelListHeaderView`'s title position when user avatar or action button is invisible
- Fix UI behaviour for in-progress file uploads
- Fix extension problems with file uploads when attachment names contain spaces
- Fix reaction bubbles which were shown behind message attachment views

### ✅ Added
- Now it is possible to change the back button of MessageListHeaderView using `app:streamUiMessageListHeaderBackButtonIcon`
- Now it is possible to inject `UserLookupHandler` into `MessageInputView` in order to implement custom users' mention lookup algorithm

# March 31th, 2021 - 4.8.0
## Common changes for all artifacts
### 🐞 Fixed
Group channels with 1<>1 behaviour the same way as group channels with many users
It is not possible to remove users from distinct channels anymore.
### ⬆️ Improved
it is now possible to configure the max lines of a link description. Just use
`app:streamUiLinkDescriptionMaxLines` when defining MessageListView

It is now possible to configure the max size of files and an alert is shown when
a files bigger than this is selected.
### ✅ Added
Configure enable/disable of replies using XML in `MessageListView`
Option `app:streamUiReactionsEnabled` in `MessageListView` to enable or disable reactions
It is possible now to configure the max size of the file upload using
`app:streamUiAttachmentMaxFileSizeMb`

## stream-chat-android
### 🐞 Fixed
- Fixed crash when sending GIF from Samsung keyboard

## stream-chat-android-client
### 🐞 Fixed
- Fixed parsing of `createdAt` property in `MessageDeletedEvent`

### ⬆️ Improved
- Postponed queries as run as non-blocking

### ✅ Added
- **Added a brand new serialization implementation, available as an opt-in API for now.** This can be enabled by making a `useNewSerialization(true)` call on the `ChatClient.Builder`.
  - This new implementation will be more performant and greatly improve type safety in the networking code of the SDK.
  - The old implementation remains the default for now, while we're making sure the new one is bug-free.
  - We recommend that you opt-in to the new implementation and test your app with it, so that you can report any issues early and we can get them fixed before a general rollout.
- Added `unflagMessage(messageId)` and `unflagUser(userId)` methods to `ChatClient`
- Added support for querying banned users - added `ChatClient::queryBannedUsers` and `ChannelClient::queryBannedUsers`
- Added `uploadsEnabled`, `urlEnrichmentEnabled`, `customEventsEnabled`, `pushNotificationsEnabled`, `messageRetention`, `automodBehavior` and `blocklistBehavior` fields to channel config

### ⚠️ Changed
- Renamed `ChannelId` property to `channelId` in both `ChannelDeletedEvent` and `NotificationChannelDeletedEvent`
- Deprecated `ChatClient::unMuteChannel`, the `ChatClient::unmuteChannel` method should be used instead
- Deprecated `ChatClient::unBanUser`, the `ChatClient::unbanUser` method should be used instead
- Deprecated `ChannelClient::unBanUser`, the `ChannelClient::unbanUser` method should be used instead
- Deprecated `ChannelController::unBanUser`, the `ChannelController::unbanUser` method should be used instead

## stream-chat-android-offline
### 🐞 Fixed
- Fixed an issue that didn't find the user when obtaining the list of messages
- Fix refreshing not messaging channels which don't contain current user as a member

## stream-chat-android-ui-common
### ⬆️ Improved
- Show AttachmentMediaActivity for video attachments

### ✅ Added
- `AvatarView.streamUiAvatarOnlineIndicatorColor` and `AvatarView.streamUiAvatarOnlineIndicatorBorderColor` attrs

## stream-chat-android-ui-components
### 🐞 Fixed
- Now replied messages are shown correctly with the replied part in message options
- `MessageListView::enterThreadListener` is properly notified when entering into a thread
- Fix initial controls state in `MessageInputView`
- Fix crashing when open attachments destination

### ⬆️ Improved
- Add support of non-image attachment types to the default attachment click listener.

### ✅ Added
- `MessageInputView` now uses the cursor `stream_ui_message_input_cursor.xml` instead of accent color. To change the cursor, override `stream_ui_message_input_cursor.xml`.
- Replacing `ChatUI` with new `io.getstream.chat.android.ui.ChatUI` implementation
- Added possibility to configure delete message option visibility using `streamUiDeleteMessageEnabled` attribute, and `MessageListView::setDeleteMessageEnabled` method
- Add `streamUiEditMessageEnabled` attribute to `MessageListView` and `MessageListView::setEditMessageEnabled` method to enable/disable the message editing feature
- Add `streamUiMentionsEnabled` attribute to `MessageInputView` and `MessageInputView::setMentionsEnabled` method to enable/disable mentions
- Add `streamUiThreadsEnabled` attribute to `MessageListView` and `MessageListView::setThreadsEnabled` method to enable/disable the thread replies feature
- Add `streamUiCommandsEnabled` attribute to `MessageInputView` and `MessageInputView::setCommandsEnabled` method to enable/disable commands
- Add `ChannelListItemPredicate` to our `channelListView` to allow filter `ChannelListItem` before they are rendered
- Open `AvatarBitmapFactory` class
- Add `ChatUI::avatarBitmapFactory` property to allow custom implementation of `AvatarBitmapFactory`
- Add `AvatarBitmapFactory::userBitmapKey` method to generate cache key for a given User
- Add `AvatarBitmapFactory::channelBitmapKey` method to generate cache key for a given Channel
- Add `StyleTransformer` class to allow application-wide style customizations
- Add the default font field to `TextStyle`
- Add new method `ChatFonts::setFont(textStyle: TextStyle, textView: TextView, defaultTypeface: Typeface)`
- Add attributes for `MessageListView` in order to customize styles of:
  - Mine message text
  - Theirs message text
  - User name text in footer of Message
  - Message date in footer of Message
  - Thread replies counter in footer of Message
  - Link title text
  - Link description text
  - Date separator text
  - Deleted message text and background
  - Reactions style in list view and in options view
  - Indicator icons in footer of Message
  - Unread count badge on scroll to bottom button
  - Message stroke width and color for mine and theirs types
    It is now possible to customize the following attributes for `ChannelListView`:
- `streamUiChannelOptionsIcon` - customize options icon
- `streamUiChannelDeleteIcon` - customize delete icon
- `streamUiChannelOptionsEnabled` - hide/show options icon
- `streamUiChannelDeleteEnabled` - hide/show delete button
- `streamUiSwipeEnabled` - enable/disable swipe action
- `streamUiBackgroundLayoutColor` - customize the color of "background layout"
- `streamUiChannelTitleTextSize` - customize channel name text size
- `streamUiChannelTitleTextColor` - customize channel name text color
- `streamUiChannelTitleTextFont` - customize channel name text font
- `streamUiChannelTitleFontAssets` - customize channel name font asset
- `streamUiChannelTitleTextStyle` - customize channel name text style (normal / bold / italic)
- `streamUiLastMessageTextSize` - customize last message text size
- `streamUiLastMessageTextColor` - customize last message text color
- `streamUiLastMessageTextFont` - customize last message text font
- `streamUiLastMessageFontAssets` - customize last message font asset
- `streamUiLastMessageTextStyle` - customize last message text style (normal / bold / italic)
- `streamUiLastMessageDateTextSize` - customize last message date text size
- `streamUiLastMessageDateTextColor` - customize last message date text color
- `streamUiLastMessageDateTextFont` - customize last message date text font
- `streamUiLastMessageDateFontAssets` - customize last message date font asset
- `streamUiLastMessageDateTextStyle` - customize last message date text style (normal / bold / italic)
- `streamUiIndicatorSentIcon` - customize drawable indicator for sent
- `streamUiIndicatorReadIcon` - customize drawable indicator for read
- `streamUiIndicatorPendingSyncIcon` - customize drawable indicator for pending sync
- `streamUiForegroundLayoutColor` - customize the color of "foreground layout"
- `streamUiUnreadMessageCounterBackgroundColor` - customize the color of message counter badge
- `streamUiUnreadMessageCounterTextSize` - customize message counter text size
- `streamUiUnreadMessageCounterTextColor` - customize message counter text color
- `streamUiUnreadMessageCounterTextFont` - customize message counter text font
- `streamUiUnreadMessageCounterFontAssets` - customize message counter font asset
- `streamUiUnreadMessageCounterTextStyle` - customize message counter text style (normal / bold / italic)
- Option `app:streamUiReactionsEnabled` in `MessageListView` to enable or disable reactions
- It is now possible to configure new fields in MessageInputView:
- `streamUiMessageInputTextStyle` - customize message input text style.
- `streamUiMessageInputFont` - customize message input text font.
- `streamUiMessageInputFontAssets` - customize message input text font assets.
- `streamUiMessageInputEditTextBackgroundDrawable` - customize message input EditText drawable.
- `streamUiMessageInputCustomCursorDrawable` - customize message input EditText cursor drawable.
- `streamUiCommandsTitleTextSize` - customize command title text size
- `streamUiCommandsTitleTextColor` - customize command title text color
- `streamUiCommandsTitleFontAssets` - customize command title text color
- `streamUiCommandsTitleTextColor` - customize command title font asset
- `streamUiCommandsTitleFont` - customize command title text font
- `streamUiCommandsTitleStyle` - customize command title text style
- `streamUiCommandsNameTextSize` - customize command name text size
- `streamUiCommandsNameTextColor` - customize command name text color
- `streamUiCommandsNameFontAssets` - customize command name text color
- `streamUiCommandsNameTextColor` - customize command name font asset
- `streamUiCommandsNameFont` - customize command name text font
- `streamUiCommandsNameStyle` - customize command name text style
- `streamUiCommandsDescriptionTextSize` - customize command description text size
- `streamUiCommandsDescriptionTextColor` - customize command description text color
- `streamUiCommandsDescriptionFontAssets` - customize command description text color
- `streamUiCommandsDescriptionTextColor` - customize command description font asset
- `streamUiCommandsDescriptionFont` - customize command description text font
- `streamUiCommandsDescriptionStyle` - customize command description text style
- `streamUiSuggestionBackgroundColor` - customize suggestion view background
- `streamUiMessageInputDividerBackgroundDrawable` - customize the background of divider of MessageInputView

### ⚠️ Changed
- Deprecated `ChatUI` class

# March 8th, 2021 - 4.7.0
## stream-chat-android-client
### ⚠️ Changed
- Refactored `FilterObject` class  - see the [migration guide](https://github.com/GetStream/stream-chat-android/wiki/Migration-guide:-FilterObject) for more info

## stream-chat-android-offline
### 🐞 Fixed
- Fixed refreshing channel list after removing member
- Fixed an issue that didn't find the user when obtaining the list of messages

### ⚠️ Changed
- Deprecated `ChatDomain::disconnect`, use disconnect on ChatClient instead, it will make the disconnection on ChatDomain too.
- Deprecated constructors for `ChatDomain.Builder` with the `User` type parameter, use constructor with `Context` and `ChatClient` instead.

## stream-chat-android-ui-common
### ⚠️ Changed
- Message options list changed colour for dark version. The colour is a little lighters
  now, what makes it easier to see.

## stream-chat-android-ui-components
### 🐞 Fixed
- Fixed some rare crashes when `MessageListView` was created without any attribute info present

### ⬆️ Improved
- Updated PhotoView to version 2.3.0

### ✅ Added
- Introduced `AttachmentViewFactory` as a factory for custom attachment views/custom link view
- Introduced `TextAndAttachmentsViewHolder` for any combination of attachment content and text

### ❌ Removed
- Deleted `OnlyFileAttachmentsViewHolder`, `OnlyMediaAttachmentsViewHolder`,
  `PlainTextWithMediaAttachmentsViewHolder` and `PlainTextWithFileAttachmentsViewHolder`

# Feb 22th, 2021 - 4.6.0
# New UI-Components Artifact
A new UI-Components artifact has been created with a new design of all our components.
This new artifact is available on MavenCentral and can imported by adding the following dependency:
```
implementation "io.getstream:stream-chat-android-ui-components:4.6.0"
```

## stream-chat-android
- Add `streamMessageActionButtonsTextSize`, `streamMessageActionButtonsTextColor`, `streamMessageActionButtonsTextFont`,
  `streamMessageActionButtonsTextFontAssets`, `streamMessageActionButtonsTextStyle`, `streamMessageActionButtonsIconTint`
  attributes to `MessageListView`
- Add `ChannelHeaderViewModel::resetThread` method and make `ChannelHeaderViewModel::setActiveThread` message parameter non-nullable
- Fix ReadIndicator state
- Using `MessageListView#setViewHolderFactory` is now an error - use `setMessageViewHolderFactory` instead
- Removed `MessageListItemAdapter#replaceEntities` - use `submitList` method instead
- Use proper color values on Dialog Theme
- Increase touchable area on the button to remove an attachment

## stream-chat-android-client
- Introduce ChatClient::setUserWithoutConnecting function
- Handle disconnect event during pending token state
- Remove unneeded user data when creating WS Connection
- Using `User#unreadCount` is now an error - use `totalUnreadCount` instead
- Using `ChannelController` is now an error - use `ChannelClient` instead
- Using `Pagination#get` is now an error - use `toString` instead
- Using the old event APIs is now an error - see the [migration guide](https://github.com/GetStream/stream-chat-android/wiki/Migration-guide:-ChatObserver-and-events()-APIs) for more info
- Using `ChatClient#flag` is now an error - use `flagUser` instead

## stream-chat-android-offline
- Introduce `PushMessageSyncHandler` class

- Add UseCase for querying members (`chatDomain.useCases.queryMembers(..., ...).execute()`).
  - If we're online, it executes a remote call through the ChatClient
  - If we're offline, it pulls members from the database for the given channel
- Mark the `SendMessageWithAttachmentsImpl` use case an error

## stream-chat-android-ui-common
- Fix `CaptureMediaContract` chooser on Android API 21
- Using `ChatUI(client, domain, context)` now an error - use simpler constructor instead
- Using the `Chat` interface now an error - use `ChatUI` instead

# Feb 15th, 2021 - 4.5.5
## Common changes for all artifacts
- Updated project dependencies
  - Kotlin 1.4.30
  - Stable AndroidX releases: LiveData 2.3.0, Activity 1.2.0, Fragment 1.3.0
  - For the full list of dependency version changes, see [this PR](https://github.com/GetStream/stream-chat-android/pull/1383)

## stream-chat-android
- Add `streamInputAttachmentsMenuBackground` and `streamInputSuggestionsBackground` attributes to `MessageInputView`
- Add `streamMessageActionButtonsBackground` attributes to `MessageListView`

## stream-chat-android-client
- Remove unused `reason` and `timeout` parameters from `ChannelClient::unBanUser` method

# Feb 11th, 2021 - 4.5.4
## stream-chat-android
- Fix `streamLastMessageDateUnreadTextColor` attribute not being used in ChannelListView
- Fix `streamChannelsItemSeparatorDrawable` attribute not being parsed

## stream-chat-android-client
- Fix `ConcurrentModificationException` on our `NetworkStateProvider`

# Feb 5th, 2021 - 4.5.3
## stream-chat-android
-. `ChatUtils::devToken` is not accessible anymore, it has been moved to `ChatClient::devToken`

## stream-chat-android-client
- **setUser deprecation**
  - The `setUser`, `setGuestUser`, and `setAnonymousUser` methods on `ChatClient` are now deprecated.
  - Prefer to use the `connectUser` (`connectGuestUser`, `connectAnonymousUser`) methods instead, which return `Call` objects.
  - If you want the same async behaviour as with the old methods, use `client.setUser(user, token).enqueue { /* Handle result */ }`.
- Add support for typing events in threads:
  - Add `parentId` to `TypingStartEvent` and `TypingStopEvent`
  - Add `parentId` to ``ChannelClient::keystroke` and `ChannelClient::stopTyping`
- `ChatClient::sendFile` and `ChatClient::sendImage` each now have just one definition with `ProgressCallback` as an optional parameter. These methods both return `Call<String>`, allowing for sync/async execution, and error handling. The old overloads that were asynchronous and returned no value/error have been removed.
- `FileUploader::sendFile` and `FileUploader::sendImages` variations with `ProgressCallback` are no longer async with no return type. Now they are synchronous with `String?` as return type

## stream-chat-android-offline
- Add support for typing events in threads:
  - Add `parentId` to `Keystroke` and `StopTyping` use cases

## stream-chat-android-ui-common
- Add a new `isMessageRead` flag to the `MessageListItem.MessageItem` class, which indicates
  that a particular message is read by other members in this channel.
- Add handling threads typing in `MessageInputViewModel`

# Jan 31th, 2021 - 4.5.2
## stream-chat-android-client
- Use proper data on `ChatClient::reconnectSocket` to reconnect normal/anonymous user
- Add `enforceUnique` parameter to `ChatClient::sendReaction` and `ChannelClient::sendReaction` methods .
  If reaction is sent with `enforceUnique` set to true, new reaction will replace all reactions the user has on this message.
- Add suspending `setUserAndAwait` extension for `ChatClient`
- Replace chat event listener Kotlin functions with ChatEventListener functional interface in order to promote
  a better integration experience for Java clients. Old methods that use the Kotlin function have been deprecated.
  Deprecated interfaces, such as ChannelController, have not been updated. ChannelClient, which inherits from ChannelController
  for the sake of backwards compatibility, has been updated.

## stream-chat-android-offline
- Add `enforceUnique` parameter to `SendReaction` use case. If reaction is sent with `enforceUnique` set to true,
  new reaction will replace all reactions the user has on this message.
- Fix updating `Message::ownReactions` and `Message:latestReactions` after sending or deleting reaction - add missing `userId` to `Reaction`
- Fix Load Thread Replies process

## stream-chat-android-ui-common
- Add a new `isThreadMode` flag to the `MessageListItem.MessageItem` class.
  It shows is a message item should be shown as part of thread mode in chat.
- Add possibility to set `DateSeparatorHandler` via `MessageListViewModel::setDateSeparatorHandler`
  and `MessageListViewModel::setThreadDateSeparatorHandler` which determines when to add date separator between messages
- Add `MessageListViewModel.Event.ReplyAttachment`, `MessageListViewModel.Event.DownloadAttachment`, `MessageListViewModel.Event.ShowMessage`,
  and `MessageListViewModel.Event.RemoveAttachment` classes.
- Deprecate `MessageListViewModel.Event.AttachmentDownload`

# Jan 18th, 2021 - 4.5.1
## stream-chat-android
- Fix `MessageListItemViewHolder::bind` behavior
- Improve connection/reconnection with normal/anonymous user

## stream-chat-android-client
- Create `ChatClient::getMessagesWithAttachments` to filter message with attachments
- Create `ChannelClient::getMessagesWithAttachments` to filter message with attachments
- Add support for pinned messages:
  - Add `pinMessage` and `unpinMessage` methods `ChatClient` and `ChannelClient`
  - Add `Channel::pinnedMessages` property
  - Add `Message:pinned`, `Message::pinnedAt`, `Message::pinExpires`, and `Message:pinnedBy` properties

# Jan 7th, 2021 - 4.5.0
## stream-chat-android
- Now depends explicitly on AndroidX Fragment (fixes a potential crash with result handling)
- Update AndroidX dependencies: Activity 1.2.0-rc01 and Fragment 1.3.0-rc01

## stream-chat-android-client
- Add filtering non image attachments in ChatClient::getImageAttachments
- Add a `channel` property to `notification.message_new` events
- Fix deleting channel error
- 🚨 Breaking change: ChatClient::unmuteUser, ChatClient::unmuteCurrentUser,
  ChannelClient::unmuteUser, and ChannelClient::unmuteCurrentUser now return Unit instead of Mute

## stream-chat-android-offline
- Add LeaveChannel use case
- Add ChannelData::memberCount
- Add DeleteChannel use case
- Improve loading state querying channels
- Improve loading state querying messages

# Dec 18th, 2020 - 4.4.9

## stream-chat-android-client
- improved event recovery behaviour

## stream-chat-android-offline
- improved event recovery behaviour
- fixed the chatDomain.Builder boolean usage between userPresence and recoveryEnabled

# Dec 18th, 2020 - 4.4.8
## stream-chat-android
- Add filtering `shadowed` messages when computing last channel message
- Add filtering `draft` channels
- Add `DateFormatter::formatTime` method to format only time of a date
- Fix `ChatUtils::devToken` method

## stream-chat-android-client
- Improve `banUser` and `unBanUser` methods - make `reason` and `timeout` parameter nullable
- Add support for shadow ban - add `shadowBanUser` and `removeShadowBan` methods to `ChatClient` and `ChannelClient`
- Add `shadowBanned` property to `Member` class
- Add `ChatClient::getImageAttachments` method to obtain image attachments from a channel
- Add `ChatClient::getFileAttachments` method to obtain file attachments from a channel
- Add `ChannelClient::getImageAttachments` method to obtain image attachments from a channel
- Add `ChannelClient::getFileAttachments` method to obtain file attachments from a channel

## stream-chat-android-offline
- Add filtering `shadowed` messages
- Add new usecase `LoadMessageById` to fetch message by id with offset older and newer messages
- Watch Channel if there was previous error

## stream-chat-android-ui-common
- Add `messageId` arg to `MessageListViewModel`'s constructor allowing to load message by id and messages around it

# Dec 14th, 2020 - 4.4.7
## Common changes for all artifacts
- Updated to Kotlin 1.4.21
- For Java clients only: deprecated the `Call.enqueue(Function1)` method, please use `Call.enqueue(Callback)` instead

## stream-chat-android
- Add new attrs to `MessageListView`: `streamDeleteMessageActionEnabled`, `streamEditMessageActionEnabled`
- Improve Channel List Diff
- Add new attrs to `MessageInputView`: `streamInputScrollbarEnabled`, `streamInputScrollbarFadingEnabled`
- Add API for setting custom message date formatter in MessageListView via `setMessageDateFormatter(DateFormatter)`
  - 24 vs 12 hr controlled by user's System settings.

## stream-chat-android-client
- Add `ChatClient::isValidRemoteMessage` method to know if a RemoteMessage is valid for Stream

## stream-chat-android-offline
- Add updating `channelData` after receiving `ChannelUpdatedByUserEvent`
- Fix crash when a push notification arrives from other provider different than Stream

# Dic 4th, 2020 - 4.4.6

## stream-chat-android
- Use custom `StreamFileProvider` instead of androidx `FileProvider` to avoid conflicts
- Add `ChatClient::setGuestUser` method to login as a guest user
- Make `MessageListItemViewHolder` public and open, to allow customization by overriding the `bind` method

## stream-chat-android-offline
- Centralize how channels are stored locally

# Nov 24th, 2020 - 4.4.5
## Common changes for all artifacts
- Stream SDks has been uploaded to MavenCentral and the GroupID has changed to `io.getstream`.

## stream-chat-android
- New artifact name: `io.getstream:stream-chat-android:STREAM_VERSION`

## stream-chat-android-client
- It's no longer required to wait for `setUser` to finish before querying channels
- `ChatClient::setUser` method allows be called without network connection and will retry to connect when network connection is available
- New artifact name: `io.getstream:stream-chat-android-client:STREAM_VERSION`
- Show date of the last message into channels list when data comes from offline storage
- Show text of the last message into channels list when data comes from offline storage
- Accept Invite Message is now optional, if null value is sent, no message will be sent to the rest of members about this action

## stream-chat-android-offline
- Fix bug when channels with newer messages don't go to the first position in the list
- Fix Offline usage of `ChatDomain`
- New artifact name: `io.getstream:stream-chat-android-offline:STREAM_VERSION`
- Provide the last message when data is load from offline storage

# Nov 24th, 2020 - 4.4.4
This version is a rollback to 4.4.2, The previous release (4.4.3) was not valid due to a problem with the build flow.
We are going to release 4.4.5 with the features introduced by 4.4.3 as soon as the build is back working

# Nov 20th, 2020 - 4.4.3
## stream-chat-android-client
- It's no longer required to wait for `setUser` to finish before querying channels
- `ChatClient::setUser` method allows be called without network connection and will retry to connect when network connection is available

## stream-chat-android-offline
- Fix bug when channels with newer messages don't go to the first position in the list
- Fix Offline usage of `ChatDomain`

# Nov 13th, 2020 - 4.4.2

## stream-chat-android
- Remove `ChatClient` and `ChatDomain` as `ChatUI`'s dependencies
- Replace Glide with Coil - SDK doesn't depend on Glide anymore.
- Remove `BaseStyle` class and extract its properties into `AvatarStyle` and `ReadStateStyle`.
  - Use composition with `AvatarStyle` and `ReadStateStyle` instead of inheriting from `BaseStyle`.
  - Convert to kotlin: `ReadStateView`, `MessageListViewStyle`
- Add `streamShowSendAlsoToChannelCheckbox` attr to `MessageInputView` controlling visibility of "send also to channel" checkbox
- The sample app no longer uses Koin for dependency injection
- Add `streamCopyMessageActionEnabled`, `streamFlagMessageActionEnabled`, and `streamStartThreadMessageActionEnabled` attrs to `MessageListView`
- Validate message text length in MessageInputView.
  - Add property `MessageInputView.maxMessageLength: Int` and show warning once the char limit is exceeded
  - Expose `MessageInputViewModel.maxMessageLength: Int` informing about text length limit of the Channel

## stream-chat-android-client
- Deprecate `User::unreadCount` property, replace with `User::totalUnreadCount`
- Added MarkAllReadEvent
- Fix UpdateUsers call

## stream-chat-android-offline
- Update `totalUnreadCount` when user is connected
- Update `channelUnreadCount` when user is connected
- Fix bug when channels could be shown without names
- Added support for marking all channels as read for the current user.
  - Can be accessed via `ChatDomain`'s use cases (`chatDomain.useCases.markAllRead()...`).
- Fix bug when local channels could be sorted not properly
- Typing events can be all tracked with `ChatDomain.typingUpdates`

# Nov 4th, 2020 - 4.4.1
## Common changes for all artifacts
- Updated dependencies to latest versions (AGP 4.1, OkHttp 4.9, Coroutines 1.3.9, ExoPlayer 2.12.1, etc.)
  - See [PR #757](https://github.com/GetStream/stream-chat-android/pull/757) for full list of version updates
- Revamped `Call` implementations
  - The `Call2` type has been removed, the libraries now all use the same `Call` instead for all APIs
  - `Call` now guarantees callbacks to happen on the main thread
  - Coroutine users can now `await()` a `Call` easily with a provided extension

## stream-chat-android
- Add empty state views to channel list view and message list view components
- Allow setting custom empty state views
- Add loading view to message list view
- Allow setting custom loading view
- Add load more threshold for `MessageListView` and `streamLoadMoreThreshold` attribute
- Fix handling of the `streamShowReadState` attribute on `MessageListView`
- Add `streamShowDeliveredState` XML attribute to `MessageListView`
- Add "loading more" indicator to the `MessageListView`
- Messages in ChannelController were split in messages - New messages and oldMessages for messages coming from the history.

## stream-chat-android-client
- Fix guest user authentication
- Changed API of QuerySort class. You have to specify for what model it is being used.
- Rename `ChannelController` to `ChannelClient`. Deprecate `ChannelController`.
- Replace `ChannelController` subscribe related extension functions with corresponding `ChannelClient` functions
- Move `ChannelClient` extension functions to `io.getstream.chat.android.client.channel` package

## stream-chat-android-offline
- Add GetChannelController use cases which allows to get ChannelController for Channel
- Fix not storing channels when run channels fetching after connection recovery.
- Fix read state getting stuck in unread state

# Oct 26th, 2020 - 4.4.0
## stream-chat-android
- Create custom login screen in sample app
- Bump Coil to 1.0.0
- Add message sending/sent indicators in `MessageListView`
- Add possibility to replace default FileUploader
- Fixes a race condition where client.getCurrentUser() was set too late
- Support for hiding channels
- Makes the number of channels return configurable by adding the limit param to ChannelsViewModelFactory
- Add message sending/sent indicators in `MessageListView`
- Provide ChannelViewModelFactory and ChannelsViewModelFactory by the library to simplify setup
- Fixes for https://github.com/GetStream/stream-chat-android/issues/698 and https://github.com/GetStream/stream-chat-android/issues/723
- Don't show read state for the current user

## stream-chat-android-client
- Fix ConcurrentModificationException in `ChatEventsObservable`
- Add possibility to replace default FileUploader
- Fix anonymous user authentication
- Fix fetching color value from TypedArray

## stream-chat-android-offline
- Channel list now correctly updates when you send a new message while offline. This fixes https://github.com/GetStream/stream-chat-android/issues/698
- Channels now stay sorted based on the QuerySort order (previous behaviour was to sort them once)
- New messages now default to type "regular" or type "ephemeral" if they start with a /
- Improved error logging on sendMessage & sendReaction
- Fixed a race condition that in rare circumstances could cause the channel list to show stale (offline) data
- Fixed a bug with channel.hidden not working correctly
- Fixed crash with absence of user in the UserMap

# Oct 19th, 2020 - 4.3.1-beta-2 (stream-chat-android)
- Allow setting custom `NotificationHandler` in `Chat.Builder`
- Fix unresponsive attachment upload buttons
- Removed many internal implementation classes and methods from the SDK's public API
- Fix sending GIFs from keyboard
- Fix unresponsive attachment upload buttons
- Fix method to obtain initials from user to be shown into the avatar
- Fix method to obtain initials from channel to be shown into the avatar
- Allow setting `ChatLoggerHandler` and `ChatLogLevel` in `Chat.Builder`

# Oct 16th, 2020 - 4.3.1-beta-1 (stream-chat-android)
- Significant performance improvements
- Fix a crash related to behaviour changes in 1.3.0-alpha08 of the AndroidX Fragment library
- Replace Glide with Coil in AttachmentViewHolderMedia (Fix GIFs loading issues)
- `MessageListView.BubbleHelper`'s methods now have nullability annotations, and use primitive `boolean` values as parameters
- Update Offline Support to the [last version](https://github.com/GetStream/stream-chat-android-livedata/releases/tag/0.8.6)

# Oct 16th, 2020 - 0.8.6 (stream-chat-android-offline)
- Improve sync data validation in ChatDomain.Builder
- Removed many internal implementation classes and methods from the SDK's public API
- Significant performance improvements to offline storage
- Default message limit for the queryChannels use case changed from 10 to 1. This is a more sensible default for the channel list view of most chat apps
- Fix QuerySort
- Update client to 1.16.8: See changes: https://github.com/GetStream/stream-chat-android-client/releases/tag/1.16.8

# 1.16.8 - Fri 16th of Oct 2020 (stream-chat-android-client)
- Add `lastUpdated` property to `Channel`

# Oct 14th, 2020 - 4.3.0-beta-6 (stream-chat-android)
- Update to Kotlin 1.4.10
- Fix Typing view behavior
- Fix NPE asking for `Attachment::type`
- Fix ChatDomain initialization issue
- Limit max lines displayed in link previews (5 lines by default, customizable via `streamAttachmentPreviewMaxLines` attribute on `MessageListView`)
- Update Offline Support to the [last version](. See changes: )https://github.com/GetStream/stream-chat-android-livedata/releases/tag/0.8.5)

# 1.16.7 - Wed 14th of Oct 2020 (stream-chat-android-client)
- Removed many internal implementation classes and methods from the SDK's public API
- Improved nullability, restricted many generic type parameters to be non-nullable (set `Any` as their upper bound)
- Use AttachmentsHelper to validate imageUrl instead of just url.

# Oct 14th, 2020 - 0.8.5 (stream-chat-android-offline)
- Use `createdLocallyAt` and `updatedLocallyAt` properties in ChannelController and ThreadController
- Update attachments of message with an old image url, if it's still valid.
- Set attachment fields even if the file upload fails
- Fix NPE while ChatEvent was handled
- Improved nullability, restricted some generic type parameters to be non-nullable (set `Any` as their upper bound)
- Fix method to store date of the last message received into a channel
- Update client to 1.16.7: See changes: https://github.com/GetStream/stream-chat-android-client/releases/tag/1.16.7

# Oct 9th, 2020 - 4.3.0-beta-5 (stream-chat-android)
- Improve selecting non-media attachments
- Fix showing attachments captured with camera
- Add setting type and file size when creating AttachmentMetaData from file
- Remove FileAttachmentListAdapter and methods related to opening files chooser
- Replace isMedia flag with getting type from attachment if possible
- Update ExoPlayer dependency to version [2.12.0](https://github.com/google/ExoPlayer/blob/release-v2/RELEASENOTES.md#2120-2020-09-11)

# 1.16.6 - Fri 9th of Oct 2020 (stream-chat-android-client)
- Add `createdLocallyAt` and `updatedLocallyAt` properties to `Message` type
- Add AttachmentsHelper with hasValidUrl method

# Oct 7th, 2020 - 4.3.0-beta-4 (stream-chat-android)
- For Java clients, the `bindView` methods used to bind a ViewModel and its UI component together are now available with friendlier syntax.
- Calls such as `MessageListViewModelBindingKt.bindView(...);` should be replaced with calls like `MessageListViewModelBinding.bind(...);`
- The `ChannelListViewModelBindingKt` class has been renamed to `ChannelsViewModelBinding`, to match the name of the ViewModel it's associated with.
- Update client to the latest version. See changes: https://github.com/GetStream/stream-chat-android-client/releases/tag/1.16.5
- Update Stream Livedata to the last version. See changes: https://github.com/GetStream/stream-chat-android-livedata/releases/tag/0.8.4

# Oct 7th, 2020 - 0.8.4 (stream-chat-android-offline)
- Update client to 1.16.5: See changes: https://github.com/GetStream/stream-chat-android-client/releases/tag/1.16.5

# 1.16.5 - Wed 7th of Oct 2020 (stream-chat-android-client)
- Add autocomplete filter
- Add @JvmOverloads to QueryUsersRequest constructor
- Improve java interop of `TokenManager`

# Oct 5th, 2020 - 0.8.3 (stream-chat-android-offline)
- Improved message attachment handling. Message is now first added to local storage and the attachment is uploaded afterwards.
- Editing messages now works while offline
- Deprecate SendMessageWithAttachments in favor of SendMessage while specifying attachment.upload
- Fix a bug that caused messages not to load if member limit wasn't specified
- Fix a crash related to reaction data structure
- Fix a bug where network errors (temporary ones) are detected as permanent errors

# 1.16.4 - Mon 5th of Oct 2020 (stream-chat-android-client)
- Add `attachment.upload` and `attachment.uploadState` fields for livedata upload status. These fields are currently unused if you only use the low level client.

# Oct 2nd, 2020 - 4.3.0-beta-3 (stream-chat-android)
- Removed several parameters of `BaseAttachmentViewHolder#bind`, `Context` is now available as a property instead, others should be passed in through the `AttachmentViewHolderFactory` as constructor parameters
- Moved `BaseAttachmentViewHolder` to a new package
- Fix setting read state when user's last read equals message created date
- Skip setting user's read status if last read message is his own
- Make MessageListItem properties abstract
- Change default query sort to "last_updated"
- Fixed attachments logic. Save previously attached files when add more.
- Fixed the bug when it was unable to select new files when you have already attached something.
- Moved `MessageInputView` class to a new package.
- Update Stream Livedata to the last version. See changes: https://github.com/GetStream/stream-chat-android-livedata/releases/tag/0.8.2

# Oct 2nd, 2020 - 0.8.2 (stream-chat-android-offline)
- Request members by default when querying channels

# Sep 30th, 2020 - 4.3.0-beta-2 (stream-chat-android)
- Removed several parameters of `BaseMessageListItemViewHolder#bind`, `Context` is now available as a property instead, others should be passed in through the `MessageViewHolderFactory` as constructor parameters
- Attachment customization methods moved from `MessageViewHolderFactory` to a separate `AttachmentViewHolderFactory` class
- Removed `position` parameter from `MessageClickListener`
- Moved `BaseMessageListItemViewHolder` to a new package
- Update client to the latest version. See changes: https://github.com/GetStream/stream-chat-android-client/releases/tag/1.16.1
- Update Stream Livedata to the last version. See changes: https://github.com/GetStream/stream-chat-android-livedata/releases/tag/0.8.1

# Sep 30th, 2020 - 0.8.1 (stream-chat-android-offline)
- Handle the new `ChannelUpdatedByUserEvent`
- Update client to 1.16.1: See changes: https://github.com/GetStream/stream-chat-android-client/releases/tag/1.16.1
- Improve online status handling
- Replace posting an empty channels map when the channels query wasn't run online and offline storage is empty with error

# 1.16.2 - Wed 30 Sep 2020 (stream-chat-android-client)
- Add `ChatClient::enableSlowMode` method to enable slow mode
- Add `ChatClient::disableSlowMode` method to disable slow mode
- Add `ChannelController::enableSlowMode` method to enable slow mode
- Add `ChannelController::disableSlowMode` method to disable slow mode
- Add `Channel::cooldown` property to know how configured `cooldown` time for the channel
- Fix FirebaseMessageParserImpl.verifyPayload() logic
- Fix notification display condition
- Fix Socket connection issues

# 1.16.1 - Wed 25 Sep 2020 (stream-chat-android-client)
- Remove `User` field on `ChannelUpdatedEvent`
- Add new chat event type -> `ChannelUpdatedByUserEvent`
- Add `ChatNotificationHandler::getFirebaseInstanceId` method to provide a custom `FirebaseInstanceId`
- Add `NotificationConfig::useProvidedFirebaseInstance` conf

# Sep 23rd, 2020 - 4.3.0-beta-1 (stream-chat-android)
- Update livedata/client to latest version. See changes: https://github.com/GetStream/stream-chat-android-client/releases/tag/1.16.0

# 1.16.0 - Wed 23 Sep 2020 (stream-chat-android-client)
- Removed message.channel, this is a backwards incompatible change
- Ensure that message.cid is always available

The SDK was providing message.cid and message.channel in some cases, but not always.
Code that relied on those fields being populated caused bugs in production.

If you were relying on message.channel it's likely that you were running into bugs.
We recommend using one of these alternatives:

- message.cid if you just need a reference to the channel
- the channel object provided by client.queryChannel(s) if you need the full channel data
- channelController.channelData livedata object provided by the livedata package (automatically updated if channel data changes)
- channelController.toChannel() function provided by the livedata package

# Sep 23rd, 2020 - 0.8.0 (stream-chat-android-offline)
- Update client to 1.16.0: See changes: https://github.com/GetStream/stream-chat-android-client/releases/tag/1.16.0

# Sep 23rd, 2020 - 0.7.7 (stream-chat-android-offline)
- Fix crash when map channels DB entity to Channel
- Add posting empty channels map when queryChannels fails either offline and online which prevents infinite loader

# 1.15.6 - Wed 23 Sep 2020 (stream-chat-android-client)
- Convert ChatError to plain class. Changes in ChatLogger interface.
- Update events fields related to read status - remove "unread_messages" field and add "unread_channels" to NewMessageEvent, NotificationMarkReadEvent, and NotificationMessageNewEvent
- Mark ChatEvents containing the user property by the UserEvent interface.
- Simplified the event handling APIs, deprecated `ChatObservable`. See [the migration guide](https://github.com/GetStream/stream-chat-android-client/wiki/Migrating-from-the-old-event-subscription-APIs) for details on how to easily adopt the new APIs.

# Sep 23rd, 2020 - 4.2.11-beta-13 (stream-chat-android)
- Adjust ChatSocketListener to new events(NewMessageEvent, NotificationMarkReadEvent, NotificationMessageNewEvent) properties.
- Fix "load more channels"
- Update client to the latest version. See changes: https://github.com/GetStream/stream-chat-android-client/releases/tag/1.15.6
- Update Stream Livedata to the last version. See changes: https://github.com/GetStream/stream-chat-android-livedata/releases/tag/0.7.7

# Sep 18th, 2020 - 4.2.11-beta-12 (stream-chat-android)
- Implement Giphy actions handler
- Fix .gif preview rendering on message list
- Fix thread shown issue after sending message to a channel
- Remove border related attributes from MessageInputView. Add close button background attribute to MessageInputView.
- Improve setting user in sample app
- Add updating message read state after loading first messages
- Wrap Attachment into AttachmentListItem for use in adapter
- Properly show the message date
- Revamp MessageListView adapter customization, introduce ListenerContainer to handle all ViewHolder listeners
- Fix default filters on `ChannelsViewModelImpl`
- Update client to the latest version. See changes: https://github.com/GetStream/stream-chat-android-client/releases/tag/1.15.5
- Update Stream Livedata to the last version. See changes: https://github.com/GetStream/stream-chat-android-livedata/releases/tag/0.7.6

# Sep 18th, 2020 - 0.7.6 (stream-chat-android-offline)
- Store needed users in DB
- Stop trying to execute background sync in case ChatDomain.offlineEnabled is set to false
- Fix Socket Connection/Reconnection
- Update client to the latest version. See changes: https://github.com/GetStream/stream-chat-android-client/releases/tag/1.15.5

# 1.15.5 - Fri 18 Sep 2020 (stream-chat-android-client)
- Fix Socket Connection/Reconnection

# Sep 15th, 2020 - 0.7.5 (stream-chat-android-offline)
- Fix offline support for adding and removing reactions
- Fix crash when creating a channel while channel.createdBy is not set

# Sep 14th, 2020 - 0.7.4 (stream-chat-android-offline)
- Remove duplicates of new channels
- Improve tests
- Remove some message's properties that are not used anymore GetStream/stream-chat-android-client#69
- Update client to the latest version. See changes: https://github.com/GetStream/stream-chat-android-client/releases/tag/1.15.4

# 1.15.4 - Fri 11 Sep 2020 (stream-chat-android-client)
- Fix Socket Disconnection
- Remove useless message's properties (isStartDay, isYesterday, isToday, date, time and commandInfo)
- Forbid setting new user when previous one wasn't disconnected

# Sep 8th, 2020 - 0.7.3 (stream-chat-android-offline)
- Add usecase to send Giphy command
- Add usecase to shuffle a Gif on Giphy command message
- Add usecase to cancel Giphy Command
- Update client to the latest version. See changes: https://github.com/GetStream/stream-chat-android-client/releases/tag/1.15.3

# 1.15.3 - Tue 7 Sep 2020 (stream-chat-android-client)
- Add send action operation to ChannelController
- Fix serialized file names of SendActionRequest
- Fix `ConnectedEvent` parse process

# Sep 4th, 2020 - 4.2.11-beta-11 (stream-chat-android)
- Fix uploading files and capturing images on Android >= 10
- Fix `AvatarView`: Render lastActiveUsers avatars when channel image is not present

# 1.15.2 - Tue 1 Sep 2020 (stream-chat-android-client)
- `ChannelResponse.watchers` is an array of User now
- `Watcher` model has been removed, `User` model should be used instead
- `QueryChannelsRequet` has a new field called `memberLimit` to limit the number of members received per channel

# Aug 28th, 2020 - 4.2.11-beta-9 (stream-chat-android)
- Update event structure
- Update client to the latest version. See changes: https://github.com/GetStream/stream-chat-android-client/releases/tag/1.15.1
- Update Stream Livedata to the last version. See changes: https://github.com/GetStream/stream-chat-android-livedata/releases/tag/0.7.2

# 1.15.1 - Thu 28 Aug 2020 (stream-chat-android-client)
- New MapAdapter that omit key that contains null values or emptyMaps
- Null-Check over Watchers response

## Aug 23th, 2020 - 4.2.11-beta-8 (stream-chat-android)
- Fix Upload Files
- Update RecyclerView Lib
- Update Notification Customization

# Aug 28th, 2020 - 0.7.2 (stream-chat-android-offline)
- Update client to the latest version. See changes: https://github.com/GetStream/stream-chat-android-client/releases/tag/1.15.1

# Aug 28th, 2020 - 0.7.1 (stream-chat-android-offline)
- Keep order when retry to send a message
- Fix message sync logic and message sending success event emitting
- Update client to the latest version. See changes: https://github.com/GetStream/stream-chat-android-client/releases/tag/1.15.0

# Aug 20th, 2020 - 0.7.0 (stream-chat-android-offline)
- Update to version 0.7.0

# 1.15.0 - Thu 20 Aug 2020 (stream-chat-android-client)
- Refactor ChatEvents Structure

# 1.14.0 - Thu 20 Aug 2020 (stream-chat-android-client)
- Decouple cloud messages handler logic from configuration data
- Fix createChannel methods

# 1.13.3 - Tue 18 Aug 2020 (stream-chat-android-client)
- Set message as optional when updating a channel

# 1.13.2 - Fri 14 Aug 2020 (stream-chat-android-client)
- Reduce TLS Latency

# 1.13.1 - Fri 7 Aug 2020 (stream-chat-android-client)
- Fix DateParser

## Aug 5th, 2020 - 4.2.11-beta-7 (stream-chat-android)
- Update Stream Livedata to the last version. See changes: https://github.com/GetStream/stream-chat-android-livedata/releases/tag/0.6.9
- Fix channel name validation in CreateChannelViewModel
- Add `ChannelsView.setViewHolderFactory(factory: ChannelViewHolderFactory)` function
- Fix Fresco initialization
- Fix method to add/remove reaction

# Aug 3nd, 2020 - 0.6.9 (stream-chat-android-offline)
- Fix `QuerySort`

# 1.13.0 - Tue 28 Jul 2020 (stream-chat-android-client)
- Add `Client.flagUser()` method to flag an User
- Add `Client.flagMessage()` method to flag a Message
- Deprecated method `Client.flag()` because was a bit confusing, you should use `client.flagUser()` instead

# 1.12.3 - Mon 27 Jul 2020 (stream-chat-android-client)
- Fix NPE on TokenManagerImpl
- Upgrade Kotlin to version 1.3.72
- Add Kotlin Proguard Rules

# Jul 20th, 2020 - 0.6.8 (stream-chat-android-offline)
- Fix `NotificationAddedToChannelEvent` event handling

# 1.12.2 - Fri 17 Jul 2020 (stream-chat-android-client)
- Add customer proguard rules

# 1.12.1 - Wed 15 Jul 2020 (stream-chat-android-client)
- Add customer proguard rules

## Jul 13th, 2020 - 4.2.11-beta-6 (stream-chat-android)
- Update client to the latest version. See changes: https://github.com/GetStream/stream-chat-android-client/releases/tag/1.10.0
- Update Stream Livedata to the last version. See changes: https://github.com/GetStream/stream-chat-android-livedata/releases/tag/0.6.7
- Refactor ChannelHeaderView
- Refactor MessageInputView
- Refactor Permission Checker Behavior
- Refactor MessageListVIew
- Fix Send Attachment Behavior
- Fix "Take Picture/Record Video" Behavior
- Add option to show empty view when there are no channels
- Add option to send a message to a thread
- Allow to switch user / logout

# 1.12.0 - Mon 06 Jul 2020 (stream-chat-android-client)
- Add mute and unmute methods to channel controller

# 1.11.0 - Mon 06 Jul 2020 (stream-chat-android-client)
- Fix message mentioned users

# Jul 3nd, 2020 - 0.6.7 (stream-chat-android-offline)
- Update client to the latest version. See changes: https://github.com/GetStream/stream-chat-android-client/releases/tag/1.10.0
- Implement Thread Behavior

# 1.10.0 - Wed 29 June 2020 (stream-chat-android-client)
- Add mute and unmute channels
- Add `notification.channel_mutes_updated` socket even handling
- Add user.channelMutes field
- Improve error logging
- Add invalid date format handling (channel.config dates might be invalid)

# 1.9.3 - Wed 29 June 2020 (stream-chat-android-client)
- Add raw socket events logging. See with tag `Chat:Events`

# Jun 24th, 2020 - 0.6.6 (stream-chat-android-offline)
- Update client to the latest version. See changes: https://github.com/GetStream/stream-chat-android-client/releases/tag/1.9.2

# 1.9.2 - Wed 24 June 2020 (stream-chat-android-client)
- Add `show_in_channel` attribute to `Message` entity

# 1.9.1 - Mue 23 June 2020 (stream-chat-android-client)
- Fix multithreaded date parsing

# 1.9.0 - Mon 22 June 2020 (stream-chat-android-client)
- Fix search message request body
  🚨 Breaking change:
- client.searchMessages signature has been changed: query removed, added channel filter

# 1.8.1 - Thu 18 June 2020 (stream-chat-android-client)
- Fix UTC date for sync endpoint
- Fix inhered events parsing
- Fix custom url setter of ChatClient.Builder

# Jun 16th, 2020 - 0.6.5 (stream-chat-android-offline)
- Fixed crash caused by `NotificationMarkReadEvent.user` value being sent null.
- Solution: using the current user which was set to the ChatDomain instead of relying on event's data.

# 1.8.0 - Thu 12 June 2020 (stream-chat-android-client)
- Add sync api call

# Jun 12th, 2020 - 0.6.4 (stream-chat-android-offline)
- Add attachment.type when upload a file or image

# 1.7.0 - Thu 12 June 2020 (stream-chat-android-client)
- Add query members call

# Jun 11th, 2020 - 0.6.3 (stream-chat-android-offline)
- Create a new UseCase to send messages with attachments

# Jun 11th, 2020 - 0.6.2 (stream-chat-android-offline)
- Update client to the latest version. See changes: https://github.com/GetStream/stream-chat-android-client/releases/tag/1.6.1

# 1.6.1 - Thu 11 June 2020 (stream-chat-android-client)
- Add MimeType on sendFile and sendImage methods

# 1.6.0 - Mon 8 June 2020 (stream-chat-android-client)
- Add translations api call and update message with `i18n` field. Helper `Message` extensions functions are added.

## Jun 4th, 2020 - 4.2.11-beta-5 (stream-chat-android)
- Update livedata dependency to fix crash when NotificationMarkReadEvent received
- Add mavenLocal() repository

## Jun 4th, 2020 - 4.2.11-beta-4 (stream-chat-android)
- Fix crash when command (`/`) is typed.

## Jun 3rd, 2020 - 4.2.11-beta (stream-chat-android)
- Fix `AvatarView` crash when the view is not attached

# 1.5.4 - Wed 3 June 2020 (stream-chat-android-client)
- Add optional `userId` parameter to `Channel.getUnreadMessagesCount` to filter out unread messages for the user

# 1.5.3 - Wed 3 June 2020 (stream-chat-android-client)
- Fix switching users issue: `disconnect` and `setUser` resulted in wrong user connection

# 1.5.2 - Tue 2 June 2020 (stream-chat-android-client)
- Fix `ConcurrentModificationException` on multithread access to socket listeners

# May 30th, 2020 - 0.6.1 (stream-chat-android-offline)
- Use the new low level client syntax for creating a channel with members
- Fallback to a default channel config if the real channel config isn't available yet. This fixes GetStream/stream-chat-android#486

# May 27th, 2020 - 0.6.0 (stream-chat-android-offline)
- Update client to the latest version: https://github.com/GetStream/stream-chat-android-client/releases/tag/1.5.0

# 1.5.1 - Wed 27 May 2020 (stream-chat-android-client)
- Add filter contains with any value

# May 26th, 2020 - 0.5.2 (stream-chat-android-offline)
- Test cases for notification removed from channel had the wrong data structure. This caused a crash when this event was triggered.

# 1.5.0 - Mon 26 May 2020 (stream-chat-android-client)
🚨 Breaking change:
- Add new constructor field to `Channel`: `team`
- Add new constructor field to `User`: `teams`

✅ Other changes:
- Add `Filter.contains`

# 1.4.17 - Mon 26 May 2020 (stream-chat-android-client)
- Fix loop on client.create
- Fix crash when backend sends first event without me

# May 25th, 2020 - 0.5.1 (stream-chat-android-offline)
- Update client to the latest version. See changes: https://github.com/GetStream/stream-chat-android-client/releases/tag/1.4.16

# 1.4.16 - Mon 25 May 2020 (stream-chat-android-client)
Breaking change:
- `Command` fields are mandatory and marked as non-nullable

# May 24th, 2020 - 0.5.0 (stream-chat-android-offline)
Livedata now supports all events exposed by the chat API. The 3 new events are:
- Channel truncated
- Notification channel truncated
- Channel Deleted
  This release also improves how new channels are created.

# May 23rd, 2020 - 0.4.8 (stream-chat-android-offline)
- NotificationMessageNew doesn't specify event.message.cid, this was causing issues with offline storage. The test suite has been updated and the issue is now resolved. Also see: GetStream/stream-chat-android#490

# May 23rd, 2020 - 0.4.7 (stream-chat-android-offline)
- Fixed NPE on MemberRemoved event GetStream/stream-chat-android#476
- Updates low level client to fix GetStream/stream-chat-android#492

# 1.4.15 - Fri 22 May 2020 (stream-chat-android-client)
- Add events: `ChannelTruncated`, `NotificationChannelTruncated`, `NotificationChannelDeleted`

# 1.4.13 - Fri 22 May 2020 (stream-chat-android-client)
🚨 Breaking change:
- Fields `role` and `isInvited` of ``Member` fields optional

# 1.4.12 - Fri 22 May 2020 (stream-chat-android-client)
🚨 Breaking change:
- `Member` model is cleaned up from non existing fields

# May 20th, 2020 - 0.4.6 (stream-chat-android-offline)
- Update client to the latest version. See changes: https://github.com/GetStream/stream-chat-android-client/releases/tag/1.4.11

# 1.4.11 - Tue 19 May 2020 (stream-chat-android-client)
🚨 Breaking change:
- `markRead` of ``ChatClient` and `ChannelController` return `Unit` instead of `ChatEvent`

✅ Other changes:
- Fix null fields which are not marked as nullable

# 1.4.10 - Tue 19 May 2020 (stream-chat-android-client)
- Fix add member invalid api key

# 1.4.9 - Mon 18 May 2020 (stream-chat-android-client)
🚨 Breaking change:
- `markRead` of ``ChatClient` and `ChannelController` return `Unit` instead of `ChatEvent`

✅ Other changes:
- Fix `ChannelController.markRead`: was marking read all channels instead of current one
- `ChatClient.markRead` accepts optional `messageId`

# 1.4.8 - Mon 18 May 2020 (stream-chat-android-client)
- Add handling invalid event payload

# May 16th, 2020 - 0.4.5 (stream-chat-android-offline)
- Improved handling of unread counts. Fixes GetStream/stream-chat-android#475

# May 16th, 2020 - 0.4.4 (stream-chat-android-offline)
- GetStream/stream-chat-android#476

## May 15th, 2020 - 4.2.10-beta (stream-chat-android)
- Update to the latest livedata: 0.6.1

# May 15th, 2020 - 0.4.3 (stream-chat-android-offline)
- Resolves this ticket: GetStream/stream-chat-android#479

## May 29th, 2020 - 4.2.9-beta-3 (stream-chat-android)
- Fix AttachmentViewHolder crash when user sends message with plain/no-media url

## May 15th, 2020 - 4.2.9-beta-2 (stream-chat-android)
- Update to the latest livedata: 0.6.0

## May 15th, 2020 - 4.2.8-beta-1 (stream-chat-android)
- Update to the latest livedata: 0.4.6

## May 15th, 2020 - 4.2.6 (stream-chat-android)
- Fix Avatar crash if channel/user initials are empty

# 1.4.7 - Tue 14 May 2020 (stream-chat-android-client)
- Add more channel creation signatures to `Client` and `ChannelController`

# 1.4.6 - Tue 14 May 2020 (stream-chat-android-client)
- Move channel out of message constructor

## May 13th, 2020 - 4.2.5 (stream-chat-android)
- Create new `AvatarView`
- Glide Redirect issues resolved
- Bugfix release for livedata, updated to 0.4.2

# May 13th, 2020 - 0.4.2 (stream-chat-android-offline)
-NotificationAddedToChannelEvent cid parsing didn't work correctly. This has been fixed in 0.4.2

# May 13th, 2020 - 0.4.1 (stream-chat-android-offline)
- There was an issue with the 0.4.0 and the data structure for NotificationMarkRead

# May 13th, 2020 - 0.4.0 (stream-chat-android-offline)
## Features:
- Massive improvement to javadoc/dokka
- Support for user ban events. Exposed via chatDomain.banned
- Muted users are available via chatDomain.muted
- Support for notificationMarkRead, invite and removed from channel events
- Support for deleting channels
- Support for silent messages
- Creating channels with both members and additional data works now
- User presence is enabled

##Bugfixes:
- No longer denormalizing channelData.lastMessageAt
- Fixed an issue with channel event handling and the usage of channel.id vs channel.cid
- Changed channelData.createdBy from lateinit to a regular field

##Other:
- Moved from Travis to Github actions

# 1.4.5 - Tue 12 May 2020 (stream-chat-android-client)
- add message.silent field
- add extension properties `name` and `image` to `Channel` and `User`

## March 11th, 2020 - 3.6.5 (stream-chat-android)
- Fix reaction score parser casting exception

# May 8th, 2020 - 0.3.4 (stream-chat-android-offline)
- added support for muting users
- store the current user in offline storage
- performance tests
- removed launcher icons from lib
- forward compatibility with new event sync endpoint
- support for reaction scores

# 1.4.3 - Thu 7 May 2020 (stream-chat-android-client)
- fix type erasure of parsed collections: `LinkedTreeMap`, but not `List<Reaction>`

# 1.4.2 - Mon 4 May 2020 (stream-chat-android-client)
- add `reactionScores` to `Message`
- fix null write crash of CustomObject nullable field
- fix extraData duplicated fields

# May 2nd, 2020 - 0.3.1 (stream-chat-android-offline)
- Make the channel unread counts easily accessible via channel.unreadCount
- Support for muting users
- Detection for permanent vs temporary errors (which helps improve retry logic)
- Bugfix: Fixes edge cases where recovery flow runs before the existing API calls complete

# 1.4.0 - Fri 1 May 2020 (stream-chat-android-client)
- fix `QueryChannelRequest` when `withMessages/withMembers` is called, but messages were not returned
- add `unreadMessages` to `ChannelUserRead`. Add extension for channel to count total unread messages: `channel.getUnreadMessagesCount()`

# 1.3.0 - Wed 30 Apr 2020 (stream-chat-android-client)
🚨 Breaking changes:
- `TokenProvider` signature enforces async execution
- make socket related classes internal

✅ Other changes
- fix endlessly hanging request in case setUser is not called
- fix expired token case on socket connection
- fix client crash if TokenProvider throws an exception

# Apr 29th, 2020 - 0.3.0 (stream-chat-android-offline)
- Handle edge cases where events are received out of order
- KTlint, travis and coverage reporting
- Interfaces for use cases and controllers for easier testing
- Channel data to isolate channel data vs rest of channel state
- Java version of code examples
- Handle edge cases for channels with more than 100 members
- Test coverage on mark read
- Bugfix queryChannelsController returning duplicate channels
- Support for hiding and showing channels
- Full offline pagination support (including the difference between GTE and GT filters)

# 1.2.2 - Wed 29 Apr 2020 (stream-chat-android-client)
🚨 Breaking changes:
- fields of models are moved to constructors: `io.getstream.chat.android.client.models`
- field of Device `push_provider` renamed to `pushProvider` and moved to constructor

✅ Other changes
- added local error codes with descriptions: `io.getstream.chat.android.client.errors.ChatErrorCode`
- fix uncaught java.lang.ExceptionInInitializerError while parsing custom object

# Apr 22nd, 2020 - 0.2.1 (stream-chat-android-offline)
- Better handling for missing cids

# Apr 22nd, 2020 - 0.2.0 (stream-chat-android-offline)
- Test suite > 100 tests
- Sample app (stream-chat-android) works
- Full offline sync for channels, messages and reactions
- Easy to use livedata objects for building your own UI

# Apr 22nd, 2020 - 0.1.0 (stream-chat-android-offline)
- First Release

## March 3rd, 2020 - 3.6.5 (stream-chat-android)
- Fix crash on sending Google gif

## March 3rd, 2020 - 3.6.4 (stream-chat-android)
- Update default endpoint: from `chat-us-east-1.stream-io-api.com` to `chat-us-east-staging.stream-io-api.com`
- update target api level to 29
- Fixed media playback error on api 29 devices
- Added score field to reaction model

## January 28th, 2020 - 3.6.3 (stream-chat-android)
- ViewModel & ViewHolder classes now use protected instead of private variables to allow customization via subclassing
- ChannelViewHolderFactory is now easier to customize
- Added ChannelViewHolder.messageInputText for 2 way data binding
- Documentation improvements
- Fix problem with wrong scroll position

## January 10th, 2020 - 3.6.2 (stream-chat-android)
- Enable multiline edit text
- Fix deprecated getColumnIndexOrThrow for 29 Api Level

## January 7th, 2020 - 3.6.1 (stream-chat-android)
- Add navigation components with handler to override default behaviour

## Breaking changes:
###
- `OpenCameraViewListener` is replaced with CameraDestination

## January 6th, 2020 - 3.6.0 (stream-chat-android)
- Add `MessageSendListener` interface for sending Message
- Update `README` about Customizing MessageInputView
- Client support for anonymous and guest users
- Client support initialization with Configurator
- Support auto capitalization for keyboard
- Add `NotificationManager` with customization opportunity
- Update `UpdateChannelRequest` for reserved fields
- renamed `MoreActionDialog` to `MessageMoreActionDialog`
- Add `StreamLoggerHandler` interface for custom logging client data
- Add logging customization ability
- fix markdown for mention if there is no space at prefix @
- fix Edit Attachment behavior
- add support for channel.hide with clear history + events
- Fix crash in AttachmentActivity and AttachmentDocumentActivity crash when app is killed in background
- Add utility method StreamChat.isConnected()

#### Breaking changes:

##### Channel hide request
- `Channel:hide` signature has changed: `HideChannelRequest` must be specified as first parameter
- `Client:hideChannel` signature has changed: `HideChannelRequest` must be specified as second parameter
- `ChannelListViewModel:hideChannel` signature has changed: `HideChannelRequest` must be specified as second parameter

##### How to upgrade
To keep the same behavior pass `new HideChannelRequest()` as request parameter to match with the new signature.

## December 9th, 2019 - 3.5.0 (stream-chat-android)
- Fix set typeFace without custom font
- Fix channel.watch (data payload was not sent)
- Fix API 23 compatibility
- Add Attachment Border Color attrs
- Add Message Link Text Color attrs
- Add custom api endpoint config to sample app and SDK

## November 28th, 2019 - 3.4.1 (stream-chat-android)
- Fix Giphy buttons alignments
- Add Giphy error cases handling
- Update http related issues documentation


## November 28th, 2019 - 3.4.0 (stream-chat-android)
- Custom font fot the whole SDK
- Custom font per TextView
- Ignore sample app release unit tests, keep debug tests
- Added AttachmentBackgroundColorMine/Theirs
- Fix Edit/Delete thread parent message
- Replace fadein/fadeout animation of parent/current thread with default RecyclerView animation

## November 5th, 2019 - 3.3.0 (stream-chat-android)
- Fix Concurrent modification when removing member from channel
- Fix automention input issue
- Fix Sent message progress infinite
- Fix channel delete event handling in ChannelList view model
- Fix attachment duplicated issue when message edit
- Add File Upload 2.0
- Add editMessage function in Channel View Model
- Fix JSON encoding always omits null fields
- Sample app: add version header, release version signing
- Add Message Username and Date attrs


## November 5th, 2019 - 3.2.1 (stream-chat-android)
- Fixed transparency issues with user profile images on older devices
- Better channel header title for channels without a name
- Fixed read count difference between own and other users' messages
- Fixed Video length preview
- Catch error body parsing errors
- Do not show commands list UI when all commands are disabled
- Renamed `MessageInputClient` to `MessageInputController`
- Added Large file(20MB) check for uploading file
- Added streamUserNameShow and streamMessageDateShow in `MessageListViewStyle`
- Fixed channel header title position issue when Last Active is hidden


## October 25th, 2019 - 3.2.0 (stream-chat-android)
- Added event interceptors to `ChannelListViewModel`

## October 24th, 2019 - 3.1.0 (stream-chat-android)
- Add channel to list when the user is added
- Add `onUserDisconnected` event
- Make sure channel list view model is cleared when the user disconnects
- Fix bug with `setUser` when user data is not correctly URI encoded
- Add debug/info logging
- Add Attrs for DateSeparator

## Oct 23th, 2019 - 3.0.2 (stream-chat-android)
- Fix NPE with restore from background and null users

## Oct 22th, 2019 - 3.0.1 (stream-chat-android)
- Fix NPE with empty channel lists

## Oct 21th, 2019 - 3.0.0 (stream-chat-android)
- Added support for message search `client.searchMessages`
- Better support for query user options
- Update channel update signature
- Fix disconnection NPE
- Minor bugfixes
- Remove file/image support
- Expose members and watchers pagination options for query channel

#### Breaking changes
- `Channel.update` signature has changed

## Oct 16th, 2019 - 2.3.0 (stream-chat-android)
- Added support for `getReactions` endpoint
- Calls to `ChannelListViewModel#setChannelFilter` will reload the list of channels if necessary
- Added support for `channel.stopWatching()`
- Improved error message for uploading large files
- Remove error messages after you send a message (similar behaviour to Slack)
- Fixed slash command support on threads
- Improved newline handling
- Improved thread display
- Expose ban information for current user (`User#getBanned`)
- Bugfix on attachment size
- Added support for accepting and rejecting channel invites
- Expose current user LiveData with `StreamChat.getCurrentUser()`

## Oct 14th, 2019 - 2.2.1 (stream-chat-android)
- Renamed `FileSendResponse` to `UploadFileResponse`
- Renamed `SendFileCallback` to `UploadFileCallback`
- Removed `SendMessageRequest`
- Updated `sendMessage` and `updateMessage` from `Client`
- Added devToken function for setUser of Client
- Added a callback as an optional last argument for setUser functions
- Added ClientState which stores users, current user, unreadCount and the current user's mutes
- Added notification.mutes_updated event
- Add support for add/remove channel members
- Expose channel unread messages counts for any user in the channel

## Oct 9, 2019 - 2.2.0 (stream-chat-android)
- Limit message input height to 7 rows
- Fixed thread safety issues on Client.java
- Fixed serialization of custom fields for message/user/channel and attachment types
- Added support for distinct channels
- Added support to Channel hide/show
- Improved client error reporting (we now return a parsed error response when available)
- General improvements to Message Input View
- Added ReactionViewClickListener
- Added support for banning and unbanning users
- Added support for deleting a channel
- Add support for switching users via `client.disconnect` and `client.setUser`
- Add `reload` method to `ChannelListViewModel`
- Bugfix: hides attachment drawer after deny permission
- Add support for update channel endpoint
- Add PermissionRequestListener for Permission Request

## September 28, 2019 - 2.1.0 (stream-chat-android)
- Improved support for regenerating expired tokens

#### Breaking changes:
- `MessageInputView#progressCapturedMedia(int requestCode, int resultCode, Intent data)` renamed into `captureMedia(int requestCode, int resultCode, Intent data)`
- `binding.messageInput.permissionResult(requestCode, permissions, grantResults)` in `onRequestPermissionsResult(requestCode, permissions, grantResults) of `ChannelActivity`

## September 28, 2019 - 2.0.1 (stream-chat-android)
- Fix channel list ordering when a channel is added directly from Android
- Better Proguard support

## September 26, 2019 - 2.0.0 (stream-chat-android)
- Simplify random access to channels
- Channel query and watch methods now work the same as they do on all other SDKs

#### Breaking changes:
- `channel.query` does not watch the channel anymore, to retrieve channel state and watch use `channel.watch`
- `client.getChannelByCID` is now private, use one of the `client.channel` methods to get the same (no null checks needed)<|MERGE_RESOLUTION|>--- conflicted
+++ resolved
@@ -79,11 +79,7 @@
 - Fixed pagination when the newest messages arent loaded with newer messages pagination. Fixed scroll to bottom if the newest messages arent loaded. [#3818](https://github.com/GetStream/stream-chat-android/pull/3818)
 
 ### ⬆️ Improved
-<<<<<<< HEAD
-- Improved padding customization options of `InputField`. [#3596](https://github.com/GetStream/stream-chat-android/pull/3596)
 - Improved recomposition in `MessagesScreen` by deferring state reads to the latest possible point. [#3667](https://github.com/GetStream/stream-chat-android/pull/3667)
-=======
->>>>>>> 443ba2d9
 
 ### ✅ Added
 - Added end pagination handler to `MessageList` and support for bidirectional pagination. Added scroll to bottom handler to `MessagesList` to load the newest messages before scrolling if they are not loaded already. [#3818](https://github.com/GetStream/stream-chat-android/pull/3818)
