# UNRELEASED CHANGELOG
## Common changes for all artifacts
### 🐞 Fixed

### ⬆️ Improved

### ✅ Added

### ⚠️ Changed
- Updated Gradle version to [7.4.2](https://docs.gradle.org/7.4.2/release-notes.html). [#3281](https://github.com/GetStream/stream-chat-android/pull/3281)

### ❌ Removed

## stream-chat-android-client
### 🐞 Fixed
- Fixed `User` model deserialization error when `User.image` or `User.name` is null. [#3283](https://github.com/GetStream/stream-chat-android/pull/3283)
- Fixed `Channel` model deserialization error when `Channel.image` or `Channel.name` is null. [#3306](https://github.com/GetStream/stream-chat-android/pull/3306)

### ⬆️ Improved

### ✅ Added
- Added an `ExtraDataValidator` to intercept `ChatApi` calls and validate `CustomObject.extraData` does not contain the reserved keywords. [#3279](https://github.com/GetStream/stream-chat-android/pull/3279)

### ⚠️ Changed
- Migrate androidx-lifecycle version to [2.4.1](https://developer.android.com/jetpack/androidx/releases/lifecycle#2.4.1). [#3282](https://github.com/GetStream/stream-chat-android/pull/3282)

### ❌ Removed

## stream-chat-android-offline
### 🐞 Fixed
- Fixed crash related with logging out while running a request to update channels. [3286](https://github.com/GetStream/stream-chat-android/pull/3286)
- Fixed bug where user was not able to send and edit a message while offline. [3318](https://github.com/GetStream/stream-chat-android/pull/3324)

### ⬆️ Improved

### ✅ Added
- Added `ChannelState::membersCount` property that can be used to observe total members of the channel. [#3297](https://github.com/GetStream/stream-chat-android/pull/3297)

### ⚠️ Changed

### ❌ Removed

## stream-chat-android-ui-common
### 🐞 Fixed
- Fixed avatar disappearing from a message group when `MessageListView.deletedMessageListItemPredicate = DeletedMessageListItemPredicate.VisibleToEveryone` or `MessageListView.deletedMessageListItemPredicate = DeletedMessageListItemPredicate.VisibleToAuthorOnly` and the last message in a group of messages posted by someone other than the currently logged in user was deleted. [#3272](https://github.com/GetStream/stream-chat-android/pull/3272)

### ⬆️ Improved

### ✅ Added

### ⚠️ Changed

### ❌ Removed

## stream-chat-android-ui-components
### 🐞 Fixed
- Adding ShowAvatarPredicate for MessageOptions overlay making it possible to hide the avatar picture when in the message options. [#3302](https://github.com/GetStream/stream-chat-android/pull/3302)
- Users now able to open `MessageOptionsDialogFragment` by clicking on a reaction left on a Giphy message. [#3620](https://github.com/GetStream/stream-chat-android/pull/3260)
- inside `MessageOptionsDialogFragment` now properly displays all of the reactions to a message. Previously it erroneously displayed a blank state. [#3620](https://github.com/GetStream/stream-chat-android/pull/3260)
- Fixed the links in UI Components code snippets. [#3261](https://github.com/GetStream/stream-chat-android/pull/3261)
- Messages containing links are now properly aligned with other types of messages. They use `@dimen/stream_ui_spacing_small` for their root layout start and end padding. [#3264](https://github.com/GetStream/stream-chat-android/pull/3264)
- Fixed avatar disappearing from a message group when `MessageListView.deletedMessageListItemPredicate = DeletedMessageListItemPredicate.VisibleToEveryone` or `MessageListView.deletedMessageListItemPredicate = DeletedMessageListItemPredicate.VisibleToAuthorOnly` and the last message in a group of messages posted by someone other than the currently logged in user was deleted. [#3272](https://github.com/GetStream/stream-chat-android/pull/3272)
- Fixed bug in which member counter shown in the `MessageListHeaderViewModel` is incorrect and limited to 30 only. [#3297](https://github.com/GetStream/stream-chat-android/pull/3297)

### ⬆️ Improved

### ✅ Added
- Added support for file upload configuration that lets you specify what types of files and images you want to allow or block from being uploaded. [3280](https://github.com/GetStream/stream-chat-android/pull/3280)
- Added `membersCount` livedata in `MessageListHeaderViewModel` to observe number of all members of channel. [#3297](https://github.com/GetStream/stream-chat-android/pull/3297)

### ⚠️ Changed

### ❌ Removed

## stream-chat-android-compose
### 🐞 Fixed
- Added thumbnails for video attachments in the attachment picker. [#3300](https://github.com/GetStream/stream-chat-android/pull/3300)

### ⬆️ Improved
- Improved the way typing updates work in the MessageComposerController. [#3313](https://github.com/GetStream/stream-chat-android/pull/3313)

### ✅ Added
<<<<<<< HEAD
- Added a way to customize the visibility of deleted messages. [#3298](https://github.com/GetStream/stream-chat-android/pull/3298)
=======
- Added support for file upload configuration that lets you specify what types of files and images you want to allow or block from being uploaded. [3288](https://github.com/GetStream/stream-chat-android/pull/3288)
- Added Compose SDK Guidelines for internal and external contributors. [#3315](https://github.com/GetStream/stream-chat-android/pull/3315)
>>>>>>> 844f14ab

### ⚠️ Changed
- Switched from vertical to horizontal scrolling for files in the preview section of the message composer. [#3289](https://github.com/GetStream/stream-chat-android/pull/3289)

### ❌ Removed

## stream-chat-android-markdown-transformer
### 🐞 Fixed

### ⬆️ Improved

### ✅ Added

### ⚠️ Changed

### ❌ Removed

## stream-chat-android-pushprovider-firebase
### 🐞 Fixed

### ⬆️ Improved

### ✅ Added

### ⚠️ Changed

### ❌ Removed

## stream-chat-android-pushprovider-huawei
### 🐞 Fixed

### ⬆️ Improved

### ✅ Added

### ⚠️ Changed

### ❌ Removed

## stream-chat-android-pushprovider-xiaomi
### 🐞 Fixed

### ⬆️ Improved

### ✅ Added

### ⚠️ Changed

### ❌ Removed

# UNRELEASED CHANGELOG
# March 30th, 2022 - 5.0.2
<!-- UNRELEASED START -->
## stream-chat-android-client
### ✅ Added
- Added a `systemMessage: Message` parameter to  `ChatClient::addMembers`, `ChatClient::removeMembers`, `ChannelClient::addMembers` and `ChannelClient::removeMembers` to send a system message to that channel. [#3254](https://github.com/GetStream/stream-chat-android/pull/3254)

## stream-chat-android-offline
### 🐞 Fixed
- Fixed a bug which occurs when we reinitialize `OfflinePlugin` because it uses old instance of `StateRegistry` and `LogicRegistry`. [#3267](https://github.com/GetStream/stream-chat-android/pull/3267)

## stream-chat-android-ui-components
### 🐞 Fixed
- Users now able to open `MessageOptionsDialogFragment` by clicking on a reaction left on a Giphy message. [#3620](https://github.com/GetStream/stream-chat-android/pull/3260)
- inside `MessageOptionsDialogFragment` now properly displays all of the reactions to a message. Previously it erroneously displayed a blank state. [#3620](https://github.com/GetStream/stream-chat-android/pull/3260)
- Fixed the links in UI Components code snippets. [#3261](https://github.com/GetStream/stream-chat-android/pull/3261)
- Messages containing links are now properly aligned with other types of messages. They use `@dimen/stream_ui_spacing_small` for their root layout start and end padding. [#3264](https://github.com/GetStream/stream-chat-android/pull/3264)
- Made it impossible to send blank or empty messages. [#3269](https://github.com/GetStream/stream-chat-android/pull/3269)

## stream-chat-android-compose
### 🐞 Fixed
- Made it impossible to send blank or empty messages. [#3269](https://github.com/GetStream/stream-chat-android/pull/3269)

### ✅ Added
- Added support for failed messages and an option to resend them. [#3263](https://github.com/GetStream/stream-chat-android/pull/3263)
<!-- UNRELEASED END -->

# March 24th, 2022 - 5.0.1
## stream-chat-android-ui-components
### 🐞 Fixed
- Fixed a bug where the missing implementation of the `MessageTextTransformer` caused message text not to show up. [#3248](https://github.com/GetStream/stream-chat-android/pull/3248)

# March 24th, 2022 - 5.0.0
**5.0.0** is a major release! You can read more about the motivation behind the effort and featured changes in the [announcement blog post](https://getstream.io/blog/android-v5-sdk-release/).
## Common changes for all artifacts
### 🐞 Fixed
- Fixed memory leaks related to image loading. [#2979](https://github.com/GetStream/stream-chat-android/pull/2979)

### ⬆️ Improved
- Replaced KAPT with KSP. [#3113](https://github.com/GetStream/stream-chat-android/pull/3113)

### ⚠️ Changed
- Updated AGP version to 7.1.2 and Gradle version to 7.4. [#3159](https://github.com/GetStream/stream-chat-android/pull/3159)

## stream-chat-android-client
### ✅ Added
- Added possibility to configure `RetryPolicy` using `ChaClient.Builder()`. [#3069](https://github.com/GetStream/stream-chat-android/pull/3069)

### ⚠️ Changed
- Add `Channel::image`, `Channel:name`, `User::image`, `User::name` properties. [#3139](https://github.com/GetStream/stream-chat-android/pull/3139)
- Deprecated `Member:role` in favor of `Member:channelRole` [#3189](https://github.com/GetStream/stream-chat-android/pull/3189)

## stream-chat-android-offline
🚨🚨 **v5.0.0** release brings a big change to the offline support library - it replaces `ChatDomain` with the `OfflinePlugin`. Make sure to check our [migration guide](https://getstream.io/chat/docs/sdk/android/client/guides/chatdomain-migration/)! 🚨🚨

### 🐞 Fixed
- Unread count for muted channels no longer increments when the channel is muted and new messages are received. [#3112](https://github.com/GetStream/stream-chat-android/pull/3112)
- Fixed marking the channel as read if it was opened offline previously. [#3162](https://github.com/GetStream/stream-chat-android/pull/3162)

### ❌ Removed
- Moved `RetryPolicy` related logic to `ChatClient`. [#3069](https://github.com/GetStream/stream-chat-android/pull/3069)

## stream-chat-android-ui-common
### ❌ Removed
- Removed ChatMarkdown in favor of ChatMessageTextTransformer [#3189](https://github.com/GetStream/stream-chat-android/pull/3189)

## stream-chat-android-ui-components
### 🐞 Fixed
- Fixed an issue with message flickering when sending a message with file attachments. [#3209](https://github.com/GetStream/stream-chat-android/pull/3209)
- Fixed a crash when overriding `ChatUI::imageHeadersProvider` caused by compiler [issue](https://youtrack.jetbrains.com/issue/KT-49793). [#3237](https://github.com/GetStream/stream-chat-android/pull/3237)

### ✅ Added
- Added a separate `LinkAttachmentsViewHolder` for handling messages containing link attachments and no other types of attachments. [#3070](https://github.com/GetStream/stream-chat-android/pull/3070)
- Added a separate `FileAttachmentsViewHolder` for handling messages containing file attachments of different types or file attachments not handled by one of the other `ViewHolder`s. [#3091](https://github.com/GetStream/stream-chat-android/pull/3091)
- Introduced `InnerAttachmentViewHolder` as an inner ViewHolder for custom attachments. [#3183](https://github.com/GetStream/stream-chat-android/pull/3183)
- Introduced `AttachmentFactory` as a factory for custom attachment ViewHolders. [#3116](https://github.com/GetStream/stream-chat-android/pull/3116)
- Introduced `AttachmentFactoryManager` as a manager for the list of registered attachment factories. The class is exposed via `ChatUI`. [#3116](https://github.com/GetStream/stream-chat-android/pull/3116)
- Added an attribute to customize the color state list of the AttachmentsDialog buttons called `streamUiAttachmentTabButtonColorStateList`. [#3242](https://github.com/GetStream/stream-chat-android/pull/3242)

### ⚠️ Changed
- Separated the Giphy attachments and content to a GiphyAttachmentViewHolder. [#2932](https://github.com/GetStream/stream-chat-android/pull/2932)
- Created a GiphyMediaAttachmentView and its respective style to customize giphies. [#2932](https://github.com/GetStream/stream-chat-android/pull/2932)
- You can now use `original` sized giphies that apply resizing based on the GIF size. [#2932](https://github.com/GetStream/stream-chat-android/pull/2932)
- Use `fixedHeight` or `fixedHeightDownsampled` giphies to use a fixed height that keeps the aspect ratio and takes up less memory. [#2932](https://github.com/GetStream/stream-chat-android/pull/2932)
- Make sure to check out our giphy attachment styles (GiphyMediaAttachmentView) for customization.
- Created an ImageAttachmentViewHolder that represents images in the message list. [#3067](https://github.com/GetStream/stream-chat-android/pull/3067)
- Renamed MediaAttachmentViewStyle and its attributes to ImageAttachmentViewStyle. [#3067](https://github.com/GetStream/stream-chat-android/pull/3067)
- Messages containing link attachments and no other types of attachments are no longer handled by `TextAndAttachmentsViewHolder`, instead they are handled by `LinkAttachmentsViewHolder`. [#3070](https://github.com/GetStream/stream-chat-android/pull/3070)
- Messages containing file attachments of different file types or types not handled by one of the other `ViewHolders` are no longer handled by `TextAndAttachmentsViewHolder`, instead they are handled by `FileAttachmentsViewHolder`. [#3091](https://github.com/GetStream/stream-chat-android/pull/3091)
- Updated the structure of UI components documentation. [UI Components documentation](https://getstream.io/chat/docs/sdk/android/ui/overview/). [#3186](https://github.com/GetStream/stream-chat-android/pull/3186)
- Updated the code snippets from the UI Components documentation in the `stream-chat-android-docs` module. [3205](https://github.com/GetStream/stream-chat-android/pull/3205)

### ❌ Removed
- All usage of `ChatDomain`. [#3190](https://github.com/GetStream/stream-chat-android/pull/3190)
- Removed "Pin message", "Reply", "Thread reply" message actions for messages that are not synced. [#3226](https://github.com/GetStream/stream-chat-android/pull/3226)

## stream-chat-android-compose
### 🐞 Fixed
- Mitigated the effects of `ClickableText` consuming all pointer events when messages contain links by passing long press handlers to `MessageText`. [#3137](https://github.com/GetStream/stream-chat-android/pull/3137)
- Fixed an issue with message flickering when sending a message with file attachments. [#3209](https://github.com/GetStream/stream-chat-android/pull/3209)
- Fixed ripple color in dark mode. [#3211](https://github.com/GetStream/stream-chat-android/pull/3211)
- Long user names no longer break layout in the message list. [#3219](https://github.com/GetStream/stream-chat-android/pull/3219)
- Fixed the click handler on the last item in the image attachments content. [#3221](https://github.com/GetStream/stream-chat-android/pull/3221)

### ⬆️ Improved
- Allowed passing long press handlers to `MessageText`. [#3137](https://github.com/GetStream/stream-chat-android/pull/3137)

### ✅ Added
- Added code snippets from the Compose documentation to the `stream-chat-android-docs` module. [3197](https://github.com/GetStream/stream-chat-android/pull/3197)
- Added support for delivery indicator in the message list. [#3218](https://github.com/GetStream/stream-chat-android/pull/3218)

### ⚠️ Changed
- Replaced the `reactionTypes` field in `ChatTheme` with the new `reactionIconFactory` field that allows customizing reaction icons. [#3046](https://github.com/GetStream/stream-chat-android/pull/3046)
- `MessageText` now requires the parameter `onLongItemClick: (Message) -> Unit`. This was done in order to mitigate `ClickableText` consuming all pointer events. [#3137](https://github.com/GetStream/stream-chat-android/pull/3137)
- Renamed the `state.channel` package to `state.channels` for consistency. [#3143](https://github.com/GetStream/stream-chat-android/pull/3143)
- Renamed the `viewmodel.channel` package to `viewmodel.channels` for consistency. [#3143](https://github.com/GetStream/stream-chat-android/pull/3143)
- Moved the contents of the `ui.imagepreview` and `ui.mediapreview` packages to `ui.attachments.preview`. [#3143](https://github.com/GetStream/stream-chat-android/pull/3143)
- Moved the preview handlers from the `ui.filepreview` package to `ui.attachments.preview.handler` [#3143](https://github.com/GetStream/stream-chat-android/pull/3143)

### ❌ Removed
- Removed "Pin message", "Reply", "Thread reply" message actions for messages that are not synced. [#3226](https://github.com/GetStream/stream-chat-android/pull/3226)

# March 9th, 2022 - 4.30.1
## stream-chat-android-client
### ✅ Added
- Added `notificationChannel` lambda parameter to `NotificationHandlerFactory::createNotificationHandler` which is being used to create a `NotificationChannel`.
  You can use it to customize notifications priority, channel name, etc. [#3167](https://github.com/GetStream/stream-chat-android/pull/3167)

### ⚠️ Changed
- `LoadNotificationDataWorker` is now using a separate `NotificationChannel` with `NotificationCompat.PRIORITY_LOW`.
  You can customize its name by overriding `stream_chat_other_notifications_channel_name` string. [#3167](https://github.com/GetStream/stream-chat-android/pull/3167)

## stream-chat-android-offline
### 🐞 Fixed
- Fixed updating typing users. [#3154](https://github.com/GetStream/stream-chat-android/pull/3154)

## stream-chat-android-ui-components
### 🐞 Fixed
- Fixed displaying long usernames in message's footnote within `MessageListView`. [#3149](https://github.com/GetStream/stream-chat-android/pull/3149)
- A bug that made `ScrollButtonView` in `MessageListView` permanently visible. [#3170](https://github.com/GetStream/stream-chat-android/pull/3170)
- Fixed display of read status indicators [#3181](https://github.com/GetStream/stream-chat-android/pull/3181)

### ✅ Added
- Added a way to check if the adapters and message/channel lists have been initialized or not. [#3182](https://github.com/GetStream/stream-chat-android/pull/3182)
- Added `streamUiRetryMessageEnabled` attribute to `MessageListView` that allows to show/hide retry action in message's overlay. [#3185](https://github.com/GetStream/stream-chat-android/pull/3185)

## stream-chat-android-compose
### 🐞 Fixed
- Fixed display of read status indicators [#3181](https://github.com/GetStream/stream-chat-android/pull/3181)

# March 2nd, 2022 - 4.30.0
## Common changes for all artifacts
### ⬆️ Improved
- We upgraded our Kotlin version to 1.6, Moshi to 1.13 and Compose to 1.1.1. [#3104](https://github.com/GetStream/stream-chat-android/pull/3104)[#3123](https://github.com/GetStream/stream-chat-android/pull/3123)
- Updated Google's Accompanist version. [#3104](https://github.com/GetStream/stream-chat-android/pull/3104)

### ⚠️ Changed
- These version updates mean our SDK now expects the minimum of AGP 7.x.x. We recommend using 7.1+. [#3104](https://github.com/GetStream/stream-chat-android/pull/3104)

## stream-chat-android-compose
### ⚠️ Changed
- Since we're using Compose 1.1.1 for our SDK, we recommend upgrading to avoid conflicts. [#3104](https://github.com/GetStream/stream-chat-android/pull/3104)

# February 24th, 2022 - 4.29.0
## stream-chat-android-offline
### 🐞 Fixed
- Fixed updating `ChatDomain::totalUnreadCount` and `ChatDomain::channelUnreadCount` after restoring app from the background and
  when sending a message to a channel without read enabled. [#3121](https://github.com/GetStream/stream-chat-android/pull/3121)

## stream-chat-android-ui-components
### 🐞 Fixed
- Fixed setting custom empty and loading views for `MessageListView`. [#3082](https://github.com/GetStream/stream-chat-android/pull/3082)

### ⬆️ Improved
- Disabled command popups when attachments are present. [#3051](https://github.com/GetStream/stream-chat-android/pull/3051)
- Disabled the attachments button when popups are present. [#3051](https://github.com/GetStream/stream-chat-android/pull/3051)

### ✅ Added
- Added `ChatUI.channelNameFormatter` to allow customizing the channel's name format. [#3068](https://github.com/GetStream/stream-chat-android/pull/3068)
- Added a customizable height attribute to SearchInputView [#3081](https://github.com/GetStream/stream-chat-android/pull/3081)
- Added `ChatUI.dateFormatter` to allow customizing the way the dates are formatted. [#3085](https://github.com/GetStream/stream-chat-android/pull/3085)
- Added ways to show/hide the delivery status indicators for channels and messages. [#3102](https://github.com/GetStream/stream-chat-android/pull/3102)

### ⚠️ Changed
- Disabled editing on Giphy messages given that it's breaking the UX and can override the GIF that was previously put in. [#3071](https://github.com/GetStream/stream-chat-android/pull/3071)

### ❌ Removed
- Removed ExoMedia dependency in favor of standard Android `VideoView`. [#3098](https://github.com/GetStream/stream-chat-android/pull/3098)

## stream-chat-android-compose
### 🐞 Fixed
- Fixed back press handling. [#3120](https://github.com/GetStream/stream-chat-android/pull/3120)

### ✅ Added
- Exposed a way to clear the message composer externally, e.g. when using custom sendMessage handlers. [#3100](https://github.com/GetStream/stream-chat-android/pull/3100)
- Exposed `loadingMoreContent` for the `ChannelList` and `Channels` components that allows you to override the default loading more content. [#3103](https://github.com/GetStream/stream-chat-android/pull/3103)
- Exposed `loadingMoreContent` for the `MessageList` and `Messages` components that allows you to override the default loading more content. [#3103](https://github.com/GetStream/stream-chat-android/pull/3103)
- Added the `attachmentsContentImageGridSpacing` option to `StreamDimens`, to make it possible to customize the spacing between image attachment tiles via `ChatTheme`. [#3105](https://github.com/GetStream/stream-chat-android/pull/3105)

### ⚠️ Changed
- Replaced the `reactionTypes` field in `ChatTheme` with the new `reactionIconFactory` field that allows customizing reaction icons. [#3046](https://github.com/GetStream/stream-chat-android/pull/3046)
- Disabled editing on Giphy messages given that it's breaking the UX and can override the GIF that was previously put in. [#3071](https://github.com/GetStream/stream-chat-android/pull/3071)

### ❌ Removed
- Removed ExoMedia dependency in favor of standard Android `VideoView`. [#3092](https://github.com/GetStream/stream-chat-android/pull/3092)
- Removed `SystemBackPressHandler` in favor of `BackHandler` from the Compose framework. [#3120](https://github.com/GetStream/stream-chat-android/pull/3120)

# February 17th, 2022 - 4.28.4
## stream-chat-android-client
### ✅ Added
- Added the `member` field to the `MemberRemovedEvent`. [#3090](https://github.com/GetStream/stream-chat-android/pull/3090)

## stream-chat-android-offline
### 🐞 Fixed
- Fixed how member removal is handled in `DefaultChatEventHandler`. [#3090](https://github.com/GetStream/stream-chat-android/pull/3090)

# February 16th, 2022 - 4.28.3
## stream-chat-android-ui-components
### ⬆️ Improved
- Improved the logic around mentions and users that can be mentioned within the input. [#3088](https://github.com/GetStream/stream-chat-android/pull/3088)

## stream-chat-android-compose
### ⬆️ Improved
- Improved the logic around mentions and users that can be mentioned within the input. [#3088](https://github.com/GetStream/stream-chat-android/pull/3088)

# February 9th, 2022 - 4.28.2
## Common changes for all artifacts
- Fix crash with offline support. [#3063](https://github.com/GetStream/stream-chat-android/pull/3063)

# February 9th, 2022 - 4.28.1
## Common changes for all artifacts
- Fix crash when events were received. [#3058](https://github.com/GetStream/stream-chat-android/pull/3058)

# February 8th, 2022 - 4.28.0
## 🚨 Old UI Module removed
`stream-chat-android` is deprecated and won't be maintained anymore. The module will continue working, but we won't be releasing new versions.
The source code has been moved to this [archived repository](https://github.com/GetStream/stream-chat-android-old-ui)
Consider migrating to `stream-chat-android-ui-components` or `stream-chat-android-compose`. Here you can find a set of useful resources for migration:
- [UI Components Documentation](https://getstream.io/chat/docs/sdk/android/ui/overview/)
- [Android Chat Messaging Tutorial](https://getstream.io/tutorials/android-chat/)
- [Compose UI Components Documentation](https://getstream.io/chat/docs/sdk/android/compose/overview/)
- [Compose Chat Messaging Tutorial](https://getstream.io/chat/compose/tutorial/)
- [Old Sample App Migration PR](https://github.com/GetStream/stream-chat-android/pull/2467)

## Common changes for all artifacts
### ✅ Added
- Create new artifact to integrate Xiaomi Mi Push with Stream. You will need to add  `stream-chat-android-pushprovider-xiaomi` artifact to your App. Check our [docs](https://getstream.io/chat/docs/sdk/android/client/guides/push-notifications/xiaomi) for further details. [#2444](https://github.com/GetStream/stream-chat-android/pull/2444)

### ⚠️ Changed
- Update Android Gradle Plugin version to 7.1.0 and Gradle version to 7.3.3. [#2989](https://github.com/GetStream/stream-chat-android/pull/2989)

## stream-chat-android-client
### ⬆️ Improved
- Internal implementation only asks to the provided `TokenProvider` a new token when it is really needed. [#2995](https://github.com/GetStream/stream-chat-android/pull/2995)

### ⚠️ Changed
- UnknownHostException is no longer considered a permanent network error. [#3054](https://github.com/GetStream/stream-chat-android/pull/3054)

## stream-chat-android-offline
### 🐞 Fixed
- Fixed memory leak related to database initialization.[#2974](https://github.com/GetStream/stream-chat-android/pull/2974)

### ✅ Added
- Added new extension function `ChatClient::deleteChannel`. [#3007](https://github.com/GetStream/stream-chat-android/pull/3007)

### ⚠️ Changed
- Deprecated `ChatDomain::deleteChannel` in favour of `ChatClient::deleteChannel`. [#3007](https://github.com/GetStream/stream-chat-android/pull/3007)

## stream-chat-android-ui-common
### ✅ Added
- Added new extension function `ChatClient::loadMessageById`. [#2929](https://github.com/GetStream/stream-chat-android/pull/2929)

## stream-chat-android-ui-components
### 🐞 Fixed
- Fixed the logic for fetching encoding for URLs when opening PDFs and similar documents in the MessageList. [#3017](https://github.com/GetStream/stream-chat-android/pull/3017)

### ⬆️ Improved
- Replaced Lottie typing indicator with a custom view. [#3004](https://github.com/GetStream/stream-chat-android/pull/3004)

## stream-chat-android-compose
### 🐞 Fixed
- Fixed the way our attachments work and are represented in Compose to support more attachment types. [#2955](https://github.com/GetStream/stream-chat-android/pull/2955)
- Fixed the logic for fetching encoding for URLs when opening PDFs and similar documents in the MessageList. [#3017](https://github.com/GetStream/stream-chat-android/pull/3017)

### ⬆️ Improved
- Improved RTL support in Compose [#2987](https://github.com/GetStream/stream-chat-android/pull/2987)
- Made the SDK smaller by removing Materials Icons dependency [#2987](https://github.com/GetStream/stream-chat-android/pull/2987)
- Removed unnecessary experimental flags, opted in into APIs we're using from Compose. [#2983](https://github.com/GetStream/stream-chat-android/pull/2983)

### ✅ Added
- Added [`Custom Attachments guide`](https://getstream.io/chat/docs/sdk/android/composee/guides/adding-custom-attachments/). [#2967](https://github.com/GetStream/stream-chat-android/pull/2967)
- Added `onHeaderAvatarClick` parameter to the `ChannelsScreen` component. [#3016](https://github.com/GetStream/stream-chat-android/pull/3016)
- Exposed `lazyListState` for the `ChannelList` and `Channels` components that allows you to control the scrolling behavior and state. [#3049](https://github.com/GetStream/stream-chat-android/pull/3049)
- Exposed `helperContent` for the `ChannelList` and `Channels` components that allows you to implement a helper UI such as scroll to top button for the channel list. [#3049](https://github.com/GetStream/stream-chat-android/pull/3049)
- Exposed `lazyListState` for the `MessageList` and `Messages` components that allows you to control the scrolling behavior and state. [#3044](https://github.com/GetStream/stream-chat-android/pull/3044)
- Exposed `helperContent` for the `MessageList` and `Messages` components that allows you to override the default scrolling behavior UI.  [#3044](https://github.com/GetStream/stream-chat-android/pull/3044)

### ⚠️ Changed
- Renamed `onHeaderClickAction` parameter to `onHeaderActionClick` for the `ChannelsScreen` component. [#3016](https://github.com/GetStream/stream-chat-android/pull/3016)
- `MessageList` and `Messages` now have two new parameters that have default values. Please make sure that you check out the changes and that everything still works for you. [#3044](https://github.com/GetStream/stream-chat-android/pull/3044)

## stream-chat-android-pushprovider-xiaomi
### ✅ Added
- Added a `XiaomiMessagingDelegate` class to simplify custom implementations of `PushMessageReceiver` that forward messages to the SDK. See [Using a Custom PushMessageReceiver](https://getstream.io/chat/docs/sdk/android/client/guides/push-notifications/xiaomi#using-a-custom-pushmessagereceiver) for more details. [#2444](https://github.com/GetStream/stream-chat-android/pull/2444)

# February 2nd, 2022 - 4.27.2
## stream-chat-android-offline
### 🐞 Fixed
- Fixed refreshing cached channels after setting the user. [#3010](https://github.com/GetStream/stream-chat-android/pull/3010)

# January 31th, 2022 - 4.27.1
## stream-chat-android-offline
### 🐞 Fixed
- Fixed clearing cache after receiving channel truncated event. [#3001](https://github.com/GetStream/stream-chat-android/pull/3001)

# January 25th, 2022 - 4.27.0
## stream-chat-android-client
### 🐞 Fixed
- Fixed bug related to the wrong unread messages count when a socket connection is not available. [#2927](https://github.com/GetStream/stream-chat-android/pull/2927)
- Fixed deserialization issue when parsing the `Message` object while searching for a message from a channel with 0 members. [#2947](https://github.com/GetStream/stream-chat-android/pull/2947)

### ✅ Added
- Added the `systemMessage` parameter to `ChatClient::truncateChannel` and `ChannelClient:truncate` methods that represents a system message that will be displayed after the channel was truncated. [#2949](https://github.com/GetStream/stream-chat-android/pull/2949)
- Added the `message` parameter to the `ChannelTruncatedEvent` that represents a system message that will be displayed after the channel was truncated. [#2949](https://github.com/GetStream/stream-chat-android/pull/2949)
- Added method to consult the settings of the app. Use `ChatClient.instance().appSettings()` to request the settings of your app. [#2960](https://github.com/GetStream/stream-chat-android/pull/2960)
- Added `ChatClient.shuffleGiphy` extension function and removing ShuffleGiphy use case. [#2962](https://github.com/GetStream/stream-chat-android/pull/2962)
- Added `ChatClient.sendGiphy` extension function and removing SendGiphy use case. [#2963](https://github.com/GetStream/stream-chat-android/pull/2963)
- Added `Channel::ownCapabilities` and `ChannelCapabilities` object.
  Channel capabilities provide you information on which features are available for the current user. [#2971](https://github.com/GetStream/stream-chat-android/pull/2971)

### ⚠️ Changed
- Deprecated `ChatDomain.leaveChannel`. Use ChatClient.removeMembers instead. [#2926](https://github.com/GetStream/stream-chat-android/pull/2926)

## stream-chat-android-offline
### ⬆️ Improved
- Utilized the `message` parameter of the `ChannelTruncatedEvent` to show a system message instantly after the channel was truncated. [#2949](https://github.com/GetStream/stream-chat-android/pull/2949)

### ✅ Added
- Added new extension function `ChatClient::cancelMessage`. [#2928](https://github.com/GetStream/stream-chat-android/pull/2928)
- Added `ChatClient::needsMarkRead` extension function to check if a channel can be marked as read. [#2920](https://github.com/GetStream/stream-chat-android/pull/2920)

### ⚠️ Changed
- Deprecated `ChatDomain::cancelMessage` in favour of `ChatClient::cancelMessage`. [#2928](https://github.com/GetStream/stream-chat-android/pull/2928)

## stream-chat-android-ui-components
### 🐞 Fixed
- Handling video attachments that's don't have mime-type, but have type. [2919](https://github.com/GetStream/stream-chat-android/pull/2919)
- Intercepted and blocked attachment preview for attachments which are not fully uploaded. [#2950](https://github.com/GetStream/stream-chat-android/pull/2950)
- Fixed a bug when changes to the mentioned users in a message were not propagated to the UI. [2951](https://github.com/GetStream/stream-chat-android/pull/2951)

### ⬆️ Improved
- Improve Korean 🇰🇷 translations. [#2953](https://github.com/GetStream/stream-chat-android/pull/2953)

## stream-chat-android-compose
### 🐞 Fixed
- Fixed crashes caused by deleting channels [#2942](https://github.com/GetStream/stream-chat-android/pull/2942)

### ⬆️ Improved
- `ReactionOptions` now displays the option to show more reactions if there are more than 5 available [#2918](https://github.com/GetStream/stream-chat-android/pull/2918)
- Improve Korean 🇰🇷 translations. [#2953](https://github.com/GetStream/stream-chat-android/pull/2953)
- Improved `MessageComposer` UX by disabling commands when attachments or text are present. [#2961](https://github.com/GetStream/stream-chat-android/pull/2961)
- Improved `MessageComposer` UX by disabling attachment integration button when popups with suggestions are present. [#2961](https://github.com/GetStream/stream-chat-android/pull/2961)

### ✅ Added
- Added `ExtendedReactionsOptions` and `ReactionsPicker` in order to improve reaction picking UX [#2918](https://github.com/GetStream/stream-chat-android/pull/2918)
- Added documentation for [`ReactionsPicker`](https://getstream.io/chat/docs/sdk/android/compose/message-components/reactions-picker/) [#2918](https://github.com/GetStream/stream-chat-android/pull/2918)
- Added ways to customize the channel, message and member query limit when building a ChannelListViewModel [#2948](https://github.com/GetStream/stream-chat-android/pull/2948)

# January 12th, 2022 - 4.26.0
## Common changes for all artifacts
### ⬆️ Improved
- 🚨 Breaking change: Markdown support is moved into a standalone module `stream-chat-android-markdown-transformer` which is not included by default. You can use it with `ChatUI.messageTextTransformer` to add Markdown support to your app. You can find more information [here](https://getstream.io/chat/docs/sdk/android/ui/chatui/#markdown). [#2786](https://github.com/GetStream/stream-chat-android/pull/2786)

## stream-chat-android-client
### ✅ Added
- Added `Member::banned` property that represents, if the channel member is banned. [#2915](https://github.com/GetStream/stream-chat-android/pull/2915)
- Added `Member::channelRole` property that represents the user's channel-level role. [#2915](https://github.com/GetStream/stream-chat-android/pull/2915)

## stream-chat-android-offline
### 🐞 Fixed
- Fixed populating mentions after editing the message. `Message::mentionedUsers` shouldn't be empty if edited message contains mentioned users. [#2852](https://github.com/GetStream/stream-chat-android/pull/2852)

### ✅ Added
- Added `memberLimit` to `ChatDomain::queryChannels` and `ChatDomain::queryChannelsLoadMore` that allows modifying the number of members to fetch per channel. [#2826](https://github.com/GetStream/stream-chat-android/pull/2826)

### ❌ Removed
- Removed `QueryChannelsLoadMore` usecase. [#2790](https://github.com/GetStream/stream-chat-android/pull/2790)
- `QueryChannelsController::loadMore` is removed and logic is moved into `ChatDomain`. [#2790](https://github.com/GetStream/stream-chat-android/pull/2790)

## stream-chat-android-ui-components
### 🐞 Fixed
- Fixed displaying mentions popup when text contains multiple lines. [#2851](https://github.com/GetStream/stream-chat-android/pull/2851)
- Fixed the loading/playback speed of GIFs. [#2914](https://github.com/GetStream/stream-chat-android/pull/2914)
- Fixed scroll persisting after long tapping on an item in the message list. [#2916](https://github.com/GetStream/stream-chat-android/pull/2916)
- Fixed footnote of messages showing "Only Visible to You". This message was visible even when deleted messages were visible to everyone. [#2923](https://github.com/GetStream/stream-chat-android/pull/2923)

### ⬆️ Improved
- Improved the way thread pagination works. [#2845](https://github.com/GetStream/stream-chat-android/pull/2845)

### ✅ Added
- Added `memberLimit` parameter to `ChannelListViewModel` and `ChannelListViewModelFactory` that allows modifying the number of members to fetch per channel. [#2826](https://github.com/GetStream/stream-chat-android/pull/2826)
- Added `ChatMessageTextTransformer` to transform messages and set them to `TextView`. [#2786](https://github.com/GetStream/stream-chat-android/pull/2786)
- Added `AutoLinkableTextTransformer` which is an implementation of `ChatMessageTextTransformer`. After applying the transformer, it also makes links clickable in TextView. [#2786](https://github.com/GetStream/stream-chat-android/pull/2786)

### ⚠️ Changed
- `ChatUI.markdown` is deprecated in favour of `ChatUI.messageTextTransformer`. [#2786](https://github.com/GetStream/stream-chat-android/pull/2786)
- In the sample app the new behaviour for new messages is to count unread messages, instead of always scroll to bottom [#2865](https://github.com/GetStream/stream-chat-android/pull/)

## stream-chat-android-compose
### 🐞 Fixed
- Fixed a small issue with user avatars flickering [#2822](https://github.com/GetStream/stream-chat-android/pull/2822)
- Fixed faulty scrolling behavior in `Messages` by adding an autoscroll. [#2857](https://github.com/GetStream/stream-chat-android/pull/2857)
- Fixed the font size of avatar initials in the message list. [2862](https://github.com/GetStream/stream-chat-android/pull/2862)
- Fixed faulty scrolling behavior in `Channels` by adding an autoscroll. [#2887](  https://github.com/GetStream/stream-chat-android/pull/2887)
- Fixed the loading/playback speed of GIFs. [#2914](https://github.com/GetStream/stream-chat-android/pull/2914)

### ⬆️ Improved
- Added an animation to the `SelectedChannelMenu` component.
- Added an animation to the `ChannelInfo` component.
- Avatars now show fallback initials in case there was an error while loading images from the network. [#2830](https://github.com/GetStream/stream-chat-android/pull/2830)
- Added more parameters to the stateless version of the MessageComposer for consistency [#2809](https://github.com/GetStream/stream-chat-android/pull/2809)
- Updated primary accent colors in order to achieve a better contrast ratio for accessibility [#2857](https://github.com/GetStream/stream-chat-android/pull/2857)
- Removed default background color from `MessageItem` [#2857](https://github.com/GetStream/stream-chat-android/pull/2857)
- Added multiline mentions support [#2859](https://github.com/GetStream/stream-chat-android/pull/2859)
- Improved the way thread pagination works. [#2845](https://github.com/GetStream/stream-chat-android/pull/2845)

### ✅ Added
- Added the `headerContent` and `centerContent` Slot APIs for the `SelectedChannelMenu` component. [#2823](https://github.com/GetStream/stream-chat-android/pull/2823)
- Added the `headerContent` and `centerContent` Slot APIs for the `ChannelInfo` component. [#2823](https://github.com/GetStream/stream-chat-android/pull/2823)
- You can now define a `placeholderPainter` for the `Avatar` that is shown while the image is loading. [#2830](https://github.com/GetStream/stream-chat-android/pull/2830)
- Added more Slot APIs to the`MessageComposer` and `MessageInput` components [#2809](https://github.com/GetStream/stream-chat-android/pull/2809)
- Added [SelectedReactionsMenu documentation](https://getstream.io/chat/docs/sdk/android/compose/channel-components/selected-reactions-menu/). [#2868](https://github.com/GetStream/stream-chat-android/pull/2868)

### ⚠️ Changed
- Updated [ChatTheme documentation](https://getstream.io/chat/docs/sdk/android/compose/general-customization/chat-theme/). [#2833](https://github.com/GetStream/stream-chat-android/pull/2833)
- Updated [ChannelsScreen documentation](https://getstream.io/chat/docs/sdk/android/compose/channel-components/channels-screen/). [#2839](https://github.com/GetStream/stream-chat-android/pull/2839)
- Updated [ChannelItem documentation](https://getstream.io/chat/docs/sdk/android/compose/channel-components/channel-item/). [#2832](https://github.com/GetStream/stream-chat-android/pull/2832)
- Updated [ChannelListHeader documentation](https://getstream.io/chat/docs/sdk/android/compose/channel-components/channel-list-header/). [#2828](https://github.com/GetStream/stream-chat-android/pull/2828)
- Updated [Component Architecture documentation](https://getstream.io/chat/docs/sdk/android/compose/component-architecture/). [#2834](https://github.com/GetStream/stream-chat-android/pull/2834)
- Updated [SelectedChannelMenu documentation](https://getstream.io/chat/docs/sdk/android/compose/channel-components/selected-channel-menu/). [#2838](https://github.com/GetStream/stream-chat-android/pull/2838)
- Updated [ChannelList documentation](https://getstream.io/chat/docs/sdk/android/compose/channel-components/channel-list/). [#2847](https://github.com/GetStream/stream-chat-android/pull/2847)
- Updated [AttachmentsPicker documentation](https://getstream.io/chat/docs/sdk/android/compose/message-components/attachments-picker/) [#2860](https://github.com/GetStream/stream-chat-android/pull/2860)
- Renamed the `ChannelInfo` component to `SelectedChannelMenu`. [#2838](https://github.com/GetStream/stream-chat-android/pull/2838)
- Updated [Overview documentation](https://getstream.io/chat/docs/sdk/android/compose/overview/). [#2836](https://github.com/GetStream/stream-chat-android/pull/2836)
- Updated [Custom Attachments documentation](https://getstream.io/chat/docs/sdk/android/compose/general-customization/attachment-factory/) with minor sentence formatting changes [#2878](https://github.com/GetStream/stream-chat-android/pull/2878)
- Updated [MessagesScreen documentation](https://getstream.io/chat/docs/sdk/android/compose/message-components/messages-screen/) [#2866](https://github.com/GetStream/stream-chat-android/pull/2866)
- Updated [MessageList documentation](https://getstream.io/chat/docs/sdk/android/compose/message-components/message-list/). [#2869](https://github.com/GetStream/stream-chat-android/pull/2869)

# December 30th, 2021 - 4.25.1
## stream-chat-android-client
### ✅ Added
- Added support to paginate messages pinned in a channel. [#2848](https://github.com/GetStream/stream-chat-android/pull/2848).


# December 23th, 2021 - 4.25.0
## Common changes for all artifacts
### ⬆️ Improved
- Updated dependency versions
  - Kotlin 1.5.31
  - Compose framework 1.0.5
  - AndroidX
  - Lottie 4.2.2
  - OkHttp 4.9.3
  - Room 2.4.0
  - and other, see [#2771](https://github.com/GetStream/stream-chat-android/pull/2771) for more details

## stream-chat-android-offline
### 🐞 Fixed
- Fixed a bug when hard deleted messages still remain in the UI.
- Stabilized behavior of users' updates propagation across values of the channels and the messages. [#2803](https://github.com/GetStream/stream-chat-android/pull/2803)

### ⚠️ Changed
- 🚨 Breaking change: Added `cachedChannel` parameter to `ChatEventHandler::handleChatEvent` [#2807](https://github.com/GetStream/stream-chat-android/pull/2807)

## stream-chat-android-ui-components
### 🐞 Fixed
- Users' updates done in runtime are now propagated to the `MessageListView` component. [#2769](https://github.com/GetStream/stream-chat-android/pull/2769)
- Fixed the display of image attachments on the pinned message list screen. [#2792](https://github.com/GetStream/stream-chat-android/pull/2792)
-  Button for commands is now disabled in edit mode. [#2812](https://github.com/GetStream/stream-chat-android/pull/2812)
- Small bug fix for borders of attachments

### ⬆️ Improved
- Improved Korean 🇰🇷 and Japanese 🇯🇵 translation.
- Improved KDocs of UI components such as `ChannelListHeaderView` and `AvatarView`.

### ✅ Added
- Added header with back button and attachment's title to `AttachmentMediaActivity` which displays playable attachments.
  You can customize its appearance using `streamUiMediaActivityHeader`, `streamUiMediaActivityHeaderLeftActionButtonStyle` and `streamUiMediaActivityHeaderTitleStyle` attributes.
- Added `hard` flag to `MessageListViewModel.Event.DeleteMessage`.
  You can use `MessageListView::setMessageDeleteHandler` and pass `MessageListViewModel.Event.DeleteMessage(MESSAGE, hard = true)` to hard delete messages using `MessageListViewModel`.
  Check [MessageListViewModelBinding](https://github.com/GetStream/stream-chat-android/blob/main/stream-chat-android-ui-components/src/main/kotlin/io/getstream/chat/android/ui/message/list/viewmodel/MessageListViewModelBinding.kt#L37) for further details. [#2772](https://github.com/GetStream/stream-chat-android/pull/2772)
- Rtl support was added. If the app has `android:supportsRtl="true"` and the locale of the device needs Rtl support, the SDK will draw the components from the right-to-left instead the default way (left-to-right) [#2799](https://github.com/GetStream/stream-chat-android/pull/2799)

### ⚠️ Changed
- Constructor of `ChannelListViewModel` and `ChannelListViewModelFactory` changed. Now they ask for `ChatEventHandlerFactory` instead `ChatEventHandler`, so users can use `StateFlow<List<Channel>>` in their implementations of `ChatEventHandler`, which can make implementation smarter with resources (don't try to add a channel that is already there, for example) [#2747](https://github.com/GetStream/stream-chat-android/pull/2747)

### ❌ Removed

## stream-chat-android-compose
### 🐞 Fixed
- Fixed the message grouping logic to now include date separators when splitting message groups [#2770](https://github.com/GetStream/stream-chat-android/pull/2770)

### ⬆️ Improved
- Improved the UI for message footers to be more respective of thread replies [#2765](https://github.com/GetStream/stream-chat-android/pull/2765)
- Fixed the orientation and UI of ThreadParticipants [#2765](https://github.com/GetStream/stream-chat-android/pull/2765)
- Improved the API structure more, made the components package more clear [#2795](https://github.com/GetStream/stream-chat-android/pull/2795)
- Improved the way to customize the message item types and containers [#2791](https://github.com/GetStream/stream-chat-android/pull/2791)
- Added more parameters to the stateless version of the MessageComposer for consistency [#2809](https://github.com/GetStream/stream-chat-android/pull/2809)
- Added color and shape parameters to `MessageListHeader` and `ChannelListHeader` components [#2855](https://github.com/GetStream/stream-chat-android/pull/2855)

### ✅ Added
- Added site name labels to link attachments for websites using the Open Graph protocol [#2785](https://github.com/GetStream/stream-chat-android/pull/2785)
- Added preview screens for file attachments [#2764](https://github.com/GetStream/stream-chat-android/pull/2764)
- Added a way to disable date separator and system message items in the message list [#2770](https://github.com/GetStream/stream-chat-android/pull/2770)
- Added an option to the message options menu to unmute a user that sent the message. [#2787](https://github.com/GetStream/stream-chat-android/pull/2787)
- Added a `DefaultMessageContainer` component that encapsulates all default message types [#2791](https://github.com/GetStream/stream-chat-android/pull/2791)
- Added the `SelectedReactionsMenu` component that represents a list of user reactions left for a particular message [#2782](https://github.com/GetStream/stream-chat-android/pull/2782)

### ⚠️ Changed
- Removed SelectedMessageOverlay and replaced it with SelectedMessageMenu - [#2768](https://github.com/GetStream/stream-chat-android/pull/2768)
- Big changes to the structure of the project, making it easier to find all the components and building blocks - [#2752](https://github.com/GetStream/stream-chat-android/pull/2752)
- Renamed the `common` package to `components` and added a logical structure to the components there
- Decoupled many smaller components to the `components` package and their individual files, for ease of use
- Improved the API of several smaller components
- Added a few missing previews
- Changed various component names, removed unused/redundant component blocks and moved to Default components [#2795](https://github.com/GetStream/stream-chat-android/pull/2795)
- Changed some of the component types regarding the message item [#2791](https://github.com/GetStream/stream-chat-android/pull/2791)
- Moved message item components to `components.messages` [#2791](https://github.com/GetStream/stream-chat-android/pull/2791)
- When querying for more channels, `ChannelListViewModel` now uses `OfflinePlugin` based approach if it is enabled. [#2790](https://github.com/GetStream/stream-chat-android/pull/2790)
- Updated [MessageListHeader Documentation](https://getstream.io/chat/docs/sdk/android/compose/message-components/message-list-header/) [#2855](https://github.com/GetStream/stream-chat-android/pull/2855)

### ❌ Removed
- Removed some redundant components from separate files and the `components` package [#2795](https://github.com/GetStream/stream-chat-android/pull/2795)


# December 9th, 2021 - 4.24.0
## stream-chat-android-offline
### 🐞 Fixed
- Fix the issue when users' data can be outdated until restart SDK.

### ✅ Added
- Added new extension function `ChatClient::keystroke`.
- Added new extension function `ChatClient::stopTyping`.

## stream-chat-android-ui-common
### 🐞 Fixed
- Fixed `MessageInputFieldView#mode` not being reset after custom attachments were cleared

## stream-chat-android-ui-components
### 🐞 Fixed
- Fixed crash related with creation of MessageOptionsDialogFragment
- Fixed behaviour related to search messages, when message was not already loaded from database MessageListView could not scroll to searched message.
- Removed cut from text when text end with Italic
- Fixed `GiphyViewHolderStyle#cardBackgroundColor` not getting applied
- Fixed bug related of not removing channels when filter selects channels where the the current user is not a member

### ⬆️ Improved
- Replied messages now have a limit for size. The text will get cut if there's too many characters or too many line breaks.
- Improved Korean 🇰🇷 translations.

### ✅ Added
- Added scroll to original message when clicking in a reply message. Use `ReplyMessageClickListener` to change the behaviour of click in reply messages.

## stream-chat-android-compose
### 🐞 Fixed
- Removed preemptive attachment loading that was resulting in crashes on certain Android API versions
- Fixed incorrect message shape for theirs messages in threads.

### ⬆️ Improved
- Minor UI improvements to the message overlay
- Enabled scrolling behavior in SelectedMessageOverlay

### ✅ Added
- Added the mention suggestion popup to the `MessageComposer` component, that allows to autocomplete a mention from a list of users.
- Added support for slowdown mode. Users are no longer able to send messages during the cooldown interval.
- Added support for system messages.
- Added support for Giphy command.
- Added message pinning to the list of message options
- Added pinned message UI
- Added a checkbox to the `MessageComposer` component, that allows to display a thread message in the parent channel.
- Added an option to flag a message to the message options overlay.

### ⚠️ Changed
- Changed the way focus state works for focused messages.
- Added the Pin type to the MessageAction sealed class
- Renamed a bunch of state classes for Compose component, to have the `State` prefix, general renaming, imports and other quality of life improvements
- Renamed `ReactionOption` state wrapper to `ReactionOptionItemState`
- Renamed `MessageListItem` state wrapper to `MessageListItemState` and its children now have a `State` suffix
- Renamed `AttachmentItem` state wrapper to `AttachmentPickerItemState`
- Renamed `MessageInputState` to `MessageComposerState`
- Renamed `MessageOption` to `MessageOptionState`
- Renamed `defaultMessageOptions()` to `defaultMessageOptionsState()`


# November 25th, 2021 - 4.23.0
## Common changes for all artifacts
### ⬆️ Improved
- Improved logs for errors in the SDK.

## stream-chat-android-offline
### 🐞 Fixed
- Deprecated `QueryChannelsController::mutedChannelsIds`. Use `ChatDomain.mutedChannels` instead
- Fix issue when sent attachments from Android SDK don't show title in iOS.

### ✅ Added
- Added new extension function `ChatClient::replayEventsForActiveChannels`.
- Added new extension function `ChatClient::setMessageForReply`.
- Added new extension function `ChatClient::downloadAttachment` to download attachments without `ChatDomain`.

## stream-chat-android-ui-common
### ✅ Added
- Made `ThreeTenInitializer` public to allow manual invocations of it. See the new [documentation](https://getstream.io/chat/docs/sdk/android/ui/guides/app-startup-initializers/) for more details.

## stream-chat-android-ui-components
### 🐞 Fixed
- Removed ripple effect for attachements in message options.
### ⬆️ Improved
- More customization for AvatarView. Now it is possible to choose between Square and Circle. Use new fields in AvatarStyle to customize AvatarView the way you prefer. 
### ✅ Added
- Added setter `MessageListView.setMessageBackgroundFactory` to set a factory to provide a background for messages. 
- Added `MessageInputViewModel::sendMessageWithCustomAttachments` function allowing to send message with custom attachments list.
- Added `MessageInputView::submitCustomAttachments` function allowing setting custom attachments in `MessageInputView`.
- Added `SelectedCustomAttachmentViewHolderFactory` interface and `BaseSelectedCustomAttachmentViewHolder`class allowing defining how previews of custom attachments in `MessageInputView` should be rendered.

### ⚠️ Changed
- Added `MessageSendHandler::sendMessageWithCustomAttachments` and `MessageSendHandler::sendToThreadWithCustomAttachments` allowing to intercept sending custom attachments actions.

## stream-chat-android-compose
### 🐞 Fixed
- Fixed the information about channel members shown in the `MessageListHeader` subtitle.
- Fixed the bug where the channel icon did not appear because of a lengthy title.

### ⬆️ Improved
- Updated a lot of documentation around the Messages features
- Improved the subtitle text in the `MessageListHeader` component.
- Now, the `MessageComposer` component supports sending `typing.start` and `typing.stop` events when a user starts or stops typing.
- Made the `ChannelNameFormatter`, `ClipboardHandler` and `MessagePreviewFormatter` interfaces functional for ease of use.
- Now, an error Toast is shown when the input in the `MessageComposer` does not pass validation.

### ✅ Added
- Added the "mute" option to the `ChannelInfo` action dialog.
- Added a wrapper for the message input state in the form of `MessageInputState`
- Added `attachmentsContentImageWidth`, `attachmentsContentImageHeight`, `attachmentsContentGiphyWidth`, `attachmentsContentGiphyHeight`, `attachmentsContentLinkWidth`, `attachmentsContentFileWidth` and `attachmentsContentFileUploadWidth` options to `StreamDimens`, to make it possible to customize the dimensions of attachments content via `ChatTheme`.
- Added a thread separator between a parent message and thread replies.
- Added the `threadSeparatorGradientStart` and `threadSeparatorGradientEnd` options to `StreamColors`, to make it possible to customize the thread separator background gradient colors via `ChatTheme`.
- Added the `threadSeparatorVerticalPadding` and `threadSeparatorTextVerticalPadding` options to `StreamDimens`, to make it possible to customize the dimensions of thread separator via `ChatTheme`.
- Added a typing indicator to the `MessageListHeader` component. 
- Added the `messageOverlayActionItemHeight` option to `StreamDimens`, to make it possible to customize the height of an action item on the selected message overlay via `ChatTheme`.
- Added the `messageAlignmentProvider` field to the `ChatTheme` that allows to customize message horizontal alignment. 
- Added the `maxAttachmentCount` and `maxAttachmentSize` parameters to the `MessagesViewModelFactory`, to make it possible to customize the allowed number and size of attachments that can be sent via the `MessageComposer` component.
- Added the `textStyle` and `textColor` parameters to the `NetworkLoadingView` component, to make it possible to customize the text appearance of the inner text.

### ⚠️ Changed
- Made the MessageMode subtypes to the parent class, to make it easier to understand when importing
- Renamed the MessageMode.Thread to MessageMode.MessageThread for clarity
- Changed the signature of the MessageComposer to accommodate for the `MessageInputState`
- Moved common state to the `io.getstream.chat.android.common` package
- Made the `AttachmentFactory.previewContent` field nullable.
- Exposed `MessageReactions` as a public component so users can use it to display a message reactions bubble in their custom UI.
- Changed the type of the inner channel items in the `ChannelsState` class from `Channel` to `ChannelItem`.


# November 11th, 2021 - 4.22.0
## Common changes for all artifacts
### ⬆️ Improved
- Bumped the SDKs target API to 31
- Updated WorkManager to version 2.7.0, which fixes compatibility issues with SDK 31

### ✅ Added
- Added Indonesian :indonesia: translations.
- Added `onErrorSuspend` extension for `Result` to allow executing suspending lambda function for handing error response.

## stream-chat-android
### ✅ Added
- Added `ChannelListItemAdapter::getChannels()` for getting a list of channels

## stream-chat-android-client
### ✅ Added
- Added `NotificationConfig::shouldShowNotificationOnPush` that allows enabling/disabling showing notification after receiving a push message

### ⚠️ Changed
- `NotificationConfig::pushNotificationsEnabled` is now disabled by default if you don't provide custom `NotificationConfig` - our SDK won't create a `NotificationChannel` if push notifications are not configured

## stream-chat-android-offline
### 🐞 Fixed
- Fixed inserting messages with empty `Message::cid`

### ✅ Added
- Added new extension function `ChatCliet::requestMembers` to query members without `ChatDomain`.
- Added new extension function `ChatCliet::searchUsersByName`.

### ⚠️ Changed
- 🚨 Breaking change: `RetryPolicy` in `ChatDomain` is now immutable and can only be set with Builder before creating an instance of it.
- 🚨 Breaking change: `ChannelEventsHandler` is renamed to `ChatEventHandler`, it's function is renamed from `onChannelEvent` to `handleChatEvent`, EventHandlingResult is sealed class now. To get more details read [our docs](https://getstream.io/chat/docs/sdk/android/ui/components/channel-list/#chateventhandler)

## stream-chat-android-ui-components
### 🐞 Fixed
- Fixed bug when showing messages with pending attachments that cause loading state to be not shown in some cases.
- Fixed clearing `MessageInputView` after dismissing message to edit
- Fixed support for videos from other SDKs
- Fixed downloading attachments with some special characters in their names

### ⬆️ Improved
- Improved Korean 🇰🇷 translation related to the flagging.
- 🚨 Breaking change: Now the button for sending message in MessageInputView sizes itself accordingly with the drawable used, instead of having a predefined size (32dp)
- Improved KDocs for `MessageListFragment`.

### ✅ Added
- You can now use MessageListView.backgroundDrawable to have more flexibility to customize your message items background. Be aware that setting backgroundDrawable will override the background configurations of xml.
- Added `streamUiEditInputModeIcon` and `streamUiReplyInputModeIcon` attributes to `MessageInputView`.
  Use them to customize icon in the `MessageInputView's` top left corner displayed when user edits or replies to the message.
- Added `setMessageInputModeListener`, `setSendMessageButtonEnabledDrawable` and `setSendMessageButtonDisabledDrawable` method to `MessageInputView`.
  They can be used together for changing send button icon based on current input mode. See [docs](https://getstream.io/chat/docs/sdk/android/ui/components/message-input#changing-send-message-button) for more details.
- Added static methods `createIntent` and `newInstance` those doesn't have default parameters on `MessageListActivity` and `MessageListFragment` for supporting Java side.

## stream-chat-android-compose
### 🐞 Fixed
- Fixed channel options that are displayed in the `ChannelInfo` component.

### ⬆️ Improved
- Improved the icon set and polished the UI for various Messages features
- Improved the set of customization options for the `DefaultChannelItem`
- Updated documentation for Channels set of features
- Now it is possible to search for distinct channels by member names using `ChannelListViewModel`.
- Improved the design of `ChannelInfo` bottom sheet dialog.

### ✅ Added
- Added a new parameter to the `AttachmentFactory` called `previewContent` that represents attachments within the MessageInput
- Added the `leadingContent`, `detailsContent`, `trailingContent` and `divider` Slot APIs for the `DefaultChannelItem`
- Added `StreamDimens` option to the `ChatTheme`, to allow for dimension customization across the app.
- Added localization support for the components related the channel list.
- Added the `emptySearchContent` parameter to `ChannelList` component that allows to customize the empty placeholder, when there are no channels matching the search query.
- Added support for the muted channel indicator in the message list.
- Added `ChannelNameFormatter` option to the `ChatTheme`, to allow for channel name format customization across the app.
- Added the `textFormatter` field to `AttachmentFactory`, to allow for attachment text format customization.
- Added `MessagePreviewFormatter` option to the `ChatTheme`, to allow for message preview text format customization across the app.
- Added the `leadingContent`, `headerContent`, `footerContent`, `trailingContent` and `content` Slot APIs for the `DefaultMessageItem`
- Added `channelInfoUserItemWidth`, `channelInfoUserItemHorizontalPadding` and `channelInfoUserItemAvatarSize` options to `StreamDimens`, to make it possible to customize the dimensions inside the `ChannelInfo` component via `ChatTheme`.
- Added `ownMessagesBackground`, `otherMessagesBackground` and `deletedMessagesBackgroundColor` options to `StreamColors`, to make it possible to customize the message bubble color via `ChatTheme`.

### ⚠️ Changed
- The `AttachmentFactory` now requires an additional parameter - `previewContent` that's used to preview the attachment within the MessageInput, so please be aware of this!
- Renamed `ChannelOption.icon` property to `ChannelOption.iconPainter` and changed the property type from `ImageVector` to `Painter`.
- Changed the type of the `ChannelListViewModel.selectedChannel` field to `MutableState<Channel?>`.

# October 27th, 2021 - 4.21.0
## Common changes for all artifacts
### ⬆️ Improved
- Improved Korean 🇰🇷 translations.

### ✅ Added
- Added `ChatDomain.connectionState` that exposes 3 states: `CONNECTED`, `CONNECTING` and `OFFLINE`.
  `ChannelListHeaderView` and `MessageListHeaderView` show different title based on newly introduced connection state.
  `ChatDomain.online` is now deprecated - use `ChatDomain.connectionState` instead.

## stream-chat-android-client
### ⬆️ Improved
- Added KDocs for `Result` properties and methods.

### ✅ Added
- The `UserCredentialStorage` interface was added to `ChatClient`. You can set your own implementation via `ChatClient.Builder::credentialStorage`

### ⚠️ Changed
- 🚨 Breaking change: Config property `isRepliesEnabled` is renamed to `isThreadEnabled` to avoid misleading. Now it toggles only thread feature.

### ❌ Removed
- `androidx-security-crypto` dependency was removed. Now, the user's token storage uses private shared preferences by default.

## stream-chat-android-offline
### 🐞 Fixed
- Fix bug when ChannelEventsHandler was not used even if it was set in QueryChannelsController

### ⬆️ Improved
- Channel gets removed from `QueryChannelsController` when receive `ChannelHiddenEvent`

## stream-chat-android-ui-components
### 🐞 Fixed
- Fixed position of reactions. Now the reactions adapts its starting position to fit entirely in the screen. 
- 🚨 Breaking change: Fixing positions of reactions in edit reactions dialog. Using a GridLayoutManager instead of LinearLayoutManager, so now there's box with all reactions instead of a scrollable list. The way to customize the box is a bit different, then a breaking change was inserted in this feature. 
- Made it impossible to send a message during the cooldown interval in slow mode.

### ⬆️ Improved
- Better position for icon of failed message
- Small improvement for information update in messages. The ViewHolders only update the information that had a change.

### ✅ Added
- Added `streamUiMaxAttachmentsCount` attribute to `MessageInputView` to allow customizing the maximum number of attachments in the single message.
The maximum attachments count cannot be greater than 10. Default value: 10.
- Added `streamUiMessageMaxWidthFactorMine` and `streamUiMessageMaxWidthFactorTheirs` `MessageListView` attributes. You can adjust messages width by passing values in [75% - 100%] range.
- Added `MessageInputView::setAttachmentButtonClickListener` that helps you to override click listener for the attachment button.
- Added `MessageInputView::submitAttachments` method to set attachments in `MessageInputView` to be sent with a message.

### ⚠️ Changed
- Feature of replied messages can be enabled/disabled only locally via SDK. `Thread` dashboard flag toggles only thread feature.

## stream-chat-android-compose
### ⬆️ Improved
- Added a way to customize the app font family, by passing in a parameter to `StreamTypography.defaultTypography()`
- Improved permission handling for the `AttachmentsPicker` to handle only the required permissions
- `ThreadParticipants` is now public and can be used for your custom UI.

### ✅ Added
- `ThreadParticipants` component now has a `text: String` parameter allowing customizing the thread label.
- Added unread message count indicators to ChannelItems to show users more info about their channels

### ⚠️ Changed
- `CAMERA` permission is no longer required to be declared in the App Manifest, because we don't use it

### ❌ Removed
- Removed `CAMERA` permission requirement, because we don't use internal camera preview, we request a 3rd party app
- Removed `CAMERA` permission checks if the user doesn't require the permission in their app


# October 18th, 2021 - 4.20.0
## Common changes for all artifacts
### ⬆️ Improved
- Upgraded Kotlin version to 1.5.30
- Make our SDK compile-friendly with TargetSDK 31
- Upgraded Coil version to [1.4.0](https://github.com/coil-kt/coil/releases/tag/1.4.0)

### ⚠️ Changed
- 🚨 Breaking change: `ProgressCallback` is not invoked on main thread anymore. So make sure to handle it if you were previously using this callback to update the UI directly.
- Attachment#uploadState is now updated in real-time during uploads.

### ❌ Removed
- Removed `ProgressTrackerFactory` and `ProgressTracker` in favour of new progress tracking implementation.

## stream-chat-android
### ✅ Added
- Push Notification uses `MessagingStyle` on devices with API Version 23+
- Push Notification configuration has been simplified, check our [docs](https://getstream.io/chat/docs/sdk/android/client/guides/push-notifications/#customizing-push-notifications) to see how it works
- `NotificationHandler` interface allows you to implement your own Push Notification logic show/remove notifications. It is the new interface you need to use if you were using `ChatNotificationHandler` previously
- `NotificationHandlerFactory` help you to use our default `NotificationHandler` implementations

### ⚠️ Changed
- Some properties of `NotificationConfig` has been deprecated, check our [DEPRECATIONS](https://github.com/GetStream/stream-chat-android/blob/main/DEPRECATIONS.md) section
- `ChatNotificationhandler` class has been deprecated, you need to use `NotificationHandler` now. Check our [DEPRECATIONS](https://github.com/GetStream/stream-chat-android/blob/main/DEPRECATIONS.md) section.

## stream-chat-android-client
### 🐞 Fixed
- Fixed issues with Proguard stripping response classes incorrectly

### ⬆️ Improved
- Added KDocs for `ChatClient.Builder` methods.
- `ChatClient` now defaults to using the `https://chat.stream-io-api.com` base URL, using [Stream's Edge API Infrastructure](https://getstream.io/blog/chat-edge-infrastructure/) instead of connecting to a region-specific API. If you're not on a dedicated chat infrastructure, remove any region-specific base URL settings from the `ChatClient.Builder` to use Edge instead.

### ✅ Added
- 🚨 Breaking change: A new `Idle` state is added to `Attachment.UploadState`.
- Added a new callback function `onProgress(bytesUploaded: Long, totalLength: Long)` in `ProgressCallback`.
- Added the possibility to add your own instance of OkHttpClient with `ChatClient.okHttpClient`.

### ⚠️ Changed
- 🚨 Breaking change: `Attachment.UploadState.InProgress` now is data class having two fields, `bytesUploaded: Long` and `totalBytes: Long` instead of object.
- Deprecated the `ChatClient.Builder#cdnUrl` method. To customize file uploads, set a custom `FileUploader` implementation instead. More info in the documentation: [Using Your Own CDN](https://getstream.io/chat/docs/android/file_uploads/?language=kotlin#using-your-own-cdn).

## stream-chat-android-offline
### 🐞 Fixed
- Fixed infinite loading of message if any of its attachments uploading was failed

### ✅ Added
- `ChannelEventsHandler` is added to `QueryChannelsController` to handle updating channel list logic after receiving events. You can provide custom `ChannelEventsHandler` through `ChannelListViewModel` or using `QueryChannelsController` directly.

### ⚠️ Changed
- `QueryChannelsController::newChannelEventFilter` and `QueryChannelsController#checkFilterOnChannelUpdatedEvent` are now deprecated. See the deprecation log for more details.

## stream-chat-android-ui-common
### 🐞 Fixed
- Fixed PDF attachments previews

## stream-chat-android-ui-components
### 🐞 Fixed
- Fixed bug related to scroll of messages.
- Updating attachments view holder only when attachments have changed. This fixes a problem with reloading gifs when reactions are added or removed.
- Fixing ViewReactionsView being cropped if more than 7 reactions are added
- Fix bug using custom attributes into views inflated into our SDK Views

### ⬆️ Improved
- Now it is possible to set a custom `LinearLayoutManager` to `MessageListView`, this can be used to change stack of messages or revert the layout.
- Removed full screen loading view when loading more message items on the `SearchResultListView`.

### ✅ Added
- Added `MessageListView::getRecyclerView` method which exposes the inner `RecyclerView` with message list items.
- Added `MessageListView::setUserReactionClickListener` method to set a listener used when a reaction left by a user is clicked on the message options overlay.
- Added attr `streamUiScrollButtonElevation` to set the elevation of scroll button ot `MessageListView` 
### ⚠️ Changed
- `ChatUI.uiMode` has been deprecated. If you want to force Dark/Light theme, you need to use `AppCompatDelegate.setDefaultNightMode(AppCompatDelegate.MODE_NIGHT_NO|AppCompatDelegate.MODE_NIGHT_YES)`

### ❌ Removed
- `android.permission.CAMERA` from our Manifest. This permission is not required anymore.

## stream-chat-android-compose
### 🐞 Fixed
- Fixed a bug where attachments weren't properly stored when editing a message

### ⬆️ Improved
- Updated the Compose framework version (1.0.3)
- Updated the Accompanist libraries version (0.19.0)
- Improved overlays in all components, to match the same design and opacity
- Added smaller animations to the AttachmentPicker in the MessagesScreen
- General improvements in the Attachments API and the way we build different attachments
- Allowed for better long clicks on attachments
- Improved the experience of creating the MessagesViewModelFactory with default arguments
- Updated and cleaned up Channel screen design
- Improved logic for updating the `lastSeenMessage` for fewer calculations

### ✅ Added
- Added DateSeparator items to Messages to group up messages by their creation date
- Added an `overlayDark` color for date separators and similar UI components

### ⚠️ Changed
- Removed AttachmentPicker option when editing messages
- Removed Attachment previews when editing messages with attachments
- Improved the ease of use of the AttachmentState API by keeping it state & actions only
- Moved the `modifier` parameter outside of the AttachmentState to the AttachmentFactory
- Updated Attachments to hold `Message` items instead of `MessageItem`s
- Changed the type of the `onLastVisibleMessageChanged` parameter to `Message` for ease of use
- Changed the parameter type of `itemContent` in `MessageList` and `Messages` to `MessageListItem`
- Renamed `onScrollToBottom` to `onScrolledToBottom` in `MessageList` and `Messages`
- Made the ChannelListHeader Slot APIs non-nullable so they're always provided, also made them an extension of the RowScope for ease of use

# September 15th, 2021 - 4.19.0
## Common changes for all artifacts
### ✅ Added
- Create new artifact to integrate Huawei Push Kit with Stream. You will need to add  `stream-chat-android-pushprovider-huawei` artifact to your App. Check our [docs](https://getstream.io/chat/docs/sdk/android/client/guides/push-notifications/huawei) for further details.

## stream-chat-android
### ✅ Added
- Added a method to dismiss all notifications from a channel. It is handled internally from the SDK but you are able to dismiss channel notification at whatever time calling `ChatClient::dismissChannelNotifications`
- Notifications are dismissed after the user logout the SDK

## stream-chat-android-client
### 🐞 Fixed
- Fixed sending messages using `ChatClient::sendMessage` without explicitly specifying the sender user id.
- Fixed sending custom attachments without files to upload
- Fixed deserialization issues when parsing `ChannelTruncatedEvent` and `MessageDeletedEvent` events with an absent user.

### ⬆️ Improved
- Custom attachment types are now preserved after file uploads

### ✅ Added
- Added `hardDelete` field to `MessageDeletedEvent`.

### ⚠️ Changed
- Now it is possible to hard delete messages. Insert a flag `hard = true` in the `ChatClient.deleteMessage` and it will be deleted in the backend. **This action can't be undone!**

## stream-chat-android-ui-common
### 🐞 Fixed
- Fixed bug with light mode.
- Removed `streamUiValidTheme`, as we don't support extending our base theme any longer. Please don't extend our base theme and set the `streamUiTheme` in your application theme instead.

## stream-chat-android-ui-components
### ✅ Added
- Notifications are dismissed after the user go into the channel conversation when you are using `MessageListView`
- Added `bubbleBorderColorMine`, `bubbleBorderColorTheirs`, `bubbleBorderWidthMine`, `bubbleBorderWidthTheirs` to `ViewReactionsViewStyle` for customizing reactions` border

## stream-chat-android-compose
### ⬆️ Improved
- Updated the Compose framework version (1.0.2)
- Updated the Accompanist library version (0.18.0)

### ✅ Added
- Added an uploading indicator to files and images
- Images being uploaded are now preloaded from the system
- Upload indicators show the upload progress and how much data is left to send
- Added more image options to the ImagePreviewActivity such as download, delete, reply to message...
- Added an Image Gallery feature to the ImagePreviewActivity where users can browse all the images
- Notifications are dismissed after the user go into the channel conversation when you are using `MessageList`

### ⚠️ Changed
- `StreamAttachment.defaultFactories()` is a function now, instead of a property.
- Updated all default value factories to functions (e.g. StreamTypography)
- Re-organized all attachment factories and split up code in multiple packages
- Changed the `AttachmentState` `message` property name to `messageItem`
- Added an `isFocused` property to `MessageItem`
- Added an `onImagePreviewResult` callback/parameter to various Messages screen components

### ❌ Removed

## stream-chat-android-pushprovider-firebase
### ✅ Added
- Added a `FirebaseMessagingDelegate` class to simplify custom implementations of `FirebaseMessagingService` that forward messages to the SDK. See [Using a Custom Firebase Messaging Service](https://getstream.io/chat/docs/sdk/android/client/guides/push-notifications/firebase/#using-a-custom-firebase-messaging-service) for more details.

## stream-chat-android-pushprovider-huawei
### ✅ Added
- Added a `HuaweiMessagingDelegate` class to simplify custom implementations of `HmsMessageService` that forward messages to the SDK. See [Using a Custom Huawei Messaging Service](https://getstream.io/chat/docs/sdk/android/client/guides/push-notifications/huawei#using-a-custom-huawei-messaging-service) for more details.

# September 15th, 2021 - 4.18.0
## stream-chat-android-client
### 🐞 Fixed
- Fixed setting notification's `contentTitle` when a Channel doesn't have the name. It will now show members names instead

### ✅ Added
- Added a new way to paginate through search message results using limit and next/previous values.

### ⚠️ Changed
- Deprecated `Channel#name`, `Channel#image`, `User#name`, `Ues#image` extension properties. Use class members instead.

### ❌ Removed
- Completely removed the old serialization implementation. You can no longer opt-out of using the new serialization implementation.
- Removed the `UpdateUsersRequest` class.

## stream-chat-android-offline
### ⬆️ Improved
- Improving logs for Message deletion error.

## stream-chat-android-ui-common
### 🐞 Fixed
- Fixed theme for `AttachmentDocumentActivity`. Now it is applied: `Theme.AppCompat.DayNight.NoActionBar`

## stream-chat-android-ui-components
### 🐞 Fixed
- Fixed the bug when MessageInputView let send a message with large attachments. Such message is never sent.
- Fixed bug related to `ScrollHelper` when `MessageListView` is initialised more than once.

### ⬆️ Improved
- The search for mentions now includes transliteration, diacritics removal, and ignore typos. To use transliteration, pass the id of the desired alphabets to `DefaultStreamTransliterator`, add it to DefaultUserLookupHandler and set it using `MessageInputView.setUserLookupHandler`. Transliteration works only for android API 29. If you like to add your own transliteration use https://unicode-org.github.io/icu/userguide/icu4j/.
- Improved scroll of message when many gif images are present in `MessageListView`

### ✅ Added
- Added scroll behaviour to `MessageListViewStyle`.

## stream-chat-android-compose
### 🐞 Fixed
- Fixed a bug where the Message list flickered when sending new messages
- Fixed a few bugs where some attachments had upload state and weren't file/image uploads

### ⬆️ Improved
- Improved the Message list scrolling behavior and scroll to bottom actions
- Added an unread count on the Message list's scroll to bottom CTA
- Improved the way we build items in the Message list
- Added line limit to link attachment descriptions
- Added a way to customize the default line limit for link descriptions
- Improved the `MessageListHeader` with more customization options

### ✅ Added
- Added an uploading indicator to files and images
- Images being uploaded are now preloaded from the system
- Upload indicators show the upload progress and how much data is left to send
- Added UploadAttachmentFactory that handles attachment uploads

### ⚠️ Changed
- `StreamAttachment.defaultFactories()` is a function now, instead of a property.
- Updated all default value factories to functions (e.g. StreamTypography)
- Re-organized all attachment factories and split up code in multiple packages
- Changed the `AttachmentState` `message` property name to `messageItem`
- Added a `Channel` parameter to the `MessagesScreen`'s `onHeaderActionClick` lambda
- Changed the way the `MessageListHeader` is structured by adding slot components

# August 30th, 2021 - 4.17.2
## stream-chat-android-ui-client
### 🐞 Fixed
- Fixed bug which can lead to crash when immediate logout after login

# August 30th, 2021 - 4.17.2
## stream-chat-android-ui-components
### 🐞 Fixed
- Fixes a bug related to incorrect theme of AttachmentActivity.

# August 30th, 2021 - 4.17.1
## Common changes for all artifacts
### ⬆️ Improved
- Now we provide SNAPSHOT versions of our SDK for every commit arrives to the `develop` branch.
  They shouldn't be used for a production release because they could contains some known bugs or breaking changes that will be fixed before a normal version is released, but you can use them to fetch last changes from our SDK
  To use them you need add a new maven repository to your `build.gradle` file and use the SNAPSHOT.
```
 maven { url 'https://oss.sonatype.org/content/repositories/snapshots/' }
```
Giving that our last SDK version is `X.Y.Z`, the SNAPSHOT version would be `X.Y.(Z+1)-SNAPSHOT`

## stream-chat-android-client
### 🐞 Fixed
- `TooManyRequestsException` caused to be subscribed multiple times to the `ConnectivityManager`

### ⬆️ Improved
- Reconnection process

## stream-chat-android-offline
### ✅ Added
- Added `ChatDomain#Builder#uploadAttachmentsWorkerNetworkType` for customizing `UploadAttachmentsWorker` network type constraint

## stream-chat-android-ui-common
### 🐞 Fixed
- Fixed a bug in state handling for anonymous users.

## stream-chat-android-ui-components
### 🐞 Fixed
- Fix for position of deleted messages for other users
- Fix glitch in selectors of file

### ✅ Added
- Added style attributes for `AttachmentGalleryActivity` to control menu options like enabling/disabling reply button etc.
- Now it is possible to customize when the avatar appears in the conversation. It is possible to use an avatar in messages from other users and for messages of the current user. You can check it here:  https://getstream.io/chat/docs/sdk/android/ui/components/message-list/#configure-when-avatar-appears
- Added support for slow mode. Users are no longer able to send messages during cooldown interval.
- Added possibility to customize the appearance of cooldown timer in the `MessageInputView` using the following attributes:
  - `streamUiCooldownTimerTextSize`, `streamUiCooldownTimerTextColor`, `streamUiCooldownTimerFontAssets`, `streamUiCooldownTimerFont`, `streamUiCooldownTimerTextStyle` attributes to customize cooldown timer text
  - `cooldownTimerBackgroundDrawable`- the background drawable for cooldown timer

# August 24th, 2021 - 4.17.0
## Common changes for all artifacts
### ⬆️ Improved
- Updated Target API Level to 30
- Updated dependency versions
  - Coil 1.3.2
  - AndroidX Activity 1.3.1
  - AndroidX Startup 1.1.0
  - AndroidX ConstraintLayout 2.1.0
  - Lottie 4.0.0

## stream-chat-android-client
### 🐞 Fixed
- Fixed a serialization error when editing messages that are replies

### ✅ Added
- Added the `expiration` parameter to `ChatClient::muteChannel`, `ChannelClient:mute` methods
- Added the `timeout` parameter to `ChatClient::muteUser`, `ChannelClient:mute::muteUser` methods

### ⚠️ Changed
- Allow specifying multiple attachment's type when getting messages with attachments:
  - Deprecated `ChatClient::getMessagesWithAttachments` with `type` parameter. Use `ChatClient::getMessagesWithAttachments` function with types list instead
  - Deprecated `ChannelClient::getMessagesWithAttachments` with `type` parameter. Use `ChannelClient::getMessagesWithAttachments` function with types list instead

## stream-chat-android-ui-common
### 🐞 Fixed
- Fixed a bug in state handling for anonymous users.

## stream-chat-android-ui-components
### ✅ Added
- Added self-contained higher-level UI components:
  - `ChannelListFragment` - channel list screen which internally contains `ChannelListHeaderView`, `ChannelListView`, `SearchInputView`, `SearchResultListView`.
  - `ChannelListActivity` - thin wrapper around `ChannelListFragment`
  - `MessageListFragment` - message list screen which internally contains `MessageListHeaderView`, `MessageListView`, `MessageInputView`.
  - `MessageListActivity` - thin wrapper around `MessageListFragment`
    Check [ChannelListScreen](https://getstream.io/chat/docs/sdk/android/ui/components/channel-list-screen/) and [MessageListScreen](https://getstream.io/chat/docs/sdk/android/ui/components/message-list-screen/) docs for further details.

## stream-chat-android-compose
### 🐞 Fixed
- Added missing `emptyContent` and `loadingContent` parameters to `MessageList` inner components.
- Fixed a bug where selected File attachment icons were clipped.
- Fixed a bug where image file attachments weren't shown as thumbnails.
- Added an overlay to the `ChannelInfo` that blocks outside clicks.
- Updated the `ChannelInfoUserItem` to use the `UserAvatar`.

### ⬆️ Improved
- Added default date and time formatting to Channel and Message items.
- Improved attachments API by providing cleaner examples of attachment factories.
- Updated documentation & examples.
- Decoupled attachment content to specific attachment files.
- Decoupled message attachment content to a `MessageAttachmentsContent` component.
- Re-structured SDK module to accommodate a new `attachment` package.

### ✅ Added
- Added `DateFormatter` option to the `ChatTheme`, to allow for date format customization across the app.
- Added a `Timestamp` component that encapsulates date formatting.
- Added a way to customize and override if messages use unique reactions.
- Added a `GiphyAttachmentFactory` for GIF specific attachments.
- Added support for loading GIFs using a custom `ImageLoader` for Coil.


# August 12th, 2021 - 4.16.0
## Common changes for all artifacts
### ✅ Added
- Added support for several languages:
  - French
  - Hindi
  - Italian
  - Japanese
  - Korean
  - Spanish
    You can disable them by explicitly setting `resConfigs` inside `build.gradle` file. Check our [docs](https://getstream.io/chat/docs/sdk/android/ui/guides/custom-translations/) for further details.
### ⚠️ Changed
- 🚨 Breaking change: Firebase dependencies have been extracted from our SDK. If you want to continue working with Firebase Push Notification you need to add `stream-chat-android-pushprovider-firebase` artifact to your App
  Check our [docs](https://getstream.io/chat/docs/sdk/android/client/guides/push-notifications/) for further details.
- Updated the Kotlin version to latest supported - `1.5.21`.

## stream-chat-android
### 🐞 Fixed
- Fixed markdown links rendering using custom linkify implementation.

## stream-chat-android-client
### ✅ Added
- `PushMessage` class created to store Push Notification data
- `PushDeviceGenerator` interface to obtain the Push Token and create the `Device`

### ⚠️ Changed
- `Device` class has an extra attribute with the `PushProvider` used on this device
- Breaking change: `ChatClient.setDevice()` and `ChatClient.addDevice()` now receive a `device` instance, instead of only receive the push provider token
- `RemoteMessage` from Firebase is not used anymore inside of our SDK, now it needs to be used with `PushMessage` class
- `NotificationConfig` has a new list of `PushDeviceGenerator` instance to be used for generating the Push Notification Token. If you were using `Firebase` as your Push Notification Provider, you need to add `FirebasePushDeviceGenerator` to your `NotificationConfig` object to continue working as before. `FirebasePushDeviceGenerator` receive by constructor the default `FirebaseMessaging` instance to be used, if you would like to use your own instance and no the default one, you can inject it by constructor. Unneeded Firebase properties have been removed from this class.

### ❌ Removed
- 🚨 Breaking change: Remove `ChatClient.isValidRemoteMessage()` method. It needs to be handled outside
- 🚨 Breaking change: Remove `ChatClient.handleRemoteMessage(RemoteMessage)`. Now it needs to be used `ChatClient.handlePushMessage(PushMessage)`

## stream-chat-android-offline
### 🐞 Fixed
- Fixed the event sync process when connection is recovered

## stream-chat-android-ui-common
### ❌ Removed
- Removed unnecessary "draft" filter from the default channel list filter as it is only relevant to the sample app

## stream-chat-android-ui-components
### 🐞 Fixed
- Fixed attachments of camera. Now multiple videos and pictures can be taken from the camera.
- Added the possibility to force light and dark theme. Set it in inside ChatUI to make all views, fragments and activity of the SDK light.
- Fixed applying style to `SuggestionListView` when using it as a standalone component. You can modify the style using `suggestionListViewTheme` or `TransformStyle::suggestionListStyleTransformer`
- Fixed markdown links rendering using custom linkify implementation.

### ✅ Added
- Added `MessageListView::setDeletedMessageListItemPredicate` function. It's responsible for adjusting visibility of the deleted `MessageListItem.MessageItem` elements.
- Added `streamUiAttachmentSelectionBackgroundColor` for configuring attachment's icon background in `AttachmentSelectionDialogFragment`
- Added `streamUiAttachmentSelectionAttachIcon` for configuring attach icon in `AttachmentSelectionDialogFragment`
- Added support for pinned messages:
  - Added a button to pin/unpin a message to the message options overlay
  - Added `MessageListView::setMessagePinHandler` and `MessageListView::setMessageUnpinHandler` methods to provide custom handlers for aforementioned button
  - Added `PinnedMessageListView` to display a list of pinned messages. The view is supposed to be used with `PinnedMessageListViewModel` and `PinnedMessageListViewModelFactory`
- Possibility to transform MessageItems before the are displayed in the screen.
  Use the `MessageListView.setMessageItemTransformer` for make the necessary transformation. This example makes groups of messages if they were created less than one hour apart:
```
binding.messageListView.setMessageItemTransformer { list ->
  list.mapIndexed { i, messageItem ->
        var newMessageItem = messageItem

        if (i < list.lastIndex) {
            val nextMessageItem = list[i + 1]

            if (messageItem is MessageListItem.MessageItem &&
                nextMessageItem is MessageListItem.MessageItem
            ) {
                val thisInstant = messageItem.message.createdAt?.time?.let(Instant::ofEpochMilli)
                val nextInstant = nextMessageItem.message.createdAt?.time?.let(Instant::ofEpochMilli)

                if (nextInstant?.isAfter(thisInstant?.plus(1, ChronoUnit.HOURS)) == true) {
                    newMessageItem = messageItem.copy(positions = listOf(MessageListItem.Position.BOTTOM))
                } else {
                    newMessageItem =
                        messageItem.copy(positions = messageItem.positions - MessageListItem.Position.BOTTOM)
                }
            }
        }

        newMessageItem
    }
}
```
- Added possibility to customize the appearance of pinned message in the`MessageListView` using the following attributes:
  - `streamUiPinMessageEnabled` - attribute to enable/disable "pin message" feature
  - `streamUiPinOptionIcon` - icon for pin message option
  - `streamUiUnpinOptionIcon` - icon for unpin message option
  - `streamUiPinnedMessageIndicatorTextSize`, `streamUiPinnedMessageIndicatorTextColor`, `streamUiPinnedMessageIndicatorTextFontAssets`, `streamUiPinnedMessageIndicatorTextFont`, `streamUiPinnedMessageIndicatorTextStyle` attributes to customize "pinned by" text
  - `streamUiPinnedMessageIndicatorIcon` - icon in the message list indicating that a message was pinned
  - `streamUiPinnedMessageBackgroundColor` - the background color of a pinned message in the message list
- Added possibility to customize `PinnedMessageListView` style using `streamUiPinnedMessageListStyle` theme attribute or `TransformStyle.pinnedMessageListViewStyleTransformer`. The list of available style attributes can be found in `attrs_pinned_message_list_view.xml`. The default style for `PinnedMessageListView` is `StreamUi.PinnedMessageList`.

### ⚠️ Changed
- 🚨 Breaking change: the deleted `MessageListItem.MessageItem` elements are now displayed by default to all the users. This default behavior can be customized using `MessageListView::setDeletedMessageListItemPredicate` function. This function takes an instance of `MessageListItemPredicate`. You can pass one of the following objects:
  * `DeletedMessageListItemPredicate.VisibleToEveryone`
  * `DeletedMessageListItemPredicate.NotVisibleToAnyone`
  * or `DeletedMessageListItemPredicate.VisibleToAuthorOnly`
    Alternatively you can pass your custom implementation by implementing the `MessageListItemPredicate` interface if you need to customize it more deeply.

## stream-chat-android-compose
### 🐞 Fixed
- Fixed a bug where we didn't use the `Channel.getDisplayName()` logic for the `MessageListHeader`.
- Fixed a bug where lazy loading for `Channel`s wasn't working consistently

### ⬆️ Improved
- Updated Jetpack Compose to `1.0.1`
- Updated Accompanist libraries to `0.16.1`
- Updated KTX Activity to `1.3.1`
- Exposed functionality for getting the `displayName` of `Channel`s.
- Added updated logic to Link preview attachments, which chooses either the `titleLink` or the `ogUrl` when loading the data, depending on which exists .

### ✅ Added
- Added the `emptyContent` and `loadingContent` parameters to `ChannelList` and `MessageList` components. Now you can customize the UI of those two states.
- Added lots of improvements to Avatars - added a `UserAvatar`, `ChannelAvatar` and an `InitialsAvatar` to load different types of data.
- We now show a matrix of user images in case we're in a group DM.
- We also show initials in case the user doesn't have an image.
- Added a way to customize the leading content in the `ChannelListHeader`.

### ⚠️ Changed
- `ViewModel`s now initialize automatically, so you no longer have to call `start()` on them. This is aimed to improve the consistency between our SDKs.
- Added a `Shape` parameter to `Avatar` to customize the shape.
- The `User` parameter in the `ChannelListHeader` is nullable and used to display the default leading content.

## stream-chat-android-pushprovider-firebase
### ✅ Added
- Create this new artifact. To use Firebase Push Notification you need do the following steps:
  1. Add the artifact to your `build.gradle` file -> `implementation "io.getstream:stream-chat-android-pushprovider-firebase:$streamVersion"`
  2. Add `FirebaseDeviceGenerator` to your `NotificationConfig`
        ```
            val notificationConfig = NotificationConfig(
                [...]
                pushDeviceGenerators = listOf(FirebasePushDeviceGenerator())
                )
        ```


# August 5th, 2021 - 4.15.1
## stream-chat-android-client
### ⬆️ Improved
- Improved `ChatClient::pinMessage` and `ChatClient::unpinMessage`. Now the methods use partial message updates and the data in other `Message` fields is not lost.

### ✅ Added
- Added `Channel::isMutedFor` extension function which might be used to check if the Channel is muted for User
- Added `ChatClient::partialUpdateMessage` method to update specific `Message` fields retaining the other fields

## stream-chat-android-offline
### 🐞 Fixed
- Fixed updating `ChannelController::muted` value

### ⬆️ Improved
- The following `Message` fields are now persisted to the database: `pinned`, `pinnedAt`, `pinExpires`, `pinnedBy`, `channelInfo`, `replyMessageId`.

## stream-chat-android-ui-components
### 🐞 Fixed
- Added a fix for default view for empty state of ChannelListView.
- Fixed memory leaks for FileAttachmentsView.

### ✅ Added
- Added `MessageListItem.ThreadPlaceholderItem` and corresponding `THREAD_PLACEHOLDER` view type which can be used to implement an empty thread placeholder.
- Added `authorLink` to `Attachment` - the link to the website

### ❌ Removed
- Removed `UrlSigner` class

## stream-chat-android-compose
### ⬆️ Improved
- Exposed `DefaultMessageContainer` as a public component so users can use it as a fallback
- Exposed an `isMine` property on `MessageItem`s, for ease of use.
- Allowed for customization of `MessageList` (specifically `Messages`) component background, through a `modifier.background()` parameter.
- Allowed for better message customization before sending the message.

### ⚠️ Changed
- Moved permissions and queries from the compose sample app `AndroidManifest.xml` to the SDK `AndroidManifest.xml` so users don't have to add permissions themselves.
- Changed the exposed type of the `MessageComposer`'s `onSendMessage` handler. This way people can customize messages before we send them to the API.

### ❌ Removed
- Removed `currentUser` parameter from `DefaultMessageContainer` and some other components that relied on ID comparison to know which message is ours/theirs.
- Removed default background color on `Messages` component, so that users can customize it by passing in a `modifier`.


# July 29th, 2021 - 4.15.0
## New Jetpack Compose UI Components 🎉

Starting from this release, we have a new `stream-chat-android-compose` artifact that contains a UI implementation for Chat built in Jetpack Compose.

The new artifact is available as a beta for now (note the postfix in the version number):

```groovy
implementation "io.getstream:stream-chat-android-compose:4.15.0-beta"
```

Learn more in the [announcement blog post](https://getstream.io/blog/jetpack-compose-sdk/), check out the [documentation of the Compose UI Components](https://getstream.io/chat/docs/sdk/android/compose/overview/), and try them today with the [Compose Chat tutorial](https://getstream.io/chat/compose/tutorial/)!

## Common changes for all artifacts

### 🐞 Fixed
- Fixed adding `MessageListItem.TypingItem` to message list

### ⬆️ Improved
- ⚠ Downgraded Kotlin version to 1.5.10 to support Jetpack Compose
- Removed AndroidX Media dependency
- Updated dependency versions
  - Coil 1.3.0
  - AndroidX Activity 1.3.0
  - AndroidX AppCompat 1.3.1
  - Android Ktx 1.6.0
  - AndroidX RecyclerView 1.2.1
  - Kotlin Coroutines 1.5.1
  - Dexter 6.2.3
  - Lottie 3.7.2

## stream-chat-android-client
### ⬆️ Improved
- Improved the names of properties in the `Config` class

## stream-chat-android-ui-common
### ✅ Added
Now it is possible to style the AttachmentActivity. Just replace the activity's theme
in your Manifest file:

```
<activity
    android:name="io.getstream.chat.android.ui.gallery.AttachmentActivity"
    android:theme="@style/yourTheme"
    tools:replace="android:theme"
    />
```

## stream-chat-android-ui-components
### 🐞 Fixed
- Fixed "operator $ne is not supported for custom fields" error when querying channels

### ✅ Added
- Now you can configure the style of `MessageListItem`. Added:
  - streamUiMessageTextColorThreadSeparator
  - streamUiMessageTextFontThreadSeparator
  - streamUiMessageTextFontAssetsThreadSeparator
  - streamUiMessageTextStyleThreadSeparator
  - streamUiMessageTextSizeLinkLabel
  - streamUiMessageTextColorLinkLabel
  - streamUiMessageTextFontLinkLabel
  - streamUiMessageTextFontAssetsLinkLabel
  - streamUiMessageTextStyleLinkLabel
  - streamUiMessageListLoadingView
  - streamUiEmptyStateTextSize
  - streamUiEmptyStateTextColor
  - streamUiEmptyStateTextFont
  - streamUiEmptyStateTextFontAssets
  - streamUiEmptyStateTextStyle

- Now you can configure the style of `AttachmentMediaActivity`
- Added `streamUiLoadingView`, `streamUiEmptyStateView` and `streamUiLoadingMoreView` attributes to `ChannelListView` and `ChannelListViewStyle`
- Added possibility to customize `ChannelListView` using `streamUiChannelListViewStyle`. Check `StreamUi.ChannelListView` style
- Added `edgeEffectColor` attribute to `ChannelListView` and `ChannelListViewStyle` to allow configuring edge effect color
- Added possibility to customize `MentionListView` style via `TransformStyle.mentionListViewStyleTransformer`
- Added `streamUiSearchResultListViewStyle` attribute to application to customize `SearchResultListView`. The attribute references a style with the following attributes:
  - `streamUiSearchResultListSearchInfoBarBackground` - background for search info bar
  - `streamUiSearchResultListSearchInfoBarTextSize`, `streamUiSearchResultListSearchInfoBarTextColor`, `streamUiSearchResultListSearchInfoBarTextFont`, `streamUiSearchResultListSearchInfoBarTextFontAssets`, `streamUiSearchResultListSearchInfoBarTextStyle` attributes to customize text displayed in search info bar
  - `streamUiSearchResultListEmptyStateIcon` - icon for empty state view
  - `streamUiSearchResultListEmptyStateTextSize`, `streamUiSearchResultListEmptyStateTextColor`, `streamUiSearchResultListEmptyStateTextFont`, `streamUiSearchResultListEmptyStateTextFontAssets`, `streamUiSearchResultListEmptyStateTextStyle` attributes to customize empty state text
  - `streamUiSearchResultListProgressBarIcon` - animated progress drawable
  - `streamUiSearchResultListSenderNameTextSize`, `streamUiSearchResultListSenderNameTextColor`, `streamUiSearchResultListSenderNameTextFont`, `streamUiSearchResultListSenderNameTextFontAssets`, `streamUiSearchResultListSenderNameTextStyle` attributes to customize message sender text
  - `streamUiSearchResultListMessageTextSize`, `streamUiSearchResultListMessageTextColor`, `streamUiSearchResultListMessageTextFont`, `streamUiSearchResultListMessageTextFontAssets`, `streamUiSearchResultListMessageTextStyle` attributes to customize message text
  - `streamUiSearchResultListMessageTimeTextSize`, `streamUiSearchResultListMessageTimeTextColor`, `streamUiSearchResultListMessageTimeTextFont`, `streamUiSearchResultListMessageTimeTextFontAssets`, `streamUiSearchResultListMessageTimeTextStyle` attributes to customize message time text
- Added possibility to customize `SearchResultListView` style via `TransformStyle.searchResultListViewStyleTransformer`
- Added `streamUiTypingIndicatorViewStyle` attribute to application to customize `TypingIndicatorView`. The attribute references a style with the following attributes:
  - `streamUiTypingIndicatorAnimationView` - typing view
  - `streamUiTypingIndicatorUsersTextSize`, `streamUiTypingIndicatorUsersTextColor`, `streamUiTypingIndicatorUsersTextFont`, `streamUiTypingIndicatorUsersTextFontAssets`, `streamUiTypingIndicatorUsersTextStyle` attributes to customize typing users text
- Added possibility to customize `TypingIndicatorView` style via `TransformStyle.typingIndicatorViewStyleTransformer`
- Added new properties allowing customizing `MessageInputView` using `MessageInputViewStyle` and `AttachmentSelectionDialogStyle`:
  - `MessageInputViewStyle.fileNameTextStyle`
  - `MessageInputViewStyle.fileSizeTextStyle`
  - `MessageInputViewStyle.fileCheckboxSelectorDrawable`
  - `MessageInputViewStyle.fileCheckboxTextColor`
  - `MessageInputViewStyle.fileAttachmentEmptyStateTextStyle`
  - `MessageInputViewStyle.mediaAttachmentEmptyStateTextStyle`
  - `MessageInputViewStyle.fileAttachmentEmptyStateText`
  - `MessageInputViewStyle.mediaAttachmentEmptyStateText`
  - `MessageInputViewStyle.dismissIconDrawable`
  - `AttachmentSelectionDialogStyle.allowAccessToGalleryText`
  - `AttachmentSelectionDialogStyle.allowAccessToFilesText`
  - `AttachmentSelectionDialogStyle.allowAccessToCameraText`
  - `AttachmentSelectionDialogStyle.allowAccessToGalleryIcon`
  - `AttachmentSelectionDialogStyle.allowAccessToFilesIcon`
  - `AttachmentSelectionDialogStyle.allowAccessToCameraIcon`
  - `AttachmentSelectionDialogStyle.grantPermissionsTextStyle`
  - `AttachmentSelectionDialogStyle.recentFilesTextStyle`
  - `AttachmentSelectionDialogStyle.recentFilesText`
  - `AttachmentSelectionDialogStyle.fileManagerIcon`
  - `AttachmentSelectionDialogStyle.videoDurationTextStyle`
  - `AttachmentSelectionDialogStyle.videoIconDrawable`
  - `AttachmentSelectionDialogStyle.videoIconVisible`
  - `AttachmentSelectionDialogStyle.videoLengthLabelVisible`
- Added `StreamUi.MessageInputView` theme allowing to customize all of the `MessageInputViewStyle` properties:
  - streamUiAttachButtonEnabled
  - streamUiAttachButtonIcon
  - streamUiLightningButtonEnabled
  - streamUiLightningButtonIcon
  - streamUiMessageInputTextSize
  - streamUiMessageInputTextColor
  - streamUiMessageInputHintTextColor
  - streamUiMessageInputScrollbarEnabled
  - streamUiMessageInputScrollbarFadingEnabled
  - streamUiSendButtonEnabled
  - streamUiSendButtonEnabledIcon
  - streamUiSendButtonDisabledIcon
  - streamUiShowSendAlsoToChannelCheckbox
  - streamUiSendAlsoToChannelCheckboxGroupChatText
  - streamUiSendAlsoToChannelCheckboxDirectChatText
  - streamUiSendAlsoToChannelCheckboxTextSize
  - streamUiSendAlsoToChannelCheckboxTextColor
  - streamUiSendAlsoToChannelCheckboxTextStyle
  - streamUiMentionsEnabled
  - streamUiMessageInputTextStyle
  - streamUiMessageInputHintText
  - streamUiCommandsEnabled
  - streamUiMessageInputEditTextBackgroundDrawable
  - streamUiMessageInputDividerBackgroundDrawable
  - streamUiPictureAttachmentIcon
  - streamUiFileAttachmentIcon
  - streamUiCameraAttachmentIcon
  - streamUiAllowAccessToCameraIcon
  - streamUiAllowAccessToFilesIcon
  - streamUiAllowAccessToGalleryIcon
  - streamUiAllowAccessToGalleryText
  - streamUiAllowAccessToFilesText
  - streamUiAllowAccessToCameraText
  - streamUiGrantPermissionsTextSize
  - streamUiGrantPermissionsTextColor
  - streamUiGrantPermissionsTextStyle
  - streamUiAttachmentsRecentFilesTextSize
  - streamUiAttachmentsRecentFilesTextColor
  - streamUiAttachmentsRecentFilesTextStyle
  - streamUiAttachmentsRecentFilesText
  - streamUiAttachmentsFileManagerIcon
  - streamUiAttachmentVideoLogoIcon
  - streamUiAttachmentVideoLengthVisible
  - streamUiAttachmentVideoIconVisible
  - streamUiCommandInputCancelIcon
  - streamUiCommandInputBadgeBackgroundDrawable
  - streamUiCommandInputBadgeIcon
  - streamUiCommandInputBadgeTextSize
  - streamUiCommandInputBadgeTextColor
  - streamUiCommandInputBadgeStyle
  - streamUiAttachmentsFileNameTextSize
  - streamUiAttachmentsFileNameTextColor
  - streamUiAttachmentsFileNameTextStyle
  - streamUiAttachmentsFileSizeTextSize
  - streamUiAttachmentsFileSizeTextColor
  - streamUiAttachmentsFileSizeTextStyle
  - streamUiFileCheckBoxSelectorTextColor
  - streamUiFileCheckBoxSelectorDrawable
  - streamUiAttachmentsFilesEmptyStateTextSize
  - streamUiAttachmentsFilesEmptyStateTextColor
  - streamUiAttachmentsFilesEmptyStateStyle
  - streamUiAttachmentsMediaEmptyStateTextSize
  - streamUiAttachmentsMediaEmptyStateTextColor
  - streamUiAttachmentsMediaEmptyStateStyle
  - streamUiAttachmentsFilesEmptyStateText
  - streamUiAttachmentsMediaEmptyStateText
  - streamUiMessageInputCloseButtonIconDrawable
- Added `streamUiMessageListFileAttachmentStyle` theme attribute to customize the appearance of file attachments within messages.

### ⚠️ Changed
- Made `Channel::getLastMessage` function public
- `AttachmentSelectionDialogFragment::newInstance` requires instance of `MessageInputViewStyle` as a parameter. You can obtain a default implementation of `MessageInputViewStyle` with `MessageInputViewStyle::createDefault` method.
- Renamed `FileAttachmentsViewStyle` class to `FileAttachmentViewStyle`

### ❌ Removed
- 🚨 Breaking change: `MessageListItemStyle::reactionsEnabled` was deleted as doubling of the same flag from `MessageListViewStyle`


# July 19th, 2021 - 4.14.2
## stream-chat-android-client
### ❌ Removed
- Removed `Channel::isMuted` extension. Use `User::channelMutes` or subscribe for `NotificationChannelMutesUpdatedEvent` to get information about muted channels.

## stream-chat-android-ui-components
### 🐞 Fixed
- Fixed crash caused by missing `streamUiReplyAvatarStyle` and `streamUiMessageOptionsAvatarStyle`

### ⬆️ Improved
- "Copy Message" option is now hidden when the message contains no text to copy.

### ✅ Added
- Now you can configure the style of `AttachmentMediaActivity`.

# July 14th, 2021 - 4.14.1
## stream-chat-android-ui-components
### ✅ Added
- Added `MessageListView::requireStyle` which expose `MessageListViewStyle`. Be sure to invoke it when view is initialized already.

# July 13th, 2021 - 4.14.0
## Common changes for all artifacts
### 🐞 Fixed
- Fix scroll bug in the `MessageListView` that produces an exception related to index out of bounds.

## stream-chat-android-client
### ⬆️ Improved
- Improved `ChatClient::enableSlowMode`, `ChatClient::disableSlowMode`, `ChannelClient::enableSlowMode`, `ChannelClient::disableSlowMode` methods. Now the methods do partial channel updates so that other channel fields are not affected.

### ✅ Added
- Added `ChatClient::partialUpdateUser` method for user partial updates.

## stream-chat-android-offline
### 🐞 Fixed
- Fixed bug related to editing message in offline mode. The bug was causing message to reset to the previous one after connection was recovered.
- Fixed violation of comparison contract for nullable fields in `QuerySort::comparator`

## stream-chat-android-ui-components
### 🐞 Fixed
- Fixed the alignment of the titles in `MessageListHeaderView` when the avatar is hidden.

### ✅ Added
- Added `streamUiMessagesStart` that allows to control if the stack of messages starts at the bottom or the top.
- Added `streamUiThreadMessagesStart` that allows to control if the stack of thread messages starts at the bottom or the top.
- Added `streamUiSuggestionListViewStyle` that allows to customize `SuggestionListView` with a theme
- Added `streamUiChannelListHeaderStyle` that allows to customize ChannelListHeaderView.
- `MentionListView` can be customisable with XML parameters and with a theme.
- Added possibility to customize all avatar using themes. Create
  ```
  <style name="StreamTheme" parent="@style/StreamUiTheme">
  ```
  and customize all the avatars that you would like. All options are available here:
  https://github.com/GetStream/stream-chat-android/blob/main/stream-chat-android-ui-components/src/main/res/values/attrs.xml
- Now you can use the style `streamUiChannelListHeaderStyle` to customize ChannelListHeaderView.

### ⚠️ Changed
- 🚨 Breaking change: removed `MessageListItemStyle.threadsEnabled` property. You should use only the `MessageListViewStyle.threadsEnabled` instead. E.g. The following code will disable both _Thread reply_ message option and _Thread reply_ footnote view visible below the message list item:
```kotlin
        TransformStyle.messageListStyleTransformer = StyleTransformer {
  it.copy(threadsEnabled = false)
}
```

# July 1st, 2021 - 4.13.0
## Common changes for all artifacts
### ⬆️ Improved
- Updated to Kotlin 1.5.20

## stream-chat-android
### ✅ Added
- Added `ChatUi.Builder#withImageHeadersProvider` to allow adding custom headers to image requests

## stream-chat-android-client
### ⚠️ Changed
- Using the `useNewSerialization` option on the `ChatClient.Builder` to opt out from using the new serialization implementation is now an error. Please start using the new serialization implementation, or report any issues keeping you from doing so. The old implementation will be removed soon.

## stream-chat-android-offline
### 🐞 Fixed
- By default we use backend request to define is new message event related to our query channels specs or not. Now filtering by BE only fields works for channels

## stream-chat-android-ui-components
### ✅ Added
- Added new attributes to `MessageInputView` allowing to customize the style of input field during command input:
  - `streamUiCommandInputBadgeTextSize`, `streamUiCommandInputBadgeTextColor`, `streamUiCommandInputBadgeFontAssets`, `streamUiCommandInputBadgeFont`, `streamUiCommandInputBadgeStyle` attributes to customize the text appearance of command name inside command badge
  - `streamUiCommandInputCancelIcon` attribute to customize the icon for cancel button
  - `streamUiCommandInputBadgeIcon` attribute to customize the icon inside command badge
  - `streamUiCommandInputBadgeBackgroundDrawable` attribute to customize the background shape of command badge
- Added possibility to customize `MessageListHeaderView` style via `streamUiMessageListHeaderStyle` theme attribute and via `TransformStyle.messageListHeaderStyleTransformer`.
- Added new attributes to `MessageInputView`:
  - `streamUiCommandIcon` attribute to customize the command icon displayed for each command item in the suggestion list popup
  - `streamUiLightningIcon` attribute to customize the lightning icon displayed in the top left corner of the suggestion list popup
- Added support for customizing `SearchInputView`
  - Added `SearchInputViewStyle` class allowing customization using `TransformStyle` API
  - Added XML attrs for `SearchInputView`:
    - `streamUiSearchInputViewHintText`
    - `streamUiSearchInputViewSearchIcon`
    - `streamUiSearchInputViewClearInputIcon`
    - `streamUiSearchInputViewBackground`
    - `streamUiSearchInputViewTextColor`
    - `streamUiSearchInputViewHintColor`
    - `streamUiSearchInputViewTextSize`
- Added `ChatUi#imageHeadersProvider` to allow adding custom headers to image requests

### ⚠️ Changed
- 🚨 Breaking change: moved `commandsTitleTextStyle`, `commandsNameTextStyle`, `commandsDescriptionTextStyle`, `mentionsUsernameTextStyle`, `mentionsNameTextStyle`, `mentionsIcon`, `suggestionsBackground` fields from `MessageInputViewStyle` to `SuggestionListViewStyle`. Their values can be customized via `TransformStyle.suggestionListStyleTransformer`.
- Made `SuggestionListController` and `SuggestionListUi` public. Note that both of these are _experimental_, which means that the API might change at any time in the future (even without a deprecation cycle).
- Made `AttachmentSelectionDialogFragment` _experimental_ which means that the API might change at any time in the future (even without a deprecation cycle).


# June 23th, 2021 - 4.12.1
## stream-chat-android-client
### ✅ Added
- Added `ChannelClient::sendEvent` method which allows to send custom events.
- Added nullable `User` field to `UnknownEvent`.

### ❌ Removed
- Removed the `Message::attachmentsSyncStatus` field


## stream-chat-android-offline
### 🐞 Fixed
- Fixed `in` and `nin` filters when filtering by extra data field that is an array.
- Fixed crash when adding a reaction to a thread message.

### ⬆️ Improved
- Now attachments can be sent while being in offline


## stream-chat-android-ui-common
### ✅ Added
- Made `AttachmentSelectionDialogFragment` public. Use `newInstance` to create instances of this Fragment.


## stream-chat-android-ui-components
### ⬆️ Improved
- Hide suggestion list popup when keyboard is hidden.

### ✅ Added
- Added the `MessageInputView::hideSuggestionList` method to hide the suggestion list popup.


# June 15th, 2021 - 4.12.0
## stream-chat-android-client
### 🐞 Fixed
- Fixed thrown exception type while checking if `ChatClient` is initialized

## stream-chat-android-offline
### 🐞 Fixed
- Fixed bug where reactions of other users were sometimes displayed as reactions of the current user.
- Fixed bug where deleted user reactions were sometimes displayed on the message options overlay.

## stream-chat-android-ui-common
### 🐞 Fixed
- Fixed bug where files without extension in their name lost the mime type.
- Using offline.ChatDomain instead of livedata.ChatDomain in ChannelListViewModel.

## stream-chat-android-ui-components
### 🐞 Fixed
- Fixing the save of pictures from AttachmentGalleryActivity. When external storage
  permission is not granted, now it asks for it.
### ⬆️ Improved
- Added default implementation of "Leave channel" click listener to `ChannelListViewModelBinding`

### ✅ Added
- Added `streamUiChannelActionsDialogStyle` attribute to application theme and `ChannelListView` to customize channel actions dialog appearance. The attribute references a style with the following attributes:
  - `streamUiChannelActionsMemberNamesTextSize`, `streamUiChannelActionsMemberNamesTextColor`, `streamUiChannelActionsMemberNamesTextFont`, `streamUiChannelActionsMemberNamesTextFontAssets`, `streamUiChannelActionsMemberNamesTextStyle` attributes to customize dialog title with member names
  - `streamUiChannelActionsMemberInfoTextSize`, `streamUiChannelActionsMemberInfoTextColor`, `streamUiChannelActionsMemberInfoTextFont`, `streamUiChannelActionsMemberInfoTextFontAssets`, `streamUiChannelActionsMemberInfoTextStyle` attributes to customize dialog subtitle with member info
  - `streamUiChannelActionsItemTextSize`, `streamUiChannelActionsItemTextColor`, `streamUiChannelActionsItemTextFont`, `streamUiChannelActionsItemTextFontAssets`, `streamUiChannelActionsItemTextStyle` attributes to customize action item text style
  - `streamUiChannelActionsWarningItemTextSize`, `streamUiChannelActionsWarningItemTextColor`, `streamUiChannelActionsWarningItemTextFont`, `streamUiChannelActionsWarningItemTextFontAssets`, `streamUiChannelActionsWarningItemTextStyle` attributes to customize warning action item text style
  - `streamUiChannelActionsViewInfoIcon` attribute to customize "View Info" action icon
  - `streamUiChannelActionsViewInfoEnabled` attribute to hide/show "View Info" action item
  - `streamUiChannelActionsLeaveGroupIcon` attribute to customize "Leave Group" action icon
  - `streamUiChannelActionsLeaveGroupEnabled` attribute to hide/show "Leave Group" action item
  - `streamUiChannelActionsDeleteConversationIcon` attribute to customize "Delete Conversation" action icon
  - `streamUiChannelActionsDeleteConversationEnabled` attribute to hide/show "Delete Conversation" action item
  - `streamUiChannelActionsCancelIcon` attribute to customize "Cancel" action icon
  - `streamUiChannelActionsCancelEnabled` attribute to hide/show "Cancel" action item
  - `streamUiChannelActionsBackground` attribute for dialog's background
- Added `streamUiIconOnlyVisibleToYou` attribute to `MessageListView` to allow customizing "Only visible to you" icon placed in messages footer
- Added `GiphyViewHolderStyle` to `MessageListViewStyle` to allow customizing `GiphyViewHolder`. The new style comes together with following `MessageListView` attributes:
  - `streamUiGiphyCardBackgroundColor` attribute to customize card's background color
  - `streamUiGiphyCardElevation` attribute to customize card's elevation
  - `streamUiGiphyCardButtonDividerColor` attribute to customize dividers' colors
  - `streamUiGiphyIcon` attribute to customize Giphy icon
  - `streamUiGiphyLabelTextSize`, `streamUiGiphyLabelTextColor`, `streamUiGiphyLabelTextFont`, `streamUiGiphyLabelTextFontAssets`, `streamUiGiphyLabelTextStyle` attributes to customize label
  - `streamUiGiphyQueryTextSize`, `streamUiGiphyQueryTextColor`, `streamUiGiphyQueryTextFont`, `streamUiGiphyQueryTextFontAssets`, `streamUiGiphyQueryTextStyle` attributes to customize query text
  - `streamUiGiphyCancelButtonTextSize`, `streamUiGiphyCancelButtonTextColor`, `streamUiGiphyCancelButtonTextFont`, `streamUiGiphyCancelButtonTextFontAssets`, `streamUiGiphyCancelButtonTextStyle` attributes to customize cancel button text
  - `streamUiGiphyShuffleButtonTextSize`, `streamUiGiphyShuffleButtonTextColor`, `streamUiGiphyShuffleButtonTextFont`, `streamUiGiphyShuffleButtonTextFontAssets`, `streamUiGiphyShuffleButtonTextStyle` attributes to customize shuffle button text
  - `streamUiGiphySendButtonTextSize`, `streamUiGiphySendButtonTextColor`, `streamUiGiphySendButtonTextFont`, `streamUiGiphySendButtonTextFontAssets`, `streamUiGiphySendButtonTextStyle` attributes to customize send button text
- Adding extra XML attrs allowing to customize "Send also to channel" CheckBox at `MessageInputView` component:
  - `MessageInputView.streamUiSendAlsoToChannelCheckboxDrawable`
  - `MessageInputView.streamUiSendAlsoToChannelCheckboxDirectChatText`
  - `MessageInputView.streamUiSendAlsoToChannelCheckboxGroupChatText`
  - `MessageInputView.streamUiSendAlsoToChannelCheckboxTextStyle`
  - `MessageInputView.streamUiSendAlsoToChannelCheckboxTextColor`
  - `MessageInputView.streamUiSendAlsoToChannelCheckboxTextSize`
- Added `streamUiWarningMessageOptionsTextSize`, `streamUiWarningMessageOptionsTextColor`, `streamUiWarningMessageOptionsTextFont`, `streamUiWarningMessageOptionsFontAssets`, `streamUiWarningMessageOptionsTextStyle` attributes to `MessageListView` for customizing warning actions text appearance
- Deprecated multiple views' tint properties and attributes. Use custom drawables instead.
- Added `MediaAttachmentViewStyle` to allow customizing the appearance of media attachments in the message list. The new style comes together with following `MediaAttachmentView` attributes:
  - `progressIcon` - attribute to customize animated progress drawable when image is loading
  - `giphyIcon` - attribute to customize Giphy icon
  - `imageBackgroundColor` - attribute to customize image background color
  - `moreCountOverlayColor` - attribute to customize the color of "more count" semi-transparent overlay
  - `moreCountTextStyle` - attribute to customize text appearance of more count text
- Added `MessageReplyStyle` class allowing to customize MessageReply item view on MessageListView.
  Customization can be done using `TransformStyle` API or XML attributes of `MessageListView`:
  - `streamUiMessageReplyBackgroundColorMine`
  - `streamUiMessageReplyBackgroundColorTheirs`
  - `streamUiMessageReplyTextSizeMine`
  - `streamUiMessageReplyTextColorMine`
  - `streamUiMessageReplyTextFontMine`
  - `streamUiMessageReplyTextFontAssetsMine`
  - `streamUiMessageReplyTextStyleMine`
  - `streamUiMessageReplyTextSizeTheirs`
  - `streamUiMessageReplyTextColorTheirs`
  - `streamUiMessageReplyTextFontTheirs`
  - `streamUiMessageReplyTextFontAssetsTheirs`
  - `streamUiMessageReplyTextStyleTheirs`
  - `streamUiMessageReplyLinkColorMine`
  - `streamUiMessageReplyLinkColorTheirs`
  - `streamUiMessageReplyLinkBackgroundColorMine`
  - `streamUiMessageReplyLinkBackgroundColorTheirs`
  - `streamUiMessageReplyStrokeColorMine`
  - `streamUiMessageReplyStrokeWidthMine`
  - `streamUiMessageReplyStrokeColorTheirs`
  - `streamUiMessageReplyStrokeWidthTheirs`
- Added `FileAttachmentsViewStyle` class allowing to customize FileAttachmentsView item view on MessageListView.
- Added `MessageInputView::setSuggestionListViewHolderFactory` method which allows to provide custom views from suggestion list popup.

### ⚠️ Changed
- Changed the naming of string resources. The updated names can be reviewed in:
  - `strings_common.xml`
  - `strings_attachment_gallery.xml`
  - `strings_channel_list.xml`
  - `strings_channel_list_header.xml`
  - `strings_mention_list.xml`
  - `strings_message_input.xml`
  - `strings_message_list.xml`
  - `strings_message_list_header.xml`
  - `strings_search.xml`

# May 2nd, 2021 - 4.11.0
## Common changes for all artifacts
### 🐞 Fixed
- Fixed channel list sorting
### ⬆️ Improved
- Updated to Kotlin 1.5.10, coroutines 1.5.0
- Updated to Android Gradle Plugin 4.2.1
- Updated Room version to 2.3.0
- Updated Firebase, AndroidX, and other dependency versions to latest, [see here](https://github.com/GetStream/stream-chat-android/pull/1895) for more details
- Marked many library interfaces that should not be implemented by clients as [sealed](https://kotlinlang.org/docs/sealed-classes.html)
- Removed Fresco, PhotoDraweeView, and FrescoImageViewer dependencies (replaced by StfalconImageViewer)

## stream-chat-android
### 🐞 Fixed
- Fixing filter for draft channels. Those channels were not showing in the results, even when the user asked for them. Now this is fixed and the draft channels can be included in the `ChannelsView`.
- Fixed link preview UI issues in old-ui package
- Fixed crashes when opening the image gallery.

## stream-chat-android-client
### 🐞 Fixed
- Fixed querying banned users using new serialization.
- Fixed the bug when wrong credentials lead to inability to login
- Fixed issues with Proguard stripping response classes in new serialization implementation incorrectly

### ⬆️ Improved
- Improved handling push notifications:
  - Added `ChatClient.handleRemoteMessage` for remote message handling
  - Added `ChatClient.setFirebaseToken` for setting Firebase token
  - Added `NotificationConfig::pushNotificationsEnabled` for disabling push notifications
  - Deprecated `ChatClient.onMessageReceived`
  - Deprecated `ChatClient.onNewTokenReceived`
  - Changed `ChatNotificationHandler::buildNotification` signature - it now receives `Channel` and `Message` and returns `NotificationCompat.Builder` for better customization
  - Deprecated `ChatNotificationHandler.getSmallIcon`
  - Deprecated `ChatNotificationHandler.getFirebaseMessageIdKey`
  - Deprecated `ChatNotificationHandler.getFirebaseChannelIdKey`
  - Deprecated `ChatNotificationHandler.getFirebaseChannelTypeKey`
  - Changed `ChatNotificationHandler::onChatEvent` - it now doesn't handle events by default and receives `NewMessageEvent` instead of generic `ChatEvent`
- Improved error description provided by `ChatClient::sendImage`, `ChatClient::sendFile`, `ChannelClient::sendImage` and `ChannelClient::sendFile` methods if upload fails.

### ✅ Added
- Added `ChatClient::truncateChannel` and `ChannelClient::truncate` methods to remove messages from a channel.
- Added `DisconnectCause` to `DisconnectedEvent`
- Added method `SocketListener::onDisconnected(cause: DisconnectCause)`
- Added possibility to group notifications:
  - Notifications grouping is disabled by default and can be enabled using `NotificationConfig::shouldGroupNotifications`
  - If enabled, by default notifications are grouped by Channel's cid
  - Notifications grouping can be configured using `ChatNotificationHandler` and `NotificationConfig`
- Added `ChatNotificationHandler::getFirebaseMessaging()` method in place of `ChatNotificationHandler::getFirebaseInstanceId()`.
  It should be used now to fetch Firebase token in the following way: `handler.getFirebaseMessaging()?.token?.addOnCompleteListener {...}`.
- Added `Message.attachmentsSyncStatus: SyncStatus` property.

### ⚠️ Changed
- Changed the return type of `FileUploader` methods from nullable string to `Result<String>`.
- Updated `firebase-messaging` library to the version `22.0.0`. Removed deprecated `FirebaseInstanceId` invocations from the project.

### ❌ Removed
- `ChatNotificationHandler::getFirebaseInstanceId()` due to `FirebaseInstanceId` being deprecated. It's replaced now with `ChatNotificationHandler::getFirebaseMessaging()`.

## stream-chat-android-ui-components
### 🐞 Fixed
Fixing filter for draft channels. Those channels were not showing in the results, even when the user asked for them. Now this is fixed and the draft channels can be included in the `ChannelListView`.
Fixed bug when for some video attachments activity with media player wasn't shown.

### ✅ Added
- Added `topLeft`, `topRight`, `bottomLeft`, `bottomRight` options to the `streamUiAvatarOnlineIndicatorPosition` attribute of `AvatarView` and corresponding constants to `AvatarView.OnlineIndicatorPosition` enum.

### ⚠️ Changed
- Swipe options of `ChannelListView` component:
  - "Channel more" option is now not shown by default because we are not able to provide generic, default implementation for it.
    If you want to make this option visible, you need to set `app:streamUiChannelOptionsEnabled="true"` explicitly to `io.getstream.chat.android.ui.channel.list.ChannelListView` component.
  - "Channel delete" option has now default implementation. Clicking on the "delete" icon shows AlertDialog asking to confirm Channel deletion operation.

# May 11th, 2021 - 4.10.0
## stream-chat-android-client
### 🐞 Fixed
- Fixed the usage of `ProgressCallback` in `ChannelClient::sendFile` and `ChannelClient::sendImage` methods.

### ✅ Added
- Added `ChannelClient::deleteFile` and `ChannelClient::deleteImage` methods.
- Added `NotificationInviteRejectedEvent`
- Added `member` field to the `NotificationRemovedFromChannel` event
- Added `totalUnreadCount` and `unreadChannels` fields to the following events:
- `notification.channel_truncated`
- `notification.added_to_channel`
- `notification.channel_deleted`
- Added `channel` field to the `NotificationInviteAcceptedEvent` event
- Added `channel` field to the `NotificationInviteRejectedEvent` event

### ⚠️ Changed
- **The client now uses a new serialization implementation by default**, which was [previously](https://github.com/GetStream/stream-chat-android/releases/tag/4.8.0) available as an opt-in API.
  - This new implementation is more performant and greatly improves type safety in the networking code of the SDK.
  - If you experience any issues after upgrading to this version of the SDK, you can call `useNewSerialization(false)` when building your `ChatClient` to revert to using the old implementation. Note however that we'll be removing the old implementation soon, so please report any issues found.
  - To check if the new implementation is causing any failures in your app, enable error logging on `ChatClient` with the `logLevel` method, and look for the `NEW_SERIALIZATION_ERROR` tag in your logs while using the SDK.
- Made the `user` field in `channel.hidden` and `notification.invite_accepter` events non nullable.
- Updated channels state after `NotificationInviteRejectedEvent` or `NotificationInviteAcceptedEvent` is received

### ❌ Removed
- Removed redundant events which can only be received by using webhooks:
  - `channel.created`
  - `channel.muted`
  - `channel.unmuted`
  - `channel.muted`
  - `channel.unmuted`
- Removed `watcherCount` field from the following events as they are not returned with the server response:
  - `message.deleted`
  - `message.read`
  - `message.updated`
  - `notification.mark_read`
- Removed `user` field from the following events as they are not returned with the server response:
  - `notification.channel_deleted`
  - `notification.channel_truncated`
## stream-chat-android-offline
### 🐞 Fixed
- Fixed an issue when CustomFilter was configured with an int value but the value from the API was a double value
### ⚠️ Changed

- Changed the upload logic in `ChannelController` for the images unsupported by the Stream CDN. Now such images are uploaded as files via `ChannelClient::sendFile` method.
### ❌ Removed

## stream-chat-android-ui-common
### ⬆️ Improved
- Updated ExoPlayer version to 2.13.3

### ⚠️ Changed
- Deprecated `MessageInputViewModel::editMessage`. Use `MessageInputViewModel::messageToEdit` and `MessageInputViewModel::postMessageToEdit` instead.
- Changed `MessageInputViewModel::repliedMessage` type to `LiveData`. Use `ChatDomain::setMessageForReply` for setting message for reply.
- Changed `MessageListViewModel::mode` type to `LiveData`. Mode is handled internally and shouldn't be modified outside the SDK.

## stream-chat-android-ui-components
### 🐞 Fixed
- Removed empty badge for selected media attachments.

### ✅ Added
- Added `messageLimit` argument to `ChannelListViewModel` and `ChannelListViewModelFactory` constructors to allow changing the number of fetched messages for each channel in the channel list.

# April 30th, 2021 - 4.9.2
## stream-chat-android-offline
### ✅ Added
- Added `ChatDomain::user`, a new property that provide the current user into a LiveData/StateFlow container

### ⚠️ Changed
- `ChatDomain::currentUser` has been warning-deprecated because it is an unsafe property that could be null, you should subscribe to `ChatDomain::user` instead

## stream-chat-android-ui-components
### 🐞 Fixed
- Fixed NPE on MessageInputViewModel when the it was initialized before the user was set

# April 29th, 2021 - 4.9.1
## stream-chat-android
### ⬆️ Improved
* Updated coil dependency to the latest version. This fixes problem with .heic, and .heif attachment metadata parsing.

## stream-chat-android-client
### 🐞 Fixed
- Optimized the number of `ChatClient::addDevice` API calls

### ⬆️ Improved
- Events received after the client closes the connection are rejected

## stream-chat-android-offline
### 🐞 Fixed
- Fixed offline reactions sync

### ✅ Added
- Added new versions with API based on kotlin `StateFlow` for the following classes:
  * `io.getstream.chat.android.offline.ChatDomain`
  * `io.getstream.chat.android.offline.channel.ChannelController`
  * `io.getstream.chat.android.offline.thread.ThreadController`
  * `io.getstream.chat.android.offline.querychannels.QueryChannelsController`

## stream-chat-android-ui-common
### 🐞 Fixed
- Fixed crash related to accessing `ChatDomain::currentUser` in `MessageListViewModel` before user is connected

## stream-chat-android-ui-components
### ⬆️ Improved
* Updated coil dependency to the latest version. This fixes problem with .heic, and .heif attachment metadata parsing.

### ✅ Added
Customization of icons in Attachment selection dialog
you can use:
- app:streamUiPictureAttachmentIcon
  Change the icon for the first item in the list of icons
- app:streamUiPictureAttachmentIconTint
  Change the tint color for icon of picture selection
- app:streamUiFileAttachmentIcon
  Change the icon for the second item in the list of icons
- app:streamUiFileAttachmentIconTint
  Change the tint color for icon of file selection
- app:streamUiCameraAttachmentIcon
  Change the icon for the third item in the list of icons
- app:streamUiCameraAttachmentIconTint
  Change the tint color for icon of camera selection
- Added support for error messages
- Added attrs to `MessageListView` that allow to customize error message text style:
  * `streamUiErrorMessageTextSize`
  * `streamUiErrorMessageTextColor`
  * `streamUiErrorMessageTextFont`
  * `streamUiErrorMessageTextFontAssets`
  * `streamUiErrorMessageTextStyle`

# April 21th, 2021 - 4.9.0
## Common changes for all artifacts
### ✅ Added
Added icon to show when channel is muted in ChannelListView.
It is possible to customize the color and the drawable of the icon.

## stream-chat-android
### 🐞 Fixed
- Fixed multiline messages which were displayed in a single line

### ❌ Removed
- Removed deprecated `MessageListView::setViewHolderFactory` method
- Removed deprecated `Chat` interface

## stream-chat-android-client
### 🐞 Fixed
- Fixed: local cached hidden channels stay hidden even though new message is received.
- Make `Flag::approvedAt` nullable
- Fixed error event parsing with new serialization implementation

### ✅ Added
- Added `ChatClient::updateChannelPartial` and `ChannelClient::updatePartial` methods for partial updates of channel data.

### ⚠️ Changed
- Deprecated `ChannelClient::unBanUser` method
- Deprecated `ChatClient::unBanUser` method
- Deprecated `ChatClient::unMuteChannel` method

### ❌ Removed
- Removed deprecated `ChatObservable` class and all its uses
- Removed deprecated `ChannelControler` interface

## stream-chat-android-offline
### ✅ Added
- Added the following use case functions to `ChatDomain` which are supposed to replace `ChatDomain.useCases` property:
  * `ChatDomain::replayEventsForActiveChannels` Adds the provided channel to the active channels and replays events for all active channels.
  * `ChatDomain::getChannelController` Returns a `ChannelController` for given cid.
  * `ChatDomain::watchChannel` Watches the given channel and returns a `ChannelController`.
  * `ChatDomain::queryChannels` Queries offline storage and the API for channels matching the filter. Returns a queryChannelsController.
  * `ChatDomain::getThread` Returns a thread controller for the given channel and message id.
  * `ChatDomain::loadOlderMessages` Loads older messages for the channel.
  * `ChatDomain::loadNewerMessages` Loads newer messages for the channel.
  * `ChatDomain::loadMessageById` Loads message for a given message id and channel id.
  * `ChatDomain::queryChannelsLoadMore` Load more channels for query.
  * `ChatDomain::threadLoadMore` Loads more messages for the specified thread.
  * `ChatDomain::createChannel` Creates a new channel.
  * `ChatDomain::sendMessage` Sends the message.
  * `ChatDomain::cancelMessage` Cancels the message of "ephemeral" type.
  * `ChatDomain::shuffleGiphy` Performs giphy shuffle operation.
  * `ChatDomain::sendGiphy` Sends selected giphy message to the channel.
  * `ChatDomain::editMessage` Edits the specified message.
  * `ChatDomain::deleteMessage` Deletes the specified message.
  * `ChatDomain::sendReaction` Sends the reaction.
  * `ChatDomain::deleteReaction` Deletes the specified reaction.
  * `ChatDomain::keystroke` It should be called whenever a user enters text into the message input.
  * `ChatDomain::stopTyping` It should be called when the user submits the text and finishes typing.
  * `ChatDomain::markRead` Marks all messages of the specified channel as read.
  * `ChatDomain::markAllRead` Marks all messages as read.
  * `ChatDomain::hideChannel` Hides the channel with the specified id.
  * `ChatDomain::showChannel` Shows a channel that was previously hidden.
  * `ChatDomain::leaveChannel` Leaves the channel with the specified id.
  * `ChatDomain::deleteChannel` Deletes the channel with the specified id.
  * `ChatDomain::setMessageForReply` Set the reply state for the channel.
  * `ChatDomain::downloadAttachment` Downloads the selected attachment to the "Download" folder in the public external storage directory.
  * `ChatDomain::searchUsersByName` Perform api request with a search string as autocomplete if in online state. Otherwise performs search by name in local database.
  * `ChatDomain::queryMembers` Query members of a channel.
- Added `ChatDomain::removeMembers` method
- Added `ChatDomain::createDistinctChannel` A use-case for creating a channel based on its members.
- Added `ChatDomain::removeMembers` method

### ⚠️ Changed
- Deprecated `ChatDomain.useCases`. It has `DeprecationLevel.Warning` and still can be used. However, it will be not available in the future, so please consider migrating to use `ChatDomain` use case functions instead.
- Deprecated `GetUnreadChannelCount`
- Deprecated `GetTotalUnreadCount`

## stream-chat-android-ui-common
### 🐞 Fixed
- Fixed compatibility with latest Dagger Hilt versions

## stream-chat-android-ui-components
### 🐞 Fixed
- Fixed not perfectly rounded avatars
- `MessageInputView::UserLookupHandler` is not overridden everytime that members livedata is updated
- Fixed doubled command prefix when the command contains user mention
- Fixed handling user mute state in default `MessageListViewOptions` dialog
- Fixed incorrect "last seen" text
- Fixed multiline messages which were displayed in a single line

### ⬆️ Improved
- Setting external SuggestionListView is no longer necessary to display suggestions popup
### ✅ Added
- Added `ChatUI.supportedReactions: SupportedReactions` property, also introduced `SupportedReactions`, and `ReactionDrawable` class.
  It allows defining a set of supported reactions by passing a `Map<String, ReactionDrawable>` in constructor. `ReactionDrawable` is a wrapping class holding two `Drawable` instances - for active and inactive reaction states.
- Added methods and attrs to `MessageListView` that allow to customize visibility of message options:
  * `MessageListView::setDeleteMessageConfirmationEnabled`
  * `MessageListView::setCopyMessageEnabled`
  * `MessageListView::setBlockUserEnabled`
  * `MessageListView::setMuteUserEnabled`
  * `MessageListView::setMessageFlagEnabled`
  * `MessageListView::setReactionsEnabled`
  * `MessageListView::setRepliesEnabled`
  * `MessageListView::setThreadsEnabled`
  * `MessageListView.streamUiFlagMessageOptionEnabled`
  * `MessageListView.streamUiMuteUserOptionEnabled`
  * `MessageListView.streamUiBlockUserOptionEnabled`
  * `MessageListView.streamUiCopyMessageActionEnabled`
- Added confirmation dialog for flagging message option:
  * Added `MessageListView::flagMessageConfirmationEnabled` attribute
- Added `MessageListView::setFlagMessageResultHandler` which allows to handle flag message result
- Added support for system messages
- Added attrs to `MessageListView` that allow to customize system message text style:
  * `streamUiSystemMessageTextSize`
  * `streamUiSystemMessageTextColor`
  * `streamUiSystemMessageTextFont`
  * `streamUiSystemMessageTextFontAssets`
  * `streamUiSystemMessageTextStyle`
- Added attrs to `MessageListView` that allow to customize message option text style:
  * `streamUiMessageOptionsTextSize`
  * `streamUiMessageOptionsTextColor`
  * `streamUiMessageOptionsTextFont`
  * `streamUiMessageOptionsTextFontAssets`
  * `streamUiMessageOptionsTextStyle`
- Added attrs to `MessageListView` that allow to customize user reactions title text style:
  * `streamUiUserReactionsTitleTextSize`
  * `streamUiUserReactionsTitleTextColor`
  * `streamUiUserReactionsTitleTextFont`
  * `streamUiUserReactionsTitleTextFontAssets`
  * `streamUiUserReactionsTitleTextStyle`
- Added attrs to `MessageListView` that allow to customize colors of message options background, user reactions card background, overlay dim color and warning actions color:
  * `streamUiMessageOptionBackgroundColor`
  * `streamUiUserReactionsBackgroundColor`
  * `streamUiOptionsOverlayDimColor`
  * `streamUiWarningActionsTintColor`
- Added `ChatUI.mimeTypeIconProvider: MimeTypeIconProvider` property which allows to customize file attachment icons.

### ⚠️ Changed
- Now the "block user" feature is disabled. We're planning to improve the feature later. Stay tuned!
- Changed gallery background to black in dark mode

# April 8th, 2021 - 4.8.1
## Common changes for all artifacts
### ⚠️ Changed
- We've cleaned up the transitive dependencies that our library exposes to its clients. If you were using other libraries implicitly through our SDK, you'll now have to depend on those libraries directly instead.

## stream-chat-android
### 🐞 Fixed
- Fix Attachment Gravity

### ✅ Added
- Provide AvatarView class

## stream-chat-android-offline
### 🐞 Fixed
- Fix Crash on some devices that are not able to create an Encrypted SharedPreferences
- Fixed the message read indicator in the message list
- Added missing `team` field to `ChannelEntity` and `ChannelData`

### ✅ Added
- Add `ChatDomain::removeMembers` method

## stream-chat-android-ui-common
### 🐞 Fixed
- Fixed getting files provided by content resolver.

### ⚠️ Changed
- Added theme to all activities all the SDK. You can override then in your project by redefining the styles:
- StreamUiAttachmentGalleryActivityStyle
- StreamUiAttachmentMediaActivityStyle
- StreamUiAttachmentActivityStyle

## stream-chat-android-ui-components
### 🐞 Fixed
- Fixed attr streamUiCopyMessageActionEnabled. From color to boolean.
- Now it is possible to change the color of `MessageListHeaderView` from the XML.
- Fixed the `MessageListView::setUserClickListener` method.
- Fixed bugs in handling empty states for `ChannelListView`. Deprecated manual methods for showing/hiding empty state changes.
- Fix `ChannelListHeaderView`'s title position when user avatar or action button is invisible
- Fix UI behaviour for in-progress file uploads
- Fix extension problems with file uploads when attachment names contain spaces
- Fix reaction bubbles which were shown behind message attachment views

### ✅ Added
- Now it is possible to change the back button of MessageListHeaderView using `app:streamUiMessageListHeaderBackButtonIcon`
- Now it is possible to inject `UserLookupHandler` into `MessageInputView` in order to implement custom users' mention lookup algorithm

# March 31th, 2021 - 4.8.0
## Common changes for all artifacts
### 🐞 Fixed
Group channels with 1<>1 behaviour the same way as group channels with many users
It is not possible to remove users from distinct channels anymore.
### ⬆️ Improved
it is now possible to configure the max lines of a link description. Just use
`app:streamUiLinkDescriptionMaxLines` when defining MessageListView

It is now possible to configure the max size of files and an alert is shown when
a files bigger than this is selected.
### ✅ Added
Configure enable/disable of replies using XML in `MessageListView`
Option `app:streamUiReactionsEnabled` in `MessageListView` to enable or disable reactions
It is possible now to configure the max size of the file upload using
`app:streamUiAttachmentMaxFileSizeMb`

## stream-chat-android
### 🐞 Fixed
- Fixed crash when sending GIF from Samsung keyboard

## stream-chat-android-client
### 🐞 Fixed
- Fixed parsing of `createdAt` property in `MessageDeletedEvent`

### ⬆️ Improved
- Postponed queries as run as non-blocking

### ✅ Added
- **Added a brand new serialization implementation, available as an opt-in API for now.** This can be enabled by making a `useNewSerialization(true)` call on the `ChatClient.Builder`.
  - This new implementation will be more performant and greatly improve type safety in the networking code of the SDK.
  - The old implementation remains the default for now, while we're making sure the new one is bug-free.
  - We recommend that you opt-in to the new implementation and test your app with it, so that you can report any issues early and we can get them fixed before a general rollout.
- Added `unflagMessage(messageId)` and `unflagUser(userId)` methods to `ChatClient`
- Added support for querying banned users - added `ChatClient::queryBannedUsers` and `ChannelClient::queryBannedUsers`
- Added `uploadsEnabled`, `urlEnrichmentEnabled`, `customEventsEnabled`, `pushNotificationsEnabled`, `messageRetention`, `automodBehavior` and `blocklistBehavior` fields to channel config

### ⚠️ Changed
- Renamed `ChannelId` property to `channelId` in both `ChannelDeletedEvent` and `NotificationChannelDeletedEvent`
- Deprecated `ChatClient::unMuteChannel`, the `ChatClient::unmuteChannel` method should be used instead
- Deprecated `ChatClient::unBanUser`, the `ChatClient::unbanUser` method should be used instead
- Deprecated `ChannelClient::unBanUser`, the `ChannelClient::unbanUser` method should be used instead
- Deprecated `ChannelController::unBanUser`, the `ChannelController::unbanUser` method should be used instead

## stream-chat-android-offline
### 🐞 Fixed
- Fixed an issue that didn't find the user when obtaining the list of messages
- Fix refreshing not messaging channels which don't contain current user as a member

## stream-chat-android-ui-common
### ⬆️ Improved
- Show AttachmentMediaActivity for video attachments

### ✅ Added
- `AvatarView.streamUiAvatarOnlineIndicatorColor` and `AvatarView.streamUiAvatarOnlineIndicatorBorderColor` attrs

## stream-chat-android-ui-components
### 🐞 Fixed
- Now replied messages are shown correctly with the replied part in message options
- `MessageListView::enterThreadListener` is properly notified when entering into a thread
- Fix initial controls state in `MessageInputView`
- Fix crashing when open attachments destination

### ⬆️ Improved
- Add support of non-image attachment types to the default attachment click listener.

### ✅ Added
- `MessageInputView` now uses the cursor `stream_ui_message_input_cursor.xml` instead of accent color. To change the cursor, override `stream_ui_message_input_cursor.xml`.
- Replacing `ChatUI` with new `io.getstream.chat.android.ui.ChatUI` implementation
- Added possibility to configure delete message option visibility using `streamUiDeleteMessageEnabled` attribute, and `MessageListView::setDeleteMessageEnabled` method
- Add `streamUiEditMessageEnabled` attribute to `MessageListView` and `MessageListView::setEditMessageEnabled` method to enable/disable the message editing feature
- Add `streamUiMentionsEnabled` attribute to `MessageInputView` and `MessageInputView::setMentionsEnabled` method to enable/disable mentions
- Add `streamUiThreadsEnabled` attribute to `MessageListView` and `MessageListView::setThreadsEnabled` method to enable/disable the thread replies feature
- Add `streamUiCommandsEnabled` attribute to `MessageInputView` and `MessageInputView::setCommandsEnabled` method to enable/disable commands
- Add `ChannelListItemPredicate` to our `channelListView` to allow filter `ChannelListItem` before they are rendered
- Open `AvatarBitmapFactory` class
- Add `ChatUI::avatarBitmapFactory` property to allow custom implementation of `AvatarBitmapFactory`
- Add `AvatarBitmapFactory::userBitmapKey` method to generate cache key for a given User
- Add `AvatarBitmapFactory::channelBitmapKey` method to generate cache key for a given Channel
- Add `StyleTransformer` class to allow application-wide style customizations
- Add the default font field to `TextStyle`
- Add new method `ChatFonts::setFont(textStyle: TextStyle, textView: TextView, defaultTypeface: Typeface)`
- Add attributes for `MessageListView` in order to customize styles of:
  - Mine message text
  - Theirs message text
  - User name text in footer of Message
  - Message date in footer of Message
  - Thread replies counter in footer of Message
  - Link title text
  - Link description text
  - Date separator text
  - Deleted message text and background
  - Reactions style in list view and in options view
  - Indicator icons in footer of Message
  - Unread count badge on scroll to bottom button
  - Message stroke width and color for mine and theirs types
    It is now possible to customize the following attributes for `ChannelListView`:
- `streamUiChannelOptionsIcon` - customize options icon
- `streamUiChannelDeleteIcon` - customize delete icon
- `streamUiChannelOptionsEnabled` - hide/show options icon
- `streamUiChannelDeleteEnabled` - hide/show delete button
- `streamUiSwipeEnabled` - enable/disable swipe action
- `streamUiBackgroundLayoutColor` - customize the color of "background layout"
- `streamUiChannelTitleTextSize` - customize channel name text size
- `streamUiChannelTitleTextColor` - customize channel name text color
- `streamUiChannelTitleTextFont` - customize channel name text font
- `streamUiChannelTitleFontAssets` - customize channel name font asset
- `streamUiChannelTitleTextStyle` - customize channel name text style (normal / bold / italic)
- `streamUiLastMessageTextSize` - customize last message text size
- `streamUiLastMessageTextColor` - customize last message text color
- `streamUiLastMessageTextFont` - customize last message text font
- `streamUiLastMessageFontAssets` - customize last message font asset
- `streamUiLastMessageTextStyle` - customize last message text style (normal / bold / italic)
- `streamUiLastMessageDateTextSize` - customize last message date text size
- `streamUiLastMessageDateTextColor` - customize last message date text color
- `streamUiLastMessageDateTextFont` - customize last message date text font
- `streamUiLastMessageDateFontAssets` - customize last message date font asset
- `streamUiLastMessageDateTextStyle` - customize last message date text style (normal / bold / italic)
- `streamUiIndicatorSentIcon` - customize drawable indicator for sent
- `streamUiIndicatorReadIcon` - customize drawable indicator for read
- `streamUiIndicatorPendingSyncIcon` - customize drawable indicator for pending sync
- `streamUiForegroundLayoutColor` - customize the color of "foreground layout"
- `streamUiUnreadMessageCounterBackgroundColor` - customize the color of message counter badge
- `streamUiUnreadMessageCounterTextSize` - customize message counter text size
- `streamUiUnreadMessageCounterTextColor` - customize message counter text color
- `streamUiUnreadMessageCounterTextFont` - customize message counter text font
- `streamUiUnreadMessageCounterFontAssets` - customize message counter font asset
- `streamUiUnreadMessageCounterTextStyle` - customize message counter text style (normal / bold / italic)
- Option `app:streamUiReactionsEnabled` in `MessageListView` to enable or disable reactions
- It is now possible to configure new fields in MessageInputView:
- `streamUiMessageInputTextStyle` - customize message input text style.
- `streamUiMessageInputFont` - customize message input text font.
- `streamUiMessageInputFontAssets` - customize message input text font assets.
- `streamUiMessageInputEditTextBackgroundDrawable` - customize message input EditText drawable.
- `streamUiMessageInputCustomCursorDrawable` - customize message input EditText cursor drawable.
- `streamUiCommandsTitleTextSize` - customize command title text size
- `streamUiCommandsTitleTextColor` - customize command title text color
- `streamUiCommandsTitleFontAssets` - customize command title text color
- `streamUiCommandsTitleTextColor` - customize command title font asset
- `streamUiCommandsTitleFont` - customize command title text font
- `streamUiCommandsTitleStyle` - customize command title text style
- `streamUiCommandsNameTextSize` - customize command name text size
- `streamUiCommandsNameTextColor` - customize command name text color
- `streamUiCommandsNameFontAssets` - customize command name text color
- `streamUiCommandsNameTextColor` - customize command name font asset
- `streamUiCommandsNameFont` - customize command name text font
- `streamUiCommandsNameStyle` - customize command name text style
- `streamUiCommandsDescriptionTextSize` - customize command description text size
- `streamUiCommandsDescriptionTextColor` - customize command description text color
- `streamUiCommandsDescriptionFontAssets` - customize command description text color
- `streamUiCommandsDescriptionTextColor` - customize command description font asset
- `streamUiCommandsDescriptionFont` - customize command description text font
- `streamUiCommandsDescriptionStyle` - customize command description text style
- `streamUiSuggestionBackgroundColor` - customize suggestion view background
- `streamUiMessageInputDividerBackgroundDrawable` - customize the background of divider of MessageInputView

### ⚠️ Changed
- Deprecated `ChatUI` class

# March 8th, 2021 - 4.7.0
## stream-chat-android-client
### ⚠️ Changed
- Refactored `FilterObject` class  - see the [migration guide](https://github.com/GetStream/stream-chat-android/wiki/Migration-guide:-FilterObject) for more info

## stream-chat-android-offline
### 🐞 Fixed
- Fixed refreshing channel list after removing member
- Fixed an issue that didn't find the user when obtaining the list of messages

### ⚠️ Changed
- Deprecated `ChatDomain::disconnect`, use disconnect on ChatClient instead, it will make the disconnection on ChatDomain too.
- Deprecated constructors for `ChatDomain.Builder` with the `User` type parameter, use constructor with `Context` and `ChatClient` instead.

## stream-chat-android-ui-common
### ⚠️ Changed
- Message options list changed colour for dark version. The colour is a little lighters
  now, what makes it easier to see.

## stream-chat-android-ui-components
### 🐞 Fixed
- Fixed some rare crashes when `MessageListView` was created without any attribute info present

### ⬆️ Improved
- Updated PhotoView to version 2.3.0

### ✅ Added
- Introduced `AttachmentViewFactory` as a factory for custom attachment views/custom link view
- Introduced `TextAndAttachmentsViewHolder` for any combination of attachment content and text

### ❌ Removed
- Deleted `OnlyFileAttachmentsViewHolder`, `OnlyMediaAttachmentsViewHolder`,
  `PlainTextWithMediaAttachmentsViewHolder` and `PlainTextWithFileAttachmentsViewHolder`

# Feb 22th, 2021 - 4.6.0
# New UI-Components Artifact
A new UI-Components artifact has been created with a new design of all our components.
This new artifact is available on MavenCentral and can imported by adding the following dependency:
```
implementation "io.getstream:stream-chat-android-ui-components:4.6.0"
```

## stream-chat-android
- Add `streamMessageActionButtonsTextSize`, `streamMessageActionButtonsTextColor`, `streamMessageActionButtonsTextFont`,
  `streamMessageActionButtonsTextFontAssets`, `streamMessageActionButtonsTextStyle`, `streamMessageActionButtonsIconTint`
  attributes to `MessageListView`
- Add `ChannelHeaderViewModel::resetThread` method and make `ChannelHeaderViewModel::setActiveThread` message parameter non-nullable
- Fix ReadIndicator state
- Using `MessageListView#setViewHolderFactory` is now an error - use `setMessageViewHolderFactory` instead
- Removed `MessageListItemAdapter#replaceEntities` - use `submitList` method instead
- Use proper color values on Dialog Theme
- Increase touchable area on the button to remove an attachment

## stream-chat-android-client
- Introduce ChatClient::setUserWithoutConnecting function
- Handle disconnect event during pending token state
- Remove unneeded user data when creating WS Connection
- Using `User#unreadCount` is now an error - use `totalUnreadCount` instead
- Using `ChannelController` is now an error - use `ChannelClient` instead
- Using `Pagination#get` is now an error - use `toString` instead
- Using the old event APIs is now an error - see the [migration guide](https://github.com/GetStream/stream-chat-android/wiki/Migration-guide:-ChatObserver-and-events()-APIs) for more info
- Using `ChatClient#flag` is now an error - use `flagUser` instead

## stream-chat-android-offline
- Introduce `PushMessageSyncHandler` class

- Add UseCase for querying members (`chatDomain.useCases.queryMembers(..., ...).execute()`).
  - If we're online, it executes a remote call through the ChatClient
  - If we're offline, it pulls members from the database for the given channel
- Mark the `SendMessageWithAttachmentsImpl` use case an error

## stream-chat-android-ui-common
- Fix `CaptureMediaContract` chooser on Android API 21
- Using `ChatUI(client, domain, context)` now an error - use simpler constructor instead
- Using the `Chat` interface now an error - use `ChatUI` instead

# Feb 15th, 2021 - 4.5.5
## Common changes for all artifacts
- Updated project dependencies
  - Kotlin 1.4.30
  - Stable AndroidX releases: LiveData 2.3.0, Activity 1.2.0, Fragment 1.3.0
  - For the full list of dependency version changes, see [this PR](https://github.com/GetStream/stream-chat-android/pull/1383)

## stream-chat-android
- Add `streamInputAttachmentsMenuBackground` and `streamInputSuggestionsBackground` attributes to `MessageInputView`
- Add `streamMessageActionButtonsBackground` attributes to `MessageListView`

## stream-chat-android-client
- Remove unused `reason` and `timeout` parameters from `ChannelClient::unBanUser` method

# Feb 11th, 2021 - 4.5.4
## stream-chat-android
- Fix `streamLastMessageDateUnreadTextColor` attribute not being used in ChannelListView
- Fix `streamChannelsItemSeparatorDrawable` attribute not being parsed

## stream-chat-android-client
- Fix `ConcurrentModificationException` on our `NetworkStateProvider`

# Feb 5th, 2021 - 4.5.3
## stream-chat-android
-. `ChatUtils::devToken` is not accessible anymore, it has been moved to `ChatClient::devToken`

## stream-chat-android-client
- **setUser deprecation**
  - The `setUser`, `setGuestUser`, and `setAnonymousUser` methods on `ChatClient` are now deprecated.
  - Prefer to use the `connectUser` (`connectGuestUser`, `connectAnonymousUser`) methods instead, which return `Call` objects.
  - If you want the same async behaviour as with the old methods, use `client.setUser(user, token).enqueue { /* Handle result */ }`.
- Add support for typing events in threads:
  - Add `parentId` to `TypingStartEvent` and `TypingStopEvent`
  - Add `parentId` to ``ChannelClient::keystroke` and `ChannelClient::stopTyping`
- `ChatClient::sendFile` and `ChatClient::sendImage` each now have just one definition with `ProgressCallback` as an optional parameter. These methods both return `Call<String>`, allowing for sync/async execution, and error handling. The old overloads that were asynchronous and returned no value/error have been removed.
- `FileUploader::sendFile` and `FileUploader::sendImages` variations with `ProgressCallback` are no longer async with no return type. Now they are synchronous with `String?` as return type

## stream-chat-android-offline
- Add support for typing events in threads:
  - Add `parentId` to `Keystroke` and `StopTyping` use cases

## stream-chat-android-ui-common
- Add a new `isMessageRead` flag to the `MessageListItem.MessageItem` class, which indicates
  that a particular message is read by other members in this channel.
- Add handling threads typing in `MessageInputViewModel`

# Jan 31th, 2021 - 4.5.2
## stream-chat-android-client
- Use proper data on `ChatClient::reconnectSocket` to reconnect normal/anonymous user
- Add `enforceUnique` parameter to `ChatClient::sendReaction` and `ChannelClient::sendReaction` methods .
  If reaction is sent with `enforceUnique` set to true, new reaction will replace all reactions the user has on this message.
- Add suspending `setUserAndAwait` extension for `ChatClient`
- Replace chat event listener Kotlin functions with ChatEventListener functional interface in order to promote
  a better integration experience for Java clients. Old methods that use the Kotlin function have been deprecated.
  Deprecated interfaces, such as ChannelController, have not been updated. ChannelClient, which inherits from ChannelController
  for the sake of backwards compatibility, has been updated.

## stream-chat-android-offline
- Add `enforceUnique` parameter to `SendReaction` use case. If reaction is sent with `enforceUnique` set to true,
  new reaction will replace all reactions the user has on this message.
- Fix updating `Message::ownReactions` and `Message:latestReactions` after sending or deleting reaction - add missing `userId` to `Reaction`
- Fix Load Thread Replies process

## stream-chat-android-ui-common
- Add a new `isThreadMode` flag to the `MessageListItem.MessageItem` class.
  It shows is a message item should be shown as part of thread mode in chat.
- Add possibility to set `DateSeparatorHandler` via `MessageListViewModel::setDateSeparatorHandler`
  and `MessageListViewModel::setThreadDateSeparatorHandler` which determines when to add date separator between messages
- Add `MessageListViewModel.Event.ReplyAttachment`, `MessageListViewModel.Event.DownloadAttachment`, `MessageListViewModel.Event.ShowMessage`,
  and `MessageListViewModel.Event.RemoveAttachment` classes.
- Deprecate `MessageListViewModel.Event.AttachmentDownload`

# Jan 18th, 2021 - 4.5.1
## stream-chat-android
- Fix `MessageListItemViewHolder::bind` behavior
- Improve connection/reconnection with normal/anonymous user

## stream-chat-android-client
- Create `ChatClient::getMessagesWithAttachments` to filter message with attachments
- Create `ChannelClient::getMessagesWithAttachments` to filter message with attachments
- Add support for pinned messages:
  - Add `pinMessage` and `unpinMessage` methods `ChatClient` and `ChannelClient`
  - Add `Channel::pinnedMessages` property
  - Add `Message:pinned`, `Message::pinnedAt`, `Message::pinExpires`, and `Message:pinnedBy` properties

# Jan 7th, 2021 - 4.5.0
## stream-chat-android
- Now depends explicitly on AndroidX Fragment (fixes a potential crash with result handling)
- Update AndroidX dependencies: Activity 1.2.0-rc01 and Fragment 1.3.0-rc01

## stream-chat-android-client
- Add filtering non image attachments in ChatClient::getImageAttachments
- Add a `channel` property to `notification.message_new` events
- Fix deleting channel error
- 🚨 Breaking change: ChatClient::unmuteUser, ChatClient::unmuteCurrentUser,
  ChannelClient::unmuteUser, and ChannelClient::unmuteCurrentUser now return Unit instead of Mute

## stream-chat-android-offline
- Add LeaveChannel use case
- Add ChannelData::memberCount
- Add DeleteChannel use case
- Improve loading state querying channels
- Improve loading state querying messages

# Dec 18th, 2020 - 4.4.9

## stream-chat-android-client
- improved event recovery behaviour

## stream-chat-android-offline
- improved event recovery behaviour
- fixed the chatDomain.Builder boolean usage between userPresence and recoveryEnabled

# Dec 18th, 2020 - 4.4.8
## stream-chat-android
- Add filtering `shadowed` messages when computing last channel message
- Add filtering `draft` channels
- Add `DateFormatter::formatTime` method to format only time of a date
- Fix `ChatUtils::devToken` method

## stream-chat-android-client
- Improve `banUser` and `unBanUser` methods - make `reason` and `timeout` parameter nullable
- Add support for shadow ban - add `shadowBanUser` and `removeShadowBan` methods to `ChatClient` and `ChannelClient`
- Add `shadowBanned` property to `Member` class
- Add `ChatClient::getImageAttachments` method to obtain image attachments from a channel
- Add `ChatClient::getFileAttachments` method to obtain file attachments from a channel
- Add `ChannelClient::getImageAttachments` method to obtain image attachments from a channel
- Add `ChannelClient::getFileAttachments` method to obtain file attachments from a channel

## stream-chat-android-offline
- Add filtering `shadowed` messages
- Add new usecase `LoadMessageById` to fetch message by id with offset older and newer messages
- Watch Channel if there was previous error

## stream-chat-android-ui-common
- Add `messageId` arg to `MessageListViewModel`'s constructor allowing to load message by id and messages around it

# Dec 14th, 2020 - 4.4.7
## Common changes for all artifacts
- Updated to Kotlin 1.4.21
- For Java clients only: deprecated the `Call.enqueue(Function1)` method, please use `Call.enqueue(Callback)` instead

## stream-chat-android
- Add new attrs to `MessageListView`: `streamDeleteMessageActionEnabled`, `streamEditMessageActionEnabled`
- Improve Channel List Diff
- Add new attrs to `MessageInputView`: `streamInputScrollbarEnabled`, `streamInputScrollbarFadingEnabled`
- Add API for setting custom message date formatter in MessageListView via `setMessageDateFormatter(DateFormatter)`
  - 24 vs 12 hr controlled by user's System settings.

## stream-chat-android-client
- Add `ChatClient::isValidRemoteMessage` method to know if a RemoteMessage is valid for Stream

## stream-chat-android-offline
- Add updating `channelData` after receiving `ChannelUpdatedByUserEvent`
- Fix crash when a push notification arrives from other provider different than Stream

# Dic 4th, 2020 - 4.4.6

## stream-chat-android
- Use custom `StreamFileProvider` instead of androidx `FileProvider` to avoid conflicts
- Add `ChatClient::setGuestUser` method to login as a guest user
- Make `MessageListItemViewHolder` public and open, to allow customization by overriding the `bind` method

## stream-chat-android-offline
- Centralize how channels are stored locally

# Nov 24th, 2020 - 4.4.5
## Common changes for all artifacts
- Stream SDks has been uploaded to MavenCentral and the GroupID has changed to `io.getstream`.

## stream-chat-android
- New artifact name: `io.getstream:stream-chat-android:STREAM_VERSION`

## stream-chat-android-client
- It's no longer required to wait for `setUser` to finish before querying channels
- `ChatClient::setUser` method allows be called without network connection and will retry to connect when network connection is available
- New artifact name: `io.getstream:stream-chat-android-client:STREAM_VERSION`
- Show date of the last message into channels list when data comes from offline storage
- Show text of the last message into channels list when data comes from offline storage
- Accept Invite Message is now optional, if null value is sent, no message will be sent to the rest of members about this action

## stream-chat-android-offline
- Fix bug when channels with newer messages don't go to the first position in the list
- Fix Offline usage of `ChatDomain`
- New artifact name: `io.getstream:stream-chat-android-offline:STREAM_VERSION`
- Provide the last message when data is load from offline storage

# Nov 24th, 2020 - 4.4.4
This version is a rollback to 4.4.2, The previous release (4.4.3) was not valid due to a problem with the build flow.
We are going to release 4.4.5 with the features introduced by 4.4.3 as soon as the build is back working

# Nov 20th, 2020 - 4.4.3
## stream-chat-android-client
- It's no longer required to wait for `setUser` to finish before querying channels
- `ChatClient::setUser` method allows be called without network connection and will retry to connect when network connection is available

## stream-chat-android-offline
- Fix bug when channels with newer messages don't go to the first position in the list
- Fix Offline usage of `ChatDomain`

# Nov 13th, 2020 - 4.4.2

## stream-chat-android
- Remove `ChatClient` and `ChatDomain` as `ChatUI`'s dependencies
- Replace Glide with Coil - SDK doesn't depend on Glide anymore.
- Remove `BaseStyle` class and extract its properties into `AvatarStyle` and `ReadStateStyle`.
  - Use composition with `AvatarStyle` and `ReadStateStyle` instead of inheriting from `BaseStyle`.
  - Convert to kotlin: `ReadStateView`, `MessageListViewStyle`
- Add `streamShowSendAlsoToChannelCheckbox` attr to `MessageInputView` controlling visibility of "send also to channel" checkbox
- The sample app no longer uses Koin for dependency injection
- Add `streamCopyMessageActionEnabled`, `streamFlagMessageActionEnabled`, and `streamStartThreadMessageActionEnabled` attrs to `MessageListView`
- Validate message text length in MessageInputView.
  - Add property `MessageInputView.maxMessageLength: Int` and show warning once the char limit is exceeded
  - Expose `MessageInputViewModel.maxMessageLength: Int` informing about text length limit of the Channel

## stream-chat-android-client
- Deprecate `User::unreadCount` property, replace with `User::totalUnreadCount`
- Added MarkAllReadEvent
- Fix UpdateUsers call

## stream-chat-android-offline
- Update `totalUnreadCount` when user is connected
- Update `channelUnreadCount` when user is connected
- Fix bug when channels could be shown without names
- Added support for marking all channels as read for the current user.
  - Can be accessed via `ChatDomain`'s use cases (`chatDomain.useCases.markAllRead()...`).
- Fix bug when local channels could be sorted not properly
- Typing events can be all tracked with `ChatDomain.typingUpdates`

# Nov 4th, 2020 - 4.4.1
## Common changes for all artifacts
- Updated dependencies to latest versions (AGP 4.1, OkHttp 4.9, Coroutines 1.3.9, ExoPlayer 2.12.1, etc.)
  - See [PR #757](https://github.com/GetStream/stream-chat-android/pull/757) for full list of version updates
- Revamped `Call` implementations
  - The `Call2` type has been removed, the libraries now all use the same `Call` instead for all APIs
  - `Call` now guarantees callbacks to happen on the main thread
  - Coroutine users can now `await()` a `Call` easily with a provided extension

## stream-chat-android
- Add empty state views to channel list view and message list view components
- Allow setting custom empty state views
- Add loading view to message list view
- Allow setting custom loading view
- Add load more threshold for `MessageListView` and `streamLoadMoreThreshold` attribute
- Fix handling of the `streamShowReadState` attribute on `MessageListView`
- Add `streamShowDeliveredState` XML attribute to `MessageListView`
- Add "loading more" indicator to the `MessageListView`
- Messages in ChannelController were split in messages - New messages and oldMessages for messages coming from the history.

## stream-chat-android-client
- Fix guest user authentication
- Changed API of QuerySort class. You have to specify for what model it is being used.
- Rename `ChannelController` to `ChannelClient`. Deprecate `ChannelController`.
- Replace `ChannelController` subscribe related extension functions with corresponding `ChannelClient` functions
- Move `ChannelClient` extension functions to `io.getstream.chat.android.client.channel` package

## stream-chat-android-offline
- Add GetChannelController use cases which allows to get ChannelController for Channel
- Fix not storing channels when run channels fetching after connection recovery.
- Fix read state getting stuck in unread state

# Oct 26th, 2020 - 4.4.0
## stream-chat-android
- Create custom login screen in sample app
- Bump Coil to 1.0.0
- Add message sending/sent indicators in `MessageListView`
- Add possibility to replace default FileUploader
- Fixes a race condition where client.getCurrentUser() was set too late
- Support for hiding channels
- Makes the number of channels return configurable by adding the limit param to ChannelsViewModelFactory
- Add message sending/sent indicators in `MessageListView`
- Provide ChannelViewModelFactory and ChannelsViewModelFactory by the library to simplify setup
- Fixes for https://github.com/GetStream/stream-chat-android/issues/698 and https://github.com/GetStream/stream-chat-android/issues/723
- Don't show read state for the current user

## stream-chat-android-client
- Fix ConcurrentModificationException in `ChatEventsObservable`
- Add possibility to replace default FileUploader
- Fix anonymous user authentication
- Fix fetching color value from TypedArray

## stream-chat-android-offline
- Channel list now correctly updates when you send a new message while offline. This fixes https://github.com/GetStream/stream-chat-android/issues/698
- Channels now stay sorted based on the QuerySort order (previous behaviour was to sort them once)
- New messages now default to type "regular" or type "ephemeral" if they start with a /
- Improved error logging on sendMessage & sendReaction
- Fixed a race condition that in rare circumstances could cause the channel list to show stale (offline) data
- Fixed a bug with channel.hidden not working correctly
- Fixed crash with absence of user in the UserMap

# Oct 19th, 2020 - 4.3.1-beta-2 (stream-chat-android)
- Allow setting custom `NotificationHandler` in `Chat.Builder`
- Fix unresponsive attachment upload buttons
- Removed many internal implementation classes and methods from the SDK's public API
- Fix sending GIFs from keyboard
- Fix unresponsive attachment upload buttons
- Fix method to obtain initials from user to be shown into the avatar
- Fix method to obtain initials from channel to be shown into the avatar
- Allow setting `ChatLoggerHandler` and `ChatLogLevel` in `Chat.Builder`

# Oct 16th, 2020 - 4.3.1-beta-1 (stream-chat-android)
- Significant performance improvements
- Fix a crash related to behaviour changes in 1.3.0-alpha08 of the AndroidX Fragment library
- Replace Glide with Coil in AttachmentViewHolderMedia (Fix GIFs loading issues)
- `MessageListView.BubbleHelper`'s methods now have nullability annotations, and use primitive `boolean` values as parameters
- Update Offline Support to the [last version](https://github.com/GetStream/stream-chat-android-livedata/releases/tag/0.8.6)

# Oct 16th, 2020 - 0.8.6 (stream-chat-android-offline)
- Improve sync data validation in ChatDomain.Builder
- Removed many internal implementation classes and methods from the SDK's public API
- Significant performance improvements to offline storage
- Default message limit for the queryChannels use case changed from 10 to 1. This is a more sensible default for the channel list view of most chat apps
- Fix QuerySort
- Update client to 1.16.8: See changes: https://github.com/GetStream/stream-chat-android-client/releases/tag/1.16.8

# 1.16.8 - Fri 16th of Oct 2020 (stream-chat-android-client)
- Add `lastUpdated` property to `Channel`

# Oct 14th, 2020 - 4.3.0-beta-6 (stream-chat-android)
- Update to Kotlin 1.4.10
- Fix Typing view behavior
- Fix NPE asking for `Attachment::type`
- Fix ChatDomain initialization issue
- Limit max lines displayed in link previews (5 lines by default, customizable via `streamAttachmentPreviewMaxLines` attribute on `MessageListView`)
- Update Offline Support to the [last version](. See changes: )https://github.com/GetStream/stream-chat-android-livedata/releases/tag/0.8.5)

# 1.16.7 - Wed 14th of Oct 2020 (stream-chat-android-client)
- Removed many internal implementation classes and methods from the SDK's public API
- Improved nullability, restricted many generic type parameters to be non-nullable (set `Any` as their upper bound)
- Use AttachmentsHelper to validate imageUrl instead of just url.

# Oct 14th, 2020 - 0.8.5 (stream-chat-android-offline)
- Use `createdLocallyAt` and `updatedLocallyAt` properties in ChannelController and ThreadController
- Update attachments of message with an old image url, if it's still valid.
- Set attachment fields even if the file upload fails
- Fix NPE while ChatEvent was handled
- Improved nullability, restricted some generic type parameters to be non-nullable (set `Any` as their upper bound)
- Fix method to store date of the last message received into a channel
- Update client to 1.16.7: See changes: https://github.com/GetStream/stream-chat-android-client/releases/tag/1.16.7

# Oct 9th, 2020 - 4.3.0-beta-5 (stream-chat-android)
- Improve selecting non-media attachments
- Fix showing attachments captured with camera
- Add setting type and file size when creating AttachmentMetaData from file
- Remove FileAttachmentListAdapter and methods related to opening files chooser
- Replace isMedia flag with getting type from attachment if possible
- Update ExoPlayer dependency to version [2.12.0](https://github.com/google/ExoPlayer/blob/release-v2/RELEASENOTES.md#2120-2020-09-11)

# 1.16.6 - Fri 9th of Oct 2020 (stream-chat-android-client)
- Add `createdLocallyAt` and `updatedLocallyAt` properties to `Message` type
- Add AttachmentsHelper with hasValidUrl method

# Oct 7th, 2020 - 4.3.0-beta-4 (stream-chat-android)
- For Java clients, the `bindView` methods used to bind a ViewModel and its UI component together are now available with friendlier syntax.
- Calls such as `MessageListViewModelBindingKt.bindView(...);` should be replaced with calls like `MessageListViewModelBinding.bind(...);`
- The `ChannelListViewModelBindingKt` class has been renamed to `ChannelsViewModelBinding`, to match the name of the ViewModel it's associated with.
- Update client to the latest version. See changes: https://github.com/GetStream/stream-chat-android-client/releases/tag/1.16.5
- Update Stream Livedata to the last version. See changes: https://github.com/GetStream/stream-chat-android-livedata/releases/tag/0.8.4

# Oct 7th, 2020 - 0.8.4 (stream-chat-android-offline)
- Update client to 1.16.5: See changes: https://github.com/GetStream/stream-chat-android-client/releases/tag/1.16.5

# 1.16.5 - Wed 7th of Oct 2020 (stream-chat-android-client)
- Add autocomplete filter
- Add @JvmOverloads to QueryUsersRequest constructor
- Improve java interop of `TokenManager`

# Oct 5th, 2020 - 0.8.3 (stream-chat-android-offline)
- Improved message attachment handling. Message is now first added to local storage and the attachment is uploaded afterwards.
- Editing messages now works while offline
- Deprecate SendMessageWithAttachments in favor of SendMessage while specifying attachment.upload
- Fix a bug that caused messages not to load if member limit wasn't specified
- Fix a crash related to reaction data structure
- Fix a bug where network errors (temporary ones) are detected as permanent errors

# 1.16.4 - Mon 5th of Oct 2020 (stream-chat-android-client)
- Add `attachment.upload` and `attachment.uploadState` fields for livedata upload status. These fields are currently unused if you only use the low level client.

# Oct 2nd, 2020 - 4.3.0-beta-3 (stream-chat-android)
- Removed several parameters of `BaseAttachmentViewHolder#bind`, `Context` is now available as a property instead, others should be passed in through the `AttachmentViewHolderFactory` as constructor parameters
- Moved `BaseAttachmentViewHolder` to a new package
- Fix setting read state when user's last read equals message created date
- Skip setting user's read status if last read message is his own
- Make MessageListItem properties abstract
- Change default query sort to "last_updated"
- Fixed attachments logic. Save previously attached files when add more.
- Fixed the bug when it was unable to select new files when you have already attached something.
- Moved `MessageInputView` class to a new package.
- Update Stream Livedata to the last version. See changes: https://github.com/GetStream/stream-chat-android-livedata/releases/tag/0.8.2

# Oct 2nd, 2020 - 0.8.2 (stream-chat-android-offline)
- Request members by default when querying channels

# Sep 30th, 2020 - 4.3.0-beta-2 (stream-chat-android)
- Removed several parameters of `BaseMessageListItemViewHolder#bind`, `Context` is now available as a property instead, others should be passed in through the `MessageViewHolderFactory` as constructor parameters
- Attachment customization methods moved from `MessageViewHolderFactory` to a separate `AttachmentViewHolderFactory` class
- Removed `position` parameter from `MessageClickListener`
- Moved `BaseMessageListItemViewHolder` to a new package
- Update client to the latest version. See changes: https://github.com/GetStream/stream-chat-android-client/releases/tag/1.16.1
- Update Stream Livedata to the last version. See changes: https://github.com/GetStream/stream-chat-android-livedata/releases/tag/0.8.1

# Sep 30th, 2020 - 0.8.1 (stream-chat-android-offline)
- Handle the new `ChannelUpdatedByUserEvent`
- Update client to 1.16.1: See changes: https://github.com/GetStream/stream-chat-android-client/releases/tag/1.16.1
- Improve online status handling
- Replace posting an empty channels map when the channels query wasn't run online and offline storage is empty with error

# 1.16.2 - Wed 30 Sep 2020 (stream-chat-android-client)
- Add `ChatClient::enableSlowMode` method to enable slow mode
- Add `ChatClient::disableSlowMode` method to disable slow mode
- Add `ChannelController::enableSlowMode` method to enable slow mode
- Add `ChannelController::disableSlowMode` method to disable slow mode
- Add `Channel::cooldown` property to know how configured `cooldown` time for the channel
- Fix FirebaseMessageParserImpl.verifyPayload() logic
- Fix notification display condition
- Fix Socket connection issues

# 1.16.1 - Wed 25 Sep 2020 (stream-chat-android-client)
- Remove `User` field on `ChannelUpdatedEvent`
- Add new chat event type -> `ChannelUpdatedByUserEvent`
- Add `ChatNotificationHandler::getFirebaseInstanceId` method to provide a custom `FirebaseInstanceId`
- Add `NotificationConfig::useProvidedFirebaseInstance` conf

# Sep 23rd, 2020 - 4.3.0-beta-1 (stream-chat-android)
- Update livedata/client to latest version. See changes: https://github.com/GetStream/stream-chat-android-client/releases/tag/1.16.0

# 1.16.0 - Wed 23 Sep 2020 (stream-chat-android-client)
- Removed message.channel, this is a backwards incompatible change
- Ensure that message.cid is always available

The SDK was providing message.cid and message.channel in some cases, but not always.
Code that relied on those fields being populated caused bugs in production.

If you were relying on message.channel it's likely that you were running into bugs.
We recommend using one of these alternatives:

- message.cid if you just need a reference to the channel
- the channel object provided by client.queryChannel(s) if you need the full channel data
- channelController.channelData livedata object provided by the livedata package (automatically updated if channel data changes)
- channelController.toChannel() function provided by the livedata package

# Sep 23rd, 2020 - 0.8.0 (stream-chat-android-offline)
- Update client to 1.16.0: See changes: https://github.com/GetStream/stream-chat-android-client/releases/tag/1.16.0

# Sep 23rd, 2020 - 0.7.7 (stream-chat-android-offline)
- Fix crash when map channels DB entity to Channel
- Add posting empty channels map when queryChannels fails either offline and online which prevents infinite loader

# 1.15.6 - Wed 23 Sep 2020 (stream-chat-android-client)
- Convert ChatError to plain class. Changes in ChatLogger interface.
- Update events fields related to read status - remove "unread_messages" field and add "unread_channels" to NewMessageEvent, NotificationMarkReadEvent, and NotificationMessageNewEvent
- Mark ChatEvents containing the user property by the UserEvent interface.
- Simplified the event handling APIs, deprecated `ChatObservable`. See [the migration guide](https://github.com/GetStream/stream-chat-android-client/wiki/Migrating-from-the-old-event-subscription-APIs) for details on how to easily adopt the new APIs.

# Sep 23rd, 2020 - 4.2.11-beta-13 (stream-chat-android)
- Adjust ChatSocketListener to new events(NewMessageEvent, NotificationMarkReadEvent, NotificationMessageNewEvent) properties.
- Fix "load more channels"
- Update client to the latest version. See changes: https://github.com/GetStream/stream-chat-android-client/releases/tag/1.15.6
- Update Stream Livedata to the last version. See changes: https://github.com/GetStream/stream-chat-android-livedata/releases/tag/0.7.7

# Sep 18th, 2020 - 4.2.11-beta-12 (stream-chat-android)
- Implement Giphy actions handler
- Fix .gif preview rendering on message list
- Fix thread shown issue after sending message to a channel
- Remove border related attributes from MessageInputView. Add close button background attribute to MessageInputView.
- Improve setting user in sample app
- Add updating message read state after loading first messages
- Wrap Attachment into AttachmentListItem for use in adapter
- Properly show the message date
- Revamp MessageListView adapter customization, introduce ListenerContainer to handle all ViewHolder listeners
- Fix default filters on `ChannelsViewModelImpl`
- Update client to the latest version. See changes: https://github.com/GetStream/stream-chat-android-client/releases/tag/1.15.5
- Update Stream Livedata to the last version. See changes: https://github.com/GetStream/stream-chat-android-livedata/releases/tag/0.7.6

# Sep 18th, 2020 - 0.7.6 (stream-chat-android-offline)
- Store needed users in DB
- Stop trying to execute background sync in case ChatDomain.offlineEnabled is set to false
- Fix Socket Connection/Reconnection
- Update client to the latest version. See changes: https://github.com/GetStream/stream-chat-android-client/releases/tag/1.15.5

# 1.15.5 - Fri 18 Sep 2020 (stream-chat-android-client)
- Fix Socket Connection/Reconnection

# Sep 15th, 2020 - 0.7.5 (stream-chat-android-offline)
- Fix offline support for adding and removing reactions
- Fix crash when creating a channel while channel.createdBy is not set

# Sep 14th, 2020 - 0.7.4 (stream-chat-android-offline)
- Remove duplicates of new channels
- Improve tests
- Remove some message's properties that are not used anymore GetStream/stream-chat-android-client#69
- Update client to the latest version. See changes: https://github.com/GetStream/stream-chat-android-client/releases/tag/1.15.4

# 1.15.4 - Fri 11 Sep 2020 (stream-chat-android-client)
- Fix Socket Disconnection
- Remove useless message's properties (isStartDay, isYesterday, isToday, date, time and commandInfo)
- Forbid setting new user when previous one wasn't disconnected

# Sep 8th, 2020 - 0.7.3 (stream-chat-android-offline)
- Add usecase to send Giphy command
- Add usecase to shuffle a Gif on Giphy command message
- Add usecase to cancel Giphy Command
- Update client to the latest version. See changes: https://github.com/GetStream/stream-chat-android-client/releases/tag/1.15.3

# 1.15.3 - Tue 7 Sep 2020 (stream-chat-android-client)
- Add send action operation to ChannelController
- Fix serialized file names of SendActionRequest
- Fix `ConnectedEvent` parse process

# Sep 4th, 2020 - 4.2.11-beta-11 (stream-chat-android)
- Fix uploading files and capturing images on Android >= 10
- Fix `AvatarView`: Render lastActiveUsers avatars when channel image is not present

# 1.15.2 - Tue 1 Sep 2020 (stream-chat-android-client)
- `ChannelResponse.watchers` is an array of User now
- `Watcher` model has been removed, `User` model should be used instead
- `QueryChannelsRequet` has a new field called `memberLimit` to limit the number of members received per channel

# Aug 28th, 2020 - 4.2.11-beta-9 (stream-chat-android)
- Update event structure
- Update client to the latest version. See changes: https://github.com/GetStream/stream-chat-android-client/releases/tag/1.15.1
- Update Stream Livedata to the last version. See changes: https://github.com/GetStream/stream-chat-android-livedata/releases/tag/0.7.2

# 1.15.1 - Thu 28 Aug 2020 (stream-chat-android-client)
- New MapAdapter that omit key that contains null values or emptyMaps
- Null-Check over Watchers response

## Aug 23th, 2020 - 4.2.11-beta-8 (stream-chat-android)
- Fix Upload Files
- Update RecyclerView Lib
- Update Notification Customization

# Aug 28th, 2020 - 0.7.2 (stream-chat-android-offline)
- Update client to the latest version. See changes: https://github.com/GetStream/stream-chat-android-client/releases/tag/1.15.1

# Aug 28th, 2020 - 0.7.1 (stream-chat-android-offline)
- Keep order when retry to send a message
- Fix message sync logic and message sending success event emitting
- Update client to the latest version. See changes: https://github.com/GetStream/stream-chat-android-client/releases/tag/1.15.0

# Aug 20th, 2020 - 0.7.0 (stream-chat-android-offline)
- Update to version 0.7.0

# 1.15.0 - Thu 20 Aug 2020 (stream-chat-android-client)
- Refactor ChatEvents Structure

# 1.14.0 - Thu 20 Aug 2020 (stream-chat-android-client)
- Decouple cloud messages handler logic from configuration data
- Fix createChannel methods

# 1.13.3 - Tue 18 Aug 2020 (stream-chat-android-client)
- Set message as optional when updating a channel

# 1.13.2 - Fri 14 Aug 2020 (stream-chat-android-client)
- Reduce TLS Latency

# 1.13.1 - Fri 7 Aug 2020 (stream-chat-android-client)
- Fix DateParser

## Aug 5th, 2020 - 4.2.11-beta-7 (stream-chat-android)
- Update Stream Livedata to the last version. See changes: https://github.com/GetStream/stream-chat-android-livedata/releases/tag/0.6.9
- Fix channel name validation in CreateChannelViewModel
- Add `ChannelsView.setViewHolderFactory(factory: ChannelViewHolderFactory)` function
- Fix Fresco initialization
- Fix method to add/remove reaction

# Aug 3nd, 2020 - 0.6.9 (stream-chat-android-offline)
- Fix `QuerySort`

# 1.13.0 - Tue 28 Jul 2020 (stream-chat-android-client)
- Add `Client.flagUser()` method to flag an User
- Add `Client.flagMessage()` method to flag a Message
- Deprecated method `Client.flag()` because was a bit confusing, you should use `client.flagUser()` instead

# 1.12.3 - Mon 27 Jul 2020 (stream-chat-android-client)
- Fix NPE on TokenManagerImpl
- Upgrade Kotlin to version 1.3.72
- Add Kotlin Proguard Rules

# Jul 20th, 2020 - 0.6.8 (stream-chat-android-offline)
- Fix `NotificationAddedToChannelEvent` event handling

# 1.12.2 - Fri 17 Jul 2020 (stream-chat-android-client)
- Add customer proguard rules

# 1.12.1 - Wed 15 Jul 2020 (stream-chat-android-client)
- Add customer proguard rules

## Jul 13th, 2020 - 4.2.11-beta-6 (stream-chat-android)
- Update client to the latest version. See changes: https://github.com/GetStream/stream-chat-android-client/releases/tag/1.10.0
- Update Stream Livedata to the last version. See changes: https://github.com/GetStream/stream-chat-android-livedata/releases/tag/0.6.7
- Refactor ChannelHeaderView
- Refactor MessageInputView
- Refactor Permission Checker Behavior
- Refactor MessageListVIew
- Fix Send Attachment Behavior
- Fix "Take Picture/Record Video" Behavior
- Add option to show empty view when there are no channels
- Add option to send a message to a thread
- Allow to switch user / logout

# 1.12.0 - Mon 06 Jul 2020 (stream-chat-android-client)
- Add mute and unmute methods to channel controller

# 1.11.0 - Mon 06 Jul 2020 (stream-chat-android-client)
- Fix message mentioned users

# Jul 3nd, 2020 - 0.6.7 (stream-chat-android-offline)
- Update client to the latest version. See changes: https://github.com/GetStream/stream-chat-android-client/releases/tag/1.10.0
- Implement Thread Behavior

# 1.10.0 - Wed 29 June 2020 (stream-chat-android-client)
- Add mute and unmute channels
- Add `notification.channel_mutes_updated` socket even handling
- Add user.channelMutes field
- Improve error logging
- Add invalid date format handling (channel.config dates might be invalid)

# 1.9.3 - Wed 29 June 2020 (stream-chat-android-client)
- Add raw socket events logging. See with tag `Chat:Events`

# Jun 24th, 2020 - 0.6.6 (stream-chat-android-offline)
- Update client to the latest version. See changes: https://github.com/GetStream/stream-chat-android-client/releases/tag/1.9.2

# 1.9.2 - Wed 24 June 2020 (stream-chat-android-client)
- Add `show_in_channel` attribute to `Message` entity

# 1.9.1 - Mue 23 June 2020 (stream-chat-android-client)
- Fix multithreaded date parsing

# 1.9.0 - Mon 22 June 2020 (stream-chat-android-client)
- Fix search message request body
  🚨 Breaking change:
- client.searchMessages signature has been changed: query removed, added channel filter

# 1.8.1 - Thu 18 June 2020 (stream-chat-android-client)
- Fix UTC date for sync endpoint
- Fix inhered events parsing
- Fix custom url setter of ChatClient.Builder

# Jun 16th, 2020 - 0.6.5 (stream-chat-android-offline)
- Fixed crash caused by `NotificationMarkReadEvent.user` value being sent null.
- Solution: using the current user which was set to the ChatDomain instead of relying on event's data.

# 1.8.0 - Thu 12 June 2020 (stream-chat-android-client)
- Add sync api call

# Jun 12th, 2020 - 0.6.4 (stream-chat-android-offline)
- Add attachment.type when upload a file or image

# 1.7.0 - Thu 12 June 2020 (stream-chat-android-client)
- Add query members call

# Jun 11th, 2020 - 0.6.3 (stream-chat-android-offline)
- Create a new UseCase to send messages with attachments

# Jun 11th, 2020 - 0.6.2 (stream-chat-android-offline)
- Update client to the latest version. See changes: https://github.com/GetStream/stream-chat-android-client/releases/tag/1.6.1

# 1.6.1 - Thu 11 June 2020 (stream-chat-android-client)
- Add MimeType on sendFile and sendImage methods

# 1.6.0 - Mon 8 June 2020 (stream-chat-android-client)
- Add translations api call and update message with `i18n` field. Helper `Message` extensions functions are added.

## Jun 4th, 2020 - 4.2.11-beta-5 (stream-chat-android)
- Update livedata dependency to fix crash when NotificationMarkReadEvent received
- Add mavenLocal() repository

## Jun 4th, 2020 - 4.2.11-beta-4 (stream-chat-android)
- Fix crash when command (`/`) is typed.

## Jun 3rd, 2020 - 4.2.11-beta (stream-chat-android)
- Fix `AvatarView` crash when the view is not attached

# 1.5.4 - Wed 3 June 2020 (stream-chat-android-client)
- Add optional `userId` parameter to `Channel.getUnreadMessagesCount` to filter out unread messages for the user

# 1.5.3 - Wed 3 June 2020 (stream-chat-android-client)
- Fix switching users issue: `disconnect` and `setUser` resulted in wrong user connection

# 1.5.2 - Tue 2 June 2020 (stream-chat-android-client)
- Fix `ConcurrentModificationException` on multithread access to socket listeners

# May 30th, 2020 - 0.6.1 (stream-chat-android-offline)
- Use the new low level client syntax for creating a channel with members
- Fallback to a default channel config if the real channel config isn't available yet. This fixes GetStream/stream-chat-android#486

# May 27th, 2020 - 0.6.0 (stream-chat-android-offline)
- Update client to the latest version: https://github.com/GetStream/stream-chat-android-client/releases/tag/1.5.0

# 1.5.1 - Wed 27 May 2020 (stream-chat-android-client)
- Add filter contains with any value

# May 26th, 2020 - 0.5.2 (stream-chat-android-offline)
- Test cases for notification removed from channel had the wrong data structure. This caused a crash when this event was triggered.

# 1.5.0 - Mon 26 May 2020 (stream-chat-android-client)
🚨 Breaking change:
- Add new constructor field to `Channel`: `team`
- Add new constructor field to `User`: `teams`

✅ Other changes:
- Add `Filter.contains`

# 1.4.17 - Mon 26 May 2020 (stream-chat-android-client)
- Fix loop on client.create
- Fix crash when backend sends first event without me

# May 25th, 2020 - 0.5.1 (stream-chat-android-offline)
- Update client to the latest version. See changes: https://github.com/GetStream/stream-chat-android-client/releases/tag/1.4.16

# 1.4.16 - Mon 25 May 2020 (stream-chat-android-client)
Breaking change:
- `Command` fields are mandatory and marked as non-nullable

# May 24th, 2020 - 0.5.0 (stream-chat-android-offline)
Livedata now supports all events exposed by the chat API. The 3 new events are:
- Channel truncated
- Notification channel truncated
- Channel Deleted
  This release also improves how new channels are created.

# May 23rd, 2020 - 0.4.8 (stream-chat-android-offline)
- NotificationMessageNew doesn't specify event.message.cid, this was causing issues with offline storage. The test suite has been updated and the issue is now resolved. Also see: GetStream/stream-chat-android#490

# May 23rd, 2020 - 0.4.7 (stream-chat-android-offline)
- Fixed NPE on MemberRemoved event GetStream/stream-chat-android#476
- Updates low level client to fix GetStream/stream-chat-android#492

# 1.4.15 - Fri 22 May 2020 (stream-chat-android-client)
- Add events: `ChannelTruncated`, `NotificationChannelTruncated`, `NotificationChannelDeleted`

# 1.4.13 - Fri 22 May 2020 (stream-chat-android-client)
🚨 Breaking change:
- Fields `role` and `isInvited` of ``Member` fields optional

# 1.4.12 - Fri 22 May 2020 (stream-chat-android-client)
🚨 Breaking change:
- `Member` model is cleaned up from non existing fields

# May 20th, 2020 - 0.4.6 (stream-chat-android-offline)
- Update client to the latest version. See changes: https://github.com/GetStream/stream-chat-android-client/releases/tag/1.4.11

# 1.4.11 - Tue 19 May 2020 (stream-chat-android-client)
🚨 Breaking change:
- `markRead` of ``ChatClient` and `ChannelController` return `Unit` instead of `ChatEvent`

✅ Other changes:
- Fix null fields which are not marked as nullable

# 1.4.10 - Tue 19 May 2020 (stream-chat-android-client)
- Fix add member invalid api key

# 1.4.9 - Mon 18 May 2020 (stream-chat-android-client)
🚨 Breaking change:
- `markRead` of ``ChatClient` and `ChannelController` return `Unit` instead of `ChatEvent`

✅ Other changes:
- Fix `ChannelController.markRead`: was marking read all channels instead of current one
- `ChatClient.markRead` accepts optional `messageId`

# 1.4.8 - Mon 18 May 2020 (stream-chat-android-client)
- Add handling invalid event payload

# May 16th, 2020 - 0.4.5 (stream-chat-android-offline)
- Improved handling of unread counts. Fixes GetStream/stream-chat-android#475

# May 16th, 2020 - 0.4.4 (stream-chat-android-offline)
- GetStream/stream-chat-android#476

## May 15th, 2020 - 4.2.10-beta (stream-chat-android)
- Update to the latest livedata: 0.6.1

# May 15th, 2020 - 0.4.3 (stream-chat-android-offline)
- Resolves this ticket: GetStream/stream-chat-android#479

## May 29th, 2020 - 4.2.9-beta-3 (stream-chat-android)
- Fix AttachmentViewHolder crash when user sends message with plain/no-media url

## May 15th, 2020 - 4.2.9-beta-2 (stream-chat-android)
- Update to the latest livedata: 0.6.0

## May 15th, 2020 - 4.2.8-beta-1 (stream-chat-android)
- Update to the latest livedata: 0.4.6

## May 15th, 2020 - 4.2.6 (stream-chat-android)
- Fix Avatar crash if channel/user initials are empty

# 1.4.7 - Tue 14 May 2020 (stream-chat-android-client)
- Add more channel creation signatures to `Client` and `ChannelController`

# 1.4.6 - Tue 14 May 2020 (stream-chat-android-client)
- Move channel out of message constructor

## May 13th, 2020 - 4.2.5 (stream-chat-android)
- Create new `AvatarView`
- Glide Redirect issues resolved
- Bugfix release for livedata, updated to 0.4.2

# May 13th, 2020 - 0.4.2 (stream-chat-android-offline)
-NotificationAddedToChannelEvent cid parsing didn't work correctly. This has been fixed in 0.4.2

# May 13th, 2020 - 0.4.1 (stream-chat-android-offline)
- There was an issue with the 0.4.0 and the data structure for NotificationMarkRead

# May 13th, 2020 - 0.4.0 (stream-chat-android-offline)
## Features:
- Massive improvement to javadoc/dokka
- Support for user ban events. Exposed via chatDomain.banned
- Muted users are available via chatDomain.muted
- Support for notificationMarkRead, invite and removed from channel events
- Support for deleting channels
- Support for silent messages
- Creating channels with both members and additional data works now
- User presence is enabled

##Bugfixes:
- No longer denormalizing channelData.lastMessageAt
- Fixed an issue with channel event handling and the usage of channel.id vs channel.cid
- Changed channelData.createdBy from lateinit to a regular field

##Other:
- Moved from Travis to Github actions

# 1.4.5 - Tue 12 May 2020 (stream-chat-android-client)
- add message.silent field
- add extension properties `name` and `image` to `Channel` and `User`

## March 11th, 2020 - 3.6.5 (stream-chat-android)
- Fix reaction score parser casting exception

# May 8th, 2020 - 0.3.4 (stream-chat-android-offline)
- added support for muting users
- store the current user in offline storage
- performance tests
- removed launcher icons from lib
- forward compatibility with new event sync endpoint
- support for reaction scores

# 1.4.3 - Thu 7 May 2020 (stream-chat-android-client)
- fix type erasure of parsed collections: `LinkedTreeMap`, but not `List<Reaction>`

# 1.4.2 - Mon 4 May 2020 (stream-chat-android-client)
- add `reactionScores` to `Message`
- fix null write crash of CustomObject nullable field
- fix extraData duplicated fields

# May 2nd, 2020 - 0.3.1 (stream-chat-android-offline)
- Make the channel unread counts easily accessible via channel.unreadCount
- Support for muting users
- Detection for permanent vs temporary errors (which helps improve retry logic)
- Bugfix: Fixes edge cases where recovery flow runs before the existing API calls complete

# 1.4.0 - Fri 1 May 2020 (stream-chat-android-client)
- fix `QueryChannelRequest` when `withMessages/withMembers` is called, but messages were not returned
- add `unreadMessages` to `ChannelUserRead`. Add extension for channel to count total unread messages: `channel.getUnreadMessagesCount()`

# 1.3.0 - Wed 30 Apr 2020 (stream-chat-android-client)
🚨 Breaking changes:
- `TokenProvider` signature enforces async execution
- make socket related classes internal

✅ Other changes
- fix endlessly hanging request in case setUser is not called
- fix expired token case on socket connection
- fix client crash if TokenProvider throws an exception

# Apr 29th, 2020 - 0.3.0 (stream-chat-android-offline)
- Handle edge cases where events are received out of order
- KTlint, travis and coverage reporting
- Interfaces for use cases and controllers for easier testing
- Channel data to isolate channel data vs rest of channel state
- Java version of code examples
- Handle edge cases for channels with more than 100 members
- Test coverage on mark read
- Bugfix queryChannelsController returning duplicate channels
- Support for hiding and showing channels
- Full offline pagination support (including the difference between GTE and GT filters)

# 1.2.2 - Wed 29 Apr 2020 (stream-chat-android-client)
🚨 Breaking changes:
- fields of models are moved to constructors: `io.getstream.chat.android.client.models`
- field of Device `push_provider` renamed to `pushProvider` and moved to constructor

✅ Other changes
- added local error codes with descriptions: `io.getstream.chat.android.client.errors.ChatErrorCode`
- fix uncaught java.lang.ExceptionInInitializerError while parsing custom object

# Apr 22nd, 2020 - 0.2.1 (stream-chat-android-offline)
- Better handling for missing cids

# Apr 22nd, 2020 - 0.2.0 (stream-chat-android-offline)
- Test suite > 100 tests
- Sample app (stream-chat-android) works
- Full offline sync for channels, messages and reactions
- Easy to use livedata objects for building your own UI

# Apr 22nd, 2020 - 0.1.0 (stream-chat-android-offline)
- First Release

## March 3rd, 2020 - 3.6.5 (stream-chat-android)
- Fix crash on sending Google gif

## March 3rd, 2020 - 3.6.4 (stream-chat-android)
- Update default endpoint: from `chat-us-east-1.stream-io-api.com` to `chat-us-east-staging.stream-io-api.com`
- update target api level to 29
- Fixed media playback error on api 29 devices
- Added score field to reaction model

## January 28th, 2020 - 3.6.3 (stream-chat-android)
- ViewModel & ViewHolder classes now use protected instead of private variables to allow customization via subclassing
- ChannelViewHolderFactory is now easier to customize
- Added ChannelViewHolder.messageInputText for 2 way data binding
- Documentation improvements
- Fix problem with wrong scroll position

## January 10th, 2020 - 3.6.2 (stream-chat-android)
- Enable multiline edit text
- Fix deprecated getColumnIndexOrThrow for 29 Api Level

## January 7th, 2020 - 3.6.1 (stream-chat-android)
- Add navigation components with handler to override default behaviour

## Breaking changes:
###
- `OpenCameraViewListener` is replaced with CameraDestination

## January 6th, 2020 - 3.6.0 (stream-chat-android)
- Add `MessageSendListener` interface for sending Message
- Update `README` about Customizing MessageInputView
- Client support for anonymous and guest users
- Client support initialization with Configurator
- Support auto capitalization for keyboard
- Add `NotificationManager` with customization opportunity
- Update `UpdateChannelRequest` for reserved fields
- renamed `MoreActionDialog` to `MessageMoreActionDialog`
- Add `StreamLoggerHandler` interface for custom logging client data
- Add logging customization ability
- fix markdown for mention if there is no space at prefix @
- fix Edit Attachment behavior
- add support for channel.hide with clear history + events
- Fix crash in AttachmentActivity and AttachmentDocumentActivity crash when app is killed in background
- Add utility method StreamChat.isConnected()

#### Breaking changes:

##### Channel hide request
- `Channel:hide` signature has changed: `HideChannelRequest` must be specified as first parameter
- `Client:hideChannel` signature has changed: `HideChannelRequest` must be specified as second parameter
- `ChannelListViewModel:hideChannel` signature has changed: `HideChannelRequest` must be specified as second parameter

##### How to upgrade
To keep the same behavior pass `new HideChannelRequest()` as request parameter to match with the new signature.

## December 9th, 2019 - 3.5.0 (stream-chat-android)
- Fix set typeFace without custom font
- Fix channel.watch (data payload was not sent)
- Fix API 23 compatibility
- Add Attachment Border Color attrs
- Add Message Link Text Color attrs
- Add custom api endpoint config to sample app and SDK

## November 28th, 2019 - 3.4.1 (stream-chat-android)
- Fix Giphy buttons alignments
- Add Giphy error cases handling
- Update http related issues documentation


## November 28th, 2019 - 3.4.0 (stream-chat-android)
- Custom font fot the whole SDK
- Custom font per TextView
- Ignore sample app release unit tests, keep debug tests
- Added AttachmentBackgroundColorMine/Theirs
- Fix Edit/Delete thread parent message
- Replace fadein/fadeout animation of parent/current thread with default RecyclerView animation

## November 5th, 2019 - 3.3.0 (stream-chat-android)
- Fix Concurrent modification when removing member from channel
- Fix automention input issue
- Fix Sent message progress infinite
- Fix channel delete event handling in ChannelList view model
- Fix attachment duplicated issue when message edit
- Add File Upload 2.0
- Add editMessage function in Channel View Model
- Fix JSON encoding always omits null fields
- Sample app: add version header, release version signing
- Add Message Username and Date attrs


## November 5th, 2019 - 3.2.1 (stream-chat-android)
- Fixed transparency issues with user profile images on older devices
- Better channel header title for channels without a name
- Fixed read count difference between own and other users' messages
- Fixed Video length preview
- Catch error body parsing errors
- Do not show commands list UI when all commands are disabled
- Renamed `MessageInputClient` to `MessageInputController`
- Added Large file(20MB) check for uploading file
- Added streamUserNameShow and streamMessageDateShow in `MessageListViewStyle`
- Fixed channel header title position issue when Last Active is hidden


## October 25th, 2019 - 3.2.0 (stream-chat-android)
- Added event interceptors to `ChannelListViewModel`

## October 24th, 2019 - 3.1.0 (stream-chat-android)
- Add channel to list when the user is added
- Add `onUserDisconnected` event
- Make sure channel list view model is cleared when the user disconnects
- Fix bug with `setUser` when user data is not correctly URI encoded
- Add debug/info logging
- Add Attrs for DateSeparator

## Oct 23th, 2019 - 3.0.2 (stream-chat-android)
- Fix NPE with restore from background and null users

## Oct 22th, 2019 - 3.0.1 (stream-chat-android)
- Fix NPE with empty channel lists

## Oct 21th, 2019 - 3.0.0 (stream-chat-android)
- Added support for message search `client.searchMessages`
- Better support for query user options
- Update channel update signature
- Fix disconnection NPE
- Minor bugfixes
- Remove file/image support
- Expose members and watchers pagination options for query channel

#### Breaking changes
- `Channel.update` signature has changed

## Oct 16th, 2019 - 2.3.0 (stream-chat-android)
- Added support for `getReactions` endpoint
- Calls to `ChannelListViewModel#setChannelFilter` will reload the list of channels if necessary
- Added support for `channel.stopWatching()`
- Improved error message for uploading large files
- Remove error messages after you send a message (similar behaviour to Slack)
- Fixed slash command support on threads
- Improved newline handling
- Improved thread display
- Expose ban information for current user (`User#getBanned`)
- Bugfix on attachment size
- Added support for accepting and rejecting channel invites
- Expose current user LiveData with `StreamChat.getCurrentUser()`

## Oct 14th, 2019 - 2.2.1 (stream-chat-android)
- Renamed `FileSendResponse` to `UploadFileResponse`
- Renamed `SendFileCallback` to `UploadFileCallback`
- Removed `SendMessageRequest`
- Updated `sendMessage` and `updateMessage` from `Client`
- Added devToken function for setUser of Client
- Added a callback as an optional last argument for setUser functions
- Added ClientState which stores users, current user, unreadCount and the current user's mutes
- Added notification.mutes_updated event
- Add support for add/remove channel members
- Expose channel unread messages counts for any user in the channel

## Oct 9, 2019 - 2.2.0 (stream-chat-android)
- Limit message input height to 7 rows
- Fixed thread safety issues on Client.java
- Fixed serialization of custom fields for message/user/channel and attachment types
- Added support for distinct channels
- Added support to Channel hide/show
- Improved client error reporting (we now return a parsed error response when available)
- General improvements to Message Input View
- Added ReactionViewClickListener
- Added support for banning and unbanning users
- Added support for deleting a channel
- Add support for switching users via `client.disconnect` and `client.setUser`
- Add `reload` method to `ChannelListViewModel`
- Bugfix: hides attachment drawer after deny permission
- Add support for update channel endpoint
- Add PermissionRequestListener for Permission Request

## September 28, 2019 - 2.1.0 (stream-chat-android)
- Improved support for regenerating expired tokens

#### Breaking changes:
- `MessageInputView#progressCapturedMedia(int requestCode, int resultCode, Intent data)` renamed into `captureMedia(int requestCode, int resultCode, Intent data)`
- `binding.messageInput.permissionResult(requestCode, permissions, grantResults)` in `onRequestPermissionsResult(requestCode, permissions, grantResults) of `ChannelActivity`

## September 28, 2019 - 2.0.1 (stream-chat-android)
- Fix channel list ordering when a channel is added directly from Android
- Better Proguard support

## September 26, 2019 - 2.0.0 (stream-chat-android)
- Simplify random access to channels
- Channel query and watch methods now work the same as they do on all other SDKs

#### Breaking changes:
- `channel.query` does not watch the channel anymore, to retrieve channel state and watch use `channel.watch`
- `client.getChannelByCID` is now private, use one of the `client.channel` methods to get the same (no null checks needed)<|MERGE_RESOLUTION|>--- conflicted
+++ resolved
@@ -80,12 +80,9 @@
 - Improved the way typing updates work in the MessageComposerController. [#3313](https://github.com/GetStream/stream-chat-android/pull/3313)
 
 ### ✅ Added
-<<<<<<< HEAD
 - Added a way to customize the visibility of deleted messages. [#3298](https://github.com/GetStream/stream-chat-android/pull/3298)
-=======
 - Added support for file upload configuration that lets you specify what types of files and images you want to allow or block from being uploaded. [3288](https://github.com/GetStream/stream-chat-android/pull/3288)
 - Added Compose SDK Guidelines for internal and external contributors. [#3315](https://github.com/GetStream/stream-chat-android/pull/3315)
->>>>>>> 844f14ab
 
 ### ⚠️ Changed
 - Switched from vertical to horizontal scrolling for files in the preview section of the message composer. [#3289](https://github.com/GetStream/stream-chat-android/pull/3289)
