--- conflicted
+++ resolved
@@ -5,12 +5,9 @@
 ### ⬆️ Improved
 
 ### ✅ Added
-<<<<<<< HEAD
-- Add support for moderation V2. Add `moderation` field in `Message` model to support the new version of moderation. [#5493](https://github.com/GetStream/stream-chat-android/pull/5493)
-=======
 - Add `Channel.membership.pinnedAt` property notifiying if/when a channel was pinned by the current user. [#5513](https://github.com/GetStream/stream-chat-android/pull/5513)
 - Add `Channel.membership.archiveAt` property notifiying if/when a channel was archived by the current user. [#5513](https://github.com/GetStream/stream-chat-android/pull/5513)
->>>>>>> 9cf83914
+- Add support for moderation V2. Add `moderation` field in `Message` model to support the new version of moderation. [#5493](https://github.com/GetStream/stream-chat-android/pull/5493)
 
 ### ⚠️ Changed
 
