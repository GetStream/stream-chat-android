<<<<<<< HEAD
# UNRELEASED CHANGELOG
## Common changes for all artifacts
### 🐞 Fixed

### ⬆️ Improved

### ✅ Added

### ⚠️ Changed

### ❌ Removed

## stream-chat-android-client
### 🐞 Fixed

### ⬆️ Improved
- Show rounded avatars on Push Notification when `MessagingStyleNotificationHandler` is used. [#4059](https://github.com/GetStream/stream-chat-android/pull/4059)

### ✅ Added
- Added `UploadedFile` which represents an uploaded file. It contains the url to the file under the property `file`, and a thumbnail of the file under the property `thumbUrl`. Thumbnails are usually returned when uploading a video file. [#4058](https://github.com/GetStream/stream-chat-android/pull/4058)

### ⚠️ Changed
- 🚨 Breaking change: `ChatClient.sendFile` now returns `UploadedFile` instead of `String`. `UploadedFile.file` is the equivalent of the previous return value. If you do not need the other parts of `UploadedFile`, you can use `.map { it.file }` to mitigate the breaking change. [#4058](https://github.com/GetStream/stream-chat-android/pull/4058)
- 🚨 Breaking change: `ChannelClient.sendFile` now returns `UploadedFile` instead of `String`. `UploadedFile.file` is the equivalent of the previous return value. If you do not need the other parts of `UploadedFile`, you can use `.map { it.file }` to mitigate the breaking change. [#4058](https://github.com/GetStream/stream-chat-android/pull/4058)
- 🚨 Breaking change: Overloaded functions `FileUploader.sendFile()` have had their signatures changed. Instead of returning `String`, they are now supposed to return `UploadedFile`. If you have extended this interface and only need the previous return functionality, you can assign a value to `UploadedFile.file` while keeping `UploadedFile.thumbUrl` `null`. [#4058](https://github.com/GetStream/stream-chat-android/pull/4058)
- 🚨 Breaking change: Overloaded functions `StreamFileUploader.sendFile()` have had their signatures changed. Instead of returning `String`, they now return `UploadedFile`. If you do not need the other parts of `UploadedFile`, you can use `.map { it.file }` to mitigate the breaking change. [#4058](https://github.com/GetStream/stream-chat-android/pull/4058)
- 🚨 Breaking change: `ChatClient.sendImage` now returns `UploadedImage` instead of `String`. `UploadedImage.file` is the equivalent of the previous return value, you can use `.map { it.file }` to mitigate the breaking change. [#4058](https://github.com/GetStream/stream-chat-android/pull/4058)
- 🚨 Breaking change: `ChannelClient.sendImage` now returns `UploadedImage` instead of `String`. `UploadedImage.file` is the equivalent of the previous return value, you can use `.map { it.file }` to mitigate the breaking change. [#4058](https://github.com/GetStream/stream-chat-android/pull/4058)
- 🚨 Breaking change: Overloaded functions `FileUploader.sendImage()` have had their signatures changed. Instead of returning `String`, they are now supposed to return `UploadedImage`. To mitigate these changes, you can wrap your previously returned file URL inside `UploadedImage`. [#4058](https://github.com/GetStream/stream-chat-android/pull/4058)
- 🚨 Breaking change: Overloaded functions `StreamFileUploader.sendImage()` have had their signatures changed. Instead of returning `String`, they now return `UploadedImage`, you can use `.map { it.file }` to mitigate the breaking change. [#4058](https://github.com/GetStream/stream-chat-android/pull/4058)

### ❌ Removed

## stream-chat-android-state
### 🐞 Fixed

### ⬆️ Improved

### ✅ Added

### ⚠️ Changed
- `EventHandlerSequential` is now in use by default.

### ❌ Removed

## stream-chat-android-offline
### 🐞 Fixed

### ⬆️ Improved

### ✅ Added

### ⚠️ Changed

### ❌ Removed

## stream-chat-android-ui-common
### 🐞 Fixed

### ⬆️ Improved

### ✅ Added
- Added `hasCommands` field to `MessageComposerState` to set commands button visibility. [#4057](https://github.com/GetStream/stream-chat-android/pull/4057)

### ⚠️ Changed

### ❌ Removed

## stream-chat-android-ui-components
### 🐞 Fixed
- Fixed user avatar in navigation drawer of the sample app. [#4050](https://github.com/GetStream/stream-chat-android/pull/4050)
- The commands button in `MessageComposerView` can now be used to hide the command suggestion popup. [#4041](https://github.com/GetStream/stream-chat-android/pull/4041)
- Fixed stale online member count in `MessageListHeaderView` when a member leaves the channel. [#4072](https://github.com/GetStream/stream-chat-android/pull/4072)
- Now "Quotes" toggle in the dashboard controls the "Reply" option in the message list. [#4074](https://github.com/GetStream/stream-chat-android/pull/4074)
- Now "Threads & Replies" toggle in the dashboard controls the "Thread Reply" option in the message list. [#4074](https://github.com/GetStream/stream-chat-android/pull/4074)

### ⬆️ Improved
- Added check to hide command button if no commands are available in `MessageInputView` and `MessageComposerView`. [#4057](https://github.com/GetStream/stream-chat-android/pull/4057)
- Revert workaround for setting `ChatUI::imageHeadersProvider` introduced in [#3237](https://github.com/GetStream/stream-chat-android/pull/3237). [#4065](https://github.com/GetStream/stream-chat-android/pull/4065)

### ✅ Added
- Added the `stream-chat-android-ui-guides` application that showcases different customizations of the SDK. [#4024](https://github.com/GetStream/stream-chat-android/pull/4024)

### ⚠️ Changed

### ❌ Removed

## stream-chat-android-compose
### 🐞 Fixed
- Fixed the online member count indicator in the message list header. Previously it did not properly track members going offline. [#4043](https://github.com/GetStream/stream-chat-android/pull/4043)
- Fixed stale online member count in `MessageListHeader` when a member leaves the channel. [#4072](https://github.com/GetStream/stream-chat-android/pull/4072)
- Now "Quotes" toggle in the dashboard controls the "Reply" option in the message list. [#4074](https://github.com/GetStream/stream-chat-android/pull/4074)
- Now "Threads & Replies" toggle in the dashboard controls the "Thread Reply" option in the message list. [#4074](https://github.com/GetStream/stream-chat-android/pull/4074)

### ⬆️ Improved
- Added check to hide command button if no commands are available in `MessageComposer`. [#4057](https://github.com/GetStream/stream-chat-android/pull/4057)

### ✅ Added
- Added the `stream-chat-android-ui-guides` application that showcases different customizations of the SDK. [#4024](https://github.com/GetStream/stream-chat-android/pull/4024)

### ⚠️ Changed

### ❌ Removed

## stream-chat-android-markdown-transformer
### 🐞 Fixed

### ⬆️ Improved

### ✅ Added

### ⚠️ Changed

### ❌ Removed

## stream-chat-android-pushprovider-firebase
### 🐞 Fixed

### ⬆️ Improved

### ✅ Added

### ⚠️ Changed

### ❌ Removed

## stream-chat-android-pushprovider-huawei
### 🐞 Fixed

### ⬆️ Improved

### ✅ Added

### ⚠️ Changed

### ❌ Removed

## stream-chat-android-pushprovider-xiaomi
### 🐞 Fixed

### ⬆️ Improved

### ✅ Added

### ⚠️ Changed

### ❌ Removed
=======
# August 24th, 2022 - 5.8.2
## stream-chat-android-offline
### 🐞 Fixed
- Fixed `useSequentialEventHandler` config parameter that was passed to `StreamOfflinePluginFactory` but had no effect. [#4089](https://github.com/GetStream/stream-chat-android/pull/4089)

## stream-chat-android-ui-components
### 🐞 Fixed
- Fixed stale online member count in `MessageListHeaderView` when a member leaves the channel. [#4072](https://github.com/GetStream/stream-chat-android/pull/4072)

## stream-chat-android-compose
### 🐞 Fixed
- Fixed stale online member count in `MessageListHeader` when a member leaves the channel. [#4072](https://github.com/GetStream/stream-chat-android/pull/4072)
>>>>>>> fe988819

# August 22nd, 2022 - 5.8.1
## stream-chat-android-ui-components
### 🐞 Fixed
- Fixed loading of image attachments with null values of `Attachment.originalWidth` and `Attachment.originalHeight`. A bug was introduced in the previous release that made these image attachments not load as their container height would remain set to 0. [#4067](https://github.com/GetStream/stream-chat-android/pull/4067)

# August 16th, 2022 - 5.8.0
## Common changes for all artifacts
### ⚠️ Changed
- Updated external libraries version. Check the PR to get more details.[#3976](https://github.com/GetStream/stream-chat-android/pull/3976)
- Updated Compose Compiler version to `1.3.0`, Compose UI version to `1.2.1`,  and Kotlin version to `1.7.10`. [#4019](https://github.com/GetStream/stream-chat-android/pull/4019)

## stream-chat-android-client
### 🐞 Fixed
- Rename of field for optional multi bundle push provider. Now projects with multiple push providers will correct correctly. [#4008](https://github.com/GetStream/stream-chat-android/pull/4008)
- Fixed blinking unread count indicator. [#4030](https://github.com/GetStream/stream-chat-android/pull/4030)
- Fixed push notification reply action. [#4046](https://github.com/GetStream/stream-chat-android/pull/4046)

### ✅ Added
- Added properties `originalHeight` and `originalWidth` to `Attachment`. These represent the original dimensions of an image attachment. [#4011](https://github.com/GetStream/stream-chat-android/pull/4011)

## stream-chat-android-offline
### ⬆️ Improved
- Improved updating channels after receiving `NotificationMessageNew` event. [#3991](https://github.com/GetStream/stream-chat-android/pull/3991)
- Improved updating channels after receiving `NewMessageEvent`. The channel will be added to the list if the message is not a system message. [#3999](https://github.com/GetStream/stream-chat-android/pull/3999)
- `ThreadState` is now independent from `ChannelState`. [#3959]

### ✅ Added
- `loading` is added to `ThreadState`. [#3959]

### ⚠️ Changed
- Deprecated `NonMemberChatEventHandler`. Use `BaseChatEventHandler` or `DefaultChatEventHandler` for custom implementation. [#3991](https://github.com/GetStream/stream-chat-android/pull/3991)
- Deprecated multiple event specific `BaseChatEventHandler` methods . Use `handleChatEvent()` or `handleCidEvent()` instead. [#3991](https://github.com/GetStream/stream-chat-android/pull/3991)
- Made `DefaultChatEventHandler` open. You can extend it to change default member-based events handling. [#3991](https://github.com/GetStream/stream-chat-android/pull/3991)
- 🚨 Breaking change: `ChatEventHandlerFactory::chatEventHandler` signature was changed. It now requires `StateFlow<Map<String, Channel>?>` instead of `StateFlow<List<Channel>?>` [#3992](https://github.com/GetStream/stream-chat-android/pull/3992)
- Added additional `chatEventHandlerFactory` parameter to `ChatClient.queryChannelsAsState` which allows you to customize `chatEventHandler` associated with the query. [#3992](https://github.com/GetStream/stream-chat-android/pull/3992)

## stream-chat-android-ui-components
### 🐞 Fixed
- Fixed a crash when passing content URIs without duration metadata to the `StorageHelper::.getAttachmentsFromUriList` method. [4002](https://github.com/GetStream/stream-chat-android/pull/4002)
- Image attachment containers now posses the correct fixed size prior to loading, avoiding message items around messages containing images from "jumping". This is applicable only to image attachments which contain non-null values`Attachment.originalWidth` and `Attachment.originalHeight` properties. [#4011](https://github.com/GetStream/stream-chat-android/pull/4011)
- Fixed a bug when a reaction left by the current user appears as a reaction left by some other user. [4035#](https://github.com/GetStream/stream-chat-android/pull/4035)

### ✅ Added
- Add `streamUiAttachmentsPickerMediaAttachmentsTabEnabled`, `streamUiAttachmentsPickerFileAttachmentsTabEnabled` and `streamUiAttachmentsPickerCameraAttachmentsTabEnabled` attributes to `MessageComposerView` that allow to show/hide particular tabs in the attachment picker. [#3977](https://github.com/GetStream/stream-chat-android/pull/3977)
- Add `streamUiMediaAttachmentsTabEnabled`, `streamUiFileAttachmentsTabEnabled` and `streamUiCameraAttachmentsTabEnabled` attributes to `MessageInputView` that allow to show/hide particular tabs in the attachment picker.. [#3977](https://github.com/GetStream/stream-chat-android/pull/3977)
- Add the `attachmentsPickerTabFactories` parameter to `AttachmentSelectionDialogFragment` that allows to create a custom tab for the attachment picker. [#3977](https://github.com/GetStream/stream-chat-android/pull/3977)

### ⚠️ Changed
- Link attachment previews now feature a more compact image preview container. [#4011](https://github.com/GetStream/stream-chat-android/pull/4011)

## stream-chat-android-compose
### 🐞 Fixed
- Fixed a crash when passing content URIs without duration metadata to the `StorageHelperWrapper::.getAttachmentsFromUris` method. [4002](https://github.com/GetStream/stream-chat-android/pull/4002)
- Fixed a bug when a reaction left by the current user appears as a reaction left by some other user. [4035#](https://github.com/GetStream/stream-chat-android/pull/4035)

### ⬆️ Improved
- `ImageAttachmentContent` is no longer statically sized. It now auto-sizes itself according to the image attachment dimension ratio. If you wish to limit the maximum height of image attachments, please use `StreamDimens.attachmentsContentImageMaxHeight`.  [#4013](https://github.com/GetStream/stream-chat-android/pull/4013)

### ✅ Added
- Added additional `chatEventHandlerFactory` parameter to `ChannelListViewModel` and `ChannelListViewModelFactory` that allows customizing `ChatEventHandler`. [#3997](https://github.com/GetStream/stream-chat-android/pull/3997)
- Added the `tabFactories` parameter to `AttachmentsPicker` that allows to control the list of tabs displayed in the picker. [#3994](https://github.com/GetStream/stream-chat-android/pull/3994)
- Added parameter `attachmentsContentImageMaxHeight` to `StreamDimens`. [#4013](https://github.com/GetStream/stream-chat-android/pull/4013)

### ⚠️ Changed
- `StreamDimens` constructor containing parameter `attachmentsContentImageHeight` has been deprecated. Please use the one without it. This has been done because images displayed by `ImageAttachmentContent` inside the message list now auto-size themselves intelligently according to their aspect ratio. If you wish to limit the maximum vertical height of such images, use `StreamDimens.attachmentsContentImageMaxHeight`.  [#4013](https://github.com/GetStream/stream-chat-android/pull/4013)

# August 02th, 2022 - 5.7.0
## Common changes for all artifacts
### ⚠️ Changed
- Updated compile & target SDK to **32**. [#3965](https://github.com/GetStream/stream-chat-android/pull/3965)
- Updated Kotlin version to **1.7.0**.[#3965](https://github.com/GetStream/stream-chat-android/pull/3965)

## stream-chat-android-client
### 🐞 Fixed
- Fixed the missing disconnected state in `ClientState.connectionState`. [#3943](https://github.com/GetStream/stream-chat-android/pull/3943)

### ⬆️ Improved
- Offline data is clear after the user is disconnect by calling `ChatClient.disconnect(true)`. [#3917](https://github.com/GetStream/stream-chat-android/pull/3917)
- Adding logs to understand more about unrecoverable errors in socket connection. [#3946](https://github.com/GetStream/stream-chat-android/pull/3946)
- Added the ClientState.initializationState. Now you can check when the current state of the initialization progress. [#3962](https://github.com/GetStream/stream-chat-android/pull/3962)

### ✅ Added
- Added a check if `lastSyncedAt` is no later than 30 days when calling `ChatClient::getSyncHistory`. [#3934](https://github.com/GetStream/stream-chat-android/pull/3934)
- Added `ClientState::isNetworkAvailable` which gives you information about device's internet connection status.[#3880](https://github.com/GetStream/stream-chat-android/pull/3880)

### ⚠️ Changed
- Queries that require active socket connection will be postponed until connection is established: [#3952](https://github.com/GetStream/stream-chat-android/pull/3952)

## stream-chat-android-offline
### 🐞 Fixed
- Fixed preview for channels when sending messages offline. [3933](https://github.com/GetStream/stream-chat-android/pull/3933)
- Fixed marking the channel as read when opening it from a push notification. Previously the SDK would fail to make the call. [#3985](https://github.com/GetStream/stream-chat-android/pull/3985)

## stream-chat-android-ui-common
### ✅ Added
- Added more file sources to the file provider used when sending file attachments. [3958](https://github.com/GetStream/stream-chat-android/pull/3958)

### ⚠️ Changed
- Deprecated `MessageAction.MuteUser`. The option to mute users via a message options has been deprecated and will be removed. [#3953](https://github.com/GetStream/stream-chat-android/pull/3953)

## stream-chat-android-ui-components
### 🐞 Fixed
- Fixed the display of disconnected state in channel list and message list headers. [#3943](https://github.com/GetStream/stream-chat-android/pull/3943)
- Fixed list state race condition while switching filters in channel list. [#3939](https://github.com/GetStream/stream-chat-android/pull/3939/files)

### ✅ Added
- Added `android:inputType` customization option to `MessageComposerView` and `MessageInputView`. [#3942](https://github.com/GetStream/stream-chat-android/pull/3924)
- Added `streamUiOptionsOverlayEditReactionsMargin`, `streamUiOptionsOverlayUserReactionsMargin` and `streamUiOptionsOverlayMessageOptionsMargin` attributes to `MessageInputView` to customize the spacing between the elements on the message options overlay. [#3950](https://github.com/GetStream/stream-chat-android/pull/3950)
- Added `MessageListViewModel.Event.BanUser`. This event is used to ban a user by using calling `MessageListViewModel.onEvent(Event)` and providing it as an argument. For the difference between banning and shadow banning, you can read the documentation [here](https://getstream.io/blog/feature-announcement-shadow-ban/). [#3953](https://github.com/GetStream/stream-chat-android/pull/3953)
- Added `MessageListViewModel.Event.UnbanUser`. This event is used to unban a user by using calling `MessageListViewModel.onEvent(Event)` and providing it as an argument. For the difference between banning and shadow banning, you can read the documentation [here](https://getstream.io/blog/feature-announcement-shadow-ban/). [#3953](https://github.com/GetStream/stream-chat-android/pull/3953)
- Added `MessageListViewModel.Event.ShadowBanUser`. This event is used to shadow ban a user by using calling `MessageListViewModel.onEvent(Event)` and providing it as an argument. For the difference between banning and shadow banning, you can read the documentation [here](https://getstream.io/blog/feature-announcement-shadow-ban/). [#3953](https://github.com/GetStream/stream-chat-android/pull/3953)
- Added `MessageListViewModel.Event.RemoveShadowBanFromUser`. This event is used to remove a shadow ban from a user by using calling `MessageListViewModel.onEvent(Event)` and providing it as an argument. For the difference between banning and shadow banning, you can read the documentation [here](https://getstream.io/blog/feature-announcement-shadow-ban/). [#3953](https://github.com/GetStream/stream-chat-android/pull/3953)

### ⚠️ Changed
- Deprecated `LegacyDateFormatter`, `PorterImageView` and `PorterShapeImageView` classes as they are unused. [3923](https://github.com/GetStream/stream-chat-android/pull/3923)
- Deprecated `DefaultTypingUpdatesBuffer`. Should you wish to create your own implementation of a typing buffer, you can create a custom implementation of `TypingUpdatesBuffer`. [#3968](https://github.com/GetStream/stream-chat-android/pull/3968)
- Deprecated `MessageListViewModel.BlockUser`. Use `MessageListViewModel.ShadowBanUser` if you want to retain the same functionality, or `MessageListViewModel.BanUser` if you want to outright ban the user. For the difference between banning and shadow banning, you can read the documentation [here](https://getstream.io/blog/feature-announcement-shadow-ban/). [#3953](https://github.com/GetStream/stream-chat-android/pull/3953)
- Deprecated `MessageListView::setUserMuteHandler`. The option to mute users via message option has been deprecated and will be removed. [#3953](https://github.com/GetStream/stream-chat-android/pull/3953)
- Deprecated `MessageListView::setUserUnmuteHandler`. The option to unmute users via message option has been deprecated and will be removed. [#3953](https://github.com/GetStream/stream-chat-android/pull/3953)
- Deprecated `MessageListView::setMuteUserEnabled`. The option to mute users via message option has been deprecated and will be removed. [#3953](https://github.com/GetStream/stream-chat-android/pull/3953)
- Deprecated `MessageListView.UserMuteHandler`. The option to mute users via message option has been deprecated and will be removed. [#3953](https://github.com/GetStream/stream-chat-android/pull/3953)
- Deprecated `MessageListView.UserUnmuteHandler`. The option to unmute users via message option has been deprecated and will be removed. [#3953](https://github.com/GetStream/stream-chat-android/pull/3953)
- Deprecated `MessageListView::setBlockUserEnabled`. The option to block users via message option has been deprecated and will be removed. [#3953](https://github.com/GetStream/stream-chat-android/pull/3953)
- Deprecated `MessageListView.UserBlockHandler`. The option to block users via message option has been deprecated and will be removed. [#3953](https://github.com/GetStream/stream-chat-android/pull/3953)
- Deprecated the following `MessageListViewAttributes`: `streamUiMuteOptionIcon`, `streamUiUnmuteOptionIcon`, `streamUiMuteUserEnabled`, `streamUiBlockOptionIcon` and `streamUiBlockUserEnabled`. The options to block and mute user using `MessageListView` message options have been deprecated and will be removed. [#3953](https://github.com/GetStream/stream-chat-android/pull/3953)
- Deprecated the `MessageListViewStyle` constructor containing params `muteIcon`, `unmuteIcon`, `muteEnabled`, `blockIcon` and `blockEnabled`. Use the constructor which does not contain these parameters. [#3953](https://github.com/GetStream/stream-chat-android/pull/3953)

## stream-chat-android-compose
### 🐞 Fixed
- Fixed the display of disconnected state in channel list and message list headers. [#3943](https://github.com/GetStream/stream-chat-android/pull/3943)

### ✅ Added
- Added `KeyboardOptions` customization option to `MessageInput` composable. [#3942](https://github.com/GetStream/stream-chat-android/pull/3924)
- Added `MessageListViewModel::banUser`. You can use it to ban a user belonging to the current channel. For the difference between banning and shadow banning, you can read the documentation [here](https://getstream.io/blog/feature-announcement-shadow-ban/). [#3953](https://github.com/GetStream/stream-chat-android/pull/3953)
- Added `MessageListViewModel::unbanUser`. You can use it to unban a user belonging to the current channel. For the difference between banning and shadow banning, you can read the documentation [here](https://getstream.io/blog/feature-announcement-shadow-ban/). [#3953](https://github.com/GetStream/stream-chat-android/pull/3953)
- Added `MessageListViewModel::shadowBanUser`. You can use it to shadow ban a user belonging to the current channel. For the difference between banning and shadow banning, you can read the documentation [here](https://getstream.io/blog/feature-announcement-shadow-ban/). [#3953](https://github.com/GetStream/stream-chat-android/pull/3953)
- Added `MessageListViewModel::removeShadowBanFromUser`. You can use it to remove a shadow ban from a user belonging to the current channel. For the difference between banning and shadow banning, you can read the documentation [here](https://getstream.io/blog/feature-announcement-shadow-ban/). [#3953](https://github.com/GetStream/stream-chat-android/pull/3953)
- Added `MessageListViewModel::muteUser`. You can use it to mute a user belonging to the current channel. [#3953](https://github.com/GetStream/stream-chat-android/pull/3953)
- Added `MessageListViewModel::unmuteUser`. You can use it to mute a user belonging to the current channel. [#3953](https://github.com/GetStream/stream-chat-android/pull/3953)

### ⚠️ Changed
- Deprecated `RowScope.DefaultComposerInputContent` to be marked internal. Use `MessageInput` directly instead. [#3942](https://github.com/GetStream/stream-chat-android/pull/3924)
- Updated Compose compiler and UI version to **1.2.0**.[#3965](https://github.com/GetStream/stream-chat-android/pull/3965)

# July 20th, 2022 - 5.6.1
## stream-chat-android-client
### ⚠️ Changed
- Functions inside `ThreadQueryListener` have been turned into `suspend` functions. [#3926](https://github.com/GetStream/stream-chat-android/pull/3926)

## stream-chat-android-offline
### 🐞 Fixed
- Fixed a crash when reacting to a message in a thread. [#3926](https://github.com/GetStream/stream-chat-android/pull/3926)

## stream-chat-android-compose
### 🐞 Fixed
- Fixed thread not scrolling to new message. [#3930](https://github.com/GetStream/stream-chat-android/pull/3930)

# July 20th, 2022 - 5.6.0
## Common changes for all artifacts
### ⚠️ Changed
- 🚨 Breaking change: The class `io.getstream.chat.android.offline.model.connection.ConnectionState` was moved to `io.getstream.chat.android.client.models.ConnectionState`. Please update your imports to be able to compile code using this class. [#3852](https://github.com/GetStream/stream-chat-android/pull/3852).

## stream-chat-android-client
### ✅ Added
- Added a way to convert `Flow` into `LiveData` for Java users.
- Base state of the SDK can be check using `io.getstream.chat.android.client.setup.state.ClientState` interface. Use this interface to receive the state of the SDK as StateFlows. [#3852](https://github.com/GetStream/stream-chat-android/pull/3852)

### ⚠️ Changed
-. `Call` interface provides an `await()` suspend function implemented on every subclass and is not needed to use the extension function anymore. [#3807](https://github.com/GetStream/stream-chat-android/pull/3807)
- `ChatLoggerHandler` has a new function named `logV`. [#3869](https://github.com/GetStream/stream-chat-android/pull/3869)
- `ChatClient.disconnect()` is deprecated and a new `ChatClient.disconnect(Boolean)` method with a boolean argument is created. This method return a `Call` to be invoked for disconnection. [#3817](https://github.com/GetStream/stream-chat-android/pull/3817)

### ❌ Removed
- 🚨 Breaking change: Removed the `Member.role` field. [3851](https://github.com/GetStream/stream-chat-android/pull/3851)

## stream-chat-android-offline
### 🐞 Fixed
- Fixed initializing channels state when DB is empty and API requests fails. [3870](https://github.com/GetStream/stream-chat-android/pull/3870)
- Fixed that causes a crash while reconnecting to the SDK multiple times. [#3888](https://github.com/GetStream/stream-chat-android/pull/3888)

## stream-chat-android-ui-components
### 🐞 Fixed
- The reply option on the gallery screen and moderation options now work with `MessageComposerView`. [#3864](https://github.com/GetStream/stream-chat-android/pull/3864)
- Fixed potential crashes when showing dialogs after process recreation. [#3857](https://github.com/GetStream/stream-chat-android/pull/3857)
- Fixed potential unnecessary channel query on the channel list screen. [#3895](https://github.com/GetStream/stream-chat-android/pull/3895)

### ⬆️ Improved
- `MessageListView` now allows multiple re-bindings of `MessageListViewModel` provided that `MessageListViewModel.deletedMessageVisibility` has not been changed since `MessageListView` was first initialized. [#3843](https://github.com/GetStream/stream-chat-android/pull/3843)

### ✅ Added
- Added the ability to align system messages via a `MessageListView` attribute called `streamUiSystemMessageAlignment`. [#3840](https://github.com/GetStream/stream-chat-android/pull/3840)
- Added the `MessageListViewModel::setMessagePositionHandler` method to customize message position within a group. [#3882](https://github.com/GetStream/stream-chat-android/pull/3882)
- Added documentation for [MessageComposerView](https://getstream.io/chat/docs/sdk/android/ui/message-components/message-composer). [#3845](https://github.com/GetStream/stream-chat-android/pull/3845)
- Added a new version of the [Adding Custom Attachments](https://getstream.io/chat/docs/sdk/android/ui/guides/adding-custom-attachments-message-composer/) guide that uses the new `MessageComposerView`. [#3877](https://github.com/GetStream/stream-chat-android/pull/3877)

## stream-chat-android-compose
### 🐞 Fixed
- Fixed potential unnecessary channel query on the channel list screen. [#3895](https://github.com/GetStream/stream-chat-android/pull/3895)

### ⬆️ Improved
- Improved recomposition in `MessagesScreen` by deferring state reads to the latest possible point. [#3667](https://github.com/GetStream/stream-chat-android/pull/3667)

### ⚠️ Changed
- Show snackbar instead of toast when file exceeds the size limit. [#3858](https://github.com/GetStream/stream-chat-android/pull/3858)

# July 05th, 2022 - 5.5.0
## Common changes for all artifacts
### 🐞 Fixed
- Add ordered substitution arguments in `ja` and `ko` translated strings files [#3778](https://github.com/GetStream/stream-chat-android/pull/3778)

## stream-chat-android-client
### 🐞 Fixed
- Fix the channel screen being stuck with an infinite loading [3791](https://github.com/GetStream/stream-chat-android/pull/3791)

## stream-chat-android-offline
### 🐞 Fixed
- Fixed bug of empty channels while sending messages. [3776](https://github.com/GetStream/stream-chat-android/pull/3776)
- Fixed populating mentions when sending a message with attachments. [3801](https://github.com/GetStream/stream-chat-android/pull/3801)
- Fixed crash at ExtraDataConverter.stringToMap. [3816](https://github.com/GetStream/stream-chat-android/pull/3816)

### ⚠️ Changed
- Deprecated `GlobalState::typingUpdates` in favor of `GlobalState::typingChannels`.

## stream-chat-android-ui-components
### 🐞 Fixed
- Fixed reply messages inside notification. [#3756](https://github.com/GetStream/stream-chat-android/pull/3756)
- Fixed the display of avatars before system messages. [#3799](https://github.com/GetStream/stream-chat-android/pull/3799)
- Fixed a bug which made the unread count disappear on certain devices when it went over double digits. [#3798](https://github.com/GetStream/stream-chat-android/pull/3798)
- Fixed a bug where typing items in MessageList weren't properly set on all data changes. [#3790](https://github.com/GetStream/stream-chat-android/pull/3790)

### ⬆️ Improved
- `ChannelListView` can now restore the previously saved scroll state. [3804](https://github.com/GetStream/stream-chat-android/pull/3804)

### ✅ Added
- Added `MessagePreviewFormatter` field to the `ChatUI` class, to allow for message preview text format customization across the app. [3788](https://github.com/GetStream/stream-chat-android/pull/3788).
- Added `streamUiDisableScrollWhenShowingDialog` attribute to `MessageListView` that allows to enable/disable message list scroll while a dialog is shown over the message list. [#3809](https://github.com/GetStream/stream-chat-android/pull/3809)
- Added the preview of moderation bounced messages and the ability to take actions upon those messages like edit, delete and send anyway. [#3625](https://github.com/GetStream/stream-chat-android/pull/3625)
- Added experimental implementation of `MessageComposerView` and `MessageComposerViewModel` which are supposed to replace `MessageInputView` in the future. [3019](https://github.com/GetStream/stream-chat-android/pull/3019)
- Added `MessageListView::setMessageOptionItemsFactory` and `MessageListView::setCustomActionHandler` methods to add and handle custom actions in `MessageListView`. [3768](https://github.com/GetStream/stream-chat-android/pull/3768)

### ⚠️ Changed
- The layout width of the unread count view is now set to `wrap_content` instead of being a fixed size dictated by the dimen `stream_ui_scroll_button_unread_badge_size`. [#3798](https://github.com/GetStream/stream-chat-android/pull/3798)

### ❌ Removed
- 🚨 Breaking change: The block action has been removed from message options. [3768](https://github.com/GetStream/stream-chat-android/pull/3768)

## stream-chat-android-compose
### 🐞 Fixed
- Channels will now be marked as read only when the latest message is reached. Previously they were marked read whenever an unread message was read, regardless of its position in the list. [#3772](https://github.com/GetStream/stream-chat-android/pull/3772)

### ⬆️ Improved
- Improved `Messages` recomposition when marking messages as read. It will now avoid going into a recomposition loop in certain situations such as when you have two or more failed messages visible in the list. [#3772](https://github.com/GetStream/stream-chat-android/pull/3772)
- Covered an edge case inside `DefaultTypingUpdatesBuffer`. It will now always call `onTypingStopped()` when you call `DefaultTypingUpdatesBuffer.clear()`. [#3782](https://github.com/GetStream/stream-chat-android/pull/3782)

### ✅ Added
- Added the preview of moderation bounced messages and the ability to take actions upon those messages like edit, delete and send anyway. [#3625](https://github.com/GetStream/stream-chat-android/pull/3625)

# June 27th, 2022 - 5.4.0
## Common changes for all artifacts
### ⬆️ Improved
- Now the SDK can be used if R8 full mode. New rules were added to the library to support the aggressive optimizations [3663](https://github.com/GetStream/stream-chat-android/pull/3663).

### ⚠️ Changed
- Migrated to Coil version 2.1.0 [#3538](https://github.com/GetStream/stream-chat-android/pull/3538)

## stream-chat-android-client
### ⬆️ Improved
-  Avoid multiple calls to `/app` endpoint. [3686](https://github.com/GetStream/stream-chat-android/pull/3686)

### ✅ Added
-. `ChatClient::connectUser` as a new optional argument to configure a timeout to be waiting until the connection is established, in another case an error will be returned [#3605](https://github.com/GetStream/stream-chat-android/pull/3605)
-. `ChatClient::connectAnonymousUser` as a new optional argument to configure a timeout to be waiting until the connection is established, in another case an error will be returned [#3605](https://github.com/GetStream/stream-chat-android/pull/3605)
-. `ChatClient::connectGuestUser` as a new optional argument to configure a timeout to be waiting until the connection is established, in another case an error will be returned [#3605](https://github.com/GetStream/stream-chat-android/pull/3605)
-. `ChatClient::connectUser` doesn't return an error in the case there is a previous connection with the same user. [#3653](https://github.com/GetStream/stream-chat-android/pull/3653)
- Added `ChatClient::countUnreadMentions` extension function which counts messages in which the user is mentioned.

### ⚠️ Changed
- 🚨 Changed `ChatClient::connectUser` - the method shouldn't be called when the user is already set and will automatically disconnect if this happens.

## stream-chat-android-offline
### 🐞 Fixed
- Fix the stale Channel data being stored into database. [3650](https://github.com/GetStream/stream-chat-android/pull/3650)
- Fix race condition problem that allowed multiple threads to increment unread count, which could cause a mistake in the number of unread messages. [3656](https://github.com/GetStream/stream-chat-android/pull/3656)
- A new optional argument `useSequentialEventHandler` has been added to `Config` class of offline plugin to enable a sequential event handling mechanism. [3659](https://github.com/GetStream/stream-chat-android/pull/3659)
- Fix channel mutes being dropped on user updates [3728](https://github.com/GetStream/stream-chat-android/pull/3728)
- Bug fix when deleting reactions without internet connection. [#3753](https://github.com/GetStream/stream-chat-android/pull/3753)

### ⬆️ Improved
- Added logs of all properties available in a class and which one was searched for then QuerySort fails to find a field. [3597](https://github.com/GetStream/stream-chat-android/pull/3597)

### ✅ Added
- Added `EventHandlerSequential` to support a sequential event processing. [3604](https://github.com/GetStream/stream-chat-android/pull/3604)
- Logging when unread count is updated. [3642](https://github.com/GetStream/stream-chat-android/pull/3642)

### ⚠️ Changed
-  Added interface `QuerySorter` and new implementation of query sort `QuerySortByField` so users can choose between implementations that use reflection or not. [3624](https://github.com/GetStream/stream-chat-android/pull/3624)

## stream-chat-android-ui-components
### 🐞 Fixed
- Fixed potential NPE when disconnecting the user. [#3612](https://github.com/GetStream/stream-chat-android/pull/3612)
- The channel will now be marked as read once the latest message inside `MessagesListView` is reached. Previously scrolling down to it would not trigger this action. [#3620](https://github.com/GetStream/stream-chat-android/pull/3620)
- Now the options button is not displayed on the gallery screen if there are no options available. [#3696](https://github.com/GetStream/stream-chat-android/pull/3696)
- Fixed `app:streamUiMessageInputHintText` not getting applied properly in `MessageInputView`. [#3749](https://github.com/GetStream/stream-chat-android/pull/3749)
- Fixed backwards compatibility of the `ChannelListView` attribute `streamUiIndicatorPendingSyncIcon` and the `MessageListView` attribute `streamUiIconIndicatorPendingSync`. These are now backwards compatible down to API 21 [#3766](https://github.com/GetStream/stream-chat-android/pull/3766)

### ⬆️ Improved
- Improved displaying the upload progress of files being uploaded. Now the upload progress text is less likely to get ellipsized. [#3618](https://github.com/GetStream/stream-chat-android/pull/3618)

### ✅ Added
- Added way to customize quoted attachments through `QuotedAttachmentFactory` and updated custom attachments guide for the new feature. [#3592](https://github.com/GetStream/stream-chat-android/pull/3592)
- Added `ChannelListViewModelFactory.Builder` for Java users. [#3617](https://github.com/GetStream/stream-chat-android/pull/3617)
- Added `MessageListViewModelFactory.Builder` for Java users. [#3617](https://github.com/GetStream/stream-chat-android/pull/3617)
- Added `PinnedMessageListViewModelFactory.Builder` for Java users. [#3617](https://github.com/GetStream/stream-chat-android/pull/3617)
- Added `TypingIndicatorViewModelFactory.Builder` for Java users. [#3617](https://github.com/GetStream/stream-chat-android/pull/3617)
- Added new attributes to `MessageListView` that are designed to customize the scroll to bottom button. They are listed in the linked PR. [3634](https://github.com/GetStream/stream-chat-android/pull/3634)
- Added a way to change runtime filters for Channels in `ChannelListViewModel`, using `setFilters(FilterObject)`. [#3687](https://github.com/GetStream/stream-chat-android/pull/3687) 
- Added support for bottom infinite scrolling when searching for messages or navigating to messages in a non-linear way inside MessageListView. [3654](https://github.com/GetStream/stream-chat-android/pull/3654)
- A new interface `TypingUpdatesBuffer` and its implementation `DefaultTypingUpdatesBuffer` used for buffering typing updates in order to save API calls. [3633](https://github.com/GetStream/stream-chat-android/pull/3633)
- A new method `MessageInputView.setTypingUpdatesBuffer(TypingUpdatesBuffer)` used for setting the typing updates buffer. [3633](https://github.com/GetStream/stream-chat-android/pull/3633)
- Added possibility to customize gallery options style via `TransformStyle.attachmentGalleryOptionsStyleTransformer`. [3696](https://github.com/GetStream/stream-chat-android/pull/3696)

### ⚠️ Changed
- Dimens `stream_ui_spacing_small` no longer has an effect on the internal margins of `ScrollButtonView`, instead use the `MessageListView` attribute `streamUIScrollButtonInternalMargin` to set internal margins. [3634](https://github.com/GetStream/stream-chat-android/pull/3634)
- The default elevation of the unread count badge inside `ScrollButtonView` was changed from `10dp` to `3dp`. [3634](https://github.com/GetStream/stream-chat-android/pull/3634)
- Deprecated `MessageInputView.TypingListener` in favor of `TypingUpdatesBuffer` and `MessageInputView.setTypingListener(TypingListener)` in favor of `MessageInputView.setTypingUpdatesBuffer(TypingUpdatesBuffer)`. [3633](https://github.com/GetStream/stream-chat-android/pull/3633)
- Added `WRITE_EXTERNAL_STORAGE` permission check on the default implementation of the download handler when using `MessageListViewModel.bindView`. [#3719](https://github.com/GetStream/stream-chat-android/pull/3719)
- Removed the default filter from `ChannelListFragment` so that it can rely on the default filter from `ChannelListViewModel`. [3762](https://github.com/GetStream/stream-chat-android/pull/3762)

## stream-chat-android-compose
### 🐞 Fixed
- Fixed the display of `ChannelAvatar` for a channel with two members and neither of them is the current user. [3598](https://github.com/GetStream/stream-chat-android/pull/3598)

### ⬆️ Improved
- Improved padding customization options of `InputField`. [#3596](https://github.com/GetStream/stream-chat-android/pull/3596)

### ✅ Added
- Added `Modifier` as an argument to `FileUploadItem` and `FileAttachmentItem`. [#3603](https://github.com/GetStream/stream-chat-android/pull/3603)
- Added option to customise `InitialsAvatar` offset passing it custom offset and through `groupAvatarInitialsXOffset` and `groupAvatarInitialsYOffset` dimens. [#3609](https://github.com/GetStream/stream-chat-android/pull/3609)
- A new interface `TypingUpdatesBuffer` and its implementation `DefaultTypingUpdatesBuffer` used for buffering typing updates in order to save API calls. [3633](https://github.com/GetStream/stream-chat-android/pull/3633)
- A new method `MessageComposerViewModel.setTypingUpdatesBuffer(TypingUpdatesBuffer)` used for setting the typing updates buffer. [3633](https://github.com/GetStream/stream-chat-android/pull/3633)
- Added `PermissionHandler` and `DownloadPermissionHandler` to automatically request storage permission if needed and download the attachments. [#3676](https://github.com/GetStream/stream-chat-android/pull/3676)

### ⚠️ Changed
- Since Coil 2.0, the `LocalImageLoader` has been deprecated. So now we support our own image loader, `StreamImageLoader` for providing composition local. [#3538](https://github.com/GetStream/stream-chat-android/pull/3538)
- Changed how the emoji only message size and how they are laid out depending on emoji count. [#3665](https://github.com/GetStream/stream-chat-android/pull/3665)

### ❌ Removed
- Removed the default gray background from `LoadingIndicator`. [#3599](https://github.com/GetStream/stream-chat-android/pull/3599)

## stream-chat-android-pushprovider-xiaomi
### 🐞 Fixed
- Fix crash when used on Android API 31+ [#3678](https://github.com/GetStream/stream-chat-android/pull/3678)

### ✅ Added
- Upgrade MiPush SDK to version 5.0.6 [#3678](https://github.com/GetStream/stream-chat-android/pull/3678)

# Jun 1st, 2022 - 5.3.1
## stream-chat-android-client
### 🐞 Fixed
- Added getters to members search in `QuerySort` as some compilers may generate getters and setter instead of public properties,
 making our current search for property to fail. [#3608](https://github.com/GetStream/stream-chat-android/pull/3608)

# May 25th, 2022 - 5.3.0
## stream-chat-android-client
### 🐞 Fixed
- Fixed `ChatParser` failing to parse errors because it was trying to fetch the raw response from a converted body. [#3534](https://github.com/GetStream/stream-chat-android/pull/3534)

### ⬆️ Improved
- CurrentUser is not initialized when a PN is received. [#3520](https://github.com/GetStream/stream-chat-android/pull/3520)

### ✅ Added
- 🚨 Breaking change: Added `DistinctChatApi` to prevent multiple query requests being fired. [#3521](https://github.com/GetStream/stream-chat-android/pull/3521)
- 🚨 Breaking change: Added new property `ChatClientConfig.disableDistinctApiCalls` to disable `DistinctChatApi`, which is enabled by default. 

### ⚠️ Changed
- 🚨 Breaking change: `Plugin`, `PluginFactory` and plugin side-effect listeners (`CreatChannelListener`, `SendMessageListener` etc.) are moved out of `experimental` package. [#3583](https://github.com/GetStream/stream-chat-android/pull/3583/)

## stream-chat-android-offline
### 🐞 Fixed
- Fixed process sync offline message when a push is received. [#3518](https://github.com/GetStream/stream-chat-android/pull/3518)
- Fixed syncing the channel after bringing the app from background. [#3548](https://github.com/GetStream/stream-chat-android/pull/3548)
- Fixed initializing `OfflinePlugin` when connecting anonymous user. It fixes the issue when after connecting headers stay in `Disconnected` state. [#3553](https://github.com/GetStream/stream-chat-android/pull/3553)

### ⬆️ Improved
- Change the order of offline message so it matches the order of online messages. Now the reshuffling of messages when switching from offline to online doesn't happen anymore. [3524](https://github.com/GetStream/stream-chat-android/pull/3524)
- 🚨 Breaking change: `QueryChannelsState::channels` can now return a null as an initial value. 
- Adding logs for QuerySort: [3570](https://github.com/GetStream/stream-chat-android/pull/3570)
- Adding logs for plugin usage, state calls usage and ChannelListView. [3572](https://github.com/GetStream/stream-chat-android/pull/3572)

### ✅ Added
- Added `EventHandlingResult.WatchAndAdd` to results returned from `ChatEventHandler`.
- Added handling `ChannelVisibleEvent`. Default `ChatEventHandler` will return `EventHandlingResult.WatchAndAdd`.

## stream-chat-android-ui-common
### ✅ Added
- Added `MessageOptionsUserReactionAlignemnt` used to define the user reaction alignment inside message options. [#3541](https://github.com/GetStream/stream-chat-android/pull/3541)

## stream-chat-android-ui-components
### 🐞 Fixed
- Fixed the way pagination scrolling worked for various non-core components (e.g. search, gallery/media/pinned message lists) [#3507](https://github.com/GetStream/stream-chat-android/pull/3507)
- Added loading more indicator to PinnedMessageListView [#3507](https://github.com/GetStream/stream-chat-android/pull/3507)
- Fix video scaling issue on the media preview screen. [#3560](https://github.com/GetStream/stream-chat-android/pull/3560)
- Fixed refreshing `ChannelListView` after unhiding the channel. [#3569](https://github.com/GetStream/stream-chat-android/pull/3569)

### ✅ Added
- Added the public method `switchToCommandMode(command: Command)` inside `MessageInputView`. This method allows switching the input to command mode using the desired command directly, instead of having to select it from the dialog. An example of its usage is provided inside the patch within the linked PR. [#3515](https://github.com/GetStream/stream-chat-android/pull/3515)
- Added loading indicator to the media preview screen. [#3549](https://github.com/GetStream/stream-chat-android/pull/3549)
- Added `streamUiMediaActivityProgressBarStyle` theme attribute to customize the appearance of loading indicator on the media preview screen. [#3549](https://github.com/GetStream/stream-chat-android/pull/3549)
- Added the ability to customize user reaction alignment and orientation inside message options through `ViewReactionsViewStyle` or `SingleReactionViewStyle`. [#3541](https://github.com/GetStream/stream-chat-android/pull/3541)
- Added `horizontalPadding` customization options to `ViewReactionsViewStyle` and `EditReactionsViewStyle`. [#3541](https://github.com/GetStream/stream-chat-android/pull/3541)

### ⚠️ Changed
- Deprecated `Member.isOwnerOrAdmin` and `List<Member>?.isCurrentUserOwnerOrAdmin()`. Use `Channel::ownCapabilities` instead. [#3576](https://github.com/GetStream/stream-chat-android/pull/3576)
- Changed how padding is applied to `ViewReactionsView`. [#3541](https://github.com/GetStream/stream-chat-android/pull/3541)

## stream-chat-android-compose
### 🐞 Fixed
- Fix video scaling issue on the media preview screen. [#3560](https://github.com/GetStream/stream-chat-android/pull/3560)
- Fixed refreshing `ChannelListView` after unhiding the channel. [#3569](https://github.com/GetStream/stream-chat-android/pull/3569)

### ✅ Added
- Added scroll to quoted message on click. [#3472](https://github.com/GetStream/stream-chat-android/pull/3472)
- Added guides for `QuotedAttachmentFactory`. [You can read about it here](https://getstream.io/chat/docs/sdk/android/compose/guides/adding-custom-attachments/#quoted-messages)
- Added loading indicator to the media preview screen. [#3549](https://github.com/GetStream/stream-chat-android/pull/3549)
- Added the ability to customize user reaction alignment inside message options through `ChatTheme`. [#3541](https://github.com/GetStream/stream-chat-android/pull/3541)

### ⚠️ Changed
- Changed `QuotedMessage` design by adding `QuotedAttachmentFactory`, `ImageAttachmentQuotedContent` and `FileAttachmentQuotedContent`. [#3472](https://github.com/GetStream/stream-chat-android/pull/3472)

# May 11th, 2022 - 5.2.0
## stream-chat-android-client
### ✅ Added
- Added `Channel.membership` property. [#3367](https://github.com/GetStream/stream-chat-android/pull/3367)
- Added `ChannelData.membership` property. [#3367](https://github.com/GetStream/stream-chat-android/pull/3367)
- Added `NotificationAddedToChannelEvent.member` property. [#3367](https://github.com/GetStream/stream-chat-android/pull/3367)
- Add `provideName` property to `Device` entity to support Multi-Bundle [#3396](https://github.com/GetStream/stream-chat-android/pull/3396)

## stream-chat-android-offline
### 🐞 Fixed
- Fixed sorting channels by `Channel::lastMessageAt` when the channel contains not synced messages. [#3470](https://github.com/GetStream/stream-chat-android/pull/3470)
- Fixed bug that made impossible to retry attachments that were not fully sent. [3485](https://github.com/GetStream/stream-chat-android/pull/3485)
- Fixed refreshing channels list when syncing the channel. [#3492](https://github.com/GetStream/stream-chat-android/pull/3492)
- Fixed deleting reactions while offline. [3486](https://github.com/GetStream/stream-chat-android/pull/3486)

## stream-chat-android-ui-common
### ⬆️ Improved
- Updated the attachment upload size limit to 100MB from 20MB. [#3490](https://github.com/GetStream/stream-chat-android/pull/3490)

## stream-chat-android-ui-components
### 🐞 Fixed
- Fixed Xiaomi crash when long clicking on links inside messages. [#3491](https://github.com/GetStream/stream-chat-android/pull/3491)

## stream-chat-android-compose
### ⬆️ Improved
- Improved the behavior of `DeletedMessageVisibility` and `MessageFooterVisibility` when used in pair. Now the `DeletedMessageVisibility` and its "only visible to you" mode respects the `MessageFooterVisibility` and vice-versa. [#3467](https://github.com/GetStream/stream-chat-android/pull/3467)

## stream-chat-android-pushprovider-firebase
### ✅ Added
- Support Multi-Bundle [#3396](https://github.com/GetStream/stream-chat-android/pull/3396)

### ⚠️ Changed
- Upgrade Firebase Messaging dependency to version `23.0.4`. [#3484](https://github.com/GetStream/stream-chat-android/pull/3484)

## stream-chat-android-pushprovider-huawei
### ✅ Added
- Support Multi-Bundle [#3396](https://github.com/GetStream/stream-chat-android/pull/3396)

## stream-chat-android-pushprovider-xiaomi
### ✅ Added
- Support Multi-Bundle [#3396](https://github.com/GetStream/stream-chat-android/pull/3396)

# May 3rd, 2022 - 5.1.0
## stream-chat-android-client
### 🐞 Fixed
- Fixed ANR happening on a token request. [#3342](https://github.com/GetStream/stream-chat-android/pull/3342)
- Fixed overriding User's `image` and `name` properties with empty values when connecting the user. [#3430](https://github.com/GetStream/stream-chat-android/pull/3430)
- Fixed serialization problem when flagging message. [#3437](https://github.com/GetStream/stream-chat-android/pull/3437)

### ✅ Added
- Added `ChannelRepository.selectChannelByCid` method. [#3434](https://github.com/GetStream/stream-chat-android/pull/3434)
- Added `ChannelRepository.selectChannelsByCids` method. [#3434](https://github.com/GetStream/stream-chat-android/pull/3434)
- Added `ChannelRepository.selectChannelCidsSyncNeeded` method. [#3434](https://github.com/GetStream/stream-chat-android/pull/3434)
- Added `MessageRepository.selectMessageIdsBySyncState` method. [#3434](https://github.com/GetStream/stream-chat-android/pull/3434)
- Added `ReactionRepository.selectReactionById` method. [#3434](https://github.com/GetStream/stream-chat-android/pull/3434)
- Added `ReactionRepository.selectReactionsByIds` method. [#3434](https://github.com/GetStream/stream-chat-android/pull/3434)
- Added `ReactionRepository.selectReactionIdsBySyncStatus` method. [#3434](https://github.com/GetStream/stream-chat-android/pull/3434)
- Added `ChatLogger.logV` method. [#3434](https://github.com/GetStream/stream-chat-android/pull/3434)
- Added `TaggedLogger.logV` method. [#3434](https://github.com/GetStream/stream-chat-android/pull/3434)

### ⚠️ Changed
- Changed visibility of the `retry` extension to internal. [#3353](https://github.com/GetStream/stream-chat-android/pull/3353)

## stream-chat-android-offline
### 🐞 Fixed
- Fixed a crash when attachment upload is in progress or about to start and user is disconnected at the same moment. [#3377](https://github.com/GetStream/stream-chat-android/pull/3377)
- Fixed updating `Channel::ownCapabilities` after receiving events. [#3420](https://github.com/GetStream/stream-chat-android/pull/3420)
- Fixed reaction sync issue because `SyncState::lastSyncedAt` was never updated. [#3421](https://github.com/GetStream/stream-chat-android/pull/3421)

### ⬆️ Improved
- Adding the possibility to change the repositories of `OfflinePlugin`. You can change `RepositoryFactory` in `OfflinePlugin` and use custom implementations of repositories.

## stream-chat-android-ui-common
### ⚠️ Changed
- Deprecated `DeletedMessageListItemPredicate` in favor of `DeletedMessageVisibility`. This is a followup on [#3272](https://github.com/GetStream/stream-chat-android/pull/3272/files) which deprecated filtering messages inside `MessageListView` in favor of filtering messages inside `MessageListViewModel`. [#3409](https://github.com/GetStream/stream-chat-android/pull/3409)

## stream-chat-android-ui-components
### 🐞 Fixed
- Fixed a bug where command suggestion popup was displayed even though all the commands were disabled. [#3334](https://github.com/GetStream/stream-chat-android/pull/3334)
- Fixed a bug on Nougat where the reaction colors were not displayed properly. [#3347](https://github.com/GetStream/stream-chat-android/pull/3347)
- Fixed a bug where custom `MessageListItemViewHolderFactory` was ignore on the message options overlay. [#3343](https://github.com/GetStream/stream-chat-android/pull/3343)
- Fixed `MessageListViewModel` initialization when channel's data is not available immediately, for example when the view model is created after connecting the user. [#3379](https://github.com/GetStream/stream-chat-android/pull/3379)
- Fixed configuration for flag message confirmation dialog. [3411](https://github.com/GetStream/stream-chat-android/pull/3411)
- Fixed a potential crash with conflicting font names. [#3445](https://github.com/GetStream/stream-chat-android/pull/3445)

### ⬆️ Improved
- Added a way to customize reactions behavior to allow multiple reactions. [#3341](https://github.com/GetStream/stream-chat-android/pull/3341)
- Added a way to customize `messageInputField` padding inside `MessageInputFiledView`. [#3392](https://github.com/GetStream/stream-chat-android/pull/3392)
- Added a way to change the `MessageListHeaderView` separator color. [#3395](https://github.com/GetStream/stream-chat-android/pull/3395)
- Added a way to change the `ChannelListHeaderView` separator color. [#3395](https://github.com/GetStream/stream-chat-android/pull/3395)
- Now single membered channels display the name of member instead of "Channel without name" [3423](https://github.com/GetStream/stream-chat-android/pull/3423)
- Channels with only one member now show the member's image in avatar. [3425](https://github.com/GetStream/stream-chat-android/pull/3425)
- Added a way to change the `attachmentsButton` and `commandsButton` ripple color inside `MessageInputView`. [#3412](https://github.com/GetStream/stream-chat-android/pull/3412)

### ✅ Added
- Added support for own capabilities. You can read more about own capabilities [here](https://getstream.io/chat/docs/sdk/android/ui/guides/implementing-own-capabilities/). [#3389](https://github.com/GetStream/stream-chat-android/pull/3389)
- Added the possibility to customize the message footer visibility through `MessageFooterVisibility` inside `MessageListViewModel`. [#3343](https://github.com/GetStream/stream-chat-android/pull/3433)

### ⚠️ Changed
- Deprecated `DeletedMessageListItemPredicate` in favor of `DeletedMessageVisibility`. This is a followup on [#3272](https://github.com/GetStream/stream-chat-android/pull/3272/files) which deprecated filtering messages inside `MessageListView` in favor of filtering messages inside `MessageListViewModel`. [#3409](https://github.com/GetStream/stream-chat-android/pull/3409)
- Added own capabilities. If you are using our UI components separately from our `ViewModel`s, this has the possibility of introducing a change in functionality. You can find the guide on implementing own capabilities [here](https://getstream.io/chat/docs/sdk/android/ui/guides/implementing-own-capabilities/). [#3389](https://github.com/GetStream/stream-chat-android/pull/3389)

## stream-chat-android-compose
### 🐞 Fixed
- Fixed the message input handling when typing quickly or holding down the delete (backspace) button. [#3355](https://github.com/GetStream/stream-chat-android/pull/3355)

### ⬆️ Improved
- Now single membered channels display the name of member instead of "Channel without name" [3423](https://github.com/GetStream/stream-chat-android/pull/3423)
- Channels with only one member now show the member's image in avatar. [3425](https://github.com/GetStream/stream-chat-android/pull/3425)
- Improved the way filters work in `ChannelList`, `ChannelsScreen` and `ChannelListViewModel`. Now the filters are nullable and if you want the default behavior, just pass in null. [#3422](https://github.com/GetStream/stream-chat-android/pull/3422)
- You can now completely override the filters by using `ChannelListViewModel.setFilters()` in the runtime, or by passing in custom `FilterObject` to the `ViewModelFactory` or the `ViewModel` constructor. [#3422](https://github.com/GetStream/stream-chat-android/pull/3422)


### ✅ Added
- Added pan to ImagePreviewActivity. [#3335](https://github.com/GetStream/stream-chat-android/pull/3335)
- Added `imageLoader` parameter to `ChatTheme` that allows providing a custom Coil `ImageLoader`. [#3336](https://github.com/GetStream/stream-chat-android/pull/3336)
- Added the "Copy Message" option to link messages [#3354](https://github.com/GetStream/stream-chat-android/pull/3354)
- Added padding customisation option to `ChannelList` and `MessageList` components. [#3350](https://github.com/GetStream/stream-chat-android/pull/3350)
- Added emoji sticker support. [3359](https://github.com/GetStream/stream-chat-android/pull/3359)
- Added support for own capabilities. You can read more about own capabilities [here](https://getstream.io/chat/docs/sdk/android/compose/guides/implementing-own-capabilities/). [#3389](https://github.com/GetStream/stream-chat-android/pull/3389)
- Added better handling for Compose ChannelListHeader and MessageListHeader states. We now cover Connected, Connecting and Disconnected states (added Connecting). [#3428](https://github.com/GetStream/stream-chat-android/pull/3428)
- Added the possibility to customize the message footer visibility through `MessageFooterVisibility` inside `MessageListViewModel`. [#3343](https://github.com/GetStream/stream-chat-android/pull/3433)

### ⚠️ Changed
- `loadMore` calls inside `MessageListViewModel` and `ChannelListViewModel` should no longer load data if there is no network connection. [3362](https://github.com/GetStream/stream-chat-android/pull/3362)
- Added own capabilities. If you are using our components individually this has the possibility of introducing a change in functionality. You can find the guide on implementing own capabilities [here](https://getstream.io/chat/docs/sdk/android/compose/guides/implementing-own-capabilities/). [#3389](https://github.com/GetStream/stream-chat-android/pull/3389)
- Replaced the `imageLoader` parameter in `ChatTheme` with the new `imageLoaderFactory` parameter that can used to provide a custom Coil `ImageLoader` factory.  [#3441](https://github.com/GetStream/stream-chat-android/pull/3441)

# April 12th, 2022 - 5.0.3
## Common changes for all artifacts

### ⚠️ Changed
- Updated Gradle version to [7.4.2](https://docs.gradle.org/7.4.2/release-notes.html). [#3281](https://github.com/GetStream/stream-chat-android/pull/3281)
- Update Coroutines to 1.6.1 and migrate to runTest. [#3327](https://github.com/GetStream/stream-chat-android/pull/3327)

## stream-chat-android-client

### 🐞 Fixed
- Fixed `User` model deserialization error when `User.image` or `User.name` is null. [#3283](https://github.com/GetStream/stream-chat-android/pull/3283)
- Fixed `Channel` model deserialization error when `Channel.image` or `Channel.name` is null. [#3306](https://github.com/GetStream/stream-chat-android/pull/3306)

### ✅ Added
- Added an `ExtraDataValidator` to intercept `ChatApi` calls and validate `CustomObject.extraData` does not contain the reserved keywords. [#3279](https://github.com/GetStream/stream-chat-android/pull/3279)

### ⚠️ Changed
- Migrate androidx-lifecycle version to [2.4.1](https://developer.android.com/jetpack/androidx/releases/lifecycle#2.4.1). [#3282](https://github.com/GetStream/stream-chat-android/pull/3282)

## stream-chat-android-offline

### 🐞 Fixed
- Fixed crash related with logging out while running a request to update channels. [3286](https://github.com/GetStream/stream-chat-android/pull/3286)
- Fixed bug where user was not able to send and edit a message while offline. [3318](https://github.com/GetStream/stream-chat-android/pull/3324)

### ✅ Added
- Added `ChannelState::membersCount` property that can be used to observe total members of the channel. [#3297](https://github.com/GetStream/stream-chat-android/pull/3297)

## stream-chat-android-ui-common

### 🐞 Fixed
- Fixed avatar disappearing from a message group when `MessageListView.deletedMessageListItemPredicate = DeletedMessageListItemPredicate.VisibleToEveryone` or `MessageListView.deletedMessageListItemPredicate = DeletedMessageListItemPredicate.VisibleToAuthorOnly` and the last message in a group of messages posted by someone other than the currently logged in user was deleted. [#3272](https://github.com/GetStream/stream-chat-android/pull/3272)

## stream-chat-android-ui-components

### 🐞 Fixed
- Adding ShowAvatarPredicate for MessageOptions overlay making it possible to hide the avatar picture when in the message options. [#3302](https://github.com/GetStream/stream-chat-android/pull/3302)
- Users now able to open `MessageOptionsDialogFragment` by clicking on a reaction left on a Giphy message. [#3620](https://github.com/GetStream/stream-chat-android/pull/3260)
- inside `MessageOptionsDialogFragment` now properly displays all of the reactions to a message. Previously it erroneously displayed a blank state. [#3620](https://github.com/GetStream/stream-chat-android/pull/3260)
- Fixed the links in UI Components code snippets. [#3261](https://github.com/GetStream/stream-chat-android/pull/3261)
- Messages containing links are now properly aligned with other types of messages. They use `@dimen/stream_ui_spacing_small` for their root layout start and end padding. [#3264](https://github.com/GetStream/stream-chat-android/pull/3264)
- Fixed avatar disappearing from a message group when `MessageListView.deletedMessageListItemPredicate = DeletedMessageListItemPredicate.VisibleToEveryone` or `MessageListView.deletedMessageListItemPredicate = DeletedMessageListItemPredicate.VisibleToAuthorOnly` and the last message in a group of messages posted by someone other than the currently logged in user was deleted. [#3272](https://github.com/GetStream/stream-chat-android/pull/3272)
- Fixed bug in which member counter shown in the `MessageListHeaderViewModel` is incorrect and limited to 30 only. [#3297](https://github.com/GetStream/stream-chat-android/pull/3297)

### ✅ Added
- Added `membersCount` livedata in `MessageListHeaderViewModel` to observe number of all members of channel. [#3297](https://github.com/GetStream/stream-chat-android/pull/3297)

## stream-chat-android-compose

### 🐞 Fixed
- Added thumbnails for video attachments in the attachment picker. [#3300](https://github.com/GetStream/stream-chat-android/pull/3300)
- Fixed a crash occurring when the user would click on a preview of a link that contained no scheme. [#3331](https://github.com/GetStream/stream-chat-android/pull/3331)

### ⬆️ Improved
- Improved the way typing updates work in the MessageComposerController. [#3313](https://github.com/GetStream/stream-chat-android/pull/3313)

### ✅ Added
- Added a way to customize the visibility of deleted messages. [#3298](https://github.com/GetStream/stream-chat-android/pull/3298)
- Added support for file upload configuration that lets you specify what types of files and images you want to allow or block from being uploaded. [3288](https://github.com/GetStream/stream-chat-android/pull/3288)
- Added Compose SDK Guidelines for internal and external contributors. [#3315](https://github.com/GetStream/stream-chat-android/pull/3315)

### ⚠️ Changed
- Switched from vertical to horizontal scrolling for files in the preview section of the message composer. [#3289](https://github.com/GetStream/stream-chat-android/pull/3289)

# March 30th, 2022 - 5.0.2
## stream-chat-android-client
### ✅ Added
- Added a `systemMessage: Message` parameter to  `ChatClient::addMembers`, `ChatClient::removeMembers`, `ChannelClient::addMembers` and `ChannelClient::removeMembers` to send a system message to that channel. [#3254](https://github.com/GetStream/stream-chat-android/pull/3254)

## stream-chat-android-offline
### 🐞 Fixed
- Fixed a bug which occurs when we reinitialize `OfflinePlugin` because it uses old instance of `StateRegistry` and `LogicRegistry`. [#3267](https://github.com/GetStream/stream-chat-android/pull/3267)

## stream-chat-android-ui-components
### 🐞 Fixed
- Users now able to open `MessageOptionsDialogFragment` by clicking on a reaction left on a Giphy message. [#3620](https://github.com/GetStream/stream-chat-android/pull/3260)
- inside `MessageOptionsDialogFragment` now properly displays all of the reactions to a message. Previously it erroneously displayed a blank state. [#3620](https://github.com/GetStream/stream-chat-android/pull/3260)
- Fixed the links in UI Components code snippets. [#3261](https://github.com/GetStream/stream-chat-android/pull/3261)
- Messages containing links are now properly aligned with other types of messages. They use `@dimen/stream_ui_spacing_small` for their root layout start and end padding. [#3264](https://github.com/GetStream/stream-chat-android/pull/3264)
- Made it impossible to send blank or empty messages. [#3269](https://github.com/GetStream/stream-chat-android/pull/3269)

## stream-chat-android-compose
### 🐞 Fixed
- Made it impossible to send blank or empty messages. [#3269](https://github.com/GetStream/stream-chat-android/pull/3269)

### ✅ Added
- Added support for failed messages and an option to resend them. [#3263](https://github.com/GetStream/stream-chat-android/pull/3263)

# March 24th, 2022 - 5.0.1
## stream-chat-android-ui-components
### 🐞 Fixed
- Fixed a bug where the missing implementation of the `MessageTextTransformer` caused message text not to show up. [#3248](https://github.com/GetStream/stream-chat-android/pull/3248)

# March 24th, 2022 - 5.0.0
**5.0.0** is a major release! You can read more about the motivation behind the effort and featured changes in the [announcement blog post](https://getstream.io/blog/android-v5-sdk-release/).
## Common changes for all artifacts
### 🐞 Fixed
- Fixed memory leaks related to image loading. [#2979](https://github.com/GetStream/stream-chat-android/pull/2979)

### ⬆️ Improved
- Replaced KAPT with KSP. [#3113](https://github.com/GetStream/stream-chat-android/pull/3113)

### ⚠️ Changed
- Updated AGP version to 7.1.2 and Gradle version to 7.4. [#3159](https://github.com/GetStream/stream-chat-android/pull/3159)

## stream-chat-android-client
### ✅ Added
- Added possibility to configure `RetryPolicy` using `ChaClient.Builder()`. [#3069](https://github.com/GetStream/stream-chat-android/pull/3069)

### ⚠️ Changed
- Add `Channel::image`, `Channel:name`, `User::image`, `User::name` properties. [#3139](https://github.com/GetStream/stream-chat-android/pull/3139)
- Deprecated `Member:role` in favor of `Member:channelRole` [#3189](https://github.com/GetStream/stream-chat-android/pull/3189)

## stream-chat-android-offline
🚨🚨 **v5.0.0** release brings a big change to the offline support library - it replaces `ChatDomain` with the `OfflinePlugin`. Make sure to check our [migration guide](https://getstream.io/chat/docs/sdk/android/client/guides/chatdomain-migration/)! 🚨🚨

### 🐞 Fixed
- Unread count for muted channels no longer increments when the channel is muted and new messages are received. [#3112](https://github.com/GetStream/stream-chat-android/pull/3112)
- Fixed marking the channel as read if it was opened offline previously. [#3162](https://github.com/GetStream/stream-chat-android/pull/3162)

### ❌ Removed
- Moved `RetryPolicy` related logic to `ChatClient`. [#3069](https://github.com/GetStream/stream-chat-android/pull/3069)

## stream-chat-android-ui-common
### ❌ Removed
- Removed ChatMarkdown in favor of ChatMessageTextTransformer [#3189](https://github.com/GetStream/stream-chat-android/pull/3189)

## stream-chat-android-ui-components
### 🐞 Fixed
- Fixed an issue with message flickering when sending a message with file attachments. [#3209](https://github.com/GetStream/stream-chat-android/pull/3209)
- Fixed a crash when overriding `ChatUI::imageHeadersProvider` caused by compiler [issue](https://youtrack.jetbrains.com/issue/KT-49793). [#3237](https://github.com/GetStream/stream-chat-android/pull/3237)

### ✅ Added
- Added a separate `LinkAttachmentsViewHolder` for handling messages containing link attachments and no other types of attachments. [#3070](https://github.com/GetStream/stream-chat-android/pull/3070)
- Added a separate `FileAttachmentsViewHolder` for handling messages containing file attachments of different types or file attachments not handled by one of the other `ViewHolder`s. [#3091](https://github.com/GetStream/stream-chat-android/pull/3091)
- Introduced `InnerAttachmentViewHolder` as an inner ViewHolder for custom attachments. [#3183](https://github.com/GetStream/stream-chat-android/pull/3183)
- Introduced `AttachmentFactory` as a factory for custom attachment ViewHolders. [#3116](https://github.com/GetStream/stream-chat-android/pull/3116)
- Introduced `AttachmentFactoryManager` as a manager for the list of registered attachment factories. The class is exposed via `ChatUI`. [#3116](https://github.com/GetStream/stream-chat-android/pull/3116)
- Added an attribute to customize the color state list of the AttachmentsDialog buttons called `streamUiAttachmentTabButtonColorStateList`. [#3242](https://github.com/GetStream/stream-chat-android/pull/3242)

### ⚠️ Changed
- Separated the Giphy attachments and content to a GiphyAttachmentViewHolder. [#2932](https://github.com/GetStream/stream-chat-android/pull/2932)
- Created a GiphyMediaAttachmentView and its respective style to customize giphies. [#2932](https://github.com/GetStream/stream-chat-android/pull/2932)
- You can now use `original` sized giphies that apply resizing based on the GIF size. [#2932](https://github.com/GetStream/stream-chat-android/pull/2932)
- Use `fixedHeight` or `fixedHeightDownsampled` giphies to use a fixed height that keeps the aspect ratio and takes up less memory. [#2932](https://github.com/GetStream/stream-chat-android/pull/2932)
- Make sure to check out our giphy attachment styles (GiphyMediaAttachmentView) for customization.
- Created an ImageAttachmentViewHolder that represents images in the message list. [#3067](https://github.com/GetStream/stream-chat-android/pull/3067)
- Renamed MediaAttachmentViewStyle and its attributes to ImageAttachmentViewStyle. [#3067](https://github.com/GetStream/stream-chat-android/pull/3067)
- Messages containing link attachments and no other types of attachments are no longer handled by `TextAndAttachmentsViewHolder`, instead they are handled by `LinkAttachmentsViewHolder`. [#3070](https://github.com/GetStream/stream-chat-android/pull/3070)
- Messages containing file attachments of different file types or types not handled by one of the other `ViewHolders` are no longer handled by `TextAndAttachmentsViewHolder`, instead they are handled by `FileAttachmentsViewHolder`. [#3091](https://github.com/GetStream/stream-chat-android/pull/3091)
- Updated the structure of UI components documentation. [UI Components documentation](https://getstream.io/chat/docs/sdk/android/ui/overview/). [#3186](https://github.com/GetStream/stream-chat-android/pull/3186)
- Updated the code snippets from the UI Components documentation in the `stream-chat-android-docs` module. [3205](https://github.com/GetStream/stream-chat-android/pull/3205)

### ❌ Removed
- All usage of `ChatDomain`. [#3190](https://github.com/GetStream/stream-chat-android/pull/3190)
- Removed "Pin message", "Reply", "Thread reply" message actions for messages that are not synced. [#3226](https://github.com/GetStream/stream-chat-android/pull/3226)

## stream-chat-android-compose
### 🐞 Fixed
- Mitigated the effects of `ClickableText` consuming all pointer events when messages contain links by passing long press handlers to `MessageText`. [#3137](https://github.com/GetStream/stream-chat-android/pull/3137)
- Fixed an issue with message flickering when sending a message with file attachments. [#3209](https://github.com/GetStream/stream-chat-android/pull/3209)
- Fixed ripple color in dark mode. [#3211](https://github.com/GetStream/stream-chat-android/pull/3211)
- Long user names no longer break layout in the message list. [#3219](https://github.com/GetStream/stream-chat-android/pull/3219)
- Fixed the click handler on the last item in the image attachments content. [#3221](https://github.com/GetStream/stream-chat-android/pull/3221)

### ⬆️ Improved
- Allowed passing long press handlers to `MessageText`. [#3137](https://github.com/GetStream/stream-chat-android/pull/3137)

### ✅ Added
- Added code snippets from the Compose documentation to the `stream-chat-android-docs` module. [3197](https://github.com/GetStream/stream-chat-android/pull/3197)
- Added support for delivery indicator in the message list. [#3218](https://github.com/GetStream/stream-chat-android/pull/3218)

### ⚠️ Changed
- Replaced the `reactionTypes` field in `ChatTheme` with the new `reactionIconFactory` field that allows customizing reaction icons. [#3046](https://github.com/GetStream/stream-chat-android/pull/3046)
- `MessageText` now requires the parameter `onLongItemClick: (Message) -> Unit`. This was done in order to mitigate `ClickableText` consuming all pointer events. [#3137](https://github.com/GetStream/stream-chat-android/pull/3137)
- Renamed the `state.channel` package to `state.channels` for consistency. [#3143](https://github.com/GetStream/stream-chat-android/pull/3143)
- Renamed the `viewmodel.channel` package to `viewmodel.channels` for consistency. [#3143](https://github.com/GetStream/stream-chat-android/pull/3143)
- Moved the contents of the `ui.imagepreview` and `ui.mediapreview` packages to `ui.attachments.preview`. [#3143](https://github.com/GetStream/stream-chat-android/pull/3143)
- Moved the preview handlers from the `ui.filepreview` package to `ui.attachments.preview.handler` [#3143](https://github.com/GetStream/stream-chat-android/pull/3143)

### ❌ Removed
- Removed "Pin message", "Reply", "Thread reply" message actions for messages that are not synced. [#3226](https://github.com/GetStream/stream-chat-android/pull/3226)

# March 9th, 2022 - 4.30.1
## stream-chat-android-client
### ✅ Added
- Added `notificationChannel` lambda parameter to `NotificationHandlerFactory::createNotificationHandler` which is being used to create a `NotificationChannel`.
  You can use it to customize notifications priority, channel name, etc. [#3167](https://github.com/GetStream/stream-chat-android/pull/3167)

### ⚠️ Changed
- `LoadNotificationDataWorker` is now using a separate `NotificationChannel` with `NotificationCompat.PRIORITY_LOW`.
  You can customize its name by overriding `stream_chat_other_notifications_channel_name` string. [#3167](https://github.com/GetStream/stream-chat-android/pull/3167)

## stream-chat-android-offline
### 🐞 Fixed
- Fixed updating typing users. [#3154](https://github.com/GetStream/stream-chat-android/pull/3154)

## stream-chat-android-ui-components
### 🐞 Fixed
- Fixed displaying long usernames in message's footnote within `MessageListView`. [#3149](https://github.com/GetStream/stream-chat-android/pull/3149)
- A bug that made `ScrollButtonView` in `MessageListView` permanently visible. [#3170](https://github.com/GetStream/stream-chat-android/pull/3170)
- Fixed display of read status indicators [#3181](https://github.com/GetStream/stream-chat-android/pull/3181)

### ✅ Added
- Added a way to check if the adapters and message/channel lists have been initialized or not. [#3182](https://github.com/GetStream/stream-chat-android/pull/3182)
- Added `streamUiRetryMessageEnabled` attribute to `MessageListView` that allows to show/hide retry action in message's overlay. [#3185](https://github.com/GetStream/stream-chat-android/pull/3185)

## stream-chat-android-compose
### 🐞 Fixed
- Fixed display of read status indicators [#3181](https://github.com/GetStream/stream-chat-android/pull/3181)

# March 2nd, 2022 - 4.30.0
## Common changes for all artifacts
### ⬆️ Improved
- We upgraded our Kotlin version to 1.6, Moshi to 1.13 and Compose to 1.1.1. [#3104](https://github.com/GetStream/stream-chat-android/pull/3104)[#3123](https://github.com/GetStream/stream-chat-android/pull/3123)
- Updated Google's Accompanist version. [#3104](https://github.com/GetStream/stream-chat-android/pull/3104)

### ⚠️ Changed
- These version updates mean our SDK now expects the minimum of AGP 7.x.x. We recommend using 7.1+. [#3104](https://github.com/GetStream/stream-chat-android/pull/3104)

## stream-chat-android-compose
### ⚠️ Changed
- Since we're using Compose 1.1.1 for our SDK, we recommend upgrading to avoid conflicts. [#3104](https://github.com/GetStream/stream-chat-android/pull/3104)

# February 24th, 2022 - 4.29.0
## stream-chat-android-offline
### 🐞 Fixed
- Fixed updating `ChatDomain::totalUnreadCount` and `ChatDomain::channelUnreadCount` after restoring app from the background and
  when sending a message to a channel without read enabled. [#3121](https://github.com/GetStream/stream-chat-android/pull/3121)

## stream-chat-android-ui-components
### 🐞 Fixed
- Fixed setting custom empty and loading views for `MessageListView`. [#3082](https://github.com/GetStream/stream-chat-android/pull/3082)

### ⬆️ Improved
- Disabled command popups when attachments are present. [#3051](https://github.com/GetStream/stream-chat-android/pull/3051)
- Disabled the attachments button when popups are present. [#3051](https://github.com/GetStream/stream-chat-android/pull/3051)

### ✅ Added
- Added `ChatUI.channelNameFormatter` to allow customizing the channel's name format. [#3068](https://github.com/GetStream/stream-chat-android/pull/3068)
- Added a customizable height attribute to SearchInputView [#3081](https://github.com/GetStream/stream-chat-android/pull/3081)
- Added `ChatUI.dateFormatter` to allow customizing the way the dates are formatted. [#3085](https://github.com/GetStream/stream-chat-android/pull/3085)
- Added ways to show/hide the delivery status indicators for channels and messages. [#3102](https://github.com/GetStream/stream-chat-android/pull/3102)

### ⚠️ Changed
- Disabled editing on Giphy messages given that it's breaking the UX and can override the GIF that was previously put in. [#3071](https://github.com/GetStream/stream-chat-android/pull/3071)

### ❌ Removed
- Removed ExoMedia dependency in favor of standard Android `VideoView`. [#3098](https://github.com/GetStream/stream-chat-android/pull/3098)

## stream-chat-android-compose
### 🐞 Fixed
- Fixed back press handling. [#3120](https://github.com/GetStream/stream-chat-android/pull/3120)

### ✅ Added
- Exposed a way to clear the message composer externally, e.g. when using custom sendMessage handlers. [#3100](https://github.com/GetStream/stream-chat-android/pull/3100)
- Exposed `loadingMoreContent` for the `ChannelList` and `Channels` components that allows you to override the default loading more content. [#3103](https://github.com/GetStream/stream-chat-android/pull/3103)
- Exposed `loadingMoreContent` for the `MessageList` and `Messages` components that allows you to override the default loading more content. [#3103](https://github.com/GetStream/stream-chat-android/pull/3103)
- Added the `attachmentsContentImageGridSpacing` option to `StreamDimens`, to make it possible to customize the spacing between image attachment tiles via `ChatTheme`. [#3105](https://github.com/GetStream/stream-chat-android/pull/3105)

### ⚠️ Changed
- Replaced the `reactionTypes` field in `ChatTheme` with the new `reactionIconFactory` field that allows customizing reaction icons. [#3046](https://github.com/GetStream/stream-chat-android/pull/3046)
- Disabled editing on Giphy messages given that it's breaking the UX and can override the GIF that was previously put in. [#3071](https://github.com/GetStream/stream-chat-android/pull/3071)

### ❌ Removed
- Removed ExoMedia dependency in favor of standard Android `VideoView`. [#3092](https://github.com/GetStream/stream-chat-android/pull/3092)
- Removed `SystemBackPressHandler` in favor of `BackHandler` from the Compose framework. [#3120](https://github.com/GetStream/stream-chat-android/pull/3120)

# February 17th, 2022 - 4.28.4
## stream-chat-android-client
### ✅ Added
- Added the `member` field to the `MemberRemovedEvent`. [#3090](https://github.com/GetStream/stream-chat-android/pull/3090)

## stream-chat-android-offline
### 🐞 Fixed
- Fixed how member removal is handled in `DefaultChatEventHandler`. [#3090](https://github.com/GetStream/stream-chat-android/pull/3090)

# February 16th, 2022 - 4.28.3
## stream-chat-android-ui-components
### ⬆️ Improved
- Improved the logic around mentions and users that can be mentioned within the input. [#3088](https://github.com/GetStream/stream-chat-android/pull/3088)

## stream-chat-android-compose
### ⬆️ Improved
- Improved the logic around mentions and users that can be mentioned within the input. [#3088](https://github.com/GetStream/stream-chat-android/pull/3088)

# February 9th, 2022 - 4.28.2
## Common changes for all artifacts
- Fix crash with offline support. [#3063](https://github.com/GetStream/stream-chat-android/pull/3063)

# February 9th, 2022 - 4.28.1
## Common changes for all artifacts
- Fix crash when events were received. [#3058](https://github.com/GetStream/stream-chat-android/pull/3058)

# February 8th, 2022 - 4.28.0
## 🚨 Old UI Module removed
`stream-chat-android` is deprecated and won't be maintained anymore. The module will continue working, but we won't be releasing new versions.
The source code has been moved to this [archived repository](https://github.com/GetStream/stream-chat-android-old-ui)
Consider migrating to `stream-chat-android-ui-components` or `stream-chat-android-compose`. Here you can find a set of useful resources for migration:
- [UI Components Documentation](https://getstream.io/chat/docs/sdk/android/ui/overview/)
- [Android Chat Messaging Tutorial](https://getstream.io/tutorials/android-chat/)
- [Compose UI Components Documentation](https://getstream.io/chat/docs/sdk/android/compose/overview/)
- [Compose Chat Messaging Tutorial](https://getstream.io/chat/compose/tutorial/)
- [Old Sample App Migration PR](https://github.com/GetStream/stream-chat-android/pull/2467)

## Common changes for all artifacts
### ✅ Added
- Create new artifact to integrate Xiaomi Mi Push with Stream. You will need to add  `stream-chat-android-pushprovider-xiaomi` artifact to your App. Check our [docs](https://getstream.io/chat/docs/sdk/android/client/guides/push-notifications/xiaomi) for further details. [#2444](https://github.com/GetStream/stream-chat-android/pull/2444)

### ⚠️ Changed
- Update Android Gradle Plugin version to 7.1.0 and Gradle version to 7.3.3. [#2989](https://github.com/GetStream/stream-chat-android/pull/2989)

## stream-chat-android-client
### ⬆️ Improved
- Internal implementation only asks to the provided `TokenProvider` a new token when it is really needed. [#2995](https://github.com/GetStream/stream-chat-android/pull/2995)

### ⚠️ Changed
- UnknownHostException is no longer considered a permanent network error. [#3054](https://github.com/GetStream/stream-chat-android/pull/3054)

## stream-chat-android-offline
### 🐞 Fixed
- Fixed memory leak related to database initialization.[#2974](https://github.com/GetStream/stream-chat-android/pull/2974)

### ✅ Added
- Added new extension function `ChatClient::deleteChannel`. [#3007](https://github.com/GetStream/stream-chat-android/pull/3007)

### ⚠️ Changed
- Deprecated `ChatDomain::deleteChannel` in favour of `ChatClient::deleteChannel`. [#3007](https://github.com/GetStream/stream-chat-android/pull/3007)

## stream-chat-android-ui-common
### ✅ Added
- Added new extension function `ChatClient::loadMessageById`. [#2929](https://github.com/GetStream/stream-chat-android/pull/2929)

## stream-chat-android-ui-components
### 🐞 Fixed
- Fixed the logic for fetching encoding for URLs when opening PDFs and similar documents in the MessageList. [#3017](https://github.com/GetStream/stream-chat-android/pull/3017)

### ⬆️ Improved
- Replaced Lottie typing indicator with a custom view. [#3004](https://github.com/GetStream/stream-chat-android/pull/3004)

## stream-chat-android-compose
### 🐞 Fixed
- Fixed the way our attachments work and are represented in Compose to support more attachment types. [#2955](https://github.com/GetStream/stream-chat-android/pull/2955)
- Fixed the logic for fetching encoding for URLs when opening PDFs and similar documents in the MessageList. [#3017](https://github.com/GetStream/stream-chat-android/pull/3017)

### ⬆️ Improved
- Improved RTL support in Compose [#2987](https://github.com/GetStream/stream-chat-android/pull/2987)
- Made the SDK smaller by removing Materials Icons dependency [#2987](https://github.com/GetStream/stream-chat-android/pull/2987)
- Removed unnecessary experimental flags, opted in into APIs we're using from Compose. [#2983](https://github.com/GetStream/stream-chat-android/pull/2983)

### ✅ Added
- Added [`Custom Attachments guide`](https://getstream.io/chat/docs/sdk/android/composee/guides/adding-custom-attachments/). [#2967](https://github.com/GetStream/stream-chat-android/pull/2967)
- Added `onHeaderAvatarClick` parameter to the `ChannelsScreen` component. [#3016](https://github.com/GetStream/stream-chat-android/pull/3016)
- Exposed `lazyListState` for the `ChannelList` and `Channels` components that allows you to control the scrolling behavior and state. [#3049](https://github.com/GetStream/stream-chat-android/pull/3049)
- Exposed `helperContent` for the `ChannelList` and `Channels` components that allows you to implement a helper UI such as scroll to top button for the channel list. [#3049](https://github.com/GetStream/stream-chat-android/pull/3049)
- Exposed `lazyListState` for the `MessageList` and `Messages` components that allows you to control the scrolling behavior and state. [#3044](https://github.com/GetStream/stream-chat-android/pull/3044)
- Exposed `helperContent` for the `MessageList` and `Messages` components that allows you to override the default scrolling behavior UI.  [#3044](https://github.com/GetStream/stream-chat-android/pull/3044)

### ⚠️ Changed
- Renamed `onHeaderClickAction` parameter to `onHeaderActionClick` for the `ChannelsScreen` component. [#3016](https://github.com/GetStream/stream-chat-android/pull/3016)
- `MessageList` and `Messages` now have two new parameters that have default values. Please make sure that you check out the changes and that everything still works for you. [#3044](https://github.com/GetStream/stream-chat-android/pull/3044)

## stream-chat-android-pushprovider-xiaomi
### ✅ Added
- Added a `XiaomiMessagingDelegate` class to simplify custom implementations of `PushMessageReceiver` that forward messages to the SDK. See [Using a Custom PushMessageReceiver](https://getstream.io/chat/docs/sdk/android/client/guides/push-notifications/xiaomi#using-a-custom-pushmessagereceiver) for more details. [#2444](https://github.com/GetStream/stream-chat-android/pull/2444)

# February 2nd, 2022 - 4.27.2
## stream-chat-android-offline
### 🐞 Fixed
- Fixed refreshing cached channels after setting the user. [#3010](https://github.com/GetStream/stream-chat-android/pull/3010)

# January 31th, 2022 - 4.27.1
## stream-chat-android-offline
### 🐞 Fixed
- Fixed clearing cache after receiving channel truncated event. [#3001](https://github.com/GetStream/stream-chat-android/pull/3001)

# January 25th, 2022 - 4.27.0
## stream-chat-android-client
### 🐞 Fixed
- Fixed bug related to the wrong unread messages count when a socket connection is not available. [#2927](https://github.com/GetStream/stream-chat-android/pull/2927)
- Fixed deserialization issue when parsing the `Message` object while searching for a message from a channel with 0 members. [#2947](https://github.com/GetStream/stream-chat-android/pull/2947)

### ✅ Added
- Added the `systemMessage` parameter to `ChatClient::truncateChannel` and `ChannelClient:truncate` methods that represents a system message that will be displayed after the channel was truncated. [#2949](https://github.com/GetStream/stream-chat-android/pull/2949)
- Added the `message` parameter to the `ChannelTruncatedEvent` that represents a system message that will be displayed after the channel was truncated. [#2949](https://github.com/GetStream/stream-chat-android/pull/2949)
- Added method to consult the settings of the app. Use `ChatClient.instance().appSettings()` to request the settings of your app. [#2960](https://github.com/GetStream/stream-chat-android/pull/2960)
- Added `ChatClient.shuffleGiphy` extension function and removing ShuffleGiphy use case. [#2962](https://github.com/GetStream/stream-chat-android/pull/2962)
- Added `ChatClient.sendGiphy` extension function and removing SendGiphy use case. [#2963](https://github.com/GetStream/stream-chat-android/pull/2963)
- Added `Channel::ownCapabilities` and `ChannelCapabilities` object.
  Channel capabilities provide you information on which features are available for the current user. [#2971](https://github.com/GetStream/stream-chat-android/pull/2971)

### ⚠️ Changed
- Deprecated `ChatDomain.leaveChannel`. Use ChatClient.removeMembers instead. [#2926](https://github.com/GetStream/stream-chat-android/pull/2926)

## stream-chat-android-offline
### ⬆️ Improved
- Utilized the `message` parameter of the `ChannelTruncatedEvent` to show a system message instantly after the channel was truncated. [#2949](https://github.com/GetStream/stream-chat-android/pull/2949)

### ✅ Added
- Added new extension function `ChatClient::cancelMessage`. [#2928](https://github.com/GetStream/stream-chat-android/pull/2928)
- Added `ChatClient::needsMarkRead` extension function to check if a channel can be marked as read. [#2920](https://github.com/GetStream/stream-chat-android/pull/2920)

### ⚠️ Changed
- Deprecated `ChatDomain::cancelMessage` in favour of `ChatClient::cancelMessage`. [#2928](https://github.com/GetStream/stream-chat-android/pull/2928)

## stream-chat-android-ui-components
### 🐞 Fixed
- Handling video attachments that's don't have mime-type, but have type. [2919](https://github.com/GetStream/stream-chat-android/pull/2919)
- Intercepted and blocked attachment preview for attachments which are not fully uploaded. [#2950](https://github.com/GetStream/stream-chat-android/pull/2950)
- Fixed a bug when changes to the mentioned users in a message were not propagated to the UI. [2951](https://github.com/GetStream/stream-chat-android/pull/2951)

### ⬆️ Improved
- Improve Korean 🇰🇷 translations. [#2953](https://github.com/GetStream/stream-chat-android/pull/2953)

## stream-chat-android-compose
### 🐞 Fixed
- Fixed crashes caused by deleting channels [#2942](https://github.com/GetStream/stream-chat-android/pull/2942)

### ⬆️ Improved
- `ReactionOptions` now displays the option to show more reactions if there are more than 5 available [#2918](https://github.com/GetStream/stream-chat-android/pull/2918)
- Improve Korean 🇰🇷 translations. [#2953](https://github.com/GetStream/stream-chat-android/pull/2953)
- Improved `MessageComposer` UX by disabling commands when attachments or text are present. [#2961](https://github.com/GetStream/stream-chat-android/pull/2961)
- Improved `MessageComposer` UX by disabling attachment integration button when popups with suggestions are present. [#2961](https://github.com/GetStream/stream-chat-android/pull/2961)

### ✅ Added
- Added `ExtendedReactionsOptions` and `ReactionsPicker` in order to improve reaction picking UX [#2918](https://github.com/GetStream/stream-chat-android/pull/2918)
- Added documentation for [`ReactionsPicker`](https://getstream.io/chat/docs/sdk/android/compose/message-components/reactions-picker/) [#2918](https://github.com/GetStream/stream-chat-android/pull/2918)
- Added ways to customize the channel, message and member query limit when building a ChannelListViewModel [#2948](https://github.com/GetStream/stream-chat-android/pull/2948)

# January 12th, 2022 - 4.26.0
## Common changes for all artifacts
### ⬆️ Improved
- 🚨 Breaking change: Markdown support is moved into a standalone module `stream-chat-android-markdown-transformer` which is not included by default. You can use it with `ChatUI.messageTextTransformer` to add Markdown support to your app. You can find more information [here](https://getstream.io/chat/docs/sdk/android/ui/chatui/#markdown). [#2786](https://github.com/GetStream/stream-chat-android/pull/2786)

## stream-chat-android-client
### ✅ Added
- Added `Member::banned` property that represents, if the channel member is banned. [#2915](https://github.com/GetStream/stream-chat-android/pull/2915)
- Added `Member::channelRole` property that represents the user's channel-level role. [#2915](https://github.com/GetStream/stream-chat-android/pull/2915)

## stream-chat-android-offline
### 🐞 Fixed
- Fixed populating mentions after editing the message. `Message::mentionedUsers` shouldn't be empty if edited message contains mentioned users. [#2852](https://github.com/GetStream/stream-chat-android/pull/2852)

### ✅ Added
- Added `memberLimit` to `ChatDomain::queryChannels` and `ChatDomain::queryChannelsLoadMore` that allows modifying the number of members to fetch per channel. [#2826](https://github.com/GetStream/stream-chat-android/pull/2826)

### ❌ Removed
- Removed `QueryChannelsLoadMore` usecase. [#2790](https://github.com/GetStream/stream-chat-android/pull/2790)
- `QueryChannelsController::loadMore` is removed and logic is moved into `ChatDomain`. [#2790](https://github.com/GetStream/stream-chat-android/pull/2790)

## stream-chat-android-ui-components
### 🐞 Fixed
- Fixed displaying mentions popup when text contains multiple lines. [#2851](https://github.com/GetStream/stream-chat-android/pull/2851)
- Fixed the loading/playback speed of GIFs. [#2914](https://github.com/GetStream/stream-chat-android/pull/2914)
- Fixed scroll persisting after long tapping on an item in the message list. [#2916](https://github.com/GetStream/stream-chat-android/pull/2916)
- Fixed footnote of messages showing "Only Visible to You". This message was visible even when deleted messages were visible to everyone. [#2923](https://github.com/GetStream/stream-chat-android/pull/2923)

### ⬆️ Improved
- Improved the way thread pagination works. [#2845](https://github.com/GetStream/stream-chat-android/pull/2845)

### ✅ Added
- Added `memberLimit` parameter to `ChannelListViewModel` and `ChannelListViewModelFactory` that allows modifying the number of members to fetch per channel. [#2826](https://github.com/GetStream/stream-chat-android/pull/2826)
- Added `ChatMessageTextTransformer` to transform messages and set them to `TextView`. [#2786](https://github.com/GetStream/stream-chat-android/pull/2786)
- Added `AutoLinkableTextTransformer` which is an implementation of `ChatMessageTextTransformer`. After applying the transformer, it also makes links clickable in TextView. [#2786](https://github.com/GetStream/stream-chat-android/pull/2786)

### ⚠️ Changed
- `ChatUI.markdown` is deprecated in favour of `ChatUI.messageTextTransformer`. [#2786](https://github.com/GetStream/stream-chat-android/pull/2786)
- In the sample app the new behaviour for new messages is to count unread messages, instead of always scroll to bottom [#2865](https://github.com/GetStream/stream-chat-android/pull/)

## stream-chat-android-compose
### 🐞 Fixed
- Fixed a small issue with user avatars flickering [#2822](https://github.com/GetStream/stream-chat-android/pull/2822)
- Fixed faulty scrolling behavior in `Messages` by adding an autoscroll. [#2857](https://github.com/GetStream/stream-chat-android/pull/2857)
- Fixed the font size of avatar initials in the message list. [2862](https://github.com/GetStream/stream-chat-android/pull/2862)
- Fixed faulty scrolling behavior in `Channels` by adding an autoscroll. [#2887](  https://github.com/GetStream/stream-chat-android/pull/2887)
- Fixed the loading/playback speed of GIFs. [#2914](https://github.com/GetStream/stream-chat-android/pull/2914)

### ⬆️ Improved
- Added an animation to the `SelectedChannelMenu` component.
- Added an animation to the `ChannelInfo` component.
- Avatars now show fallback initials in case there was an error while loading images from the network. [#2830](https://github.com/GetStream/stream-chat-android/pull/2830)
- Added more parameters to the stateless version of the MessageComposer for consistency [#2809](https://github.com/GetStream/stream-chat-android/pull/2809)
- Updated primary accent colors in order to achieve a better contrast ratio for accessibility [#2857](https://github.com/GetStream/stream-chat-android/pull/2857)
- Removed default background color from `MessageItem` [#2857](https://github.com/GetStream/stream-chat-android/pull/2857)
- Added multiline mentions support [#2859](https://github.com/GetStream/stream-chat-android/pull/2859)
- Improved the way thread pagination works. [#2845](https://github.com/GetStream/stream-chat-android/pull/2845)

### ✅ Added
- Added the `headerContent` and `centerContent` Slot APIs for the `SelectedChannelMenu` component. [#2823](https://github.com/GetStream/stream-chat-android/pull/2823)
- Added the `headerContent` and `centerContent` Slot APIs for the `ChannelInfo` component. [#2823](https://github.com/GetStream/stream-chat-android/pull/2823)
- You can now define a `placeholderPainter` for the `Avatar` that is shown while the image is loading. [#2830](https://github.com/GetStream/stream-chat-android/pull/2830)
- Added more Slot APIs to the`MessageComposer` and `MessageInput` components [#2809](https://github.com/GetStream/stream-chat-android/pull/2809)
- Added [SelectedReactionsMenu documentation](https://getstream.io/chat/docs/sdk/android/compose/channel-components/selected-reactions-menu/). [#2868](https://github.com/GetStream/stream-chat-android/pull/2868)

### ⚠️ Changed
- Updated [ChatTheme documentation](https://getstream.io/chat/docs/sdk/android/compose/general-customization/chat-theme/). [#2833](https://github.com/GetStream/stream-chat-android/pull/2833)
- Updated [ChannelsScreen documentation](https://getstream.io/chat/docs/sdk/android/compose/channel-components/channels-screen/). [#2839](https://github.com/GetStream/stream-chat-android/pull/2839)
- Updated [ChannelItem documentation](https://getstream.io/chat/docs/sdk/android/compose/channel-components/channel-item/). [#2832](https://github.com/GetStream/stream-chat-android/pull/2832)
- Updated [ChannelListHeader documentation](https://getstream.io/chat/docs/sdk/android/compose/channel-components/channel-list-header/). [#2828](https://github.com/GetStream/stream-chat-android/pull/2828)
- Updated [Component Architecture documentation](https://getstream.io/chat/docs/sdk/android/compose/component-architecture/). [#2834](https://github.com/GetStream/stream-chat-android/pull/2834)
- Updated [SelectedChannelMenu documentation](https://getstream.io/chat/docs/sdk/android/compose/channel-components/selected-channel-menu/). [#2838](https://github.com/GetStream/stream-chat-android/pull/2838)
- Updated [ChannelList documentation](https://getstream.io/chat/docs/sdk/android/compose/channel-components/channel-list/). [#2847](https://github.com/GetStream/stream-chat-android/pull/2847)
- Updated [AttachmentsPicker documentation](https://getstream.io/chat/docs/sdk/android/compose/message-components/attachments-picker/) [#2860](https://github.com/GetStream/stream-chat-android/pull/2860)
- Renamed the `ChannelInfo` component to `SelectedChannelMenu`. [#2838](https://github.com/GetStream/stream-chat-android/pull/2838)
- Updated [Overview documentation](https://getstream.io/chat/docs/sdk/android/compose/overview/). [#2836](https://github.com/GetStream/stream-chat-android/pull/2836)
- Updated [Custom Attachments documentation](https://getstream.io/chat/docs/sdk/android/compose/general-customization/attachment-factory/) with minor sentence formatting changes [#2878](https://github.com/GetStream/stream-chat-android/pull/2878)
- Updated [MessagesScreen documentation](https://getstream.io/chat/docs/sdk/android/compose/message-components/messages-screen/) [#2866](https://github.com/GetStream/stream-chat-android/pull/2866)
- Updated [MessageList documentation](https://getstream.io/chat/docs/sdk/android/compose/message-components/message-list/). [#2869](https://github.com/GetStream/stream-chat-android/pull/2869)

# December 30th, 2021 - 4.25.1
## stream-chat-android-client
### ✅ Added
- Added support to paginate messages pinned in a channel. [#2848](https://github.com/GetStream/stream-chat-android/pull/2848).


# December 23th, 2021 - 4.25.0
## Common changes for all artifacts
### ⬆️ Improved
- Updated dependency versions
  - Kotlin 1.5.31
  - Compose framework 1.0.5
  - AndroidX
  - Lottie 4.2.2
  - OkHttp 4.9.3
  - Room 2.4.0
  - and other, see [#2771](https://github.com/GetStream/stream-chat-android/pull/2771) for more details

## stream-chat-android-offline
### 🐞 Fixed
- Fixed a bug when hard deleted messages still remain in the UI.
- Stabilized behavior of users' updates propagation across values of the channels and the messages. [#2803](https://github.com/GetStream/stream-chat-android/pull/2803)

### ⚠️ Changed
- 🚨 Breaking change: Added `cachedChannel` parameter to `ChatEventHandler::handleChatEvent` [#2807](https://github.com/GetStream/stream-chat-android/pull/2807)

## stream-chat-android-ui-components
### 🐞 Fixed
- Users' updates done in runtime are now propagated to the `MessageListView` component. [#2769](https://github.com/GetStream/stream-chat-android/pull/2769)
- Fixed the display of image attachments on the pinned message list screen. [#2792](https://github.com/GetStream/stream-chat-android/pull/2792)
-  Button for commands is now disabled in edit mode. [#2812](https://github.com/GetStream/stream-chat-android/pull/2812)
- Small bug fix for borders of attachments

### ⬆️ Improved
- Improved Korean 🇰🇷 and Japanese 🇯🇵 translation.
- Improved KDocs of UI components such as `ChannelListHeaderView` and `AvatarView`.

### ✅ Added
- Added header with back button and attachment's title to `AttachmentMediaActivity` which displays playable attachments.
  You can customize its appearance using `streamUiMediaActivityHeader`, `streamUiMediaActivityHeaderLeftActionButtonStyle` and `streamUiMediaActivityHeaderTitleStyle` attributes.
- Added `hard` flag to `MessageListViewModel.Event.DeleteMessage`.
  You can use `MessageListView::setMessageDeleteHandler` and pass `MessageListViewModel.Event.DeleteMessage(MESSAGE, hard = true)` to hard delete messages using `MessageListViewModel`.
  Check [MessageListViewModelBinding](https://github.com/GetStream/stream-chat-android/blob/main/stream-chat-android-ui-components/src/main/kotlin/io/getstream/chat/android/ui/message/list/viewmodel/MessageListViewModelBinding.kt#L37) for further details. [#2772](https://github.com/GetStream/stream-chat-android/pull/2772)
- Rtl support was added. If the app has `android:supportsRtl="true"` and the locale of the device needs Rtl support, the SDK will draw the components from the right-to-left instead the default way (left-to-right) [#2799](https://github.com/GetStream/stream-chat-android/pull/2799)

### ⚠️ Changed
- Constructor of `ChannelListViewModel` and `ChannelListViewModelFactory` changed. Now they ask for `ChatEventHandlerFactory` instead `ChatEventHandler`, so users can use `StateFlow<List<Channel>>` in their implementations of `ChatEventHandler`, which can make implementation smarter with resources (don't try to add a channel that is already there, for example) [#2747](https://github.com/GetStream/stream-chat-android/pull/2747)

### ❌ Removed

## stream-chat-android-compose
### 🐞 Fixed
- Fixed the message grouping logic to now include date separators when splitting message groups [#2770](https://github.com/GetStream/stream-chat-android/pull/2770)

### ⬆️ Improved
- Improved the UI for message footers to be more respective of thread replies [#2765](https://github.com/GetStream/stream-chat-android/pull/2765)
- Fixed the orientation and UI of ThreadParticipants [#2765](https://github.com/GetStream/stream-chat-android/pull/2765)
- Improved the API structure more, made the components package more clear [#2795](https://github.com/GetStream/stream-chat-android/pull/2795)
- Improved the way to customize the message item types and containers [#2791](https://github.com/GetStream/stream-chat-android/pull/2791)
- Added more parameters to the stateless version of the MessageComposer for consistency [#2809](https://github.com/GetStream/stream-chat-android/pull/2809)
- Added color and shape parameters to `MessageListHeader` and `ChannelListHeader` components [#2855](https://github.com/GetStream/stream-chat-android/pull/2855)

### ✅ Added
- Added site name labels to link attachments for websites using the Open Graph protocol [#2785](https://github.com/GetStream/stream-chat-android/pull/2785)
- Added preview screens for file attachments [#2764](https://github.com/GetStream/stream-chat-android/pull/2764)
- Added a way to disable date separator and system message items in the message list [#2770](https://github.com/GetStream/stream-chat-android/pull/2770)
- Added an option to the message options menu to unmute a user that sent the message. [#2787](https://github.com/GetStream/stream-chat-android/pull/2787)
- Added a `DefaultMessageContainer` component that encapsulates all default message types [#2791](https://github.com/GetStream/stream-chat-android/pull/2791)
- Added the `SelectedReactionsMenu` component that represents a list of user reactions left for a particular message [#2782](https://github.com/GetStream/stream-chat-android/pull/2782)

### ⚠️ Changed
- Removed SelectedMessageOverlay and replaced it with SelectedMessageMenu - [#2768](https://github.com/GetStream/stream-chat-android/pull/2768)
- Big changes to the structure of the project, making it easier to find all the components and building blocks - [#2752](https://github.com/GetStream/stream-chat-android/pull/2752)
- Renamed the `common` package to `components` and added a logical structure to the components there
- Decoupled many smaller components to the `components` package and their individual files, for ease of use
- Improved the API of several smaller components
- Added a few missing previews
- Changed various component names, removed unused/redundant component blocks and moved to Default components [#2795](https://github.com/GetStream/stream-chat-android/pull/2795)
- Changed some of the component types regarding the message item [#2791](https://github.com/GetStream/stream-chat-android/pull/2791)
- Moved message item components to `components.messages` [#2791](https://github.com/GetStream/stream-chat-android/pull/2791)
- When querying for more channels, `ChannelListViewModel` now uses `OfflinePlugin` based approach if it is enabled. [#2790](https://github.com/GetStream/stream-chat-android/pull/2790)
- Updated [MessageListHeader Documentation](https://getstream.io/chat/docs/sdk/android/compose/message-components/message-list-header/) [#2855](https://github.com/GetStream/stream-chat-android/pull/2855)

### ❌ Removed
- Removed some redundant components from separate files and the `components` package [#2795](https://github.com/GetStream/stream-chat-android/pull/2795)

# December 9th, 2021 - 4.24.0
## stream-chat-android-offline
### 🐞 Fixed
- Fix the issue when users' data can be outdated until restart SDK.

### ✅ Added
- Added new extension function `ChatClient::keystroke`.
- Added new extension function `ChatClient::stopTyping`.

## stream-chat-android-ui-common
### 🐞 Fixed
- Fixed `MessageInputFieldView#mode` not being reset after custom attachments were cleared

## stream-chat-android-ui-components
### 🐞 Fixed
- Fixed crash related with creation of MessageOptionsDialogFragment
- Fixed behaviour related to search messages, when message was not already loaded from database MessageListView could not scroll to searched message.
- Removed cut from text when text end with Italic
- Fixed `GiphyViewHolderStyle#cardBackgroundColor` not getting applied
- Fixed bug related of not removing channels when filter selects channels where the the current user is not a member

### ⬆️ Improved
- Replied messages now have a limit for size. The text will get cut if there's too many characters or too many line breaks.
- Improved Korean 🇰🇷 translations.

### ✅ Added
- Added scroll to original message when clicking in a reply message. Use `ReplyMessageClickListener` to change the behaviour of click in reply messages.

## stream-chat-android-compose
### 🐞 Fixed
- Removed preemptive attachment loading that was resulting in crashes on certain Android API versions
- Fixed incorrect message shape for theirs messages in threads.

### ⬆️ Improved
- Minor UI improvements to the message overlay
- Enabled scrolling behavior in SelectedMessageOverlay

### ✅ Added
- Added the mention suggestion popup to the `MessageComposer` component, that allows to autocomplete a mention from a list of users.
- Added support for slowdown mode. Users are no longer able to send messages during the cooldown interval.
- Added support for system messages.
- Added support for Giphy command.
- Added message pinning to the list of message options
- Added pinned message UI
- Added a checkbox to the `MessageComposer` component, that allows to display a thread message in the parent channel.
- Added an option to flag a message to the message options overlay.

### ⚠️ Changed
- Changed the way focus state works for focused messages.
- Added the Pin type to the MessageAction sealed class
- Renamed a bunch of state classes for Compose component, to have the `State` prefix, general renaming, imports and other quality of life improvements
- Renamed `ReactionOption` state wrapper to `ReactionOptionItemState`
- Renamed `MessageListItem` state wrapper to `MessageListItemState` and its children now have a `State` suffix
- Renamed `AttachmentItem` state wrapper to `AttachmentPickerItemState`
- Renamed `MessageInputState` to `MessageComposerState`
- Renamed `MessageOption` to `MessageOptionState`
- Renamed `defaultMessageOptions()` to `defaultMessageOptionsState()`


# November 25th, 2021 - 4.23.0
## Common changes for all artifacts
### ⬆️ Improved
- Improved logs for errors in the SDK.

## stream-chat-android-offline
### 🐞 Fixed
- Deprecated `QueryChannelsController::mutedChannelsIds`. Use `ChatDomain.mutedChannels` instead
- Fix issue when sent attachments from Android SDK don't show title in iOS.

### ✅ Added
- Added new extension function `ChatClient::replayEventsForActiveChannels`.
- Added new extension function `ChatClient::setMessageForReply`.
- Added new extension function `ChatClient::downloadAttachment` to download attachments without `ChatDomain`.

## stream-chat-android-ui-common
### ✅ Added
- Made `ThreeTenInitializer` public to allow manual invocations of it. See the new [documentation](https://getstream.io/chat/docs/sdk/android/ui/guides/app-startup-initializers/) for more details.

## stream-chat-android-ui-components
### 🐞 Fixed
- Removed ripple effect for attachments in message options.
### ⬆️ Improved
- More customization for AvatarView. Now it is possible to choose between Square and Circle. Use new fields in AvatarStyle to customize AvatarView the way you prefer. 
### ✅ Added
- Added setter `MessageListView.setMessageBackgroundFactory` to set a factory to provide a background for messages. 
- Added `MessageInputViewModel::sendMessageWithCustomAttachments` function allowing to send message with custom attachments list.
- Added `MessageInputView::submitCustomAttachments` function allowing setting custom attachments in `MessageInputView`.
- Added `SelectedCustomAttachmentViewHolderFactory` interface and `BaseSelectedCustomAttachmentViewHolder`class allowing defining how previews of custom attachments in `MessageInputView` should be rendered.

### ⚠️ Changed
- Added `MessageSendHandler::sendMessageWithCustomAttachments` and `MessageSendHandler::sendToThreadWithCustomAttachments` allowing to intercept sending custom attachments actions.

## stream-chat-android-compose
### 🐞 Fixed
- Fixed the information about channel members shown in the `MessageListHeader` subtitle.
- Fixed the bug where the channel icon did not appear because of a lengthy title.

### ⬆️ Improved
- Updated a lot of documentation around the Messages features
- Improved the subtitle text in the `MessageListHeader` component.
- Now, the `MessageComposer` component supports sending `typing.start` and `typing.stop` events when a user starts or stops typing.
- Made the `ChannelNameFormatter`, `ClipboardHandler` and `MessagePreviewFormatter` interfaces functional for ease of use.
- Now, an error Toast is shown when the input in the `MessageComposer` does not pass validation.

### ✅ Added
- Added the "mute" option to the `ChannelInfo` action dialog.
- Added a wrapper for the message input state in the form of `MessageInputState`
- Added `attachmentsContentImageWidth`, `attachmentsContentImageHeight`, `attachmentsContentGiphyWidth`, `attachmentsContentGiphyHeight`, `attachmentsContentLinkWidth`, `attachmentsContentFileWidth` and `attachmentsContentFileUploadWidth` options to `StreamDimens`, to make it possible to customize the dimensions of attachments content via `ChatTheme`.
- Added a thread separator between a parent message and thread replies.
- Added the `threadSeparatorGradientStart` and `threadSeparatorGradientEnd` options to `StreamColors`, to make it possible to customize the thread separator background gradient colors via `ChatTheme`.
- Added the `threadSeparatorVerticalPadding` and `threadSeparatorTextVerticalPadding` options to `StreamDimens`, to make it possible to customize the dimensions of thread separator via `ChatTheme`.
- Added a typing indicator to the `MessageListHeader` component. 
- Added the `messageOverlayActionItemHeight` option to `StreamDimens`, to make it possible to customize the height of an action item on the selected message overlay via `ChatTheme`.
- Added the `messageAlignmentProvider` field to the `ChatTheme` that allows to customize message horizontal alignment. 
- Added the `maxAttachmentCount` and `maxAttachmentSize` parameters to the `MessagesViewModelFactory`, to make it possible to customize the allowed number and size of attachments that can be sent via the `MessageComposer` component.
- Added the `textStyle` and `textColor` parameters to the `NetworkLoadingView` component, to make it possible to customize the text appearance of the inner text.

### ⚠️ Changed
- Made the MessageMode subtypes to the parent class, to make it easier to understand when importing
- Renamed the MessageMode.Thread to MessageMode.MessageThread for clarity
- Changed the signature of the MessageComposer to accommodate for the `MessageInputState`
- Moved common state to the `io.getstream.chat.android.common` package
- Made the `AttachmentFactory.previewContent` field nullable.
- Exposed `MessageReactions` as a public component so users can use it to display a message reactions bubble in their custom UI.
- Changed the type of the inner channel items in the `ChannelsState` class from `Channel` to `ChannelItem`.


# November 11th, 2021 - 4.22.0
## Common changes for all artifacts
### ⬆️ Improved
- Bumped the SDKs target API to 31
- Updated WorkManager to version 2.7.0, which fixes compatibility issues with SDK 31

### ✅ Added
- Added Indonesian :indonesia: translations.
- Added `onErrorSuspend` extension for `Result` to allow executing suspending lambda function for handing error response.

## stream-chat-android
### ✅ Added
- Added `ChannelListItemAdapter::getChannels()` for getting a list of channels

## stream-chat-android-client
### ✅ Added
- Added `NotificationConfig::shouldShowNotificationOnPush` that allows enabling/disabling showing notification after receiving a push message

### ⚠️ Changed
- `NotificationConfig::pushNotificationsEnabled` is now disabled by default if you don't provide custom `NotificationConfig` - our SDK won't create a `NotificationChannel` if push notifications are not configured

## stream-chat-android-offline
### 🐞 Fixed
- Fixed inserting messages with empty `Message::cid`

### ✅ Added
- Added new extension function `ChatCliet::requestMembers` to query members without `ChatDomain`.
- Added new extension function `ChatCliet::searchUsersByName`.

### ⚠️ Changed
- 🚨 Breaking change: `RetryPolicy` in `ChatDomain` is now immutable and can only be set with Builder before creating an instance of it.
- 🚨 Breaking change: `ChannelEventsHandler` is renamed to `ChatEventHandler`, it's function is renamed from `onChannelEvent` to `handleChatEvent`, EventHandlingResult is sealed class now. To get more details read [our docs](https://getstream.io/chat/docs/sdk/android/ui/components/channel-list/#chateventhandler)

## stream-chat-android-ui-components
### 🐞 Fixed
- Fixed bug when showing messages with pending attachments that cause loading state to be not shown in some cases.
- Fixed clearing `MessageInputView` after dismissing message to edit
- Fixed support for videos from other SDKs
- Fixed downloading attachments with some special characters in their names

### ⬆️ Improved
- Improved Korean 🇰🇷 translation related to the flagging.
- 🚨 Breaking change: Now the button for sending message in MessageInputView sizes itself accordingly with the drawable used, instead of having a predefined size (32dp)
- Improved KDocs for `MessageListFragment`.

### ✅ Added
- You can now use MessageListView.backgroundDrawable to have more flexibility to customize your message items background. Be aware that setting backgroundDrawable will override the background configurations of xml.
- Added `streamUiEditInputModeIcon` and `streamUiReplyInputModeIcon` attributes to `MessageInputView`.
  Use them to customize icon in the `MessageInputView's` top left corner displayed when user edits or replies to the message.
- Added `setMessageInputModeListener`, `setSendMessageButtonEnabledDrawable` and `setSendMessageButtonDisabledDrawable` method to `MessageInputView`.
  They can be used together for changing send button icon based on current input mode. See [docs](https://getstream.io/chat/docs/sdk/android/ui/components/message-input#changing-send-message-button) for more details.
- Added static methods `createIntent` and `newInstance` those doesn't have default parameters on `MessageListActivity` and `MessageListFragment` for supporting Java side.

## stream-chat-android-compose
### 🐞 Fixed
- Fixed channel options that are displayed in the `ChannelInfo` component.

### ⬆️ Improved
- Improved the icon set and polished the UI for various Messages features
- Improved the set of customization options for the `DefaultChannelItem`
- Updated documentation for Channels set of features
- Now it is possible to search for distinct channels by member names using `ChannelListViewModel`.
- Improved the design of `ChannelInfo` bottom sheet dialog.

### ✅ Added
- Added a new parameter to the `AttachmentFactory` called `previewContent` that represents attachments within the MessageInput
- Added the `leadingContent`, `detailsContent`, `trailingContent` and `divider` Slot APIs for the `DefaultChannelItem`
- Added `StreamDimens` option to the `ChatTheme`, to allow for dimension customization across the app.
- Added localization support for the components related the channel list.
- Added the `emptySearchContent` parameter to `ChannelList` component that allows to customize the empty placeholder, when there are no channels matching the search query.
- Added support for the muted channel indicator in the message list.
- Added `ChannelNameFormatter` option to the `ChatTheme`, to allow for channel name format customization across the app.
- Added the `textFormatter` field to `AttachmentFactory`, to allow for attachment text format customization.
- Added `MessagePreviewFormatter` option to the `ChatTheme`, to allow for message preview text format customization across the app.
- Added the `leadingContent`, `headerContent`, `footerContent`, `trailingContent` and `content` Slot APIs for the `DefaultMessageItem`
- Added `channelInfoUserItemWidth`, `channelInfoUserItemHorizontalPadding` and `channelInfoUserItemAvatarSize` options to `StreamDimens`, to make it possible to customize the dimensions inside the `ChannelInfo` component via `ChatTheme`.
- Added `ownMessagesBackground`, `otherMessagesBackground` and `deletedMessagesBackgroundColor` options to `StreamColors`, to make it possible to customize the message bubble color via `ChatTheme`.

### ⚠️ Changed
- The `AttachmentFactory` now requires an additional parameter - `previewContent` that's used to preview the attachment within the MessageInput, so please be aware of this!
- Renamed `ChannelOption.icon` property to `ChannelOption.iconPainter` and changed the property type from `ImageVector` to `Painter`.
- Changed the type of the `ChannelListViewModel.selectedChannel` field to `MutableState<Channel?>`.

# October 27th, 2021 - 4.21.0
## Common changes for all artifacts
### ⬆️ Improved
- Improved Korean 🇰🇷 translations.

### ✅ Added
- Added `ChatDomain.connectionState` that exposes 3 states: `CONNECTED`, `CONNECTING` and `OFFLINE`.
  `ChannelListHeaderView` and `MessageListHeaderView` show different title based on newly introduced connection state.
  `ChatDomain.online` is now deprecated - use `ChatDomain.connectionState` instead.

## stream-chat-android-client
### ⬆️ Improved
- Added KDocs for `Result` properties and methods.

### ✅ Added
- The `UserCredentialStorage` interface was added to `ChatClient`. You can set your own implementation via `ChatClient.Builder::credentialStorage`

### ⚠️ Changed
- 🚨 Breaking change: Config property `isRepliesEnabled` is renamed to `isThreadEnabled` to avoid misleading. Now it toggles only thread feature.

### ❌ Removed
- `androidx-security-crypto` dependency was removed. Now, the user's token storage uses private shared preferences by default.

## stream-chat-android-offline
### 🐞 Fixed
- Fix bug when ChannelEventsHandler was not used even if it was set in QueryChannelsController

### ⬆️ Improved
- Channel gets removed from `QueryChannelsController` when receive `ChannelHiddenEvent`

## stream-chat-android-ui-components
### 🐞 Fixed
- Fixed position of reactions. Now the reactions adapts its starting position to fit entirely in the screen. 
- 🚨 Breaking change: Fixing positions of reactions in edit reactions dialog. Using a GridLayoutManager instead of LinearLayoutManager, so now there's box with all reactions instead of a scrollable list. The way to customize the box is a bit different, then a breaking change was inserted in this feature. 
- Made it impossible to send a message during the cooldown interval in slow mode.

### ⬆️ Improved
- Better position for icon of failed message
- Small improvement for information update in messages. The ViewHolders only update the information that had a change.

### ✅ Added
- Added `streamUiMaxAttachmentsCount` attribute to `MessageInputView` to allow customizing the maximum number of attachments in the single message.
The maximum attachments count cannot be greater than 10. Default value: 10.
- Added `streamUiMessageMaxWidthFactorMine` and `streamUiMessageMaxWidthFactorTheirs` `MessageListView` attributes. You can adjust messages width by passing values in [75% - 100%] range.
- Added `MessageInputView::setAttachmentButtonClickListener` that helps you to override click listener for the attachment button.
- Added `MessageInputView::submitAttachments` method to set attachments in `MessageInputView` to be sent with a message.

### ⚠️ Changed
- Feature of replied messages can be enabled/disabled only locally via SDK. `Thread` dashboard flag toggles only thread feature.

## stream-chat-android-compose
### ⬆️ Improved
- Added a way to customize the app font family, by passing in a parameter to `StreamTypography.defaultTypography()`
- Improved permission handling for the `AttachmentsPicker` to handle only the required permissions
- `ThreadParticipants` is now public and can be used for your custom UI.

### ✅ Added
- `ThreadParticipants` component now has a `text: String` parameter allowing customizing the thread label.
- Added unread message count indicators to ChannelItems to show users more info about their channels

### ⚠️ Changed
- `CAMERA` permission is no longer required to be declared in the App Manifest, because we don't use it

### ❌ Removed
- Removed `CAMERA` permission requirement, because we don't use internal camera preview, we request a 3rd party app
- Removed `CAMERA` permission checks if the user doesn't require the permission in their app


# October 18th, 2021 - 4.20.0
## Common changes for all artifacts
### ⬆️ Improved
- Upgraded Kotlin version to 1.5.30
- Make our SDK compile-friendly with TargetSDK 31
- Upgraded Coil version to [1.4.0](https://github.com/coil-kt/coil/releases/tag/1.4.0)

### ⚠️ Changed
- 🚨 Breaking change: `ProgressCallback` is not invoked on main thread anymore. So make sure to handle it if you were previously using this callback to update the UI directly.
- Attachment#uploadState is now updated in real-time during uploads.

### ❌ Removed
- Removed `ProgressTrackerFactory` and `ProgressTracker` in favour of new progress tracking implementation.

## stream-chat-android
### ✅ Added
- Push Notification uses `MessagingStyle` on devices with API Version 23+
- Push Notification configuration has been simplified, check our [docs](https://getstream.io/chat/docs/sdk/android/client/guides/push-notifications/#customizing-push-notifications) to see how it works
- `NotificationHandler` interface allows you to implement your own Push Notification logic show/remove notifications. It is the new interface you need to use if you were using `ChatNotificationHandler` previously
- `NotificationHandlerFactory` help you to use our default `NotificationHandler` implementations

### ⚠️ Changed
- Some properties of `NotificationConfig` has been deprecated, check our [DEPRECATIONS](https://github.com/GetStream/stream-chat-android/blob/main/DEPRECATIONS.md) section
- `ChatNotificationhandler` class has been deprecated, you need to use `NotificationHandler` now. Check our [DEPRECATIONS](https://github.com/GetStream/stream-chat-android/blob/main/DEPRECATIONS.md) section.

## stream-chat-android-client
### 🐞 Fixed
- Fixed issues with Proguard stripping response classes incorrectly

### ⬆️ Improved
- Added KDocs for `ChatClient.Builder` methods.
- `ChatClient` now defaults to using the `https://chat.stream-io-api.com` base URL, using [Stream's Edge API Infrastructure](https://getstream.io/blog/chat-edge-infrastructure/) instead of connecting to a region-specific API. If you're not on a dedicated chat infrastructure, remove any region-specific base URL settings from the `ChatClient.Builder` to use Edge instead.

### ✅ Added
- 🚨 Breaking change: A new `Idle` state is added to `Attachment.UploadState`.
- Added a new callback function `onProgress(bytesUploaded: Long, totalLength: Long)` in `ProgressCallback`.
- Added the possibility to add your own instance of OkHttpClient with `ChatClient.okHttpClient`.

### ⚠️ Changed
- 🚨 Breaking change: `Attachment.UploadState.InProgress` now is data class having two fields, `bytesUploaded: Long` and `totalBytes: Long` instead of object.
- Deprecated the `ChatClient.Builder#cdnUrl` method. To customize file uploads, set a custom `FileUploader` implementation instead. More info in the documentation: [Using Your Own CDN](https://getstream.io/chat/docs/android/file_uploads/?language=kotlin#using-your-own-cdn).

## stream-chat-android-offline
### 🐞 Fixed
- Fixed infinite loading of message if any of its attachments uploading was failed

### ✅ Added
- `ChannelEventsHandler` is added to `QueryChannelsController` to handle updating channel list logic after receiving events. You can provide custom `ChannelEventsHandler` through `ChannelListViewModel` or using `QueryChannelsController` directly.

### ⚠️ Changed
- `QueryChannelsController::newChannelEventFilter` and `QueryChannelsController#checkFilterOnChannelUpdatedEvent` are now deprecated. See the deprecation log for more details.

## stream-chat-android-ui-common
### 🐞 Fixed
- Fixed PDF attachments previews

## stream-chat-android-ui-components
### 🐞 Fixed
- Fixed bug related to scroll of messages.
- Updating attachments view holder only when attachments have changed. This fixes a problem with reloading gifs when reactions are added or removed.
- Fixing ViewReactionsView being cropped if more than 7 reactions are added
- Fix bug using custom attributes into views inflated into our SDK Views

### ⬆️ Improved
- Now it is possible to set a custom `LinearLayoutManager` to `MessageListView`, this can be used to change stack of messages or revert the layout.
- Removed full screen loading view when loading more message items on the `SearchResultListView`.

### ✅ Added
- Added `MessageListView::getRecyclerView` method which exposes the inner `RecyclerView` with message list items.
- Added `MessageListView::setUserReactionClickListener` method to set a listener used when a reaction left by a user is clicked on the message options overlay.
- Added attr `streamUiScrollButtonElevation` to set the elevation of scroll button ot `MessageListView` 
### ⚠️ Changed
- `ChatUI.uiMode` has been deprecated. If you want to force Dark/Light theme, you need to use `AppCompatDelegate.setDefaultNightMode(AppCompatDelegate.MODE_NIGHT_NO|AppCompatDelegate.MODE_NIGHT_YES)`

### ❌ Removed
- `android.permission.CAMERA` from our Manifest. This permission is not required anymore.

## stream-chat-android-compose
### 🐞 Fixed
- Fixed a bug where attachments weren't properly stored when editing a message

### ⬆️ Improved
- Updated the Compose framework version (1.0.3)
- Updated the Accompanist libraries version (0.19.0)
- Improved overlays in all components, to match the same design and opacity
- Added smaller animations to the AttachmentPicker in the MessagesScreen
- General improvements in the Attachments API and the way we build different attachments
- Allowed for better long clicks on attachments
- Improved the experience of creating the MessagesViewModelFactory with default arguments
- Updated and cleaned up Channel screen design
- Improved logic for updating the `lastSeenMessage` for fewer calculations

### ✅ Added
- Added DateSeparator items to Messages to group up messages by their creation date
- Added an `overlayDark` color for date separators and similar UI components

### ⚠️ Changed
- Removed AttachmentPicker option when editing messages
- Removed Attachment previews when editing messages with attachments
- Improved the ease of use of the AttachmentState API by keeping it state & actions only
- Moved the `modifier` parameter outside of the AttachmentState to the AttachmentFactory
- Updated Attachments to hold `Message` items instead of `MessageItem`s
- Changed the type of the `onLastVisibleMessageChanged` parameter to `Message` for ease of use
- Changed the parameter type of `itemContent` in `MessageList` and `Messages` to `MessageListItem`
- Renamed `onScrollToBottom` to `onScrolledToBottom` in `MessageList` and `Messages`
- Made the ChannelListHeader Slot APIs non-nullable so they're always provided, also made them an extension of the RowScope for ease of use

# September 15th, 2021 - 4.19.0
## Common changes for all artifacts
### ✅ Added
- Create new artifact to integrate Huawei Push Kit with Stream. You will need to add  `stream-chat-android-pushprovider-huawei` artifact to your App. Check our [docs](https://getstream.io/chat/docs/sdk/android/client/guides/push-notifications/huawei) for further details.

## stream-chat-android
### ✅ Added
- Added a method to dismiss all notifications from a channel. It is handled internally from the SDK but you are able to dismiss channel notification at whatever time calling `ChatClient::dismissChannelNotifications`
- Notifications are dismissed after the user logout the SDK

## stream-chat-android-client
### 🐞 Fixed
- Fixed sending messages using `ChatClient::sendMessage` without explicitly specifying the sender user id.
- Fixed sending custom attachments without files to upload
- Fixed deserialization issues when parsing `ChannelTruncatedEvent` and `MessageDeletedEvent` events with an absent user.

### ⬆️ Improved
- Custom attachment types are now preserved after file uploads

### ✅ Added
- Added `hardDelete` field to `MessageDeletedEvent`.

### ⚠️ Changed
- Now it is possible to hard delete messages. Insert a flag `hard = true` in the `ChatClient.deleteMessage` and it will be deleted in the backend. **This action can't be undone!**

## stream-chat-android-ui-common
### 🐞 Fixed
- Fixed bug with light mode.
- Removed `streamUiValidTheme`, as we don't support extending our base theme any longer. Please don't extend our base theme and set the `streamUiTheme` in your application theme instead.

## stream-chat-android-ui-components
### ✅ Added
- Notifications are dismissed after the user go into the channel conversation when you are using `MessageListView`
- Added `bubbleBorderColorMine`, `bubbleBorderColorTheirs`, `bubbleBorderWidthMine`, `bubbleBorderWidthTheirs` to `ViewReactionsViewStyle` for customizing reactions` border

## stream-chat-android-compose
### ⬆️ Improved
- Updated the Compose framework version (1.0.2)
- Updated the Accompanist library version (0.18.0)

### ✅ Added
- Added an uploading indicator to files and images
- Images being uploaded are now preloaded from the system
- Upload indicators show the upload progress and how much data is left to send
- Added more image options to the ImagePreviewActivity such as download, delete, reply to message...
- Added an Image Gallery feature to the ImagePreviewActivity where users can browse all the images
- Notifications are dismissed after the user go into the channel conversation when you are using `MessageList`

### ⚠️ Changed
- `StreamAttachment.defaultFactories()` is a function now, instead of a property.
- Updated all default value factories to functions (e.g. StreamTypography)
- Re-organized all attachment factories and split up code in multiple packages
- Changed the `AttachmentState` `message` property name to `messageItem`
- Added an `isFocused` property to `MessageItem`
- Added an `onImagePreviewResult` callback/parameter to various Messages screen components

### ❌ Removed

## stream-chat-android-pushprovider-firebase
### ✅ Added
- Added a `FirebaseMessagingDelegate` class to simplify custom implementations of `FirebaseMessagingService` that forward messages to the SDK. See [Using a Custom Firebase Messaging Service](https://getstream.io/chat/docs/sdk/android/client/guides/push-notifications/firebase/#using-a-custom-firebase-messaging-service) for more details.

## stream-chat-android-pushprovider-huawei
### ✅ Added
- Added a `HuaweiMessagingDelegate` class to simplify custom implementations of `HmsMessageService` that forward messages to the SDK. See [Using a Custom Huawei Messaging Service](https://getstream.io/chat/docs/sdk/android/client/guides/push-notifications/huawei#using-a-custom-huawei-messaging-service) for more details.

# September 15th, 2021 - 4.18.0
## stream-chat-android-client
### 🐞 Fixed
- Fixed setting notification's `contentTitle` when a Channel doesn't have the name. It will now show members names instead

### ✅ Added
- Added a new way to paginate through search message results using limit and next/previous values.

### ⚠️ Changed
- Deprecated `Channel#name`, `Channel#image`, `User#name`, `Ues#image` extension properties. Use class members instead.

### ❌ Removed
- Completely removed the old serialization implementation. You can no longer opt-out of using the new serialization implementation.
- Removed the `UpdateUsersRequest` class.

## stream-chat-android-offline
### ⬆️ Improved
- Improving logs for Message deletion error.

## stream-chat-android-ui-common
### 🐞 Fixed
- Fixed theme for `AttachmentDocumentActivity`. Now it is applied: `Theme.AppCompat.DayNight.NoActionBar`

## stream-chat-android-ui-components
### 🐞 Fixed
- Fixed the bug when MessageInputView let send a message with large attachments. Such message is never sent.
- Fixed bug related to `ScrollHelper` when `MessageListView` is initialised more than once.

### ⬆️ Improved
- The search for mentions now includes transliteration, diacritics removal, and ignore typos. To use transliteration, pass the id of the desired alphabets to `DefaultStreamTransliterator`, add it to DefaultUserLookupHandler and set it using `MessageInputView.setUserLookupHandler`. Transliteration works only for android API 29. If you like to add your own transliteration use https://unicode-org.github.io/icu/userguide/icu4j/.
- Improved scroll of message when many gif images are present in `MessageListView`

### ✅ Added
- Added scroll behaviour to `MessageListViewStyle`.

## stream-chat-android-compose
### 🐞 Fixed
- Fixed a bug where the Message list flickered when sending new messages
- Fixed a few bugs where some attachments had upload state and weren't file/image uploads

### ⬆️ Improved
- Improved the Message list scrolling behavior and scroll to bottom actions
- Added an unread count on the Message list's scroll to bottom CTA
- Improved the way we build items in the Message list
- Added line limit to link attachment descriptions
- Added a way to customize the default line limit for link descriptions
- Improved the `MessageListHeader` with more customization options

### ✅ Added
- Added an uploading indicator to files and images
- Images being uploaded are now preloaded from the system
- Upload indicators show the upload progress and how much data is left to send
- Added UploadAttachmentFactory that handles attachment uploads

### ⚠️ Changed
- `StreamAttachment.defaultFactories()` is a function now, instead of a property.
- Updated all default value factories to functions (e.g. StreamTypography)
- Re-organized all attachment factories and split up code in multiple packages
- Changed the `AttachmentState` `message` property name to `messageItem`
- Added a `Channel` parameter to the `MessagesScreen`'s `onHeaderActionClick` lambda
- Changed the way the `MessageListHeader` is structured by adding slot components

# August 30th, 2021 - 4.17.2
## stream-chat-android-ui-client
### 🐞 Fixed
- Fixed bug which can lead to crash when immediate logout after login

# August 30th, 2021 - 4.17.2
## stream-chat-android-ui-components
### 🐞 Fixed
- Fixes a bug related to incorrect theme of AttachmentActivity.

# August 30th, 2021 - 4.17.1
## Common changes for all artifacts
### ⬆️ Improved
- Now we provide SNAPSHOT versions of our SDK for every commit arrives to the `develop` branch.
  They shouldn't be used for a production release because they could contains some known bugs or breaking changes that will be fixed before a normal version is released, but you can use them to fetch last changes from our SDK
  To use them you need add a new maven repository to your `build.gradle` file and use the SNAPSHOT.
```
 maven { url 'https://oss.sonatype.org/content/repositories/snapshots/' }
```
Giving that our last SDK version is `X.Y.Z`, the SNAPSHOT version would be `X.Y.(Z+1)-SNAPSHOT`

## stream-chat-android-client
### 🐞 Fixed
- `TooManyRequestsException` caused to be subscribed multiple times to the `ConnectivityManager`

### ⬆️ Improved
- Reconnection process

## stream-chat-android-offline
### ✅ Added
- Added `ChatDomain#Builder#uploadAttachmentsWorkerNetworkType` for customizing `UploadAttachmentsWorker` network type constraint

## stream-chat-android-ui-common
### 🐞 Fixed
- Fixed a bug in state handling for anonymous users.

## stream-chat-android-ui-components
### 🐞 Fixed
- Fix for position of deleted messages for other users
- Fix glitch in selectors of file

### ✅ Added
- Added style attributes for `AttachmentGalleryActivity` to control menu options like enabling/disabling reply button etc.
- Now it is possible to customize when the avatar appears in the conversation. It is possible to use an avatar in messages from other users and for messages of the current user. You can check it here:  https://getstream.io/chat/docs/sdk/android/ui/components/message-list/#configure-when-avatar-appears
- Added support for slow mode. Users are no longer able to send messages during cooldown interval.
- Added possibility to customize the appearance of cooldown timer in the `MessageInputView` using the following attributes:
  - `streamUiCooldownTimerTextSize`, `streamUiCooldownTimerTextColor`, `streamUiCooldownTimerFontAssets`, `streamUiCooldownTimerFont`, `streamUiCooldownTimerTextStyle` attributes to customize cooldown timer text
  - `cooldownTimerBackgroundDrawable`- the background drawable for cooldown timer

# August 24th, 2021 - 4.17.0
## Common changes for all artifacts
### ⬆️ Improved
- Updated Target API Level to 30
- Updated dependency versions
  - Coil 1.3.2
  - AndroidX Activity 1.3.1
  - AndroidX Startup 1.1.0
  - AndroidX ConstraintLayout 2.1.0
  - Lottie 4.0.0

## stream-chat-android-client
### 🐞 Fixed
- Fixed a serialization error when editing messages that are replies

### ✅ Added
- Added the `expiration` parameter to `ChatClient::muteChannel`, `ChannelClient:mute` methods
- Added the `timeout` parameter to `ChatClient::muteUser`, `ChannelClient:mute::muteUser` methods

### ⚠️ Changed
- Allow specifying multiple attachment's type when getting messages with attachments:
  - Deprecated `ChatClient::getMessagesWithAttachments` with `type` parameter. Use `ChatClient::getMessagesWithAttachments` function with types list instead
  - Deprecated `ChannelClient::getMessagesWithAttachments` with `type` parameter. Use `ChannelClient::getMessagesWithAttachments` function with types list instead

## stream-chat-android-ui-common
### 🐞 Fixed
- Fixed a bug in state handling for anonymous users.

## stream-chat-android-ui-components
### ✅ Added
- Added self-contained higher-level UI components:
  - `ChannelListFragment` - channel list screen which internally contains `ChannelListHeaderView`, `ChannelListView`, `SearchInputView`, `SearchResultListView`.
  - `ChannelListActivity` - thin wrapper around `ChannelListFragment`
  - `MessageListFragment` - message list screen which internally contains `MessageListHeaderView`, `MessageListView`, `MessageInputView`.
  - `MessageListActivity` - thin wrapper around `MessageListFragment`
    Check [ChannelListScreen](https://getstream.io/chat/docs/sdk/android/ui/components/channel-list-screen/) and [MessageListScreen](https://getstream.io/chat/docs/sdk/android/ui/components/message-list-screen/) docs for further details.

## stream-chat-android-compose
### 🐞 Fixed
- Added missing `emptyContent` and `loadingContent` parameters to `MessageList` inner components.
- Fixed a bug where selected File attachment icons were clipped.
- Fixed a bug where image file attachments weren't shown as thumbnails.
- Added an overlay to the `ChannelInfo` that blocks outside clicks.
- Updated the `ChannelInfoUserItem` to use the `UserAvatar`.

### ⬆️ Improved
- Added default date and time formatting to Channel and Message items.
- Improved attachments API by providing cleaner examples of attachment factories.
- Updated documentation & examples.
- Decoupled attachment content to specific attachment files.
- Decoupled message attachment content to a `MessageAttachmentsContent` component.
- Re-structured SDK module to accommodate a new `attachment` package.

### ✅ Added
- Added `DateFormatter` option to the `ChatTheme`, to allow for date format customization across the app.
- Added a `Timestamp` component that encapsulates date formatting.
- Added a way to customize and override if messages use unique reactions.
- Added a `GiphyAttachmentFactory` for GIF specific attachments.
- Added support for loading GIFs using a custom `ImageLoader` for Coil.


# August 12th, 2021 - 4.16.0
## Common changes for all artifacts
### ✅ Added
- Added support for several languages:
  - French
  - Hindi
  - Italian
  - Japanese
  - Korean
  - Spanish
    You can disable them by explicitly setting `resConfigs` inside `build.gradle` file. Check our [docs](https://getstream.io/chat/docs/sdk/android/ui/guides/custom-translations/) for further details.
### ⚠️ Changed
- 🚨 Breaking change: Firebase dependencies have been extracted from our SDK. If you want to continue working with Firebase Push Notification you need to add `stream-chat-android-pushprovider-firebase` artifact to your App
  Check our [docs](https://getstream.io/chat/docs/sdk/android/client/guides/push-notifications/) for further details.
- Updated the Kotlin version to latest supported - `1.5.21`.

## stream-chat-android
### 🐞 Fixed
- Fixed markdown links rendering using custom linkify implementation.

## stream-chat-android-client
### ✅ Added
- `PushMessage` class created to store Push Notification data
- `PushDeviceGenerator` interface to obtain the Push Token and create the `Device`

### ⚠️ Changed
- `Device` class has an extra attribute with the `PushProvider` used on this device
- Breaking change: `ChatClient.setDevice()` and `ChatClient.addDevice()` now receive a `device` instance, instead of only receive the push provider token
- `RemoteMessage` from Firebase is not used anymore inside of our SDK, now it needs to be used with `PushMessage` class
- `NotificationConfig` has a new list of `PushDeviceGenerator` instance to be used for generating the Push Notification Token. If you were using `Firebase` as your Push Notification Provider, you need to add `FirebasePushDeviceGenerator` to your `NotificationConfig` object to continue working as before. `FirebasePushDeviceGenerator` receive by constructor the default `FirebaseMessaging` instance to be used, if you would like to use your own instance and no the default one, you can inject it by constructor. Unneeded Firebase properties have been removed from this class.

### ❌ Removed
- 🚨 Breaking change: Remove `ChatClient.isValidRemoteMessage()` method. It needs to be handled outside
- 🚨 Breaking change: Remove `ChatClient.handleRemoteMessage(RemoteMessage)`. Now it needs to be used `ChatClient.handlePushMessage(PushMessage)`

## stream-chat-android-offline
### 🐞 Fixed
- Fixed the event sync process when connection is recovered

## stream-chat-android-ui-common
### ❌ Removed
- Removed unnecessary "draft" filter from the default channel list filter as it is only relevant to the sample app

## stream-chat-android-ui-components
### 🐞 Fixed
- Fixed attachments of camera. Now multiple videos and pictures can be taken from the camera.
- Added the possibility to force light and dark theme. Set it in inside ChatUI to make all views, fragments and activity of the SDK light.
- Fixed applying style to `SuggestionListView` when using it as a standalone component. You can modify the style using `suggestionListViewTheme` or `TransformStyle::suggestionListStyleTransformer`
- Fixed markdown links rendering using custom linkify implementation.

### ✅ Added
- Added `MessageListView::setDeletedMessageListItemPredicate` function. It's responsible for adjusting visibility of the deleted `MessageListItem.MessageItem` elements.
- Added `streamUiAttachmentSelectionBackgroundColor` for configuring attachment's icon background in `AttachmentSelectionDialogFragment`
- Added `streamUiAttachmentSelectionAttachIcon` for configuring attach icon in `AttachmentSelectionDialogFragment`
- Added support for pinned messages:
  - Added a button to pin/unpin a message to the message options overlay
  - Added `MessageListView::setMessagePinHandler` and `MessageListView::setMessageUnpinHandler` methods to provide custom handlers for aforementioned button
  - Added `PinnedMessageListView` to display a list of pinned messages. The view is supposed to be used with `PinnedMessageListViewModel` and `PinnedMessageListViewModelFactory`
- Possibility to transform MessageItems before the are displayed in the screen.
  Use the `MessageListView.setMessageItemTransformer` for make the necessary transformation. This example makes groups of messages if they were created less than one hour apart:
```
binding.messageListView.setMessageItemTransformer { list ->
  list.mapIndexed { i, messageItem ->
        var newMessageItem = messageItem

        if (i < list.lastIndex) {
            val nextMessageItem = list[i + 1]

            if (messageItem is MessageListItem.MessageItem &&
                nextMessageItem is MessageListItem.MessageItem
            ) {
                val thisInstant = messageItem.message.createdAt?.time?.let(Instant::ofEpochMilli)
                val nextInstant = nextMessageItem.message.createdAt?.time?.let(Instant::ofEpochMilli)

                if (nextInstant?.isAfter(thisInstant?.plus(1, ChronoUnit.HOURS)) == true) {
                    newMessageItem = messageItem.copy(positions = listOf(MessageListItem.Position.BOTTOM))
                } else {
                    newMessageItem =
                        messageItem.copy(positions = messageItem.positions - MessageListItem.Position.BOTTOM)
                }
            }
        }

        newMessageItem
    }
}
```
- Added possibility to customize the appearance of pinned message in the`MessageListView` using the following attributes:
  - `streamUiPinMessageEnabled` - attribute to enable/disable "pin message" feature
  - `streamUiPinOptionIcon` - icon for pin message option
  - `streamUiUnpinOptionIcon` - icon for unpin message option
  - `streamUiPinnedMessageIndicatorTextSize`, `streamUiPinnedMessageIndicatorTextColor`, `streamUiPinnedMessageIndicatorTextFontAssets`, `streamUiPinnedMessageIndicatorTextFont`, `streamUiPinnedMessageIndicatorTextStyle` attributes to customize "pinned by" text
  - `streamUiPinnedMessageIndicatorIcon` - icon in the message list indicating that a message was pinned
  - `streamUiPinnedMessageBackgroundColor` - the background color of a pinned message in the message list
- Added possibility to customize `PinnedMessageListView` style using `streamUiPinnedMessageListStyle` theme attribute or `TransformStyle.pinnedMessageListViewStyleTransformer`. The list of available style attributes can be found in `attrs_pinned_message_list_view.xml`. The default style for `PinnedMessageListView` is `StreamUi.PinnedMessageList`.

### ⚠️ Changed
- 🚨 Breaking change: the deleted `MessageListItem.MessageItem` elements are now displayed by default to all the users. This default behavior can be customized using `MessageListView::setDeletedMessageListItemPredicate` function. This function takes an instance of `MessageListItemPredicate`. You can pass one of the following objects:
  * `DeletedMessageListItemPredicate.VisibleToEveryone`
  * `DeletedMessageListItemPredicate.NotVisibleToAnyone`
  * or `DeletedMessageListItemPredicate.VisibleToAuthorOnly`
    Alternatively you can pass your custom implementation by implementing the `MessageListItemPredicate` interface if you need to customize it more deeply.

## stream-chat-android-compose
### 🐞 Fixed
- Fixed a bug where we didn't use the `Channel.getDisplayName()` logic for the `MessageListHeader`.
- Fixed a bug where lazy loading for `Channel`s wasn't working consistently

### ⬆️ Improved
- Updated Jetpack Compose to `1.0.1`
- Updated Accompanist libraries to `0.16.1`
- Updated KTX Activity to `1.3.1`
- Exposed functionality for getting the `displayName` of `Channel`s.
- Added updated logic to Link preview attachments, which chooses either the `titleLink` or the `ogUrl` when loading the data, depending on which exists .

### ✅ Added
- Added the `emptyContent` and `loadingContent` parameters to `ChannelList` and `MessageList` components. Now you can customize the UI of those two states.
- Added lots of improvements to Avatars - added a `UserAvatar`, `ChannelAvatar` and an `InitialsAvatar` to load different types of data.
- We now show a matrix of user images in case we're in a group DM.
- We also show initials in case the user doesn't have an image.
- Added a way to customize the leading content in the `ChannelListHeader`.

### ⚠️ Changed
- `ViewModel`s now initialize automatically, so you no longer have to call `start()` on them. This is aimed to improve the consistency between our SDKs.
- Added a `Shape` parameter to `Avatar` to customize the shape.
- The `User` parameter in the `ChannelListHeader` is nullable and used to display the default leading content.

## stream-chat-android-pushprovider-firebase
### ✅ Added
- Create this new artifact. To use Firebase Push Notification you need do the following steps:
  1. Add the artifact to your `build.gradle` file -> `implementation "io.getstream:stream-chat-android-pushprovider-firebase:$streamVersion"`
  2. Add `FirebaseDeviceGenerator` to your `NotificationConfig`
        ```
            val notificationConfig = NotificationConfig(
                [...]
                pushDeviceGenerators = listOf(FirebasePushDeviceGenerator())
                )
        ```


# August 5th, 2021 - 4.15.1
## stream-chat-android-client
### ⬆️ Improved
- Improved `ChatClient::pinMessage` and `ChatClient::unpinMessage`. Now the methods use partial message updates and the data in other `Message` fields is not lost.

### ✅ Added
- Added `Channel::isMutedFor` extension function which might be used to check if the Channel is muted for User
- Added `ChatClient::partialUpdateMessage` method to update specific `Message` fields retaining the other fields

## stream-chat-android-offline
### 🐞 Fixed
- Fixed updating `ChannelController::muted` value

### ⬆️ Improved
- The following `Message` fields are now persisted to the database: `pinned`, `pinnedAt`, `pinExpires`, `pinnedBy`, `channelInfo`, `replyMessageId`.

## stream-chat-android-ui-components
### 🐞 Fixed
- Added a fix for default view for empty state of ChannelListView.
- Fixed memory leaks for FileAttachmentsView.

### ✅ Added
- Added `MessageListItem.ThreadPlaceholderItem` and corresponding `THREAD_PLACEHOLDER` view type which can be used to implement an empty thread placeholder.
- Added `authorLink` to `Attachment` - the link to the website

### ❌ Removed
- Removed `UrlSigner` class

## stream-chat-android-compose
### ⬆️ Improved
- Exposed `DefaultMessageContainer` as a public component so users can use it as a fallback
- Exposed an `isMine` property on `MessageItem`s, for ease of use.
- Allowed for customization of `MessageList` (specifically `Messages`) component background, through a `modifier.background()` parameter.
- Allowed for better message customization before sending the message.

### ⚠️ Changed
- Moved permissions and queries from the compose sample app `AndroidManifest.xml` to the SDK `AndroidManifest.xml` so users don't have to add permissions themselves.
- Changed the exposed type of the `MessageComposer`'s `onSendMessage` handler. This way people can customize messages before we send them to the API.

### ❌ Removed
- Removed `currentUser` parameter from `DefaultMessageContainer` and some other components that relied on ID comparison to know which message is ours/theirs.
- Removed default background color on `Messages` component, so that users can customize it by passing in a `modifier`.


# July 29th, 2021 - 4.15.0
## New Jetpack Compose UI Components 🎉

Starting from this release, we have a new `stream-chat-android-compose` artifact that contains a UI implementation for Chat built in Jetpack Compose.

The new artifact is available as a beta for now (note the postfix in the version number):

```groovy
implementation "io.getstream:stream-chat-android-compose:4.15.0-beta"
```

Learn more in the [announcement blog post](https://getstream.io/blog/jetpack-compose-sdk/), check out the [documentation of the Compose UI Components](https://getstream.io/chat/docs/sdk/android/compose/overview/), and try them today with the [Compose Chat tutorial](https://getstream.io/chat/compose/tutorial/)!

## Common changes for all artifacts

### 🐞 Fixed
- Fixed adding `MessageListItem.TypingItem` to message list

### ⬆️ Improved
- ⚠ Downgraded Kotlin version to 1.5.10 to support Jetpack Compose
- Removed AndroidX Media dependency
- Updated dependency versions
  - Coil 1.3.0
  - AndroidX Activity 1.3.0
  - AndroidX AppCompat 1.3.1
  - Android Ktx 1.6.0
  - AndroidX RecyclerView 1.2.1
  - Kotlin Coroutines 1.5.1
  - Dexter 6.2.3
  - Lottie 3.7.2

## stream-chat-android-client
### ⬆️ Improved
- Improved the names of properties in the `Config` class

## stream-chat-android-ui-common
### ✅ Added
Now it is possible to style the AttachmentActivity. Just replace the activity's theme
in your Manifest file:

```
<activity
    android:name="io.getstream.chat.android.ui.gallery.AttachmentActivity"
    android:theme="@style/yourTheme"
    tools:replace="android:theme"
    />
```

## stream-chat-android-ui-components
### 🐞 Fixed
- Fixed "operator $ne is not supported for custom fields" error when querying channels

### ✅ Added
- Now you can configure the style of `MessageListItem`. Added:
  - streamUiMessageTextColorThreadSeparator
  - streamUiMessageTextFontThreadSeparator
  - streamUiMessageTextFontAssetsThreadSeparator
  - streamUiMessageTextStyleThreadSeparator
  - streamUiMessageTextSizeLinkLabel
  - streamUiMessageTextColorLinkLabel
  - streamUiMessageTextFontLinkLabel
  - streamUiMessageTextFontAssetsLinkLabel
  - streamUiMessageTextStyleLinkLabel
  - streamUiMessageListLoadingView
  - streamUiEmptyStateTextSize
  - streamUiEmptyStateTextColor
  - streamUiEmptyStateTextFont
  - streamUiEmptyStateTextFontAssets
  - streamUiEmptyStateTextStyle

- Now you can configure the style of `AttachmentMediaActivity`
- Added `streamUiLoadingView`, `streamUiEmptyStateView` and `streamUiLoadingMoreView` attributes to `ChannelListView` and `ChannelListViewStyle`
- Added possibility to customize `ChannelListView` using `streamUiChannelListViewStyle`. Check `StreamUi.ChannelListView` style
- Added `edgeEffectColor` attribute to `ChannelListView` and `ChannelListViewStyle` to allow configuring edge effect color
- Added possibility to customize `MentionListView` style via `TransformStyle.mentionListViewStyleTransformer`
- Added `streamUiSearchResultListViewStyle` attribute to application to customize `SearchResultListView`. The attribute references a style with the following attributes:
  - `streamUiSearchResultListSearchInfoBarBackground` - background for search info bar
  - `streamUiSearchResultListSearchInfoBarTextSize`, `streamUiSearchResultListSearchInfoBarTextColor`, `streamUiSearchResultListSearchInfoBarTextFont`, `streamUiSearchResultListSearchInfoBarTextFontAssets`, `streamUiSearchResultListSearchInfoBarTextStyle` attributes to customize text displayed in search info bar
  - `streamUiSearchResultListEmptyStateIcon` - icon for empty state view
  - `streamUiSearchResultListEmptyStateTextSize`, `streamUiSearchResultListEmptyStateTextColor`, `streamUiSearchResultListEmptyStateTextFont`, `streamUiSearchResultListEmptyStateTextFontAssets`, `streamUiSearchResultListEmptyStateTextStyle` attributes to customize empty state text
  - `streamUiSearchResultListProgressBarIcon` - animated progress drawable
  - `streamUiSearchResultListSenderNameTextSize`, `streamUiSearchResultListSenderNameTextColor`, `streamUiSearchResultListSenderNameTextFont`, `streamUiSearchResultListSenderNameTextFontAssets`, `streamUiSearchResultListSenderNameTextStyle` attributes to customize message sender text
  - `streamUiSearchResultListMessageTextSize`, `streamUiSearchResultListMessageTextColor`, `streamUiSearchResultListMessageTextFont`, `streamUiSearchResultListMessageTextFontAssets`, `streamUiSearchResultListMessageTextStyle` attributes to customize message text
  - `streamUiSearchResultListMessageTimeTextSize`, `streamUiSearchResultListMessageTimeTextColor`, `streamUiSearchResultListMessageTimeTextFont`, `streamUiSearchResultListMessageTimeTextFontAssets`, `streamUiSearchResultListMessageTimeTextStyle` attributes to customize message time text
- Added possibility to customize `SearchResultListView` style via `TransformStyle.searchResultListViewStyleTransformer`
- Added `streamUiTypingIndicatorViewStyle` attribute to application to customize `TypingIndicatorView`. The attribute references a style with the following attributes:
  - `streamUiTypingIndicatorAnimationView` - typing view
  - `streamUiTypingIndicatorUsersTextSize`, `streamUiTypingIndicatorUsersTextColor`, `streamUiTypingIndicatorUsersTextFont`, `streamUiTypingIndicatorUsersTextFontAssets`, `streamUiTypingIndicatorUsersTextStyle` attributes to customize typing users text
- Added possibility to customize `TypingIndicatorView` style via `TransformStyle.typingIndicatorViewStyleTransformer`
- Added new properties allowing customizing `MessageInputView` using `MessageInputViewStyle` and `AttachmentSelectionDialogStyle`:
  - `MessageInputViewStyle.fileNameTextStyle`
  - `MessageInputViewStyle.fileSizeTextStyle`
  - `MessageInputViewStyle.fileCheckboxSelectorDrawable`
  - `MessageInputViewStyle.fileCheckboxTextColor`
  - `MessageInputViewStyle.fileAttachmentEmptyStateTextStyle`
  - `MessageInputViewStyle.mediaAttachmentEmptyStateTextStyle`
  - `MessageInputViewStyle.fileAttachmentEmptyStateText`
  - `MessageInputViewStyle.mediaAttachmentEmptyStateText`
  - `MessageInputViewStyle.dismissIconDrawable`
  - `AttachmentSelectionDialogStyle.allowAccessToGalleryText`
  - `AttachmentSelectionDialogStyle.allowAccessToFilesText`
  - `AttachmentSelectionDialogStyle.allowAccessToCameraText`
  - `AttachmentSelectionDialogStyle.allowAccessToGalleryIcon`
  - `AttachmentSelectionDialogStyle.allowAccessToFilesIcon`
  - `AttachmentSelectionDialogStyle.allowAccessToCameraIcon`
  - `AttachmentSelectionDialogStyle.grantPermissionsTextStyle`
  - `AttachmentSelectionDialogStyle.recentFilesTextStyle`
  - `AttachmentSelectionDialogStyle.recentFilesText`
  - `AttachmentSelectionDialogStyle.fileManagerIcon`
  - `AttachmentSelectionDialogStyle.videoDurationTextStyle`
  - `AttachmentSelectionDialogStyle.videoIconDrawable`
  - `AttachmentSelectionDialogStyle.videoIconVisible`
  - `AttachmentSelectionDialogStyle.videoLengthLabelVisible`
- Added `StreamUi.MessageInputView` theme allowing to customize all of the `MessageInputViewStyle` properties:
  - streamUiAttachButtonEnabled
  - streamUiAttachButtonIcon
  - streamUiLightningButtonEnabled
  - streamUiLightningButtonIcon
  - streamUiMessageInputTextSize
  - streamUiMessageInputTextColor
  - streamUiMessageInputHintTextColor
  - streamUiMessageInputScrollbarEnabled
  - streamUiMessageInputScrollbarFadingEnabled
  - streamUiSendButtonEnabled
  - streamUiSendButtonEnabledIcon
  - streamUiSendButtonDisabledIcon
  - streamUiShowSendAlsoToChannelCheckbox
  - streamUiSendAlsoToChannelCheckboxGroupChatText
  - streamUiSendAlsoToChannelCheckboxDirectChatText
  - streamUiSendAlsoToChannelCheckboxTextSize
  - streamUiSendAlsoToChannelCheckboxTextColor
  - streamUiSendAlsoToChannelCheckboxTextStyle
  - streamUiMentionsEnabled
  - streamUiMessageInputTextStyle
  - streamUiMessageInputHintText
  - streamUiCommandsEnabled
  - streamUiMessageInputEditTextBackgroundDrawable
  - streamUiMessageInputDividerBackgroundDrawable
  - streamUiPictureAttachmentIcon
  - streamUiFileAttachmentIcon
  - streamUiCameraAttachmentIcon
  - streamUiAllowAccessToCameraIcon
  - streamUiAllowAccessToFilesIcon
  - streamUiAllowAccessToGalleryIcon
  - streamUiAllowAccessToGalleryText
  - streamUiAllowAccessToFilesText
  - streamUiAllowAccessToCameraText
  - streamUiGrantPermissionsTextSize
  - streamUiGrantPermissionsTextColor
  - streamUiGrantPermissionsTextStyle
  - streamUiAttachmentsRecentFilesTextSize
  - streamUiAttachmentsRecentFilesTextColor
  - streamUiAttachmentsRecentFilesTextStyle
  - streamUiAttachmentsRecentFilesText
  - streamUiAttachmentsFileManagerIcon
  - streamUiAttachmentVideoLogoIcon
  - streamUiAttachmentVideoLengthVisible
  - streamUiAttachmentVideoIconVisible
  - streamUiCommandInputCancelIcon
  - streamUiCommandInputBadgeBackgroundDrawable
  - streamUiCommandInputBadgeIcon
  - streamUiCommandInputBadgeTextSize
  - streamUiCommandInputBadgeTextColor
  - streamUiCommandInputBadgeStyle
  - streamUiAttachmentsFileNameTextSize
  - streamUiAttachmentsFileNameTextColor
  - streamUiAttachmentsFileNameTextStyle
  - streamUiAttachmentsFileSizeTextSize
  - streamUiAttachmentsFileSizeTextColor
  - streamUiAttachmentsFileSizeTextStyle
  - streamUiFileCheckBoxSelectorTextColor
  - streamUiFileCheckBoxSelectorDrawable
  - streamUiAttachmentsFilesEmptyStateTextSize
  - streamUiAttachmentsFilesEmptyStateTextColor
  - streamUiAttachmentsFilesEmptyStateStyle
  - streamUiAttachmentsMediaEmptyStateTextSize
  - streamUiAttachmentsMediaEmptyStateTextColor
  - streamUiAttachmentsMediaEmptyStateStyle
  - streamUiAttachmentsFilesEmptyStateText
  - streamUiAttachmentsMediaEmptyStateText
  - streamUiMessageInputCloseButtonIconDrawable
- Added `streamUiMessageListFileAttachmentStyle` theme attribute to customize the appearance of file attachments within messages.

### ⚠️ Changed
- Made `Channel::getLastMessage` function public
- `AttachmentSelectionDialogFragment::newInstance` requires instance of `MessageInputViewStyle` as a parameter. You can obtain a default implementation of `MessageInputViewStyle` with `MessageInputViewStyle::createDefault` method.
- Renamed `FileAttachmentsViewStyle` class to `FileAttachmentViewStyle`

### ❌ Removed
- 🚨 Breaking change: `MessageListItemStyle::reactionsEnabled` was deleted as doubling of the same flag from `MessageListViewStyle`


# July 19th, 2021 - 4.14.2
## stream-chat-android-client
### ❌ Removed
- Removed `Channel::isMuted` extension. Use `User::channelMutes` or subscribe for `NotificationChannelMutesUpdatedEvent` to get information about muted channels.

## stream-chat-android-ui-components
### 🐞 Fixed
- Fixed crash caused by missing `streamUiReplyAvatarStyle` and `streamUiMessageOptionsAvatarStyle`

### ⬆️ Improved
- "Copy Message" option is now hidden when the message contains no text to copy.

### ✅ Added
- Now you can configure the style of `AttachmentMediaActivity`.

# July 14th, 2021 - 4.14.1
## stream-chat-android-ui-components
### ✅ Added
- Added `MessageListView::requireStyle` which expose `MessageListViewStyle`. Be sure to invoke it when view is initialized already.

# July 13th, 2021 - 4.14.0
## Common changes for all artifacts
### 🐞 Fixed
- Fix scroll bug in the `MessageListView` that produces an exception related to index out of bounds.

## stream-chat-android-client
### ⬆️ Improved
- Improved `ChatClient::enableSlowMode`, `ChatClient::disableSlowMode`, `ChannelClient::enableSlowMode`, `ChannelClient::disableSlowMode` methods. Now the methods do partial channel updates so that other channel fields are not affected.

### ✅ Added
- Added `ChatClient::partialUpdateUser` method for user partial updates.

## stream-chat-android-offline
### 🐞 Fixed
- Fixed bug related to editing message in offline mode. The bug was causing message to reset to the previous one after connection was recovered.
- Fixed violation of comparison contract for nullable fields in `QuerySort::comparator`

## stream-chat-android-ui-components
### 🐞 Fixed
- Fixed the alignment of the titles in `MessageListHeaderView` when the avatar is hidden.

### ✅ Added
- Added `streamUiMessagesStart` that allows to control if the stack of messages starts at the bottom or the top.
- Added `streamUiThreadMessagesStart` that allows to control if the stack of thread messages starts at the bottom or the top.
- Added `streamUiSuggestionListViewStyle` that allows to customize `SuggestionListView` with a theme
- Added `streamUiChannelListHeaderStyle` that allows to customize ChannelListHeaderView.
- `MentionListView` can be customisable with XML parameters and with a theme.
- Added possibility to customize all avatar using themes. Create
  ```
  <style name="StreamTheme" parent="@style/StreamUiTheme">
  ```
  and customize all the avatars that you would like. All options are available here:
  https://github.com/GetStream/stream-chat-android/blob/main/stream-chat-android-ui-components/src/main/res/values/attrs.xml
- Now you can use the style `streamUiChannelListHeaderStyle` to customize ChannelListHeaderView.

### ⚠️ Changed
- 🚨 Breaking change: removed `MessageListItemStyle.threadsEnabled` property. You should use only the `MessageListViewStyle.threadsEnabled` instead. E.g. The following code will disable both _Thread reply_ message option and _Thread reply_ footnote view visible below the message list item:
```kotlin
        TransformStyle.messageListStyleTransformer = StyleTransformer {
  it.copy(threadsEnabled = false)
}
```

# July 1st, 2021 - 4.13.0
## Common changes for all artifacts
### ⬆️ Improved
- Updated to Kotlin 1.5.20

## stream-chat-android
### ✅ Added
- Added `ChatUi.Builder#withImageHeadersProvider` to allow adding custom headers to image requests

## stream-chat-android-client
### ⚠️ Changed
- Using the `useNewSerialization` option on the `ChatClient.Builder` to opt out from using the new serialization implementation is now an error. Please start using the new serialization implementation, or report any issues keeping you from doing so. The old implementation will be removed soon.

## stream-chat-android-offline
### 🐞 Fixed
- By default we use backend request to define is new message event related to our query channels specs or not. Now filtering by BE only fields works for channels

## stream-chat-android-ui-components
### ✅ Added
- Added new attributes to `MessageInputView` allowing to customize the style of input field during command input:
  - `streamUiCommandInputBadgeTextSize`, `streamUiCommandInputBadgeTextColor`, `streamUiCommandInputBadgeFontAssets`, `streamUiCommandInputBadgeFont`, `streamUiCommandInputBadgeStyle` attributes to customize the text appearance of command name inside command badge
  - `streamUiCommandInputCancelIcon` attribute to customize the icon for cancel button
  - `streamUiCommandInputBadgeIcon` attribute to customize the icon inside command badge
  - `streamUiCommandInputBadgeBackgroundDrawable` attribute to customize the background shape of command badge
- Added possibility to customize `MessageListHeaderView` style via `streamUiMessageListHeaderStyle` theme attribute and via `TransformStyle.messageListHeaderStyleTransformer`.
- Added new attributes to `MessageInputView`:
  - `streamUiCommandIcon` attribute to customize the command icon displayed for each command item in the suggestion list popup
  - `streamUiLightningIcon` attribute to customize the lightning icon displayed in the top left corner of the suggestion list popup
- Added support for customizing `SearchInputView`
  - Added `SearchInputViewStyle` class allowing customization using `TransformStyle` API
  - Added XML attrs for `SearchInputView`:
    - `streamUiSearchInputViewHintText`
    - `streamUiSearchInputViewSearchIcon`
    - `streamUiSearchInputViewClearInputIcon`
    - `streamUiSearchInputViewBackground`
    - `streamUiSearchInputViewTextColor`
    - `streamUiSearchInputViewHintColor`
    - `streamUiSearchInputViewTextSize`
- Added `ChatUi#imageHeadersProvider` to allow adding custom headers to image requests

### ⚠️ Changed
- 🚨 Breaking change: moved `commandsTitleTextStyle`, `commandsNameTextStyle`, `commandsDescriptionTextStyle`, `mentionsUsernameTextStyle`, `mentionsNameTextStyle`, `mentionsIcon`, `suggestionsBackground` fields from `MessageInputViewStyle` to `SuggestionListViewStyle`. Their values can be customized via `TransformStyle.suggestionListStyleTransformer`.
- Made `SuggestionListController` and `SuggestionListUi` public. Note that both of these are _experimental_, which means that the API might change at any time in the future (even without a deprecation cycle).
- Made `AttachmentSelectionDialogFragment` _experimental_ which means that the API might change at any time in the future (even without a deprecation cycle).


# June 23th, 2021 - 4.12.1
## stream-chat-android-client
### ✅ Added
- Added `ChannelClient::sendEvent` method which allows to send custom events.
- Added nullable `User` field to `UnknownEvent`.

### ❌ Removed
- Removed the `Message::attachmentsSyncStatus` field


## stream-chat-android-offline
### 🐞 Fixed
- Fixed `in` and `nin` filters when filtering by extra data field that is an array.
- Fixed crash when adding a reaction to a thread message.

### ⬆️ Improved
- Now attachments can be sent while being in offline


## stream-chat-android-ui-common
### ✅ Added
- Made `AttachmentSelectionDialogFragment` public. Use `newInstance` to create instances of this Fragment.


## stream-chat-android-ui-components
### ⬆️ Improved
- Hide suggestion list popup when keyboard is hidden.

### ✅ Added
- Added the `MessageInputView::hideSuggestionList` method to hide the suggestion list popup.


# June 15th, 2021 - 4.12.0
## stream-chat-android-client
### 🐞 Fixed
- Fixed thrown exception type while checking if `ChatClient` is initialized

## stream-chat-android-offline
### 🐞 Fixed
- Fixed bug where reactions of other users were sometimes displayed as reactions of the current user.
- Fixed bug where deleted user reactions were sometimes displayed on the message options overlay.

## stream-chat-android-ui-common
### 🐞 Fixed
- Fixed bug where files without extension in their name lost the mime type.
- Using offline.ChatDomain instead of livedata.ChatDomain in ChannelListViewModel.

## stream-chat-android-ui-components
### 🐞 Fixed
- Fixing the save of pictures from AttachmentGalleryActivity. When external storage
  permission is not granted, now it asks for it.
### ⬆️ Improved
- Added default implementation of "Leave channel" click listener to `ChannelListViewModelBinding`

### ✅ Added
- Added `streamUiChannelActionsDialogStyle` attribute to application theme and `ChannelListView` to customize channel actions dialog appearance. The attribute references a style with the following attributes:
  - `streamUiChannelActionsMemberNamesTextSize`, `streamUiChannelActionsMemberNamesTextColor`, `streamUiChannelActionsMemberNamesTextFont`, `streamUiChannelActionsMemberNamesTextFontAssets`, `streamUiChannelActionsMemberNamesTextStyle` attributes to customize dialog title with member names
  - `streamUiChannelActionsMemberInfoTextSize`, `streamUiChannelActionsMemberInfoTextColor`, `streamUiChannelActionsMemberInfoTextFont`, `streamUiChannelActionsMemberInfoTextFontAssets`, `streamUiChannelActionsMemberInfoTextStyle` attributes to customize dialog subtitle with member info
  - `streamUiChannelActionsItemTextSize`, `streamUiChannelActionsItemTextColor`, `streamUiChannelActionsItemTextFont`, `streamUiChannelActionsItemTextFontAssets`, `streamUiChannelActionsItemTextStyle` attributes to customize action item text style
  - `streamUiChannelActionsWarningItemTextSize`, `streamUiChannelActionsWarningItemTextColor`, `streamUiChannelActionsWarningItemTextFont`, `streamUiChannelActionsWarningItemTextFontAssets`, `streamUiChannelActionsWarningItemTextStyle` attributes to customize warning action item text style
  - `streamUiChannelActionsViewInfoIcon` attribute to customize "View Info" action icon
  - `streamUiChannelActionsViewInfoEnabled` attribute to hide/show "View Info" action item
  - `streamUiChannelActionsLeaveGroupIcon` attribute to customize "Leave Group" action icon
  - `streamUiChannelActionsLeaveGroupEnabled` attribute to hide/show "Leave Group" action item
  - `streamUiChannelActionsDeleteConversationIcon` attribute to customize "Delete Conversation" action icon
  - `streamUiChannelActionsDeleteConversationEnabled` attribute to hide/show "Delete Conversation" action item
  - `streamUiChannelActionsCancelIcon` attribute to customize "Cancel" action icon
  - `streamUiChannelActionsCancelEnabled` attribute to hide/show "Cancel" action item
  - `streamUiChannelActionsBackground` attribute for dialog's background
- Added `streamUiIconOnlyVisibleToYou` attribute to `MessageListView` to allow customizing "Only visible to you" icon placed in messages footer
- Added `GiphyViewHolderStyle` to `MessageListViewStyle` to allow customizing `GiphyViewHolder`. The new style comes together with following `MessageListView` attributes:
  - `streamUiGiphyCardBackgroundColor` attribute to customize card's background color
  - `streamUiGiphyCardElevation` attribute to customize card's elevation
  - `streamUiGiphyCardButtonDividerColor` attribute to customize dividers' colors
  - `streamUiGiphyIcon` attribute to customize Giphy icon
  - `streamUiGiphyLabelTextSize`, `streamUiGiphyLabelTextColor`, `streamUiGiphyLabelTextFont`, `streamUiGiphyLabelTextFontAssets`, `streamUiGiphyLabelTextStyle` attributes to customize label
  - `streamUiGiphyQueryTextSize`, `streamUiGiphyQueryTextColor`, `streamUiGiphyQueryTextFont`, `streamUiGiphyQueryTextFontAssets`, `streamUiGiphyQueryTextStyle` attributes to customize query text
  - `streamUiGiphyCancelButtonTextSize`, `streamUiGiphyCancelButtonTextColor`, `streamUiGiphyCancelButtonTextFont`, `streamUiGiphyCancelButtonTextFontAssets`, `streamUiGiphyCancelButtonTextStyle` attributes to customize cancel button text
  - `streamUiGiphyShuffleButtonTextSize`, `streamUiGiphyShuffleButtonTextColor`, `streamUiGiphyShuffleButtonTextFont`, `streamUiGiphyShuffleButtonTextFontAssets`, `streamUiGiphyShuffleButtonTextStyle` attributes to customize shuffle button text
  - `streamUiGiphySendButtonTextSize`, `streamUiGiphySendButtonTextColor`, `streamUiGiphySendButtonTextFont`, `streamUiGiphySendButtonTextFontAssets`, `streamUiGiphySendButtonTextStyle` attributes to customize send button text
- Adding extra XML attrs allowing to customize "Send also to channel" CheckBox at `MessageInputView` component:
  - `MessageInputView.streamUiSendAlsoToChannelCheckboxDrawable`
  - `MessageInputView.streamUiSendAlsoToChannelCheckboxDirectChatText`
  - `MessageInputView.streamUiSendAlsoToChannelCheckboxGroupChatText`
  - `MessageInputView.streamUiSendAlsoToChannelCheckboxTextStyle`
  - `MessageInputView.streamUiSendAlsoToChannelCheckboxTextColor`
  - `MessageInputView.streamUiSendAlsoToChannelCheckboxTextSize`
- Added `streamUiWarningMessageOptionsTextSize`, `streamUiWarningMessageOptionsTextColor`, `streamUiWarningMessageOptionsTextFont`, `streamUiWarningMessageOptionsFontAssets`, `streamUiWarningMessageOptionsTextStyle` attributes to `MessageListView` for customizing warning actions text appearance
- Deprecated multiple views' tint properties and attributes. Use custom drawables instead.
- Added `MediaAttachmentViewStyle` to allow customizing the appearance of media attachments in the message list. The new style comes together with following `MediaAttachmentView` attributes:
  - `progressIcon` - attribute to customize animated progress drawable when image is loading
  - `giphyIcon` - attribute to customize Giphy icon
  - `imageBackgroundColor` - attribute to customize image background color
  - `moreCountOverlayColor` - attribute to customize the color of "more count" semi-transparent overlay
  - `moreCountTextStyle` - attribute to customize text appearance of more count text
- Added `MessageReplyStyle` class allowing to customize MessageReply item view on MessageListView.
  Customization can be done using `TransformStyle` API or XML attributes of `MessageListView`:
  - `streamUiMessageReplyBackgroundColorMine`
  - `streamUiMessageReplyBackgroundColorTheirs`
  - `streamUiMessageReplyTextSizeMine`
  - `streamUiMessageReplyTextColorMine`
  - `streamUiMessageReplyTextFontMine`
  - `streamUiMessageReplyTextFontAssetsMine`
  - `streamUiMessageReplyTextStyleMine`
  - `streamUiMessageReplyTextSizeTheirs`
  - `streamUiMessageReplyTextColorTheirs`
  - `streamUiMessageReplyTextFontTheirs`
  - `streamUiMessageReplyTextFontAssetsTheirs`
  - `streamUiMessageReplyTextStyleTheirs`
  - `streamUiMessageReplyLinkColorMine`
  - `streamUiMessageReplyLinkColorTheirs`
  - `streamUiMessageReplyLinkBackgroundColorMine`
  - `streamUiMessageReplyLinkBackgroundColorTheirs`
  - `streamUiMessageReplyStrokeColorMine`
  - `streamUiMessageReplyStrokeWidthMine`
  - `streamUiMessageReplyStrokeColorTheirs`
  - `streamUiMessageReplyStrokeWidthTheirs`
- Added `FileAttachmentsViewStyle` class allowing to customize FileAttachmentsView item view on MessageListView.
- Added `MessageInputView::setSuggestionListViewHolderFactory` method which allows to provide custom views from suggestion list popup.

### ⚠️ Changed
- Changed the naming of string resources. The updated names can be reviewed in:
  - `strings_common.xml`
  - `strings_attachment_gallery.xml`
  - `strings_channel_list.xml`
  - `strings_channel_list_header.xml`
  - `strings_mention_list.xml`
  - `strings_message_input.xml`
  - `strings_message_list.xml`
  - `strings_message_list_header.xml`
  - `strings_search.xml`

# May 2nd, 2021 - 4.11.0
## Common changes for all artifacts
### 🐞 Fixed
- Fixed channel list sorting
### ⬆️ Improved
- Updated to Kotlin 1.5.10, coroutines 1.5.0
- Updated to Android Gradle Plugin 4.2.1
- Updated Room version to 2.3.0
- Updated Firebase, AndroidX, and other dependency versions to latest, [see here](https://github.com/GetStream/stream-chat-android/pull/1895) for more details
- Marked many library interfaces that should not be implemented by clients as [sealed](https://kotlinlang.org/docs/sealed-classes.html)
- Removed Fresco, PhotoDraweeView, and FrescoImageViewer dependencies (replaced by StfalconImageViewer)

## stream-chat-android
### 🐞 Fixed
- Fixing filter for draft channels. Those channels were not showing in the results, even when the user asked for them. Now this is fixed and the draft channels can be included in the `ChannelsView`.
- Fixed link preview UI issues in old-ui package
- Fixed crashes when opening the image gallery.

## stream-chat-android-client
### 🐞 Fixed
- Fixed querying banned users using new serialization.
- Fixed the bug when wrong credentials lead to inability to login
- Fixed issues with Proguard stripping response classes in new serialization implementation incorrectly

### ⬆️ Improved
- Improved handling push notifications:
  - Added `ChatClient.handleRemoteMessage` for remote message handling
  - Added `ChatClient.setFirebaseToken` for setting Firebase token
  - Added `NotificationConfig::pushNotificationsEnabled` for disabling push notifications
  - Deprecated `ChatClient.onMessageReceived`
  - Deprecated `ChatClient.onNewTokenReceived`
  - Changed `ChatNotificationHandler::buildNotification` signature - it now receives `Channel` and `Message` and returns `NotificationCompat.Builder` for better customization
  - Deprecated `ChatNotificationHandler.getSmallIcon`
  - Deprecated `ChatNotificationHandler.getFirebaseMessageIdKey`
  - Deprecated `ChatNotificationHandler.getFirebaseChannelIdKey`
  - Deprecated `ChatNotificationHandler.getFirebaseChannelTypeKey`
  - Changed `ChatNotificationHandler::onChatEvent` - it now doesn't handle events by default and receives `NewMessageEvent` instead of generic `ChatEvent`
- Improved error description provided by `ChatClient::sendImage`, `ChatClient::sendFile`, `ChannelClient::sendImage` and `ChannelClient::sendFile` methods if upload fails.

### ✅ Added
- Added `ChatClient::truncateChannel` and `ChannelClient::truncate` methods to remove messages from a channel.
- Added `DisconnectCause` to `DisconnectedEvent`
- Added method `SocketListener::onDisconnected(cause: DisconnectCause)`
- Added possibility to group notifications:
  - Notifications grouping is disabled by default and can be enabled using `NotificationConfig::shouldGroupNotifications`
  - If enabled, by default notifications are grouped by Channel's cid
  - Notifications grouping can be configured using `ChatNotificationHandler` and `NotificationConfig`
- Added `ChatNotificationHandler::getFirebaseMessaging()` method in place of `ChatNotificationHandler::getFirebaseInstanceId()`.
  It should be used now to fetch Firebase token in the following way: `handler.getFirebaseMessaging()?.token?.addOnCompleteListener {...}`.
- Added `Message.attachmentsSyncStatus: SyncStatus` property.

### ⚠️ Changed
- Changed the return type of `FileUploader` methods from nullable string to `Result<String>`.
- Updated `firebase-messaging` library to the version `22.0.0`. Removed deprecated `FirebaseInstanceId` invocations from the project.

### ❌ Removed
- `ChatNotificationHandler::getFirebaseInstanceId()` due to `FirebaseInstanceId` being deprecated. It's replaced now with `ChatNotificationHandler::getFirebaseMessaging()`.

## stream-chat-android-ui-components
### 🐞 Fixed
Fixing filter for draft channels. Those channels were not showing in the results, even when the user asked for them. Now this is fixed and the draft channels can be included in the `ChannelListView`.
Fixed bug when for some video attachments activity with media player wasn't shown.

### ✅ Added
- Added `topLeft`, `topRight`, `bottomLeft`, `bottomRight` options to the `streamUiAvatarOnlineIndicatorPosition` attribute of `AvatarView` and corresponding constants to `AvatarView.OnlineIndicatorPosition` enum.

### ⚠️ Changed
- Swipe options of `ChannelListView` component:
  - "Channel more" option is now not shown by default because we are not able to provide generic, default implementation for it.
    If you want to make this option visible, you need to set `app:streamUiChannelOptionsEnabled="true"` explicitly to `io.getstream.chat.android.ui.channel.list.ChannelListView` component.
  - "Channel delete" option has now default implementation. Clicking on the "delete" icon shows AlertDialog asking to confirm Channel deletion operation.

# May 11th, 2021 - 4.10.0
## stream-chat-android-client
### 🐞 Fixed
- Fixed the usage of `ProgressCallback` in `ChannelClient::sendFile` and `ChannelClient::sendImage` methods.

### ✅ Added
- Added `ChannelClient::deleteFile` and `ChannelClient::deleteImage` methods.
- Added `NotificationInviteRejectedEvent`
- Added `member` field to the `NotificationRemovedFromChannel` event
- Added `totalUnreadCount` and `unreadChannels` fields to the following events:
- `notification.channel_truncated`
- `notification.added_to_channel`
- `notification.channel_deleted`
- Added `channel` field to the `NotificationInviteAcceptedEvent` event
- Added `channel` field to the `NotificationInviteRejectedEvent` event

### ⚠️ Changed
- **The client now uses a new serialization implementation by default**, which was [previously](https://github.com/GetStream/stream-chat-android/releases/tag/4.8.0) available as an opt-in API.
  - This new implementation is more performant and greatly improves type safety in the networking code of the SDK.
  - If you experience any issues after upgrading to this version of the SDK, you can call `useNewSerialization(false)` when building your `ChatClient` to revert to using the old implementation. Note however that we'll be removing the old implementation soon, so please report any issues found.
  - To check if the new implementation is causing any failures in your app, enable error logging on `ChatClient` with the `logLevel` method, and look for the `NEW_SERIALIZATION_ERROR` tag in your logs while using the SDK.
- Made the `user` field in `channel.hidden` and `notification.invite_accepter` events non nullable.
- Updated channels state after `NotificationInviteRejectedEvent` or `NotificationInviteAcceptedEvent` is received

### ❌ Removed
- Removed redundant events which can only be received by using webhooks:
  - `channel.created`
  - `channel.muted`
  - `channel.unmuted`
  - `channel.muted`
  - `channel.unmuted`
- Removed `watcherCount` field from the following events as they are not returned with the server response:
  - `message.deleted`
  - `message.read`
  - `message.updated`
  - `notification.mark_read`
- Removed `user` field from the following events as they are not returned with the server response:
  - `notification.channel_deleted`
  - `notification.channel_truncated`
## stream-chat-android-offline
### 🐞 Fixed
- Fixed an issue when CustomFilter was configured with an int value but the value from the API was a double value
### ⚠️ Changed

- Changed the upload logic in `ChannelController` for the images unsupported by the Stream CDN. Now such images are uploaded as files via `ChannelClient::sendFile` method.
### ❌ Removed

## stream-chat-android-ui-common
### ⬆️ Improved
- Updated ExoPlayer version to 2.13.3

### ⚠️ Changed
- Deprecated `MessageInputViewModel::editMessage`. Use `MessageInputViewModel::messageToEdit` and `MessageInputViewModel::postMessageToEdit` instead.
- Changed `MessageInputViewModel::repliedMessage` type to `LiveData`. Use `ChatDomain::setMessageForReply` for setting message for reply.
- Changed `MessageListViewModel::mode` type to `LiveData`. Mode is handled internally and shouldn't be modified outside the SDK.

## stream-chat-android-ui-components
### 🐞 Fixed
- Removed empty badge for selected media attachments.

### ✅ Added
- Added `messageLimit` argument to `ChannelListViewModel` and `ChannelListViewModelFactory` constructors to allow changing the number of fetched messages for each channel in the channel list.

# April 30th, 2021 - 4.9.2
## stream-chat-android-offline
### ✅ Added
- Added `ChatDomain::user`, a new property that provide the current user into a LiveData/StateFlow container

### ⚠️ Changed
- `ChatDomain::currentUser` has been warning-deprecated because it is an unsafe property that could be null, you should subscribe to `ChatDomain::user` instead

## stream-chat-android-ui-components
### 🐞 Fixed
- Fixed NPE on MessageInputViewModel when the it was initialized before the user was set

# April 29th, 2021 - 4.9.1
## stream-chat-android
### ⬆️ Improved
* Updated coil dependency to the latest version. This fixes problem with .heic, and .heif attachment metadata parsing.

## stream-chat-android-client
### 🐞 Fixed
- Optimized the number of `ChatClient::addDevice` API calls

### ⬆️ Improved
- Events received after the client closes the connection are rejected

## stream-chat-android-offline
### 🐞 Fixed
- Fixed offline reactions sync

### ✅ Added
- Added new versions with API based on kotlin `StateFlow` for the following classes:
  * `io.getstream.chat.android.offline.ChatDomain`
  * `io.getstream.chat.android.offline.channel.ChannelController`
  * `io.getstream.chat.android.offline.thread.ThreadController`
  * `io.getstream.chat.android.offline.querychannels.QueryChannelsController`

## stream-chat-android-ui-common
### 🐞 Fixed
- Fixed crash related to accessing `ChatDomain::currentUser` in `MessageListViewModel` before user is connected

## stream-chat-android-ui-components
### ⬆️ Improved
* Updated coil dependency to the latest version. This fixes problem with .heic, and .heif attachment metadata parsing.

### ✅ Added
Customization of icons in Attachment selection dialog
you can use:
- app:streamUiPictureAttachmentIcon
  Change the icon for the first item in the list of icons
- app:streamUiPictureAttachmentIconTint
  Change the tint color for icon of picture selection
- app:streamUiFileAttachmentIcon
  Change the icon for the second item in the list of icons
- app:streamUiFileAttachmentIconTint
  Change the tint color for icon of file selection
- app:streamUiCameraAttachmentIcon
  Change the icon for the third item in the list of icons
- app:streamUiCameraAttachmentIconTint
  Change the tint color for icon of camera selection
- Added support for error messages
- Added attrs to `MessageListView` that allow to customize error message text style:
  * `streamUiErrorMessageTextSize`
  * `streamUiErrorMessageTextColor`
  * `streamUiErrorMessageTextFont`
  * `streamUiErrorMessageTextFontAssets`
  * `streamUiErrorMessageTextStyle`

# April 21th, 2021 - 4.9.0
## Common changes for all artifacts
### ✅ Added
Added icon to show when channel is muted in ChannelListView.
It is possible to customize the color and the drawable of the icon.

## stream-chat-android
### 🐞 Fixed
- Fixed multiline messages which were displayed in a single line

### ❌ Removed
- Removed deprecated `MessageListView::setViewHolderFactory` method
- Removed deprecated `Chat` interface

## stream-chat-android-client
### 🐞 Fixed
- Fixed: local cached hidden channels stay hidden even though new message is received.
- Make `Flag::approvedAt` nullable
- Fixed error event parsing with new serialization implementation

### ✅ Added
- Added `ChatClient::updateChannelPartial` and `ChannelClient::updatePartial` methods for partial updates of channel data.

### ⚠️ Changed
- Deprecated `ChannelClient::unBanUser` method
- Deprecated `ChatClient::unBanUser` method
- Deprecated `ChatClient::unMuteChannel` method

### ❌ Removed
- Removed deprecated `ChatObservable` class and all its uses
- Removed deprecated `ChannelControler` interface

## stream-chat-android-offline
### ✅ Added
- Added the following use case functions to `ChatDomain` which are supposed to replace `ChatDomain.useCases` property:
  * `ChatDomain::replayEventsForActiveChannels` Adds the provided channel to the active channels and replays events for all active channels.
  * `ChatDomain::getChannelController` Returns a `ChannelController` for given cid.
  * `ChatDomain::watchChannel` Watches the given channel and returns a `ChannelController`.
  * `ChatDomain::queryChannels` Queries offline storage and the API for channels matching the filter. Returns a queryChannelsController.
  * `ChatDomain::getThread` Returns a thread controller for the given channel and message id.
  * `ChatDomain::loadOlderMessages` Loads older messages for the channel.
  * `ChatDomain::loadNewerMessages` Loads newer messages for the channel.
  * `ChatDomain::loadMessageById` Loads message for a given message id and channel id.
  * `ChatDomain::queryChannelsLoadMore` Load more channels for query.
  * `ChatDomain::threadLoadMore` Loads more messages for the specified thread.
  * `ChatDomain::createChannel` Creates a new channel.
  * `ChatDomain::sendMessage` Sends the message.
  * `ChatDomain::cancelMessage` Cancels the message of "ephemeral" type.
  * `ChatDomain::shuffleGiphy` Performs giphy shuffle operation.
  * `ChatDomain::sendGiphy` Sends selected giphy message to the channel.
  * `ChatDomain::editMessage` Edits the specified message.
  * `ChatDomain::deleteMessage` Deletes the specified message.
  * `ChatDomain::sendReaction` Sends the reaction.
  * `ChatDomain::deleteReaction` Deletes the specified reaction.
  * `ChatDomain::keystroke` It should be called whenever a user enters text into the message input.
  * `ChatDomain::stopTyping` It should be called when the user submits the text and finishes typing.
  * `ChatDomain::markRead` Marks all messages of the specified channel as read.
  * `ChatDomain::markAllRead` Marks all messages as read.
  * `ChatDomain::hideChannel` Hides the channel with the specified id.
  * `ChatDomain::showChannel` Shows a channel that was previously hidden.
  * `ChatDomain::leaveChannel` Leaves the channel with the specified id.
  * `ChatDomain::deleteChannel` Deletes the channel with the specified id.
  * `ChatDomain::setMessageForReply` Set the reply state for the channel.
  * `ChatDomain::downloadAttachment` Downloads the selected attachment to the "Download" folder in the public external storage directory.
  * `ChatDomain::searchUsersByName` Perform api request with a search string as autocomplete if in online state. Otherwise performs search by name in local database.
  * `ChatDomain::queryMembers` Query members of a channel.
- Added `ChatDomain::removeMembers` method
- Added `ChatDomain::createDistinctChannel` A use-case for creating a channel based on its members.
- Added `ChatDomain::removeMembers` method

### ⚠️ Changed
- Deprecated `ChatDomain.useCases`. It has `DeprecationLevel.Warning` and still can be used. However, it will be not available in the future, so please consider migrating to use `ChatDomain` use case functions instead.
- Deprecated `GetUnreadChannelCount`
- Deprecated `GetTotalUnreadCount`

## stream-chat-android-ui-common
### 🐞 Fixed
- Fixed compatibility with latest Dagger Hilt versions

## stream-chat-android-ui-components
### 🐞 Fixed
- Fixed not perfectly rounded avatars
- `MessageInputView::UserLookupHandler` is not overridden everytime that members livedata is updated
- Fixed doubled command prefix when the command contains user mention
- Fixed handling user mute state in default `MessageListViewOptions` dialog
- Fixed incorrect "last seen" text
- Fixed multiline messages which were displayed in a single line

### ⬆️ Improved
- Setting external SuggestionListView is no longer necessary to display suggestions popup
### ✅ Added
- Added `ChatUI.supportedReactions: SupportedReactions` property, also introduced `SupportedReactions`, and `ReactionDrawable` class.
  It allows defining a set of supported reactions by passing a `Map<String, ReactionDrawable>` in constructor. `ReactionDrawable` is a wrapping class holding two `Drawable` instances - for active and inactive reaction states.
- Added methods and attrs to `MessageListView` that allow to customize visibility of message options:
  * `MessageListView::setDeleteMessageConfirmationEnabled`
  * `MessageListView::setCopyMessageEnabled`
  * `MessageListView::setBlockUserEnabled`
  * `MessageListView::setMuteUserEnabled`
  * `MessageListView::setMessageFlagEnabled`
  * `MessageListView::setReactionsEnabled`
  * `MessageListView::setRepliesEnabled`
  * `MessageListView::setThreadsEnabled`
  * `MessageListView.streamUiFlagMessageOptionEnabled`
  * `MessageListView.streamUiMuteUserOptionEnabled`
  * `MessageListView.streamUiBlockUserOptionEnabled`
  * `MessageListView.streamUiCopyMessageActionEnabled`
- Added confirmation dialog for flagging message option:
  * Added `MessageListView::flagMessageConfirmationEnabled` attribute
- Added `MessageListView::setFlagMessageResultHandler` which allows to handle flag message result
- Added support for system messages
- Added attrs to `MessageListView` that allow to customize system message text style:
  * `streamUiSystemMessageTextSize`
  * `streamUiSystemMessageTextColor`
  * `streamUiSystemMessageTextFont`
  * `streamUiSystemMessageTextFontAssets`
  * `streamUiSystemMessageTextStyle`
- Added attrs to `MessageListView` that allow to customize message option text style:
  * `streamUiMessageOptionsTextSize`
  * `streamUiMessageOptionsTextColor`
  * `streamUiMessageOptionsTextFont`
  * `streamUiMessageOptionsTextFontAssets`
  * `streamUiMessageOptionsTextStyle`
- Added attrs to `MessageListView` that allow to customize user reactions title text style:
  * `streamUiUserReactionsTitleTextSize`
  * `streamUiUserReactionsTitleTextColor`
  * `streamUiUserReactionsTitleTextFont`
  * `streamUiUserReactionsTitleTextFontAssets`
  * `streamUiUserReactionsTitleTextStyle`
- Added attrs to `MessageListView` that allow to customize colors of message options background, user reactions card background, overlay dim color and warning actions color:
  * `streamUiMessageOptionBackgroundColor`
  * `streamUiUserReactionsBackgroundColor`
  * `streamUiOptionsOverlayDimColor`
  * `streamUiWarningActionsTintColor`
- Added `ChatUI.mimeTypeIconProvider: MimeTypeIconProvider` property which allows to customize file attachment icons.

### ⚠️ Changed
- Now the "block user" feature is disabled. We're planning to improve the feature later. Stay tuned!
- Changed gallery background to black in dark mode

# April 8th, 2021 - 4.8.1
## Common changes for all artifacts
### ⚠️ Changed
- We've cleaned up the transitive dependencies that our library exposes to its clients. If you were using other libraries implicitly through our SDK, you'll now have to depend on those libraries directly instead.

## stream-chat-android
### 🐞 Fixed
- Fix Attachment Gravity

### ✅ Added
- Provide AvatarView class

## stream-chat-android-offline
### 🐞 Fixed
- Fix Crash on some devices that are not able to create an Encrypted SharedPreferences
- Fixed the message read indicator in the message list
- Added missing `team` field to `ChannelEntity` and `ChannelData`

### ✅ Added
- Add `ChatDomain::removeMembers` method

## stream-chat-android-ui-common
### 🐞 Fixed
- Fixed getting files provided by content resolver.

### ⚠️ Changed
- Added theme to all activities all the SDK. You can override then in your project by redefining the styles:
- StreamUiAttachmentGalleryActivityStyle
- StreamUiAttachmentMediaActivityStyle
- StreamUiAttachmentActivityStyle

## stream-chat-android-ui-components
### 🐞 Fixed
- Fixed attr streamUiCopyMessageActionEnabled. From color to boolean.
- Now it is possible to change the color of `MessageListHeaderView` from the XML.
- Fixed the `MessageListView::setUserClickListener` method.
- Fixed bugs in handling empty states for `ChannelListView`. Deprecated manual methods for showing/hiding empty state changes.
- Fix `ChannelListHeaderView`'s title position when user avatar or action button is invisible
- Fix UI behaviour for in-progress file uploads
- Fix extension problems with file uploads when attachment names contain spaces
- Fix reaction bubbles which were shown behind message attachment views

### ✅ Added
- Now it is possible to change the back button of MessageListHeaderView using `app:streamUiMessageListHeaderBackButtonIcon`
- Now it is possible to inject `UserLookupHandler` into `MessageInputView` in order to implement custom users' mention lookup algorithm

# March 31th, 2021 - 4.8.0
## Common changes for all artifacts
### 🐞 Fixed
Group channels with 1<>1 behaviour the same way as group channels with many users
It is not possible to remove users from distinct channels anymore.
### ⬆️ Improved
it is now possible to configure the max lines of a link description. Just use
`app:streamUiLinkDescriptionMaxLines` when defining MessageListView

It is now possible to configure the max size of files and an alert is shown when
a files bigger than this is selected.
### ✅ Added
Configure enable/disable of replies using XML in `MessageListView`
Option `app:streamUiReactionsEnabled` in `MessageListView` to enable or disable reactions
It is possible now to configure the max size of the file upload using
`app:streamUiAttachmentMaxFileSizeMb`

## stream-chat-android
### 🐞 Fixed
- Fixed crash when sending GIF from Samsung keyboard

## stream-chat-android-client
### 🐞 Fixed
- Fixed parsing of `createdAt` property in `MessageDeletedEvent`

### ⬆️ Improved
- Postponed queries as run as non-blocking

### ✅ Added
- **Added a brand new serialization implementation, available as an opt-in API for now.** This can be enabled by making a `useNewSerialization(true)` call on the `ChatClient.Builder`.
  - This new implementation will be more performant and greatly improve type safety in the networking code of the SDK.
  - The old implementation remains the default for now, while we're making sure the new one is bug-free.
  - We recommend that you opt-in to the new implementation and test your app with it, so that you can report any issues early and we can get them fixed before a general rollout.
- Added `unflagMessage(messageId)` and `unflagUser(userId)` methods to `ChatClient`
- Added support for querying banned users - added `ChatClient::queryBannedUsers` and `ChannelClient::queryBannedUsers`
- Added `uploadsEnabled`, `urlEnrichmentEnabled`, `customEventsEnabled`, `pushNotificationsEnabled`, `messageRetention`, `automodBehavior` and `blocklistBehavior` fields to channel config

### ⚠️ Changed
- Renamed `ChannelId` property to `channelId` in both `ChannelDeletedEvent` and `NotificationChannelDeletedEvent`
- Deprecated `ChatClient::unMuteChannel`, the `ChatClient::unmuteChannel` method should be used instead
- Deprecated `ChatClient::unBanUser`, the `ChatClient::unbanUser` method should be used instead
- Deprecated `ChannelClient::unBanUser`, the `ChannelClient::unbanUser` method should be used instead
- Deprecated `ChannelController::unBanUser`, the `ChannelController::unbanUser` method should be used instead

## stream-chat-android-offline
### 🐞 Fixed
- Fixed an issue that didn't find the user when obtaining the list of messages
- Fix refreshing not messaging channels which don't contain current user as a member

## stream-chat-android-ui-common
### ⬆️ Improved
- Show AttachmentMediaActivity for video attachments

### ✅ Added
- `AvatarView.streamUiAvatarOnlineIndicatorColor` and `AvatarView.streamUiAvatarOnlineIndicatorBorderColor` attrs

## stream-chat-android-ui-components
### 🐞 Fixed
- Now replied messages are shown correctly with the replied part in message options
- `MessageListView::enterThreadListener` is properly notified when entering into a thread
- Fix initial controls state in `MessageInputView`
- Fix crashing when open attachments destination

### ⬆️ Improved
- Add support of non-image attachment types to the default attachment click listener.

### ✅ Added
- `MessageInputView` now uses the cursor `stream_ui_message_input_cursor.xml` instead of accent color. To change the cursor, override `stream_ui_message_input_cursor.xml`.
- Replacing `ChatUI` with new `io.getstream.chat.android.ui.ChatUI` implementation
- Added possibility to configure delete message option visibility using `streamUiDeleteMessageEnabled` attribute, and `MessageListView::setDeleteMessageEnabled` method
- Add `streamUiEditMessageEnabled` attribute to `MessageListView` and `MessageListView::setEditMessageEnabled` method to enable/disable the message editing feature
- Add `streamUiMentionsEnabled` attribute to `MessageInputView` and `MessageInputView::setMentionsEnabled` method to enable/disable mentions
- Add `streamUiThreadsEnabled` attribute to `MessageListView` and `MessageListView::setThreadsEnabled` method to enable/disable the thread replies feature
- Add `streamUiCommandsEnabled` attribute to `MessageInputView` and `MessageInputView::setCommandsEnabled` method to enable/disable commands
- Add `ChannelListItemPredicate` to our `channelListView` to allow filter `ChannelListItem` before they are rendered
- Open `AvatarBitmapFactory` class
- Add `ChatUI::avatarBitmapFactory` property to allow custom implementation of `AvatarBitmapFactory`
- Add `AvatarBitmapFactory::userBitmapKey` method to generate cache key for a given User
- Add `AvatarBitmapFactory::channelBitmapKey` method to generate cache key for a given Channel
- Add `StyleTransformer` class to allow application-wide style customizations
- Add the default font field to `TextStyle`
- Add new method `ChatFonts::setFont(textStyle: TextStyle, textView: TextView, defaultTypeface: Typeface)`
- Add attributes for `MessageListView` in order to customize styles of:
  - Mine message text
  - Theirs message text
  - User name text in footer of Message
  - Message date in footer of Message
  - Thread replies counter in footer of Message
  - Link title text
  - Link description text
  - Date separator text
  - Deleted message text and background
  - Reactions style in list view and in options view
  - Indicator icons in footer of Message
  - Unread count badge on scroll to bottom button
  - Message stroke width and color for mine and theirs types
    It is now possible to customize the following attributes for `ChannelListView`:
- `streamUiChannelOptionsIcon` - customize options icon
- `streamUiChannelDeleteIcon` - customize delete icon
- `streamUiChannelOptionsEnabled` - hide/show options icon
- `streamUiChannelDeleteEnabled` - hide/show delete button
- `streamUiSwipeEnabled` - enable/disable swipe action
- `streamUiBackgroundLayoutColor` - customize the color of "background layout"
- `streamUiChannelTitleTextSize` - customize channel name text size
- `streamUiChannelTitleTextColor` - customize channel name text color
- `streamUiChannelTitleTextFont` - customize channel name text font
- `streamUiChannelTitleFontAssets` - customize channel name font asset
- `streamUiChannelTitleTextStyle` - customize channel name text style (normal / bold / italic)
- `streamUiLastMessageTextSize` - customize last message text size
- `streamUiLastMessageTextColor` - customize last message text color
- `streamUiLastMessageTextFont` - customize last message text font
- `streamUiLastMessageFontAssets` - customize last message font asset
- `streamUiLastMessageTextStyle` - customize last message text style (normal / bold / italic)
- `streamUiLastMessageDateTextSize` - customize last message date text size
- `streamUiLastMessageDateTextColor` - customize last message date text color
- `streamUiLastMessageDateTextFont` - customize last message date text font
- `streamUiLastMessageDateFontAssets` - customize last message date font asset
- `streamUiLastMessageDateTextStyle` - customize last message date text style (normal / bold / italic)
- `streamUiIndicatorSentIcon` - customize drawable indicator for sent
- `streamUiIndicatorReadIcon` - customize drawable indicator for read
- `streamUiIndicatorPendingSyncIcon` - customize drawable indicator for pending sync
- `streamUiForegroundLayoutColor` - customize the color of "foreground layout"
- `streamUiUnreadMessageCounterBackgroundColor` - customize the color of message counter badge
- `streamUiUnreadMessageCounterTextSize` - customize message counter text size
- `streamUiUnreadMessageCounterTextColor` - customize message counter text color
- `streamUiUnreadMessageCounterTextFont` - customize message counter text font
- `streamUiUnreadMessageCounterFontAssets` - customize message counter font asset
- `streamUiUnreadMessageCounterTextStyle` - customize message counter text style (normal / bold / italic)
- Option `app:streamUiReactionsEnabled` in `MessageListView` to enable or disable reactions
- It is now possible to configure new fields in MessageInputView:
- `streamUiMessageInputTextStyle` - customize message input text style.
- `streamUiMessageInputFont` - customize message input text font.
- `streamUiMessageInputFontAssets` - customize message input text font assets.
- `streamUiMessageInputEditTextBackgroundDrawable` - customize message input EditText drawable.
- `streamUiMessageInputCustomCursorDrawable` - customize message input EditText cursor drawable.
- `streamUiCommandsTitleTextSize` - customize command title text size
- `streamUiCommandsTitleTextColor` - customize command title text color
- `streamUiCommandsTitleFontAssets` - customize command title text color
- `streamUiCommandsTitleTextColor` - customize command title font asset
- `streamUiCommandsTitleFont` - customize command title text font
- `streamUiCommandsTitleStyle` - customize command title text style
- `streamUiCommandsNameTextSize` - customize command name text size
- `streamUiCommandsNameTextColor` - customize command name text color
- `streamUiCommandsNameFontAssets` - customize command name text color
- `streamUiCommandsNameTextColor` - customize command name font asset
- `streamUiCommandsNameFont` - customize command name text font
- `streamUiCommandsNameStyle` - customize command name text style
- `streamUiCommandsDescriptionTextSize` - customize command description text size
- `streamUiCommandsDescriptionTextColor` - customize command description text color
- `streamUiCommandsDescriptionFontAssets` - customize command description text color
- `streamUiCommandsDescriptionTextColor` - customize command description font asset
- `streamUiCommandsDescriptionFont` - customize command description text font
- `streamUiCommandsDescriptionStyle` - customize command description text style
- `streamUiSuggestionBackgroundColor` - customize suggestion view background
- `streamUiMessageInputDividerBackgroundDrawable` - customize the background of divider of MessageInputView

### ⚠️ Changed
- Deprecated `ChatUI` class

# March 8th, 2021 - 4.7.0
## stream-chat-android-client
### ⚠️ Changed
- Refactored `FilterObject` class  - see the [migration guide](https://github.com/GetStream/stream-chat-android/wiki/Migration-guide:-FilterObject) for more info

## stream-chat-android-offline
### 🐞 Fixed
- Fixed refreshing channel list after removing member
- Fixed an issue that didn't find the user when obtaining the list of messages

### ⚠️ Changed
- Deprecated `ChatDomain::disconnect`, use disconnect on ChatClient instead, it will make the disconnection on ChatDomain too.
- Deprecated constructors for `ChatDomain.Builder` with the `User` type parameter, use constructor with `Context` and `ChatClient` instead.

## stream-chat-android-ui-common
### ⚠️ Changed
- Message options list changed colour for dark version. The colour is a little lighters
  now, what makes it easier to see.

## stream-chat-android-ui-components
### 🐞 Fixed
- Fixed some rare crashes when `MessageListView` was created without any attribute info present

### ⬆️ Improved
- Updated PhotoView to version 2.3.0

### ✅ Added
- Introduced `AttachmentViewFactory` as a factory for custom attachment views/custom link view
- Introduced `TextAndAttachmentsViewHolder` for any combination of attachment content and text

### ❌ Removed
- Deleted `OnlyFileAttachmentsViewHolder`, `OnlyMediaAttachmentsViewHolder`,
  `PlainTextWithMediaAttachmentsViewHolder` and `PlainTextWithFileAttachmentsViewHolder`

# Feb 22th, 2021 - 4.6.0
# New UI-Components Artifact
A new UI-Components artifact has been created with a new design of all our components.
This new artifact is available on MavenCentral and can imported by adding the following dependency:
```
implementation "io.getstream:stream-chat-android-ui-components:4.6.0"
```

## stream-chat-android
- Add `streamMessageActionButtonsTextSize`, `streamMessageActionButtonsTextColor`, `streamMessageActionButtonsTextFont`,
  `streamMessageActionButtonsTextFontAssets`, `streamMessageActionButtonsTextStyle`, `streamMessageActionButtonsIconTint`
  attributes to `MessageListView`
- Add `ChannelHeaderViewModel::resetThread` method and make `ChannelHeaderViewModel::setActiveThread` message parameter non-nullable
- Fix ReadIndicator state
- Using `MessageListView#setViewHolderFactory` is now an error - use `setMessageViewHolderFactory` instead
- Removed `MessageListItemAdapter#replaceEntities` - use `submitList` method instead
- Use proper color values on Dialog Theme
- Increase touchable area on the button to remove an attachment

## stream-chat-android-client
- Introduce ChatClient::setUserWithoutConnecting function
- Handle disconnect event during pending token state
- Remove unneeded user data when creating WS Connection
- Using `User#unreadCount` is now an error - use `totalUnreadCount` instead
- Using `ChannelController` is now an error - use `ChannelClient` instead
- Using `Pagination#get` is now an error - use `toString` instead
- Using the old event APIs is now an error - see the [migration guide](https://github.com/GetStream/stream-chat-android/wiki/Migration-guide:-ChatObserver-and-events()-APIs) for more info
- Using `ChatClient#flag` is now an error - use `flagUser` instead

## stream-chat-android-offline
- Introduce `PushMessageSyncHandler` class

- Add UseCase for querying members (`chatDomain.useCases.queryMembers(..., ...).execute()`).
  - If we're online, it executes a remote call through the ChatClient
  - If we're offline, it pulls members from the database for the given channel
- Mark the `SendMessageWithAttachmentsImpl` use case an error

## stream-chat-android-ui-common
- Fix `CaptureMediaContract` chooser on Android API 21
- Using `ChatUI(client, domain, context)` now an error - use simpler constructor instead
- Using the `Chat` interface now an error - use `ChatUI` instead

# Feb 15th, 2021 - 4.5.5
## Common changes for all artifacts
- Updated project dependencies
  - Kotlin 1.4.30
  - Stable AndroidX releases: LiveData 2.3.0, Activity 1.2.0, Fragment 1.3.0
  - For the full list of dependency version changes, see [this PR](https://github.com/GetStream/stream-chat-android/pull/1383)

## stream-chat-android
- Add `streamInputAttachmentsMenuBackground` and `streamInputSuggestionsBackground` attributes to `MessageInputView`
- Add `streamMessageActionButtonsBackground` attributes to `MessageListView`

## stream-chat-android-client
- Remove unused `reason` and `timeout` parameters from `ChannelClient::unBanUser` method

# Feb 11th, 2021 - 4.5.4
## stream-chat-android
- Fix `streamLastMessageDateUnreadTextColor` attribute not being used in ChannelListView
- Fix `streamChannelsItemSeparatorDrawable` attribute not being parsed

## stream-chat-android-client
- Fix `ConcurrentModificationException` on our `NetworkStateProvider`

# Feb 5th, 2021 - 4.5.3
## stream-chat-android
-. `ChatUtils::devToken` is not accessible anymore, it has been moved to `ChatClient::devToken`

## stream-chat-android-client
- **setUser deprecation**
  - The `setUser`, `setGuestUser`, and `setAnonymousUser` methods on `ChatClient` are now deprecated.
  - Prefer to use the `connectUser` (`connectGuestUser`, `connectAnonymousUser`) methods instead, which return `Call` objects.
  - If you want the same async behaviour as with the old methods, use `client.setUser(user, token).enqueue { /* Handle result */ }`.
- Add support for typing events in threads:
  - Add `parentId` to `TypingStartEvent` and `TypingStopEvent`
  - Add `parentId` to ``ChannelClient::keystroke` and `ChannelClient::stopTyping`
- `ChatClient::sendFile` and `ChatClient::sendImage` each now have just one definition with `ProgressCallback` as an optional parameter. These methods both return `Call<String>`, allowing for sync/async execution, and error handling. The old overloads that were asynchronous and returned no value/error have been removed.
- `FileUploader::sendFile` and `FileUploader::sendImages` variations with `ProgressCallback` are no longer async with no return type. Now they are synchronous with `String?` as return type

## stream-chat-android-offline
- Add support for typing events in threads:
  - Add `parentId` to `Keystroke` and `StopTyping` use cases

## stream-chat-android-ui-common
- Add a new `isMessageRead` flag to the `MessageListItem.MessageItem` class, which indicates
  that a particular message is read by other members in this channel.
- Add handling threads typing in `MessageInputViewModel`

# Jan 31th, 2021 - 4.5.2
## stream-chat-android-client
- Use proper data on `ChatClient::reconnectSocket` to reconnect normal/anonymous user
- Add `enforceUnique` parameter to `ChatClient::sendReaction` and `ChannelClient::sendReaction` methods .
  If reaction is sent with `enforceUnique` set to true, new reaction will replace all reactions the user has on this message.
- Add suspending `setUserAndAwait` extension for `ChatClient`
- Replace chat event listener Kotlin functions with ChatEventListener functional interface in order to promote
  a better integration experience for Java clients. Old methods that use the Kotlin function have been deprecated.
  Deprecated interfaces, such as ChannelController, have not been updated. ChannelClient, which inherits from ChannelController
  for the sake of backwards compatibility, has been updated.

## stream-chat-android-offline
- Add `enforceUnique` parameter to `SendReaction` use case. If reaction is sent with `enforceUnique` set to true,
  new reaction will replace all reactions the user has on this message.
- Fix updating `Message::ownReactions` and `Message:latestReactions` after sending or deleting reaction - add missing `userId` to `Reaction`
- Fix Load Thread Replies process

## stream-chat-android-ui-common
- Add a new `isThreadMode` flag to the `MessageListItem.MessageItem` class.
  It shows is a message item should be shown as part of thread mode in chat.
- Add possibility to set `DateSeparatorHandler` via `MessageListViewModel::setDateSeparatorHandler`
  and `MessageListViewModel::setThreadDateSeparatorHandler` which determines when to add date separator between messages
- Add `MessageListViewModel.Event.ReplyAttachment`, `MessageListViewModel.Event.DownloadAttachment`, `MessageListViewModel.Event.ShowMessage`,
  and `MessageListViewModel.Event.RemoveAttachment` classes.
- Deprecate `MessageListViewModel.Event.AttachmentDownload`

# Jan 18th, 2021 - 4.5.1
## stream-chat-android
- Fix `MessageListItemViewHolder::bind` behavior
- Improve connection/reconnection with normal/anonymous user

## stream-chat-android-client
- Create `ChatClient::getMessagesWithAttachments` to filter message with attachments
- Create `ChannelClient::getMessagesWithAttachments` to filter message with attachments
- Add support for pinned messages:
  - Add `pinMessage` and `unpinMessage` methods `ChatClient` and `ChannelClient`
  - Add `Channel::pinnedMessages` property
  - Add `Message:pinned`, `Message::pinnedAt`, `Message::pinExpires`, and `Message:pinnedBy` properties

# Jan 7th, 2021 - 4.5.0
## stream-chat-android
- Now depends explicitly on AndroidX Fragment (fixes a potential crash with result handling)
- Update AndroidX dependencies: Activity 1.2.0-rc01 and Fragment 1.3.0-rc01

## stream-chat-android-client
- Add filtering non image attachments in ChatClient::getImageAttachments
- Add a `channel` property to `notification.message_new` events
- Fix deleting channel error
- 🚨 Breaking change: ChatClient::unmuteUser, ChatClient::unmuteCurrentUser,
  ChannelClient::unmuteUser, and ChannelClient::unmuteCurrentUser now return Unit instead of Mute

## stream-chat-android-offline
- Add LeaveChannel use case
- Add ChannelData::memberCount
- Add DeleteChannel use case
- Improve loading state querying channels
- Improve loading state querying messages

# Dec 18th, 2020 - 4.4.9

## stream-chat-android-client
- improved event recovery behaviour

## stream-chat-android-offline
- improved event recovery behaviour
- fixed the chatDomain.Builder boolean usage between userPresence and recoveryEnabled

# Dec 18th, 2020 - 4.4.8
## stream-chat-android
- Add filtering `shadowed` messages when computing last channel message
- Add filtering `draft` channels
- Add `DateFormatter::formatTime` method to format only time of a date
- Fix `ChatUtils::devToken` method

## stream-chat-android-client
- Improve `banUser` and `unBanUser` methods - make `reason` and `timeout` parameter nullable
- Add support for shadow ban - add `shadowBanUser` and `removeShadowBan` methods to `ChatClient` and `ChannelClient`
- Add `shadowBanned` property to `Member` class
- Add `ChatClient::getImageAttachments` method to obtain image attachments from a channel
- Add `ChatClient::getFileAttachments` method to obtain file attachments from a channel
- Add `ChannelClient::getImageAttachments` method to obtain image attachments from a channel
- Add `ChannelClient::getFileAttachments` method to obtain file attachments from a channel

## stream-chat-android-offline
- Add filtering `shadowed` messages
- Add new usecase `LoadMessageById` to fetch message by id with offset older and newer messages
- Watch Channel if there was previous error

## stream-chat-android-ui-common
- Add `messageId` arg to `MessageListViewModel`'s constructor allowing to load message by id and messages around it

# Dec 14th, 2020 - 4.4.7
## Common changes for all artifacts
- Updated to Kotlin 1.4.21
- For Java clients only: deprecated the `Call.enqueue(Function1)` method, please use `Call.enqueue(Callback)` instead

## stream-chat-android
- Add new attrs to `MessageListView`: `streamDeleteMessageActionEnabled`, `streamEditMessageActionEnabled`
- Improve Channel List Diff
- Add new attrs to `MessageInputView`: `streamInputScrollbarEnabled`, `streamInputScrollbarFadingEnabled`
- Add API for setting custom message date formatter in MessageListView via `setMessageDateFormatter(DateFormatter)`
  - 24 vs 12 hr controlled by user's System settings.

## stream-chat-android-client
- Add `ChatClient::isValidRemoteMessage` method to know if a RemoteMessage is valid for Stream

## stream-chat-android-offline
- Add updating `channelData` after receiving `ChannelUpdatedByUserEvent`
- Fix crash when a push notification arrives from other provider different than Stream

# Dic 4th, 2020 - 4.4.6

## stream-chat-android
- Use custom `StreamFileProvider` instead of androidx `FileProvider` to avoid conflicts
- Add `ChatClient::setGuestUser` method to login as a guest user
- Make `MessageListItemViewHolder` public and open, to allow customization by overriding the `bind` method

## stream-chat-android-offline
- Centralize how channels are stored locally

# Nov 24th, 2020 - 4.4.5
## Common changes for all artifacts
- Stream SDks has been uploaded to MavenCentral and the GroupID has changed to `io.getstream`.

## stream-chat-android
- New artifact name: `io.getstream:stream-chat-android:STREAM_VERSION`

## stream-chat-android-client
- It's no longer required to wait for `setUser` to finish before querying channels
- `ChatClient::setUser` method allows be called without network connection and will retry to connect when network connection is available
- New artifact name: `io.getstream:stream-chat-android-client:STREAM_VERSION`
- Show date of the last message into channels list when data comes from offline storage
- Show text of the last message into channels list when data comes from offline storage
- Accept Invite Message is now optional, if null value is sent, no message will be sent to the rest of members about this action

## stream-chat-android-offline
- Fix bug when channels with newer messages don't go to the first position in the list
- Fix Offline usage of `ChatDomain`
- New artifact name: `io.getstream:stream-chat-android-offline:STREAM_VERSION`
- Provide the last message when data is load from offline storage

# Nov 24th, 2020 - 4.4.4
This version is a rollback to 4.4.2, The previous release (4.4.3) was not valid due to a problem with the build flow.
We are going to release 4.4.5 with the features introduced by 4.4.3 as soon as the build is back working

# Nov 20th, 2020 - 4.4.3
## stream-chat-android-client
- It's no longer required to wait for `setUser` to finish before querying channels
- `ChatClient::setUser` method allows be called without network connection and will retry to connect when network connection is available

## stream-chat-android-offline
- Fix bug when channels with newer messages don't go to the first position in the list
- Fix Offline usage of `ChatDomain`

# Nov 13th, 2020 - 4.4.2

## stream-chat-android
- Remove `ChatClient` and `ChatDomain` as `ChatUI`'s dependencies
- Replace Glide with Coil - SDK doesn't depend on Glide anymore.
- Remove `BaseStyle` class and extract its properties into `AvatarStyle` and `ReadStateStyle`.
  - Use composition with `AvatarStyle` and `ReadStateStyle` instead of inheriting from `BaseStyle`.
  - Convert to kotlin: `ReadStateView`, `MessageListViewStyle`
- Add `streamShowSendAlsoToChannelCheckbox` attr to `MessageInputView` controlling visibility of "send also to channel" checkbox
- The sample app no longer uses Koin for dependency injection
- Add `streamCopyMessageActionEnabled`, `streamFlagMessageActionEnabled`, and `streamStartThreadMessageActionEnabled` attrs to `MessageListView`
- Validate message text length in MessageInputView.
  - Add property `MessageInputView.maxMessageLength: Int` and show warning once the char limit is exceeded
  - Expose `MessageInputViewModel.maxMessageLength: Int` informing about text length limit of the Channel

## stream-chat-android-client
- Deprecate `User::unreadCount` property, replace with `User::totalUnreadCount`
- Added MarkAllReadEvent
- Fix UpdateUsers call

## stream-chat-android-offline
- Update `totalUnreadCount` when user is connected
- Update `channelUnreadCount` when user is connected
- Fix bug when channels could be shown without names
- Added support for marking all channels as read for the current user.
  - Can be accessed via `ChatDomain`'s use cases (`chatDomain.useCases.markAllRead()...`).
- Fix bug when local channels could be sorted not properly
- Typing events can be all tracked with `ChatDomain.typingUpdates`

# Nov 4th, 2020 - 4.4.1
## Common changes for all artifacts
- Updated dependencies to latest versions (AGP 4.1, OkHttp 4.9, Coroutines 1.3.9, ExoPlayer 2.12.1, etc.)
  - See [PR #757](https://github.com/GetStream/stream-chat-android/pull/757) for full list of version updates
- Revamped `Call` implementations
  - The `Call2` type has been removed, the libraries now all use the same `Call` instead for all APIs
  - `Call` now guarantees callbacks to happen on the main thread
  - Coroutine users can now `await()` a `Call` easily with a provided extension

## stream-chat-android
- Add empty state views to channel list view and message list view components
- Allow setting custom empty state views
- Add loading view to message list view
- Allow setting custom loading view
- Add load more threshold for `MessageListView` and `streamLoadMoreThreshold` attribute
- Fix handling of the `streamShowReadState` attribute on `MessageListView`
- Add `streamShowDeliveredState` XML attribute to `MessageListView`
- Add "loading more" indicator to the `MessageListView`
- Messages in ChannelController were split in messages - New messages and oldMessages for messages coming from the history.

## stream-chat-android-client
- Fix guest user authentication
- Changed API of QuerySort class. You have to specify for what model it is being used.
- Rename `ChannelController` to `ChannelClient`. Deprecate `ChannelController`.
- Replace `ChannelController` subscribe related extension functions with corresponding `ChannelClient` functions
- Move `ChannelClient` extension functions to `io.getstream.chat.android.client.channel` package

## stream-chat-android-offline
- Add GetChannelController use cases which allows to get ChannelController for Channel
- Fix not storing channels when run channels fetching after connection recovery.
- Fix read state getting stuck in unread state

# Oct 26th, 2020 - 4.4.0
## stream-chat-android
- Create custom login screen in sample app
- Bump Coil to 1.0.0
- Add message sending/sent indicators in `MessageListView`
- Add possibility to replace default FileUploader
- Fixes a race condition where client.getCurrentUser() was set too late
- Support for hiding channels
- Makes the number of channels return configurable by adding the limit param to ChannelsViewModelFactory
- Add message sending/sent indicators in `MessageListView`
- Provide ChannelViewModelFactory and ChannelsViewModelFactory by the library to simplify setup
- Fixes for https://github.com/GetStream/stream-chat-android/issues/698 and https://github.com/GetStream/stream-chat-android/issues/723
- Don't show read state for the current user

## stream-chat-android-client
- Fix ConcurrentModificationException in `ChatEventsObservable`
- Add possibility to replace default FileUploader
- Fix anonymous user authentication
- Fix fetching color value from TypedArray

## stream-chat-android-offline
- Channel list now correctly updates when you send a new message while offline. This fixes https://github.com/GetStream/stream-chat-android/issues/698
- Channels now stay sorted based on the QuerySort order (previous behaviour was to sort them once)
- New messages now default to type "regular" or type "ephemeral" if they start with a /
- Improved error logging on sendMessage & sendReaction
- Fixed a race condition that in rare circumstances could cause the channel list to show stale (offline) data
- Fixed a bug with channel.hidden not working correctly
- Fixed crash with absence of user in the UserMap

# Oct 19th, 2020 - 4.3.1-beta-2 (stream-chat-android)
- Allow setting custom `NotificationHandler` in `Chat.Builder`
- Fix unresponsive attachment upload buttons
- Removed many internal implementation classes and methods from the SDK's public API
- Fix sending GIFs from keyboard
- Fix unresponsive attachment upload buttons
- Fix method to obtain initials from user to be shown into the avatar
- Fix method to obtain initials from channel to be shown into the avatar
- Allow setting `ChatLoggerHandler` and `ChatLogLevel` in `Chat.Builder`

# Oct 16th, 2020 - 4.3.1-beta-1 (stream-chat-android)
- Significant performance improvements
- Fix a crash related to behaviour changes in 1.3.0-alpha08 of the AndroidX Fragment library
- Replace Glide with Coil in AttachmentViewHolderMedia (Fix GIFs loading issues)
- `MessageListView.BubbleHelper`'s methods now have nullability annotations, and use primitive `boolean` values as parameters
- Update Offline Support to the [last version](https://github.com/GetStream/stream-chat-android-livedata/releases/tag/0.8.6)

# Oct 16th, 2020 - 0.8.6 (stream-chat-android-offline)
- Improve sync data validation in ChatDomain.Builder
- Removed many internal implementation classes and methods from the SDK's public API
- Significant performance improvements to offline storage
- Default message limit for the queryChannels use case changed from 10 to 1. This is a more sensible default for the channel list view of most chat apps
- Fix QuerySort
- Update client to 1.16.8: See changes: https://github.com/GetStream/stream-chat-android-client/releases/tag/1.16.8

# 1.16.8 - Fri 16th of Oct 2020 (stream-chat-android-client)
- Add `lastUpdated` property to `Channel`

# Oct 14th, 2020 - 4.3.0-beta-6 (stream-chat-android)
- Update to Kotlin 1.4.10
- Fix Typing view behavior
- Fix NPE asking for `Attachment::type`
- Fix ChatDomain initialization issue
- Limit max lines displayed in link previews (5 lines by default, customizable via `streamAttachmentPreviewMaxLines` attribute on `MessageListView`)
- Update Offline Support to the [last version](. See changes: )https://github.com/GetStream/stream-chat-android-livedata/releases/tag/0.8.5)

# 1.16.7 - Wed 14th of Oct 2020 (stream-chat-android-client)
- Removed many internal implementation classes and methods from the SDK's public API
- Improved nullability, restricted many generic type parameters to be non-nullable (set `Any` as their upper bound)
- Use AttachmentsHelper to validate imageUrl instead of just url.

# Oct 14th, 2020 - 0.8.5 (stream-chat-android-offline)
- Use `createdLocallyAt` and `updatedLocallyAt` properties in ChannelController and ThreadController
- Update attachments of message with an old image url, if it's still valid.
- Set attachment fields even if the file upload fails
- Fix NPE while ChatEvent was handled
- Improved nullability, restricted some generic type parameters to be non-nullable (set `Any` as their upper bound)
- Fix method to store date of the last message received into a channel
- Update client to 1.16.7: See changes: https://github.com/GetStream/stream-chat-android-client/releases/tag/1.16.7

# Oct 9th, 2020 - 4.3.0-beta-5 (stream-chat-android)
- Improve selecting non-media attachments
- Fix showing attachments captured with camera
- Add setting type and file size when creating AttachmentMetaData from file
- Remove FileAttachmentListAdapter and methods related to opening files chooser
- Replace isMedia flag with getting type from attachment if possible
- Update ExoPlayer dependency to version [2.12.0](https://github.com/google/ExoPlayer/blob/release-v2/RELEASENOTES.md#2120-2020-09-11)

# 1.16.6 - Fri 9th of Oct 2020 (stream-chat-android-client)
- Add `createdLocallyAt` and `updatedLocallyAt` properties to `Message` type
- Add AttachmentsHelper with hasValidUrl method

# Oct 7th, 2020 - 4.3.0-beta-4 (stream-chat-android)
- For Java clients, the `bindView` methods used to bind a ViewModel and its UI component together are now available with friendlier syntax.
- Calls such as `MessageListViewModelBindingKt.bindView(...);` should be replaced with calls like `MessageListViewModelBinding.bind(...);`
- The `ChannelListViewModelBindingKt` class has been renamed to `ChannelsViewModelBinding`, to match the name of the ViewModel it's associated with.
- Update client to the latest version. See changes: https://github.com/GetStream/stream-chat-android-client/releases/tag/1.16.5
- Update Stream Livedata to the last version. See changes: https://github.com/GetStream/stream-chat-android-livedata/releases/tag/0.8.4

# Oct 7th, 2020 - 0.8.4 (stream-chat-android-offline)
- Update client to 1.16.5: See changes: https://github.com/GetStream/stream-chat-android-client/releases/tag/1.16.5

# 1.16.5 - Wed 7th of Oct 2020 (stream-chat-android-client)
- Add autocomplete filter
- Add @JvmOverloads to QueryUsersRequest constructor
- Improve java interop of `TokenManager`

# Oct 5th, 2020 - 0.8.3 (stream-chat-android-offline)
- Improved message attachment handling. Message is now first added to local storage and the attachment is uploaded afterwards.
- Editing messages now works while offline
- Deprecate SendMessageWithAttachments in favor of SendMessage while specifying attachment.upload
- Fix a bug that caused messages not to load if member limit wasn't specified
- Fix a crash related to reaction data structure
- Fix a bug where network errors (temporary ones) are detected as permanent errors

# 1.16.4 - Mon 5th of Oct 2020 (stream-chat-android-client)
- Add `attachment.upload` and `attachment.uploadState` fields for livedata upload status. These fields are currently unused if you only use the low level client.

# Oct 2nd, 2020 - 4.3.0-beta-3 (stream-chat-android)
- Removed several parameters of `BaseAttachmentViewHolder#bind`, `Context` is now available as a property instead, others should be passed in through the `AttachmentViewHolderFactory` as constructor parameters
- Moved `BaseAttachmentViewHolder` to a new package
- Fix setting read state when user's last read equals message created date
- Skip setting user's read status if last read message is his own
- Make MessageListItem properties abstract
- Change default query sort to "last_updated"
- Fixed attachments logic. Save previously attached files when add more.
- Fixed the bug when it was unable to select new files when you have already attached something.
- Moved `MessageInputView` class to a new package.
- Update Stream Livedata to the last version. See changes: https://github.com/GetStream/stream-chat-android-livedata/releases/tag/0.8.2

# Oct 2nd, 2020 - 0.8.2 (stream-chat-android-offline)
- Request members by default when querying channels

# Sep 30th, 2020 - 4.3.0-beta-2 (stream-chat-android)
- Removed several parameters of `BaseMessageListItemViewHolder#bind`, `Context` is now available as a property instead, others should be passed in through the `MessageViewHolderFactory` as constructor parameters
- Attachment customization methods moved from `MessageViewHolderFactory` to a separate `AttachmentViewHolderFactory` class
- Removed `position` parameter from `MessageClickListener`
- Moved `BaseMessageListItemViewHolder` to a new package
- Update client to the latest version. See changes: https://github.com/GetStream/stream-chat-android-client/releases/tag/1.16.1
- Update Stream Livedata to the last version. See changes: https://github.com/GetStream/stream-chat-android-livedata/releases/tag/0.8.1

# Sep 30th, 2020 - 0.8.1 (stream-chat-android-offline)
- Handle the new `ChannelUpdatedByUserEvent`
- Update client to 1.16.1: See changes: https://github.com/GetStream/stream-chat-android-client/releases/tag/1.16.1
- Improve online status handling
- Replace posting an empty channels map when the channels query wasn't run online and offline storage is empty with error

# 1.16.2 - Wed 30 Sep 2020 (stream-chat-android-client)
- Add `ChatClient::enableSlowMode` method to enable slow mode
- Add `ChatClient::disableSlowMode` method to disable slow mode
- Add `ChannelController::enableSlowMode` method to enable slow mode
- Add `ChannelController::disableSlowMode` method to disable slow mode
- Add `Channel::cooldown` property to know how configured `cooldown` time for the channel
- Fix FirebaseMessageParserImpl.verifyPayload() logic
- Fix notification display condition
- Fix Socket connection issues

# 1.16.1 - Wed 25 Sep 2020 (stream-chat-android-client)
- Remove `User` field on `ChannelUpdatedEvent`
- Add new chat event type -> `ChannelUpdatedByUserEvent`
- Add `ChatNotificationHandler::getFirebaseInstanceId` method to provide a custom `FirebaseInstanceId`
- Add `NotificationConfig::useProvidedFirebaseInstance` conf

# Sep 23rd, 2020 - 4.3.0-beta-1 (stream-chat-android)
- Update livedata/client to latest version. See changes: https://github.com/GetStream/stream-chat-android-client/releases/tag/1.16.0

# 1.16.0 - Wed 23 Sep 2020 (stream-chat-android-client)
- Removed message.channel, this is a backwards incompatible change
- Ensure that message.cid is always available

The SDK was providing message.cid and message.channel in some cases, but not always.
Code that relied on those fields being populated caused bugs in production.

If you were relying on message.channel it's likely that you were running into bugs.
We recommend using one of these alternatives:

- message.cid if you just need a reference to the channel
- the channel object provided by client.queryChannel(s) if you need the full channel data
- channelController.channelData livedata object provided by the livedata package (automatically updated if channel data changes)
- channelController.toChannel() function provided by the livedata package

# Sep 23rd, 2020 - 0.8.0 (stream-chat-android-offline)
- Update client to 1.16.0: See changes: https://github.com/GetStream/stream-chat-android-client/releases/tag/1.16.0

# Sep 23rd, 2020 - 0.7.7 (stream-chat-android-offline)
- Fix crash when map channels DB entity to Channel
- Add posting empty channels map when queryChannels fails either offline and online which prevents infinite loader

# 1.15.6 - Wed 23 Sep 2020 (stream-chat-android-client)
- Convert ChatError to plain class. Changes in ChatLogger interface.
- Update events fields related to read status - remove "unread_messages" field and add "unread_channels" to NewMessageEvent, NotificationMarkReadEvent, and NotificationMessageNewEvent
- Mark ChatEvents containing the user property by the UserEvent interface.
- Simplified the event handling APIs, deprecated `ChatObservable`. See [the migration guide](https://github.com/GetStream/stream-chat-android-client/wiki/Migrating-from-the-old-event-subscription-APIs) for details on how to easily adopt the new APIs.

# Sep 23rd, 2020 - 4.2.11-beta-13 (stream-chat-android)
- Adjust ChatSocketListener to new events(NewMessageEvent, NotificationMarkReadEvent, NotificationMessageNewEvent) properties.
- Fix "load more channels"
- Update client to the latest version. See changes: https://github.com/GetStream/stream-chat-android-client/releases/tag/1.15.6
- Update Stream Livedata to the last version. See changes: https://github.com/GetStream/stream-chat-android-livedata/releases/tag/0.7.7

# Sep 18th, 2020 - 4.2.11-beta-12 (stream-chat-android)
- Implement Giphy actions handler
- Fix .gif preview rendering on message list
- Fix thread shown issue after sending message to a channel
- Remove border related attributes from MessageInputView. Add close button background attribute to MessageInputView.
- Improve setting user in sample app
- Add updating message read state after loading first messages
- Wrap Attachment into AttachmentListItem for use in adapter
- Properly show the message date
- Revamp MessageListView adapter customization, introduce ListenerContainer to handle all ViewHolder listeners
- Fix default filters on `ChannelsViewModelImpl`
- Update client to the latest version. See changes: https://github.com/GetStream/stream-chat-android-client/releases/tag/1.15.5
- Update Stream Livedata to the last version. See changes: https://github.com/GetStream/stream-chat-android-livedata/releases/tag/0.7.6

# Sep 18th, 2020 - 0.7.6 (stream-chat-android-offline)
- Store needed users in DB
- Stop trying to execute background sync in case ChatDomain.offlineEnabled is set to false
- Fix Socket Connection/Reconnection
- Update client to the latest version. See changes: https://github.com/GetStream/stream-chat-android-client/releases/tag/1.15.5

# 1.15.5 - Fri 18 Sep 2020 (stream-chat-android-client)
- Fix Socket Connection/Reconnection

# Sep 15th, 2020 - 0.7.5 (stream-chat-android-offline)
- Fix offline support for adding and removing reactions
- Fix crash when creating a channel while channel.createdBy is not set

# Sep 14th, 2020 - 0.7.4 (stream-chat-android-offline)
- Remove duplicates of new channels
- Improve tests
- Remove some message's properties that are not used anymore GetStream/stream-chat-android-client#69
- Update client to the latest version. See changes: https://github.com/GetStream/stream-chat-android-client/releases/tag/1.15.4

# 1.15.4 - Fri 11 Sep 2020 (stream-chat-android-client)
- Fix Socket Disconnection
- Remove useless message's properties (isStartDay, isYesterday, isToday, date, time and commandInfo)
- Forbid setting new user when previous one wasn't disconnected

# Sep 8th, 2020 - 0.7.3 (stream-chat-android-offline)
- Add usecase to send Giphy command
- Add usecase to shuffle a Gif on Giphy command message
- Add usecase to cancel Giphy Command
- Update client to the latest version. See changes: https://github.com/GetStream/stream-chat-android-client/releases/tag/1.15.3

# 1.15.3 - Tue 7 Sep 2020 (stream-chat-android-client)
- Add send action operation to ChannelController
- Fix serialized file names of SendActionRequest
- Fix `ConnectedEvent` parse process

# Sep 4th, 2020 - 4.2.11-beta-11 (stream-chat-android)
- Fix uploading files and capturing images on Android >= 10
- Fix `AvatarView`: Render lastActiveUsers avatars when channel image is not present

# 1.15.2 - Tue 1 Sep 2020 (stream-chat-android-client)
- `ChannelResponse.watchers` is an array of User now
- `Watcher` model has been removed, `User` model should be used instead
- `QueryChannelsRequet` has a new field called `memberLimit` to limit the number of members received per channel

# Aug 28th, 2020 - 4.2.11-beta-9 (stream-chat-android)
- Update event structure
- Update client to the latest version. See changes: https://github.com/GetStream/stream-chat-android-client/releases/tag/1.15.1
- Update Stream Livedata to the last version. See changes: https://github.com/GetStream/stream-chat-android-livedata/releases/tag/0.7.2

# 1.15.1 - Thu 28 Aug 2020 (stream-chat-android-client)
- New MapAdapter that omit key that contains null values or emptyMaps
- Null-Check over Watchers response

## Aug 23th, 2020 - 4.2.11-beta-8 (stream-chat-android)
- Fix Upload Files
- Update RecyclerView Lib
- Update Notification Customization

# Aug 28th, 2020 - 0.7.2 (stream-chat-android-offline)
- Update client to the latest version. See changes: https://github.com/GetStream/stream-chat-android-client/releases/tag/1.15.1

# Aug 28th, 2020 - 0.7.1 (stream-chat-android-offline)
- Keep order when retry to send a message
- Fix message sync logic and message sending success event emitting
- Update client to the latest version. See changes: https://github.com/GetStream/stream-chat-android-client/releases/tag/1.15.0

# Aug 20th, 2020 - 0.7.0 (stream-chat-android-offline)
- Update to version 0.7.0

# 1.15.0 - Thu 20 Aug 2020 (stream-chat-android-client)
- Refactor ChatEvents Structure

# 1.14.0 - Thu 20 Aug 2020 (stream-chat-android-client)
- Decouple cloud messages handler logic from configuration data
- Fix createChannel methods

# 1.13.3 - Tue 18 Aug 2020 (stream-chat-android-client)
- Set message as optional when updating a channel

# 1.13.2 - Fri 14 Aug 2020 (stream-chat-android-client)
- Reduce TLS Latency

# 1.13.1 - Fri 7 Aug 2020 (stream-chat-android-client)
- Fix DateParser

## Aug 5th, 2020 - 4.2.11-beta-7 (stream-chat-android)
- Update Stream Livedata to the last version. See changes: https://github.com/GetStream/stream-chat-android-livedata/releases/tag/0.6.9
- Fix channel name validation in CreateChannelViewModel
- Add `ChannelsView.setViewHolderFactory(factory: ChannelViewHolderFactory)` function
- Fix Fresco initialization
- Fix method to add/remove reaction

# Aug 3nd, 2020 - 0.6.9 (stream-chat-android-offline)
- Fix `QuerySort`

# 1.13.0 - Tue 28 Jul 2020 (stream-chat-android-client)
- Add `Client.flagUser()` method to flag an User
- Add `Client.flagMessage()` method to flag a Message
- Deprecated method `Client.flag()` because was a bit confusing, you should use `client.flagUser()` instead

# 1.12.3 - Mon 27 Jul 2020 (stream-chat-android-client)
- Fix NPE on TokenManagerImpl
- Upgrade Kotlin to version 1.3.72
- Add Kotlin Proguard Rules

# Jul 20th, 2020 - 0.6.8 (stream-chat-android-offline)
- Fix `NotificationAddedToChannelEvent` event handling

# 1.12.2 - Fri 17 Jul 2020 (stream-chat-android-client)
- Add customer proguard rules

# 1.12.1 - Wed 15 Jul 2020 (stream-chat-android-client)
- Add customer proguard rules

## Jul 13th, 2020 - 4.2.11-beta-6 (stream-chat-android)
- Update client to the latest version. See changes: https://github.com/GetStream/stream-chat-android-client/releases/tag/1.10.0
- Update Stream Livedata to the last version. See changes: https://github.com/GetStream/stream-chat-android-livedata/releases/tag/0.6.7
- Refactor ChannelHeaderView
- Refactor MessageInputView
- Refactor Permission Checker Behavior
- Refactor MessageListVIew
- Fix Send Attachment Behavior
- Fix "Take Picture/Record Video" Behavior
- Add option to show empty view when there are no channels
- Add option to send a message to a thread
- Allow to switch user / logout

# 1.12.0 - Mon 06 Jul 2020 (stream-chat-android-client)
- Add mute and unmute methods to channel controller

# 1.11.0 - Mon 06 Jul 2020 (stream-chat-android-client)
- Fix message mentioned users

# Jul 3nd, 2020 - 0.6.7 (stream-chat-android-offline)
- Update client to the latest version. See changes: https://github.com/GetStream/stream-chat-android-client/releases/tag/1.10.0
- Implement Thread Behavior

# 1.10.0 - Wed 29 June 2020 (stream-chat-android-client)
- Add mute and unmute channels
- Add `notification.channel_mutes_updated` socket even handling
- Add user.channelMutes field
- Improve error logging
- Add invalid date format handling (channel.config dates might be invalid)

# 1.9.3 - Wed 29 June 2020 (stream-chat-android-client)
- Add raw socket events logging. See with tag `Chat:Events`

# Jun 24th, 2020 - 0.6.6 (stream-chat-android-offline)
- Update client to the latest version. See changes: https://github.com/GetStream/stream-chat-android-client/releases/tag/1.9.2

# 1.9.2 - Wed 24 June 2020 (stream-chat-android-client)
- Add `show_in_channel` attribute to `Message` entity

# 1.9.1 - Mue 23 June 2020 (stream-chat-android-client)
- Fix multithreaded date parsing

# 1.9.0 - Mon 22 June 2020 (stream-chat-android-client)
- Fix search message request body
  🚨 Breaking change:
- client.searchMessages signature has been changed: query removed, added channel filter

# 1.8.1 - Thu 18 June 2020 (stream-chat-android-client)
- Fix UTC date for sync endpoint
- Fix inhered events parsing
- Fix custom url setter of ChatClient.Builder

# Jun 16th, 2020 - 0.6.5 (stream-chat-android-offline)
- Fixed crash caused by `NotificationMarkReadEvent.user` value being sent null.
- Solution: using the current user which was set to the ChatDomain instead of relying on event's data.

# 1.8.0 - Thu 12 June 2020 (stream-chat-android-client)
- Add sync api call

# Jun 12th, 2020 - 0.6.4 (stream-chat-android-offline)
- Add attachment.type when upload a file or image

# 1.7.0 - Thu 12 June 2020 (stream-chat-android-client)
- Add query members call

# Jun 11th, 2020 - 0.6.3 (stream-chat-android-offline)
- Create a new UseCase to send messages with attachments

# Jun 11th, 2020 - 0.6.2 (stream-chat-android-offline)
- Update client to the latest version. See changes: https://github.com/GetStream/stream-chat-android-client/releases/tag/1.6.1

# 1.6.1 - Thu 11 June 2020 (stream-chat-android-client)
- Add MimeType on sendFile and sendImage methods

# 1.6.0 - Mon 8 June 2020 (stream-chat-android-client)
- Add translations api call and update message with `i18n` field. Helper `Message` extensions functions are added.

## Jun 4th, 2020 - 4.2.11-beta-5 (stream-chat-android)
- Update livedata dependency to fix crash when NotificationMarkReadEvent received
- Add mavenLocal() repository

## Jun 4th, 2020 - 4.2.11-beta-4 (stream-chat-android)
- Fix crash when command (`/`) is typed.

## Jun 3rd, 2020 - 4.2.11-beta (stream-chat-android)
- Fix `AvatarView` crash when the view is not attached

# 1.5.4 - Wed 3 June 2020 (stream-chat-android-client)
- Add optional `userId` parameter to `Channel.getUnreadMessagesCount` to filter out unread messages for the user

# 1.5.3 - Wed 3 June 2020 (stream-chat-android-client)
- Fix switching users issue: `disconnect` and `setUser` resulted in wrong user connection

# 1.5.2 - Tue 2 June 2020 (stream-chat-android-client)
- Fix `ConcurrentModificationException` on multithread access to socket listeners

# May 30th, 2020 - 0.6.1 (stream-chat-android-offline)
- Use the new low level client syntax for creating a channel with members
- Fallback to a default channel config if the real channel config isn't available yet. This fixes GetStream/stream-chat-android#486

# May 27th, 2020 - 0.6.0 (stream-chat-android-offline)
- Update client to the latest version: https://github.com/GetStream/stream-chat-android-client/releases/tag/1.5.0

# 1.5.1 - Wed 27 May 2020 (stream-chat-android-client)
- Add filter contains with any value

# May 26th, 2020 - 0.5.2 (stream-chat-android-offline)
- Test cases for notification removed from channel had the wrong data structure. This caused a crash when this event was triggered.

# 1.5.0 - Mon 26 May 2020 (stream-chat-android-client)
🚨 Breaking change:
- Add new constructor field to `Channel`: `team`
- Add new constructor field to `User`: `teams`

✅ Other changes:
- Add `Filter.contains`

# 1.4.17 - Mon 26 May 2020 (stream-chat-android-client)
- Fix loop on client.create
- Fix crash when backend sends first event without me

# May 25th, 2020 - 0.5.1 (stream-chat-android-offline)
- Update client to the latest version. See changes: https://github.com/GetStream/stream-chat-android-client/releases/tag/1.4.16

# 1.4.16 - Mon 25 May 2020 (stream-chat-android-client)
Breaking change:
- `Command` fields are mandatory and marked as non-nullable

# May 24th, 2020 - 0.5.0 (stream-chat-android-offline)
Livedata now supports all events exposed by the chat API. The 3 new events are:
- Channel truncated
- Notification channel truncated
- Channel Deleted
  This release also improves how new channels are created.

# May 23rd, 2020 - 0.4.8 (stream-chat-android-offline)
- NotificationMessageNew doesn't specify event.message.cid, this was causing issues with offline storage. The test suite has been updated and the issue is now resolved. Also see: GetStream/stream-chat-android#490

# May 23rd, 2020 - 0.4.7 (stream-chat-android-offline)
- Fixed NPE on MemberRemoved event GetStream/stream-chat-android#476
- Updates low level client to fix GetStream/stream-chat-android#492

# 1.4.15 - Fri 22 May 2020 (stream-chat-android-client)
- Add events: `ChannelTruncated`, `NotificationChannelTruncated`, `NotificationChannelDeleted`

# 1.4.13 - Fri 22 May 2020 (stream-chat-android-client)
🚨 Breaking change:
- Fields `role` and `isInvited` of ``Member` fields optional

# 1.4.12 - Fri 22 May 2020 (stream-chat-android-client)
🚨 Breaking change:
- `Member` model is cleaned up from non existing fields

# May 20th, 2020 - 0.4.6 (stream-chat-android-offline)
- Update client to the latest version. See changes: https://github.com/GetStream/stream-chat-android-client/releases/tag/1.4.11

# 1.4.11 - Tue 19 May 2020 (stream-chat-android-client)
🚨 Breaking change:
- `markRead` of ``ChatClient` and `ChannelController` return `Unit` instead of `ChatEvent`

✅ Other changes:
- Fix null fields which are not marked as nullable

# 1.4.10 - Tue 19 May 2020 (stream-chat-android-client)
- Fix add member invalid api key

# 1.4.9 - Mon 18 May 2020 (stream-chat-android-client)
🚨 Breaking change:
- `markRead` of ``ChatClient` and `ChannelController` return `Unit` instead of `ChatEvent`

✅ Other changes:
- Fix `ChannelController.markRead`: was marking read all channels instead of current one
- `ChatClient.markRead` accepts optional `messageId`

# 1.4.8 - Mon 18 May 2020 (stream-chat-android-client)
- Add handling invalid event payload

# May 16th, 2020 - 0.4.5 (stream-chat-android-offline)
- Improved handling of unread counts. Fixes GetStream/stream-chat-android#475

# May 16th, 2020 - 0.4.4 (stream-chat-android-offline)
- GetStream/stream-chat-android#476

## May 15th, 2020 - 4.2.10-beta (stream-chat-android)
- Update to the latest livedata: 0.6.1

# May 15th, 2020 - 0.4.3 (stream-chat-android-offline)
- Resolves this ticket: GetStream/stream-chat-android#479

## May 29th, 2020 - 4.2.9-beta-3 (stream-chat-android)
- Fix AttachmentViewHolder crash when user sends message with plain/no-media url

## May 15th, 2020 - 4.2.9-beta-2 (stream-chat-android)
- Update to the latest livedata: 0.6.0

## May 15th, 2020 - 4.2.8-beta-1 (stream-chat-android)
- Update to the latest livedata: 0.4.6

## May 15th, 2020 - 4.2.6 (stream-chat-android)
- Fix Avatar crash if channel/user initials are empty

# 1.4.7 - Tue 14 May 2020 (stream-chat-android-client)
- Add more channel creation signatures to `Client` and `ChannelController`

# 1.4.6 - Tue 14 May 2020 (stream-chat-android-client)
- Move channel out of message constructor

## May 13th, 2020 - 4.2.5 (stream-chat-android)
- Create new `AvatarView`
- Glide Redirect issues resolved
- Bugfix release for livedata, updated to 0.4.2

# May 13th, 2020 - 0.4.2 (stream-chat-android-offline)
-NotificationAddedToChannelEvent cid parsing didn't work correctly. This has been fixed in 0.4.2

# May 13th, 2020 - 0.4.1 (stream-chat-android-offline)
- There was an issue with the 0.4.0 and the data structure for NotificationMarkRead

# May 13th, 2020 - 0.4.0 (stream-chat-android-offline)
## Features:
- Massive improvement to javadoc/dokka
- Support for user ban events. Exposed via chatDomain.banned
- Muted users are available via chatDomain.muted
- Support for notificationMarkRead, invite and removed from channel events
- Support for deleting channels
- Support for silent messages
- Creating channels with both members and additional data works now
- User presence is enabled

##Bugfixes:
- No longer denormalizing channelData.lastMessageAt
- Fixed an issue with channel event handling and the usage of channel.id vs channel.cid
- Changed channelData.createdBy from lateinit to a regular field

##Other:
- Moved from Travis to Github actions

# 1.4.5 - Tue 12 May 2020 (stream-chat-android-client)
- add message.silent field
- add extension properties `name` and `image` to `Channel` and `User`

## March 11th, 2020 - 3.6.5 (stream-chat-android)
- Fix reaction score parser casting exception

# May 8th, 2020 - 0.3.4 (stream-chat-android-offline)
- added support for muting users
- store the current user in offline storage
- performance tests
- removed launcher icons from lib
- forward compatibility with new event sync endpoint
- support for reaction scores

# 1.4.3 - Thu 7 May 2020 (stream-chat-android-client)
- fix type erasure of parsed collections: `LinkedTreeMap`, but not `List<Reaction>`

# 1.4.2 - Mon 4 May 2020 (stream-chat-android-client)
- add `reactionScores` to `Message`
- fix null write crash of CustomObject nullable field
- fix extraData duplicated fields

# May 2nd, 2020 - 0.3.1 (stream-chat-android-offline)
- Make the channel unread counts easily accessible via channel.unreadCount
- Support for muting users
- Detection for permanent vs temporary errors (which helps improve retry logic)
- Bugfix: Fixes edge cases where recovery flow runs before the existing API calls complete

# 1.4.0 - Fri 1 May 2020 (stream-chat-android-client)
- fix `QueryChannelRequest` when `withMessages/withMembers` is called, but messages were not returned
- add `unreadMessages` to `ChannelUserRead`. Add extension for channel to count total unread messages: `channel.getUnreadMessagesCount()`

# 1.3.0 - Wed 30 Apr 2020 (stream-chat-android-client)
🚨 Breaking changes:
- `TokenProvider` signature enforces async execution
- make socket related classes internal

✅ Other changes
- fix endlessly hanging request in case setUser is not called
- fix expired token case on socket connection
- fix client crash if TokenProvider throws an exception

# Apr 29th, 2020 - 0.3.0 (stream-chat-android-offline)
- Handle edge cases where events are received out of order
- KTlint, travis and coverage reporting
- Interfaces for use cases and controllers for easier testing
- Channel data to isolate channel data vs rest of channel state
- Java version of code examples
- Handle edge cases for channels with more than 100 members
- Test coverage on mark read
- Bugfix queryChannelsController returning duplicate channels
- Support for hiding and showing channels
- Full offline pagination support (including the difference between GTE and GT filters)

# 1.2.2 - Wed 29 Apr 2020 (stream-chat-android-client)
🚨 Breaking changes:
- fields of models are moved to constructors: `io.getstream.chat.android.client.models`
- field of Device `push_provider` renamed to `pushProvider` and moved to constructor

✅ Other changes
- added local error codes with descriptions: `io.getstream.chat.android.client.errors.ChatErrorCode`
- fix uncaught java.lang.ExceptionInInitializerError while parsing custom object

# Apr 22nd, 2020 - 0.2.1 (stream-chat-android-offline)
- Better handling for missing cids

# Apr 22nd, 2020 - 0.2.0 (stream-chat-android-offline)
- Test suite > 100 tests
- Sample app (stream-chat-android) works
- Full offline sync for channels, messages and reactions
- Easy to use livedata objects for building your own UI

# Apr 22nd, 2020 - 0.1.0 (stream-chat-android-offline)
- First Release

## March 3rd, 2020 - 3.6.5 (stream-chat-android)
- Fix crash on sending Google gif

## March 3rd, 2020 - 3.6.4 (stream-chat-android)
- Update default endpoint: from `chat-us-east-1.stream-io-api.com` to `chat-us-east-staging.stream-io-api.com`
- update target api level to 29
- Fixed media playback error on api 29 devices
- Added score field to reaction model

## January 28th, 2020 - 3.6.3 (stream-chat-android)
- ViewModel & ViewHolder classes now use protected instead of private variables to allow customization via subclassing
- ChannelViewHolderFactory is now easier to customize
- Added ChannelViewHolder.messageInputText for 2 way data binding
- Documentation improvements
- Fix problem with wrong scroll position

## January 10th, 2020 - 3.6.2 (stream-chat-android)
- Enable multiline edit text
- Fix deprecated getColumnIndexOrThrow for 29 Api Level

## January 7th, 2020 - 3.6.1 (stream-chat-android)
- Add navigation components with handler to override default behaviour

## Breaking changes:
###
- `OpenCameraViewListener` is replaced with CameraDestination

## January 6th, 2020 - 3.6.0 (stream-chat-android)
- Add `MessageSendListener` interface for sending Message
- Update `README` about Customizing MessageInputView
- Client support for anonymous and guest users
- Client support initialization with Configurator
- Support auto capitalization for keyboard
- Add `NotificationManager` with customization opportunity
- Update `UpdateChannelRequest` for reserved fields
- renamed `MoreActionDialog` to `MessageMoreActionDialog`
- Add `StreamLoggerHandler` interface for custom logging client data
- Add logging customization ability
- fix markdown for mention if there is no space at prefix @
- fix Edit Attachment behavior
- add support for channel.hide with clear history + events
- Fix crash in AttachmentActivity and AttachmentDocumentActivity crash when app is killed in background
- Add utility method StreamChat.isConnected()

#### Breaking changes:

##### Channel hide request
- `Channel:hide` signature has changed: `HideChannelRequest` must be specified as first parameter
- `Client:hideChannel` signature has changed: `HideChannelRequest` must be specified as second parameter
- `ChannelListViewModel:hideChannel` signature has changed: `HideChannelRequest` must be specified as second parameter

##### How to upgrade
To keep the same behavior pass `new HideChannelRequest()` as request parameter to match with the new signature.

## December 9th, 2019 - 3.5.0 (stream-chat-android)
- Fix set typeFace without custom font
- Fix channel.watch (data payload was not sent)
- Fix API 23 compatibility
- Add Attachment Border Color attrs
- Add Message Link Text Color attrs
- Add custom api endpoint config to sample app and SDK

## November 28th, 2019 - 3.4.1 (stream-chat-android)
- Fix Giphy buttons alignments
- Add Giphy error cases handling
- Update http related issues documentation


## November 28th, 2019 - 3.4.0 (stream-chat-android)
- Custom font fot the whole SDK
- Custom font per TextView
- Ignore sample app release unit tests, keep debug tests
- Added AttachmentBackgroundColorMine/Theirs
- Fix Edit/Delete thread parent message
- Replace fadein/fadeout animation of parent/current thread with default RecyclerView animation

## November 5th, 2019 - 3.3.0 (stream-chat-android)
- Fix Concurrent modification when removing member from channel
- Fix automention input issue
- Fix Sent message progress infinite
- Fix channel delete event handling in ChannelList view model
- Fix attachment duplicated issue when message edit
- Add File Upload 2.0
- Add editMessage function in Channel View Model
- Fix JSON encoding always omits null fields
- Sample app: add version header, release version signing
- Add Message Username and Date attrs


## November 5th, 2019 - 3.2.1 (stream-chat-android)
- Fixed transparency issues with user profile images on older devices
- Better channel header title for channels without a name
- Fixed read count difference between own and other users' messages
- Fixed Video length preview
- Catch error body parsing errors
- Do not show commands list UI when all commands are disabled
- Renamed `MessageInputClient` to `MessageInputController`
- Added Large file(20MB) check for uploading file
- Added streamUserNameShow and streamMessageDateShow in `MessageListViewStyle`
- Fixed channel header title position issue when Last Active is hidden


## October 25th, 2019 - 3.2.0 (stream-chat-android)
- Added event interceptors to `ChannelListViewModel`

## October 24th, 2019 - 3.1.0 (stream-chat-android)
- Add channel to list when the user is added
- Add `onUserDisconnected` event
- Make sure channel list view model is cleared when the user disconnects
- Fix bug with `setUser` when user data is not correctly URI encoded
- Add debug/info logging
- Add Attrs for DateSeparator

## Oct 23th, 2019 - 3.0.2 (stream-chat-android)
- Fix NPE with restore from background and null users

## Oct 22th, 2019 - 3.0.1 (stream-chat-android)
- Fix NPE with empty channel lists

## Oct 21th, 2019 - 3.0.0 (stream-chat-android)
- Added support for message search `client.searchMessages`
- Better support for query user options
- Update channel update signature
- Fix disconnection NPE
- Minor bugfixes
- Remove file/image support
- Expose members and watchers pagination options for query channel

#### Breaking changes
- `Channel.update` signature has changed

## Oct 16th, 2019 - 2.3.0 (stream-chat-android)
- Added support for `getReactions` endpoint
- Calls to `ChannelListViewModel#setChannelFilter` will reload the list of channels if necessary
- Added support for `channel.stopWatching()`
- Improved error message for uploading large files
- Remove error messages after you send a message (similar behaviour to Slack)
- Fixed slash command support on threads
- Improved newline handling
- Improved thread display
- Expose ban information for current user (`User#getBanned`)
- Bugfix on attachment size
- Added support for accepting and rejecting channel invites
- Expose current user LiveData with `StreamChat.getCurrentUser()`

## Oct 14th, 2019 - 2.2.1 (stream-chat-android)
- Renamed `FileSendResponse` to `UploadFileResponse`
- Renamed `SendFileCallback` to `UploadFileCallback`
- Removed `SendMessageRequest`
- Updated `sendMessage` and `updateMessage` from `Client`
- Added devToken function for setUser of Client
- Added a callback as an optional last argument for setUser functions
- Added ClientState which stores users, current user, unreadCount and the current user's mutes
- Added notification.mutes_updated event
- Add support for add/remove channel members
- Expose channel unread messages counts for any user in the channel

## Oct 9, 2019 - 2.2.0 (stream-chat-android)
- Limit message input height to 7 rows
- Fixed thread safety issues on Client.java
- Fixed serialization of custom fields for message/user/channel and attachment types
- Added support for distinct channels
- Added support to Channel hide/show
- Improved client error reporting (we now return a parsed error response when available)
- General improvements to Message Input View
- Added ReactionViewClickListener
- Added support for banning and unbanning users
- Added support for deleting a channel
- Add support for switching users via `client.disconnect` and `client.setUser`
- Add `reload` method to `ChannelListViewModel`
- Bugfix: hides attachment drawer after deny permission
- Add support for update channel endpoint
- Add PermissionRequestListener for Permission Request

## September 28, 2019 - 2.1.0 (stream-chat-android)
- Improved support for regenerating expired tokens

#### Breaking changes:
- `MessageInputView#progressCapturedMedia(int requestCode, int resultCode, Intent data)` renamed into `captureMedia(int requestCode, int resultCode, Intent data)`
- `binding.messageInput.permissionResult(requestCode, permissions, grantResults)` in `onRequestPermissionsResult(requestCode, permissions, grantResults) of `ChannelActivity`

## September 28, 2019 - 2.0.1 (stream-chat-android)
- Fix channel list ordering when a channel is added directly from Android
- Better Proguard support

## September 26, 2019 - 2.0.0 (stream-chat-android)
- Simplify random access to channels
- Channel query and watch methods now work the same as they do on all other SDKs

#### Breaking changes:
- `channel.query` does not watch the channel anymore, to retrieve channel state and watch use `channel.watch`
- `client.getChannelByCID` is now private, use one of the `client.channel` methods to get the same (no null checks needed)<|MERGE_RESOLUTION|>--- conflicted
+++ resolved
@@ -1,4 +1,3 @@
-<<<<<<< HEAD
 # UNRELEASED CHANGELOG
 ## Common changes for all artifacts
 ### 🐞 Fixed
@@ -71,7 +70,6 @@
 ### 🐞 Fixed
 - Fixed user avatar in navigation drawer of the sample app. [#4050](https://github.com/GetStream/stream-chat-android/pull/4050)
 - The commands button in `MessageComposerView` can now be used to hide the command suggestion popup. [#4041](https://github.com/GetStream/stream-chat-android/pull/4041)
-- Fixed stale online member count in `MessageListHeaderView` when a member leaves the channel. [#4072](https://github.com/GetStream/stream-chat-android/pull/4072)
 - Now "Quotes" toggle in the dashboard controls the "Reply" option in the message list. [#4074](https://github.com/GetStream/stream-chat-android/pull/4074)
 - Now "Threads & Replies" toggle in the dashboard controls the "Thread Reply" option in the message list. [#4074](https://github.com/GetStream/stream-chat-android/pull/4074)
 
@@ -89,7 +87,6 @@
 ## stream-chat-android-compose
 ### 🐞 Fixed
 - Fixed the online member count indicator in the message list header. Previously it did not properly track members going offline. [#4043](https://github.com/GetStream/stream-chat-android/pull/4043)
-- Fixed stale online member count in `MessageListHeader` when a member leaves the channel. [#4072](https://github.com/GetStream/stream-chat-android/pull/4072)
 - Now "Quotes" toggle in the dashboard controls the "Reply" option in the message list. [#4074](https://github.com/GetStream/stream-chat-android/pull/4074)
 - Now "Threads & Replies" toggle in the dashboard controls the "Thread Reply" option in the message list. [#4074](https://github.com/GetStream/stream-chat-android/pull/4074)
 
@@ -146,7 +143,7 @@
 ### ⚠️ Changed
 
 ### ❌ Removed
-=======
+
 # August 24th, 2022 - 5.8.2
 ## stream-chat-android-offline
 ### 🐞 Fixed
@@ -159,7 +156,6 @@
 ## stream-chat-android-compose
 ### 🐞 Fixed
 - Fixed stale online member count in `MessageListHeader` when a member leaves the channel. [#4072](https://github.com/GetStream/stream-chat-android/pull/4072)
->>>>>>> fe988819
 
 # August 22nd, 2022 - 5.8.1
 ## stream-chat-android-ui-components
